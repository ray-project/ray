from contextlib import contextmanager
import colorama
import atexit
import faulthandler
import hashlib
import inspect
import io
import json
import logging
import os
import redis
import signal
from six.moves import queue
import sys
import threading
import time
import traceback

# Ray modules
import ray.cloudpickle as pickle
import ray.gcs_utils
import ray.memory_monitor as memory_monitor
import ray.node
import ray.parameter
import ray.ray_constants as ray_constants
import ray.remote_function
import ray.serialization as serialization
import ray.services as services
import ray
import setproctitle
import ray.signature
import ray.state

from ray import (
    ActorID,
    JobID,
    ObjectID,
    Language,
)
from ray import import_thread
from ray import profiling

from ray.exceptions import (
    RayConnectionError,
    RayError,
    RayTaskError,
    ObjectStoreFullError,
)
from ray.function_manager import FunctionActorManager
from ray.utils import (
    _random_string,
    check_oversized_pickle,
    is_cython,
    setup_logger,
)

SCRIPT_MODE = 0
WORKER_MODE = 1
LOCAL_MODE = 2

ERROR_KEY_PREFIX = b"Error:"

# Logger for this module. It should be configured at the entry point
# into the program using Ray. Ray provides a default configuration at
# entry/init points.
logger = logging.getLogger(__name__)


class ActorCheckpointInfo:
    """Information used to maintain actor checkpoints."""

    __slots__ = [
        # Number of tasks executed since last checkpoint.
        "num_tasks_since_last_checkpoint",
        # Timestamp of the last checkpoint, in milliseconds.
        "last_checkpoint_timestamp",
        # IDs of the previous checkpoints.
        "checkpoint_ids",
    ]

    def __init__(self, num_tasks_since_last_checkpoint,
                 last_checkpoint_timestamp, checkpoint_ids):
        self.num_tasks_since_last_checkpoint = num_tasks_since_last_checkpoint
        self.last_checkpoint_timestamp = last_checkpoint_timestamp
        self.checkpoint_ids = checkpoint_ids


class Worker:
    """A class used to define the control flow of a worker process.

    Note:
        The methods in this class are considered unexposed to the user. The
        functions outside of this class are considered exposed.

    Attributes:
        connected (bool): True if Ray has been started and False otherwise.
        node (ray.node.Node): The node this worker is attached to.
        mode: The mode of the worker. One of SCRIPT_MODE, LOCAL_MODE, and
            WORKER_MODE.
        cached_functions_to_run (List): A list of functions to run on all of
            the workers that should be exported as soon as connect is called.
    """

    def __init__(self):
        """Initialize a Worker object."""
        self.node = None
        self.mode = None
        self.cached_functions_to_run = []
        self.actor_init_error = None
        self.actors = {}
        # Information used to maintain actor checkpoints.
        self.actor_checkpoint_info = {}
        self.actor_task_counter = 0
        # When the worker is constructed. Record the original value of the
        # CUDA_VISIBLE_DEVICES environment variable.
        self.original_gpu_ids = ray.utils.get_cuda_visible_devices()
        self.memory_monitor = memory_monitor.MemoryMonitor()
        # A dictionary that maps from driver id to SerializationContext
        # TODO: clean up the SerializationContext once the job finished.
        self.serialization_context_map = {}
        self.function_actor_manager = FunctionActorManager(self)
        # This event is checked regularly by all of the threads so that they
        # know when to exit.
        self.threads_stopped = threading.Event()
        # Index of the current session. This number will
        # increment every time when `ray.shutdown` is called.
        self._session_index = 0
        # Functions to run to process the values returned by ray.get. Each
        # postprocessor must take two arguments ("object_ids", and "values").
        self._post_get_hooks = []

    @property
    def connected(self):
        return self.node is not None

    @property
    def node_ip_address(self):
        self.check_connected()
        return self.node.node_ip_address

    @property
    def load_code_from_local(self):
        self.check_connected()
        return self.node.load_code_from_local

    @property
    def current_job_id(self):
        if hasattr(self, "core_worker"):
            return self.core_worker.get_current_job_id()
        return JobID.nil()

    @property
    def actor_id(self):
        if hasattr(self, "core_worker"):
            return self.core_worker.get_actor_id()
        return ActorID.nil()

    @property
    def current_task_id(self):
        return self.core_worker.get_current_task_id()

    @property
    def current_session_and_job(self):
        """Get the current session index and job id as pair."""
        assert isinstance(self._session_index, int)
        assert isinstance(self.current_job_id, ray.JobID)
        return self._session_index, self.current_job_id

    def mark_actor_init_failed(self, error):
        """Called to mark this actor as failed during initialization."""

        self.actor_init_error = error

    def reraise_actor_init_error(self):
        """Raises any previous actor initialization error."""

        if self.actor_init_error is not None:
            raise self.actor_init_error

    def get_serialization_context(self, job_id=None):
        """Get the SerializationContext of the job that this worker is processing.

        Args:
            job_id: The ID of the job that indicates which job to get
                the serialization context for.

        Returns:
            The serialization context of the given job.
        """
        # This function needs to be protected by a lock, because it will be
        # called by`register_class_for_serialization`, as well as the import
        # thread, from different threads. Also, this function will recursively
        # call itself, so we use RLock here.
        if job_id is None:
            job_id = self.current_job_id
        with self.lock:
            if job_id not in self.serialization_context_map:
                self.serialization_context_map[
                    job_id] = serialization.SerializationContext(self)
            return self.serialization_context_map[job_id]

    def check_connected(self):
        """Check if the worker is connected.

        Raises:
          Exception: An exception is raised if the worker is not connected.
        """
        if not self.connected:
            raise RayConnectionError("Ray has not been started yet. You can "
                                     "start Ray with 'ray.init()'.")

    def set_mode(self, mode):
        """Set the mode of the worker.

        The mode SCRIPT_MODE should be used if this Worker is a driver that is
        being run as a Python script or interactively in a shell. It will print
        information about task failures.

        The mode WORKER_MODE should be used if this Worker is not a driver. It
        will not print information about tasks.

        The mode LOCAL_MODE should be used if this Worker is a driver and if
        you want to run the driver in a manner equivalent to serial Python for
        debugging purposes. It will not send remote function calls to the
        scheduler and will instead execute them in a blocking fashion.

        Args:
            mode: One of SCRIPT_MODE, WORKER_MODE, and LOCAL_MODE.
        """
        self.mode = mode

    def put_object(self, value, object_id=None, pin_object=True):
        """Put value in the local object store with object id `objectid`.

        This assumes that the value for `objectid` has not yet been placed in
        the local object store. If the plasma store is full, the worker will
        automatically retry up to DEFAULT_PUT_OBJECT_RETRIES times. Each
        retry will delay for an exponentially doubling amount of time,
        starting with DEFAULT_PUT_OBJECT_DELAY. After this, exception
        will be raised.

        Args:
            value: The value to put in the object store.
            object_id (object_id.ObjectID): The object ID of the value to be
                put. If None, one will be generated.
            pin_object: If set, the object will be pinned at the raylet.

        Returns:
            object_id.ObjectID: The object ID the object was put under.

        Raises:
            ray.exceptions.ObjectStoreFullError: This is raised if the attempt
                to store the object fails because the object store is full even
                after multiple retries.
        """
        # Make sure that the value is not an object ID.
        if isinstance(value, ObjectID):
            raise TypeError(
                "Calling 'put' on an ray.ObjectID is not allowed "
                "(similarly, returning an ray.ObjectID from a remote "
                "function is not allowed). If you really want to "
                "do this, you can wrap the ray.ObjectID in a list and "
                "call 'put' on it (or return it).")

        if self.mode == LOCAL_MODE:
            assert object_id is None, ("Local Mode does not support "
                                       "inserting with an objectID")

        serialized_value = self.get_serialization_context().serialize(value)
        # This *must* be the first place that we construct this python
        # ObjectID because an entry with 0 local references is created when
        # the object is Put() in the core worker, expecting that this python
        # reference will be created. If another reference is created and
        # removed before this one, it will corrupt the state in the
        # reference counter.
        return ray.ObjectID(
            self.core_worker.put_serialized_object(
                serialized_value, object_id=object_id, pin_object=pin_object))

    def deserialize_objects(self, data_metadata_pairs, object_ids):
        context = self.get_serialization_context()
        return context.deserialize_objects(data_metadata_pairs, object_ids)

    def get_objects(self, object_ids, timeout=None):
        """Get the values in the object store associated with the IDs.

        Return the values from the local object store for object_ids. This will
        block until all the values for object_ids have been written to the
        local object store.

        Args:
            object_ids (List[object_id.ObjectID]): A list of the object IDs
                whose values should be retrieved.
            timeout (float): timeout (float): The maximum amount of time in
                seconds to wait before returning.
        """
        # Make sure that the values are object IDs.
        for object_id in object_ids:
            if not isinstance(object_id, ObjectID):
                raise TypeError(
                    "Attempting to call `get` on the value {}, "
                    "which is not an ray.ObjectID.".format(object_id))

        timeout_ms = int(timeout * 1000) if timeout else -1
        data_metadata_pairs = self.core_worker.get_objects(
            object_ids, self.current_task_id, timeout_ms)
        return self.deserialize_objects(data_metadata_pairs, object_ids)

    def run_function_on_all_workers(self, function,
                                    run_on_other_drivers=False):
        """Run arbitrary code on all of the workers.

        This function will first be run on the driver, and then it will be
        exported to all of the workers to be run. It will also be run on any
        new workers that register later. If ray.init has not been called yet,
        then cache the function and export it later.

        Args:
            function (Callable): The function to run on all of the workers. It
                takes only one argument, a worker info dict. If it returns
                anything, its return values will not be used.
            run_on_other_drivers: The boolean that indicates whether we want to
                run this function on other drivers. One case is we may need to
                share objects across drivers.
        """
        # If ray.init has not been called yet, then cache the function and
        # export it when connect is called. Otherwise, run the function on all
        # workers.
        if self.mode is None:
            self.cached_functions_to_run.append(function)
        else:
            # Attempt to pickle the function before we need it. This could
            # fail, and it is more convenient if the failure happens before we
            # actually run the function locally.
            pickled_function = pickle.dumps(function)

            function_to_run_id = hashlib.sha1(pickled_function).digest()
            key = b"FunctionsToRun:" + function_to_run_id
            # First run the function on the driver.
            # We always run the task locally.
            function({"worker": self})
            # Check if the function has already been put into redis.
            function_exported = self.redis_client.setnx(b"Lock:" + key, 1)
            if not function_exported:
                # In this case, the function has already been exported, so
                # we don't need to export it again.
                return

            check_oversized_pickle(pickled_function, function.__name__,
                                   "function", self)

            # Run the function on all workers.
            self.redis_client.hmset(
                key, {
                    "job_id": self.current_job_id.binary(),
                    "function_id": function_to_run_id,
                    "function": pickled_function,
                    "run_on_other_drivers": str(run_on_other_drivers)
                })
            self.redis_client.rpush("Exports", key)
            # TODO(rkn): If the worker fails after it calls setnx and before it
            # successfully completes the hmset and rpush, then the program will
            # most likely hang. This could be fixed by making these three
            # operations into a transaction (or by implementing a custom
            # command that does all three things).

    def _get_arguments_for_execution(self, function_name, serialized_args):
        """Retrieve the arguments for the remote function.

        This retrieves the values for the arguments to the remote function that
        were passed in as object IDs. Arguments that were passed by value are
        not changed. This is called by the worker that is executing the remote
        function.

        Args:
            function_name (str): The name of the remote function whose
                arguments are being retrieved.
            serialized_args (List): The arguments to the function. These are
                either strings representing serialized objects passed by value
                or they are ray.ObjectIDs.

        Returns:
            The retrieved arguments in addition to the arguments that were
                passed by value.

        Raises:
            RayError: This exception is raised if a task that
                created one of the arguments failed.
        """
        arguments = [None] * len(serialized_args)
        object_ids = []
        object_indices = []

        for (i, arg) in enumerate(serialized_args):
            if isinstance(arg, ObjectID):
                object_ids.append(arg)
                object_indices.append(i)
            else:
                # pass the argument by value
                arguments[i] = arg

        # Get the objects from the local object store.
        if len(object_ids) > 0:
            values = self.get_objects(object_ids)
            for i, value in enumerate(values):
                if isinstance(value, RayError):
                    raise value
                else:
                    arguments[object_indices[i]] = value

        return ray.signature.recover_args(arguments)

    def main_loop(self):
        """The main loop a worker runs to receive and execute tasks."""

        def sigterm_handler(signum, frame):
            shutdown(True)
            sys.exit(1)

        ray.utils.set_sigterm_handler(sigterm_handler)
        self.core_worker.run_task_loop()
        sys.exit(0)


def get_gpu_ids():
    """Get the IDs of the GPUs that are available to the worker.

    If the CUDA_VISIBLE_DEVICES environment variable was set when the worker
    started up, then the IDs returned by this method will be a subset of the
    IDs in CUDA_VISIBLE_DEVICES. If not, the IDs will fall in the range
    [0, NUM_GPUS - 1], where NUM_GPUS is the number of GPUs that the node has.

    Returns:
        A list of GPU IDs.
    """

    # TODO(ilr) Handle inserting resources in local mode
    if _mode() == LOCAL_MODE:
        logger.info("ray.get_gpu_ids() currently does not work in LOCAL "
                    "MODE.")

    all_resource_ids = global_worker.core_worker.resource_ids()
    assigned_ids = [
        resource_id for resource_id, _ in all_resource_ids.get("GPU", [])
    ]
    # If the user had already set CUDA_VISIBLE_DEVICES, then respect that (in
    # the sense that only GPU IDs that appear in CUDA_VISIBLE_DEVICES should be
    # returned).
    if global_worker.original_gpu_ids is not None:
        assigned_ids = [
            global_worker.original_gpu_ids[gpu_id] for gpu_id in assigned_ids
        ]

    return assigned_ids


def get_resource_ids():
    """Get the IDs of the resources that are available to the worker.

    Returns:
        A dictionary mapping the name of a resource to a list of pairs, where
        each pair consists of the ID of a resource and the fraction of that
        resource reserved for this worker.
    """
    if _mode() == LOCAL_MODE:
        raise RuntimeError("ray.get_resource_ids() currently does not work in "
                           "local_mode.")

    return global_worker.core_worker.resource_ids()


def get_webui_url():
    """Get the URL to access the web UI.

    Note that the URL does not specify which node the web UI is on.

    Returns:
        The URL of the web UI as a string.
    """
    if _global_node is None:
        raise RuntimeError("Ray has not been initialized/connected.")
    return _global_node.webui_url


global_worker = Worker()
"""Worker: The global Worker object for this worker process.

We use a global Worker object to ensure that there is a single worker object
per worker process.
"""

_global_node = None
"""ray.node.Node: The global node object that is created by ray.init()."""


def print_failed_task(task_status):
    """Print information about failed tasks.

    Args:
        task_status (Dict): A dictionary containing the name, operationid, and
            error message for a failed task.
    """
    logger.error("""
      Error: Task failed
        Function Name: {}
        Task ID: {}
        Error Message: \n{}
    """.format(task_status["function_name"], task_status["operationid"],
               task_status["error_message"]))


def init(address=None,
         redis_address=None,
         redis_port=None,
         num_cpus=None,
         num_gpus=None,
         memory=None,
         object_store_memory=None,
         resources=None,
         driver_object_store_memory=None,
         redis_max_memory=None,
         log_to_driver=True,
         node_ip_address=ray_constants.NODE_DEFAULT_IP,
         object_id_seed=None,
         local_mode=False,
         redirect_worker_output=None,
         redirect_output=None,
         ignore_reinit_error=False,
         num_redis_shards=None,
         redis_max_clients=None,
         redis_password=ray_constants.REDIS_DEFAULT_PASSWORD,
         plasma_directory=None,
         huge_pages=False,
         include_java=False,
         include_webui=None,
         webui_host="localhost",
         job_id=None,
         configure_logging=True,
         logging_level=logging.INFO,
         logging_format=ray_constants.LOGGER_FORMAT,
         plasma_store_socket_name=None,
         raylet_socket_name=None,
         temp_dir=None,
         load_code_from_local=False,
         use_pickle=True,
         _internal_config=None,
         lru_evict=False):
    """Connect to an existing Ray cluster or start one and connect to it.

    This method handles two cases. Either a Ray cluster already exists and we
    just attach this driver to it, or we start all of the processes associated
    with a Ray cluster and attach to the newly started cluster.

    To start Ray and all of the relevant processes, use this as follows:

    .. code-block:: python

        ray.init()

    To connect to an existing Ray cluster, use this as follows (substituting
    in the appropriate address):

    .. code-block:: python

        ray.init(address="123.45.67.89:6379")

    Args:
        address (str): The address of the Ray cluster to connect to. If
            this address is not provided, then this command will start Redis, a
            raylet, a plasma store, a plasma manager, and some workers.
            It will also kill these processes when Python exits.
        redis_address (str): Deprecated; same as address.
        redis_port (int): The port that the primary Redis shard should listen
            to. If None, then a random port will be chosen.
        num_cpus (int): Number of cpus the user wishes all raylets to
            be configured with.
        num_gpus (int): Number of gpus the user wishes all raylets to
            be configured with.
        resources: A dictionary mapping the name of a resource to the quantity
            of that resource available.
        memory: The amount of memory (in bytes) that is available for use by
            workers requesting memory resources. By default, this is autoset
            based on available system memory.
        object_store_memory: The amount of memory (in bytes) to start the
            object store with. By default, this is autoset based on available
            system memory, subject to a 20GB cap.
        redis_max_memory: The max amount of memory (in bytes) to allow each
            redis shard to use. Once the limit is exceeded, redis will start
            LRU eviction of entries. This only applies to the sharded redis
            tables (task, object, and profile tables).  By default, this is
            autoset based on available system memory, subject to a 10GB cap.
        log_to_driver (bool): If true, then output from all of the worker
            processes on all nodes will be directed to the driver.
        node_ip_address (str): The IP address of the node that we are on.
        object_id_seed (int): Used to seed the deterministic generation of
            object IDs. The same value can be used across multiple runs of the
            same driver in order to generate the object IDs in a consistent
            manner. However, the same ID should not be used for different
            drivers.
        local_mode (bool): True if the code should be executed serially. This
        is useful for debugging.
        driver_object_store_memory (int): Limit the amount of memory the driver
            can use in the object store for creating objects. By default, this
            is autoset based on available system memory, subject to a 20GB cap.
        ignore_reinit_error: True if we should suppress errors from calling
            ray.init() a second time.
        num_redis_shards: The number of Redis shards to start in addition to
            the primary Redis shard.
        redis_max_clients: If provided, attempt to configure Redis with this
            maxclients number.
        redis_password (str): Prevents external clients without the password
            from connecting to Redis if provided.
        plasma_directory: A directory where the Plasma memory mapped files will
            be created.
        huge_pages: Boolean flag indicating whether to start the Object
            Store with hugetlbfs support. Requires plasma_directory.
        include_java: Boolean flag indicating whether to enable java worker.
        include_webui: Boolean flag indicating whether to start the web
            UI, which displays the status of the Ray cluster. If this argument
            is None, then the UI will be started if the relevant dependencies
            are present.
        webui_host: The host to bind the web UI server to. Can either be
            localhost (127.0.0.1) or 0.0.0.0 (available from all interfaces).
            By default, this is set to localhost to prevent access from
            external machines.
        job_id: The ID of this job.
        configure_logging: True if allow the logging cofiguration here.
            Otherwise, the users may want to configure it by their own.
        logging_level: Logging level, default will be logging.INFO.
        logging_format: Logging format, default contains a timestamp,
            filename, line number, and message. See ray_constants.py.
        plasma_store_socket_name (str): If provided, it will specify the socket
            name used by the plasma store.
        raylet_socket_name (str): If provided, it will specify the socket path
            used by the raylet process.
        temp_dir (str): If provided, it will specify the root temporary
            directory for the Ray process.
        load_code_from_local: Whether code should be loaded from a local module
            or from the GCS.
        use_pickle: Deprecated.
        _internal_config (str): JSON configuration for overriding
            RayConfig defaults. For testing purposes ONLY.
        lru_evict (bool): If True, when an object store is full, it will evict
            objects in LRU order to make more space and when under memory
            pressure, ray.UnreconstructableError may be thrown. If False, then
            reference counting will be used to decide which objects are safe to
            evict and when under memory pressure, ray.ObjectStoreFullError may
            be thrown.

    Returns:
        Address information about the started processes.

    Raises:
        Exception: An exception is raised if an inappropriate combination of
            arguments is passed in.
    """

    if not use_pickle:
        raise DeprecationWarning("The use_pickle argument is deprecated.")

    if redis_address is not None:
        raise DeprecationWarning("The redis_address argument is deprecated. "
                                 "Please use address instead.")

    if redis_address is not None or address is not None:
        redis_address, _, _ = services.validate_redis_address(
            address, redis_address)

    if configure_logging:
        setup_logger(logging_level, logging_format)

    if local_mode:
        driver_mode = LOCAL_MODE
    else:
        driver_mode = SCRIPT_MODE

    if global_worker.connected:
        if ignore_reinit_error:
            logger.error("Calling ray.init() again after it has already been "
                         "called.")
            return
        else:
            raise RuntimeError("Maybe you called ray.init twice by accident? "
                               "This error can be suppressed by passing in "
                               "'ignore_reinit_error=True' or by calling "
                               "'ray.shutdown()' prior to 'ray.init()'.")

    # Convert hostnames to numerical IP address.
    if node_ip_address is not None:
        node_ip_address = services.address_to_ip(node_ip_address)

    _internal_config = (json.loads(_internal_config)
                        if _internal_config else {})
    # Set the internal config options for LRU eviction.
    if lru_evict:
        # Turn off object pinning.
        if _internal_config.get("object_pinning_enabled", False):
            raise Exception(
                "Object pinning cannot be enabled if using LRU eviction.")
        _internal_config["object_pinning_enabled"] = False
        _internal_config["object_store_full_max_retries"] = -1
        _internal_config["free_objects_period_milliseconds"] = 1000

    global _global_node
    if redis_address is None:
        # In this case, we need to start a new cluster.
        ray_params = ray.parameter.RayParams(
            redis_address=redis_address,
            redis_port=redis_port,
            node_ip_address=node_ip_address,
            object_id_seed=object_id_seed,
            driver_mode=driver_mode,
            redirect_worker_output=redirect_worker_output,
            redirect_output=redirect_output,
            num_cpus=num_cpus,
            num_gpus=num_gpus,
            resources=resources,
            num_redis_shards=num_redis_shards,
            redis_max_clients=redis_max_clients,
            redis_password=redis_password,
            plasma_directory=plasma_directory,
            huge_pages=huge_pages,
            include_java=include_java,
            include_webui=include_webui,
            webui_host=webui_host,
            memory=memory,
            object_store_memory=object_store_memory,
            redis_max_memory=redis_max_memory,
            plasma_store_socket_name=plasma_store_socket_name,
            raylet_socket_name=raylet_socket_name,
            temp_dir=temp_dir,
            load_code_from_local=load_code_from_local,
            _internal_config=_internal_config,
        )
        # Start the Ray processes. We set shutdown_at_exit=False because we
        # shutdown the node in the ray.shutdown call that happens in the atexit
        # handler. We still spawn a reaper process in case the atexit handler
        # isn't called.
        _global_node = ray.node.Node(
            head=True,
            shutdown_at_exit=False,
            spawn_reaper=True,
            ray_params=ray_params)
    else:
        # In this case, we are connecting to an existing cluster.
        if num_cpus is not None or num_gpus is not None:
            raise ValueError(
                "When connecting to an existing cluster, num_cpus "
                "and num_gpus must not be provided.")
        if resources is not None:
            raise ValueError("When connecting to an existing cluster, "
                             "resources must not be provided.")
        if num_redis_shards is not None:
            raise ValueError("When connecting to an existing cluster, "
                             "num_redis_shards must not be provided.")
        if redis_max_clients is not None:
            raise ValueError("When connecting to an existing cluster, "
                             "redis_max_clients must not be provided.")
        if memory is not None:
            raise ValueError("When connecting to an existing cluster, "
                             "memory must not be provided.")
        if object_store_memory is not None:
            raise ValueError("When connecting to an existing cluster, "
                             "object_store_memory must not be provided.")
        if redis_max_memory is not None:
            raise ValueError("When connecting to an existing cluster, "
                             "redis_max_memory must not be provided.")
        if plasma_directory is not None:
            raise ValueError("When connecting to an existing cluster, "
                             "plasma_directory must not be provided.")
        if huge_pages:
            raise ValueError("When connecting to an existing cluster, "
                             "huge_pages must not be provided.")
        if temp_dir is not None:
            raise ValueError("When connecting to an existing cluster, "
                             "temp_dir must not be provided.")
        if plasma_store_socket_name is not None:
            raise ValueError("When connecting to an existing cluster, "
                             "plasma_store_socket_name must not be provided.")
        if raylet_socket_name is not None:
            raise ValueError("When connecting to an existing cluster, "
                             "raylet_socket_name must not be provided.")
        if _internal_config is not None:
            logger.warning(
                "When connecting to an existing cluster, "
                "_internal_config must match the cluster's _internal_config.")

        # In this case, we only need to connect the node.
        ray_params = ray.parameter.RayParams(
            node_ip_address=node_ip_address,
            redis_address=redis_address,
            redis_password=redis_password,
            object_id_seed=object_id_seed,
            temp_dir=temp_dir,
            load_code_from_local=load_code_from_local,
            _internal_config=_internal_config)
        _global_node = ray.node.Node(
            ray_params,
            head=False,
            shutdown_at_exit=False,
            spawn_reaper=False,
            connect_only=True)

    connect(
        _global_node,
        mode=driver_mode,
        log_to_driver=log_to_driver,
        worker=global_worker,
        driver_object_store_memory=driver_object_store_memory,
        job_id=job_id,
        internal_config=_internal_config)

    for hook in _post_init_hooks:
        hook()

    return _global_node.address_info


# Functions to run as callback after a successful ray init.
_post_init_hooks = []


def shutdown(exiting_interpreter=False):
    """Disconnect the worker, and terminate processes started by ray.init().

    This will automatically run at the end when a Python process that uses Ray
    exits. It is ok to run this twice in a row. The primary use case for this
    function is to cleanup state between tests.

    Note that this will clear any remote function definitions, actor
    definitions, and existing actors, so if you wish to use any previously
    defined remote functions or actors after calling ray.shutdown(), then you
    need to redefine them. If they were defined in an imported module, then you
    will need to reload the module.

    Args:
        exiting_interpreter (bool): True if this is called by the atexit hook
            and false otherwise. If we are exiting the interpreter, we will
            wait a little while to print any extra error messages.
    """
    if exiting_interpreter and global_worker.mode == SCRIPT_MODE:
        # This is a duration to sleep before shutting down everything in order
        # to make sure that log messages finish printing.
        time.sleep(0.5)

    disconnect(exiting_interpreter)

    # We need to destruct the core worker here because after this function,
    # we will tear down any processes spawned by ray.init() and the background
    # IO thread in the core worker doesn't currently handle that gracefully.
    if hasattr(global_worker, "core_worker"):
        del global_worker.core_worker

    # Disconnect global state from GCS.
    ray.state.state.disconnect()

    # Shut down the Ray processes.
    global _global_node
    if _global_node is not None:
        _global_node.kill_all_processes(check_alive=False, allow_graceful=True)
        _global_node = None

    # TODO(rkn): Instead of manually resetting some of the worker fields, we
    # should simply set "global_worker" to equal "None" or something like that.
    global_worker.set_mode(None)
    global_worker._post_get_hooks = []


atexit.register(shutdown, True)


# TODO(edoakes): this should only be set in the driver.
def sigterm_handler(signum, frame):
    sys.exit(signal.SIGTERM)


try:
    ray.utils.set_sigterm_handler(sigterm_handler)
except ValueError:
    logger.warning("Failed to set SIGTERM handler, processes might"
                   "not be cleaned up properly on exit.")

# Define a custom excepthook so that if the driver exits with an exception, we
# can push that exception to Redis.
normal_excepthook = sys.excepthook


def custom_excepthook(type, value, tb):
    # If this is a driver, push the exception to redis.
    if global_worker.mode == SCRIPT_MODE:
        error_message = "".join(traceback.format_tb(tb))
        try:
            global_worker.redis_client.hmset(
                b"Drivers:" + global_worker.worker_id,
                {"exception": error_message})
        except (ConnectionRefusedError, redis.exceptions.ConnectionError):
            logger.warning("Could not push exception to redis.")
    # Call the normal excepthook.
    normal_excepthook(type, value, tb)


sys.excepthook = custom_excepthook

# The last time we raised a TaskError in this process. We use this value to
# suppress redundant error messages pushed from the workers.
last_task_error_raise_time = 0

# The max amount of seconds to wait before printing out an uncaught error.
UNCAUGHT_ERROR_GRACE_PERIOD = 5


def print_logs(redis_client, threads_stopped):
    """Prints log messages from workers on all of the nodes.

    Args:
        redis_client: A client to the primary Redis shard.
        threads_stopped (threading.Event): A threading event used to signal to
            the thread that it should exit.
    """
    pubsub_client = redis_client.pubsub(ignore_subscribe_messages=True)
    pubsub_client.subscribe(ray.gcs_utils.LOG_FILE_CHANNEL)
    localhost = services.get_node_ip_address()
    try:
        # Keep track of the number of consecutive log messages that have been
        # received with no break in between. If this number grows continually,
        # then the worker is probably not able to process the log messages as
        # rapidly as they are coming in.
        num_consecutive_messages_received = 0
        while True:
            # Exit if we received a signal that we should stop.
            if threads_stopped.is_set():
                return

            msg = pubsub_client.get_message()
            if msg is None:
                num_consecutive_messages_received = 0
                threads_stopped.wait(timeout=0.01)
                continue
            num_consecutive_messages_received += 1

            data = json.loads(ray.utils.decode(msg["data"]))

            def color_for(data):
                if data["pid"] == "raylet":
                    return colorama.Fore.YELLOW
                else:
                    return colorama.Fore.CYAN

            if data["ip"] == localhost:
                for line in data["lines"]:
                    print("{}{}(pid={}){} {}".format(
                        colorama.Style.DIM, color_for(data), data["pid"],
                        colorama.Style.RESET_ALL, line))
            else:
                for line in data["lines"]:
                    print("{}{}(pid={}, ip={}){} {}".format(
                        colorama.Style.DIM, color_for(data), data["pid"],
                        data["ip"], colorama.Style.RESET_ALL, line))

            if (num_consecutive_messages_received % 100 == 0
                    and num_consecutive_messages_received > 0):
                logger.warning(
                    "The driver may not be able to keep up with the "
                    "stdout/stderr of the workers. To avoid forwarding logs "
                    "to the driver, use 'ray.init(log_to_driver=False)'.")
    except (OSError, redis.exceptions.ConnectionError) as e:
        logger.error("print_logs: {}".format(e))
    finally:
        # Close the pubsub client to avoid leaking file descriptors.
        pubsub_client.close()


def print_error_messages_raylet(task_error_queue, threads_stopped):
    """Prints message received in the given output queue.

    This checks periodically if any un-raised errors occured in the background.

    Args:
        task_error_queue (queue.Queue): A queue used to receive errors from the
            thread that listens to Redis.
        threads_stopped (threading.Event): A threading event used to signal to
            the thread that it should exit.
    """

    while True:
        # Exit if we received a signal that we should stop.
        if threads_stopped.is_set():
            return

        try:
            error, t = task_error_queue.get(block=False)
        except queue.Empty:
            threads_stopped.wait(timeout=0.01)
            continue
        # Delay errors a little bit of time to attempt to suppress redundant
        # messages originating from the worker.
        while t + UNCAUGHT_ERROR_GRACE_PERIOD > time.time():
            threads_stopped.wait(timeout=1)
            if threads_stopped.is_set():
                break
        if t < last_task_error_raise_time + UNCAUGHT_ERROR_GRACE_PERIOD:
            logger.debug("Suppressing error from worker: {}".format(error))
        else:
            logger.error(
                "Possible unhandled error from worker: {}".format(error))


def listen_error_messages_raylet(worker, task_error_queue, threads_stopped):
    """Listen to error messages in the background on the driver.

    This runs in a separate thread on the driver and pushes (error, time)
    tuples to the output queue.

    Args:
        worker: The worker class that this thread belongs to.
        task_error_queue (queue.Queue): A queue used to communicate with the
            thread that prints the errors found by this thread.
        threads_stopped (threading.Event): A threading event used to signal to
            the thread that it should exit.
    """
    worker.error_message_pubsub_client = worker.redis_client.pubsub(
        ignore_subscribe_messages=True)
    # Exports that are published after the call to
    # error_message_pubsub_client.subscribe and before the call to
    # error_message_pubsub_client.listen will still be processed in the loop.

    # Really we should just subscribe to the errors for this specific job.
    # However, currently all errors seem to be published on the same channel.
    error_pubsub_channel = str(
        ray.gcs_utils.TablePubsub.Value("ERROR_INFO_PUBSUB")).encode("ascii")
    worker.error_message_pubsub_client.subscribe(error_pubsub_channel)
    # worker.error_message_pubsub_client.psubscribe("*")

    try:
        # Get the errors that occurred before the call to subscribe.
        error_messages = ray.errors()
        for error_message in error_messages:
            logger.error(error_message)

        while True:
            # Exit if we received a signal that we should stop.
            if threads_stopped.is_set():
                return

            msg = worker.error_message_pubsub_client.get_message()
            if msg is None:
                threads_stopped.wait(timeout=0.01)
                continue
            gcs_entry = ray.gcs_utils.GcsEntry.FromString(msg["data"])
            assert len(gcs_entry.entries) == 1
            error_data = ray.gcs_utils.ErrorTableData.FromString(
                gcs_entry.entries[0])
            job_id = error_data.job_id
            if job_id not in [
                    worker.current_job_id.binary(),
                    JobID.nil().binary()
            ]:
                continue

            error_message = error_data.error_message
            if (error_data.type == ray_constants.TASK_PUSH_ERROR):
                # Delay it a bit to see if we can suppress it
                task_error_queue.put((error_message, time.time()))
            else:
                logger.warning(error_message)
    except (OSError, redis.exceptions.ConnectionError) as e:
        logger.error("listen_error_messages_raylet: {}".format(e))
    finally:
        # Close the pubsub client to avoid leaking file descriptors.
        worker.error_message_pubsub_client.close()


def is_initialized():
    """Check if ray.init has been called yet.

    Returns:
        True if ray.init has already been called and false otherwise.
    """
    return ray.worker.global_worker.connected


def connect(node,
            mode=WORKER_MODE,
            log_to_driver=False,
            worker=global_worker,
            driver_object_store_memory=None,
            job_id=None,
            internal_config=None):
    """Connect this worker to the raylet, to Plasma, and to Redis.

    Args:
        node (ray.node.Node): The node to connect.
        mode: The mode of the worker. One of SCRIPT_MODE, WORKER_MODE, and
            LOCAL_MODE.
        log_to_driver (bool): If true, then output from all of the worker
            processes on all nodes will be directed to the driver.
        worker: The ray.Worker instance.
        driver_object_store_memory: Limit the amount of memory the driver can
            use in the object store when creating objects.
        job_id: The ID of job. If it's None, then we will generate one.
        internal_config: Dictionary of (str,str) containing internal config
            options to override the defaults.
    """
    # Do some basic checking to make sure we didn't call ray.init twice.
    error_message = "Perhaps you called ray.init twice by accident?"
    assert not worker.connected, error_message
    assert worker.cached_functions_to_run is not None, error_message

    # Enable nice stack traces on SIGSEGV etc.
    try:
        if not faulthandler.is_enabled():
            faulthandler.enable(all_threads=False)
    except io.UnsupportedOperation:
        pass  # ignore

    ray._raylet.set_internal_config(internal_config)

    # Create a Redis client to primary.
    # The Redis client can safely be shared between threads. However,
    # that is not true of Redis pubsub clients. See the documentation at
    # https://github.com/andymccurdy/redis-py#thread-safety.
    worker.redis_client = node.create_redis_client()

    # Initialize some fields.
    if mode is WORKER_MODE:
        # We should not specify the job_id if it's `WORKER_MODE`.
        assert job_id is None
        job_id = JobID.nil()
        # TODO(qwang): Rename this to `worker_id_str` or type to `WorkerID`
        worker.worker_id = _random_string()
    else:
        # This is the code path of driver mode.
        if job_id is None:
            # TODO(qwang): use `GcsClient::GenerateJobId()` here.
            job_id = JobID.from_int(
                int(worker.redis_client.incr("JobCounter")))
        # When tasks are executed on remote workers in the context of multiple
        # drivers, the current job ID is used to keep track of which job is
        # responsible for the task so that error messages will be propagated to
        # the correct driver.
        worker.worker_id = ray.utils.compute_driver_id_from_job(
            job_id).binary()

    if mode is not SCRIPT_MODE and setproctitle:
        setproctitle.setproctitle("ray::IDLE")

    if not isinstance(job_id, JobID):
        raise TypeError("The type of given job id must be JobID.")

    # All workers start out as non-actors. A worker can be turned into an actor
    # after it is created.
    worker.node = node
    worker.set_mode(mode)

    # For driver's check that the version information matches the version
    # information that the Ray cluster was started with.
    try:
        ray.services.check_version_info(worker.redis_client)
    except Exception as e:
        if mode == SCRIPT_MODE:
            raise e
        elif mode == WORKER_MODE:
            traceback_str = traceback.format_exc()
            ray.utils.push_error_to_driver_through_redis(
                worker.redis_client,
                ray_constants.VERSION_MISMATCH_PUSH_ERROR,
                traceback_str,
                job_id=None)

    worker.lock = threading.RLock()

    # Create an object for interfacing with the global state.
    ray.state.state._initialize_global_state(
        node.redis_address, redis_password=node.redis_password)

    driver_name = ""
    log_stdout_file_name = ""
    log_stderr_file_name = ""
    if mode == SCRIPT_MODE:
        import __main__ as main
        driver_name = (main.__file__
                       if hasattr(main, "__file__") else "INTERACTIVE MODE")
    elif mode == WORKER_MODE:
        # Check the RedirectOutput key in Redis and based on its value redirect
        # worker output and error to their own files.
        # This key is set in services.py when Redis is started.
        redirect_worker_output_val = worker.redis_client.get("RedirectOutput")
        if (redirect_worker_output_val is not None
                and int(redirect_worker_output_val) == 1):
            log_stdout_file, log_stderr_file = (
                node.new_worker_redirected_log_file(worker.worker_id))
            # Redirect stdout/stderr at the file descriptor level. If we simply
            # set sys.stdout and sys.stderr, then logging from C++ can fail to
            # be redirected.
            if log_stdout_file is not None:
                os.dup2(log_stdout_file.fileno(), sys.stdout.fileno())
            if log_stderr_file is not None:
                os.dup2(log_stderr_file.fileno(), sys.stderr.fileno())
            # We also manually set sys.stdout and sys.stderr because that seems
            # to have an affect on the output buffering. Without doing this,
            # stdout and stderr are heavily buffered resulting in seemingly
            # lost logging statements.
            if log_stdout_file is not None:
                sys.stdout = log_stdout_file
            if log_stderr_file is not None:
                sys.stderr = log_stderr_file
            # This should always be the first message to appear in the worker's
            # stdout and stderr log files. The string "Ray worker pid:" is
            # parsed in the log monitor process.
            print("Ray worker pid: {}".format(os.getpid()))
            print("Ray worker pid: {}".format(os.getpid()), file=sys.stderr)
            sys.stdout.flush()
            sys.stderr.flush()
            log_stdout_file_name = os.path.abspath(
                (log_stdout_file
                 if log_stdout_file is not None else sys.stdout).name)
            log_stderr_file_name = os.path.abspath(
                (log_stderr_file
                 if log_stderr_file is not None else sys.stderr).name)
<<<<<<< HEAD
    else:
        raise ValueError("Invalid worker mode. Expected DRIVER or WORKER.")

=======
        worker.redis_client.hmset(b"Workers:" + worker.worker_id, worker_dict)
    elif not LOCAL_MODE:
        raise ValueError(
            "Invalid worker mode. Expected DRIVER, WORKER or LOCAL.")
>>>>>>> 7b08db9f
    redis_address, redis_port = node.redis_address.split(":")
    gcs_options = ray._raylet.GcsClientOptions(
        redis_address,
        int(redis_port),
        node.redis_password,
    )
    worker.core_worker = ray._raylet.CoreWorker(
<<<<<<< HEAD
        (mode == SCRIPT_MODE),
        node.plasma_store_socket_name,
        node.raylet_socket_name,
        job_id,
        gcs_options,
        node.get_logs_dir_path(),
        node.node_ip_address,
        node.node_manager_port,
        driver_name,
        log_stdout_file_name,
        log_stderr_file_name,
    )
=======
        (mode == SCRIPT_MODE), node.plasma_store_socket_name,
        node.raylet_socket_name, job_id, gcs_options, node.get_logs_dir_path(),
        node.node_ip_address, node.node_manager_port, mode == LOCAL_MODE)
>>>>>>> 7b08db9f

    if driver_object_store_memory is not None:
        worker.core_worker.set_object_store_client_options(
            "ray_driver_{}".format(os.getpid()), driver_object_store_memory)

    # Put something in the plasma store so that subsequent plasma store
    # accesses will be faster. Currently the first access is always slow, and
    # we don't want the user to experience this.
    if mode != LOCAL_MODE:
        temporary_object_id = ray.ObjectID.from_random()
        worker.put_object(1, object_id=temporary_object_id)
        ray.internal.free([temporary_object_id])

    # Start the import thread
    worker.import_thread = import_thread.ImportThread(worker, mode,
                                                      worker.threads_stopped)
    worker.import_thread.start()

    # If this is a driver running in SCRIPT_MODE, start a thread to print error
    # messages asynchronously in the background. Ideally the scheduler would
    # push messages to the driver's worker service, but we ran into bugs when
    # trying to properly shutdown the driver's worker service, so we are
    # temporarily using this implementation which constantly queries the
    # scheduler for new error messages.
    if mode == SCRIPT_MODE:
        q = queue.Queue()
        worker.listener_thread = threading.Thread(
            target=listen_error_messages_raylet,
            name="ray_listen_error_messages",
            args=(worker, q, worker.threads_stopped))
        worker.printer_thread = threading.Thread(
            target=print_error_messages_raylet,
            name="ray_print_error_messages",
            args=(q, worker.threads_stopped))
        worker.listener_thread.daemon = True
        worker.listener_thread.start()
        worker.printer_thread.daemon = True
        worker.printer_thread.start()
        if log_to_driver:
            worker.logger_thread = threading.Thread(
                target=print_logs,
                name="ray_print_logs",
                args=(worker.redis_client, worker.threads_stopped))
            worker.logger_thread.daemon = True
            worker.logger_thread.start()

    if mode == SCRIPT_MODE:
        # Add the directory containing the script that is running to the Python
        # paths of the workers. Also add the current directory. Note that this
        # assumes that the directory structures on the machines in the clusters
        # are the same.
        script_directory = os.path.abspath(os.path.dirname(sys.argv[0]))
        current_directory = os.path.abspath(os.path.curdir)
        worker.run_function_on_all_workers(
            lambda worker_info: sys.path.insert(1, script_directory))
        worker.run_function_on_all_workers(
            lambda worker_info: sys.path.insert(1, current_directory))
        # TODO(rkn): Here we first export functions to run, then remote
        # functions. The order matters. For example, one of the functions to
        # run may set the Python path, which is needed to import a module used
        # to define a remote function. We may want to change the order to
        # simply be the order in which the exports were defined on the driver.
        # In addition, we will need to retain the ability to decide what the
        # first few exports are (mostly to set the Python path). Additionally,
        # note that the first exports to be defined on the driver will be the
        # ones defined in separate modules that are imported by the driver.
        # Export cached functions_to_run.
        for function in worker.cached_functions_to_run:
            worker.run_function_on_all_workers(function)
    worker.cached_functions_to_run = None


def disconnect(exiting_interpreter=False):
    """Disconnect this worker from the raylet and object store."""
    # Reset the list of cached remote functions and actors so that if more
    # remote functions or actors are defined and then connect is called again,
    # the remote functions will be exported. This is mostly relevant for the
    # tests.
    worker = global_worker
    if worker.connected:
        # Shutdown all of the threads that we've started. TODO(rkn): This
        # should be handled cleanly in the worker object's destructor and not
        # in this disconnect method.
        worker.threads_stopped.set()
        if hasattr(worker, "import_thread"):
            worker.import_thread.join_import_thread()
        if hasattr(worker, "listener_thread"):
            worker.listener_thread.join()
        if hasattr(worker, "printer_thread"):
            worker.printer_thread.join()
        if hasattr(worker, "logger_thread"):
            worker.logger_thread.join()
        worker.threads_stopped.clear()
        worker._session_index += 1

    worker.node = None  # Disconnect the worker from the node.
    worker.cached_functions_to_run = []
    worker.serialization_context_map.clear()
    ray.actor.ActorClassMethodMetadata.reset_cache()


@contextmanager
def _changeproctitle(title, next_title):
    setproctitle.setproctitle(title)
    yield
    setproctitle.setproctitle(next_title)


def register_custom_serializer(cls,
                               serializer,
                               deserializer,
                               use_pickle=False,
                               use_dict=False,
                               class_id=None):
    """Registers custom functions for efficient object serialization.

    The serializer and deserializer are used when transferring objects of
    `cls` across processes and nodes. This can be significantly faster than
    the Ray default fallbacks. Wraps `register_custom_serializer` underneath.

    Args:
        cls (type): The class that ray should use this custom serializer for.
        serializer: The custom serializer that takes in a cls instance and
            outputs a serialized representation. use_pickle and use_dict
            must be False if provided.
        deserializer: The custom deserializer that takes in a serialized
            representation of the cls and outputs a cls instance. use_pickle
            and use_dict must be False if provided.
        use_pickle: Deprecated.
        use_dict: Deprecated.
        class_id (str): Unique ID of the class. Autogenerated if None.
    """
    worker = global_worker
    worker.check_connected()

    if use_pickle:
        raise DeprecationWarning(
            "`use_pickle` is no longer a valid parameter and will be removed "
            "in future versions of Ray. If this breaks your application, "
            "see `SerializationContext.register_custom_serializer`.")
    if use_dict:
        raise DeprecationWarning(
            "`use_pickle` is no longer a valid parameter and will be removed "
            "in future versions of Ray. If this breaks your application, "
            "see `SerializationContext.register_custom_serializer`.")
    assert serializer is not None and deserializer is not None
    context = global_worker.get_serialization_context()
    context.register_custom_serializer(
        cls, serializer, deserializer, class_id=class_id)


def show_in_webui(message, key="", dtype="text"):
    """Display message in dashboard.

    Display message for the current task or actor in the dashboard.
    For example, this can be used to display the status of a long-running
    computation.

    Args:
        message (str): Message to be displayed.
        key (str): The key name for the message. Multiple message under
            different keys will be displayed at the same time. Messages
            under the same key will be overriden.
        data_type (str): The type of message for rendering. One of the
            following: text, html.
    """
    worker = global_worker
    worker.check_connected()

    acceptable_dtypes = {"text", "html"}
    assert dtype in acceptable_dtypes, "dtype accepts only: {}".format(
        acceptable_dtypes)

    message_wrapped = {"message": message, "dtype": dtype}
    message_encoded = json.dumps(message_wrapped).encode()

    worker.core_worker.set_webui_display(key.encode(), message_encoded)


# Global varaible to make sure we only send out the warning once
blocking_get_inside_async_warned = False


def get(object_ids, timeout=None):
    """Get a remote object or a list of remote objects from the object store.

    This method blocks until the object corresponding to the object ID is
    available in the local object store. If this object is not in the local
    object store, it will be shipped from an object store that has it (once the
    object has been created). If object_ids is a list, then the objects
    corresponding to each object in the list will be returned.

    This method will issue a warning if it's running inside async context,
    you can use ``await object_id`` instead of ``ray.get(object_id)``. For
    a list of object ids, you can use ``await asyncio.gather(*object_ids)``.

    Args:
        object_ids: Object ID of the object to get or a list of object IDs to
            get.
        timeout (Optional[float]): The maximum amount of time in seconds to
            wait before returning.

    Returns:
        A Python object or a list of Python objects.

    Raises:
        RayTimeoutError: A RayTimeoutError is raised if a timeout is set and
            the get takes longer than timeout to return.
        Exception: An exception is raised if the task that created the object
            or that created one of the objects raised an exception.
    """
    worker = global_worker
    worker.check_connected()

    if hasattr(
            worker,
            "core_worker") and worker.core_worker.current_actor_is_asyncio():
        global blocking_get_inside_async_warned
        if not blocking_get_inside_async_warned:
            logger.debug("Using blocking ray.get inside async actor. "
                         "This blocks the event loop. Please use `await` "
                         "on object id with asyncio.gather if you want to "
                         "yield execution to the event loop instead.")
            blocking_get_inside_async_warned = True

    with profiling.profile("ray.get"):
        is_individual_id = isinstance(object_ids, ray.ObjectID)
        if is_individual_id:
            object_ids = [object_ids]

        if not isinstance(object_ids, list):
            raise ValueError("'object_ids' must either be an object ID "
                             "or a list of object IDs.")

        global last_task_error_raise_time
        # TODO(ujvl): Consider how to allow user to retrieve the ready objects.
        values = worker.get_objects(object_ids, timeout=timeout)
        for i, value in enumerate(values):
            if isinstance(value, RayError):
                last_task_error_raise_time = time.time()
                if isinstance(value, ray.exceptions.UnreconstructableError):
                    worker.core_worker.dump_object_store_memory_usage()
                if isinstance(value, RayTaskError):
                    raise value.as_instanceof_cause()
                else:
                    raise value

        # Run post processors.
        for post_processor in worker._post_get_hooks:
            values = post_processor(object_ids, values)

        if is_individual_id:
            values = values[0]
        return values


def put(value, weakref=False):
    """Store an object in the object store.

    The object may not be evicted while a reference to the returned ID exists.

    Args:
        value: The Python object to be stored.
        weakref: If set, allows the object to be evicted while a reference
            to the returned ID exists. You might want to set this if putting
            a lot of objects that you might not need in the future.

    Returns:
        The object ID assigned to this value.
    """
    worker = global_worker
    worker.check_connected()
    with profiling.profile("ray.put"):
        try:
            object_id = worker.put_object(value, pin_object=not weakref)
        except ObjectStoreFullError:
            logger.info(
                "Put failed since the value was either too large or the "
                "store was full of pinned objects.")
            raise
        return object_id


# Global variable to make sure we only send out the warning once.
blocking_wait_inside_async_warned = False


def wait(object_ids, num_returns=1, timeout=None):
    """Return a list of IDs that are ready and a list of IDs that are not.

    If timeout is set, the function returns either when the requested number of
    IDs are ready or when the timeout is reached, whichever occurs first. If it
    is not set, the function simply waits until that number of objects is ready
    and returns that exact number of object IDs.

    This method returns two lists. The first list consists of object IDs that
    correspond to objects that are available in the object store. The second
    list corresponds to the rest of the object IDs (which may or may not be
    ready).

    Ordering of the input list of object IDs is preserved. That is, if A
    precedes B in the input list, and both are in the ready list, then A will
    precede B in the ready list. This also holds true if A and B are both in
    the remaining list.

    This method will issue a warning if it's running inside an async context.
    Instead of ``ray.wait(object_ids)``, you can use
    ``await asyncio.wait(object_ids)``.

    Args:
        object_ids (List[ObjectID]): List of object IDs for objects that may or
            may not be ready. Note that these IDs must be unique.
        num_returns (int): The number of object IDs that should be returned.
        timeout (float): The maximum amount of time in seconds to wait before
            returning.

    Returns:
        A list of object IDs that are ready and a list of the remaining object
        IDs.
    """
    worker = global_worker

    if hasattr(worker,
               "core_worker") and worker.core_worker.current_actor_is_asyncio(
               ) and timeout != 0:
        global blocking_wait_inside_async_warned
        if not blocking_wait_inside_async_warned:
            logger.debug("Using blocking ray.wait inside async method. "
                         "This blocks the event loop. Please use `await` "
                         "on object id with asyncio.wait. ")
            blocking_wait_inside_async_warned = True

    if isinstance(object_ids, ObjectID):
        raise TypeError(
            "wait() expected a list of ray.ObjectID, got a single ray.ObjectID"
        )

    if not isinstance(object_ids, list):
        raise TypeError(
            "wait() expected a list of ray.ObjectID, got {}".format(
                type(object_ids)))

    if timeout is not None and timeout < 0:
        raise ValueError("The 'timeout' argument must be nonnegative. "
                         "Received {}".format(timeout))

    for object_id in object_ids:
        if not isinstance(object_id, ObjectID):
            raise TypeError("wait() expected a list of ray.ObjectID, "
                            "got list containing {}".format(type(object_id)))

    worker.check_connected()
    # TODO(swang): Check main thread.
    with profiling.profile("ray.wait"):

        # TODO(rkn): This is a temporary workaround for
        # https://github.com/ray-project/ray/issues/997. However, it should be
        # fixed in Arrow instead of here.
        if len(object_ids) == 0:
            return [], []

        if len(object_ids) != len(set(object_ids)):
            raise ValueError("Wait requires a list of unique object IDs.")
        if num_returns <= 0:
            raise ValueError(
                "Invalid number of objects to return %d." % num_returns)
        if num_returns > len(object_ids):
            raise ValueError("num_returns cannot be greater than the number "
                             "of objects provided to ray.wait.")

        timeout = timeout if timeout is not None else 10**6
        timeout_milliseconds = int(timeout * 1000)
        ready_ids, remaining_ids = worker.core_worker.wait(
            object_ids,
            num_returns,
            timeout_milliseconds,
            worker.current_task_id,
        )
        return ready_ids, remaining_ids


def kill(actor):
    """Kill an actor forcefully.

    This will interrupt any running tasks on the actor, causing them to fail
    immediately. Any atexit handlers installed in the actor will still be run.

    If you want to kill the actor but let pending tasks finish,
    you can call ``actor.__ray_terminate__.remote()`` instead to queue a
    termination task.

    If this actor is reconstructable, it will be attempted to be reconstructed.

    Args:
        actor (ActorHandle): Handle to the actor to kill.
    """
    if not isinstance(actor, ray.actor.ActorHandle):
        raise ValueError("ray.kill() only supported for actors. "
                         "Got: {}.".format(type(actor)))

    worker = ray.worker.global_worker
    worker.check_connected()
    worker.core_worker.kill_actor(actor._ray_actor_id, False)


def _mode(worker=global_worker):
    """This is a wrapper around worker.mode.

    We use this wrapper so that in the remote decorator, we can call _mode()
    instead of worker.mode. The difference is that when we attempt to serialize
    remote functions, we don't attempt to serialize the worker object, which
    cannot be serialized.
    """
    return worker.mode


def make_decorator(num_return_vals=None,
                   num_cpus=None,
                   num_gpus=None,
                   memory=None,
                   object_store_memory=None,
                   resources=None,
                   max_calls=None,
                   max_retries=None,
                   max_reconstructions=None,
                   worker=None):
    def decorator(function_or_class):
        if (inspect.isfunction(function_or_class)
                or is_cython(function_or_class)):
            # Set the remote function default resources.
            if max_reconstructions is not None:
                raise ValueError("The keyword 'max_reconstructions' is not "
                                 "allowed for remote functions.")

            return ray.remote_function.RemoteFunction(
                Language.PYTHON, function_or_class, None, num_cpus, num_gpus,
                memory, object_store_memory, resources, num_return_vals,
                max_calls, max_retries)

        if inspect.isclass(function_or_class):
            if num_return_vals is not None:
                raise TypeError("The keyword 'num_return_vals' is not "
                                "allowed for actors.")
            if max_calls is not None:
                raise TypeError("The keyword 'max_calls' is not "
                                "allowed for actors.")

            return ray.actor.make_actor(function_or_class, num_cpus, num_gpus,
                                        memory, object_store_memory, resources,
                                        max_reconstructions)

        raise TypeError("The @ray.remote decorator must be applied to "
                        "either a function or to a class.")

    return decorator


def remote(*args, **kwargs):
    """Define a remote function or an actor class.

    This can be used with no arguments to define a remote function or actor as
    follows:

    .. code-block:: python

        @ray.remote
        def f():
            return 1

        @ray.remote
        class Foo:
            def method(self):
                return 1

    It can also be used with specific keyword arguments:

    * **num_return_vals:** This is only for *remote functions*. It specifies
      the number of object IDs returned by the remote function invocation.
    * **num_cpus:** The quantity of CPU cores to reserve for this task or for
      the lifetime of the actor.
    * **num_gpus:** The quantity of GPUs to reserve for this task or for the
      lifetime of the actor.
    * **resources:** The quantity of various custom resources to reserve for
      this task or for the lifetime of the actor. This is a dictionary mapping
      strings (resource names) to numbers.
    * **max_calls:** Only for *remote functions*. This specifies the maximum
      number of times that a given worker can execute the given remote function
      before it must exit (this can be used to address memory leaks in
      third-party libraries or to reclaim resources that cannot easily be
      released, e.g., GPU memory that was acquired by TensorFlow). By
      default this is infinite.
    * **max_reconstructions**: Only for *actors*. This specifies the maximum
      number of times that the actor should be reconstructed when it dies
      unexpectedly. The minimum valid value is 0 (default), which indicates
      that the actor doesn't need to be reconstructed. And the maximum valid
      value is ray.ray_constants.INFINITE_RECONSTRUCTION.
    * **max_retries**: Only for *remote functions*. This specifies the maximum
      number of times that the remote function should be rerun when the worker
      process executing it crashes unexpectedly. The minimum valid value is 0,
      the default is 4 (default), and the maximum valid value is
      ray.ray_constants.INFINITE_RECONSTRUCTION.

    This can be done as follows:

    .. code-block:: python

        @ray.remote(num_gpus=1, max_calls=1, num_return_vals=2)
        def f():
            return 1, 2

        @ray.remote(num_cpus=2, resources={"CustomResource": 1})
        class Foo:
            def method(self):
                return 1

    Remote task and actor objects returned by @ray.remote can also be
    dynamically modified with the same arguments as above using
    ``.options()`` as follows:

    .. code-block:: python

        @ray.remote(num_gpus=1, max_calls=1, num_return_vals=2)
        def f():
            return 1, 2
        g = f.options(num_gpus=2, max_calls=None)

        @ray.remote(num_cpus=2, resources={"CustomResource": 1})
        class Foo:
            def method(self):
                return 1
        Bar = Foo.options(num_cpus=1, resources=None)

    Running remote actors will be terminated when the actor handle to them
    in Python is deleted, which will cause them to complete any outstanding
    work and then shut down. If you want to kill them immediately, you can
    also call ``ray.kill(actor)``.
    """
    worker = global_worker

    if len(args) == 1 and len(kwargs) == 0 and callable(args[0]):
        # This is the case where the decorator is just @ray.remote.
        return make_decorator(worker=worker)(args[0])

    # Parse the keyword arguments from the decorator.
    error_string = ("The @ray.remote decorator must be applied either "
                    "with no arguments and no parentheses, for example "
                    "'@ray.remote', or it must be applied using some of "
                    "the arguments 'num_return_vals', 'num_cpus', 'num_gpus', "
                    "'memory', 'object_store_memory', 'resources', "
                    "'max_calls', or 'max_reconstructions', like "
                    "'@ray.remote(num_return_vals=2, "
                    "resources={\"CustomResource\": 1})'.")
    assert len(args) == 0 and len(kwargs) > 0, error_string
    for key in kwargs:
        assert key in [
            "num_return_vals",
            "num_cpus",
            "num_gpus",
            "memory",
            "object_store_memory",
            "resources",
            "max_calls",
            "max_reconstructions",
            "max_retries",
        ], error_string

    num_cpus = kwargs["num_cpus"] if "num_cpus" in kwargs else None
    num_gpus = kwargs["num_gpus"] if "num_gpus" in kwargs else None
    resources = kwargs.get("resources")
    if not isinstance(resources, dict) and resources is not None:
        raise TypeError("The 'resources' keyword argument must be a "
                        "dictionary, but received type {}.".format(
                            type(resources)))
    if resources is not None:
        assert "CPU" not in resources, "Use the 'num_cpus' argument."
        assert "GPU" not in resources, "Use the 'num_gpus' argument."

    # Handle other arguments.
    num_return_vals = kwargs.get("num_return_vals")
    max_calls = kwargs.get("max_calls")
    max_reconstructions = kwargs.get("max_reconstructions")
    memory = kwargs.get("memory")
    object_store_memory = kwargs.get("object_store_memory")
    max_retries = kwargs.get("max_retries")

    return make_decorator(
        num_return_vals=num_return_vals,
        num_cpus=num_cpus,
        num_gpus=num_gpus,
        memory=memory,
        object_store_memory=object_store_memory,
        resources=resources,
        max_calls=max_calls,
        max_reconstructions=max_reconstructions,
        max_retries=max_retries,
        worker=worker)<|MERGE_RESOLUTION|>--- conflicted
+++ resolved
@@ -1217,16 +1217,9 @@
             log_stderr_file_name = os.path.abspath(
                 (log_stderr_file
                  if log_stderr_file is not None else sys.stderr).name)
-<<<<<<< HEAD
-    else:
-        raise ValueError("Invalid worker mode. Expected DRIVER or WORKER.")
-
-=======
-        worker.redis_client.hmset(b"Workers:" + worker.worker_id, worker_dict)
     elif not LOCAL_MODE:
         raise ValueError(
             "Invalid worker mode. Expected DRIVER, WORKER or LOCAL.")
->>>>>>> 7b08db9f
     redis_address, redis_port = node.redis_address.split(":")
     gcs_options = ray._raylet.GcsClientOptions(
         redis_address,
@@ -1234,8 +1227,7 @@
         node.redis_password,
     )
     worker.core_worker = ray._raylet.CoreWorker(
-<<<<<<< HEAD
-        (mode == SCRIPT_MODE),
+        (mode == SCRIPT_MODE or mode == LOCAL_MODE),
         node.plasma_store_socket_name,
         node.raylet_socket_name,
         job_id,
@@ -1246,12 +1238,8 @@
         driver_name,
         log_stdout_file_name,
         log_stderr_file_name,
+        (mode == LOCAL_MODE),
     )
-=======
-        (mode == SCRIPT_MODE), node.plasma_store_socket_name,
-        node.raylet_socket_name, job_id, gcs_options, node.get_logs_dir_path(),
-        node.node_ip_address, node.node_manager_port, mode == LOCAL_MODE)
->>>>>>> 7b08db9f
 
     if driver_object_store_memory is not None:
         worker.core_worker.set_object_store_client_options(
