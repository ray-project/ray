--- conflicted
+++ resolved
@@ -948,18 +948,14 @@
                 title = "ray_{}:{}()".format(actor.__class__.__name__,
                                              function_name)
             with profiling.profile("task", extra_data=extra_data, worker=self):
-<<<<<<< HEAD
-                self._process_task(task, execution_info)
-            # Reset the state fields so the next task can run.
-            with self.state_lock:
-                self.task_driver_id = ray.ObjectID(NIL_ID)
-                self.current_task_id = ray.ObjectID(NIL_ID)
-                self.task_index = 0
-                self.put_index = 1
-=======
                 with _changeproctitle(title):
                     self._process_task(task, execution_info)
->>>>>>> 725df3a4
+                # Reset the state fields so the next task can run.
+                with self.state_lock:
+                    self.task_driver_id = ray.ObjectID(NIL_ID)
+                    self.current_task_id = ray.ObjectID(NIL_ID)
+                    self.task_index = 0
+                    self.put_index = 1
 
         # Increase the task execution counter.
         self.function_actor_manager.increase_task_counter(
