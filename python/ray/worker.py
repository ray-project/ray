from contextlib import contextmanager
import colorama
import atexit
import faulthandler
import hashlib
import inspect
import io
import json
import logging
import os
import redis
import signal
from six.moves import queue
import sys
import threading
import time
import traceback
import random

# Ray modules
import ray.cloudpickle as pickle
import ray.gcs_utils
import ray.memory_monitor as memory_monitor
import ray.node
import ray.parameter
import ray.ray_constants as ray_constants
import ray.remote_function
import ray.serialization as serialization
import ray.services as services
import ray.signature
import ray.state

from ray import (
    ActorID,
    JobID,
    ObjectID,
)
from ray import import_thread
from ray import profiling

from ray.exceptions import (
    RayError,
    RayTaskError,
    ObjectStoreFullError,
)
from ray.function_manager import FunctionActorManager
from ray.utils import (
    _random_string,
    check_oversized_pickle,
    is_cython,
    setup_logger,
)
from ray.local_mode_manager import LocalModeManager

SCRIPT_MODE = 0
WORKER_MODE = 1
LOCAL_MODE = 2

ERROR_KEY_PREFIX = b"Error:"

# Logger for this module. It should be configured at the entry point
# into the program using Ray. Ray provides a default configuration at
# entry/init points.
logger = logging.getLogger(__name__)

try:
    import setproctitle
except ImportError:
    setproctitle = None


class ActorCheckpointInfo:
    """Information used to maintain actor checkpoints."""

    __slots__ = [
        # Number of tasks executed since last checkpoint.
        "num_tasks_since_last_checkpoint",
        # Timestamp of the last checkpoint, in milliseconds.
        "last_checkpoint_timestamp",
        # IDs of the previous checkpoints.
        "checkpoint_ids",
    ]

    def __init__(self, num_tasks_since_last_checkpoint,
                 last_checkpoint_timestamp, checkpoint_ids):
        self.num_tasks_since_last_checkpoint = num_tasks_since_last_checkpoint
        self.last_checkpoint_timestamp = last_checkpoint_timestamp
        self.checkpoint_ids = checkpoint_ids


class Worker:
    """A class used to define the control flow of a worker process.

    Note:
        The methods in this class are considered unexposed to the user. The
        functions outside of this class are considered exposed.

    Attributes:
        connected (bool): True if Ray has been started and False otherwise.
        node (ray.node.Node): The node this worker is attached to.
        mode: The mode of the worker. One of SCRIPT_MODE, LOCAL_MODE, and
            WORKER_MODE.
        cached_functions_to_run (List): A list of functions to run on all of
            the workers that should be exported as soon as connect is called.
    """

    def __init__(self):
        """Initialize a Worker object."""
        self.node = None
        self.mode = None
        self.cached_functions_to_run = []
        self.actor_init_error = None
        self.make_actor = None
        self.actors = {}
        # Information used to maintain actor checkpoints.
        self.actor_checkpoint_info = {}
        self.actor_task_counter = 0
        # When the worker is constructed. Record the original value of the
        # CUDA_VISIBLE_DEVICES environment variable.
        self.original_gpu_ids = ray.utils.get_cuda_visible_devices()
        self.memory_monitor = memory_monitor.MemoryMonitor()
        # A dictionary that maps from driver id to SerializationContext
        # TODO: clean up the SerializationContext once the job finished.
        self.serialization_context_map = {}
        self.function_actor_manager = FunctionActorManager(self)
        # This event is checked regularly by all of the threads so that they
        # know when to exit.
        self.threads_stopped = threading.Event()
        # Index of the current session. This number will
        # increment every time when `ray.shutdown` is called.
        self._session_index = 0
        # Functions to run to process the values returned by ray.get. Each
        # postprocessor must take two arguments ("object_ids", and "values").
        self._post_get_hooks = []

    @property
    def connected(self):
        return self.node is not None

    @property
    def node_ip_address(self):
        self.check_connected()
        return self.node.node_ip_address

    @property
    def load_code_from_local(self):
        self.check_connected()
        return self.node.load_code_from_local

    @property
    def use_pickle(self):
        self.check_connected()
        return self.node.use_pickle

    @property
    def current_job_id(self):
        if hasattr(self, "core_worker"):
            return self.core_worker.get_current_job_id()
        return JobID.nil()

    @property
    def actor_id(self):
        if hasattr(self, "core_worker"):
            return self.core_worker.get_actor_id()
        return ActorID.nil()

    @property
    def current_task_id(self):
        return self.core_worker.get_current_task_id()

    @property
    def current_session_and_job(self):
        """Get the current session index and job id as pair."""
        assert isinstance(self._session_index, int)
        assert isinstance(self.current_job_id, ray.JobID)
        return self._session_index, self.current_job_id

    def mark_actor_init_failed(self, error):
        """Called to mark this actor as failed during initialization."""

        self.actor_init_error = error

    def reraise_actor_init_error(self):
        """Raises any previous actor initialization error."""

        if self.actor_init_error is not None:
            raise self.actor_init_error

    def get_serialization_context(self, job_id=None):
        """Get the SerializationContext of the job that this worker is processing.

        Args:
            job_id: The ID of the job that indicates which job to get
                the serialization context for.

        Returns:
            The serialization context of the given job.
        """
        # This function needs to be protected by a lock, because it will be
        # called by`register_class_for_serialization`, as well as the import
        # thread, from different threads. Also, this function will recursively
        # call itself, so we use RLock here.
        if job_id is None:
            job_id = self.current_job_id
        with self.lock:
            if job_id not in self.serialization_context_map:
                self.serialization_context_map[
                    job_id] = serialization.SerializationContext(self)
                self.serialization_context_map[job_id].initialize()
            return self.serialization_context_map[job_id]

    def check_connected(self):
        """Check if the worker is connected.

        Raises:
          Exception: An exception is raised if the worker is not connected.
        """
        if not self.connected:
            raise RayConnectionError("Ray has not been started yet. You can "
                                     "start Ray with 'ray.init()'.")

    def set_mode(self, mode):
        """Set the mode of the worker.

        The mode SCRIPT_MODE should be used if this Worker is a driver that is
        being run as a Python script or interactively in a shell. It will print
        information about task failures.

        The mode WORKER_MODE should be used if this Worker is not a driver. It
        will not print information about tasks.

        The mode LOCAL_MODE should be used if this Worker is a driver and if
        you want to run the driver in a manner equivalent to serial Python for
        debugging purposes. It will not send remote function calls to the
        scheduler and will instead execute them in a blocking fashion.

        Args:
            mode: One of SCRIPT_MODE, WORKER_MODE, and LOCAL_MODE.
        """
        self.mode = mode

    def put_object(self, value, object_id=None, pin_object=True):
        """Put value in the local object store with object id `objectid`.

        This assumes that the value for `objectid` has not yet been placed in
        the local object store. If the plasma store is full, the worker will
        automatically retry up to DEFAULT_PUT_OBJECT_RETRIES times. Each
        retry will delay for an exponentially doubling amount of time,
        starting with DEFAULT_PUT_OBJECT_DELAY. After this, exception
        will be raised.

        Args:
            value: The value to put in the object store.
            object_id (object_id.ObjectID): The object ID of the value to be
                put. If None, one will be generated.
            pin_object: If set, the object will be pinned at the raylet.

        Returns:
            object_id.ObjectID: The object ID the object was put under.

        Raises:
            ray.exceptions.ObjectStoreFullError: This is raised if the attempt
                to store the object fails because the object store is full even
                after multiple retries.
        """
        # Make sure that the value is not an object ID.
        if isinstance(value, ObjectID):
            raise TypeError(
                "Calling 'put' on an ray.ObjectID is not allowed "
                "(similarly, returning an ray.ObjectID from a remote "
                "function is not allowed). If you really want to "
                "do this, you can wrap the ray.ObjectID in a list and "
                "call 'put' on it (or return it).")

        serialized_value = self.get_serialization_context().serialize(value)
        return self.core_worker.put_serialized_object(
            serialized_value, object_id=object_id, pin_object=pin_object)

    def deserialize_objects(self,
                            data_metadata_pairs,
                            object_ids,
                            error_timeout=10):
        context = self.get_serialization_context()
        return context.deserialize_objects(data_metadata_pairs, object_ids,
                                           error_timeout)

    def get_objects(self, object_ids, timeout=None):
        """Get the values in the object store associated with the IDs.

        Return the values from the local object store for object_ids. This will
        block until all the values for object_ids have been written to the
        local object store.

        Args:
            object_ids (List[object_id.ObjectID]): A list of the object IDs
                whose values should be retrieved.
            timeout (float): timeout (float): The maximum amount of time in
                seconds to wait before returning.

        Raises:
            Exception if running in LOCAL_MODE and any of the object IDs do not
            exist in the emulated object store.
        """
        # Make sure that the values are object IDs.
        for object_id in object_ids:
            if not isinstance(object_id, ObjectID):
                raise TypeError(
                    "Attempting to call `get` on the value {}, "
                    "which is not an ray.ObjectID.".format(object_id))

        if self.mode == LOCAL_MODE:
            return self.local_mode_manager.get_objects(object_ids)

        timeout_ms = int(timeout * 1000) if timeout else -1
        data_metadata_pairs = self.core_worker.get_objects(
            object_ids, self.current_task_id, timeout_ms)
        return self.deserialize_objects(data_metadata_pairs, object_ids)

    def run_function_on_all_workers(self, function,
                                    run_on_other_drivers=False):
        """Run arbitrary code on all of the workers.

        This function will first be run on the driver, and then it will be
        exported to all of the workers to be run. It will also be run on any
        new workers that register later. If ray.init has not been called yet,
        then cache the function and export it later.

        Args:
            function (Callable): The function to run on all of the workers. It
                takes only one argument, a worker info dict. If it returns
                anything, its return values will not be used.
            run_on_other_drivers: The boolean that indicates whether we want to
                run this function on other drivers. One case is we may need to
                share objects across drivers.
        """
        # If ray.init has not been called yet, then cache the function and
        # export it when connect is called. Otherwise, run the function on all
        # workers.
        if self.mode is None:
            self.cached_functions_to_run.append(function)
        else:
            # Attempt to pickle the function before we need it. This could
            # fail, and it is more convenient if the failure happens before we
            # actually run the function locally.
            pickled_function = pickle.dumps(function)

            function_to_run_id = hashlib.sha1(pickled_function).digest()
            key = b"FunctionsToRun:" + function_to_run_id
            # First run the function on the driver.
            # We always run the task locally.
            function({"worker": self})
            # Check if the function has already been put into redis.
            function_exported = self.redis_client.setnx(b"Lock:" + key, 1)
            if not function_exported:
                # In this case, the function has already been exported, so
                # we don't need to export it again.
                return

            check_oversized_pickle(pickled_function, function.__name__,
                                   "function", self)

            # Run the function on all workers.
            self.redis_client.hmset(
                key, {
                    "job_id": self.current_job_id.binary(),
                    "function_id": function_to_run_id,
                    "function": pickled_function,
                    "run_on_other_drivers": str(run_on_other_drivers)
                })
            self.redis_client.rpush("Exports", key)
            # TODO(rkn): If the worker fails after it calls setnx and before it
            # successfully completes the hmset and rpush, then the program will
            # most likely hang. This could be fixed by making these three
            # operations into a transaction (or by implementing a custom
            # command that does all three things).

    def _get_arguments_for_execution(self, function_name, serialized_args):
        """Retrieve the arguments for the remote function.

        This retrieves the values for the arguments to the remote function that
        were passed in as object IDs. Arguments that were passed by value are
        not changed. This is called by the worker that is executing the remote
        function.

        Args:
            function_name (str): The name of the remote function whose
                arguments are being retrieved.
            serialized_args (List): The arguments to the function. These are
                either strings representing serialized objects passed by value
                or they are ray.ObjectIDs.

        Returns:
            The retrieved arguments in addition to the arguments that were
                passed by value.

        Raises:
            RayError: This exception is raised if a task that
                created one of the arguments failed.
        """
        arguments = [None] * len(serialized_args)
        object_ids = []
        object_indices = []

        for (i, arg) in enumerate(serialized_args):
            if isinstance(arg, ObjectID):
                object_ids.append(arg)
                object_indices.append(i)
            else:
                # pass the argument by value
                arguments[i] = arg

        # Get the objects from the local object store.
        if len(object_ids) > 0:
            values = self.get_objects(object_ids)
            for i, value in enumerate(values):
                if isinstance(value, RayError):
                    raise value
                else:
                    arguments[object_indices[i]] = value

        return ray.signature.recover_args(arguments)

    def main_loop(self):
        """The main loop a worker runs to receive and execute tasks."""

        def sigterm_handler(signum, frame):
            shutdown(True)
            sys.exit(1)

        signal.signal(signal.SIGTERM, sigterm_handler)
        self.core_worker.run_task_loop()
        sys.exit(0)


def get_gpu_ids():
    """Get the IDs of the GPUs that are available to the worker.

    If the CUDA_VISIBLE_DEVICES environment variable was set when the worker
    started up, then the IDs returned by this method will be a subset of the
    IDs in CUDA_VISIBLE_DEVICES. If not, the IDs will fall in the range
    [0, NUM_GPUS - 1], where NUM_GPUS is the number of GPUs that the node has.

    Returns:
        A list of GPU IDs.
    """
    if _mode() == LOCAL_MODE:
        raise Exception("ray.get_gpu_ids() currently does not work in LOCAL "
                        "MODE.")

    all_resource_ids = global_worker.core_worker.resource_ids()
    assigned_ids = [
        resource_id for resource_id, _ in all_resource_ids.get("GPU", [])
    ]
    # If the user had already set CUDA_VISIBLE_DEVICES, then respect that (in
    # the sense that only GPU IDs that appear in CUDA_VISIBLE_DEVICES should be
    # returned).
    if global_worker.original_gpu_ids is not None:
        assigned_ids = [
            global_worker.original_gpu_ids[gpu_id] for gpu_id in assigned_ids
        ]

    return assigned_ids


def get_resource_ids():
    """Get the IDs of the resources that are available to the worker.

    Returns:
        A dictionary mapping the name of a resource to a list of pairs, where
        each pair consists of the ID of a resource and the fraction of that
        resource reserved for this worker.
    """
    if _mode() == LOCAL_MODE:
        raise Exception(
            "ray.get_resource_ids() currently does not work in LOCAL "
            "MODE.")

    return global_worker.core_worker.resource_ids()


def get_webui_url():
    """Get the URL to access the web UI.

    Note that the URL does not specify which node the web UI is on.

    Returns:
        The URL of the web UI as a string.
    """
    if _global_node is None:
        raise Exception("Ray has not been initialized/connected.")
    return _global_node.webui_url


global_worker = Worker()
"""Worker: The global Worker object for this worker process.

We use a global Worker object to ensure that there is a single worker object
per worker process.
"""

_global_node = None
"""ray.node.Node: The global node object that is created by ray.init()."""


class RayConnectionError(Exception):
    pass


def print_failed_task(task_status):
    """Print information about failed tasks.

    Args:
        task_status (Dict): A dictionary containing the name, operationid, and
            error message for a failed task.
    """
    logger.error("""
      Error: Task failed
        Function Name: {}
        Task ID: {}
        Error Message: \n{}
    """.format(task_status["function_name"], task_status["operationid"],
               task_status["error_message"]))


def init(address=None,
         redis_address=None,
         num_cpus=None,
         num_gpus=None,
         memory=None,
         object_store_memory=None,
         resources=None,
         driver_object_store_memory=None,
         redis_max_memory=None,
         log_to_driver=True,
         node_ip_address=ray_constants.NODE_DEFAULT_IP,
         object_id_seed=None,
         local_mode=False,
         redirect_worker_output=None,
         redirect_output=None,
         ignore_reinit_error=False,
         num_redis_shards=None,
         redis_max_clients=None,
         redis_password=ray_constants.REDIS_DEFAULT_PASSWORD,
         plasma_directory=None,
         huge_pages=False,
         include_webui=None,
         webui_host="localhost",
         job_id=None,
         configure_logging=True,
         logging_level=logging.INFO,
         logging_format=ray_constants.LOGGER_FORMAT,
         plasma_store_socket_name=None,
         raylet_socket_name=None,
         temp_dir=None,
         load_code_from_local=False,
         use_pickle=ray.cloudpickle.FAST_CLOUDPICKLE_USED,
         _internal_config=None):
    """Connect to an existing Ray cluster or start one and connect to it.

    This method handles two cases. Either a Ray cluster already exists and we
    just attach this driver to it, or we start all of the processes associated
    with a Ray cluster and attach to the newly started cluster.

    To start Ray and all of the relevant processes, use this as follows:

    .. code-block:: python

        ray.init()

    To connect to an existing Ray cluster, use this as follows (substituting
    in the appropriate address):

    .. code-block:: python

        ray.init(address="123.45.67.89:6379")

    Args:
        address (str): The address of the Ray cluster to connect to. If
            this address is not provided, then this command will start Redis, a
            raylet, a plasma store, a plasma manager, and some workers.
            It will also kill these processes when Python exits.
        redis_address (str): Deprecated; same as address.
        num_cpus (int): Number of cpus the user wishes all raylets to
            be configured with.
        num_gpus (int): Number of gpus the user wishes all raylets to
            be configured with.
        resources: A dictionary mapping the name of a resource to the quantity
            of that resource available.
        memory: The amount of memory (in bytes) that is available for use by
            workers requesting memory resources. By default, this is autoset
            based on available system memory.
        object_store_memory: The amount of memory (in bytes) to start the
            object store with. By default, this is autoset based on available
            system memory, subject to a 20GB cap.
        redis_max_memory: The max amount of memory (in bytes) to allow each
            redis shard to use. Once the limit is exceeded, redis will start
            LRU eviction of entries. This only applies to the sharded redis
            tables (task, object, and profile tables).  By default, this is
            autoset based on available system memory, subject to a 10GB cap.
        log_to_driver (bool): If true, then output from all of the worker
            processes on all nodes will be directed to the driver.
        node_ip_address (str): The IP address of the node that we are on.
        object_id_seed (int): Used to seed the deterministic generation of
            object IDs. The same value can be used across multiple runs of the
            same driver in order to generate the object IDs in a consistent
            manner. However, the same ID should not be used for different
            drivers.
        local_mode (bool): True if the code should be executed serially
            without Ray. This is useful for debugging.
        driver_object_store_memory (int): Limit the amount of memory the driver
            can use in the object store for creating objects. By default, this
            is autoset based on available system memory, subject to a 20GB cap.
        ignore_reinit_error: True if we should suppress errors from calling
            ray.init() a second time.
        num_redis_shards: The number of Redis shards to start in addition to
            the primary Redis shard.
        redis_max_clients: If provided, attempt to configure Redis with this
            maxclients number.
        redis_password (str): Prevents external clients without the password
            from connecting to Redis if provided.
        plasma_directory: A directory where the Plasma memory mapped files will
            be created.
        huge_pages: Boolean flag indicating whether to start the Object
            Store with hugetlbfs support. Requires plasma_directory.
        include_webui: Boolean flag indicating whether to start the web
            UI, which displays the status of the Ray cluster. If this argument
            is None, then the UI will be started if the relevant dependencies
            are present.
        webui_host: The host to bind the web UI server to. Can either be
            localhost (127.0.0.1) or 0.0.0.0 (available from all interfaces).
            By default, this is set to localhost to prevent access from
            external machines.
        job_id: The ID of this job.
        configure_logging: True if allow the logging cofiguration here.
            Otherwise, the users may want to configure it by their own.
        logging_level: Logging level, default will be logging.INFO.
        logging_format: Logging format, default contains a timestamp,
            filename, line number, and message. See ray_constants.py.
        plasma_store_socket_name (str): If provided, it will specify the socket
            name used by the plasma store.
        raylet_socket_name (str): If provided, it will specify the socket path
            used by the raylet process.
        temp_dir (str): If provided, it will specify the root temporary
            directory for the Ray process.
        load_code_from_local: Whether code should be loaded from a local module
            or from the GCS.
        use_pickle: Whether data objects should be serialized with cloudpickle.
        _internal_config (str): JSON configuration for overriding
            RayConfig defaults. For testing purposes ONLY.

    Returns:
        Address information about the started processes.

    Raises:
        Exception: An exception is raised if an inappropriate combination of
            arguments is passed in.
    """

    if redis_address is not None:
        raise DeprecationWarning("The redis_address argument is deprecated. "
                                 "Please use address instead.")

    if redis_address is not None or address is not None:
        redis_address, _, _ = services.validate_redis_address(
            address, redis_address)

    if configure_logging:
        setup_logger(logging_level, logging_format)

    if local_mode:
        driver_mode = LOCAL_MODE
    else:
        driver_mode = SCRIPT_MODE

    if "OMP_NUM_THREADS" in os.environ:
        logger.warning("OMP_NUM_THREADS={} is set, this may impact "
                       "object transfer performance.".format(
                           os.environ["OMP_NUM_THREADS"]))

    if setproctitle is None:
        logger.warning(
            "WARNING: Not updating worker name since `setproctitle` is not "
            "installed. Install this with `pip install setproctitle` "
            "(or ray[debug]) to enable monitoring of worker processes.")

    if global_worker.connected:
        if ignore_reinit_error:
            logger.error("Calling ray.init() again after it has already been "
                         "called.")
            return
        else:
            raise Exception("Perhaps you called ray.init twice by accident? "
                            "This error can be suppressed by passing in "
                            "'ignore_reinit_error=True' or by calling "
                            "'ray.shutdown()' prior to 'ray.init()'.")

    # Convert hostnames to numerical IP address.
    if node_ip_address is not None:
        node_ip_address = services.address_to_ip(node_ip_address)

    global _global_node
    if driver_mode == LOCAL_MODE:
        # If starting Ray in LOCAL_MODE, don't start any other processes.
        _global_node = ray.node.LocalNode()
    elif redis_address is None:
        # In this case, we need to start a new cluster.
        ray_params = ray.parameter.RayParams(
            redis_address=redis_address,
            node_ip_address=node_ip_address,
            object_id_seed=object_id_seed,
            local_mode=local_mode,
            driver_mode=driver_mode,
            redirect_worker_output=redirect_worker_output,
            redirect_output=redirect_output,
            num_cpus=num_cpus,
            num_gpus=num_gpus,
            resources=resources,
            num_redis_shards=num_redis_shards,
            redis_max_clients=redis_max_clients,
            redis_password=redis_password,
            plasma_directory=plasma_directory,
            huge_pages=huge_pages,
            include_webui=include_webui,
            webui_host=webui_host,
            memory=memory,
            object_store_memory=object_store_memory,
            redis_max_memory=redis_max_memory,
            plasma_store_socket_name=plasma_store_socket_name,
            raylet_socket_name=raylet_socket_name,
            temp_dir=temp_dir,
            load_code_from_local=load_code_from_local,
            use_pickle=use_pickle,
            _internal_config=_internal_config,
        )
        # Start the Ray processes. We set shutdown_at_exit=False because we
        # shutdown the node in the ray.shutdown call that happens in the atexit
        # handler. We still spawn a reaper process in case the atexit handler
        # isn't called.
        _global_node = ray.node.Node(
            head=True,
            shutdown_at_exit=False,
            spawn_reaper=True,
            ray_params=ray_params)
    else:
        # In this case, we are connecting to an existing cluster.
        if num_cpus is not None or num_gpus is not None:
            raise Exception("When connecting to an existing cluster, num_cpus "
                            "and num_gpus must not be provided.")
        if resources is not None:
            raise Exception("When connecting to an existing cluster, "
                            "resources must not be provided.")
        if num_redis_shards is not None:
            raise Exception("When connecting to an existing cluster, "
                            "num_redis_shards must not be provided.")
        if redis_max_clients is not None:
            raise Exception("When connecting to an existing cluster, "
                            "redis_max_clients must not be provided.")
        if memory is not None:
            raise Exception("When connecting to an existing cluster, "
                            "memory must not be provided.")
        if object_store_memory is not None:
            raise Exception("When connecting to an existing cluster, "
                            "object_store_memory must not be provided.")
        if redis_max_memory is not None:
            raise Exception("When connecting to an existing cluster, "
                            "redis_max_memory must not be provided.")
        if plasma_directory is not None:
            raise Exception("When connecting to an existing cluster, "
                            "plasma_directory must not be provided.")
        if huge_pages:
            raise Exception("When connecting to an existing cluster, "
                            "huge_pages must not be provided.")
        if temp_dir is not None:
            raise Exception("When connecting to an existing cluster, "
                            "temp_dir must not be provided.")
        if plasma_store_socket_name is not None:
            raise Exception("When connecting to an existing cluster, "
                            "plasma_store_socket_name must not be provided.")
        if raylet_socket_name is not None:
            raise Exception("When connecting to an existing cluster, "
                            "raylet_socket_name must not be provided.")
        if _internal_config is not None:
            raise Exception("When connecting to an existing cluster, "
                            "_internal_config must not be provided.")

        # In this case, we only need to connect the node.
        ray_params = ray.parameter.RayParams(
            node_ip_address=node_ip_address,
            redis_address=redis_address,
            redis_password=redis_password,
            object_id_seed=object_id_seed,
            temp_dir=temp_dir,
            load_code_from_local=load_code_from_local,
            use_pickle=use_pickle)
        _global_node = ray.node.Node(
            ray_params,
            head=False,
            shutdown_at_exit=False,
            spawn_reaper=False,
            connect_only=True)

    connect(
        _global_node,
        mode=driver_mode,
        log_to_driver=log_to_driver,
        worker=global_worker,
        driver_object_store_memory=driver_object_store_memory,
        job_id=job_id,
        internal_config=json.loads(_internal_config)
        if _internal_config else {})

    for hook in _post_init_hooks:
        hook()

    return _global_node.address_info


# Functions to run as callback after a successful ray init.
_post_init_hooks = []


def shutdown(exiting_interpreter=False):
    """Disconnect the worker, and terminate processes started by ray.init().

    This will automatically run at the end when a Python process that uses Ray
    exits. It is ok to run this twice in a row. The primary use case for this
    function is to cleanup state between tests.

    Note that this will clear any remote function definitions, actor
    definitions, and existing actors, so if you wish to use any previously
    defined remote functions or actors after calling ray.shutdown(), then you
    need to redefine them. If they were defined in an imported module, then you
    will need to reload the module.

    Args:
        exiting_interpreter (bool): True if this is called by the atexit hook
            and false otherwise. If we are exiting the interpreter, we will
            wait a little while to print any extra error messages.
    """
    if exiting_interpreter and global_worker.mode == SCRIPT_MODE:
        # This is a duration to sleep before shutting down everything in order
        # to make sure that log messages finish printing.
        time.sleep(0.5)

    disconnect(exiting_interpreter)

    # We need to destruct the core worker here because after this function,
    # we will tear down any processes spawned by ray.init() and the background
    # IO thread in the core worker doesn't currently handle that gracefully.
    if hasattr(global_worker, "core_worker"):
        del global_worker.core_worker

    # Disconnect global state from GCS.
    ray.state.state.disconnect()

    # Shut down the Ray processes.
    global _global_node
    if _global_node is not None:
        _global_node.kill_all_processes(check_alive=False, allow_graceful=True)
        _global_node = None

    # TODO(rkn): Instead of manually resetting some of the worker fields, we
    # should simply set "global_worker" to equal "None" or something like that.
    global_worker.set_mode(None)
    global_worker._post_get_hooks = []


atexit.register(shutdown, True)


def sigterm_handler(signum, frame):
    sys.exit(signal.SIGTERM)


try:
    signal.signal(signal.SIGTERM, sigterm_handler)
except ValueError:
    logger.warning("Failed to set SIGTERM handler, processes might"
                   "not be cleaned up properly on exit.")

# Define a custom excepthook so that if the driver exits with an exception, we
# can push that exception to Redis.
normal_excepthook = sys.excepthook


def custom_excepthook(type, value, tb):
    # If this is a driver, push the exception to redis.
    if global_worker.mode == SCRIPT_MODE:
        error_message = "".join(traceback.format_tb(tb))
        try:
            global_worker.redis_client.hmset(
                b"Drivers:" + global_worker.worker_id,
                {"exception": error_message})
        except (ConnectionRefusedError, redis.exceptions.ConnectionError):
            logger.warning("Could not push exception to redis.")
    # Call the normal excepthook.
    normal_excepthook(type, value, tb)


sys.excepthook = custom_excepthook

# The last time we raised a TaskError in this process. We use this value to
# suppress redundant error messages pushed from the workers.
last_task_error_raise_time = 0

# The max amount of seconds to wait before printing out an uncaught error.
UNCAUGHT_ERROR_GRACE_PERIOD = 5


def print_logs(redis_client, threads_stopped):
    """Prints log messages from workers on all of the nodes.

    Args:
        redis_client: A client to the primary Redis shard.
        threads_stopped (threading.Event): A threading event used to signal to
            the thread that it should exit.
    """
    pubsub_client = redis_client.pubsub(ignore_subscribe_messages=True)
    pubsub_client.subscribe(ray.gcs_utils.LOG_FILE_CHANNEL)
    localhost = services.get_node_ip_address()
    try:
        # Keep track of the number of consecutive log messages that have been
        # received with no break in between. If this number grows continually,
        # then the worker is probably not able to process the log messages as
        # rapidly as they are coming in.
        num_consecutive_messages_received = 0
        while True:
            # Exit if we received a signal that we should stop.
            if threads_stopped.is_set():
                return

            msg = pubsub_client.get_message()
            if msg is None:
                num_consecutive_messages_received = 0
                threads_stopped.wait(timeout=0.01)
                continue
            num_consecutive_messages_received += 1

            data = json.loads(ray.utils.decode(msg["data"]))

            def color_for(data):
                if data["pid"] == "raylet":
                    return colorama.Fore.YELLOW
                else:
                    return colorama.Fore.CYAN

            if data["ip"] == localhost:
                for line in data["lines"]:
                    print("{}{}(pid={}){} {}".format(
                        colorama.Style.DIM, color_for(data), data["pid"],
                        colorama.Style.RESET_ALL, line))
            else:
                for line in data["lines"]:
                    print("{}{}(pid={}, ip={}){} {}".format(
                        colorama.Style.DIM, color_for(data), data["pid"],
                        data["ip"], colorama.Style.RESET_ALL, line))

            if (num_consecutive_messages_received % 100 == 0
                    and num_consecutive_messages_received > 0):
                logger.warning(
                    "The driver may not be able to keep up with the "
                    "stdout/stderr of the workers. To avoid forwarding logs "
                    "to the driver, use 'ray.init(log_to_driver=False)'.")
    except (OSError, redis.exceptions.ConnectionError) as e:
        logger.error("print_logs: {}".format(e))
    finally:
        # Close the pubsub client to avoid leaking file descriptors.
        pubsub_client.close()


def print_error_messages_raylet(task_error_queue, threads_stopped):
    """Prints message received in the given output queue.

    This checks periodically if any un-raised errors occured in the background.

    Args:
        task_error_queue (queue.Queue): A queue used to receive errors from the
            thread that listens to Redis.
        threads_stopped (threading.Event): A threading event used to signal to
            the thread that it should exit.
    """

    while True:
        # Exit if we received a signal that we should stop.
        if threads_stopped.is_set():
            return

        try:
            error, t = task_error_queue.get(block=False)
        except queue.Empty:
            threads_stopped.wait(timeout=0.01)
            continue
        # Delay errors a little bit of time to attempt to suppress redundant
        # messages originating from the worker.
        while t + UNCAUGHT_ERROR_GRACE_PERIOD > time.time():
            threads_stopped.wait(timeout=1)
            if threads_stopped.is_set():
                break
        if t < last_task_error_raise_time + UNCAUGHT_ERROR_GRACE_PERIOD:
            logger.debug("Suppressing error from worker: {}".format(error))
        else:
            logger.error(
                "Possible unhandled error from worker: {}".format(error))


def listen_error_messages_raylet(worker, task_error_queue, threads_stopped):
    """Listen to error messages in the background on the driver.

    This runs in a separate thread on the driver and pushes (error, time)
    tuples to the output queue.

    Args:
        worker: The worker class that this thread belongs to.
        task_error_queue (queue.Queue): A queue used to communicate with the
            thread that prints the errors found by this thread.
        threads_stopped (threading.Event): A threading event used to signal to
            the thread that it should exit.
    """
    worker.error_message_pubsub_client = worker.redis_client.pubsub(
        ignore_subscribe_messages=True)
    # Exports that are published after the call to
    # error_message_pubsub_client.subscribe and before the call to
    # error_message_pubsub_client.listen will still be processed in the loop.

    # Really we should just subscribe to the errors for this specific job.
    # However, currently all errors seem to be published on the same channel.
    error_pubsub_channel = str(
        ray.gcs_utils.TablePubsub.Value("ERROR_INFO_PUBSUB")).encode("ascii")
    worker.error_message_pubsub_client.subscribe(error_pubsub_channel)
    # worker.error_message_pubsub_client.psubscribe("*")

    try:
        # Get the errors that occurred before the call to subscribe.
        error_messages = ray.errors()
        for error_message in error_messages:
            logger.error(error_message)

        while True:
            # Exit if we received a signal that we should stop.
            if threads_stopped.is_set():
                return

            msg = worker.error_message_pubsub_client.get_message()
            if msg is None:
                threads_stopped.wait(timeout=0.01)
                continue
            gcs_entry = ray.gcs_utils.GcsEntry.FromString(msg["data"])
            assert len(gcs_entry.entries) == 1
            error_data = ray.gcs_utils.ErrorTableData.FromString(
                gcs_entry.entries[0])
            job_id = error_data.job_id
            if job_id not in [
                    worker.current_job_id.binary(),
                    JobID.nil().binary()
            ]:
                continue

            error_message = error_data.error_message
            if (error_data.type == ray_constants.TASK_PUSH_ERROR):
                # Delay it a bit to see if we can suppress it
                task_error_queue.put((error_message, time.time()))
            else:
                logger.warning(error_message)
    except (OSError, redis.exceptions.ConnectionError) as e:
        logger.error("listen_error_messages_raylet: {}".format(e))
    finally:
        # Close the pubsub client to avoid leaking file descriptors.
        worker.error_message_pubsub_client.close()


def is_initialized():
    """Check if ray.init has been called yet.

    Returns:
        True if ray.init has already been called and false otherwise.
    """
    return ray.worker.global_worker.connected


def connect(node,
            mode=WORKER_MODE,
            log_to_driver=False,
            worker=global_worker,
            driver_object_store_memory=None,
            job_id=None,
            internal_config=None):
    """Connect this worker to the raylet, to Plasma, and to Redis.

    Args:
        node (ray.node.Node): The node to connect.
        mode: The mode of the worker. One of SCRIPT_MODE, WORKER_MODE, and
            LOCAL_MODE.
        log_to_driver (bool): If true, then output from all of the worker
            processes on all nodes will be directed to the driver.
        worker: The ray.Worker instance.
        driver_object_store_memory: Limit the amount of memory the driver can
            use in the object store when creating objects.
        job_id: The ID of job. If it's None, then we will generate one.
        internal_config: Dictionary of (str,str) containing internal config
            options to override the defaults.
    """
    # Do some basic checking to make sure we didn't call ray.init twice.
    error_message = "Perhaps you called ray.init twice by accident?"
    assert not worker.connected, error_message
    assert worker.cached_functions_to_run is not None, error_message

    # Enable nice stack traces on SIGSEGV etc.
    try:
        if not faulthandler.is_enabled():
            faulthandler.enable(all_threads=False)
    except io.UnsupportedOperation:
        pass  # ignore

    ray._raylet.set_internal_config(internal_config)

    if mode is not LOCAL_MODE:
        # Create a Redis client to primary.
        # The Redis client can safely be shared between threads. However,
        # that is not true of Redis pubsub clients. See the documentation at
        # https://github.com/andymccurdy/redis-py#thread-safety.
        worker.redis_client = node.create_redis_client()

    # Initialize some fields.
    if mode is WORKER_MODE:
        # We should not specify the job_id if it's `WORKER_MODE`.
        assert job_id is None
        job_id = JobID.nil()
        # TODO(qwang): Rename this to `worker_id_str` or type to `WorkerID`
        worker.worker_id = _random_string()
        if setproctitle:
            setproctitle.setproctitle("ray::IDLE")
    elif mode is LOCAL_MODE:
        if job_id is None:
            job_id = JobID.from_int(random.randint(1, 65535))
        worker.worker_id = ray.utils.compute_driver_id_from_job(
            job_id).binary()
    else:
        # This is the code path of driver mode.
        if job_id is None:
            # TODO(qwang): use `GcsClient::GenerateJobId()` here.
            job_id = JobID.from_int(
                int(worker.redis_client.incr("JobCounter")))
        # When tasks are executed on remote workers in the context of multiple
        # drivers, the current job ID is used to keep track of which job is
        # responsible for the task so that error messages will be propagated to
        # the correct driver.
        worker.worker_id = ray.utils.compute_driver_id_from_job(
            job_id).binary()

    if not isinstance(job_id, JobID):
        raise TypeError("The type of given job id must be JobID.")

    # All workers start out as non-actors. A worker can be turned into an actor
    # after it is created.
    worker.node = node
    worker.set_mode(mode)

    # If running Ray in LOCAL_MODE, there is no need to create call
    # create_worker or to start the worker service.
    if mode == LOCAL_MODE:
        worker.local_mode_manager = LocalModeManager()
        return

    # For driver's check that the version information matches the version
    # information that the Ray cluster was started with.
    try:
        ray.services.check_version_info(worker.redis_client)
    except Exception as e:
        if mode == SCRIPT_MODE:
            raise e
        elif mode == WORKER_MODE:
            traceback_str = traceback.format_exc()
            ray.utils.push_error_to_driver_through_redis(
                worker.redis_client,
                ray_constants.VERSION_MISMATCH_PUSH_ERROR,
                traceback_str,
                job_id=None)

    worker.lock = threading.RLock()

    # Create an object for interfacing with the global state.
    ray.state.state._initialize_global_state(
        node.redis_address, redis_password=node.redis_password)

    # Register the worker with Redis.
    if mode == SCRIPT_MODE:
        # The concept of a driver is the same as the concept of a "job".
        # Register the driver/job with Redis here.
        import __main__ as main
        driver_info = {
            "node_ip_address": node.node_ip_address,
            "driver_id": worker.worker_id,
            "start_time": time.time(),
            "plasma_store_socket": node.plasma_store_socket_name,
            "raylet_socket": node.raylet_socket_name,
            "name": (main.__file__
                     if hasattr(main, "__file__") else "INTERACTIVE MODE")
        }
        worker.redis_client.hmset(b"Drivers:" + worker.worker_id, driver_info)
    elif mode == WORKER_MODE:
        # Register the worker with Redis.
        worker_dict = {
            "node_ip_address": node.node_ip_address,
            "plasma_store_socket": node.plasma_store_socket_name,
        }
        # Check the RedirectOutput key in Redis and based on its value redirect
        # worker output and error to their own files.
        # This key is set in services.py when Redis is started.
        redirect_worker_output_val = worker.redis_client.get("RedirectOutput")
        if (redirect_worker_output_val is not None
                and int(redirect_worker_output_val) == 1):
            log_stdout_file, log_stderr_file = (
                node.new_worker_redirected_log_file(worker.worker_id))
            # Redirect stdout/stderr at the file descriptor level. If we simply
            # set sys.stdout and sys.stderr, then logging from C++ can fail to
            # be redirected.
            os.dup2(log_stdout_file.fileno(), sys.stdout.fileno())
            os.dup2(log_stderr_file.fileno(), sys.stderr.fileno())
            # We also manually set sys.stdout and sys.stderr because that seems
            # to have an affect on the output buffering. Without doing this,
            # stdout and stderr are heavily buffered resulting in seemingly
            # lost logging statements.
            sys.stdout = log_stdout_file
            sys.stderr = log_stderr_file
            # This should always be the first message to appear in the worker's
            # stdout and stderr log files. The string "Ray worker pid:" is
            # parsed in the log monitor process.
            print("Ray worker pid: {}".format(os.getpid()))
            print("Ray worker pid: {}".format(os.getpid()), file=sys.stderr)
            sys.stdout.flush()
            sys.stderr.flush()

            worker_dict["stdout_file"] = os.path.abspath(log_stdout_file.name)
            worker_dict["stderr_file"] = os.path.abspath(log_stderr_file.name)
        worker.redis_client.hmset(b"Workers:" + worker.worker_id, worker_dict)
    else:
        raise ValueError("Invalid worker mode. Expected DRIVER or WORKER.")

    redis_address, redis_port = node.redis_address.split(":")
    gcs_options = ray._raylet.GcsClientOptions(
        redis_address,
        int(redis_port),
        node.redis_password,
    )
    worker.core_worker = ray._raylet.CoreWorker(
        (mode == SCRIPT_MODE),
        node.plasma_store_socket_name,
        node.raylet_socket_name,
        job_id,
        gcs_options,
        node.get_logs_dir_path(),
        node.node_ip_address,
        node.node_manager_port,
    )

    if driver_object_store_memory is not None:
        worker.core_worker.set_object_store_client_options(
            "ray_driver_{}".format(os.getpid()), driver_object_store_memory)

    # Put something in the plasma store so that subsequent plasma store
    # accesses will be faster. Currently the first access is always slow, and
    # we don't want the user to experience this.
    temporary_object_id = ray.ObjectID.from_random()
    worker.put_object(1, object_id=temporary_object_id)
    ray.internal.free([temporary_object_id])

    # Start the import thread
    worker.import_thread = import_thread.ImportThread(worker, mode,
                                                      worker.threads_stopped)
    worker.import_thread.start()

    # If this is a driver running in SCRIPT_MODE, start a thread to print error
    # messages asynchronously in the background. Ideally the scheduler would
    # push messages to the driver's worker service, but we ran into bugs when
    # trying to properly shutdown the driver's worker service, so we are
    # temporarily using this implementation which constantly queries the
    # scheduler for new error messages.
    if mode == SCRIPT_MODE:
        q = queue.Queue()
        worker.listener_thread = threading.Thread(
            target=listen_error_messages_raylet,
            name="ray_listen_error_messages",
            args=(worker, q, worker.threads_stopped))
        worker.printer_thread = threading.Thread(
            target=print_error_messages_raylet,
            name="ray_print_error_messages",
            args=(q, worker.threads_stopped))
        worker.listener_thread.daemon = True
        worker.listener_thread.start()
        worker.printer_thread.daemon = True
        worker.printer_thread.start()
        if log_to_driver:
            worker.logger_thread = threading.Thread(
                target=print_logs,
                name="ray_print_logs",
                args=(worker.redis_client, worker.threads_stopped))
            worker.logger_thread.daemon = True
            worker.logger_thread.start()

    if mode == SCRIPT_MODE:
        # Add the directory containing the script that is running to the Python
        # paths of the workers. Also add the current directory. Note that this
        # assumes that the directory structures on the machines in the clusters
        # are the same.
        script_directory = os.path.abspath(os.path.dirname(sys.argv[0]))
        current_directory = os.path.abspath(os.path.curdir)
        worker.run_function_on_all_workers(
            lambda worker_info: sys.path.insert(1, script_directory))
        worker.run_function_on_all_workers(
            lambda worker_info: sys.path.insert(1, current_directory))
        # TODO(rkn): Here we first export functions to run, then remote
        # functions. The order matters. For example, one of the functions to
        # run may set the Python path, which is needed to import a module used
        # to define a remote function. We may want to change the order to
        # simply be the order in which the exports were defined on the driver.
        # In addition, we will need to retain the ability to decide what the
        # first few exports are (mostly to set the Python path). Additionally,
        # note that the first exports to be defined on the driver will be the
        # ones defined in separate modules that are imported by the driver.
        # Export cached functions_to_run.
        for function in worker.cached_functions_to_run:
            worker.run_function_on_all_workers(function)
    worker.cached_functions_to_run = None


def disconnect(exiting_interpreter=False):
    """Disconnect this worker from the raylet and object store."""
    # Reset the list of cached remote functions and actors so that if more
    # remote functions or actors are defined and then connect is called again,
    # the remote functions will be exported. This is mostly relevant for the
    # tests.
    worker = global_worker
    if worker.connected:
        # Shutdown all of the threads that we've started. TODO(rkn): This
        # should be handled cleanly in the worker object's destructor and not
        # in this disconnect method.
        worker.threads_stopped.set()
        if hasattr(worker, "import_thread"):
            worker.import_thread.join_import_thread()
        if hasattr(worker, "listener_thread"):
            worker.listener_thread.join()
        if hasattr(worker, "printer_thread"):
            worker.printer_thread.join()
        if hasattr(worker, "logger_thread"):
            worker.logger_thread.join()
        worker.threads_stopped.clear()
        worker._session_index += 1

    worker.node = None  # Disconnect the worker from the node.
    worker.cached_functions_to_run = []
    worker.serialization_context_map.clear()


@contextmanager
def _changeproctitle(title, next_title):
    if setproctitle:
        setproctitle.setproctitle(title)
    yield
    if setproctitle:
        setproctitle.setproctitle(next_title)


def register_custom_serializer(cls,
                               serializer=None,
                               deserializer=None,
                               use_pickle=False,
                               use_dict=False,
                               local=None,
                               job_id=None,
                               class_id=None):
    """Registers custom functions for efficient object serialization.

    The serializer and deserializer are used when transferring objects of
    `cls` across processes and nodes. This can be significantly faster than
    the Ray default fallbacks. Wraps `register_custom_serializer` underneath.

    `use_pickle` tells Ray to automatically use cloudpickle for serialization,
    and `use_dict` automatically uses `cls.__dict__`.

    When calling this function, you can only provide one of the following:

        1. serializer and deserializer
        2. `use_pickle`
        3. `use_dict`

    Args:
        cls (type): The class that ray should use this custom serializer for.
        serializer: The custom serializer that takes in a cls instance and
            outputs a serialized representation. use_pickle and use_dict
            must be False if provided.
        deserializer: The custom deserializer that takes in a serialized
            representation of the cls and outputs a cls instance. use_pickle
            and use_dict must be False if provided.
        use_pickle (bool): If true, objects of this class will be
            serialized using pickle. Must be False if
            use_dict is true.
        use_dict (bool): If true, objects of this class be serialized turning
            their __dict__ fields into a dictionary. Must be False if
            use_pickle is true.
        local: Deprecated.
        job_id: Deprecated.
        class_id (str): Unique ID of the class. Autogenerated if None.
    """
    if job_id:
        raise DeprecationWarning(
            "`job_id` is no longer a valid parameter and will be removed in "
            "future versions of Ray. If this breaks your application, "
            "see `SerializationContext.register_custom_serializer`.")
    if local:
        raise DeprecationWarning(
            "`local` is no longer a valid parameter and will be removed in "
            "future versions of Ray. If this breaks your application, "
            "see `SerializationContext.register_custom_serializer`.")
    context = global_worker.get_serialization_context()
    context.register_custom_serializer(
        cls,
        use_pickle=use_pickle,
        use_dict=use_dict,
        serializer=serializer,
        deserializer=deserializer,
        class_id=class_id)


def show_in_webui(message, key="", dtype="text"):
    """Display message in dashboard.

    Display message for the current task or actor in the dashboard.
    For example, this can be used to display the status of a long-running
    computation.

    Args:
        message (str): Message to be displayed.
        key (str): The key name for the message. Multiple message under
            different keys will be displayed at the same time. Messages
            under the same key will be overriden.
        data_type (str): The type of message for rendering. One of the
            following: text, html.
    """
    worker = global_worker
    worker.check_connected()

    acceptable_dtypes = {"text", "html"}
    assert dtype in acceptable_dtypes, "dtype accepts only: {}".format(
        acceptable_dtypes)

    message_wrapped = {"message": message, "dtype": dtype}
    message_encoded = json.dumps(message_wrapped).encode()

    worker.core_worker.set_webui_display(key.encode(), message_encoded)


def get(object_ids, timeout=None):
    """Get a remote object or a list of remote objects from the object store.

    This method blocks until the object corresponding to the object ID is
    available in the local object store. If this object is not in the local
    object store, it will be shipped from an object store that has it (once the
    object has been created). If object_ids is a list, then the objects
    corresponding to each object in the list will be returned.

    This method will error will error if it's running inside async context,
    you can use ``await object_id`` instead of ``ray.get(object_id)``. For
    a list of object ids, you can use ``await asyncio.gather(*object_ids)``.

    Args:
        object_ids: Object ID of the object to get or a list of object IDs to
            get.
        timeout (Optional[float]): The maximum amount of time in seconds to
            wait before returning.

    Returns:
        A Python object or a list of Python objects.

    Raises:
        RayTimeoutError: A RayTimeoutError is raised if a timeout is set and
            the get takes longer than timeout to return.
        Exception: An exception is raised if the task that created the object
            or that created one of the objects raised an exception.
    """
    worker = global_worker
    worker.check_connected()

    if hasattr(
            worker,
            "core_worker") and worker.core_worker.current_actor_is_asyncio():
        raise RayError("Using blocking ray.get inside async actor. "
                       "This blocks the event loop. Please "
                       "use `await` on object id with asyncio.gather.")

    with profiling.profile("ray.get"):
        is_individual_id = isinstance(object_ids, ray.ObjectID)
        if is_individual_id:
            object_ids = [object_ids]

        if not isinstance(object_ids, list):
            raise ValueError("'object_ids' must either be an object ID "
                             "or a list of object IDs.")

        global last_task_error_raise_time
        # TODO(ujvl): Consider how to allow user to retrieve the ready objects.
        values = worker.get_objects(object_ids, timeout=timeout)
        for i, value in enumerate(values):
            if isinstance(value, RayError):
                last_task_error_raise_time = time.time()
                if isinstance(value, ray.exceptions.UnreconstructableError):
                    worker.core_worker.dump_object_store_memory_usage()
                if isinstance(value, RayTaskError):
                    raise value.as_instanceof_cause()
                else:
                    raise value

        # Run post processors.
        for post_processor in worker._post_get_hooks:
            values = post_processor(object_ids, values)

        if is_individual_id:
            values = values[0]
        return values


def put(value, weakref=False):
    """Store an object in the object store.

    The object may not be evicted while a reference to the returned ID exists.

    Args:
        value: The Python object to be stored.
        weakref: If set, allows the object to be evicted while a reference
            to the returned ID exists. You might want to set this if putting
            a lot of objects that you might not need in the future.

    Returns:
        The object ID assigned to this value.
    """
    worker = global_worker
    worker.check_connected()
    with profiling.profile("ray.put"):
        if worker.mode == LOCAL_MODE:
            object_id = worker.local_mode_manager.put_object(value)
        else:
            try:
                object_id = worker.put_object(value, pin_object=not weakref)
            except ObjectStoreFullError:
                logger.info(
                    "Put failed since the value was either too large or the "
                    "store was full of pinned objects. If you are putting "
                    "and holding references to a lot of object ids, consider "
                    "ray.put(value, weakref=True) to allow object data to "
                    "be evicted early.")
                raise
        return object_id


def wait(object_ids, num_returns=1, timeout=None):
    """Return a list of IDs that are ready and a list of IDs that are not.

<<<<<<< HEAD
    .. warning::

        The **timeout** argument used to be in **milliseconds** (up through
        ``ray==0.6.1``) and now it is in **seconds**. It is also expected to
        be a float value, e.g., ``0.5`` for 500 milliseconds.

    If ``timeout`` is set, the function returns either when the requested 
    number of IDs (``num_returns``) are ready or when the timeout is reached, 
    whichever occurs first. If it is not set, the function simply waits until
    ``num_returns`` objects are ready and returns that exact number of object 
    IDs.

    When ``num_returns`` is *greater than* the size of ``object_ids``, then 
    the smaller size value is used instead as the "effective" ``num_returns``.
    This is most convenient when looping through a long list of ids, returning
    several at a time as they complete, so it is not necessary to adjust the
    value of ``num_returns`` to a smaller number as you reach the end of list.
=======
    If timeout is set, the function returns either when the requested number of
    IDs are ready or when the timeout is reached, whichever occurs first. If it
    is not set, the function simply waits until that number of objects is ready
    and returns that exact number of object IDs.
>>>>>>> 3c60caa4

    This method returns two lists. The first list consists of object IDs that
    correspond to objects that are available in the object store. The second
    list corresponds to the rest of the object IDs, which may or may not be
    ready. In other words, if more than ``num_returns`` values are actually
    ready, the extra objects will be in the second list returned.

    Ordering of the input list of object IDs is preserved. That is, if A
    precedes B in the input list, and both are in the ready list, then A will
    precede B in the ready list. This also holds true if A and B are both in
    the remaining list.

    This method will error if it's running inside an async context. Instead of
    ``ray.wait(object_ids)``, you can use ``await asyncio.wait(object_ids)``.

    Args:
        object_ids (List[ObjectID]): List of object IDs for objects that may or
            may not be ready. Note that these IDs must be unique. Otherwise, an
            exception is thrown
        num_returns (int): The number of object IDs that should be returned.  
            It is an error for this number to be <= 0.
            If this number is greater than the size of the object_ids list, 
            then that size is used instead. Hence, this argument is a maximum 
            number of items to return. Also, if the timeout is specified and 
            num_returns objects are not ready when the timeout is reached, 
            then the returned list of available ready object ids will be less
            than num_returns.
        timeout (float): The maximum amount of time in seconds to wait before
            returning.

    Returns:
        A list of object IDs that are ready and a list of the remaining object
        IDs.
    """
    worker = global_worker

    if hasattr(worker,
               "core_worker") and worker.core_worker.current_actor_is_asyncio(
               ) and timeout != 0:
        raise RayError("Using blocking ray.wait inside async method. "
                       "This blocks the event loop. Please use `await` "
                       "on object id with asyncio.wait. ")

    if isinstance(object_ids, ObjectID):
        raise TypeError(
            "wait() expected a list of ray.ObjectID, got a single ray.ObjectID"
        )

    if not isinstance(object_ids, list):
        raise TypeError(
            "wait() expected a list of ray.ObjectID, got {}".format(
                type(object_ids)))

    if timeout is not None and timeout < 0:
        raise ValueError("The 'timeout' argument must be nonnegative. "
                         "Received {}".format(timeout))

    for object_id in object_ids:
        if not isinstance(object_id, ObjectID):
            raise TypeError("wait() expected a list of ray.ObjectID, "
                            "got list containing {}".format(type(object_id)))

    worker.check_connected()
    # TODO(swang): Check main thread.
    with profiling.profile("ray.wait"):
        # When Ray is run in LOCAL_MODE, all functions are run immediately,
        # so all objects in object_id are ready.
        if worker.mode == LOCAL_MODE:
            return object_ids[:num_returns], object_ids[num_returns:]

        # TODO(rkn): This is a temporary workaround for
        # https://github.com/ray-project/ray/issues/997. However, it should be
        # fixed in Arrow instead of here.
        if len(object_ids) == 0:
            return [], []

        if len(object_ids) != len(set(object_ids)):
            raise Exception("Wait requires a list of unique object IDs.")
        if num_returns <= 0:
            raise Exception(
                "Invalid number of objects to return %d." % num_returns)
        if num_returns > len(object_ids):
            num_returns = len(object_ids)

        timeout = timeout if timeout is not None else 10**6
        timeout_milliseconds = int(timeout * 1000)
        ready_ids, remaining_ids = worker.core_worker.wait(
            object_ids,
            num_returns,
            timeout_milliseconds,
            worker.current_task_id,
        )
        return ready_ids, remaining_ids


def _mode(worker=global_worker):
    """This is a wrapper around worker.mode.

    We use this wrapper so that in the remote decorator, we can call _mode()
    instead of worker.mode. The difference is that when we attempt to serialize
    remote functions, we don't attempt to serialize the worker object, which
    cannot be serialized.
    """
    return worker.mode


def get_global_worker():
    return global_worker


def make_decorator(num_return_vals=None,
                   num_cpus=None,
                   num_gpus=None,
                   memory=None,
                   object_store_memory=None,
                   resources=None,
                   max_calls=None,
                   max_retries=None,
                   max_reconstructions=None,
                   worker=None):
    def decorator(function_or_class):
        if (inspect.isfunction(function_or_class)
                or is_cython(function_or_class)):
            # Set the remote function default resources.
            if max_reconstructions is not None:
                raise Exception("The keyword 'max_reconstructions' is not "
                                "allowed for remote functions.")

            return ray.remote_function.RemoteFunction(
                function_or_class, num_cpus, num_gpus, memory,
                object_store_memory, resources, num_return_vals, max_calls,
                max_retries)

        if inspect.isclass(function_or_class):
            if num_return_vals is not None:
                raise Exception("The keyword 'num_return_vals' is not allowed "
                                "for actors.")
            if max_calls is not None:
                raise Exception("The keyword 'max_calls' is not allowed for "
                                "actors.")

            return worker.make_actor(function_or_class, num_cpus, num_gpus,
                                     memory, object_store_memory, resources,
                                     max_reconstructions)

        raise Exception("The @ray.remote decorator must be applied to "
                        "either a function or to a class.")

    return decorator


def remote(*args, **kwargs):
    """Define a remote function or an actor class.

    This can be used with no arguments to define a remote function or actor as
    follows:

    .. code-block:: python

        @ray.remote
        def f():
            return 1

        @ray.remote
        class Foo:
            def method(self):
                return 1

    It can also be used with specific keyword arguments:

    * **num_return_vals:** This is only for *remote functions*. It specifies
      the number of object IDs returned by the remote function invocation.
    * **num_cpus:** The quantity of CPU cores to reserve for this task or for
      the lifetime of the actor.
    * **num_gpus:** The quantity of GPUs to reserve for this task or for the
      lifetime of the actor.
    * **resources:** The quantity of various custom resources to reserve for
      this task or for the lifetime of the actor. This is a dictionary mapping
      strings (resource names) to numbers.
    * **max_calls:** Only for *remote functions*. This specifies the maximum
      number of times that a given worker can execute the given remote function
      before it must exit (this can be used to address memory leaks in
      third-party libraries or to reclaim resources that cannot easily be
      released, e.g., GPU memory that was acquired by TensorFlow). By
      default this is infinite.
    * **max_reconstructions**: Only for *actors*. This specifies the maximum
      number of times that the actor should be reconstructed when it dies
      unexpectedly. The minimum valid value is 0 (default), which indicates
      that the actor doesn't need to be reconstructed. And the maximum valid
      value is ray.ray_constants.INFINITE_RECONSTRUCTION.
    * **max_retries**: Only for *remote functions*. This specifies the maximum
      number of times that the remote function should be rerun when the worker
      process executing it crashes unexpectedly. The minimum valid value is 0,
      the default is 4 (default), and the maximum valid value is
      ray.ray_constants.INFINITE_RECONSTRUCTION.

    This can be done as follows:

    .. code-block:: python

        @ray.remote(num_gpus=1, max_calls=1, num_return_vals=2)
        def f():
            return 1, 2

        @ray.remote(num_cpus=2, resources={"CustomResource": 1})
        class Foo:
            def method(self):
                return 1

    Remote task and actor objects returned by @ray.remote can also be
    dynamically modified with the same arguments as above using
    ``.options()`` as follows:

    .. code-block:: python

        @ray.remote(num_gpus=1, max_calls=1, num_return_vals=2)
        def f():
            return 1, 2
        g = f.options(num_gpus=2, max_calls=None)

        @ray.remote(num_cpus=2, resources={"CustomResource": 1})
        class Foo:
            def method(self):
                return 1
        Bar = Foo.options(num_cpus=1, resources=None)

    Running remote actors will be terminated when the actor handle to them
    in Python is deleted, which will cause them to complete any outstanding
    work and then shut down. If you want to kill them immediately, you can
    also call ``actor_handle.__ray_kill__()``.
    """
    worker = get_global_worker()

    if len(args) == 1 and len(kwargs) == 0 and callable(args[0]):
        # This is the case where the decorator is just @ray.remote.
        return make_decorator(worker=worker)(args[0])

    # Parse the keyword arguments from the decorator.
    error_string = ("The @ray.remote decorator must be applied either "
                    "with no arguments and no parentheses, for example "
                    "'@ray.remote', or it must be applied using some of "
                    "the arguments 'num_return_vals', 'num_cpus', 'num_gpus', "
                    "'memory', 'object_store_memory', 'resources', "
                    "'max_calls', or 'max_reconstructions', like "
                    "'@ray.remote(num_return_vals=2, "
                    "resources={\"CustomResource\": 1})'.")
    assert len(args) == 0 and len(kwargs) > 0, error_string
    for key in kwargs:
        assert key in [
            "num_return_vals",
            "num_cpus",
            "num_gpus",
            "memory",
            "object_store_memory",
            "resources",
            "max_calls",
            "max_reconstructions",
            "max_retries",
        ], error_string

    num_cpus = kwargs["num_cpus"] if "num_cpus" in kwargs else None
    num_gpus = kwargs["num_gpus"] if "num_gpus" in kwargs else None
    resources = kwargs.get("resources")
    if not isinstance(resources, dict) and resources is not None:
        raise Exception("The 'resources' keyword argument must be a "
                        "dictionary, but received type {}.".format(
                            type(resources)))
    if resources is not None:
        assert "CPU" not in resources, "Use the 'num_cpus' argument."
        assert "GPU" not in resources, "Use the 'num_gpus' argument."

    # Handle other arguments.
    num_return_vals = kwargs.get("num_return_vals")
    max_calls = kwargs.get("max_calls")
    max_reconstructions = kwargs.get("max_reconstructions")
    memory = kwargs.get("memory")
    object_store_memory = kwargs.get("object_store_memory")
    max_retries = kwargs.get("max_retries")

    return make_decorator(
        num_return_vals=num_return_vals,
        num_cpus=num_cpus,
        num_gpus=num_gpus,
        memory=memory,
        object_store_memory=object_store_memory,
        resources=resources,
        max_calls=max_calls,
        max_reconstructions=max_reconstructions,
        max_retries=max_retries,
        worker=worker)<|MERGE_RESOLUTION|>--- conflicted
+++ resolved
@@ -1554,13 +1554,6 @@
 def wait(object_ids, num_returns=1, timeout=None):
     """Return a list of IDs that are ready and a list of IDs that are not.
 
-<<<<<<< HEAD
-    .. warning::
-
-        The **timeout** argument used to be in **milliseconds** (up through
-        ``ray==0.6.1``) and now it is in **seconds**. It is also expected to
-        be a float value, e.g., ``0.5`` for 500 milliseconds.
-
     If ``timeout`` is set, the function returns either when the requested 
     number of IDs (``num_returns``) are ready or when the timeout is reached, 
     whichever occurs first. If it is not set, the function simply waits until
@@ -1572,12 +1565,6 @@
     This is most convenient when looping through a long list of ids, returning
     several at a time as they complete, so it is not necessary to adjust the
     value of ``num_returns`` to a smaller number as you reach the end of list.
-=======
-    If timeout is set, the function returns either when the requested number of
-    IDs are ready or when the timeout is reached, whichever occurs first. If it
-    is not set, the function simply waits until that number of objects is ready
-    and returns that exact number of object IDs.
->>>>>>> 3c60caa4
 
     This method returns two lists. The first list consists of object IDs that
     correspond to objects that are available in the object store. The second
