from __future__ import absolute_import
from __future__ import division
from __future__ import print_function

from contextlib import contextmanager
import colorama
import atexit
import faulthandler
import hashlib
import inspect
import json
import logging
import numpy as np
import os
import redis
import signal
from six.moves import queue
import sys
import threading
import time
import traceback
import random

# Ray modules
import pyarrow
import pyarrow.plasma as plasma
import ray.cloudpickle as pickle
from ray.cloudpickle import USE_NEW_SERIALIZER
import ray.experimental.signal as ray_signal
import ray.experimental.no_return
import ray.gcs_utils
import ray.memory_monitor as memory_monitor
import ray.node
import ray.parameter
import ray.ray_constants as ray_constants
import ray.remote_function
import ray.serialization as serialization
import ray.services as services
import ray.signature
import ray.state

from ray import (
    ActorHandleID,
    ActorID,
    WorkerID,
    JobID,
    ObjectID,
    TaskID,
)
from ray import import_thread
from ray import profiling

from ray.gcs_utils import ErrorType
from ray.exceptions import (
    RayActorError,
    RayError,
    RayTaskError,
    RayWorkerError,
    ObjectStoreFullError,
    UnreconstructableError,
    RAY_EXCEPTION_TYPES,
)
from ray.function_manager import (
    FunctionActorManager,
    FunctionDescriptor,
)
from ray.utils import (
    _random_string,
    check_oversized_pickle,
    is_cython,
    setup_logger,
)
from ray.local_mode_manager import LocalModeManager

SCRIPT_MODE = 0
WORKER_MODE = 1
LOCAL_MODE = 2

ERROR_KEY_PREFIX = b"Error:"

# Logger for this module. It should be configured at the entry point
# into the program using Ray. Ray provides a default configuration at
# entry/init points.
logger = logging.getLogger(__name__)

try:
    import setproctitle
except ImportError:
    setproctitle = None

if USE_NEW_SERIALIZER:
    from _pickle import PickleBuffer


class ActorCheckpointInfo(object):
    """Information used to maintain actor checkpoints."""

    __slots__ = [
        # Number of tasks executed since last checkpoint.
        "num_tasks_since_last_checkpoint",
        # Timestamp of the last checkpoint, in milliseconds.
        "last_checkpoint_timestamp",
        # IDs of the previous checkpoints.
        "checkpoint_ids",
    ]

    def __init__(self, num_tasks_since_last_checkpoint,
                 last_checkpoint_timestamp, checkpoint_ids):
        self.num_tasks_since_last_checkpoint = num_tasks_since_last_checkpoint
        self.last_checkpoint_timestamp = last_checkpoint_timestamp
        self.checkpoint_ids = checkpoint_ids


class Worker(object):
    """A class used to define the control flow of a worker process.

    Note:
        The methods in this class are considered unexposed to the user. The
        functions outside of this class are considered exposed.

    Attributes:
        connected (bool): True if Ray has been started and False otherwise.
        node (ray.node.Node): The node this worker is attached to.
        mode: The mode of the worker. One of SCRIPT_MODE, LOCAL_MODE, and
            WORKER_MODE.
        cached_functions_to_run (List): A list of functions to run on all of
            the workers that should be exported as soon as connect is called.
        profiler: the profiler used to aggregate profiling information.
    """

    def __init__(self):
        """Initialize a Worker object."""
        self.node = None
        self.mode = None
        self.cached_functions_to_run = []
        self.actor_init_error = None
        self.make_actor = None
        self.actors = {}
        # Information used to maintain actor checkpoints.
        self.actor_checkpoint_info = {}
        self.actor_task_counter = 0
        # The number of threads Plasma should use when putting an object in the
        # object store.
        self.memcopy_threads = 12
        # When the worker is constructed. Record the original value of the
        # CUDA_VISIBLE_DEVICES environment variable.
        self.original_gpu_ids = ray.utils.get_cuda_visible_devices()
        self.profiler = None
        self.memory_monitor = memory_monitor.MemoryMonitor()
        # A dictionary that maps from driver id to SerializationContext
        # TODO: clean up the SerializationContext once the job finished.
        self.serialization_context_map = {}
        self.function_actor_manager = FunctionActorManager(self)
        # Identity of the job that this worker is processing.
        # It is a JobID.
        self.current_job_id = JobID.nil()
        self._task_context = threading.local()
        # This event is checked regularly by all of the threads so that they
        # know when to exit.
        self.threads_stopped = threading.Event()
        # Index of the current session. This number will
        # increment every time when `ray.shutdown` is called.
        self._session_index = 0
        self._current_task = None
        # Functions to run to process the values returned by ray.get. Each
        # postprocessor must take two arguments ("object_ids", and "values").
        self._post_get_hooks = []

    @property
    def connected(self):
        return self.node is not None

    @property
    def node_ip_address(self):
        self.check_connected()
        return self.node.node_ip_address

    @property
    def load_code_from_local(self):
        self.check_connected()
        return self.node.load_code_from_local

    @property
    def task_context(self):
        """A thread-local that contains the following attributes.

        current_task_id: For the main thread, this field is the ID of this
            worker's current running task; for other threads, this field is a
            fake random ID.
        task_index: The number of tasks that have been submitted from the
            current task.
        put_index: The number of objects that have been put from the current
            task.
        """
        if not hasattr(self._task_context, "initialized"):
            # Initialize task_context for the current thread.
            if ray.utils.is_main_thread():
                # If this is running on the main thread, initialize it to
                # NIL. The actual value will set when the worker receives
                # a task from raylet backend.
                self._task_context.current_task_id = TaskID.nil()
            else:
                # If this is running on a separate thread, then the mapping
                # to the current task ID may not be correct. Generate a
                # random task ID so that the backend can differentiate
                # between different threads.
                self._task_context.current_task_id = TaskID.for_fake_task()
                if getattr(self, "_multithreading_warned", False) is not True:
                    logger.warning(
                        "Calling ray.get or ray.wait in a separate thread "
                        "may lead to deadlock if the main thread blocks on "
                        "this thread and there are not enough resources to "
                        "execute more tasks")
                    self._multithreading_warned = True

            self._task_context.task_index = 0
            self._task_context.put_index = 1
            self._task_context.initialized = True
        return self._task_context

    @property
    def current_task_id(self):
        return self.task_context.current_task_id

    @property
    def current_session_and_job(self):
        """Get the current session index and job id as pair."""
        assert isinstance(self._session_index, int)
        assert isinstance(self.current_job_id, ray.JobID)
        return self._session_index, self.current_job_id

    def mark_actor_init_failed(self, error):
        """Called to mark this actor as failed during initialization."""

        self.actor_init_error = error

    def reraise_actor_init_error(self):
        """Raises any previous actor initialization error."""

        if self.actor_init_error is not None:
            raise self.actor_init_error

    def get_serialization_context(self, job_id):
        """Get the SerializationContext of the job that this worker is processing.

        Args:
            job_id: The ID of the job that indicates which job to get
                the serialization context for.

        Returns:
            The serialization context of the given job.
        """
        # This function needs to be proctected by a lock, because it will be
        # called by`register_class_for_serialization`, as well as the import
        # thread, from different threads. Also, this function will recursively
        # call itself, so we use RLock here.
        with self.lock:
            if job_id not in self.serialization_context_map:
                _initialize_serialization(job_id)
            return self.serialization_context_map[job_id]

    def check_connected(self):
        """Check if the worker is connected.

        Raises:
          Exception: An exception is raised if the worker is not connected.
        """
        if not self.connected:
            raise RayConnectionError("Ray has not been started yet. You can "
                                     "start Ray with 'ray.init()'.")

    def set_mode(self, mode):
        """Set the mode of the worker.

        The mode SCRIPT_MODE should be used if this Worker is a driver that is
        being run as a Python script or interactively in a shell. It will print
        information about task failures.

        The mode WORKER_MODE should be used if this Worker is not a driver. It
        will not print information about tasks.

        The mode LOCAL_MODE should be used if this Worker is a driver and if
        you want to run the driver in a manner equivalent to serial Python for
        debugging purposes. It will not send remote function calls to the
        scheduler and will instead execute them in a blocking fashion.

        Args:
            mode: One of SCRIPT_MODE, WORKER_MODE, and LOCAL_MODE.
        """
        self.mode = mode

    def store_and_register(self, object_id, value, depth=100):
        """Store an object and attempt to register its class if needed.

        Args:
            object_id: The ID of the object to store.
            value: The value to put in the object store.
            depth: The maximum number of classes to recursively register.

        Raises:
            Exception: An exception is raised if the attempt to store the
                object fails. This can happen if there is already an object
                with the same ID in the object store or if the object store is
                full.
        """
        counter = 0
        while True:
            if counter == depth:
                raise Exception("Ray exceeded the maximum number of classes "
                                "that it will recursively serialize when "
                                "attempting to serialize an object of "
                                "type {}.".format(type(value)))
            counter += 1
            try:
                if isinstance(value, bytes):
                    # If the object is a byte array, skip serializing it and
                    # use a special metadata to indicate it's raw binary. So
                    # that this object can also be read by Java.
                    self.core_worker.put_raw_buffer(
                        value, object_id, memcopy_threads=self.memcopy_threads)
                else:
                    serialization_context = self.get_serialization_context(
                        self.current_job_id)
                    self.core_worker.put_serialized_object(
                        pyarrow.serialize(value, serialization_context),
                        object_id,
                        memcopy_threads=self.memcopy_threads)
                break
            except pyarrow.SerializationCallbackError as e:
                try:
                    _register_custom_serializer(
                        type(e.example_object), use_dict=True)
                    warning_message = ("WARNING: Serializing objects of type "
                                       "{} by expanding them as dictionaries "
                                       "of their fields. This behavior may "
                                       "be incorrect in some cases.".format(
                                           type(e.example_object)))
                    logger.debug(warning_message)
                except (serialization.RayNotDictionarySerializable,
                        serialization.CloudPickleError,
                        pickle.pickle.PicklingError, Exception):
                    # We also handle generic exceptions here because
                    # cloudpickle can fail with many different types of errors.
                    cls_type = type(e.example_object)
                    warning_message = (
                        "Falling back to serializing {} objects by using "
                        "pickle. Use `ray.register_custom_serializer({},...)` "
                        "to provide faster serialization.".format(
                            cls_type, cls_type))
                    try:
                        _register_custom_serializer(cls_type, use_pickle=True)
                        logger.warning(warning_message)
                    except serialization.CloudPickleError:
                        _register_custom_serializer(
                            type(e.example_object),
                            use_pickle=True,
                            local=True)
                        warning_message = ("WARNING: Pickling the class {} "
                                           "failed, so we are using pickle "
                                           "and only registering the class "
                                           "locally.".format(
                                               type(e.example_object)))
                        logger.warning(warning_message)

    def put_object(self, object_id, value):
        """Put value in the local object store with object id `objectid`.

        This assumes that the value for `objectid` has not yet been placed in
        the local object store. If the plasma store is full, the worker will
        automatically retry up to DEFAULT_PUT_OBJECT_RETRIES times. Each
        retry will delay for an exponentially doubling amount of time,
        starting with DEFAULT_PUT_OBJECT_DELAY. After this, exception
        will be raised.

        Args:
            object_id (object_id.ObjectID): The object ID of the value to be
                put.
            value: The value to put in the object store.

        Raises:
            ray.exceptions.ObjectStoreFullError: This is raised if the attempt
                to store the object fails because the object store is full even
                after multiple retries.
        """
        # Make sure that the value is not an object ID.
        if isinstance(value, ObjectID):
            raise TypeError(
                "Calling 'put' on an ray.ObjectID is not allowed "
                "(similarly, returning an ray.ObjectID from a remote "
                "function is not allowed). If you really want to "
                "do this, you can wrap the ray.ObjectID in a list and "
                "call 'put' on it (or return it).")

        delay = ray_constants.DEFAULT_PUT_OBJECT_DELAY
        for attempt in reversed(
                range(ray_constants.DEFAULT_PUT_OBJECT_RETRIES)):
            try:
                if USE_NEW_SERIALIZER:
                    self.store_with_plasma(object_id, value)
                else:
                    self._try_store_and_register(object_id, value)
                break
            except ObjectStoreFullError as e:
                if attempt:
                    logger.warning("Waiting {} seconds for space to free up "
                                   "in the object store.".format(delay))
                    time.sleep(delay)
                    delay *= 2
                else:
                    self.dump_object_store_memory_usage()
                    raise e

    def dump_object_store_memory_usage(self):
        """Prints object store debug string to stdout."""
        logger.warning("Local object store memory usage:\n{}\n".format(
            self.core_worker.object_store_memory_usage_string()))

    def store_with_plasma(self, object_id, value):
        """Serialize and store an object.

        Args:
            object_id: The ID of the object to store.
            value: The value to put in the object store.

        Raises:
            Exception: An exception is raised if the attempt to store the
                object fails. This can happen if there is already an object
                with the same ID in the object store or if the object store is
                full.
        """
        try:
            if isinstance(value, bytes):
                # If the object is a byte array, skip serializing it and
                # use a special metadata to indicate it's raw binary. So
                # that this object can also be read by Java.
                self.core_worker.put_raw_buffer(
                    value, object_id, memcopy_threads=self.memcopy_threads)
            else:
                buffers = []
                meta = pickle.dumps(
                    value, protocol=5, buffer_callback=buffers.append)
                # TODO(suquark): This could involve more copies.
                # Should implement zero-copy for PickleBuffer.
                buffers = [b.raw().tobytes() for b in buffers]
                value = (meta, buffers)

                self.core_worker.put_serialized_object(
                    pyarrow.serialize(value),
                    object_id,
                    memcopy_threads=self.memcopy_threads)
        except pyarrow.plasma.PlasmaObjectExists:
            # The object already exists in the object store, so there is no
            # need to add it again. TODO(rkn): We need to compare hashes
            # and make sure that the objects are in fact the same. We also
            # should return an error code to caller instead of printing a
            # message.
            logger.info("The object with ID {} already exists "
                        "in the object store.".format(object_id))

    def _try_store_and_register(self, object_id, value):
        """Wraps `store_and_register` with cases for existence and pickling.

        Args:
            object_id (object_id.ObjectID): The object ID of the value to be
                put.
            value: The value to put in the object store.
        """
        try:
            self.store_and_register(object_id, value)
        except TypeError:
            # TypeError can happen because one of the members of the object
            # may not be serializable for cloudpickle. So we need
            # these extra fallbacks here to start from the beginning.
            # Hopefully the object could have a `__reduce__` method.
            _register_custom_serializer(type(value), use_pickle=True)
            warning_message = ("WARNING: Serializing the class {} failed, "
                               "falling back to cloudpickle.".format(
                                   type(value)))
            logger.warning(warning_message)
            self.store_and_register(object_id, value)

    def retrieve_and_deserialize(self, object_ids, error_timeout=10):
        data_metadata_pairs = self.core_worker.get_objects(
            object_ids, self.current_task_id)
        assert len(data_metadata_pairs) == len(object_ids)

        start_time = time.time()
        serialization_context = self.get_serialization_context(
            self.current_job_id)
        results = []
        warning_sent = False
        i = 0
        while i < len(object_ids):
            object_id = object_ids[i]
            data, metadata = data_metadata_pairs[i]
            try:
                results.append(
                    self._deserialize_object_from_arrow(
                        data, metadata, object_id, serialization_context))
                i += 1
            except pyarrow.DeserializationCallbackError:
                # Wait a little bit for the import thread to import the class.
                # If we currently have the worker lock, we need to release it
                # so that the import thread can acquire it.
                time.sleep(0.01)

                if time.time() - start_time > error_timeout:
                    warning_message = ("This worker or driver is waiting to "
                                       "receive a class definition so that it "
                                       "can deserialize an object from the "
                                       "object store. This may be fine, or it "
                                       "may be a bug.")
                    if not warning_sent:
                        ray.utils.push_error_to_driver(
                            self,
                            ray_constants.WAIT_FOR_CLASS_PUSH_ERROR,
                            warning_message,
                            job_id=self.current_job_id)
                    warning_sent = True

        return results

    def _deserialize_object_from_arrow(self, data, metadata, object_id,
                                       serialization_context):
        if metadata:
            # Check if the object should be returned as raw bytes.
            if metadata == ray_constants.RAW_BUFFER_METADATA:
                if data is None:
                    return b""
                return data.to_pybytes()
            # Otherwise, return an exception object based on
            # the error type.
            error_type = int(metadata)
            if error_type == ErrorType.Value("WORKER_DIED"):
                return RayWorkerError()
            elif error_type == ErrorType.Value("ACTOR_DIED"):
                return RayActorError()
            elif error_type == ErrorType.Value("OBJECT_UNRECONSTRUCTABLE"):
                return UnreconstructableError(ray.ObjectID(object_id.binary()))
            else:
                assert False, "Unrecognized error type " + str(error_type)
        elif data:
            # If data is not empty, deserialize the object.
            if USE_NEW_SERIALIZER:
                r, buffers = pyarrow.deserialize(data, serialization_context)
                buffers = [PickleBuffer(b) for b in buffers]
                return pickle.loads(r, buffers=buffers)
            else:
                return pyarrow.deserialize(data, serialization_context)
        else:
            # Object isn't available in plasma.
            return plasma.ObjectNotAvailable

    def get_objects(self, object_ids):
        """Get the values in the object store associated with the IDs.

        Return the values from the local object store for object_ids. This will
        block until all the values for object_ids have been written to the
        local object store.

        Args:
            object_ids (List[object_id.ObjectID]): A list of the object IDs
                whose values should be retrieved.

        Raises:
            Exception if running in LOCAL_MODE and any of the object IDs do not
            exist in the emulated object store.
        """
        # Make sure that the values are object IDs.
        for object_id in object_ids:
            if not isinstance(object_id, ObjectID):
                raise TypeError(
                    "Attempting to call `get` on the value {}, "
                    "which is not an ray.ObjectID.".format(object_id))

        if self.mode == LOCAL_MODE:
            return self.local_mode_manager.get_objects(object_ids)

        results = self.retrieve_and_deserialize(object_ids)
        assert len(results) == len(object_ids)
        return results

    def submit_task(self,
                    function_descriptor,
                    args,
                    actor_id=None,
                    actor_handle_id=None,
                    actor_counter=0,
                    actor_creation_id=None,
                    actor_creation_dummy_object_id=None,
                    previous_actor_task_dummy_object_id=None,
                    max_actor_reconstructions=0,
                    new_actor_handles=None,
                    num_return_vals=None,
                    resources=None,
                    placement_resources=None,
                    job_id=None):
        """Submit a remote task to the scheduler.

        Tell the scheduler to schedule the execution of the function with
        function_descriptor with arguments args. Retrieve object IDs for the
        outputs of the function from the scheduler and immediately return them.

        Args:
            function_descriptor: The function descriptor to execute.
            args: The arguments to pass into the function. Arguments can be
                object IDs or they can be values. If they are values, they must
                be serializable objects.
            actor_id: The ID of the actor that this task is for.
            actor_counter: The counter of the actor task.
            actor_creation_id: The ID of the actor to create, if this is an
                actor creation task.
            actor_creation_dummy_object_id: If this task is an actor method,
                then this argument is the dummy object ID associated with the
                actor creation task for the corresponding actor.
            previous_actor_task_dummy_object_id: If this task is an actor,
                then this argument is the dummy object ID associated with the
                task previously submitted to the corresponding actor.
            num_return_vals: The number of return values this function should
                have.
            resources: The resource requirements for this task.
            placement_resources: The resources required for placing the task.
                If this is not provided or if it is an empty dictionary, then
                the placement resources will be equal to resources.
            job_id: The ID of the relevant job. This is almost always the
                job ID of the job that is currently running. However, in
                the exceptional case that an actor task is being dispatched to
                an actor created by a different job, this should be the
                job ID of the job that created the actor.

        Returns:
            The return object IDs for this task.
        """
        with profiling.profile("submit_task"):
            if actor_id is None:
                assert actor_handle_id is None
                actor_id = ActorID.nil()
                actor_handle_id = ActorHandleID.nil()
            else:
                assert actor_handle_id is not None

            if actor_creation_id is None:
                actor_creation_id = ActorID.nil()

            if actor_creation_dummy_object_id is None:
                actor_creation_dummy_object_id = ObjectID.nil()

            # Put large or complex arguments that are passed by value in the
            # object store first.
            args_for_raylet = []
            for arg in args:
                if isinstance(arg, ObjectID):
                    args_for_raylet.append(arg)
                elif ray._raylet.check_simple_value(arg):
                    args_for_raylet.append(arg)
                else:
                    args_for_raylet.append(put(arg))

            if new_actor_handles is None:
                new_actor_handles = []

            if job_id is None:
                job_id = self.current_job_id

            if resources is None:
                raise ValueError("The resources dictionary is required.")
            for value in resources.values():
                assert (isinstance(value, int) or isinstance(value, float))
                if value < 0:
                    raise ValueError(
                        "Resource quantities must be nonnegative.")
                if (value >= 1 and isinstance(value, float)
                        and not value.is_integer()):
                    raise ValueError(
                        "Resource quantities must all be whole numbers.")

            # Remove any resources with zero quantity requirements
            resources = {
                resource_label: resource_quantity
                for resource_label, resource_quantity in resources.items()
                if resource_quantity > 0
            }

            if placement_resources is None:
                placement_resources = {}

            # Increment the worker's task index to track how many tasks
            # have been submitted by the current task so far.
            self.task_context.task_index += 1
            # The parent task must be set for the submitted task.
            assert not self.current_task_id.is_nil()
            # Current driver id must not be nil when submitting a task.
            # Because every task must belong to a driver.
            assert not self.current_job_id.is_nil()
            # Submit the task to raylet.
            function_descriptor_list = (
                function_descriptor.get_function_descriptor_list())
            assert isinstance(job_id, JobID)

            if actor_creation_id is not None and not actor_creation_id.is_nil(
            ):
                # This is an actor creation task.
                task_id = TaskID.for_actor_creation_task(actor_creation_id)
            elif actor_id is not None and not actor_id.is_nil():
                # This is an actor task.
                task_id = TaskID.for_actor_task(
                    self.current_job_id, self.current_task_id,
                    self.task_context.task_index, actor_id)
            else:
                # This is a normal task.
                task_id = TaskID.for_normal_task(self.current_job_id,
                                                 self.current_task_id,
                                                 self.task_context.task_index)

            task = ray._raylet.TaskSpec(
                task_id,
                job_id,
                function_descriptor_list,
                args_for_raylet,
                num_return_vals,
                self.current_task_id,
                self.task_context.task_index,
                actor_creation_id,
                actor_creation_dummy_object_id,
                previous_actor_task_dummy_object_id,
                max_actor_reconstructions,
                actor_id,
                actor_handle_id,
                actor_counter,
                new_actor_handles,
                resources,
                placement_resources,
            )
            self.raylet_client.submit_task(task)

            return task.returns()

    def run_function_on_all_workers(self, function,
                                    run_on_other_drivers=False):
        """Run arbitrary code on all of the workers.

        This function will first be run on the driver, and then it will be
        exported to all of the workers to be run. It will also be run on any
        new workers that register later. If ray.init has not been called yet,
        then cache the function and export it later.

        Args:
            function (Callable): The function to run on all of the workers. It
                takes only one argument, a worker info dict. If it returns
                anything, its return values will not be used.
            run_on_other_drivers: The boolean that indicates whether we want to
                run this function on other drivers. One case is we may need to
                share objects across drivers.
        """
        # If ray.init has not been called yet, then cache the function and
        # export it when connect is called. Otherwise, run the function on all
        # workers.
        if self.mode is None:
            self.cached_functions_to_run.append(function)
        else:
            # Attempt to pickle the function before we need it. This could
            # fail, and it is more convenient if the failure happens before we
            # actually run the function locally.
            pickled_function = pickle.dumps(function)

            function_to_run_id = hashlib.sha1(pickled_function).digest()
            key = b"FunctionsToRun:" + function_to_run_id
            # First run the function on the driver.
            # We always run the task locally.
            function({"worker": self})
            # Check if the function has already been put into redis.
            function_exported = self.redis_client.setnx(b"Lock:" + key, 1)
            if not function_exported:
                # In this case, the function has already been exported, so
                # we don't need to export it again.
                return

            check_oversized_pickle(pickled_function, function.__name__,
                                   "function", self)

            # Run the function on all workers.
            self.redis_client.hmset(
                key, {
                    "job_id": self.current_job_id.binary(),
                    "function_id": function_to_run_id,
                    "function": pickled_function,
                    "run_on_other_drivers": str(run_on_other_drivers)
                })
            self.redis_client.rpush("Exports", key)
            # TODO(rkn): If the worker fails after it calls setnx and before it
            # successfully completes the hmset and rpush, then the program will
            # most likely hang. This could be fixed by making these three
            # operations into a transaction (or by implementing a custom
            # command that does all three things).

    def _get_arguments_for_execution(self, function_name, serialized_args):
        """Retrieve the arguments for the remote function.

        This retrieves the values for the arguments to the remote function that
        were passed in as object IDs. Arguments that were passed by value are
        not changed. This is called by the worker that is executing the remote
        function.

        Args:
            function_name (str): The name of the remote function whose
                arguments are being retrieved.
            serialized_args (List): The arguments to the function. These are
                either strings representing serialized objects passed by value
                or they are ray.ObjectIDs.

        Returns:
            The retrieved arguments in addition to the arguments that were
                passed by value.

        Raises:
            RayError: This exception is raised if a task that
                created one of the arguments failed.
        """
        arguments = [None] * len(serialized_args)
        object_ids = []
        object_indices = []

        for (i, arg) in enumerate(serialized_args):
            if isinstance(arg, ObjectID):
                object_ids.append(arg)
                object_indices.append(i)
            else:
                # pass the argument by value
                arguments[i] = arg

        # Get the objects from the local object store.
        if len(object_ids) > 0:
            values = self.get_objects(object_ids)
            for i, value in enumerate(values):
                if isinstance(value, RayError):
                    raise value
                else:
                    arguments[object_indices[i]] = value

        return arguments

    def _store_outputs_in_object_store(self, object_ids, outputs):
        """Store the outputs of a remote function in the local object store.

        This stores the values that were returned by a remote function in the
        local object store. If any of the return values are object IDs, then
        these object IDs are aliased with the object IDs that the scheduler
        assigned for the return values. This is called by the worker that
        executes the remote function.

        Note:
            The arguments object_ids and outputs should have the same length.

        Args:
            object_ids (List[ObjectID]): The object IDs that were assigned to
                the outputs of the remote function call.
            outputs (Tuple): The value returned by the remote function. If the
                remote function was supposed to only return one value, then its
                output was wrapped in a tuple with one element prior to being
                passed into this function.
        """
        for i in range(len(object_ids)):
            if isinstance(outputs[i], ray.actor.ActorHandle):
                raise Exception("Returning an actor handle from a remote "
                                "function is not allowed).")
            if outputs[i] is ray.experimental.no_return.NoReturn:
                if not self.core_worker.object_exists(object_ids[i]):
                    raise RuntimeError(
                        "Attempting to return 'ray.experimental.NoReturn' "
                        "from a remote function, but the corresponding "
                        "ObjectID does not exist in the local object store.")
            else:
                self.put_object(object_ids[i], outputs[i])

    def _process_task(self, task, function_execution_info):
        """Execute a task assigned to this worker.

        This method deserializes a task from the scheduler, and attempts to
        execute the task. If the task succeeds, the outputs are stored in the
        local object store. If the task throws an exception, RayTaskError
        objects are stored in the object store to represent the failed task
        (these will be retrieved by calls to get or by subsequent tasks that
        use the outputs of this task).
        """
        assert self.current_task_id.is_nil()
        assert self.task_context.task_index == 0
        assert self.task_context.put_index == 1
        if not task.is_actor_task():
            # If this worker is not an actor, check that `current_job_id`
            # was reset when the worker finished the previous task.
            assert self.current_job_id.is_nil()
            # Set the driver ID of the current running task. This is
            # needed so that if the task throws an exception, we propagate
            # the error message to the correct driver.
            self.current_job_id = task.job_id()
            self.core_worker.set_current_job_id(task.job_id())
        else:
            # If this worker is an actor, current_job_id wasn't reset.
            # Check that current task's driver ID equals the previous one.
            assert self.current_job_id == task.job_id()

        self.task_context.current_task_id = task.task_id()
        self.core_worker.set_current_task_id(task.task_id())

        function_descriptor = FunctionDescriptor.from_bytes_list(
            task.function_descriptor_list())
        args = task.arguments()
        return_object_ids = task.returns()
        if task.is_actor_task() or task.is_actor_creation_task():
            dummy_return_id = return_object_ids.pop()
        function_executor = function_execution_info.function
        function_name = function_execution_info.function_name

        # Get task arguments from the object store.
        try:
            if function_name != "__ray_terminate__":
                self.reraise_actor_init_error()
                self.memory_monitor.raise_if_low_memory()
            with profiling.profile("task:deserialize_arguments"):
                arguments = self._get_arguments_for_execution(
                    function_name, args)
        except Exception as e:
            self._handle_process_task_failure(
                function_descriptor, return_object_ids, e,
                ray.utils.format_error_message(traceback.format_exc()))
            return

        # Execute the task.
        try:
            self._current_task = task
            with profiling.profile("task:execute"):
                if task.is_normal_task():
                    outputs = function_executor(*arguments)
                else:
                    if task.is_actor_task():
                        key = task.actor_id()
                    else:
                        key = task.actor_creation_id()
                    worker_name = "ray_{}_{}".format(
                        self.actors[key].__class__.__name__, os.getpid())
                    if "memory" in task.required_resources():
                        self.memory_monitor.set_heap_limit(
                            worker_name,
                            ray_constants.from_memory_units(
                                task.required_resources()["memory"]))
                    if "object_store_memory" in task.required_resources():
                        self._set_object_store_client_options(
                            worker_name,
                            int(
                                ray_constants.from_memory_units(
                                    task.required_resources()[
                                        "object_store_memory"])))
                    outputs = function_executor(dummy_return_id,
                                                self.actors[key], *arguments)
        except Exception as e:
            # Determine whether the exception occured during a task, not an
            # actor method.
            task_exception = not task.is_actor_task()
            traceback_str = ray.utils.format_error_message(
                traceback.format_exc(), task_exception=task_exception)
            self._handle_process_task_failure(
                function_descriptor, return_object_ids, e, traceback_str)
            return
        finally:
            self._current_task = None

        # Store the outputs in the local object store.
        try:
            with profiling.profile("task:store_outputs"):
                # If this is an actor task, then the last object ID returned by
                # the task is a dummy output, not returned by the function
                # itself. Decrement to get the correct number of return values.
                num_returns = len(return_object_ids)
                if num_returns == 1:
                    outputs = (outputs, )
                self._store_outputs_in_object_store(return_object_ids, outputs)
        except Exception as e:
            self._handle_process_task_failure(
                function_descriptor, return_object_ids, e,
                ray.utils.format_error_message(traceback.format_exc()))

    def _set_object_store_client_options(self, name, object_store_memory):
        try:
            logger.debug("Setting plasma memory limit to {} for {}".format(
                object_store_memory, name))
            self.core_worker.set_object_store_client_options(
                name.encode("ascii"), object_store_memory)
        except RayError as e:
            self.dump_object_store_memory_usage()
            raise memory_monitor.RayOutOfMemoryError(
                "Failed to set object_store_memory={} for {}. The "
                "plasma store may have insufficient memory remaining "
                "to satisfy this limit (30% of object store memory is "
                "permanently reserved for shared usage). The current "
                "object store memory status is:\n\n{}".format(
                    object_store_memory, name, e))

    def _handle_process_task_failure(self, function_descriptor,
                                     return_object_ids, error, backtrace):
        function_name = function_descriptor.function_name
        failure_object = RayTaskError(function_name, backtrace)
        failure_objects = [
            failure_object for _ in range(len(return_object_ids))
        ]
        self._store_outputs_in_object_store(return_object_ids, failure_objects)
        # Log the error message.
        ray.utils.push_error_to_driver(
            self,
            ray_constants.TASK_PUSH_ERROR,
            str(failure_object),
            job_id=self.current_job_id)
        # Mark the actor init as failed
        if not self.actor_id.is_nil() and function_name == "__init__":
            self.mark_actor_init_failed(error)
        # Send signal with the error.
        ray_signal.send(ray_signal.ErrorSignal(str(failure_object)))

    def _wait_for_and_process_task(self, task):
        """Wait for a task to be ready and process the task.

        Args:
            task: The task to execute.
        """
        function_descriptor = FunctionDescriptor.from_bytes_list(
            task.function_descriptor_list())
        job_id = task.job_id()

        # TODO(rkn): It would be preferable for actor creation tasks to share
        # more of the code path with regular task execution.
        if task.is_actor_creation_task():
            self.actor_id = task.actor_creation_id()
            self.actor_creation_task_id = task.task_id()
            actor_class = self.function_actor_manager.load_actor_class(
                job_id, function_descriptor)
            self.actors[self.actor_id] = actor_class.__new__(actor_class)
            self.actor_checkpoint_info[self.actor_id] = ActorCheckpointInfo(
                num_tasks_since_last_checkpoint=0,
                last_checkpoint_timestamp=int(1000 * time.time()),
                checkpoint_ids=[],
            )

        execution_info = self.function_actor_manager.get_execution_info(
            job_id, function_descriptor)

        # Execute the task.
        function_name = execution_info.function_name
        extra_data = {"name": function_name, "task_id": task.task_id().hex()}
        if not task.is_actor_task():
            if not task.is_actor_creation_task():
                title = "ray_worker:{}()".format(function_name)
                next_title = "ray_worker"
            else:
                actor = self.actors[task.actor_creation_id()]
                title = "ray_{}:{}()".format(actor.__class__.__name__,
                                             function_name)
                next_title = "ray_{}".format(actor.__class__.__name__)
        else:
            actor = self.actors[task.actor_id()]
            title = "ray_{}:{}()".format(actor.__class__.__name__,
                                         function_name)
            next_title = "ray_{}".format(actor.__class__.__name__)

        with profiling.profile("task", extra_data=extra_data):
            with _changeproctitle(title, next_title):
                self._process_task(task, execution_info)
            # Reset the state fields so the next task can run.
            self.task_context.current_task_id = TaskID.nil()
            self.core_worker.set_current_task_id(TaskID.nil())
            self.task_context.task_index = 0
            self.task_context.put_index = 1
            if self.actor_id.is_nil():
                # Don't need to reset `current_job_id` if the worker is an
                # actor. Because the following tasks should all have the
                # same driver id.
                self.current_job_id = WorkerID.nil()
                self.core_worker.set_current_job_id(JobID.nil())
                # Reset signal counters so that the next task can get
                # all past signals.
                ray_signal.reset()

        # Increase the task execution counter.
        self.function_actor_manager.increase_task_counter(
            job_id, function_descriptor)

        reached_max_executions = (self.function_actor_manager.get_task_counter(
            job_id, function_descriptor) == execution_info.max_calls)
        if reached_max_executions:
            self.core_worker.disconnect()
            sys.exit(0)

    def _get_next_task_from_raylet(self):
        """Get the next task from the raylet.

        Returns:
            A task from the raylet.
        """
        with profiling.profile("worker_idle"):
            task = self.raylet_client.get_task()

        # Automatically restrict the GPUs available to this task.
        ray.utils.set_cuda_visible_devices(ray.get_gpu_ids())

        return task

    def main_loop(self):
        """The main loop a worker runs to receive and execute tasks."""

        def exit(signum, frame):
            shutdown()
            sys.exit(0)

        signal.signal(signal.SIGTERM, exit)

        while True:
            task = self._get_next_task_from_raylet()
            self._wait_for_and_process_task(task)


def get_gpu_ids():
    """Get the IDs of the GPUs that are available to the worker.

    If the CUDA_VISIBLE_DEVICES environment variable was set when the worker
    started up, then the IDs returned by this method will be a subset of the
    IDs in CUDA_VISIBLE_DEVICES. If not, the IDs will fall in the range
    [0, NUM_GPUS - 1], where NUM_GPUS is the number of GPUs that the node has.

    Returns:
        A list of GPU IDs.
    """
    if _mode() == LOCAL_MODE:
        raise Exception("ray.get_gpu_ids() currently does not work in LOCAL "
                        "MODE.")

    all_resource_ids = global_worker.raylet_client.resource_ids()
    assigned_ids = [
        resource_id for resource_id, _ in all_resource_ids.get("GPU", [])
    ]
    # If the user had already set CUDA_VISIBLE_DEVICES, then respect that (in
    # the sense that only GPU IDs that appear in CUDA_VISIBLE_DEVICES should be
    # returned).
    if global_worker.original_gpu_ids is not None:
        assigned_ids = [
            global_worker.original_gpu_ids[gpu_id] for gpu_id in assigned_ids
        ]

    return assigned_ids


def get_resource_ids():
    """Get the IDs of the resources that are available to the worker.

    Returns:
        A dictionary mapping the name of a resource to a list of pairs, where
        each pair consists of the ID of a resource and the fraction of that
        resource reserved for this worker.
    """
    if _mode() == LOCAL_MODE:
        raise Exception(
            "ray.get_resource_ids() currently does not work in LOCAL "
            "MODE.")

    return global_worker.raylet_client.resource_ids()


def get_webui_url():
    """Get the URL to access the web UI.

    Note that the URL does not specify which node the web UI is on.

    Returns:
        The URL of the web UI as a string.
    """
    if _global_node is None:
        raise Exception("Ray has not been initialized/connected.")
    return _global_node.webui_url


global_worker = Worker()
"""Worker: The global Worker object for this worker process.

We use a global Worker object to ensure that there is a single worker object
per worker process.
"""

_global_node = None
"""ray.node.Node: The global node object that is created by ray.init()."""


class RayConnectionError(Exception):
    pass


def print_failed_task(task_status):
    """Print information about failed tasks.

    Args:
        task_status (Dict): A dictionary containing the name, operationid, and
            error message for a failed task.
    """
    logger.error("""
      Error: Task failed
        Function Name: {}
        Task ID: {}
        Error Message: \n{}
    """.format(task_status["function_name"], task_status["operationid"],
               task_status["error_message"]))


def _initialize_serialization(job_id, worker=global_worker):
    """Initialize the serialization library.

    This defines a custom serializer for object IDs and also tells ray to
    serialize several exception classes that we define for error handling.
    """
    serialization_context = pyarrow.default_serialization_context()
    # Tell the serialization context to use the cloudpickle version that we
    # ship with Ray.
    serialization_context.set_pickle(pickle.dumps, pickle.loads)
    pyarrow.register_torch_serialization_handlers(serialization_context)

    for id_type in ray._raylet._ID_TYPES:
        serialization_context.register_type(
            id_type,
            "{}.{}".format(id_type.__module__, id_type.__name__),
            pickle=True)

    def actor_handle_serializer(obj):
        return obj._serialization_helper(True)

    def actor_handle_deserializer(serialized_obj):
        new_handle = ray.actor.ActorHandle.__new__(ray.actor.ActorHandle)
        new_handle._deserialization_helper(serialized_obj, True)
        return new_handle

    # We register this serializer on each worker instead of calling
    # _register_custom_serializer from the driver so that isinstance still
    # works.
    serialization_context.register_type(
        ray.actor.ActorHandle,
        "ray.ActorHandle",
        pickle=False,
        custom_serializer=actor_handle_serializer,
        custom_deserializer=actor_handle_deserializer)

    worker.serialization_context_map[job_id] = serialization_context

<<<<<<< HEAD
    # Register exception types.
    for error_cls in RAY_EXCEPTION_TYPES:
        _register_custom_serializer(
            error_cls,
            use_dict=True,
            local=True,
            job_id=job_id,
            class_id=error_cls.__module__ + ". " + error_cls.__name__,
        )
    # Tell Ray to serialize lambdas with pickle.
    _register_custom_serializer(
        type(lambda: 0),
        use_pickle=True,
        local=True,
        job_id=job_id,
        class_id="lambda")
    # Tell Ray to serialize types with pickle.
    _register_custom_serializer(
        type(int), use_pickle=True, local=True, job_id=job_id, class_id="type")
    # Tell Ray to serialize FunctionSignatures as dictionaries. This is
    # used when passing around actor handles.
    _register_custom_serializer(
        ray.signature.FunctionSignature,
        use_dict=True,
        local=True,
        job_id=job_id,
        class_id="ray.signature.FunctionSignature")
=======
    if not USE_NEW_SERIALIZER:
        for error_cls in RAY_EXCEPTION_TYPES:
            register_custom_serializer(
                error_cls,
                use_dict=True,
                local=True,
                job_id=job_id,
                class_id=error_cls.__module__ + ". " + error_cls.__name__,
            )
        # Tell Ray to serialize lambdas with pickle.
        register_custom_serializer(
            type(lambda: 0),
            use_pickle=True,
            local=True,
            job_id=job_id,
            class_id="lambda")
        # Tell Ray to serialize types with pickle.
        register_custom_serializer(
            type(int),
            use_pickle=True,
            local=True,
            job_id=job_id,
            class_id="type")
        # Tell Ray to serialize FunctionSignatures as dictionaries. This is
        # used when passing around actor handles.
        register_custom_serializer(
            ray.signature.FunctionSignature,
            use_dict=True,
            local=True,
            job_id=job_id,
            class_id="ray.signature.FunctionSignature")
>>>>>>> 5f88823c


def init(address=None,
         redis_address=None,
         num_cpus=None,
         num_gpus=None,
         memory=None,
         object_store_memory=None,
         resources=None,
         driver_object_store_memory=None,
         redis_max_memory=None,
         log_to_driver=True,
         node_ip_address=None,
         object_id_seed=None,
         local_mode=False,
         redirect_worker_output=None,
         redirect_output=None,
         ignore_reinit_error=False,
         num_redis_shards=None,
         redis_max_clients=None,
         redis_password=None,
         plasma_directory=None,
         huge_pages=False,
         include_webui=False,
         job_id=None,
         configure_logging=True,
         logging_level=logging.INFO,
         logging_format=ray_constants.LOGGER_FORMAT,
         plasma_store_socket_name=None,
         raylet_socket_name=None,
         temp_dir=None,
         load_code_from_local=False,
         _internal_config=None):
    """Connect to an existing Ray cluster or start one and connect to it.

    This method handles two cases. Either a Ray cluster already exists and we
    just attach this driver to it, or we start all of the processes associated
    with a Ray cluster and attach to the newly started cluster.

    To start Ray and all of the relevant processes, use this as follows:

    .. code-block:: python

        ray.init()

    To connect to an existing Ray cluster, use this as follows (substituting
    in the appropriate address):

    .. code-block:: python

        ray.init(address="123.45.67.89:6379")

    Args:
        address (str): The address of the Ray cluster to connect to. If
            this address is not provided, then this command will start Redis, a
            raylet, a plasma store, a plasma manager, and some workers.
            It will also kill these processes when Python exits.
        redis_address (str): Deprecated; same as address.
        num_cpus (int): Number of cpus the user wishes all raylets to
            be configured with.
        num_gpus (int): Number of gpus the user wishes all raylets to
            be configured with.
        resources: A dictionary mapping the name of a resource to the quantity
            of that resource available.
        memory: The amount of memory (in bytes) that is available for use by
            workers requesting memory resources. By default, this is autoset
            based on available system memory.
        object_store_memory: The amount of memory (in bytes) to start the
            object store with. By default, this is autoset based on available
            system memory, subject to a 20GB cap.
        redis_max_memory: The max amount of memory (in bytes) to allow each
            redis shard to use. Once the limit is exceeded, redis will start
            LRU eviction of entries. This only applies to the sharded redis
            tables (task, object, and profile tables).  By default, this is
            autoset based on available system memory, subject to a 10GB cap.
        log_to_driver (bool): If true, then output from all of the worker
            processes on all nodes will be directed to the driver.
        node_ip_address (str): The IP address of the node that we are on.
        object_id_seed (int): Used to seed the deterministic generation of
            object IDs. The same value can be used across multiple runs of the
            same driver in order to generate the object IDs in a consistent
            manner. However, the same ID should not be used for different
            drivers.
        local_mode (bool): True if the code should be executed serially
            without Ray. This is useful for debugging.
        driver_object_store_memory (int): Limit the amount of memory the driver
            can use in the object store for creating objects. By default, this
            is autoset based on available system memory, subject to a 20GB cap.
        ignore_reinit_error: True if we should suppress errors from calling
            ray.init() a second time.
        num_redis_shards: The number of Redis shards to start in addition to
            the primary Redis shard.
        redis_max_clients: If provided, attempt to configure Redis with this
            maxclients number.
        redis_password (str): Prevents external clients without the password
            from connecting to Redis if provided.
        plasma_directory: A directory where the Plasma memory mapped files will
            be created.
        huge_pages: Boolean flag indicating whether to start the Object
            Store with hugetlbfs support. Requires plasma_directory.
        include_webui: Boolean flag indicating whether to start the web
            UI, which displays the status of the Ray cluster.
        job_id: The ID of this job.
        configure_logging: True if allow the logging cofiguration here.
            Otherwise, the users may want to configure it by their own.
        logging_level: Logging level, default will be logging.INFO.
        logging_format: Logging format, default contains a timestamp,
            filename, line number, and message. See ray_constants.py.
        plasma_store_socket_name (str): If provided, it will specify the socket
            name used by the plasma store.
        raylet_socket_name (str): If provided, it will specify the socket path
            used by the raylet process.
        temp_dir (str): If provided, it will specify the root temporary
            directory for the Ray process.
        load_code_from_local: Whether code should be loaded from a local module
            or from the GCS.
        _internal_config (str): JSON configuration for overriding
            RayConfig defaults. For testing purposes ONLY.

    Returns:
        Address information about the started processes.

    Raises:
        Exception: An exception is raised if an inappropriate combination of
            arguments is passed in.
    """

    if address:
        if redis_address:
            raise ValueError(
                "You should specify address instead of redis_address.")
        if address == "auto":
            address = services.find_redis_address_or_die()
        redis_address = address

    if configure_logging:
        setup_logger(logging_level, logging_format)

    if local_mode:
        driver_mode = LOCAL_MODE
    else:
        driver_mode = SCRIPT_MODE

    if setproctitle is None:
        logger.warning(
            "WARNING: Not updating worker name since `setproctitle` is not "
            "installed. Install this with `pip install setproctitle` "
            "(or ray[debug]) to enable monitoring of worker processes.")

    if global_worker.connected:
        if ignore_reinit_error:
            logger.error("Calling ray.init() again after it has already been "
                         "called.")
            return
        else:
            raise Exception("Perhaps you called ray.init twice by accident? "
                            "This error can be suppressed by passing in "
                            "'ignore_reinit_error=True' or by calling "
                            "'ray.shutdown()' prior to 'ray.init()'.")

    # Convert hostnames to numerical IP address.
    if node_ip_address is not None:
        node_ip_address = services.address_to_ip(node_ip_address)
    if redis_address is not None:
        redis_address = services.address_to_ip(redis_address)

    global _global_node
    if driver_mode == LOCAL_MODE:
        # If starting Ray in LOCAL_MODE, don't start any other processes.
        _global_node = ray.node.LocalNode()
    elif redis_address is None:
        # In this case, we need to start a new cluster.
        ray_params = ray.parameter.RayParams(
            redis_address=redis_address,
            node_ip_address=node_ip_address,
            object_id_seed=object_id_seed,
            local_mode=local_mode,
            driver_mode=driver_mode,
            redirect_worker_output=redirect_worker_output,
            redirect_output=redirect_output,
            num_cpus=num_cpus,
            num_gpus=num_gpus,
            resources=resources,
            num_redis_shards=num_redis_shards,
            redis_max_clients=redis_max_clients,
            redis_password=redis_password,
            plasma_directory=plasma_directory,
            huge_pages=huge_pages,
            include_webui=include_webui,
            memory=memory,
            object_store_memory=object_store_memory,
            redis_max_memory=redis_max_memory,
            plasma_store_socket_name=plasma_store_socket_name,
            raylet_socket_name=raylet_socket_name,
            temp_dir=temp_dir,
            load_code_from_local=load_code_from_local,
            _internal_config=_internal_config,
        )
        # Start the Ray processes. We set shutdown_at_exit=False because we
        # shutdown the node in the ray.shutdown call that happens in the atexit
        # handler.
        _global_node = ray.node.Node(
            head=True, shutdown_at_exit=False, ray_params=ray_params)
    else:
        # In this case, we are connecting to an existing cluster.
        if num_cpus is not None or num_gpus is not None:
            raise Exception("When connecting to an existing cluster, num_cpus "
                            "and num_gpus must not be provided.")
        if resources is not None:
            raise Exception("When connecting to an existing cluster, "
                            "resources must not be provided.")
        if num_redis_shards is not None:
            raise Exception("When connecting to an existing cluster, "
                            "num_redis_shards must not be provided.")
        if redis_max_clients is not None:
            raise Exception("When connecting to an existing cluster, "
                            "redis_max_clients must not be provided.")
        if memory is not None:
            raise Exception("When connecting to an existing cluster, "
                            "memory must not be provided.")
        if object_store_memory is not None:
            raise Exception("When connecting to an existing cluster, "
                            "object_store_memory must not be provided.")
        if redis_max_memory is not None:
            raise Exception("When connecting to an existing cluster, "
                            "redis_max_memory must not be provided.")
        if plasma_directory is not None:
            raise Exception("When connecting to an existing cluster, "
                            "plasma_directory must not be provided.")
        if huge_pages:
            raise Exception("When connecting to an existing cluster, "
                            "huge_pages must not be provided.")
        if temp_dir is not None:
            raise Exception("When connecting to an existing cluster, "
                            "temp_dir must not be provided.")
        if plasma_store_socket_name is not None:
            raise Exception("When connecting to an existing cluster, "
                            "plasma_store_socket_name must not be provided.")
        if raylet_socket_name is not None:
            raise Exception("When connecting to an existing cluster, "
                            "raylet_socket_name must not be provided.")
        if _internal_config is not None:
            raise Exception("When connecting to an existing cluster, "
                            "_internal_config must not be provided.")

        # In this case, we only need to connect the node.
        ray_params = ray.parameter.RayParams(
            node_ip_address=node_ip_address,
            redis_address=redis_address,
            redis_password=redis_password,
            object_id_seed=object_id_seed,
            temp_dir=temp_dir,
            load_code_from_local=load_code_from_local)
        _global_node = ray.node.Node(
            ray_params, head=False, shutdown_at_exit=False, connect_only=True)

    connect(
        _global_node,
        mode=driver_mode,
        log_to_driver=log_to_driver,
        worker=global_worker,
        driver_object_store_memory=driver_object_store_memory,
        job_id=job_id)

    for hook in _post_init_hooks:
        hook()

    return _global_node.address_info


# Functions to run as callback after a successful ray init.
_post_init_hooks = []


def shutdown(exiting_interpreter=False):
    """Disconnect the worker, and terminate processes started by ray.init().

    This will automatically run at the end when a Python process that uses Ray
    exits. It is ok to run this twice in a row. The primary use case for this
    function is to cleanup state between tests.

    Note that this will clear any remote function definitions, actor
    definitions, and existing actors, so if you wish to use any previously
    defined remote functions or actors after calling ray.shutdown(), then you
    need to redefine them. If they were defined in an imported module, then you
    will need to reload the module.

    Args:
        exiting_interpreter (bool): True if this is called by the atexit hook
            and false otherwise. If we are exiting the interpreter, we will
            wait a little while to print any extra error messages.
    """
    if exiting_interpreter and global_worker.mode == SCRIPT_MODE:
        # This is a duration to sleep before shutting down everything in order
        # to make sure that log messages finish printing.
        time.sleep(0.5)

    disconnect()

    # Disconnect global state from GCS.
    ray.state.state.disconnect()

    # Shut down the Ray processes.
    global _global_node
    if _global_node is not None:
        _global_node.kill_all_processes(check_alive=False, allow_graceful=True)
        _global_node = None

    # TODO(rkn): Instead of manually reseting some of the worker fields, we
    # should simply set "global_worker" to equal "None" or something like that.
    global_worker.set_mode(None)
    global_worker._post_get_hooks = []


atexit.register(shutdown, True)

# Define a custom excepthook so that if the driver exits with an exception, we
# can push that exception to Redis.
normal_excepthook = sys.excepthook


def custom_excepthook(type, value, tb):
    # If this is a driver, push the exception to redis.
    if global_worker.mode == SCRIPT_MODE:
        error_message = "".join(traceback.format_tb(tb))
        try:
            global_worker.redis_client.hmset(
                b"Drivers:" + global_worker.worker_id,
                {"exception": error_message})
        except (ConnectionRefusedError, redis.exceptions.ConnectionError):
            logger.warning("Could not push exception to redis.")
    # Call the normal excepthook.
    normal_excepthook(type, value, tb)


sys.excepthook = custom_excepthook

# The last time we raised a TaskError in this process. We use this value to
# suppress redundant error messages pushed from the workers.
last_task_error_raise_time = 0

# The max amount of seconds to wait before printing out an uncaught error.
UNCAUGHT_ERROR_GRACE_PERIOD = 5


def print_logs(redis_client, threads_stopped):
    """Prints log messages from workers on all of the nodes.

    Args:
        redis_client: A client to the primary Redis shard.
        threads_stopped (threading.Event): A threading event used to signal to
            the thread that it should exit.
    """
    pubsub_client = redis_client.pubsub(ignore_subscribe_messages=True)
    pubsub_client.subscribe(ray.gcs_utils.LOG_FILE_CHANNEL)
    localhost = services.get_node_ip_address()
    try:
        # Keep track of the number of consecutive log messages that have been
        # received with no break in between. If this number grows continually,
        # then the worker is probably not able to process the log messages as
        # rapidly as they are coming in.
        num_consecutive_messages_received = 0
        while True:
            # Exit if we received a signal that we should stop.
            if threads_stopped.is_set():
                return

            msg = pubsub_client.get_message()
            if msg is None:
                num_consecutive_messages_received = 0
                threads_stopped.wait(timeout=0.01)
                continue
            num_consecutive_messages_received += 1

            data = json.loads(ray.utils.decode(msg["data"]))

            def color_for(data):
                if data["pid"] == "raylet":
                    return colorama.Fore.YELLOW
                else:
                    return colorama.Fore.CYAN

            if data["ip"] == localhost:
                for line in data["lines"]:
                    print("{}{}(pid={}){} {}".format(
                        colorama.Style.DIM, color_for(data), data["pid"],
                        colorama.Style.RESET_ALL, line))
            else:
                for line in data["lines"]:
                    print("{}{}(pid={}, ip={}){} {}".format(
                        colorama.Style.DIM, color_for(data), data["pid"],
                        data["ip"], colorama.Style.RESET_ALL, line))

            if (num_consecutive_messages_received % 100 == 0
                    and num_consecutive_messages_received > 0):
                logger.warning(
                    "The driver may not be able to keep up with the "
                    "stdout/stderr of the workers. To avoid forwarding logs "
                    "to the driver, use 'ray.init(log_to_driver=False)'.")
    except (OSError, redis.exceptions.ConnectionError) as e:
        logger.error("print_logs: {}".format(e))
    finally:
        # Close the pubsub client to avoid leaking file descriptors.
        pubsub_client.close()


def print_error_messages_raylet(task_error_queue, threads_stopped):
    """Prints message received in the given output queue.

    This checks periodically if any un-raised errors occured in the background.

    Args:
        task_error_queue (queue.Queue): A queue used to receive errors from the
            thread that listens to Redis.
        threads_stopped (threading.Event): A threading event used to signal to
            the thread that it should exit.
    """

    while True:
        # Exit if we received a signal that we should stop.
        if threads_stopped.is_set():
            return

        try:
            error, t = task_error_queue.get(block=False)
        except queue.Empty:
            threads_stopped.wait(timeout=0.01)
            continue
        # Delay errors a little bit of time to attempt to suppress redundant
        # messages originating from the worker.
        while t + UNCAUGHT_ERROR_GRACE_PERIOD > time.time():
            threads_stopped.wait(timeout=1)
            if threads_stopped.is_set():
                break
        if t < last_task_error_raise_time + UNCAUGHT_ERROR_GRACE_PERIOD:
            logger.debug("Suppressing error from worker: {}".format(error))
        else:
            logger.error(
                "Possible unhandled error from worker: {}".format(error))


def listen_error_messages_raylet(worker, task_error_queue, threads_stopped):
    """Listen to error messages in the background on the driver.

    This runs in a separate thread on the driver and pushes (error, time)
    tuples to the output queue.

    Args:
        worker: The worker class that this thread belongs to.
        task_error_queue (queue.Queue): A queue used to communicate with the
            thread that prints the errors found by this thread.
        threads_stopped (threading.Event): A threading event used to signal to
            the thread that it should exit.
    """
    worker.error_message_pubsub_client = worker.redis_client.pubsub(
        ignore_subscribe_messages=True)
    # Exports that are published after the call to
    # error_message_pubsub_client.subscribe and before the call to
    # error_message_pubsub_client.listen will still be processed in the loop.

    # Really we should just subscribe to the errors for this specific job.
    # However, currently all errors seem to be published on the same channel.
    error_pubsub_channel = str(
        ray.gcs_utils.TablePubsub.Value("ERROR_INFO_PUBSUB")).encode("ascii")
    worker.error_message_pubsub_client.subscribe(error_pubsub_channel)
    # worker.error_message_pubsub_client.psubscribe("*")

    try:
        # Get the errors that occurred before the call to subscribe.
        error_messages = ray.errors()
        for error_message in error_messages:
            logger.error(error_message)

        while True:
            # Exit if we received a signal that we should stop.
            if threads_stopped.is_set():
                return

            msg = worker.error_message_pubsub_client.get_message()
            if msg is None:
                threads_stopped.wait(timeout=0.01)
                continue
            gcs_entry = ray.gcs_utils.GcsEntry.FromString(msg["data"])
            assert len(gcs_entry.entries) == 1
            error_data = ray.gcs_utils.ErrorTableData.FromString(
                gcs_entry.entries[0])
            job_id = error_data.job_id
            if job_id not in [
                    worker.current_job_id.binary(),
                    JobID.nil().binary()
            ]:
                continue

            error_message = error_data.error_message
            if (error_data.type == ray_constants.TASK_PUSH_ERROR):
                # Delay it a bit to see if we can suppress it
                task_error_queue.put((error_message, time.time()))
            else:
                logger.warning(error_message)
    except (OSError, redis.exceptions.ConnectionError) as e:
        logger.error("listen_error_messages_raylet: {}".format(e))
    finally:
        # Close the pubsub client to avoid leaking file descriptors.
        worker.error_message_pubsub_client.close()


def is_initialized():
    """Check if ray.init has been called yet.

    Returns:
        True if ray.init has already been called and false otherwise.
    """
    return ray.worker.global_worker.connected


def connect(node,
            mode=WORKER_MODE,
            log_to_driver=False,
            worker=global_worker,
            driver_object_store_memory=None,
            job_id=None):
    """Connect this worker to the raylet, to Plasma, and to Redis.

    Args:
        node (ray.node.Node): The node to connect.
        mode: The mode of the worker. One of SCRIPT_MODE, WORKER_MODE, and
            LOCAL_MODE.
        log_to_driver (bool): If true, then output from all of the worker
            processes on all nodes will be directed to the driver.
        worker: The ray.Worker instance.
        driver_object_store_memory: Limit the amount of memory the driver can
            use in the object store when creating objects.
        job_id: The ID of job. If it's None, then we will generate one.
    """
    # Do some basic checking to make sure we didn't call ray.init twice.
    error_message = "Perhaps you called ray.init twice by accident?"
    assert not worker.connected, error_message
    assert worker.cached_functions_to_run is not None, error_message

    # Enable nice stack traces on SIGSEGV etc.
    if not faulthandler.is_enabled():
        faulthandler.enable(all_threads=False)

    worker.profiler = profiling.Profiler(worker, worker.threads_stopped)

    if mode is not LOCAL_MODE:
        # Create a Redis client to primary.
        # The Redis client can safely be shared between threads. However,
        # that is not true of Redis pubsub clients. See the documentation at
        # https://github.com/andymccurdy/redis-py#thread-safety.
        worker.redis_client = node.create_redis_client()

    # Initialize some fields.
    if mode is WORKER_MODE:
        # We should not specify the job_id if it's `WORKER_MODE`.
        assert job_id is None
        job_id = JobID.nil()
        # TODO(qwang): Rename this to `worker_id_str` or type to `WorkerID`
        worker.worker_id = _random_string()
        if setproctitle:
            setproctitle.setproctitle("ray_worker")
    elif mode is LOCAL_MODE:
        # Code path of local mode
        if job_id is None:
            job_id = JobID.from_int(random.randint(1, 100000))
        worker.worker_id = ray.utils.compute_driver_id_from_job(
            job_id).binary()
    else:
        # This is the code path of driver mode.
        if job_id is None:
            # TODO(qwang): use `GcsClient::GenerateJobId()` here.
            job_id = JobID.from_int(
                int(worker.redis_client.incr("JobCounter")))
        # When tasks are executed on remote workers in the context of multiple
        # drivers, the current job ID is used to keep track of which job is
        # responsible for the task so that error messages will be propagated to
        # the correct driver.
        worker.worker_id = ray.utils.compute_driver_id_from_job(
            job_id).binary()

    if not isinstance(job_id, JobID):
        raise TypeError("The type of given job id must be JobID.")
    worker.current_job_id = job_id

    # All workers start out as non-actors. A worker can be turned into an actor
    # after it is created.
    worker.actor_id = ActorID.nil()
    worker.node = node
    worker.set_mode(mode)

    # If running Ray in LOCAL_MODE, there is no need to create call
    # create_worker or to start the worker service.
    if mode == LOCAL_MODE:
        worker.local_mode_manager = LocalModeManager()
        return

    # For driver's check that the version information matches the version
    # information that the Ray cluster was started with.
    try:
        ray.services.check_version_info(worker.redis_client)
    except Exception as e:
        if mode == SCRIPT_MODE:
            raise e
        elif mode == WORKER_MODE:
            traceback_str = traceback.format_exc()
            ray.utils.push_error_to_driver_through_redis(
                worker.redis_client,
                ray_constants.VERSION_MISMATCH_PUSH_ERROR,
                traceback_str,
                job_id=None)

    worker.lock = threading.RLock()

    # Create an object for interfacing with the global state.
    ray.state.state._initialize_global_state(
        node.redis_address, redis_password=node.redis_password)

    # Register the worker with Redis.
    if mode == SCRIPT_MODE:
        # The concept of a driver is the same as the concept of a "job".
        # Register the driver/job with Redis here.
        import __main__ as main
        driver_info = {
            "node_ip_address": node.node_ip_address,
            "driver_id": worker.worker_id,
            "start_time": time.time(),
            "plasma_store_socket": node.plasma_store_socket_name,
            "raylet_socket": node.raylet_socket_name,
            "name": (main.__file__
                     if hasattr(main, "__file__") else "INTERACTIVE MODE")
        }
        worker.redis_client.hmset(b"Drivers:" + worker.worker_id, driver_info)
    elif mode == WORKER_MODE:
        # Register the worker with Redis.
        worker_dict = {
            "node_ip_address": node.node_ip_address,
            "plasma_store_socket": node.plasma_store_socket_name,
        }
        # Check the RedirectOutput key in Redis and based on its value redirect
        # worker output and error to their own files.
        # This key is set in services.py when Redis is started.
        redirect_worker_output_val = worker.redis_client.get("RedirectOutput")
        if (redirect_worker_output_val is not None
                and int(redirect_worker_output_val) == 1):
            log_stdout_file, log_stderr_file = (
                node.new_worker_redirected_log_file(worker.worker_id))
            # Redirect stdout/stderr at the file descriptor level. If we simply
            # set sys.stdout and sys.stderr, then logging from C++ can fail to
            # be redirected.
            os.dup2(log_stdout_file.fileno(), sys.stdout.fileno())
            os.dup2(log_stderr_file.fileno(), sys.stderr.fileno())
            # We also manually set sys.stdout and sys.stderr because that seems
            # to have an affect on the output buffering. Without doing this,
            # stdout and stderr are heavily buffered resulting in seemingly
            # lost logging statements.
            sys.stdout = log_stdout_file
            sys.stderr = log_stderr_file
            # This should always be the first message to appear in the worker's
            # stdout and stderr log files. The string "Ray worker pid:" is
            # parsed in the log monitor process.
            print("Ray worker pid: {}".format(os.getpid()))
            print("Ray worker pid: {}".format(os.getpid()), file=sys.stderr)
            sys.stdout.flush()
            sys.stderr.flush()

            worker_dict["stdout_file"] = os.path.abspath(log_stdout_file.name)
            worker_dict["stderr_file"] = os.path.abspath(log_stderr_file.name)
        worker.redis_client.hmset(b"Workers:" + worker.worker_id, worker_dict)
    else:
        raise Exception("This code should be unreachable.")

    # If this is a driver, set the current task ID, the task driver ID, and set
    # the task index to 0.
    if mode == SCRIPT_MODE:
        # If the user provided an object_id_seed, then set the current task ID
        # deterministically based on that seed (without altering the state of
        # the user's random number generator). Otherwise, set the current task
        # ID randomly to avoid object ID collisions.
        numpy_state = np.random.get_state()
        if node.object_id_seed is not None:
            np.random.seed(node.object_id_seed)
        else:
            # Try to use true randomness.
            np.random.seed(None)
        # Reset the state of the numpy random number generator.
        np.random.set_state(numpy_state)

        # Create an entry for the driver task in the task table. This task is
        # added immediately with status RUNNING. This allows us to push errors
        # related to this driver task back to the driver.  For example, if the
        # driver creates an object that is later evicted, we should notify the
        # user that we're unable to reconstruct the object, since we cannot
        # rerun the driver.
        nil_actor_counter = 0

        function_descriptor = FunctionDescriptor.for_driver_task()
        driver_task_spec = ray._raylet.TaskSpec(
            TaskID.for_driver_task(worker.current_job_id),
            worker.current_job_id,
            function_descriptor.get_function_descriptor_list(),
            [],  # arguments.
            0,  # num_returns.
            TaskID(worker.worker_id[:TaskID.size()]),  # parent_task_id.
            0,  # parent_counter.
            ActorID.nil(),  # actor_creation_id.
            ObjectID.nil(),  # actor_creation_dummy_object_id.
            ObjectID.nil(),  # previous_actor_task_dummy_object_id.
            0,  # max_actor_reconstructions.
            ActorID.nil(),  # actor_id.
            ActorHandleID.nil(),  # actor_handle_id.
            nil_actor_counter,  # actor_counter.
            [],  # new_actor_handles.
            {},  # resource_map.
            {},  # placement_resource_map.
        )
        task_table_data = ray._raylet.generate_gcs_task_table_data(
            driver_task_spec)

        # Add the driver task to the task table.
        ray.state.state._execute_command(
            driver_task_spec.task_id(),
            "RAY.TABLE_ADD",
            ray.gcs_utils.TablePrefix.Value("RAYLET_TASK"),
            ray.gcs_utils.TablePubsub.Value("RAYLET_TASK_PUBSUB"),
            driver_task_spec.task_id().binary(),
            task_table_data,
        )

        # Set the driver's current task ID to the task ID assigned to the
        # driver task.
        worker.task_context.current_task_id = driver_task_spec.task_id()

    redis_address, redis_port = node.redis_address.split(":")
    gcs_options = ray._raylet.GcsClientOptions(
        redis_address,
        int(redis_port),
        node.redis_password,
    )
    worker.core_worker = ray._raylet.CoreWorker(
        (mode == SCRIPT_MODE),
        node.plasma_store_socket_name,
        node.raylet_socket_name,
        worker.current_job_id,
        gcs_options,
        node.get_logs_dir_path(),
    )
    worker.core_worker.set_current_job_id(worker.current_job_id)
    worker.core_worker.set_current_task_id(worker.current_task_id)
    worker.raylet_client = ray._raylet.RayletClient(worker.core_worker)

    if driver_object_store_memory is not None:
        worker._set_object_store_client_options(
            "ray_driver_{}".format(os.getpid()), driver_object_store_memory)

    # Start the import thread
    worker.import_thread = import_thread.ImportThread(worker, mode,
                                                      worker.threads_stopped)
    worker.import_thread.start()

    # If this is a driver running in SCRIPT_MODE, start a thread to print error
    # messages asynchronously in the background. Ideally the scheduler would
    # push messages to the driver's worker service, but we ran into bugs when
    # trying to properly shutdown the driver's worker service, so we are
    # temporarily using this implementation which constantly queries the
    # scheduler for new error messages.
    if mode == SCRIPT_MODE:
        q = queue.Queue()
        worker.listener_thread = threading.Thread(
            target=listen_error_messages_raylet,
            name="ray_listen_error_messages",
            args=(worker, q, worker.threads_stopped))
        worker.printer_thread = threading.Thread(
            target=print_error_messages_raylet,
            name="ray_print_error_messages",
            args=(q, worker.threads_stopped))
        worker.listener_thread.daemon = True
        worker.listener_thread.start()
        worker.printer_thread.daemon = True
        worker.printer_thread.start()
        if log_to_driver:
            worker.logger_thread = threading.Thread(
                target=print_logs,
                name="ray_print_logs",
                args=(worker.redis_client, worker.threads_stopped))
            worker.logger_thread.daemon = True
            worker.logger_thread.start()

    # If we are using the raylet code path and we are not in local mode, start
    # a background thread to periodically flush profiling data to the GCS.
    if mode != LOCAL_MODE:
        worker.profiler.start_flush_thread()

    if mode == SCRIPT_MODE:
        # Add the directory containing the script that is running to the Python
        # paths of the workers. Also add the current directory. Note that this
        # assumes that the directory structures on the machines in the clusters
        # are the same.
        script_directory = os.path.abspath(os.path.dirname(sys.argv[0]))
        current_directory = os.path.abspath(os.path.curdir)
        worker.run_function_on_all_workers(
            lambda worker_info: sys.path.insert(1, script_directory))
        worker.run_function_on_all_workers(
            lambda worker_info: sys.path.insert(1, current_directory))
        # TODO(rkn): Here we first export functions to run, then remote
        # functions. The order matters. For example, one of the functions to
        # run may set the Python path, which is needed to import a module used
        # to define a remote function. We may want to change the order to
        # simply be the order in which the exports were defined on the driver.
        # In addition, we will need to retain the ability to decide what the
        # first few exports are (mostly to set the Python path). Additionally,
        # note that the first exports to be defined on the driver will be the
        # ones defined in separate modules that are imported by the driver.
        # Export cached functions_to_run.
        for function in worker.cached_functions_to_run:
            worker.run_function_on_all_workers(function)
        # Export cached remote functions and actors to the workers.
        worker.function_actor_manager.export_cached()
    worker.cached_functions_to_run = None


def disconnect():
    """Disconnect this worker from the raylet and object store."""
    # Reset the list of cached remote functions and actors so that if more
    # remote functions or actors are defined and then connect is called again,
    # the remote functions will be exported. This is mostly relevant for the
    # tests.
    worker = global_worker
    if worker.connected:
        # Shutdown all of the threads that we've started. TODO(rkn): This
        # should be handled cleanly in the worker object's destructor and not
        # in this disconnect method.
        worker.threads_stopped.set()
        if hasattr(worker, "import_thread"):
            worker.import_thread.join_import_thread()
        if hasattr(worker, "profiler") and hasattr(worker.profiler, "t"):
            worker.profiler.join_flush_thread()
        if hasattr(worker, "listener_thread"):
            worker.listener_thread.join()
        if hasattr(worker, "printer_thread"):
            worker.printer_thread.join()
        if hasattr(worker, "logger_thread"):
            worker.logger_thread.join()
        worker.threads_stopped.clear()
        worker._session_index += 1

    worker.node = None  # Disconnect the worker from the node.
    worker.cached_functions_to_run = []
    worker.function_actor_manager.reset_cache()
    worker.serialization_context_map.clear()

    if hasattr(worker, "raylet_client"):
        del worker.raylet_client
    if hasattr(worker, "core_worker"):
        del worker.core_worker


@contextmanager
def _changeproctitle(title, next_title):
    if setproctitle:
        setproctitle.setproctitle(title)
    yield
    if setproctitle:
        setproctitle.setproctitle(next_title)


def _try_to_compute_deterministic_class_id(cls, depth=5):
    """Attempt to produce a deterministic class ID for a given class.

    The goal here is for the class ID to be the same when this is run on
    different worker processes. Pickling, loading, and pickling again seems to
    produce more consistent results than simply pickling. This is a bit crazy
    and could cause problems, in which case we should revert it and figure out
    something better.

    Args:
        cls: The class to produce an ID for.
        depth: The number of times to repeatedly try to load and dump the
            string while trying to reach a fixed point.

    Returns:
        A class ID for this class. We attempt to make the class ID the same
            when this function is run on different workers, but that is not
            guaranteed.

    Raises:
        Exception: This could raise an exception if cloudpickle raises an
            exception.
    """
    # Pickling, loading, and pickling again seems to produce more consistent
    # results than simply pickling. This is a bit
    class_id = pickle.dumps(cls)
    for _ in range(depth):
        new_class_id = pickle.dumps(pickle.loads(class_id))
        if new_class_id == class_id:
            # We appear to have reached a fix point, so use this as the ID.
            return hashlib.sha1(new_class_id).digest()
        class_id = new_class_id

    # We have not reached a fixed point, so we may end up with a different
    # class ID for this custom class on each worker, which could lead to the
    # same class definition being exported many many times.
    logger.warning(
        "WARNING: Could not produce a deterministic class ID for class "
        "{}".format(cls))
    return hashlib.sha1(new_class_id).digest()


def register_custom_serializer(cls, serializer, deserializer, class_id=None):
    """Registers custom functions for efficient object serialization.

    The serializer and deserializer are used when transferring objects of
    `cls` across processes and nodes. This can be significantly faster than
    the Ray default fallbacks. Wraps `_register_custom_serializer` underneath.

    Args:
        cls (type): The class that ray should use this custom serializer for.
        serializer: The custom serializer that takes in a cls instance and
            outputs a serialized representation.
        deserializer: The custom deserializer that takes in a serialized
            representation of the cls and outputs a cls instance.
        class_id (str): Unique ID of the class. Autogenerated if None.
    """
    _register_custom_serializer(
        cls,
        serializer=serializer,
        deserializer=deserializer,
        class_id=class_id
    )


def _register_custom_serializer(cls,
                               use_pickle=False,
                               use_dict=False,
                               serializer=None,
                               deserializer=None,
                               local=False,
                               job_id=None,
                               class_id=None):
    """Enable serialization and deserialization for a particular class.

    This method runs the register_class function defined below on every worker,
    which will enable ray to properly serialize and deserialize objects of
    this class.

    Args:
        cls (type): The class that ray should use this custom serializer for.
        use_pickle (bool): If true, then objects of this class will be
            serialized using pickle.
        use_dict: If true, then objects of this class be serialized turning
            their __dict__ fields into a dictionary. Must be False if
            use_pickle is true.
        serializer: The custom serializer to use. This should be provided if
            and only if use_pickle and use_dict are False.
        deserializer: The custom deserializer to use. This should be provided
            if and only if use_pickle and use_dict are False.
        local: True if the serializers should only be registered on the current
            worker. This should usually be False.
        job_id: ID of the job that we want to register the class for.
        class_id (str): Unique ID of the class. Autogenerated if None.

    Raises:
        RayNotDictionarySerializable: Raised if use_dict is true and cls cannot
            be efficiently serialized by Ray.
        ValueError: Raised if ray could not autogenerate a class_id.
    """
    worker = global_worker
    assert (serializer is None) == (deserializer is None), (
        "The serializer/deserializer arguments must both be provided or "
        "both not be provided.")
    use_custom_serializer = (serializer is not None)

    assert use_custom_serializer + use_pickle + use_dict == 1, (
        "Exactly one of use_pickle, use_dict, or serializer/deserializer must "
        "be specified.")

    if use_dict:
        # Raise an exception if cls cannot be serialized efficiently by Ray.
        serialization.check_serializable(cls)

    if class_id is None:
        if not local:
            # In this case, the class ID will be used to deduplicate the class
            # across workers. Note that cloudpickle unfortunately does not
            # produce deterministic strings, so these IDs could be different
            # on different workers. We could use something weaker like
            # cls.__name__, however that would run the risk of having
            # collisions.
            # TODO(rkn): We should improve this.
            try:
                # Attempt to produce a class ID that will be the same on each
                # worker. However, determinism is not guaranteed, and the
                # result may be different on different workers.
                class_id = _try_to_compute_deterministic_class_id(cls)
            except Exception:
                raise ValueError(
                    "Failed to use pickle in generating a unique id for '{}'. "
                    "Provide a unique class_id.".format(cls))
        else:
            # In this case, the class ID only needs to be meaningful on this
            # worker and not across workers.
            class_id = _random_string()

        # Make sure class_id is a string.
        class_id = ray.utils.binary_to_hex(class_id)

    if job_id is None:
        job_id = worker.current_job_id
    assert isinstance(job_id, JobID)

    def register_class_for_serialization(worker_info):
        if USE_NEW_SERIALIZER:
            if pickle.FAST_CLOUDPICKLE_USED:
                # construct a reducer
                pickle.CloudPickler.dispatch[
                    cls] = lambda obj: (deserializer, (serializer(obj), ))
            else:

                def _CloudPicklerReducer(_self, obj):
                    _self.save_reduce(
                        deserializer, (serializer(obj), ), obj=obj)

                # use a placeholder for 'self' argument
                pickle.CloudPickler.dispatch[cls] = _CloudPicklerReducer
        else:
            # TODO(rkn): We need to be more thoughtful about what to do if
            # custom serializers have already been registered for class_id.
            # In some cases, we may want to use the last user-defined
            # serializers and ignore subsequent calls to
            # register_custom_serializer that were made by the system.
            serialization_context = worker_info[
                "worker"].get_serialization_context(job_id)
            serialization_context.register_type(
                cls,
                class_id,
                pickle=use_pickle,
                custom_serializer=serializer,
                custom_deserializer=deserializer)

    if not local:
        worker.run_function_on_all_workers(register_class_for_serialization)
    else:
        # Since we are pickling objects of this class, we don't actually need
        # to ship the class definition.
        register_class_for_serialization({"worker": worker})


def get(object_ids):
    """Get a remote object or a list of remote objects from the object store.

    This method blocks until the object corresponding to the object ID is
    available in the local object store. If this object is not in the local
    object store, it will be shipped from an object store that has it (once the
    object has been created). If object_ids is a list, then the objects
    corresponding to each object in the list will be returned.

    Args:
        object_ids: Object ID of the object to get or a list of object IDs to
            get.

    Returns:
        A Python object or a list of Python objects.

    Raises:
        Exception: An exception is raised if the task that created the object
            or that created one of the objects raised an exception.
    """
    worker = global_worker
    worker.check_connected()
    with profiling.profile("ray.get"):
        is_individual_id = isinstance(object_ids, ray.ObjectID)
        if is_individual_id:
            object_ids = [object_ids]

        if not isinstance(object_ids, list):
            raise ValueError("'object_ids' must either be an object ID "
                             "or a list of object IDs.")

        global last_task_error_raise_time
        values = worker.get_objects(object_ids)
        for i, value in enumerate(values):
            if isinstance(value, RayError):
                last_task_error_raise_time = time.time()
                if isinstance(value, ray.exceptions.UnreconstructableError):
                    worker.dump_object_store_memory_usage()
                raise value

        # Run post processors.
        for post_processor in worker._post_get_hooks:
            values = post_processor(object_ids, values)

        if is_individual_id:
            values = values[0]
        return values


def put(value, weakref=False):
    """Store an object in the object store.

    The object may not be evicted while a reference to the returned ID exists.
    Note that this pinning only applies to the particular object ID returned
    by put, not object IDs in general.

    Args:
        value: The Python object to be stored.
        weakref: If set, allows the object to be evicted while a reference
            to the returned ID exists. You might want to set this if putting
            a lot of objects that you might not need in the future.

    Returns:
        The object ID assigned to this value.
    """
    worker = global_worker
    worker.check_connected()
    with profiling.profile("ray.put"):
        if worker.mode == LOCAL_MODE:
            object_id = worker.local_mode_manager.put_object(value)
        else:
            object_id = ray._raylet.compute_put_id(
                worker.current_task_id,
                worker.task_context.put_index,
            )
            try:
                worker.put_object(object_id, value)
            except ObjectStoreFullError:
                logger.info(
                    "Put failed since the value was either too large or the "
                    "store was full of pinned objects. If you are putting "
                    "and holding references to a lot of object ids, consider "
                    "ray.put(value, weakref=True) to allow object data to "
                    "be evicted early.")
                raise
        worker.task_context.put_index += 1
        # Pin the object buffer with the returned id. This avoids put returns
        # from getting evicted out from under the id.
        # TODO(edoakes): we should be able to avoid this extra IPC by holding
        # a reference to the buffer created when putting the object, but the
        # buffer returned by the plasma store create method doesn't prevent
        # the object from being evicted.
        if not weakref and not worker.mode == LOCAL_MODE:
            object_id.set_buffer_ref(
                worker.core_worker.get_objects([object_id],
                                               worker.current_task_id))
        return object_id


def wait(object_ids, num_returns=1, timeout=None):
    """Return a list of IDs that are ready and a list of IDs that are not.

    .. warning::

        The **timeout** argument used to be in **milliseconds** (up through
        ``ray==0.6.1``) and now it is in **seconds**.

    If timeout is set, the function returns either when the requested number of
    IDs are ready or when the timeout is reached, whichever occurs first. If it
    is not set, the function simply waits until that number of objects is ready
    and returns that exact number of object IDs.

    This method returns two lists. The first list consists of object IDs that
    correspond to objects that are available in the object store. The second
    list corresponds to the rest of the object IDs (which may or may not be
    ready).

    Ordering of the input list of object IDs is preserved. That is, if A
    precedes B in the input list, and both are in the ready list, then A will
    precede B in the ready list. This also holds true if A and B are both in
    the remaining list.

    Args:
        object_ids (List[ObjectID]): List of object IDs for objects that may or
            may not be ready. Note that these IDs must be unique.
        num_returns (int): The number of object IDs that should be returned.
        timeout (float): The maximum amount of time in seconds to wait before
            returning.

    Returns:
        A list of object IDs that are ready and a list of the remaining object
        IDs.
    """
    worker = global_worker

    if isinstance(object_ids, ObjectID):
        raise TypeError(
            "wait() expected a list of ray.ObjectID, got a single ray.ObjectID"
        )

    if not isinstance(object_ids, list):
        raise TypeError(
            "wait() expected a list of ray.ObjectID, got {}".format(
                type(object_ids)))

    if isinstance(timeout, int) and timeout != 0:
        logger.warning("The 'timeout' argument now requires seconds instead "
                       "of milliseconds. This message can be suppressed by "
                       "passing in a float.")

    if timeout is not None and timeout < 0:
        raise ValueError("The 'timeout' argument must be nonnegative. "
                         "Received {}".format(timeout))

    for object_id in object_ids:
        if not isinstance(object_id, ObjectID):
            raise TypeError("wait() expected a list of ray.ObjectID, "
                            "got list containing {}".format(type(object_id)))

    worker.check_connected()
    # TODO(swang): Check main thread.
    with profiling.profile("ray.wait"):
        # When Ray is run in LOCAL_MODE, all functions are run immediately,
        # so all objects in object_id are ready.
        if worker.mode == LOCAL_MODE:
            return object_ids[:num_returns], object_ids[num_returns:]

        # TODO(rkn): This is a temporary workaround for
        # https://github.com/ray-project/ray/issues/997. However, it should be
        # fixed in Arrow instead of here.
        if len(object_ids) == 0:
            return [], []

        if len(object_ids) != len(set(object_ids)):
            raise Exception("Wait requires a list of unique object IDs.")
        if num_returns <= 0:
            raise Exception(
                "Invalid number of objects to return %d." % num_returns)
        if num_returns > len(object_ids):
            raise Exception("num_returns cannot be greater than the number "
                            "of objects provided to ray.wait.")

        timeout = timeout if timeout is not None else 10**6
        timeout_milliseconds = int(timeout * 1000)
        ready_ids, remaining_ids = worker.core_worker.wait(
            object_ids,
            num_returns,
            timeout_milliseconds,
            worker.current_task_id,
        )
        return ready_ids, remaining_ids


def _mode(worker=global_worker):
    """This is a wrapper around worker.mode.

    We use this wrapper so that in the remote decorator, we can call _mode()
    instead of worker.mode. The difference is that when we attempt to serialize
    remote functions, we don't attempt to serialize the worker object, which
    cannot be serialized.
    """
    return worker.mode


def get_global_worker():
    return global_worker


def make_decorator(num_return_vals=None,
                   num_cpus=None,
                   num_gpus=None,
                   memory=None,
                   object_store_memory=None,
                   resources=None,
                   max_calls=None,
                   max_reconstructions=None,
                   worker=None):
    def decorator(function_or_class):
        if (inspect.isfunction(function_or_class)
                or is_cython(function_or_class)):
            # Set the remote function default resources.
            if max_reconstructions is not None:
                raise Exception("The keyword 'max_reconstructions' is not "
                                "allowed for remote functions.")

            return ray.remote_function.RemoteFunction(
                function_or_class, num_cpus, num_gpus, memory,
                object_store_memory, resources, num_return_vals, max_calls)

        if inspect.isclass(function_or_class):
            if num_return_vals is not None:
                raise Exception("The keyword 'num_return_vals' is not allowed "
                                "for actors.")
            if max_calls is not None:
                raise Exception("The keyword 'max_calls' is not allowed for "
                                "actors.")

            return worker.make_actor(function_or_class, num_cpus, num_gpus,
                                     memory, object_store_memory, resources,
                                     max_reconstructions)

        raise Exception("The @ray.remote decorator must be applied to "
                        "either a function or to a class.")

    return decorator


def remote(*args, **kwargs):
    """Define a remote function or an actor class.

    This can be used with no arguments to define a remote function or actor as
    follows:

    .. code-block:: python

        @ray.remote
        def f():
            return 1

        @ray.remote
        class Foo(object):
            def method(self):
                return 1

    It can also be used with specific keyword arguments:

    * **num_return_vals:** This is only for *remote functions*. It specifies
      the number of object IDs returned by the remote function invocation.
    * **num_cpus:** The quantity of CPU cores to reserve for this task or for
      the lifetime of the actor.
    * **num_gpus:** The quantity of GPUs to reserve for this task or for the
      lifetime of the actor.
    * **resources:** The quantity of various custom resources to reserve for
      this task or for the lifetime of the actor. This is a dictionary mapping
      strings (resource names) to numbers.
    * **max_calls:** Only for *remote functions*. This specifies the maximum
      number of times that a given worker can execute the given remote function
      before it must exit (this can be used to address memory leaks in
      third-party libraries or to reclaim resources that cannot easily be
      released, e.g., GPU memory that was acquired by TensorFlow). By
      default this is infinite.
    * **max_reconstructions**: Only for *actors*. This specifies the maximum
      number of times that the actor should be reconstructed when it dies
      unexpectedly. The minimum valid value is 0 (default), which indicates
      that the actor doesn't need to be reconstructed. And the maximum valid
      value is ray.ray_constants.INFINITE_RECONSTRUCTIONS.

    This can be done as follows:

    .. code-block:: python

        @ray.remote(num_gpus=1, max_calls=1, num_return_vals=2)
        def f():
            return 1, 2

        @ray.remote(num_cpus=2, resources={"CustomResource": 1})
        class Foo(object):
            def method(self):
                return 1
    """
    worker = get_global_worker()

    if len(args) == 1 and len(kwargs) == 0 and callable(args[0]):
        # This is the case where the decorator is just @ray.remote.
        return make_decorator(worker=worker)(args[0])

    # Parse the keyword arguments from the decorator.
    error_string = ("The @ray.remote decorator must be applied either "
                    "with no arguments and no parentheses, for example "
                    "'@ray.remote', or it must be applied using some of "
                    "the arguments 'num_return_vals', 'num_cpus', 'num_gpus', "
                    "'memory', 'object_store_memory', 'resources', "
                    "'max_calls', or 'max_reconstructions', like "
                    "'@ray.remote(num_return_vals=2, "
                    "resources={\"CustomResource\": 1})'.")
    assert len(args) == 0 and len(kwargs) > 0, error_string
    for key in kwargs:
        assert key in [
            "num_return_vals",
            "num_cpus",
            "num_gpus",
            "memory",
            "object_store_memory",
            "resources",
            "max_calls",
            "max_reconstructions",
        ], error_string

    num_cpus = kwargs["num_cpus"] if "num_cpus" in kwargs else None
    num_gpus = kwargs["num_gpus"] if "num_gpus" in kwargs else None
    resources = kwargs.get("resources")
    if not isinstance(resources, dict) and resources is not None:
        raise Exception("The 'resources' keyword argument must be a "
                        "dictionary, but received type {}.".format(
                            type(resources)))
    if resources is not None:
        assert "CPU" not in resources, "Use the 'num_cpus' argument."
        assert "GPU" not in resources, "Use the 'num_gpus' argument."

    # Handle other arguments.
    num_return_vals = kwargs.get("num_return_vals")
    max_calls = kwargs.get("max_calls")
    max_reconstructions = kwargs.get("max_reconstructions")
    memory = kwargs.get("memory")
    object_store_memory = kwargs.get("object_store_memory")

    return make_decorator(
        num_return_vals=num_return_vals,
        num_cpus=num_cpus,
        num_gpus=num_gpus,
        memory=memory,
        object_store_memory=object_store_memory,
        resources=resources,
        max_calls=max_calls,
        max_reconstructions=max_reconstructions,
        worker=worker)<|MERGE_RESOLUTION|>--- conflicted
+++ resolved
@@ -1244,35 +1244,6 @@
 
     worker.serialization_context_map[job_id] = serialization_context
 
-<<<<<<< HEAD
-    # Register exception types.
-    for error_cls in RAY_EXCEPTION_TYPES:
-        _register_custom_serializer(
-            error_cls,
-            use_dict=True,
-            local=True,
-            job_id=job_id,
-            class_id=error_cls.__module__ + ". " + error_cls.__name__,
-        )
-    # Tell Ray to serialize lambdas with pickle.
-    _register_custom_serializer(
-        type(lambda: 0),
-        use_pickle=True,
-        local=True,
-        job_id=job_id,
-        class_id="lambda")
-    # Tell Ray to serialize types with pickle.
-    _register_custom_serializer(
-        type(int), use_pickle=True, local=True, job_id=job_id, class_id="type")
-    # Tell Ray to serialize FunctionSignatures as dictionaries. This is
-    # used when passing around actor handles.
-    _register_custom_serializer(
-        ray.signature.FunctionSignature,
-        use_dict=True,
-        local=True,
-        job_id=job_id,
-        class_id="ray.signature.FunctionSignature")
-=======
     if not USE_NEW_SERIALIZER:
         for error_cls in RAY_EXCEPTION_TYPES:
             register_custom_serializer(
@@ -1304,7 +1275,6 @@
             local=True,
             job_id=job_id,
             class_id="ray.signature.FunctionSignature")
->>>>>>> 5f88823c
 
 
 def init(address=None,
