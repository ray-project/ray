--- conflicted
+++ resolved
@@ -1422,14 +1422,8 @@
         gcs_options, node.get_logs_dir_path(), node.node_ip_address,
         node.node_manager_port, node.raylet_ip_address, (mode == LOCAL_MODE),
         driver_name, log_stdout_file_path, log_stderr_file_path,
-<<<<<<< HEAD
         serialized_job_config, runtime_env_hash, worker_shim_pid,
         startup_token)
-    worker.gcs_client = worker.core_worker.get_gcs_client()
-=======
-        serialized_job_config, node.metrics_agent_port, runtime_env_hash,
-        worker_shim_pid, startup_token)
->>>>>>> 04f60c99
 
     # Notify raylet that the core worker is ready.
     worker.core_worker.notify_raylet()
