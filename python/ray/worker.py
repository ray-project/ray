--- conflicted
+++ resolved
@@ -849,11 +849,8 @@
         bootstrap_address = None
     redis_address = None if gcs_utils.use_gcs_for_bootstrap(
     ) else bootstrap_address
-<<<<<<< HEAD
-=======
     gcs_address = bootstrap_address if gcs_utils.use_gcs_for_bootstrap(
     ) else None
->>>>>>> dbbd2cba
 
     if configure_logging:
         setup_logger(logging_level, logging_format)
@@ -1376,17 +1373,6 @@
             faulthandler.enable(all_threads=False)
     except io.UnsupportedOperation:
         pass  # ignore
-<<<<<<< HEAD
-    if not gcs_utils.use_gcs_for_bootstrap():
-        # Create a Redis client to primary.
-        # The Redis client can safely be shared between threads. However,
-        # that is not true of Redis pubsub clients. See the documentation at
-        # https://github.com/andymccurdy/redis-py#thread-safety.
-        worker.redis_client = node.create_redis_client()
-        worker.gcs_channel = gcs_utils.GcsChannel(
-            redis_client=worker.redis_client)
-        worker.gcs_client = gcs_utils.GcsClient(worker.gcs_channel)
-=======
 
     # Create a Redis client to primary.
     # The Redis client can safely be shared between threads. However,
@@ -1405,7 +1391,6 @@
         ray.state.state._initialize_global_state(
             ray._raylet.GcsClientOptions.from_gcs_address(node.gcs_address))
     else:
->>>>>>> dbbd2cba
         ray.state.state._initialize_global_state(
             ray._raylet.GcsClientOptions.from_redis_address(
                 node.redis_address, redis_password=node.redis_password))
@@ -1489,16 +1474,11 @@
     elif not LOCAL_MODE:
         raise ValueError(
             "Invalid worker mode. Expected DRIVER, WORKER or LOCAL.")
-<<<<<<< HEAD
-    if not gcs_utils.use_gcs_for_bootstrap():
-        redis_address, redis_port = node.redis_address.split(":")
-=======
 
     if gcs_utils.use_gcs_for_bootstrap():
         gcs_options = ray._raylet.GcsClientOptions.from_gcs_address(
             node.gcs_address)
     else:
->>>>>>> dbbd2cba
         # As the synchronous and the asynchronous context of redis client is
         # not used in this gcs client. We would not open connection for it
         # by setting `enable_sync_conn` and `enable_async_conn` as false.
