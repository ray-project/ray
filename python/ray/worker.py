--- conflicted
+++ resolved
@@ -549,12 +549,8 @@
          raylet_socket_name=None,
          temp_dir=None,
          load_code_from_local=False,
-<<<<<<< HEAD
-         use_pickle=ray.cloudpickle.FAST_CLOUDPICKLE_USED,
          hosted_dashboard_addr=None,
-=======
          use_pickle=True,
->>>>>>> ea99063c
          _internal_config=None):
     """Connect to an existing Ray cluster or start one and connect to it.
 
@@ -648,12 +644,7 @@
             directory for the Ray process.
         load_code_from_local: Whether code should be loaded from a local module
             or from the GCS.
-<<<<<<< HEAD
-        use_pickle: Whether data objects should be serialized with cloudpickle.
-        hosted_dashboard_addr: The address users host their dashboard.
-=======
         use_pickle: Deprecated.
->>>>>>> ea99063c
         _internal_config (str): JSON configuration for overriding
             RayConfig defaults. For testing purposes ONLY.
 
@@ -738,11 +729,7 @@
             raylet_socket_name=raylet_socket_name,
             temp_dir=temp_dir,
             load_code_from_local=load_code_from_local,
-<<<<<<< HEAD
-            use_pickle=use_pickle,
             hosted_dashboard_addr=hosted_dashboard_addr,
-=======
->>>>>>> ea99063c
             _internal_config=_internal_config,
         )
         # Start the Ray processes. We set shutdown_at_exit=False because we
