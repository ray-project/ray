--- conflicted
+++ resolved
@@ -1,4918 +1,2468 @@
-<<<<<<< HEAD
-from contextlib import contextmanager
-import atexit
-import faulthandler
-import hashlib
-import inspect
-import io
-import json
-import logging
-import os
-import redis
-import sys
-import threading
-import time
-import traceback
-from typing import Any, Callable, Dict, Iterator, List, Optional, Tuple, Union
-
-# Ray modules
-from ray.autoscaler._private.constants import AUTOSCALER_EVENTS
-from ray.autoscaler._private.util import DEBUG_AUTOSCALING_ERROR
-import ray.cloudpickle as pickle
-import ray._private.memory_monitor as memory_monitor
-import ray.node
-import ray.job_config
-import ray._private.parameter
-import ray.ray_constants as ray_constants
-import ray.remote_function
-import ray.serialization as serialization
-import ray._private.gcs_utils as gcs_utils
-import ray._private.services as services
-from ray.util.scheduling_strategies import SchedulingStrategyT
-from ray._private.gcs_pubsub import (
-    gcs_pubsub_enabled,
-    GcsPublisher,
-    GcsErrorSubscriber,
-    GcsLogSubscriber,
-    GcsFunctionKeySubscriber,
-)
-from ray._private.runtime_env.py_modules import upload_py_modules_if_needed
-from ray._private.runtime_env.working_dir import upload_working_dir_if_needed
-from ray._private.runtime_env.constants import RAY_JOB_CONFIG_JSON_ENV_VAR
-import ray._private.import_thread as import_thread
-from ray.util.tracing.tracing_helper import import_from_string
-from ray.util.annotations import PublicAPI, DeveloperAPI, Deprecated
-from ray.util.debug import log_once
-import ray
-import colorama
-import setproctitle
-import ray.state
-
-from ray import (
-    ActorID,
-    JobID,
-    ObjectRef,
-    Language,
-)
-import ray._private.profiling as profiling
-
-from ray.exceptions import (
-    RaySystemError,
-    RayError,
-    RayTaskError,
-    ObjectStoreFullError,
-)
-from ray._private.function_manager import FunctionActorManager
-from ray._private.ray_logging import setup_logger
-from ray._private.ray_logging import global_worker_stdstream_dispatcher
-from ray._private.utils import check_oversized_function
-from ray.util.inspect import is_cython
-from ray.experimental.internal_kv import (
-    _internal_kv_initialized,
-    _initialize_internal_kv,
-    _internal_kv_reset,
-    _internal_kv_get,
-)
-from ray._private.client_mode_hook import client_mode_hook
-
-SCRIPT_MODE = 0
-WORKER_MODE = 1
-LOCAL_MODE = 2
-SPILL_WORKER_MODE = 3
-RESTORE_WORKER_MODE = 4
-
-ERROR_KEY_PREFIX = b"Error:"
-
-# Logger for this module. It should be configured at the entry point
-# into the program using Ray. Ray provides a default configuration at
-# entry/init points.
-logger = logging.getLogger(__name__)
-
-
-# Visible for testing.
-def _unhandled_error_handler(e: Exception):
-    logger.error(
-        "Unhandled error (suppress with " "RAY_IGNORE_UNHANDLED_ERRORS=1): {}".format(e)
-    )
-
-
-class Worker:
-    """A class used to define the control flow of a worker process.
-
-    Note:
-        The methods in this class are considered unexposed to the user. The
-        functions outside of this class are considered exposed.
-
-    Attributes:
-        node (ray.node.Node): The node this worker is attached to.
-        mode: The mode of the worker. One of SCRIPT_MODE, LOCAL_MODE, and
-            WORKER_MODE.
-        cached_functions_to_run (List): A list of functions to run on all of
-            the workers that should be exported as soon as connect is called.
-    """
-
-    def __init__(self):
-        """Initialize a Worker object."""
-        self.node = None
-        self.mode = None
-        self.cached_functions_to_run = []
-        self.actors = {}
-        # When the worker is constructed. Record the original value of the
-        # CUDA_VISIBLE_DEVICES environment variable.
-        self.original_gpu_ids = ray._private.utils.get_cuda_visible_devices()
-        self.memory_monitor = memory_monitor.MemoryMonitor()
-        # A dictionary that maps from driver id to SerializationContext
-        # TODO: clean up the SerializationContext once the job finished.
-        self.serialization_context_map = {}
-        self.function_actor_manager = FunctionActorManager(self)
-        # This event is checked regularly by all of the threads so that they
-        # know when to exit.
-        self.threads_stopped = threading.Event()
-        # Index of the current session. This number will
-        # increment every time when `ray.shutdown` is called.
-        self._session_index = 0
-        # If this is set, the next .remote call should drop into the
-        # debugger, at the specified breakpoint ID.
-        self.debugger_breakpoint = b""
-        # If this is set, ray.get calls invoked on the object ID returned
-        # by the worker should drop into the debugger at the specified
-        # breakpoint ID.
-        self.debugger_get_breakpoint = b""
-        # If True, make the debugger external to the node this worker is
-        # running on.
-        self.ray_debugger_external = False
-        self._load_code_from_local = False
-        # Used to toggle whether or not logs should be filtered to only those
-        # produced in the same job.
-        self.filter_logs_by_job = True
-
-    @property
-    def connected(self):
-        """bool: True if Ray has been started and False otherwise."""
-        return self.node is not None
-
-    @property
-    def node_ip_address(self):
-        self.check_connected()
-        return self.node.node_ip_address
-
-    @property
-    def load_code_from_local(self):
-        self.check_connected()
-        return self._load_code_from_local
-
-    @property
-    def current_job_id(self):
-        if hasattr(self, "core_worker"):
-            return self.core_worker.get_current_job_id()
-        return JobID.nil()
-
-    @property
-    def actor_id(self):
-        if hasattr(self, "core_worker"):
-            return self.core_worker.get_actor_id()
-        return ActorID.nil()
-
-    @property
-    def current_task_id(self):
-        return self.core_worker.get_current_task_id()
-
-    @property
-    def current_node_id(self):
-        return self.core_worker.get_current_node_id()
-
-    @property
-    def namespace(self):
-        return self.core_worker.get_job_config().ray_namespace
-
-    @property
-    def placement_group_id(self):
-        return self.core_worker.get_placement_group_id()
-
-    @property
-    def worker_id(self):
-        return self.core_worker.get_worker_id().binary()
-
-    @property
-    def should_capture_child_tasks_in_placement_group(self):
-        return self.core_worker.should_capture_child_tasks_in_placement_group()
-
-    @property
-    def current_session_and_job(self):
-        """Get the current session index and job id as pair."""
-        assert isinstance(self._session_index, int)
-        assert isinstance(self.current_job_id, ray.JobID)
-        return self._session_index, self.current_job_id
-
-    @property
-    def runtime_env(self):
-        """Get the runtime env in json format"""
-        return self.core_worker.get_current_runtime_env()
-
-    def get_serialization_context(self, job_id=None):
-        """Get the SerializationContext of the job that this worker is processing.
-
-        Args:
-            job_id: The ID of the job that indicates which job to get
-                the serialization context for.
-
-        Returns:
-            The serialization context of the given job.
-        """
-        # This function needs to be protected by a lock, because it will be
-        # called by`register_class_for_serialization`, as well as the import
-        # thread, from different threads. Also, this function will recursively
-        # call itself, so we use RLock here.
-        if job_id is None:
-            job_id = self.current_job_id
-        with self.lock:
-            if job_id not in self.serialization_context_map:
-                self.serialization_context_map[
-                    job_id
-                ] = serialization.SerializationContext(self)
-            return self.serialization_context_map[job_id]
-
-    def check_connected(self):
-        """Check if the worker is connected.
-
-        Raises:
-          Exception: An exception is raised if the worker is not connected.
-        """
-        if not self.connected:
-            raise RaySystemError(
-                "Ray has not been started yet. You can " "start Ray with 'ray.init()'."
-            )
-
-    def set_mode(self, mode):
-        """Set the mode of the worker.
-
-        The mode SCRIPT_MODE should be used if this Worker is a driver that is
-        being run as a Python script or interactively in a shell. It will print
-        information about task failures.
-
-        The mode WORKER_MODE should be used if this Worker is not a driver. It
-        will not print information about tasks.
-
-        The mode LOCAL_MODE should be used if this Worker is a driver and if
-        you want to run the driver in a manner equivalent to serial Python for
-        debugging purposes. It will not send remote function calls to the
-        scheduler and will instead execute them in a blocking fashion.
-
-        Args:
-            mode: One of SCRIPT_MODE, WORKER_MODE, and LOCAL_MODE.
-        """
-        self.mode = mode
-
-    def set_load_code_from_local(self, load_code_from_local):
-        self._load_code_from_local = load_code_from_local
-
-    def put_object(self, value, object_ref=None, owner_address=None):
-        """Put value in the local object store with object reference `object_ref`.
-
-        This assumes that the value for `object_ref` has not yet been placed in
-        the local object store. If the plasma store is full, the worker will
-        automatically retry up to DEFAULT_PUT_OBJECT_RETRIES times. Each
-        retry will delay for an exponentially doubling amount of time,
-        starting with DEFAULT_PUT_OBJECT_DELAY. After this, exception
-        will be raised.
-
-        Args:
-            value: The value to put in the object store.
-            object_ref (ObjectRef): The object ref of the value to be
-                put. If None, one will be generated.
-            owner_address: The serialized address of object's owner.
-
-        Returns:
-            ObjectRef: The object ref the object was put under.
-
-        Raises:
-            ray.exceptions.ObjectStoreFullError: This is raised if the attempt
-                to store the object fails because the object store is full even
-                after multiple retries.
-        """
-        # Make sure that the value is not an object ref.
-        if isinstance(value, ObjectRef):
-            raise TypeError(
-                "Calling 'put' on an ray.ObjectRef is not allowed "
-                "(similarly, returning an ray.ObjectRef from a remote "
-                "function is not allowed). If you really want to "
-                "do this, you can wrap the ray.ObjectRef in a list and "
-                "call 'put' on it (or return it)."
-            )
-
-        if self.mode == LOCAL_MODE:
-            assert object_ref is None, (
-                "Local Mode does not support " "inserting with an ObjectRef"
-            )
-
-        serialized_value = self.get_serialization_context().serialize(value)
-        # This *must* be the first place that we construct this python
-        # ObjectRef because an entry with 0 local references is created when
-        # the object is Put() in the core worker, expecting that this python
-        # reference will be created. If another reference is created and
-        # removed before this one, it will corrupt the state in the
-        # reference counter.
-        return ray.ObjectRef(
-            self.core_worker.put_serialized_object(
-                serialized_value, object_ref=object_ref, owner_address=owner_address
-            ),
-            # If the owner address is set, then the initial reference is
-            # already acquired internally in CoreWorker::CreateOwned.
-            # TODO(ekl) we should unify the code path more with the others
-            # to avoid this special case.
-            skip_adding_local_ref=(owner_address is not None),
-        )
-
-    def raise_errors(self, data_metadata_pairs, object_refs):
-        out = self.deserialize_objects(data_metadata_pairs, object_refs)
-        if "RAY_IGNORE_UNHANDLED_ERRORS" in os.environ:
-            return
-        for e in out:
-            _unhandled_error_handler(e)
-
-    def deserialize_objects(self, data_metadata_pairs, object_refs):
-        # Function actor manager or the import thread may call pickle.loads
-        # at the same time which can lead to failed imports
-        # TODO: We may be better off locking on all imports or injecting a lock
-        # into pickle.loads (https://github.com/ray-project/ray/issues/16304)
-        with self.function_actor_manager.lock:
-            context = self.get_serialization_context()
-            return context.deserialize_objects(data_metadata_pairs, object_refs)
-
-    def get_objects(self, object_refs, timeout=None):
-        """Get the values in the object store associated with the IDs.
-
-        Return the values from the local object store for object_refs. This
-        will block until all the values for object_refs have been written to
-        the local object store.
-
-        Args:
-            object_refs (List[object_ref.ObjectRef]): A list of the object refs
-                whose values should be retrieved.
-            timeout (float): timeout (float): The maximum amount of time in
-                seconds to wait before returning.
-        Returns:
-            list: List of deserialized objects
-            bytes: UUID of the debugger breakpoint we should drop
-                into or b"" if there is no breakpoint.
-        """
-        # Make sure that the values are object refs.
-        for object_ref in object_refs:
-            if not isinstance(object_ref, ObjectRef):
-                raise TypeError(
-                    f"Attempting to call `get` on the value {object_ref}, "
-                    "which is not an ray.ObjectRef."
-                )
-
-        timeout_ms = int(timeout * 1000) if timeout else -1
-        data_metadata_pairs = self.core_worker.get_objects(
-            object_refs, self.current_task_id, timeout_ms
-        )
-        debugger_breakpoint = b""
-        for (data, metadata) in data_metadata_pairs:
-            if metadata:
-                metadata_fields = metadata.split(b",")
-                if len(metadata_fields) >= 2 and metadata_fields[1].startswith(
-                    ray_constants.OBJECT_METADATA_DEBUG_PREFIX
-                ):
-                    debugger_breakpoint = metadata_fields[1][
-                        len(ray_constants.OBJECT_METADATA_DEBUG_PREFIX) :
-                    ]
-        return (
-            self.deserialize_objects(data_metadata_pairs, object_refs),
-            debugger_breakpoint,
-        )
-
-    def run_function_on_all_workers(self, function):
-        """Run arbitrary code on all of the workers.
-
-        This function will first be run on the driver, and then it will be
-        exported to all of the workers to be run. It will also be run on any
-        new workers that register later. If ray.init has not been called yet,
-        then cache the function and export it later.
-
-        Args:
-            function (Callable): The function to run on all of the workers. It
-                takes only one argument, a worker info dict. If it returns
-                anything, its return values will not be used.
-        """
-        # If ray.init has not been called yet, then cache the function and
-        # export it when connect is called. Otherwise, run the function on all
-        # workers.
-        if self.mode is None:
-            self.cached_functions_to_run.append(function)
-        else:
-            # Attempt to pickle the function before we need it. This could
-            # fail, and it is more convenient if the failure happens before we
-            # actually run the function locally.
-            pickled_function = pickle.dumps(function)
-
-            function_to_run_id = hashlib.shake_128(pickled_function).digest(
-                ray_constants.ID_SIZE
-            )
-            key = b"FunctionsToRun:" + function_to_run_id
-            # First run the function on the driver.
-            # We always run the task locally.
-            function({"worker": self})
-            # Check if the function has already been put into redis.
-            function_exported = (
-                self.gcs_client.internal_kv_put(
-                    b"Lock:" + key,
-                    b"1",
-                    False,
-                    ray_constants.KV_NAMESPACE_FUNCTION_TABLE,
-                )
-                == 0
-            )
-            if function_exported is True:
-                # In this case, the function has already been exported, so
-                # we don't need to export it again.
-                return
-
-            check_oversized_function(
-                pickled_function, function.__name__, "function", self
-            )
-
-            # Run the function on all workers.
-            self.gcs_client.internal_kv_put(
-                key,
-                pickle.dumps(
-                    {
-                        "job_id": self.current_job_id.binary(),
-                        "function_id": function_to_run_id,
-                        "function": pickled_function,
-                    }
-                ),
-                True,
-                ray_constants.KV_NAMESPACE_FUNCTION_TABLE,
-            )
-            self.function_actor_manager.export_key(key)
-            # TODO(rkn): If the worker fails after it calls setnx and before it
-            # successfully completes the hset and rpush, then the program will
-            # most likely hang. This could be fixed by making these three
-            # operations into a transaction (or by implementing a custom
-            # command that does all three things).
-
-    def main_loop(self):
-        """The main loop a worker runs to receive and execute tasks."""
-
-        def sigterm_handler(signum, frame):
-            shutdown(True)
-            sys.exit(1)
-
-        ray._private.utils.set_sigterm_handler(sigterm_handler)
-        self.core_worker.run_task_loop()
-        sys.exit(0)
-
-    def print_logs(self):
-        """Prints log messages from workers on all nodes in the same job."""
-        if self.gcs_pubsub_enabled:
-            subscriber = self.gcs_log_subscriber
-            subscriber.subscribe()
-        else:
-            subscriber = self.redis_client.pubsub(ignore_subscribe_messages=True)
-            subscriber.subscribe(gcs_utils.LOG_FILE_CHANNEL)
-        localhost = services.get_node_ip_address()
-        try:
-            # Keep track of the number of consecutive log messages that have
-            # been received with no break in between. If this number grows
-            # continually, then the worker is probably not able to process the
-            # log messages as rapidly as they are coming in.
-            num_consecutive_messages_received = 0
-            job_id_hex = self.current_job_id.hex()
-            while True:
-                # Exit if we received a signal that we should stop.
-                if self.threads_stopped.is_set():
-                    return
-
-                if self.gcs_pubsub_enabled:
-                    msg = subscriber.poll()
-                else:
-                    msg = subscriber.get_message()
-                if msg is None:
-                    num_consecutive_messages_received = 0
-                    self.threads_stopped.wait(timeout=0.01)
-                    continue
-                num_consecutive_messages_received += 1
-                if (
-                    num_consecutive_messages_received % 100 == 0
-                    and num_consecutive_messages_received > 0
-                ):
-                    logger.warning(
-                        "The driver may not be able to keep up with the "
-                        "stdout/stderr of the workers. To avoid forwarding "
-                        "logs to the driver, use "
-                        "'ray.init(log_to_driver=False)'."
-                    )
-
-                if self.gcs_pubsub_enabled:
-                    data = msg
-                else:
-                    data = json.loads(ray._private.utils.decode(msg["data"]))
-
-                # Don't show logs from other drivers.
-                if (
-                    self.filter_logs_by_job
-                    and data["job"]
-                    and job_id_hex != data["job"]
-                ):
-                    continue
-                data["localhost"] = localhost
-                global_worker_stdstream_dispatcher.emit(data)
-
-        except (OSError, redis.exceptions.ConnectionError) as e:
-            logger.error(f"print_logs: {e}")
-        finally:
-            # Close the pubsub client to avoid leaking file descriptors.
-            subscriber.close()
-
-
-@PublicAPI
-@client_mode_hook(auto_init=True)
-def get_gpu_ids():
-    """Get the IDs of the GPUs that are available to the worker.
-
-    If the CUDA_VISIBLE_DEVICES environment variable was set when the worker
-    started up, then the IDs returned by this method will be a subset of the
-    IDs in CUDA_VISIBLE_DEVICES. If not, the IDs will fall in the range
-    [0, NUM_GPUS - 1], where NUM_GPUS is the number of GPUs that the node has.
-
-    Returns:
-        A list of GPU IDs.
-    """
-    worker = global_worker
-    worker.check_connected()
-
-    if worker.mode != WORKER_MODE:
-        if log_once("worker_get_gpu_ids_empty_from_driver"):
-            logger.warning(
-                "`ray.get_gpu_ids()` will always return the empty list when "
-                "called from the driver. This is because Ray does not manage "
-                "GPU allocations to the driver process."
-            )
-
-    # TODO(ilr) Handle inserting resources in local mode
-    all_resource_ids = global_worker.core_worker.resource_ids()
-    assigned_ids = set()
-    for resource, assignment in all_resource_ids.items():
-        # Handle both normal and placement group GPU resources.
-        # Note: We should only get the GPU ids from the placement
-        # group resource that does not contain the bundle index!
-        import re
-
-        if resource == "GPU" or re.match(r"^GPU_group_[0-9A-Za-z]+$", resource):
-            for resource_id, _ in assignment:
-                assigned_ids.add(resource_id)
-
-    assigned_ids = list(assigned_ids)
-    # If the user had already set CUDA_VISIBLE_DEVICES, then respect that (in
-    # the sense that only GPU IDs that appear in CUDA_VISIBLE_DEVICES should be
-    # returned).
-    if global_worker.original_gpu_ids is not None:
-        assigned_ids = [
-            global_worker.original_gpu_ids[gpu_id] for gpu_id in assigned_ids
-        ]
-        # Give all GPUs in local_mode.
-        if global_worker.mode == LOCAL_MODE:
-            max_gpus = global_worker.node.get_resource_spec().num_gpus
-            assigned_ids = global_worker.original_gpu_ids[:max_gpus]
-
-    return assigned_ids
-
-
-@Deprecated
-def get_resource_ids():
-    """Get the IDs of the resources that are available to the worker.
-
-    Returns:
-        A dictionary mapping the name of a resource to a list of pairs, where
-        each pair consists of the ID of a resource and the fraction of that
-        resource reserved for this worker.
-    """
-    worker = global_worker
-    worker.check_connected()
-
-    if _mode() == LOCAL_MODE:
-        raise RuntimeError(
-            "ray.worker.get_resource_ids() currently does not work in " "local_mode."
-        )
-
-    return global_worker.core_worker.resource_ids()
-
-
-@Deprecated
-def get_dashboard_url():
-    """Get the URL to access the Ray dashboard.
-
-    Note that the URL does not specify which node the dashboard is on.
-
-    Returns:
-        The URL of the dashboard as a string.
-    """
-    worker = global_worker
-    worker.check_connected()
-    return _global_node.webui_url
-
-
-global_worker = Worker()
-"""Worker: The global Worker object for this worker process.
-
-We use a global Worker object to ensure that there is a single worker object
-per worker process.
-"""
-
-_global_node = None
-"""ray.node.Node: The global node object that is created by ray.init()."""
-
-
-@PublicAPI
-@client_mode_hook(auto_init=False)
-def init(
-    address: Optional[str] = None,
-    *,
-    num_cpus: Optional[int] = None,
-    num_gpus: Optional[int] = None,
-    resources: Optional[Dict[str, float]] = None,
-    object_store_memory: Optional[int] = None,
-    local_mode: bool = False,
-    ignore_reinit_error: bool = False,
-    include_dashboard: Optional[bool] = None,
-    dashboard_host: str = ray_constants.DEFAULT_DASHBOARD_IP,
-    dashboard_port: Optional[int] = None,
-    job_config: "ray.job_config.JobConfig" = None,
-    configure_logging: bool = True,
-    logging_level: int = ray_constants.LOGGER_LEVEL,
-    logging_format: str = ray_constants.LOGGER_FORMAT,
-    log_to_driver: bool = True,
-    namespace: Optional[str] = None,
-    runtime_env: Dict[str, Any] = None,
-    # The following are unstable parameters and their use is discouraged.
-    _enable_object_reconstruction: bool = False,
-    _redis_max_memory: Optional[int] = None,
-    _plasma_directory: Optional[str] = None,
-    _node_ip_address: str = ray_constants.NODE_DEFAULT_IP,
-    _driver_object_store_memory: Optional[int] = None,
-    _memory: Optional[int] = None,
-    _redis_password: str = ray_constants.REDIS_DEFAULT_PASSWORD,
-    _temp_dir: Optional[str] = None,
-    _metrics_export_port: Optional[int] = None,
-    _system_config: Optional[Dict[str, str]] = None,
-    _tracing_startup_hook: Optional[Callable] = None,
-    **kwargs,
-):
-    """
-    Connect to an existing Ray cluster or start one and connect to it.
-
-    This method handles two cases; either a Ray cluster already exists and we
-    just attach this driver to it or we start all of the processes associated
-    with a Ray cluster and attach to the newly started cluster.
-
-    To start Ray locally and all of the relevant processes, use this as
-    follows:
-
-    .. code-block:: python
-
-        ray.init()
-
-    To connect to an existing local cluster, use this as follows.
-
-    .. code-block:: python
-
-        ray.init(address="auto")
-
-    To connect to an existing remote cluster, use this as follows (substituting
-    in the appropriate address). Note the addition of "ray://" at the beginning
-    of the address.
-
-    .. code-block:: python
-
-        ray.init(address="ray://123.45.67.89:10001")
-
-    More details for starting and connecting to a remote cluster can be found
-    here: https://docs.ray.io/en/master/cluster/ray-client.html
-
-    You can also define an environment variable called `RAY_ADDRESS` in
-    the same format as the `address` parameter to connect to an existing
-    cluster with ray.init() or ray.init(address="auto").
-
-    Args:
-        address (str): The address of the Ray cluster to connect to. If
-            this address is not provided, then this command will start Redis,
-            a raylet, a plasma store, a plasma manager, and some workers.
-            It will also kill these processes when Python exits. If the driver
-            is running on a node in a Ray cluster, using `auto` as the value
-            tells the driver to detect the cluster, removing the need to
-            specify a specific node address. If the environment variable
-            `RAY_ADDRESS` is defined and the address is None or "auto", Ray
-            will set `address` to `RAY_ADDRESS`.
-            Addresses can be prefixed with a "ray://" to connect to a remote
-            cluster. For example, passing in the address
-            "ray://123.45.67.89:50005" will connect to the cluster at the
-            given address.
-        num_cpus (int): Number of CPUs the user wishes to assign to each
-            raylet. By default, this is set based on virtual cores.
-        num_gpus (int): Number of GPUs the user wishes to assign to each
-            raylet. By default, this is set based on detected GPUs.
-        resources: A dictionary mapping the names of custom resources to the
-            quantities for them available.
-        object_store_memory: The amount of memory (in bytes) to start the
-            object store with. By default, this is automatically set based on
-            available system memory.
-        local_mode (bool): If true, the code will be executed serially. This
-            is useful for debugging.
-        ignore_reinit_error: If true, Ray suppresses errors from calling
-            ray.init() a second time. Ray won't be restarted.
-        include_dashboard: Boolean flag indicating whether or not to start the
-            Ray dashboard, which displays the status of the Ray
-            cluster. If this argument is None, then the UI will be started if
-            the relevant dependencies are present.
-        dashboard_host: The host to bind the dashboard server to. Can either be
-            localhost (127.0.0.1) or 0.0.0.0 (available from all interfaces).
-            By default, this is set to localhost to prevent access from
-            external machines.
-        dashboard_port(int, None): The port to bind the dashboard server to.
-            Defaults to 8265 and Ray will automatically find a free port if
-            8265 is not available.
-        job_config (ray.job_config.JobConfig): The job configuration.
-        configure_logging: True (default) if configuration of logging is
-            allowed here. Otherwise, the user may want to configure it
-            separately.
-        logging_level: Logging level, defaults to logging.INFO. Ignored unless
-            "configure_logging" is true.
-        logging_format: Logging format, defaults to string containing a
-            timestamp, filename, line number, and message. See the source file
-            ray_constants.py for details. Ignored unless "configure_logging"
-            is true.
-        log_to_driver (bool): If true, the output from all of the worker
-            processes on all nodes will be directed to the driver.
-        namespace (str): Namespace to use
-        runtime_env (dict): The runtime environment to use for this job (see
-                :ref:`runtime-environments` for details).  This API is in beta
-                and may change before becoming stable.
-        _enable_object_reconstruction (bool): If True, when an object stored in
-            the distributed plasma store is lost due to node failure, Ray will
-            attempt to reconstruct the object by re-executing the task that
-            created the object. Arguments to the task will be recursively
-            reconstructed. If False, then ray.ObjectLostError will be
-            thrown.
-        _redis_max_memory: Redis max memory.
-        _plasma_directory: Override the plasma mmap file directory.
-        _node_ip_address (str): The IP address of the node that we are on.
-        _driver_object_store_memory (int): Deprecated.
-        _memory: Amount of reservable memory resource to create.
-        _redis_password (str): Prevents external clients without the password
-            from connecting to Redis if provided.
-        _temp_dir (str): If provided, specifies the root temporary
-            directory for the Ray process. Defaults to an OS-specific
-            conventional location, e.g., "/tmp/ray".
-        _metrics_export_port(int): Port number Ray exposes system metrics
-            through a Prometheus endpoint. It is currently under active
-            development, and the API is subject to change.
-        _system_config (dict): Configuration for overriding
-            RayConfig defaults. For testing purposes ONLY.
-        _tracing_startup_hook (str): If provided, turns on and sets up tracing
-            for Ray. Must be the name of a function that takes no arguments and
-            sets up a Tracer Provider, Remote Span Processors, and
-            (optional) additional instruments. See more at
-            docs.ray.io/tracing.html. It is currently under active development,
-            and the API is subject to change.
-
-    Returns:
-        If the provided address includes a protocol, for example by prepending
-        "ray://" to the address to get "ray://1.2.3.4:10001", then a
-        ClientContext is returned with information such as settings, server
-        versions for ray and python, and the dashboard_url. Otherwise,
-        returns address information about the started processes.
-
-    Raises:
-        Exception: An exception is raised if an inappropriate combination of
-            arguments is passed in.
-    """
-
-    # If available, use RAY_ADDRESS to override if the address was left
-    # unspecified, or set to "auto" in the call to init
-    address_env_var = os.environ.get(ray_constants.RAY_ADDRESS_ENVIRONMENT_VARIABLE)
-    if address_env_var:
-        if address is None or address == "auto":
-            address = address_env_var
-            logger.info(
-                f"Using address {address_env_var} set in the environment "
-                f"variable {ray_constants.RAY_ADDRESS_ENVIRONMENT_VARIABLE}"
-            )
-
-    if address is not None and "://" in address:
-        # Address specified a protocol, use ray client
-        builder = ray.client(address, _deprecation_warn_enabled=False)
-
-        # Forward any keyword arguments that were changed from their default
-        # values to the builder
-        init_sig = inspect.signature(init)
-        passed_kwargs = {}
-        for argument_name, param_obj in init_sig.parameters.items():
-            if argument_name in {"kwargs", "address"}:
-                # kwargs and address are handled separately
-                continue
-            default_value = param_obj.default
-            passed_value = locals()[argument_name]
-            if passed_value != default_value:
-                # passed value is different than default, pass to the client
-                # builder
-                passed_kwargs[argument_name] = passed_value
-        passed_kwargs.update(kwargs)
-        builder._init_args(**passed_kwargs)
-        return builder.connect()
-
-    if kwargs:
-        # User passed in extra keyword arguments but isn't connecting through
-        # ray client. Raise an error, since most likely a typo in keyword
-        unknown = ", ".join(kwargs)
-        raise RuntimeError(f"Unknown keyword argument(s): {unknown}")
-
-    # Try to increase the file descriptor limit, which is too low by
-    # default for Ray: https://github.com/ray-project/ray/issues/11239
-    try:
-        import resource
-
-        soft, hard = resource.getrlimit(resource.RLIMIT_NOFILE)
-        if soft < hard:
-            # https://github.com/ray-project/ray/issues/12059
-            soft = max(soft, min(hard, 65536))
-            logger.debug(
-                "Automatically increasing RLIMIT_NOFILE to max "
-                "value of {}".format(hard)
-            )
-            try:
-                resource.setrlimit(resource.RLIMIT_NOFILE, (soft, hard))
-            except ValueError:
-                logger.debug("Failed to raise limit.")
-        soft, _ = resource.getrlimit(resource.RLIMIT_NOFILE)
-        if soft < 4096:
-            logger.warning(
-                "File descriptor limit {} is too low for production "
-                "servers and may result in connection errors. "
-                "At least 8192 is recommended. --- "
-                "Fix with 'ulimit -n 8192'".format(soft)
-            )
-    except ImportError:
-        logger.debug("Could not import resource module (on Windows)")
-        pass
-
-    if RAY_JOB_CONFIG_JSON_ENV_VAR in os.environ:
-        if runtime_env:
-            logger.warning(
-                "Both RAY_JOB_CONFIG_JSON_ENV_VAR and ray.init(runtime_env) "
-                "are provided, only using JSON_ENV_VAR to construct "
-                "job_config. Please ensure no runtime_env is used in driver "
-                "script's ray.init() when using job submission API."
-            )
-        # Set runtime_env in job_config if passed as env variable, such as
-        # ray job submission with driver script executed in subprocess
-        job_config_json = json.loads(os.environ.get(RAY_JOB_CONFIG_JSON_ENV_VAR))
-        job_config = ray.job_config.JobConfig.from_json(job_config_json)
-    # RAY_JOB_CONFIG_JSON_ENV_VAR is only set at ray job manager level and has
-    # higher priority in case user also provided runtime_env for ray.init()
-    elif runtime_env:
-        # Set runtime_env in job_config if passed in as part of ray.init()
-        if job_config is None:
-            job_config = ray.job_config.JobConfig()
-        job_config.set_runtime_env(runtime_env)
-
-    # Convert hostnames to numerical IP address.
-    if _node_ip_address is not None:
-        node_ip_address = services.address_to_ip(_node_ip_address)
-    raylet_ip_address = node_ip_address
-
-    if address:
-        redis_address, _, _ = services.validate_redis_address(address)
-    else:
-        redis_address = None
-
-    if configure_logging:
-        setup_logger(logging_level, logging_format)
-
-    if redis_address is not None:
-        logger.info(f"Connecting to existing Ray cluster at address: {redis_address}")
-
-    if local_mode:
-        driver_mode = LOCAL_MODE
-    else:
-        driver_mode = SCRIPT_MODE
-
-    if global_worker.connected:
-        if ignore_reinit_error:
-            logger.info("Calling ray.init() again after it has already been called.")
-            return
-        else:
-            raise RuntimeError(
-                "Maybe you called ray.init twice by accident? "
-                "This error can be suppressed by passing in "
-                "'ignore_reinit_error=True' or by calling "
-                "'ray.shutdown()' prior to 'ray.init()'."
-            )
-
-    _system_config = _system_config or {}
-    if not isinstance(_system_config, dict):
-        raise TypeError("The _system_config must be a dict.")
-
-    global _global_node
-    if redis_address is None:
-        # In this case, we need to start a new cluster.
-        ray_params = ray._private.parameter.RayParams(
-            redis_address=redis_address,
-            node_ip_address=node_ip_address,
-            raylet_ip_address=raylet_ip_address,
-            object_ref_seed=None,
-            driver_mode=driver_mode,
-            redirect_worker_output=None,
-            redirect_output=None,
-            num_cpus=num_cpus,
-            num_gpus=num_gpus,
-            resources=resources,
-            num_redis_shards=None,
-            redis_max_clients=None,
-            redis_password=_redis_password,
-            plasma_directory=_plasma_directory,
-            huge_pages=None,
-            include_dashboard=include_dashboard,
-            dashboard_host=dashboard_host,
-            dashboard_port=dashboard_port,
-            memory=_memory,
-            object_store_memory=object_store_memory,
-            redis_max_memory=_redis_max_memory,
-            plasma_store_socket_name=None,
-            temp_dir=_temp_dir,
-            # We need to disable it if runtime env is not set.
-            # Uploading happens after core worker is created. And we should
-            # prevent default worker being created before uploading.
-            # TODO (yic): Have a separate connection to gcs client when
-            # removal redis is done. The uploading should happen before this
-            # one.
-            start_initial_python_workers_for_first_job=(
-                job_config is None or job_config.runtime_env is None
-            ),
-            _system_config=_system_config,
-            enable_object_reconstruction=_enable_object_reconstruction,
-            metrics_export_port=_metrics_export_port,
-            tracing_startup_hook=_tracing_startup_hook,
-        )
-        # Start the Ray processes. We set shutdown_at_exit=False because we
-        # shutdown the node in the ray.shutdown call that happens in the atexit
-        # handler. We still spawn a reaper process in case the atexit handler
-        # isn't called.
-        _global_node = ray.node.Node(
-            head=True, shutdown_at_exit=False, spawn_reaper=True, ray_params=ray_params
-        )
-    else:
-        # In this case, we are connecting to an existing cluster.
-        if num_cpus is not None or num_gpus is not None:
-            raise ValueError(
-                "When connecting to an existing cluster, num_cpus "
-                "and num_gpus must not be provided."
-            )
-        if resources is not None:
-            raise ValueError(
-                "When connecting to an existing cluster, "
-                "resources must not be provided."
-            )
-        if object_store_memory is not None:
-            raise ValueError(
-                "When connecting to an existing cluster, "
-                "object_store_memory must not be provided."
-            )
-        if _system_config is not None and len(_system_config) != 0:
-            raise ValueError(
-                "When connecting to an existing cluster, "
-                "_system_config must not be provided."
-            )
-        if _enable_object_reconstruction:
-            raise ValueError(
-                "When connecting to an existing cluster, "
-                "_enable_object_reconstruction must not be provided."
-            )
-
-        # In this case, we only need to connect the node.
-        ray_params = ray._private.parameter.RayParams(
-            node_ip_address=node_ip_address,
-            raylet_ip_address=raylet_ip_address,
-            redis_address=redis_address,
-            redis_password=_redis_password,
-            object_ref_seed=None,
-            temp_dir=_temp_dir,
-            _system_config=_system_config,
-            enable_object_reconstruction=_enable_object_reconstruction,
-            metrics_export_port=_metrics_export_port,
-        )
-        _global_node = ray.node.Node(
-            ray_params,
-            head=False,
-            shutdown_at_exit=False,
-            spawn_reaper=False,
-            connect_only=True,
-        )
-
-    connect(
-        _global_node,
-        mode=driver_mode,
-        log_to_driver=log_to_driver,
-        worker=global_worker,
-        driver_object_store_memory=_driver_object_store_memory,
-        job_id=None,
-        namespace=namespace,
-        job_config=job_config,
-    )
-    if job_config and job_config.code_search_path:
-        global_worker.set_load_code_from_local(True)
-    else:
-        # Because `ray.shutdown()` doesn't reset this flag, for multiple
-        # sessions in one process, the 2nd `ray.init()` will reuse the
-        # flag of last session. For example:
-        #     ray.init(load_code_from_local=True)
-        #     ray.shutdown()
-        #     ray.init()
-        #     # Here the flag `load_code_from_local` is still True if we
-        #     # doesn't have this `else` branch.
-        #     ray.shutdown()
-        global_worker.set_load_code_from_local(False)
-
-    for hook in _post_init_hooks:
-        hook()
-
-    node_id = global_worker.core_worker.get_current_node_id()
-    return dict(_global_node.address_info, node_id=node_id.hex())
-
-
-# Functions to run as callback after a successful ray init.
-_post_init_hooks = []
-
-
-@PublicAPI
-@client_mode_hook(auto_init=False)
-def shutdown(_exiting_interpreter: bool = False):
-    """Disconnect the worker, and terminate processes started by ray.init().
-
-    This will automatically run at the end when a Python process that uses Ray
-    exits. It is ok to run this twice in a row. The primary use case for this
-    function is to cleanup state between tests.
-
-    Note that this will clear any remote function definitions, actor
-    definitions, and existing actors, so if you wish to use any previously
-    defined remote functions or actors after calling ray.shutdown(), then you
-    need to redefine them. If they were defined in an imported module, then you
-    will need to reload the module.
-
-    Args:
-        _exiting_interpreter (bool): True if this is called by the atexit hook
-            and false otherwise. If we are exiting the interpreter, we will
-            wait a little while to print any extra error messages.
-    """
-    if _exiting_interpreter and global_worker.mode == SCRIPT_MODE:
-        # This is a duration to sleep before shutting down everything in order
-        # to make sure that log messages finish printing.
-        time.sleep(0.5)
-
-    disconnect(_exiting_interpreter)
-
-    # disconnect internal kv
-    if hasattr(global_worker, "gcs_client"):
-        del global_worker.gcs_client
-    _internal_kv_reset()
-
-    # We need to destruct the core worker here because after this function,
-    # we will tear down any processes spawned by ray.init() and the background
-    # IO thread in the core worker doesn't currently handle that gracefully.
-    if hasattr(global_worker, "core_worker"):
-        global_worker.core_worker.shutdown()
-        del global_worker.core_worker
-    # We need to reset function actor manager to clear the context
-    global_worker.function_actor_manager = FunctionActorManager(global_worker)
-    # Disconnect global state from GCS.
-    ray.state.state.disconnect()
-
-    # Shut down the Ray processes.
-    global _global_node
-    if _global_node is not None:
-        if _global_node.is_head():
-            _global_node.destroy_external_storage()
-        _global_node.kill_all_processes(check_alive=False, allow_graceful=True)
-        _global_node = None
-
-    # TODO(rkn): Instead of manually resetting some of the worker fields, we
-    # should simply set "global_worker" to equal "None" or something like that.
-    global_worker.set_mode(None)
-
-
-atexit.register(shutdown, True)
-
-
-# TODO(edoakes): this should only be set in the driver.
-def sigterm_handler(signum, frame):
-    sys.exit(signum)
-
-
-try:
-    ray._private.utils.set_sigterm_handler(sigterm_handler)
-except ValueError:
-    logger.warning(
-        "Failed to set SIGTERM handler, processes might"
-        "not be cleaned up properly on exit."
-    )
-
-# Define a custom excepthook so that if the driver exits with an exception, we
-# can push that exception to Redis.
-normal_excepthook = sys.excepthook
-
-
-def custom_excepthook(type, value, tb):
-    # If this is a driver, push the exception to GCS worker table.
-    if global_worker.mode == SCRIPT_MODE and hasattr(global_worker, "worker_id"):
-        error_message = "".join(traceback.format_tb(tb))
-        worker_id = global_worker.worker_id
-        worker_type = gcs_utils.DRIVER
-        worker_info = {"exception": error_message}
-
-        ray.state.state._check_connected()
-        ray.state.state.add_worker(worker_id, worker_type, worker_info)
-    # Call the normal excepthook.
-    normal_excepthook(type, value, tb)
-
-
-sys.excepthook = custom_excepthook
-
-
-def print_to_stdstream(data):
-    print_file = sys.stderr if data["is_err"] else sys.stdout
-    print_worker_logs(data, print_file)
-
-
-# Start time of this process, used for relative time logs.
-t0 = time.time()
-autoscaler_log_fyi_printed = False
-
-
-def filter_autoscaler_events(lines: List[str]) -> Iterator[str]:
-    """Given raw log lines from the monitor, return only autoscaler events.
-
-    Autoscaler events are denoted by the ":event_summary:" magic token.
-    """
-    global autoscaler_log_fyi_printed
-
-    if not AUTOSCALER_EVENTS:
-        return
-
-    # Print out autoscaler events only, ignoring other messages.
-    for line in lines:
-        if ray_constants.LOG_PREFIX_EVENT_SUMMARY in line:
-            if not autoscaler_log_fyi_printed:
-                yield (
-                    "Tip: use `ray status` to view detailed "
-                    "cluster status. To disable these "
-                    "messages, set RAY_SCHEDULER_EVENTS=0."
-                )
-                autoscaler_log_fyi_printed = True
-            # The event text immediately follows the ":event_summary:"
-            # magic token.
-            yield line.split(ray_constants.LOG_PREFIX_EVENT_SUMMARY)[1]
-
-
-def time_string() -> str:
-    """Return the relative time from the start of this job.
-
-    For example, 15m30s.
-    """
-    delta = time.time() - t0
-    hours = 0
-    minutes = 0
-    while delta > 3600:
-        hours += 1
-        delta -= 3600
-    while delta > 60:
-        minutes += 1
-        delta -= 60
-    output = ""
-    if hours:
-        output += "{}h".format(hours)
-    if minutes:
-        output += "{}m".format(minutes)
-    output += "{}s".format(int(delta))
-    return output
-
-
-# When we enter a breakpoint, worker logs are automatically disabled via this.
-_worker_logs_enabled = True
-
-
-def print_worker_logs(data: Dict[str, str], print_file: Any):
-    if not _worker_logs_enabled:
-        return
-
-    def prefix_for(data: Dict[str, str]) -> str:
-        """The PID prefix for this log line."""
-        if data.get("pid") in ["autoscaler", "raylet"]:
-            return ""
-        else:
-            res = "pid="
-            if data.get("actor_name"):
-                res = data["actor_name"] + " " + res
-            elif data.get("task_name"):
-                res = data["task_name"] + " " + res
-            return res
-
-    def color_for(data: Dict[str, str], line: str) -> str:
-        """The color for this log line."""
-        if data.get("pid") == "raylet":
-            return colorama.Fore.YELLOW
-        elif data.get("pid") == "autoscaler":
-            if "Error:" in line or "Warning:" in line:
-                return colorama.Style.BRIGHT + colorama.Fore.YELLOW
-            else:
-                return colorama.Style.BRIGHT + colorama.Fore.CYAN
-        else:
-            return colorama.Fore.CYAN
-
-    if data.get("pid") == "autoscaler":
-        pid = "scheduler +{}".format(time_string())
-        lines = filter_autoscaler_events(data.get("lines", []))
-    else:
-        pid = data.get("pid")
-        lines = data.get("lines", [])
-
-    if data.get("ip") == data.get("localhost"):
-        for line in lines:
-            print(
-                "{}{}({}{}){} {}".format(
-                    colorama.Style.DIM,
-                    color_for(data, line),
-                    prefix_for(data),
-                    pid,
-                    colorama.Style.RESET_ALL,
-                    line,
-                ),
-                file=print_file,
-            )
-    else:
-        for line in lines:
-            print(
-                "{}{}({}{}, ip={}){} {}".format(
-                    colorama.Style.DIM,
-                    color_for(data, line),
-                    prefix_for(data),
-                    pid,
-                    data.get("ip"),
-                    colorama.Style.RESET_ALL,
-                    line,
-                ),
-                file=print_file,
-            )
-
-
-def listen_error_messages_raylet(worker, threads_stopped):
-    """Listen to error messages in the background on the driver.
-
-    This runs in a separate thread on the driver and pushes (error, time)
-    tuples to the output queue.
-
-    Args:
-        worker: The worker class that this thread belongs to.
-        threads_stopped (threading.Event): A threading event used to signal to
-            the thread that it should exit.
-    """
-    worker.error_message_pubsub_client = worker.redis_client.pubsub(
-        ignore_subscribe_messages=True
-    )
-    # Exports that are published after the call to
-    # error_message_pubsub_client.subscribe and before the call to
-    # error_message_pubsub_client.listen will still be processed in the loop.
-
-    # Really we should just subscribe to the errors for this specific job.
-    # However, currently all errors seem to be published on the same channel.
-    error_pubsub_channel = gcs_utils.RAY_ERROR_PUBSUB_PATTERN
-    worker.error_message_pubsub_client.psubscribe(error_pubsub_channel)
-
-    try:
-        if _internal_kv_initialized():
-            # Get any autoscaler errors that occurred before the call to
-            # subscribe.
-            error_message = _internal_kv_get(DEBUG_AUTOSCALING_ERROR)
-            if error_message is not None:
-                logger.warning(error_message.decode())
-
-        while True:
-            # Exit if we received a signal that we should stop.
-            if threads_stopped.is_set():
-                return
-
-            msg = worker.error_message_pubsub_client.get_message()
-            if msg is None:
-                threads_stopped.wait(timeout=0.01)
-                continue
-            pubsub_msg = gcs_utils.PubSubMessage.FromString(msg["data"])
-            error_data = gcs_utils.ErrorTableData.FromString(pubsub_msg.data)
-            job_id = error_data.job_id
-            if job_id not in [
-                worker.current_job_id.binary(),
-                JobID.nil().binary(),
-            ]:
-                continue
-
-            error_message = error_data.error_message
-            if error_data.type == ray_constants.TASK_PUSH_ERROR:
-                # TODO(ekl) remove task push errors entirely now that we have
-                # the separate unhandled exception handler.
-                pass
-            else:
-                logger.warning(error_message)
-    except (OSError, redis.exceptions.ConnectionError) as e:
-        logger.error(f"listen_error_messages_raylet: {e}")
-    finally:
-        # Close the pubsub client to avoid leaking file descriptors.
-        worker.error_message_pubsub_client.close()
-
-
-def listen_error_messages_from_gcs(worker, threads_stopped):
-    """Listen to error messages in the background on the driver.
-
-    This runs in a separate thread on the driver and pushes (error, time)
-    tuples to be published.
-
-    Args:
-        worker: The worker class that this thread belongs to.
-        threads_stopped (threading.Event): A threading event used to signal to
-            the thread that it should exit.
-    """
-    # Exports that are published after the call to
-    # gcs_subscriber.subscribe_error() and before the call to
-    # gcs_subscriber.poll_error() will still be processed in the loop.
-
-    # TODO: we should just subscribe to the errors for this specific job.
-    worker.gcs_error_subscriber.subscribe()
-
-    try:
-        if _internal_kv_initialized():
-            # Get any autoscaler errors that occurred before the call to
-            # subscribe.
-            error_message = _internal_kv_get(DEBUG_AUTOSCALING_ERROR)
-            if error_message is not None:
-                logger.warning(error_message.decode())
-
-        while True:
-            # Exit if received a signal that the thread should stop.
-            if threads_stopped.is_set():
-                return
-
-            _, error_data = worker.gcs_error_subscriber.poll()
-            if error_data is None:
-                continue
-            if error_data.job_id not in [
-                worker.current_job_id.binary(),
-                JobID.nil().binary(),
-            ]:
-                continue
-
-            error_message = error_data.error_message
-            if error_data.type == ray_constants.TASK_PUSH_ERROR:
-                # TODO(ekl) remove task push errors entirely now that we have
-                # the separate unhandled exception handler.
-                pass
-            else:
-                logger.warning(error_message)
-    except (OSError, ConnectionError) as e:
-        logger.error(f"listen_error_messages_from_gcs: {e}")
-
-
-@PublicAPI
-@client_mode_hook(auto_init=False)
-def is_initialized() -> bool:
-    """Check if ray.init has been called yet.
-
-    Returns:
-        True if ray.init has already been called and false otherwise.
-    """
-    return ray.worker.global_worker.connected
-
-
-def connect(
-    node,
-    mode=WORKER_MODE,
-    log_to_driver=False,
-    worker=global_worker,
-    driver_object_store_memory=None,
-    job_id=None,
-    namespace=None,
-    job_config=None,
-    runtime_env_hash=0,
-    worker_shim_pid=0,
-    startup_token=0,
-    ray_debugger_external=False,
-):
-    """Connect this worker to the raylet, to Plasma, and to Redis.
-
-    Args:
-        node (ray.node.Node): The node to connect.
-        mode: The mode of the worker. One of SCRIPT_MODE, WORKER_MODE, and
-            LOCAL_MODE.
-        log_to_driver (bool): If true, then output from all of the worker
-            processes on all nodes will be directed to the driver.
-        worker: The ray.Worker instance.
-        driver_object_store_memory: Deprecated.
-        job_id: The ID of job. If it's None, then we will generate one.
-        job_config (ray.job_config.JobConfig): The job configuration.
-        runtime_env_hash (int): The hash of the runtime env for this worker.
-        worker_shim_pid (int): The PID of the process for setup worker
-            runtime env.
-        startup_token (int): The startup token of the process assigned to
-            it during startup as a command line argument.
-        ray_debugger_host (bool): The host to bind a Ray debugger to on
-            this worker.
-    """
-    # Do some basic checking to make sure we didn't call ray.init twice.
-    error_message = "Perhaps you called ray.init twice by accident?"
-    assert not worker.connected, error_message
-    assert worker.cached_functions_to_run is not None, error_message
-
-    # Enable nice stack traces on SIGSEGV etc.
-    try:
-        if not faulthandler.is_enabled():
-            faulthandler.enable(all_threads=False)
-    except io.UnsupportedOperation:
-        pass  # ignore
-
-    # Create a Redis client to primary.
-    # The Redis client can safely be shared between threads. However,
-    # that is not true of Redis pubsub clients. See the documentation at
-    # https://github.com/andymccurdy/redis-py#thread-safety.
-    worker.redis_client = node.create_redis_client()
-    worker.gcs_channel = gcs_utils.GcsChannel(redis_client=worker.redis_client)
-    worker.gcs_client = gcs_utils.GcsClient(worker.gcs_channel)
-    _initialize_internal_kv(worker.gcs_client)
-    ray.state.state._initialize_global_state(
-        node.redis_address, redis_password=node.redis_password
-    )
-    worker.gcs_pubsub_enabled = gcs_pubsub_enabled()
-    worker.gcs_publisher = None
-    if worker.gcs_pubsub_enabled:
-        worker.gcs_publisher = GcsPublisher(channel=worker.gcs_channel.channel())
-        worker.gcs_error_subscriber = GcsErrorSubscriber(
-            channel=worker.gcs_channel.channel()
-        )
-        worker.gcs_log_subscriber = GcsLogSubscriber(
-            channel=worker.gcs_channel.channel()
-        )
-        worker.gcs_function_key_subscriber = GcsFunctionKeySubscriber(
-            channel=worker.gcs_channel.channel()
-        )
-
-    # Initialize some fields.
-    if mode in (WORKER_MODE, RESTORE_WORKER_MODE, SPILL_WORKER_MODE):
-        # We should not specify the job_id if it's `WORKER_MODE`.
-        assert job_id is None
-        job_id = JobID.nil()
-    else:
-        # This is the code path of driver mode.
-        if job_id is None:
-            job_id = ray.state.next_job_id()
-
-    if mode is not SCRIPT_MODE and mode is not LOCAL_MODE and setproctitle:
-        process_name = ray_constants.WORKER_PROCESS_TYPE_IDLE_WORKER
-        if mode is SPILL_WORKER_MODE:
-            process_name = ray_constants.WORKER_PROCESS_TYPE_SPILL_WORKER_IDLE
-        elif mode is RESTORE_WORKER_MODE:
-            process_name = ray_constants.WORKER_PROCESS_TYPE_RESTORE_WORKER_IDLE
-        setproctitle.setproctitle(process_name)
-
-    if not isinstance(job_id, JobID):
-        raise TypeError("The type of given job id must be JobID.")
-
-    # All workers start out as non-actors. A worker can be turned into an actor
-    # after it is created.
-    worker.node = node
-    worker.set_mode(mode)
-
-    # For driver's check that the version information matches the version
-    # information that the Ray cluster was started with.
-    try:
-        ray._private.services.check_version_info(worker.redis_client)
-    except Exception as e:
-        if mode == SCRIPT_MODE:
-            raise e
-        elif mode == WORKER_MODE:
-            traceback_str = traceback.format_exc()
-            ray._private.utils.publish_error_to_driver(
-                ray_constants.VERSION_MISMATCH_PUSH_ERROR,
-                traceback_str,
-                job_id=None,
-                redis_client=worker.redis_client,
-                gcs_publisher=worker.gcs_publisher,
-            )
-
-    worker.lock = threading.RLock()
-
-    driver_name = ""
-    log_stdout_file_path = ""
-    log_stderr_file_path = ""
-    interactive_mode = False
-    if mode == SCRIPT_MODE:
-        import __main__ as main
-
-        if hasattr(main, "__file__"):
-            driver_name = main.__file__
-        else:
-            interactive_mode = True
-            driver_name = "INTERACTIVE MODE"
-    elif not LOCAL_MODE:
-        raise ValueError("Invalid worker mode. Expected DRIVER, WORKER or LOCAL.")
-
-    redis_address, redis_port = node.redis_address.split(":")
-    gcs_options = ray._raylet.GcsClientOptions(
-        redis_address,
-        int(redis_port),
-        node.redis_password,
-    )
-    if job_config is None:
-        job_config = ray.job_config.JobConfig()
-
-    if namespace is not None:
-        ray._private.utils.validate_namespace(namespace)
-
-        # The namespace field of job config may have already been set in code
-        # paths such as the client.
-        job_config.set_ray_namespace(namespace)
-
-    # Make sure breakpoint() in the user's code will
-    # invoke the Ray debugger if we are in a worker or actor process
-    # (but not on the driver).
-    if mode == WORKER_MODE:
-        os.environ["PYTHONBREAKPOINT"] = "ray.util.rpdb.set_trace"
-    else:
-        # Add hook to suppress worker logs during breakpoint.
-        os.environ["PYTHONBREAKPOINT"] = "ray.util.rpdb._driver_set_trace"
-
-    worker.ray_debugger_external = ray_debugger_external
-
-    # If it's a driver and it's not coming from ray client, we'll prepare the
-    # environment here. If it's ray client, the environment will be prepared
-    # at the server side.
-    if mode == SCRIPT_MODE and not job_config.client_job and job_config.runtime_env:
-        scratch_dir: str = worker.node.get_runtime_env_dir_path()
-        runtime_env = job_config.runtime_env or {}
-        runtime_env = upload_py_modules_if_needed(
-            runtime_env, scratch_dir, logger=logger
-        )
-        runtime_env = upload_working_dir_if_needed(
-            runtime_env, scratch_dir, logger=logger
-        )
-        # Remove excludes, it isn't relevant after the upload step.
-        runtime_env.pop("excludes", None)
-        job_config.set_runtime_env(runtime_env)
-
-    serialized_job_config = job_config.serialize()
-    worker.core_worker = ray._raylet.CoreWorker(
-        mode,
-        node.plasma_store_socket_name,
-        node.raylet_socket_name,
-        job_id,
-        gcs_options,
-        node.get_logs_dir_path(),
-        node.node_ip_address,
-        node.node_manager_port,
-        node.raylet_ip_address,
-        (mode == LOCAL_MODE),
-        driver_name,
-        log_stdout_file_path,
-        log_stderr_file_path,
-        serialized_job_config,
-        node.metrics_agent_port,
-        runtime_env_hash,
-        worker_shim_pid,
-        startup_token,
-    )
-
-    # Notify raylet that the core worker is ready.
-    worker.core_worker.notify_raylet()
-
-    if driver_object_store_memory is not None:
-        logger.warning(
-            "`driver_object_store_memory` is deprecated"
-            " and will be removed in the future."
-        )
-
-    # Start the import thread
-    if mode not in (RESTORE_WORKER_MODE, SPILL_WORKER_MODE):
-        worker.import_thread = import_thread.ImportThread(
-            worker, mode, worker.threads_stopped
-        )
-        worker.import_thread.start()
-
-    # If this is a driver running in SCRIPT_MODE, start a thread to print error
-    # messages asynchronously in the background. Ideally the scheduler would
-    # push messages to the driver's worker service, but we ran into bugs when
-    # trying to properly shutdown the driver's worker service, so we are
-    # temporarily using this implementation which constantly queries the
-    # scheduler for new error messages.
-    if mode == SCRIPT_MODE:
-        worker.listener_thread = threading.Thread(
-            target=listen_error_messages_from_gcs
-            if worker.gcs_pubsub_enabled
-            else listen_error_messages_raylet,
-            name="ray_listen_error_messages",
-            args=(worker, worker.threads_stopped),
-        )
-        worker.listener_thread.daemon = True
-        worker.listener_thread.start()
-        if log_to_driver:
-            global_worker_stdstream_dispatcher.add_handler(
-                "ray_print_logs", print_to_stdstream
-            )
-            worker.logger_thread = threading.Thread(
-                target=worker.print_logs, name="ray_print_logs"
-            )
-            worker.logger_thread.daemon = True
-            worker.logger_thread.start()
-
-    if mode == SCRIPT_MODE:
-        # Add the directory containing the script that is running to the Python
-        # paths of the workers. Also add the current directory. Note that this
-        # assumes that the directory structures on the machines in the clusters
-        # are the same.
-        # When using an interactive shell, there is no script directory.
-        if not interactive_mode:
-            script_directory = os.path.abspath(os.path.dirname(sys.argv[0]))
-            worker.run_function_on_all_workers(
-                lambda worker_info: sys.path.insert(1, script_directory)
-            )
-        # In client mode, if we use runtime envs with "working_dir", then
-        # it'll be handled automatically.  Otherwise, add the current dir.
-        if not job_config.client_job and not job_config.runtime_env_has_uris():
-            current_directory = os.path.abspath(os.path.curdir)
-            worker.run_function_on_all_workers(
-                lambda worker_info: sys.path.insert(1, current_directory)
-            )
-        # TODO(rkn): Here we first export functions to run, then remote
-        # functions. The order matters. For example, one of the functions to
-        # run may set the Python path, which is needed to import a module used
-        # to define a remote function. We may want to change the order to
-        # simply be the order in which the exports were defined on the driver.
-        # In addition, we will need to retain the ability to decide what the
-        # first few exports are (mostly to set the Python path). Additionally,
-        # note that the first exports to be defined on the driver will be the
-        # ones defined in separate modules that are imported by the driver.
-        # Export cached functions_to_run.
-        for function in worker.cached_functions_to_run:
-            worker.run_function_on_all_workers(function)
-    worker.cached_functions_to_run = None
-
-    # Setup tracing here
-    tracing_hook_val = worker.gcs_client.internal_kv_get(
-        b"tracing_startup_hook", ray_constants.KV_NAMESPACE_TRACING
-    )
-    if tracing_hook_val is not None:
-        ray.util.tracing.tracing_helper._global_is_tracing_enabled = True
-        if not getattr(ray, "__traced__", False):
-            _setup_tracing = import_from_string(tracing_hook_val.decode("utf-8"))
-            _setup_tracing()
-            ray.__traced__ = True
-
-
-def disconnect(exiting_interpreter=False):
-    """Disconnect this worker from the raylet and object store."""
-    # Reset the list of cached remote functions and actors so that if more
-    # remote functions or actors are defined and then connect is called again,
-    # the remote functions will be exported. This is mostly relevant for the
-    # tests.
-    worker = global_worker
-    if worker.connected:
-        # Shutdown all of the threads that we've started. TODO(rkn): This
-        # should be handled cleanly in the worker object's destructor and not
-        # in this disconnect method.
-        worker.threads_stopped.set()
-        if worker.gcs_pubsub_enabled:
-            worker.gcs_function_key_subscriber.close()
-            worker.gcs_error_subscriber.close()
-            worker.gcs_log_subscriber.close()
-        if hasattr(worker, "import_thread"):
-            worker.import_thread.join_import_thread()
-        if hasattr(worker, "listener_thread"):
-            worker.listener_thread.join()
-        if hasattr(worker, "logger_thread"):
-            worker.logger_thread.join()
-        worker.threads_stopped.clear()
-        worker._session_index += 1
-
-        global_worker_stdstream_dispatcher.remove_handler("ray_print_logs")
-
-    worker.node = None  # Disconnect the worker from the node.
-    worker.cached_functions_to_run = []
-    worker.serialization_context_map.clear()
-    try:
-        ray_actor = ray.actor
-    except AttributeError:
-        ray_actor = None  # This can occur during program termination
-    if ray_actor is not None:
-        ray_actor.ActorClassMethodMetadata.reset_cache()
-
-
-@contextmanager
-def _changeproctitle(title, next_title):
-    if _mode() is not LOCAL_MODE:
-        setproctitle.setproctitle(title)
-    try:
-        yield
-    finally:
-        if _mode() is not LOCAL_MODE:
-            setproctitle.setproctitle(next_title)
-
-
-@DeveloperAPI
-def show_in_dashboard(message: str, key: str = "", dtype: str = "text"):
-    """Display message in dashboard.
-
-    Display message for the current task or actor in the dashboard.
-    For example, this can be used to display the status of a long-running
-    computation.
-
-    Args:
-        message (str): Message to be displayed.
-        key (str): The key name for the message. Multiple message under
-            different keys will be displayed at the same time. Messages
-            under the same key will be overridden.
-        data_type (str): The type of message for rendering. One of the
-            following: text, html.
-    """
-    worker = global_worker
-    worker.check_connected()
-
-    acceptable_dtypes = {"text", "html"}
-    assert dtype in acceptable_dtypes, f"dtype accepts only: {acceptable_dtypes}"
-
-    message_wrapped = {"message": message, "dtype": dtype}
-    message_encoded = json.dumps(message_wrapped).encode()
-
-    worker.core_worker.set_webui_display(key.encode(), message_encoded)
-
-
-# Global variable to make sure we only send out the warning once.
-blocking_get_inside_async_warned = False
-
-
-@PublicAPI
-@client_mode_hook(auto_init=True)
-def get(
-    object_refs: Union[ray.ObjectRef, List[ray.ObjectRef]],
-    *,
-    timeout: Optional[float] = None,
-) -> Union[Any, List[Any]]:
-    """Get a remote object or a list of remote objects from the object store.
-
-    This method blocks until the object corresponding to the object ref is
-    available in the local object store. If this object is not in the local
-    object store, it will be shipped from an object store that has it (once the
-    object has been created). If object_refs is a list, then the objects
-    corresponding to each object in the list will be returned.
-
-    Ordering for an input list of object refs is preserved for each object
-    returned. That is, if an object ref to A precedes an object ref to B in the
-    input list, then A will precede B in the returned list.
-
-    This method will issue a warning if it's running inside async context,
-    you can use ``await object_ref`` instead of ``ray.get(object_ref)``. For
-    a list of object refs, you can use ``await asyncio.gather(*object_refs)``.
-
-    Args:
-        object_refs: Object ref of the object to get or a list of object refs
-            to get.
-        timeout (Optional[float]): The maximum amount of time in seconds to
-            wait before returning.
-
-    Returns:
-        A Python object or a list of Python objects.
-
-    Raises:
-        GetTimeoutError: A GetTimeoutError is raised if a timeout is set and
-            the get takes longer than timeout to return.
-        Exception: An exception is raised if the task that created the object
-            or that created one of the objects raised an exception.
-    """
-    worker = global_worker
-    worker.check_connected()
-
-    if hasattr(worker, "core_worker") and worker.core_worker.current_actor_is_asyncio():
-        global blocking_get_inside_async_warned
-        if not blocking_get_inside_async_warned:
-            logger.warning(
-                "Using blocking ray.get inside async actor. "
-                "This blocks the event loop. Please use `await` "
-                "on object ref with asyncio.gather if you want to "
-                "yield execution to the event loop instead."
-            )
-            blocking_get_inside_async_warned = True
-
-    with profiling.profile("ray.get"):
-        is_individual_id = isinstance(object_refs, ray.ObjectRef)
-        if is_individual_id:
-            object_refs = [object_refs]
-
-        if not isinstance(object_refs, list):
-            raise ValueError(
-                "'object_refs' must either be an object ref "
-                "or a list of object refs."
-            )
-
-        # TODO(ujvl): Consider how to allow user to retrieve the ready objects.
-        values, debugger_breakpoint = worker.get_objects(object_refs, timeout=timeout)
-        for i, value in enumerate(values):
-            if isinstance(value, RayError):
-                if isinstance(value, ray.exceptions.ObjectLostError):
-                    worker.core_worker.dump_object_store_memory_usage()
-                if isinstance(value, RayTaskError):
-                    raise value.as_instanceof_cause()
-                else:
-                    raise value
-
-        if is_individual_id:
-            values = values[0]
-
-        if debugger_breakpoint != b"":
-            frame = sys._getframe().f_back
-            rdb = ray.util.pdb.connect_ray_pdb(
-                host=None,
-                port=None,
-                patch_stdstreams=False,
-                quiet=None,
-                breakpoint_uuid=debugger_breakpoint.decode()
-                if debugger_breakpoint
-                else None,
-                debugger_external=worker.ray_debugger_external,
-            )
-            rdb.set_trace(frame=frame)
-
-        return values
-
-
-@PublicAPI
-@client_mode_hook(auto_init=True)
-def put(
-    value: Any, *, _owner: Optional["ray.actor.ActorHandle"] = None
-) -> ray.ObjectRef:
-    """Store an object in the object store.
-
-    The object may not be evicted while a reference to the returned ID exists.
-
-    Args:
-        value: The Python object to be stored.
-        _owner: The actor that should own this object. This allows creating
-            objects with lifetimes decoupled from that of the creating process.
-            Note that the owner actor must be passed a reference to the object
-            prior to the object creator exiting, otherwise the reference will
-            still be lost.
-
-    Returns:
-        The object ref assigned to this value.
-    """
-    worker = global_worker
-    worker.check_connected()
-
-    if _owner is None:
-        serialize_owner_address = None
-    elif isinstance(_owner, ray.actor.ActorHandle):
-        # Ensure `ray.state.state.global_state_accessor` is not None
-        ray.state.state._check_connected()
-        owner_address = gcs_utils.ActorTableData.FromString(
-            ray.state.state.global_state_accessor.get_actor_info(_owner._actor_id)
-        ).address
-        if len(owner_address.worker_id) == 0:
-            raise RuntimeError(f"{_owner} is not alive, it's worker_id is empty!")
-        serialize_owner_address = owner_address.SerializeToString()
-    else:
-        raise TypeError(f"Expect an `ray.actor.ActorHandle`, but got: {type(_owner)}")
-
-    with profiling.profile("ray.put"):
-        try:
-            object_ref = worker.put_object(value, owner_address=serialize_owner_address)
-        except ObjectStoreFullError:
-            logger.info(
-                "Put failed since the value was either too large or the "
-                "store was full of pinned objects."
-            )
-            raise
-        return object_ref
-
-
-# Global variable to make sure we only send out the warning once.
-blocking_wait_inside_async_warned = False
-
-
-@PublicAPI
-@client_mode_hook(auto_init=True)
-def wait(
-    object_refs: List[ray.ObjectRef],
-    *,
-    num_returns: int = 1,
-    timeout: Optional[float] = None,
-    fetch_local: bool = True,
-) -> Tuple[List[ray.ObjectRef], List[ray.ObjectRef]]:
-    """Return a list of IDs that are ready and a list of IDs that are not.
-
-    If timeout is set, the function returns either when the requested number of
-    IDs are ready or when the timeout is reached, whichever occurs first. If it
-    is not set, the function simply waits until that number of objects is ready
-    and returns that exact number of object refs.
-
-    This method returns two lists. The first list consists of object refs that
-    correspond to objects that are available in the object store. The second
-    list corresponds to the rest of the object refs (which may or may not be
-    ready).
-
-    Ordering of the input list of object refs is preserved. That is, if A
-    precedes B in the input list, and both are in the ready list, then A will
-    precede B in the ready list. This also holds true if A and B are both in
-    the remaining list.
-
-    This method will issue a warning if it's running inside an async context.
-    Instead of ``ray.wait(object_refs)``, you can use
-    ``await asyncio.wait(object_refs)``.
-
-    Args:
-        object_refs (List[ObjectRef]): List of object refs for objects that may
-            or may not be ready. Note that these IDs must be unique.
-        num_returns (int): The number of object refs that should be returned.
-        timeout (float): The maximum amount of time in seconds to wait before
-            returning.
-        fetch_local (bool): If True, wait for the object to be downloaded onto
-            the local node before returning it as ready. If False, ray.wait()
-            will not trigger fetching of objects to the local node and will
-            return immediately once the object is available anywhere in the
-            cluster.
-
-    Returns:
-        A list of object refs that are ready and a list of the remaining object
-        IDs.
-    """
-    worker = global_worker
-    worker.check_connected()
-
-    if (
-        hasattr(worker, "core_worker")
-        and worker.core_worker.current_actor_is_asyncio()
-        and timeout != 0
-    ):
-        global blocking_wait_inside_async_warned
-        if not blocking_wait_inside_async_warned:
-            logger.debug(
-                "Using blocking ray.wait inside async method. "
-                "This blocks the event loop. Please use `await` "
-                "on object ref with asyncio.wait. "
-            )
-            blocking_wait_inside_async_warned = True
-
-    if isinstance(object_refs, ObjectRef):
-        raise TypeError(
-            "wait() expected a list of ray.ObjectRef, got a single " "ray.ObjectRef"
-        )
-
-    if not isinstance(object_refs, list):
-        raise TypeError(
-            "wait() expected a list of ray.ObjectRef, " f"got {type(object_refs)}"
-        )
-
-    if timeout is not None and timeout < 0:
-        raise ValueError(
-            "The 'timeout' argument must be nonnegative. " f"Received {timeout}"
-        )
-
-    for object_ref in object_refs:
-        if not isinstance(object_ref, ObjectRef):
-            raise TypeError(
-                "wait() expected a list of ray.ObjectRef, "
-                f"got list containing {type(object_ref)}"
-            )
-
-    worker.check_connected()
-    # TODO(swang): Check main thread.
-    with profiling.profile("ray.wait"):
-
-        # TODO(rkn): This is a temporary workaround for
-        # https://github.com/ray-project/ray/issues/997. However, it should be
-        # fixed in Arrow instead of here.
-        if len(object_refs) == 0:
-            return [], []
-
-        if len(object_refs) != len(set(object_refs)):
-            raise ValueError("Wait requires a list of unique object refs.")
-        if num_returns <= 0:
-            raise ValueError("Invalid number of objects to return %d." % num_returns)
-        if num_returns > len(object_refs):
-            raise ValueError(
-                "num_returns cannot be greater than the number "
-                "of objects provided to ray.wait."
-            )
-
-        timeout = timeout if timeout is not None else 10 ** 6
-        timeout_milliseconds = int(timeout * 1000)
-        ready_ids, remaining_ids = worker.core_worker.wait(
-            object_refs,
-            num_returns,
-            timeout_milliseconds,
-            worker.current_task_id,
-            fetch_local,
-        )
-        return ready_ids, remaining_ids
-
-
-@PublicAPI
-@client_mode_hook(auto_init=True)
-def get_actor(name: str, namespace: Optional[str] = None) -> "ray.actor.ActorHandle":
-    """Get a handle to a named actor.
-
-    Gets a handle to an actor with the given name. The actor must
-    have been created with Actor.options(name="name").remote(). This
-    works for both detached & non-detached actors.
-
-    Args:
-        name: The name of the actor.
-        namespace: The namespace of the actor, or None to specify the current
-            namespace.
-
-    Returns:
-        ActorHandle to the actor.
-
-    Raises:
-        ValueError if the named actor does not exist.
-    """
-    if not name:
-        raise ValueError("Please supply a non-empty value to get_actor")
-
-    if namespace is not None:
-        ray._private.utils.validate_namespace(namespace)
-
-    worker = global_worker
-    worker.check_connected()
-    return worker.core_worker.get_named_actor_handle(name, namespace or "")
-
-
-@PublicAPI
-@client_mode_hook(auto_init=True)
-def kill(actor: "ray.actor.ActorHandle", *, no_restart: bool = True):
-    """Kill an actor forcefully.
-
-    This will interrupt any running tasks on the actor, causing them to fail
-    immediately. ``atexit`` handlers installed in the actor will not be run.
-
-    If you want to kill the actor but let pending tasks finish,
-    you can call ``actor.__ray_terminate__.remote()`` instead to queue a
-    termination task. Any ``atexit`` handlers installed in the actor *will*
-    be run in this case.
-
-    If the actor is a detached actor, subsequent calls to get its handle via
-    ray.get_actor will fail.
-
-    Args:
-        actor (ActorHandle): Handle to the actor to kill.
-        no_restart (bool): Whether or not this actor should be restarted if
-            it's a restartable actor.
-    """
-    worker = global_worker
-    worker.check_connected()
-    if not isinstance(actor, ray.actor.ActorHandle):
-        raise ValueError(
-            "ray.kill() only supported for actors. " "Got: {}.".format(type(actor))
-        )
-    worker.core_worker.kill_actor(actor._ray_actor_id, no_restart)
-
-
-@PublicAPI
-@client_mode_hook(auto_init=True)
-def cancel(object_ref: ray.ObjectRef, *, force: bool = False, recursive: bool = True):
-    """Cancels a task according to the following conditions.
-
-    If the specified task is pending execution, it will not be executed. If
-    the task is currently executing, the behavior depends on the ``force``
-    flag. When ``force=False``, a KeyboardInterrupt will be raised in Python
-    and when ``force=True``, the executing task will immediately exit.
-    If the task is already finished, nothing will happen.
-
-    Only non-actor tasks can be canceled. Canceled tasks will not be
-    retried (max_retries will not be respected).
-
-    Calling ray.get on a canceled task will raise a TaskCancelledError or a
-    WorkerCrashedError if ``force=True``.
-
-    Args:
-        object_ref (ObjectRef): ObjectRef returned by the task
-            that should be canceled.
-        force (boolean): Whether to force-kill a running task by killing
-            the worker that is running the task.
-        recursive (boolean): Whether to try to cancel tasks submitted by the
-            task specified.
-    Raises:
-        TypeError: This is also raised for actor tasks.
-    """
-    worker = ray.worker.global_worker
-    worker.check_connected()
-
-    if not isinstance(object_ref, ray.ObjectRef):
-        raise TypeError(
-            "ray.cancel() only supported for non-actor object refs. "
-            f"Got: {type(object_ref)}."
-        )
-    return worker.core_worker.cancel_task(object_ref, force, recursive)
-
-
-def _mode(worker=global_worker):
-    """This is a wrapper around worker.mode.
-
-    We use this wrapper so that in the remote decorator, we can call _mode()
-    instead of worker.mode. The difference is that when we attempt to
-    serialize remote functions, we don't attempt to serialize the worker
-    object, which cannot be serialized.
-    """
-    return worker.mode
-
-
-def make_decorator(
-    num_returns=None,
-    num_cpus=None,
-    num_gpus=None,
-    memory=None,
-    object_store_memory=None,
-    resources=None,
-    accelerator_type=None,
-    max_calls=None,
-    max_retries=None,
-    max_restarts=None,
-    max_task_retries=None,
-    runtime_env=None,
-    placement_group="default",
-    worker=None,
-    retry_exceptions=None,
-    concurrency_groups=None,
-    scheduling_strategy: SchedulingStrategyT = None,
-):
-    def decorator(function_or_class):
-        if inspect.isfunction(function_or_class) or is_cython(function_or_class):
-            # Set the remote function default resources.
-            if max_restarts is not None:
-                raise ValueError(
-                    "The keyword 'max_restarts' is not " "allowed for remote functions."
-                )
-            if max_task_retries is not None:
-                raise ValueError(
-                    "The keyword 'max_task_retries' is not "
-                    "allowed for remote functions."
-                )
-            if num_returns is not None and (
-                not isinstance(num_returns, int) or num_returns < 0
-            ):
-                raise ValueError(
-                    "The keyword 'num_returns' only accepts 0 or a" " positive integer"
-                )
-            if max_retries is not None and (
-                not isinstance(max_retries, int) or max_retries < -1
-            ):
-                raise ValueError(
-                    "The keyword 'max_retries' only accepts 0, -1 or a"
-                    " positive integer"
-                )
-            if max_calls is not None and (
-                not isinstance(max_calls, int) or max_calls < 0
-            ):
-                raise ValueError(
-                    "The keyword 'max_calls' only accepts 0 or a positive" " integer"
-                )
-            return ray.remote_function.RemoteFunction(
-                Language.PYTHON,
-                function_or_class,
-                None,
-                num_cpus,
-                num_gpus,
-                memory,
-                object_store_memory,
-                resources,
-                accelerator_type,
-                num_returns,
-                max_calls,
-                max_retries,
-                retry_exceptions,
-                runtime_env,
-                placement_group,
-                scheduling_strategy,
-            )
-
-        if inspect.isclass(function_or_class):
-            if num_returns is not None:
-                raise TypeError(
-                    "The keyword 'num_returns' is not " "allowed for actors."
-                )
-            if max_retries is not None:
-                raise TypeError(
-                    "The keyword 'max_retries' is not " "allowed for actors."
-                )
-            if retry_exceptions is not None:
-                raise TypeError(
-                    "The keyword 'retry_exceptions' is not " "allowed for actors."
-                )
-            if max_calls is not None:
-                raise TypeError("The keyword 'max_calls' is not " "allowed for actors.")
-            if max_restarts is not None and (
-                not isinstance(max_restarts, int) or max_restarts < -1
-            ):
-                raise ValueError(
-                    "The keyword 'max_restarts' only accepts -1, 0 or a"
-                    " positive integer"
-                )
-            if max_task_retries is not None and (
-                not isinstance(max_task_retries, int) or max_task_retries < -1
-            ):
-                raise ValueError(
-                    "The keyword 'max_task_retries' only accepts -1, 0 or a"
-                    " positive integer"
-                )
-            return ray.actor.make_actor(
-                function_or_class,
-                num_cpus,
-                num_gpus,
-                memory,
-                object_store_memory,
-                resources,
-                accelerator_type,
-                max_restarts,
-                max_task_retries,
-                runtime_env,
-                concurrency_groups,
-                scheduling_strategy,
-            )
-
-        raise TypeError(
-            "The @ray.remote decorator must be applied to "
-            "either a function or to a class."
-        )
-
-    return decorator
-
-
-@PublicAPI
-def remote(*args, **kwargs):
-    """Defines a remote function or an actor class.
-
-    This can be used with no arguments to define a remote function or actor as
-    follows:
-
-    .. code-block:: python
-
-        @ray.remote
-        def f():
-            return 1
-
-        @ray.remote
-        class Foo:
-            def method(self):
-                return 1
-
-    It can also be used with specific keyword arguments as follows:
-
-    .. code-block:: python
-
-        @ray.remote(num_gpus=1, max_calls=1, num_returns=2)
-        def f():
-            return 1, 2
-
-        @ray.remote(num_cpus=2, resources={"CustomResource": 1})
-        class Foo:
-            def method(self):
-                return 1
-
-    Remote task and actor objects returned by @ray.remote can also be
-    dynamically modified with the same arguments as above using
-    ``.options()`` as follows:
-
-    .. code-block:: python
-
-        @ray.remote(num_gpus=1, max_calls=1, num_returns=2)
-        def f():
-            return 1, 2
-        g = f.options(num_gpus=2)
-
-        @ray.remote(num_cpus=2, resources={"CustomResource": 1})
-        class Foo:
-            def method(self):
-                return 1
-        Bar = Foo.options(num_cpus=1, resources=None)
-
-    Running remote actors will be terminated when the actor handle to them
-    in Python is deleted, which will cause them to complete any outstanding
-    work and then shut down. If you want to kill them immediately, you can
-    also call ``ray.kill(actor)``.
-
-    Args:
-        num_returns (int): This is only for *remote functions*. It specifies
-            the number of object refs returned by
-            the remote function invocation.
-        num_cpus (float): The quantity of CPU cores to reserve
-            for this task or for the lifetime of the actor.
-        num_gpus (int): The quantity of GPUs to reserve
-            for this task or for the lifetime of the actor.
-        resources (Dict[str, float]): The quantity of various custom resources
-            to reserve for this task or for the lifetime of the actor.
-            This is a dictionary mapping strings (resource names) to floats.
-        accelerator_type: If specified, requires that the task or actor run
-            on a node with the specified type of accelerator.
-            See `ray.accelerators` for accelerator types.
-        max_calls (int): Only for *remote functions*. This specifies the
-            maximum number of times that a given worker can execute
-            the given remote function before it must exit
-            (this can be used to address memory leaks in third-party
-            libraries or to reclaim resources that cannot easily be
-            released, e.g., GPU memory that was acquired by TensorFlow).
-            By default this is infinite.
-        max_restarts (int): Only for *actors*. This specifies the maximum
-            number of times that the actor should be restarted when it dies
-            unexpectedly. The minimum valid value is 0 (default),
-            which indicates that the actor doesn't need to be restarted.
-            A value of -1 indicates that an actor should be restarted
-            indefinitely.
-        max_task_retries (int): Only for *actors*. How many times to
-            retry an actor task if the task fails due to a system error,
-            e.g., the actor has died. If set to -1, the system will
-            retry the failed task until the task succeeds, or the actor
-            has reached its max_restarts limit. If set to `n > 0`, the
-            system will retry the failed task up to n times, after which the
-            task will throw a `RayActorError` exception upon :obj:`ray.get`.
-            Note that Python exceptions are not considered system errors
-            and will not trigger retries.
-        max_retries (int): Only for *remote functions*. This specifies
-            the maximum number of times that the remote function
-            should be rerun when the worker process executing it
-            crashes unexpectedly. The minimum valid value is 0,
-            the default is 4 (default), and a value of -1 indicates
-            infinite retries.
-        runtime_env (Dict[str, Any]): Specifies the runtime environment for
-            this actor or task and its children. See
-            :ref:`runtime-environments` for detailed documentation. This API is
-            in beta and may change before becoming stable.
-        retry_exceptions (bool): Only for *remote functions*. This specifies
-            whether application-level errors should be retried
-            up to max_retries times.
-        scheduling_strategy (SchedulingStrategyT): Strategy about how to
-            schedule a remote function or actor. Possible values are
-            None: ray will figure out the scheduling strategy to use, it
-            will either be the PlacementGroupSchedulingStrategy using parent's
-            placement group if parent has one and has
-            placement_group_capture_child_tasks set to true,
-            or "DEFAULT";
-            "DEFAULT": default hybrid scheduling;
-            "SPREAD": best effort spread scheduling;
-            `PlacementGroupSchedulingStrategy`:
-            placement group based scheduling.
-    """
-    worker = global_worker
-
-    if len(args) == 1 and len(kwargs) == 0 and callable(args[0]):
-        # This is the case where the decorator is just @ray.remote.
-        return make_decorator(worker=worker)(args[0])
-
-    # Parse the keyword arguments from the decorator.
-    valid_kwargs = [
-        "num_returns",
-        "num_cpus",
-        "num_gpus",
-        "memory",
-        "object_store_memory",
-        "resources",
-        "accelerator_type",
-        "max_calls",
-        "max_restarts",
-        "max_task_retries",
-        "max_retries",
-        "runtime_env",
-        "retry_exceptions",
-        "placement_group",
-        "concurrency_groups",
-        "scheduling_strategy",
-    ]
-    error_string = (
-        "The @ray.remote decorator must be applied either "
-        "with no arguments and no parentheses, for example "
-        "'@ray.remote', or it must be applied using some of "
-        f"the arguments in the list {valid_kwargs}, for example "
-        "'@ray.remote(num_returns=2, "
-        'resources={"CustomResource": 1})\'.'
-    )
-    assert len(args) == 0 and len(kwargs) > 0, error_string
-    for key in kwargs:
-        assert key in valid_kwargs, error_string
-
-    num_cpus = kwargs["num_cpus"] if "num_cpus" in kwargs else None
-    num_gpus = kwargs["num_gpus"] if "num_gpus" in kwargs else None
-    resources = kwargs.get("resources")
-    if not isinstance(resources, dict) and resources is not None:
-        raise TypeError(
-            "The 'resources' keyword argument must be a "
-            f"dictionary, but received type {type(resources)}."
-        )
-    if resources is not None:
-        assert "CPU" not in resources, "Use the 'num_cpus' argument."
-        assert "GPU" not in resources, "Use the 'num_gpus' argument."
-
-    accelerator_type = kwargs.get("accelerator_type")
-
-    # Handle other arguments.
-    num_returns = kwargs.get("num_returns")
-    max_calls = kwargs.get("max_calls")
-    max_restarts = kwargs.get("max_restarts")
-    max_task_retries = kwargs.get("max_task_retries")
-    memory = kwargs.get("memory")
-    object_store_memory = kwargs.get("object_store_memory")
-    max_retries = kwargs.get("max_retries")
-    runtime_env = kwargs.get("runtime_env")
-    placement_group = kwargs.get("placement_group", "default")
-    retry_exceptions = kwargs.get("retry_exceptions")
-    concurrency_groups = kwargs.get("concurrency_groups")
-    scheduling_strategy = kwargs.get("scheduling_strategy")
-
-    return make_decorator(
-        num_returns=num_returns,
-        num_cpus=num_cpus,
-        num_gpus=num_gpus,
-        memory=memory,
-        object_store_memory=object_store_memory,
-        resources=resources,
-        accelerator_type=accelerator_type,
-        max_calls=max_calls,
-        max_restarts=max_restarts,
-        max_task_retries=max_task_retries,
-        max_retries=max_retries,
-        runtime_env=runtime_env,
-        placement_group=placement_group,
-        worker=worker,
-        retry_exceptions=retry_exceptions,
-        concurrency_groups=concurrency_groups or [],
-        scheduling_strategy=scheduling_strategy,
-    )
-=======
-from contextlib import contextmanager
-import atexit
-import faulthandler
-import hashlib
-import inspect
-import io
-import json
-import logging
-import os
-import redis
-import sys
-import threading
-import time
-import traceback
-from typing import Any, Callable, Dict, Iterator, List, Optional, Tuple, Union
-
-# Ray modules
-import ray.cloudpickle as pickle
-import ray._private.memory_monitor as memory_monitor
-import ray.node
-import ray.job_config
-import ray._private.parameter
-import ray.ray_constants as ray_constants
-import ray.remote_function
-import ray.serialization as serialization
-import ray._private.gcs_utils as gcs_utils
-import ray._private.services as services
-from ray.util.scheduling_strategies import SchedulingStrategyT
-from ray._private.gcs_pubsub import (
-    gcs_pubsub_enabled,
-    GcsPublisher,
-    GcsErrorSubscriber,
-    GcsLogSubscriber,
-    GcsFunctionKeySubscriber,
-)
-from ray._private.runtime_env.py_modules import upload_py_modules_if_needed
-from ray._private.runtime_env.working_dir import upload_working_dir_if_needed
-from ray._private.runtime_env.constants import RAY_JOB_CONFIG_JSON_ENV_VAR
-import ray._private.import_thread as import_thread
-from ray.util.tracing.tracing_helper import import_from_string
-from ray.util.annotations import PublicAPI, DeveloperAPI, Deprecated
-from ray.util.debug import log_once
-import ray
-import colorama
-import setproctitle
-import ray.state
-
-from ray import (
-    ActorID,
-    JobID,
-    ObjectRef,
-    Language,
-)
-import ray._private.profiling as profiling
-
-from ray.exceptions import (
-    RaySystemError,
-    RayError,
-    RayTaskError,
-    ObjectStoreFullError,
-)
-from ray._private.function_manager import FunctionActorManager, make_function_table_key
-from ray._private.ray_logging import setup_logger
-from ray._private.ray_logging import global_worker_stdstream_dispatcher
-from ray._private.utils import check_oversized_function
-from ray.util.inspect import is_cython
-from ray.experimental.internal_kv import (
-    _internal_kv_initialized,
-    _initialize_internal_kv,
-    _internal_kv_reset,
-    _internal_kv_get,
-)
-from ray._private.client_mode_hook import client_mode_hook
-
-SCRIPT_MODE = 0
-WORKER_MODE = 1
-LOCAL_MODE = 2
-SPILL_WORKER_MODE = 3
-RESTORE_WORKER_MODE = 4
-
-ERROR_KEY_PREFIX = b"Error:"
-
-# Logger for this module. It should be configured at the entry point
-# into the program using Ray. Ray provides a default configuration at
-# entry/init points.
-logger = logging.getLogger(__name__)
-
-
-# Visible for testing.
-def _unhandled_error_handler(e: Exception):
-    logger.error(
-        "Unhandled error (suppress with " "RAY_IGNORE_UNHANDLED_ERRORS=1): {}".format(e)
-    )
-
-
-class Worker:
-    """A class used to define the control flow of a worker process.
-
-    Note:
-        The methods in this class are considered unexposed to the user. The
-        functions outside of this class are considered exposed.
-
-    Attributes:
-        node (ray.node.Node): The node this worker is attached to.
-        mode: The mode of the worker. One of SCRIPT_MODE, LOCAL_MODE, and
-            WORKER_MODE.
-        cached_functions_to_run (List): A list of functions to run on all of
-            the workers that should be exported as soon as connect is called.
-    """
-
-    def __init__(self):
-        """Initialize a Worker object."""
-        self.node = None
-        self.mode = None
-        self.cached_functions_to_run = []
-        self.actors = {}
-        # When the worker is constructed. Record the original value of the
-        # CUDA_VISIBLE_DEVICES environment variable.
-        self.original_gpu_ids = ray._private.utils.get_cuda_visible_devices()
-        self.memory_monitor = memory_monitor.MemoryMonitor()
-        # A dictionary that maps from driver id to SerializationContext
-        # TODO: clean up the SerializationContext once the job finished.
-        self.serialization_context_map = {}
-        self.function_actor_manager = FunctionActorManager(self)
-        # This event is checked regularly by all of the threads so that they
-        # know when to exit.
-        self.threads_stopped = threading.Event()
-        # Index of the current session. This number will
-        # increment every time when `ray.shutdown` is called.
-        self._session_index = 0
-        # If this is set, the next .remote call should drop into the
-        # debugger, at the specified breakpoint ID.
-        self.debugger_breakpoint = b""
-        # If this is set, ray.get calls invoked on the object ID returned
-        # by the worker should drop into the debugger at the specified
-        # breakpoint ID.
-        self.debugger_get_breakpoint = b""
-        # If True, make the debugger external to the node this worker is
-        # running on.
-        self.ray_debugger_external = False
-        self._load_code_from_local = False
-        # Used to toggle whether or not logs should be filtered to only those
-        # produced in the same job.
-        self.filter_logs_by_job = True
-
-    @property
-    def connected(self):
-        """bool: True if Ray has been started and False otherwise."""
-        return self.node is not None
-
-    @property
-    def node_ip_address(self):
-        self.check_connected()
-        return self.node.node_ip_address
-
-    @property
-    def load_code_from_local(self):
-        self.check_connected()
-        return self._load_code_from_local
-
-    @property
-    def current_job_id(self):
-        if hasattr(self, "core_worker"):
-            return self.core_worker.get_current_job_id()
-        return JobID.nil()
-
-    @property
-    def actor_id(self):
-        if hasattr(self, "core_worker"):
-            return self.core_worker.get_actor_id()
-        return ActorID.nil()
-
-    @property
-    def current_task_id(self):
-        return self.core_worker.get_current_task_id()
-
-    @property
-    def current_node_id(self):
-        return self.core_worker.get_current_node_id()
-
-    @property
-    def namespace(self):
-        return self.core_worker.get_job_config().ray_namespace
-
-    @property
-    def placement_group_id(self):
-        return self.core_worker.get_placement_group_id()
-
-    @property
-    def worker_id(self):
-        return self.core_worker.get_worker_id().binary()
-
-    @property
-    def should_capture_child_tasks_in_placement_group(self):
-        return self.core_worker.should_capture_child_tasks_in_placement_group()
-
-    @property
-    def current_session_and_job(self):
-        """Get the current session index and job id as pair."""
-        assert isinstance(self._session_index, int)
-        assert isinstance(self.current_job_id, ray.JobID)
-        return self._session_index, self.current_job_id
-
-    @property
-    def runtime_env(self):
-        """Get the runtime env in json format"""
-        return self.core_worker.get_current_runtime_env()
-
-    def get_serialization_context(self, job_id=None):
-        """Get the SerializationContext of the job that this worker is processing.
-
-        Args:
-            job_id: The ID of the job that indicates which job to get
-                the serialization context for.
-
-        Returns:
-            The serialization context of the given job.
-        """
-        # This function needs to be protected by a lock, because it will be
-        # called by`register_class_for_serialization`, as well as the import
-        # thread, from different threads. Also, this function will recursively
-        # call itself, so we use RLock here.
-        if job_id is None:
-            job_id = self.current_job_id
-        with self.lock:
-            if job_id not in self.serialization_context_map:
-                self.serialization_context_map[
-                    job_id
-                ] = serialization.SerializationContext(self)
-            return self.serialization_context_map[job_id]
-
-    def check_connected(self):
-        """Check if the worker is connected.
-
-        Raises:
-          Exception: An exception is raised if the worker is not connected.
-        """
-        if not self.connected:
-            raise RaySystemError(
-                "Ray has not been started yet. You can " "start Ray with 'ray.init()'."
-            )
-
-    def set_mode(self, mode):
-        """Set the mode of the worker.
-
-        The mode SCRIPT_MODE should be used if this Worker is a driver that is
-        being run as a Python script or interactively in a shell. It will print
-        information about task failures.
-
-        The mode WORKER_MODE should be used if this Worker is not a driver. It
-        will not print information about tasks.
-
-        The mode LOCAL_MODE should be used if this Worker is a driver and if
-        you want to run the driver in a manner equivalent to serial Python for
-        debugging purposes. It will not send remote function calls to the
-        scheduler and will instead execute them in a blocking fashion.
-
-        Args:
-            mode: One of SCRIPT_MODE, WORKER_MODE, and LOCAL_MODE.
-        """
-        self.mode = mode
-
-    def set_load_code_from_local(self, load_code_from_local):
-        self._load_code_from_local = load_code_from_local
-
-    def put_object(self, value, object_ref=None, owner_address=None):
-        """Put value in the local object store with object reference `object_ref`.
-
-        This assumes that the value for `object_ref` has not yet been placed in
-        the local object store. If the plasma store is full, the worker will
-        automatically retry up to DEFAULT_PUT_OBJECT_RETRIES times. Each
-        retry will delay for an exponentially doubling amount of time,
-        starting with DEFAULT_PUT_OBJECT_DELAY. After this, exception
-        will be raised.
-
-        Args:
-            value: The value to put in the object store.
-            object_ref (ObjectRef): The object ref of the value to be
-                put. If None, one will be generated.
-            owner_address: The serialized address of object's owner.
-
-        Returns:
-            ObjectRef: The object ref the object was put under.
-
-        Raises:
-            ray.exceptions.ObjectStoreFullError: This is raised if the attempt
-                to store the object fails because the object store is full even
-                after multiple retries.
-        """
-        # Make sure that the value is not an object ref.
-        if isinstance(value, ObjectRef):
-            raise TypeError(
-                "Calling 'put' on an ray.ObjectRef is not allowed "
-                "(similarly, returning an ray.ObjectRef from a remote "
-                "function is not allowed). If you really want to "
-                "do this, you can wrap the ray.ObjectRef in a list and "
-                "call 'put' on it (or return it)."
-            )
-
-        if self.mode == LOCAL_MODE:
-            assert object_ref is None, (
-                "Local Mode does not support " "inserting with an ObjectRef"
-            )
-
-        serialized_value = self.get_serialization_context().serialize(value)
-        # This *must* be the first place that we construct this python
-        # ObjectRef because an entry with 0 local references is created when
-        # the object is Put() in the core worker, expecting that this python
-        # reference will be created. If another reference is created and
-        # removed before this one, it will corrupt the state in the
-        # reference counter.
-        return ray.ObjectRef(
-            self.core_worker.put_serialized_object(
-                serialized_value, object_ref=object_ref, owner_address=owner_address
-            ),
-            # If the owner address is set, then the initial reference is
-            # already acquired internally in CoreWorker::CreateOwned.
-            # TODO(ekl) we should unify the code path more with the others
-            # to avoid this special case.
-            skip_adding_local_ref=(owner_address is not None),
-        )
-
-    def raise_errors(self, data_metadata_pairs, object_refs):
-        out = self.deserialize_objects(data_metadata_pairs, object_refs)
-        if "RAY_IGNORE_UNHANDLED_ERRORS" in os.environ:
-            return
-        for e in out:
-            _unhandled_error_handler(e)
-
-    def deserialize_objects(self, data_metadata_pairs, object_refs):
-        # Function actor manager or the import thread may call pickle.loads
-        # at the same time which can lead to failed imports
-        # TODO: We may be better off locking on all imports or injecting a lock
-        # into pickle.loads (https://github.com/ray-project/ray/issues/16304)
-        with self.function_actor_manager.lock:
-            context = self.get_serialization_context()
-            return context.deserialize_objects(data_metadata_pairs, object_refs)
-
-    def get_objects(self, object_refs, timeout=None):
-        """Get the values in the object store associated with the IDs.
-
-        Return the values from the local object store for object_refs. This
-        will block until all the values for object_refs have been written to
-        the local object store.
-
-        Args:
-            object_refs (List[object_ref.ObjectRef]): A list of the object refs
-                whose values should be retrieved.
-            timeout (float): timeout (float): The maximum amount of time in
-                seconds to wait before returning.
-        Returns:
-            list: List of deserialized objects
-            bytes: UUID of the debugger breakpoint we should drop
-                into or b"" if there is no breakpoint.
-        """
-        # Make sure that the values are object refs.
-        for object_ref in object_refs:
-            if not isinstance(object_ref, ObjectRef):
-                raise TypeError(
-                    f"Attempting to call `get` on the value {object_ref}, "
-                    "which is not an ray.ObjectRef."
-                )
-
-        timeout_ms = int(timeout * 1000) if timeout else -1
-        data_metadata_pairs = self.core_worker.get_objects(
-            object_refs, self.current_task_id, timeout_ms
-        )
-        debugger_breakpoint = b""
-        for (data, metadata) in data_metadata_pairs:
-            if metadata:
-                metadata_fields = metadata.split(b",")
-                if len(metadata_fields) >= 2 and metadata_fields[1].startswith(
-                    ray_constants.OBJECT_METADATA_DEBUG_PREFIX
-                ):
-                    debugger_breakpoint = metadata_fields[1][
-                        len(ray_constants.OBJECT_METADATA_DEBUG_PREFIX) :
-                    ]
-        return (
-            self.deserialize_objects(data_metadata_pairs, object_refs),
-            debugger_breakpoint,
-        )
-
-    def run_function_on_all_workers(self, function):
-        """Run arbitrary code on all of the workers.
-
-        This function will first be run on the driver, and then it will be
-        exported to all of the workers to be run. It will also be run on any
-        new workers that register later. If ray.init has not been called yet,
-        then cache the function and export it later.
-
-        Args:
-            function (Callable): The function to run on all of the workers. It
-                takes only one argument, a worker info dict. If it returns
-                anything, its return values will not be used.
-        """
-        # If ray.init has not been called yet, then cache the function and
-        # export it when connect is called. Otherwise, run the function on all
-        # workers.
-        if self.mode is None:
-            self.cached_functions_to_run.append(function)
-        else:
-            # Attempt to pickle the function before we need it. This could
-            # fail, and it is more convenient if the failure happens before we
-            # actually run the function locally.
-            pickled_function = pickle.dumps(function)
-
-            function_to_run_id = hashlib.shake_128(pickled_function).digest(
-                ray_constants.ID_SIZE
-            )
-            key = make_function_table_key(
-                b"FunctionsToRun", self.current_job_id, function_to_run_id
-            )
-            # First run the function on the driver.
-            # We always run the task locally.
-            function({"worker": self})
-
-            check_oversized_function(
-                pickled_function, function.__name__, "function", self
-            )
-
-            # Run the function on all workers.
-            if (
-                self.gcs_client.internal_kv_put(
-                    key,
-                    pickle.dumps(
-                        {
-                            "job_id": self.current_job_id.binary(),
-                            "function_id": function_to_run_id,
-                            "function": pickled_function,
-                        }
-                    ),
-                    True,
-                    ray_constants.KV_NAMESPACE_FUNCTION_TABLE,
-                )
-                != 0
-            ):
-                self.function_actor_manager.export_key(key)
-            # TODO(rkn): If the worker fails after it calls setnx and before it
-            # successfully completes the hset and rpush, then the program will
-            # most likely hang. This could be fixed by making these three
-            # operations into a transaction (or by implementing a custom
-            # command that does all three things).
-
-    def main_loop(self):
-        """The main loop a worker runs to receive and execute tasks."""
-
-        def sigterm_handler(signum, frame):
-            shutdown(True)
-            sys.exit(1)
-
-        ray._private.utils.set_sigterm_handler(sigterm_handler)
-        self.core_worker.run_task_loop()
-        sys.exit(0)
-
-    def print_logs(self):
-        """Prints log messages from workers on all nodes in the same job."""
-        if self.gcs_pubsub_enabled:
-            subscriber = self.gcs_log_subscriber
-            subscriber.subscribe()
-        else:
-            subscriber = self.redis_client.pubsub(ignore_subscribe_messages=True)
-            subscriber.subscribe(gcs_utils.LOG_FILE_CHANNEL)
-        localhost = services.get_node_ip_address()
-        try:
-            # Keep track of the number of consecutive log messages that have
-            # been received with no break in between. If this number grows
-            # continually, then the worker is probably not able to process the
-            # log messages as rapidly as they are coming in.
-            # This is meaningful only for Redis subscriber.
-            num_consecutive_messages_received = 0
-            # Number of messages received from the last polling. When the batch
-            # size exceeds 100 and keeps increasing, the worker and the user
-            # probably will not be able to consume the log messages as rapidly
-            # as they are coming in.
-            # This is meaningful only for GCS subscriber.
-            last_polling_batch_size = 0
-            job_id_hex = self.current_job_id.hex()
-            while True:
-                # Exit if we received a signal that we should stop.
-                if self.threads_stopped.is_set():
-                    return
-
-                if self.gcs_pubsub_enabled:
-                    msg = subscriber.poll()
-                else:
-                    msg = subscriber.get_message()
-                # GCS subscriber only returns None on unavailability.
-                # Redis subscriber returns None when there is no new message.
-                if msg is None:
-                    num_consecutive_messages_received = 0
-                    last_polling_batch_size = 0
-                    self.threads_stopped.wait(timeout=0.01)
-                    continue
-
-                if self.gcs_pubsub_enabled:
-                    lagging = (
-                        100 <= last_polling_batch_size < subscriber.last_batch_size
-                    )
-                    last_polling_batch_size = subscriber.last_batch_size
-                else:
-                    num_consecutive_messages_received += 1
-                    lagging = (
-                        num_consecutive_messages_received % 100 == 0
-                        and num_consecutive_messages_received > 0
-                    )
-                if lagging:
-                    logger.warning(
-                        "The driver may not be able to keep up with the "
-                        "stdout/stderr of the workers. To avoid forwarding "
-                        "logs to the driver, use "
-                        "'ray.init(log_to_driver=False)'."
-                    )
-
-                if self.gcs_pubsub_enabled:
-                    data = msg
-                else:
-                    data = json.loads(ray._private.utils.decode(msg["data"]))
-
-                # Don't show logs from other drivers.
-                if (
-                    self.filter_logs_by_job
-                    and data["job"]
-                    and job_id_hex != data["job"]
-                ):
-                    continue
-                data["localhost"] = localhost
-                global_worker_stdstream_dispatcher.emit(data)
-
-        except (OSError, redis.exceptions.ConnectionError) as e:
-            logger.error(f"print_logs: {e}")
-        finally:
-            # Close the pubsub client to avoid leaking file descriptors.
-            subscriber.close()
-
-
-@PublicAPI
-@client_mode_hook(auto_init=True)
-def get_gpu_ids():
-    """Get the IDs of the GPUs that are available to the worker.
-
-    If the CUDA_VISIBLE_DEVICES environment variable was set when the worker
-    started up, then the IDs returned by this method will be a subset of the
-    IDs in CUDA_VISIBLE_DEVICES. If not, the IDs will fall in the range
-    [0, NUM_GPUS - 1], where NUM_GPUS is the number of GPUs that the node has.
-
-    Returns:
-        A list of GPU IDs.
-    """
-    worker = global_worker
-    worker.check_connected()
-
-    if worker.mode != WORKER_MODE:
-        if log_once("worker_get_gpu_ids_empty_from_driver"):
-            logger.warning(
-                "`ray.get_gpu_ids()` will always return the empty list when "
-                "called from the driver. This is because Ray does not manage "
-                "GPU allocations to the driver process."
-            )
-
-    # TODO(ilr) Handle inserting resources in local mode
-    all_resource_ids = global_worker.core_worker.resource_ids()
-    assigned_ids = set()
-    for resource, assignment in all_resource_ids.items():
-        # Handle both normal and placement group GPU resources.
-        # Note: We should only get the GPU ids from the placement
-        # group resource that does not contain the bundle index!
-        import re
-
-        if resource == "GPU" or re.match(r"^GPU_group_[0-9A-Za-z]+$", resource):
-            for resource_id, _ in assignment:
-                assigned_ids.add(resource_id)
-
-    assigned_ids = list(assigned_ids)
-    # If the user had already set CUDA_VISIBLE_DEVICES, then respect that (in
-    # the sense that only GPU IDs that appear in CUDA_VISIBLE_DEVICES should be
-    # returned).
-    if global_worker.original_gpu_ids is not None:
-        assigned_ids = [
-            global_worker.original_gpu_ids[gpu_id] for gpu_id in assigned_ids
-        ]
-        # Give all GPUs in local_mode.
-        if global_worker.mode == LOCAL_MODE:
-            max_gpus = global_worker.node.get_resource_spec().num_gpus
-            assigned_ids = global_worker.original_gpu_ids[:max_gpus]
-
-    return assigned_ids
-
-
-@Deprecated
-def get_resource_ids():
-    """Get the IDs of the resources that are available to the worker.
-
-    Returns:
-        A dictionary mapping the name of a resource to a list of pairs, where
-        each pair consists of the ID of a resource and the fraction of that
-        resource reserved for this worker.
-    """
-    worker = global_worker
-    worker.check_connected()
-
-    if _mode() == LOCAL_MODE:
-        raise RuntimeError(
-            "ray.worker.get_resource_ids() currently does not work in " "local_mode."
-        )
-
-    return global_worker.core_worker.resource_ids()
-
-
-@Deprecated(message="Use ray.init()['webui_url'] instead.")
-def get_dashboard_url():
-    """Get the URL to access the Ray dashboard.
-
-    Note that the URL does not specify which node the dashboard is on.
-
-    Returns:
-        The URL of the dashboard as a string.
-    """
-    worker = global_worker
-    worker.check_connected()
-    return _global_node.webui_url
-
-
-global_worker = Worker()
-"""Worker: The global Worker object for this worker process.
-
-We use a global Worker object to ensure that there is a single worker object
-per worker process.
-"""
-
-_global_node = None
-"""ray.node.Node: The global node object that is created by ray.init()."""
-
-
-@PublicAPI
-@client_mode_hook(auto_init=False)
-def init(
-    address: Optional[str] = None,
-    *,
-    num_cpus: Optional[int] = None,
-    num_gpus: Optional[int] = None,
-    resources: Optional[Dict[str, float]] = None,
-    object_store_memory: Optional[int] = None,
-    local_mode: bool = False,
-    ignore_reinit_error: bool = False,
-    include_dashboard: Optional[bool] = None,
-    dashboard_host: str = ray_constants.DEFAULT_DASHBOARD_IP,
-    dashboard_port: Optional[int] = None,
-    job_config: "ray.job_config.JobConfig" = None,
-    configure_logging: bool = True,
-    logging_level: int = ray_constants.LOGGER_LEVEL,
-    logging_format: str = ray_constants.LOGGER_FORMAT,
-    log_to_driver: bool = True,
-    namespace: Optional[str] = None,
-    runtime_env: Dict[str, Any] = None,
-    # The following are unstable parameters and their use is discouraged.
-    _enable_object_reconstruction: bool = False,
-    _redis_max_memory: Optional[int] = None,
-    _plasma_directory: Optional[str] = None,
-    _node_ip_address: str = ray_constants.NODE_DEFAULT_IP,
-    _driver_object_store_memory: Optional[int] = None,
-    _memory: Optional[int] = None,
-    _redis_password: str = ray_constants.REDIS_DEFAULT_PASSWORD,
-    _temp_dir: Optional[str] = None,
-    _metrics_export_port: Optional[int] = None,
-    _system_config: Optional[Dict[str, str]] = None,
-    _tracing_startup_hook: Optional[Callable] = None,
-    **kwargs,
-):
-    """
-    Connect to an existing Ray cluster or start one and connect to it.
-
-    This method handles two cases; either a Ray cluster already exists and we
-    just attach this driver to it or we start all of the processes associated
-    with a Ray cluster and attach to the newly started cluster.
-
-    To start Ray locally and all of the relevant processes, use this as
-    follows:
-
-    .. code-block:: python
-
-        ray.init()
-
-    To connect to an existing local cluster, use this as follows.
-
-    .. code-block:: python
-
-        ray.init(address="auto")
-
-    To connect to an existing remote cluster, use this as follows (substituting
-    in the appropriate address). Note the addition of "ray://" at the beginning
-    of the address.
-
-    .. code-block:: python
-
-        ray.init(address="ray://123.45.67.89:10001")
-
-    More details for starting and connecting to a remote cluster can be found
-    here: https://docs.ray.io/en/master/cluster/ray-client.html
-
-    You can also define an environment variable called `RAY_ADDRESS` in
-    the same format as the `address` parameter to connect to an existing
-    cluster with ray.init() or ray.init(address="auto").
-
-    Args:
-        address (str): The address of the Ray cluster to connect to. If
-            this address is not provided, then this command will start Redis,
-            a raylet, a plasma store, a plasma manager, and some workers.
-            It will also kill these processes when Python exits. If the driver
-            is running on a node in a Ray cluster, using `auto` as the value
-            tells the driver to detect the cluster, removing the need to
-            specify a specific node address. If the environment variable
-            `RAY_ADDRESS` is defined and the address is None or "auto", Ray
-            will set `address` to `RAY_ADDRESS`.
-            Addresses can be prefixed with a "ray://" to connect to a remote
-            cluster. For example, passing in the address
-            "ray://123.45.67.89:50005" will connect to the cluster at the
-            given address.
-        num_cpus (int): Number of CPUs the user wishes to assign to each
-            raylet. By default, this is set based on virtual cores.
-        num_gpus (int): Number of GPUs the user wishes to assign to each
-            raylet. By default, this is set based on detected GPUs.
-        resources: A dictionary mapping the names of custom resources to the
-            quantities for them available.
-        object_store_memory: The amount of memory (in bytes) to start the
-            object store with. By default, this is automatically set based on
-            available system memory.
-        local_mode (bool): If true, the code will be executed serially. This
-            is useful for debugging.
-        ignore_reinit_error: If true, Ray suppresses errors from calling
-            ray.init() a second time. Ray won't be restarted.
-        include_dashboard: Boolean flag indicating whether or not to start the
-            Ray dashboard, which displays the status of the Ray
-            cluster. If this argument is None, then the UI will be started if
-            the relevant dependencies are present.
-        dashboard_host: The host to bind the dashboard server to. Can either be
-            localhost (127.0.0.1) or 0.0.0.0 (available from all interfaces).
-            By default, this is set to localhost to prevent access from
-            external machines.
-        dashboard_port(int, None): The port to bind the dashboard server to.
-            Defaults to 8265 and Ray will automatically find a free port if
-            8265 is not available.
-        job_config (ray.job_config.JobConfig): The job configuration.
-        configure_logging: True (default) if configuration of logging is
-            allowed here. Otherwise, the user may want to configure it
-            separately.
-        logging_level: Logging level, defaults to logging.INFO. Ignored unless
-            "configure_logging" is true.
-        logging_format: Logging format, defaults to string containing a
-            timestamp, filename, line number, and message. See the source file
-            ray_constants.py for details. Ignored unless "configure_logging"
-            is true.
-        log_to_driver (bool): If true, the output from all of the worker
-            processes on all nodes will be directed to the driver.
-        namespace (str): Namespace to use
-        runtime_env (dict): The runtime environment to use for this job (see
-                :ref:`runtime-environments` for details).  This API is in beta
-                and may change before becoming stable.
-        _enable_object_reconstruction (bool): If True, when an object stored in
-            the distributed plasma store is lost due to node failure, Ray will
-            attempt to reconstruct the object by re-executing the task that
-            created the object. Arguments to the task will be recursively
-            reconstructed. If False, then ray.ObjectLostError will be
-            thrown.
-        _redis_max_memory: Redis max memory.
-        _plasma_directory: Override the plasma mmap file directory.
-        _node_ip_address (str): The IP address of the node that we are on.
-        _driver_object_store_memory (int): Deprecated.
-        _memory: Amount of reservable memory resource to create.
-        _redis_password (str): Prevents external clients without the password
-            from connecting to Redis if provided.
-        _temp_dir (str): If provided, specifies the root temporary
-            directory for the Ray process. Defaults to an OS-specific
-            conventional location, e.g., "/tmp/ray".
-        _metrics_export_port(int): Port number Ray exposes system metrics
-            through a Prometheus endpoint. It is currently under active
-            development, and the API is subject to change.
-        _system_config (dict): Configuration for overriding
-            RayConfig defaults. For testing purposes ONLY.
-        _tracing_startup_hook (str): If provided, turns on and sets up tracing
-            for Ray. Must be the name of a function that takes no arguments and
-            sets up a Tracer Provider, Remote Span Processors, and
-            (optional) additional instruments. See more at
-            docs.ray.io/tracing.html. It is currently under active development,
-            and the API is subject to change.
-
-    Returns:
-        If the provided address includes a protocol, for example by prepending
-        "ray://" to the address to get "ray://1.2.3.4:10001", then a
-        ClientContext is returned with information such as settings, server
-        versions for ray and python, and the dashboard_url. Otherwise,
-        returns address information about the started processes.
-
-    Raises:
-        Exception: An exception is raised if an inappropriate combination of
-            arguments is passed in.
-    """
-
-    # If available, use RAY_ADDRESS to override if the address was left
-    # unspecified, or set to "auto" in the call to init
-    address_env_var = os.environ.get(ray_constants.RAY_ADDRESS_ENVIRONMENT_VARIABLE)
-    if address_env_var:
-        if address is None or address == "auto":
-            address = address_env_var
-            logger.info(
-                f"Using address {address_env_var} set in the environment "
-                f"variable {ray_constants.RAY_ADDRESS_ENVIRONMENT_VARIABLE}"
-            )
-
-    if address is not None and "://" in address:
-        # Address specified a protocol, use ray client
-        builder = ray.client(address, _deprecation_warn_enabled=False)
-
-        # Forward any keyword arguments that were changed from their default
-        # values to the builder
-        init_sig = inspect.signature(init)
-        passed_kwargs = {}
-        for argument_name, param_obj in init_sig.parameters.items():
-            if argument_name in {"kwargs", "address"}:
-                # kwargs and address are handled separately
-                continue
-            default_value = param_obj.default
-            passed_value = locals()[argument_name]
-            if passed_value != default_value:
-                # passed value is different than default, pass to the client
-                # builder
-                passed_kwargs[argument_name] = passed_value
-        passed_kwargs.update(kwargs)
-        builder._init_args(**passed_kwargs)
-        return builder.connect()
-
-    if kwargs:
-        # User passed in extra keyword arguments but isn't connecting through
-        # ray client. Raise an error, since most likely a typo in keyword
-        unknown = ", ".join(kwargs)
-        raise RuntimeError(f"Unknown keyword argument(s): {unknown}")
-
-    # Try to increase the file descriptor limit, which is too low by
-    # default for Ray: https://github.com/ray-project/ray/issues/11239
-    try:
-        import resource
-
-        soft, hard = resource.getrlimit(resource.RLIMIT_NOFILE)
-        if soft < hard:
-            # https://github.com/ray-project/ray/issues/12059
-            soft = max(soft, min(hard, 65536))
-            logger.debug(
-                "Automatically increasing RLIMIT_NOFILE to max "
-                "value of {}".format(hard)
-            )
-            try:
-                resource.setrlimit(resource.RLIMIT_NOFILE, (soft, hard))
-            except ValueError:
-                logger.debug("Failed to raise limit.")
-        soft, _ = resource.getrlimit(resource.RLIMIT_NOFILE)
-        if soft < 4096:
-            logger.warning(
-                "File descriptor limit {} is too low for production "
-                "servers and may result in connection errors. "
-                "At least 8192 is recommended. --- "
-                "Fix with 'ulimit -n 8192'".format(soft)
-            )
-    except ImportError:
-        logger.debug("Could not import resource module (on Windows)")
-        pass
-
-    if RAY_JOB_CONFIG_JSON_ENV_VAR in os.environ:
-        if runtime_env:
-            logger.warning(
-                "Both RAY_JOB_CONFIG_JSON_ENV_VAR and ray.init(runtime_env) "
-                "are provided, only using JSON_ENV_VAR to construct "
-                "job_config. Please ensure no runtime_env is used in driver "
-                "script's ray.init() when using job submission API."
-            )
-        # Set runtime_env in job_config if passed as env variable, such as
-        # ray job submission with driver script executed in subprocess
-        job_config_json = json.loads(os.environ.get(RAY_JOB_CONFIG_JSON_ENV_VAR))
-        job_config = ray.job_config.JobConfig.from_json(job_config_json)
-    # RAY_JOB_CONFIG_JSON_ENV_VAR is only set at ray job manager level and has
-    # higher priority in case user also provided runtime_env for ray.init()
-    elif runtime_env:
-        # Set runtime_env in job_config if passed in as part of ray.init()
-        if job_config is None:
-            job_config = ray.job_config.JobConfig()
-        job_config.set_runtime_env(runtime_env)
-
-    if _node_ip_address is not None:
-        node_ip_address = services.resolve_ip_for_localhost(_node_ip_address)
-    raylet_ip_address = node_ip_address
-
-    bootstrap_address, redis_address, gcs_address = None, None, None
-    if address:
-        bootstrap_address = services.canonicalize_bootstrap_address(address)
-        assert bootstrap_address is not None
-        logger.info(
-            "Connecting to existing Ray cluster at address: " f"{bootstrap_address}"
-        )
-        if gcs_utils.use_gcs_for_bootstrap():
-            gcs_address = bootstrap_address
-        else:
-            redis_address = bootstrap_address
-
-    if configure_logging:
-        setup_logger(logging_level, logging_format)
-
-    if local_mode:
-        driver_mode = LOCAL_MODE
-    else:
-        driver_mode = SCRIPT_MODE
-
-    if global_worker.connected:
-        if ignore_reinit_error:
-            logger.info("Calling ray.init() again after it has already been called.")
-            return
-        else:
-            raise RuntimeError(
-                "Maybe you called ray.init twice by accident? "
-                "This error can be suppressed by passing in "
-                "'ignore_reinit_error=True' or by calling "
-                "'ray.shutdown()' prior to 'ray.init()'."
-            )
-
-    _system_config = _system_config or {}
-    if not isinstance(_system_config, dict):
-        raise TypeError("The _system_config must be a dict.")
-
-    global _global_node
-    if bootstrap_address is None:
-        # In this case, we need to start a new cluster.
-        # Use a random port by not specifying Redis port / GCS server port.
-        ray_params = ray._private.parameter.RayParams(
-            node_ip_address=node_ip_address,
-            raylet_ip_address=raylet_ip_address,
-            object_ref_seed=None,
-            driver_mode=driver_mode,
-            redirect_output=None,
-            num_cpus=num_cpus,
-            num_gpus=num_gpus,
-            resources=resources,
-            num_redis_shards=None,
-            redis_max_clients=None,
-            redis_password=_redis_password,
-            plasma_directory=_plasma_directory,
-            huge_pages=None,
-            include_dashboard=include_dashboard,
-            dashboard_host=dashboard_host,
-            dashboard_port=dashboard_port,
-            memory=_memory,
-            object_store_memory=object_store_memory,
-            redis_max_memory=_redis_max_memory,
-            plasma_store_socket_name=None,
-            temp_dir=_temp_dir,
-            # We need to disable it if runtime env is not set.
-            # Uploading happens after core worker is created. And we should
-            # prevent default worker being created before uploading.
-            # TODO (yic): Have a separate connection to gcs client when
-            # removal redis is done. The uploading should happen before this
-            # one.
-            start_initial_python_workers_for_first_job=(
-                job_config is None or job_config.runtime_env is None
-            ),
-            _system_config=_system_config,
-            enable_object_reconstruction=_enable_object_reconstruction,
-            metrics_export_port=_metrics_export_port,
-            tracing_startup_hook=_tracing_startup_hook,
-        )
-        # Start the Ray processes. We set shutdown_at_exit=False because we
-        # shutdown the node in the ray.shutdown call that happens in the atexit
-        # handler. We still spawn a reaper process in case the atexit handler
-        # isn't called.
-        _global_node = ray.node.Node(
-            head=True, shutdown_at_exit=False, spawn_reaper=True, ray_params=ray_params
-        )
-    else:
-        # In this case, we are connecting to an existing cluster.
-        if num_cpus is not None or num_gpus is not None:
-            raise ValueError(
-                "When connecting to an existing cluster, num_cpus "
-                "and num_gpus must not be provided."
-            )
-        if resources is not None:
-            raise ValueError(
-                "When connecting to an existing cluster, "
-                "resources must not be provided."
-            )
-        if object_store_memory is not None:
-            raise ValueError(
-                "When connecting to an existing cluster, "
-                "object_store_memory must not be provided."
-            )
-        if _system_config is not None and len(_system_config) != 0:
-            raise ValueError(
-                "When connecting to an existing cluster, "
-                "_system_config must not be provided."
-            )
-        if _enable_object_reconstruction:
-            raise ValueError(
-                "When connecting to an existing cluster, "
-                "_enable_object_reconstruction must not be provided."
-            )
-
-        # In this case, we only need to connect the node.
-        ray_params = ray._private.parameter.RayParams(
-            node_ip_address=node_ip_address,
-            raylet_ip_address=raylet_ip_address,
-            gcs_address=gcs_address,
-            redis_address=redis_address,
-            redis_password=_redis_password,
-            object_ref_seed=None,
-            temp_dir=_temp_dir,
-            _system_config=_system_config,
-            enable_object_reconstruction=_enable_object_reconstruction,
-            metrics_export_port=_metrics_export_port,
-        )
-        _global_node = ray.node.Node(
-            ray_params,
-            head=False,
-            shutdown_at_exit=False,
-            spawn_reaper=False,
-            connect_only=True,
-        )
-
-    connect(
-        _global_node,
-        mode=driver_mode,
-        log_to_driver=log_to_driver,
-        worker=global_worker,
-        driver_object_store_memory=_driver_object_store_memory,
-        job_id=None,
-        namespace=namespace,
-        job_config=job_config,
-    )
-    if job_config and job_config.code_search_path:
-        global_worker.set_load_code_from_local(True)
-    else:
-        # Because `ray.shutdown()` doesn't reset this flag, for multiple
-        # sessions in one process, the 2nd `ray.init()` will reuse the
-        # flag of last session. For example:
-        #     ray.init(load_code_from_local=True)
-        #     ray.shutdown()
-        #     ray.init()
-        #     # Here the flag `load_code_from_local` is still True if we
-        #     # doesn't have this `else` branch.
-        #     ray.shutdown()
-        global_worker.set_load_code_from_local(False)
-
-    for hook in _post_init_hooks:
-        hook()
-
-    node_id = global_worker.core_worker.get_current_node_id()
-    return dict(_global_node.address_info, node_id=node_id.hex())
-
-
-# Functions to run as callback after a successful ray init.
-_post_init_hooks = []
-
-
-@PublicAPI
-@client_mode_hook(auto_init=False)
-def shutdown(_exiting_interpreter: bool = False):
-    """Disconnect the worker, and terminate processes started by ray.init().
-
-    This will automatically run at the end when a Python process that uses Ray
-    exits. It is ok to run this twice in a row. The primary use case for this
-    function is to cleanup state between tests.
-
-    Note that this will clear any remote function definitions, actor
-    definitions, and existing actors, so if you wish to use any previously
-    defined remote functions or actors after calling ray.shutdown(), then you
-    need to redefine them. If they were defined in an imported module, then you
-    will need to reload the module.
-
-    Args:
-        _exiting_interpreter (bool): True if this is called by the atexit hook
-            and false otherwise. If we are exiting the interpreter, we will
-            wait a little while to print any extra error messages.
-    """
-    if _exiting_interpreter and global_worker.mode == SCRIPT_MODE:
-        # This is a duration to sleep before shutting down everything in order
-        # to make sure that log messages finish printing.
-        time.sleep(0.5)
-
-    disconnect(_exiting_interpreter)
-
-    # disconnect internal kv
-    if hasattr(global_worker, "gcs_client"):
-        del global_worker.gcs_client
-    _internal_kv_reset()
-
-    # We need to destruct the core worker here because after this function,
-    # we will tear down any processes spawned by ray.init() and the background
-    # IO thread in the core worker doesn't currently handle that gracefully.
-    if hasattr(global_worker, "core_worker"):
-        global_worker.core_worker.shutdown()
-        del global_worker.core_worker
-    # We need to reset function actor manager to clear the context
-    global_worker.function_actor_manager = FunctionActorManager(global_worker)
-    # Disconnect global state from GCS.
-    ray.state.state.disconnect()
-
-    # Shut down the Ray processes.
-    global _global_node
-    if _global_node is not None:
-        if _global_node.is_head():
-            _global_node.destroy_external_storage()
-        _global_node.kill_all_processes(check_alive=False, allow_graceful=True)
-        _global_node = None
-
-    # TODO(rkn): Instead of manually resetting some of the worker fields, we
-    # should simply set "global_worker" to equal "None" or something like that.
-    global_worker.set_mode(None)
-
-
-atexit.register(shutdown, True)
-
-
-# TODO(edoakes): this should only be set in the driver.
-def sigterm_handler(signum, frame):
-    sys.exit(signum)
-
-
-try:
-    ray._private.utils.set_sigterm_handler(sigterm_handler)
-except ValueError:
-    logger.warning(
-        "Failed to set SIGTERM handler, processes might"
-        "not be cleaned up properly on exit."
-    )
-
-# Define a custom excepthook so that if the driver exits with an exception, we
-# can push that exception to Redis.
-normal_excepthook = sys.excepthook
-
-
-def custom_excepthook(type, value, tb):
-    # If this is a driver, push the exception to GCS worker table.
-    if global_worker.mode == SCRIPT_MODE and hasattr(global_worker, "worker_id"):
-        error_message = "".join(traceback.format_tb(tb))
-        worker_id = global_worker.worker_id
-        worker_type = gcs_utils.DRIVER
-        worker_info = {"exception": error_message}
-
-        ray.state.state._check_connected()
-        ray.state.state.add_worker(worker_id, worker_type, worker_info)
-    # Call the normal excepthook.
-    normal_excepthook(type, value, tb)
-
-
-sys.excepthook = custom_excepthook
-
-
-def print_to_stdstream(data):
-    print_file = sys.stderr if data["is_err"] else sys.stdout
-    print_worker_logs(data, print_file)
-
-
-# Start time of this process, used for relative time logs.
-t0 = time.time()
-autoscaler_log_fyi_printed = False
-
-
-def filter_autoscaler_events(lines: List[str]) -> Iterator[str]:
-    """Given raw log lines from the monitor, return only autoscaler events.
-
-    Autoscaler events are denoted by the ":event_summary:" magic token.
-    """
-    global autoscaler_log_fyi_printed
-
-    if not ray_constants.AUTOSCALER_EVENTS:
-        return
-
-    # Print out autoscaler events only, ignoring other messages.
-    for line in lines:
-        if ray_constants.LOG_PREFIX_EVENT_SUMMARY in line:
-            if not autoscaler_log_fyi_printed:
-                yield (
-                    "Tip: use `ray status` to view detailed "
-                    "cluster status. To disable these "
-                    "messages, set RAY_SCHEDULER_EVENTS=0."
-                )
-                autoscaler_log_fyi_printed = True
-            # The event text immediately follows the ":event_summary:"
-            # magic token.
-            yield line.split(ray_constants.LOG_PREFIX_EVENT_SUMMARY)[1]
-
-
-def time_string() -> str:
-    """Return the relative time from the start of this job.
-
-    For example, 15m30s.
-    """
-    delta = time.time() - t0
-    hours = 0
-    minutes = 0
-    while delta > 3600:
-        hours += 1
-        delta -= 3600
-    while delta > 60:
-        minutes += 1
-        delta -= 60
-    output = ""
-    if hours:
-        output += "{}h".format(hours)
-    if minutes:
-        output += "{}m".format(minutes)
-    output += "{}s".format(int(delta))
-    return output
-
-
-# When we enter a breakpoint, worker logs are automatically disabled via this.
-_worker_logs_enabled = True
-
-
-def print_worker_logs(data: Dict[str, str], print_file: Any):
-    if not _worker_logs_enabled:
-        return
-
-    def prefix_for(data: Dict[str, str]) -> str:
-        """The PID prefix for this log line."""
-        if data.get("pid") in ["autoscaler", "raylet"]:
-            return ""
-        else:
-            res = "pid="
-            if data.get("actor_name"):
-                res = data["actor_name"] + " " + res
-            elif data.get("task_name"):
-                res = data["task_name"] + " " + res
-            return res
-
-    def color_for(data: Dict[str, str], line: str) -> str:
-        """The color for this log line."""
-        if data.get("pid") == "raylet":
-            return colorama.Fore.YELLOW
-        elif data.get("pid") == "autoscaler":
-            if "Error:" in line or "Warning:" in line:
-                return colorama.Style.BRIGHT + colorama.Fore.YELLOW
-            else:
-                return colorama.Style.BRIGHT + colorama.Fore.CYAN
-        else:
-            return colorama.Fore.CYAN
-
-    if data.get("pid") == "autoscaler":
-        pid = "scheduler +{}".format(time_string())
-        lines = filter_autoscaler_events(data.get("lines", []))
-    else:
-        pid = data.get("pid")
-        lines = data.get("lines", [])
-
-    if data.get("ip") == data.get("localhost"):
-        for line in lines:
-            print(
-                "{}{}({}{}){} {}".format(
-                    colorama.Style.DIM,
-                    color_for(data, line),
-                    prefix_for(data),
-                    pid,
-                    colorama.Style.RESET_ALL,
-                    line,
-                ),
-                file=print_file,
-            )
-    else:
-        for line in lines:
-            print(
-                "{}{}({}{}, ip={}){} {}".format(
-                    colorama.Style.DIM,
-                    color_for(data, line),
-                    prefix_for(data),
-                    pid,
-                    data.get("ip"),
-                    colorama.Style.RESET_ALL,
-                    line,
-                ),
-                file=print_file,
-            )
-
-
-def listen_error_messages_raylet(worker, threads_stopped):
-    """Listen to error messages in the background on the driver.
-
-    This runs in a separate thread on the driver and pushes (error, time)
-    tuples to the output queue.
-
-    Args:
-        worker: The worker class that this thread belongs to.
-        threads_stopped (threading.Event): A threading event used to signal to
-            the thread that it should exit.
-    """
-    worker.error_message_pubsub_client = worker.redis_client.pubsub(
-        ignore_subscribe_messages=True
-    )
-    # Exports that are published after the call to
-    # error_message_pubsub_client.subscribe and before the call to
-    # error_message_pubsub_client.listen will still be processed in the loop.
-
-    # Really we should just subscribe to the errors for this specific job.
-    # However, currently all errors seem to be published on the same channel.
-    error_pubsub_channel = gcs_utils.RAY_ERROR_PUBSUB_PATTERN
-    worker.error_message_pubsub_client.psubscribe(error_pubsub_channel)
-
-    try:
-        if _internal_kv_initialized():
-            # Get any autoscaler errors that occurred before the call to
-            # subscribe.
-            error_message = _internal_kv_get(ray_constants.DEBUG_AUTOSCALING_ERROR)
-            if error_message is not None:
-                logger.warning(error_message.decode())
-
-        while True:
-            # Exit if we received a signal that we should stop.
-            if threads_stopped.is_set():
-                return
-
-            msg = worker.error_message_pubsub_client.get_message()
-            if msg is None:
-                threads_stopped.wait(timeout=0.01)
-                continue
-            pubsub_msg = gcs_utils.PubSubMessage.FromString(msg["data"])
-            error_data = gcs_utils.ErrorTableData.FromString(pubsub_msg.data)
-            job_id = error_data.job_id
-            if job_id not in [
-                worker.current_job_id.binary(),
-                JobID.nil().binary(),
-            ]:
-                continue
-
-            error_message = error_data.error_message
-            if error_data.type == ray_constants.TASK_PUSH_ERROR:
-                # TODO(ekl) remove task push errors entirely now that we have
-                # the separate unhandled exception handler.
-                pass
-            else:
-                logger.warning(error_message)
-    except (OSError, redis.exceptions.ConnectionError) as e:
-        logger.error(f"listen_error_messages_raylet: {e}")
-    finally:
-        # Close the pubsub client to avoid leaking file descriptors.
-        worker.error_message_pubsub_client.close()
-
-
-def listen_error_messages_from_gcs(worker, threads_stopped):
-    """Listen to error messages in the background on the driver.
-
-    This runs in a separate thread on the driver and pushes (error, time)
-    tuples to be published.
-
-    Args:
-        worker: The worker class that this thread belongs to.
-        threads_stopped (threading.Event): A threading event used to signal to
-            the thread that it should exit.
-    """
-
-    # TODO: we should just subscribe to the errors for this specific job.
-    worker.gcs_error_subscriber.subscribe()
-
-    try:
-        if _internal_kv_initialized():
-            # Get any autoscaler errors that occurred before the call to
-            # subscribe.
-            error_message = _internal_kv_get(ray_constants.DEBUG_AUTOSCALING_ERROR)
-            if error_message is not None:
-                logger.warning(error_message.decode())
-
-        while True:
-            # Exit if received a signal that the thread should stop.
-            if threads_stopped.is_set():
-                return
-
-            _, error_data = worker.gcs_error_subscriber.poll()
-            if error_data is None:
-                continue
-            if error_data.job_id not in [
-                worker.current_job_id.binary(),
-                JobID.nil().binary(),
-            ]:
-                continue
-
-            error_message = error_data.error_message
-            if error_data.type == ray_constants.TASK_PUSH_ERROR:
-                # TODO(ekl) remove task push errors entirely now that we have
-                # the separate unhandled exception handler.
-                pass
-            else:
-                logger.warning(error_message)
-    except (OSError, ConnectionError) as e:
-        logger.error(f"listen_error_messages_from_gcs: {e}")
-
-
-@PublicAPI
-@client_mode_hook(auto_init=False)
-def is_initialized() -> bool:
-    """Check if ray.init has been called yet.
-
-    Returns:
-        True if ray.init has already been called and false otherwise.
-    """
-    return ray.worker.global_worker.connected
-
-
-def connect(
-    node,
-    mode=WORKER_MODE,
-    log_to_driver=False,
-    worker=global_worker,
-    driver_object_store_memory=None,
-    job_id=None,
-    namespace=None,
-    job_config=None,
-    runtime_env_hash=0,
-    startup_token=0,
-    ray_debugger_external=False,
-):
-    """Connect this worker to the raylet, to Plasma, and to Redis.
-
-    Args:
-        node (ray.node.Node): The node to connect.
-        mode: The mode of the worker. One of SCRIPT_MODE, WORKER_MODE, and
-            LOCAL_MODE.
-        log_to_driver (bool): If true, then output from all of the worker
-            processes on all nodes will be directed to the driver.
-        worker: The ray.Worker instance.
-        driver_object_store_memory: Deprecated.
-        job_id: The ID of job. If it's None, then we will generate one.
-        job_config (ray.job_config.JobConfig): The job configuration.
-        runtime_env_hash (int): The hash of the runtime env for this worker.
-        startup_token (int): The startup token of the process assigned to
-            it during startup as a command line argument.
-        ray_debugger_host (bool): The host to bind a Ray debugger to on
-            this worker.
-    """
-    # Do some basic checking to make sure we didn't call ray.init twice.
-    error_message = "Perhaps you called ray.init twice by accident?"
-    assert not worker.connected, error_message
-    assert worker.cached_functions_to_run is not None, error_message
-
-    # Enable nice stack traces on SIGSEGV etc.
-    try:
-        if not faulthandler.is_enabled():
-            faulthandler.enable(all_threads=False)
-    except io.UnsupportedOperation:
-        pass  # ignore
-
-    # Create a Redis client to primary.
-    # The Redis client can safely be shared between threads. However,
-    # that is not true of Redis pubsub clients. See the documentation at
-    # https://github.com/andymccurdy/redis-py#thread-safety.
-    if not gcs_utils.use_gcs_for_bootstrap():
-        worker.redis_client = node.create_redis_client()
-    worker.gcs_client = node.get_gcs_client()
-    assert worker.gcs_client is not None
-    _initialize_internal_kv(worker.gcs_client)
-    if gcs_utils.use_gcs_for_bootstrap():
-        ray.state.state._initialize_global_state(
-            ray._raylet.GcsClientOptions.from_gcs_address(node.gcs_address)
-        )
-    else:
-        ray.state.state._initialize_global_state(
-            ray._raylet.GcsClientOptions.from_redis_address(
-                node.redis_address, redis_password=node.redis_password
-            )
-        )
-    worker.gcs_pubsub_enabled = gcs_pubsub_enabled()
-    worker.gcs_publisher = None
-    if worker.gcs_pubsub_enabled:
-        worker.gcs_publisher = GcsPublisher(address=worker.gcs_client.address)
-        worker.gcs_error_subscriber = GcsErrorSubscriber(
-            address=worker.gcs_client.address
-        )
-        worker.gcs_log_subscriber = GcsLogSubscriber(address=worker.gcs_client.address)
-        worker.gcs_function_key_subscriber = GcsFunctionKeySubscriber(
-            address=worker.gcs_client.address
-        )
-
-    # Initialize some fields.
-    if mode in (WORKER_MODE, RESTORE_WORKER_MODE, SPILL_WORKER_MODE):
-        # We should not specify the job_id if it's `WORKER_MODE`.
-        assert job_id is None
-        job_id = JobID.nil()
-    else:
-        # This is the code path of driver mode.
-        if job_id is None:
-            job_id = ray.state.next_job_id()
-
-    if mode is not SCRIPT_MODE and mode is not LOCAL_MODE and setproctitle:
-        process_name = ray_constants.WORKER_PROCESS_TYPE_IDLE_WORKER
-        if mode is SPILL_WORKER_MODE:
-            process_name = ray_constants.WORKER_PROCESS_TYPE_SPILL_WORKER_IDLE
-        elif mode is RESTORE_WORKER_MODE:
-            process_name = ray_constants.WORKER_PROCESS_TYPE_RESTORE_WORKER_IDLE
-        setproctitle.setproctitle(process_name)
-
-    if not isinstance(job_id, JobID):
-        raise TypeError("The type of given job id must be JobID.")
-
-    # All workers start out as non-actors. A worker can be turned into an actor
-    # after it is created.
-    worker.node = node
-    worker.set_mode(mode)
-
-    # For driver's check that the version information matches the version
-    # information that the Ray cluster was started with.
-    try:
-        node.check_version_info()
-    except Exception as e:
-        if mode == SCRIPT_MODE:
-            raise e
-        elif mode == WORKER_MODE:
-            traceback_str = traceback.format_exc()
-            ray._private.utils.publish_error_to_driver(
-                ray_constants.VERSION_MISMATCH_PUSH_ERROR,
-                traceback_str,
-                job_id=None,
-                redis_client=worker.redis_client,
-                gcs_publisher=worker.gcs_publisher,
-            )
-
-    worker.lock = threading.RLock()
-
-    driver_name = ""
-    log_stdout_file_path = ""
-    log_stderr_file_path = ""
-    interactive_mode = False
-    if mode == SCRIPT_MODE:
-        import __main__ as main
-
-        if hasattr(main, "__file__"):
-            driver_name = main.__file__
-        else:
-            interactive_mode = True
-            driver_name = "INTERACTIVE MODE"
-    elif not LOCAL_MODE:
-        raise ValueError("Invalid worker mode. Expected DRIVER, WORKER or LOCAL.")
-
-    if gcs_utils.use_gcs_for_bootstrap():
-        gcs_options = ray._raylet.GcsClientOptions.from_gcs_address(node.gcs_address)
-    else:
-        # As the synchronous and the asynchronous context of redis client is
-        # not used in this gcs client. We would not open connection for it
-        # by setting `enable_sync_conn` and `enable_async_conn` as false.
-        gcs_options = ray._raylet.GcsClientOptions.from_redis_address(
-            node.redis_address,
-            node.redis_password,
-            enable_sync_conn=False,
-            enable_async_conn=False,
-            enable_subscribe_conn=True,
-        )
-    if job_config is None:
-        job_config = ray.job_config.JobConfig()
-
-    if namespace is not None:
-        ray._private.utils.validate_namespace(namespace)
-
-        # The namespace field of job config may have already been set in code
-        # paths such as the client.
-        job_config.set_ray_namespace(namespace)
-
-    # Make sure breakpoint() in the user's code will
-    # invoke the Ray debugger if we are in a worker or actor process
-    # (but not on the driver).
-    if mode == WORKER_MODE:
-        os.environ["PYTHONBREAKPOINT"] = "ray.util.rpdb.set_trace"
-    else:
-        # Add hook to suppress worker logs during breakpoint.
-        os.environ["PYTHONBREAKPOINT"] = "ray.util.rpdb._driver_set_trace"
-
-    worker.ray_debugger_external = ray_debugger_external
-
-    # If it's a driver and it's not coming from ray client, we'll prepare the
-    # environment here. If it's ray client, the environment will be prepared
-    # at the server side.
-    if mode == SCRIPT_MODE and not job_config.client_job and job_config.runtime_env:
-        scratch_dir: str = worker.node.get_runtime_env_dir_path()
-        runtime_env = job_config.runtime_env or {}
-        runtime_env = upload_py_modules_if_needed(
-            runtime_env, scratch_dir, logger=logger
-        )
-        runtime_env = upload_working_dir_if_needed(
-            runtime_env, scratch_dir, logger=logger
-        )
-        # Remove excludes, it isn't relevant after the upload step.
-        runtime_env.pop("excludes", None)
-        job_config.set_runtime_env(runtime_env)
-
-    serialized_job_config = job_config.serialize()
-    if not node.should_redirect_logs():
-        # Logging to stderr, so give core worker empty logs directory.
-        logs_dir = ""
-    else:
-        logs_dir = node.get_logs_dir_path()
-    worker.core_worker = ray._raylet.CoreWorker(
-        mode,
-        node.plasma_store_socket_name,
-        node.raylet_socket_name,
-        job_id,
-        gcs_options,
-        logs_dir,
-        node.node_ip_address,
-        node.node_manager_port,
-        node.raylet_ip_address,
-        (mode == LOCAL_MODE),
-        driver_name,
-        log_stdout_file_path,
-        log_stderr_file_path,
-        serialized_job_config,
-        node.metrics_agent_port,
-        runtime_env_hash,
-        startup_token,
-    )
-
-    # Notify raylet that the core worker is ready.
-    worker.core_worker.notify_raylet()
-
-    if driver_object_store_memory is not None:
-        logger.warning(
-            "`driver_object_store_memory` is deprecated"
-            " and will be removed in the future."
-        )
-
-    # Start the import thread
-    if mode not in (RESTORE_WORKER_MODE, SPILL_WORKER_MODE):
-        worker.import_thread = import_thread.ImportThread(
-            worker, mode, worker.threads_stopped
-        )
-        worker.import_thread.start()
-
-    # If this is a driver running in SCRIPT_MODE, start a thread to print error
-    # messages asynchronously in the background. Ideally the scheduler would
-    # push messages to the driver's worker service, but we ran into bugs when
-    # trying to properly shutdown the driver's worker service, so we are
-    # temporarily using this implementation which constantly queries the
-    # scheduler for new error messages.
-    if mode == SCRIPT_MODE:
-        worker.listener_thread = threading.Thread(
-            target=listen_error_messages_from_gcs
-            if worker.gcs_pubsub_enabled
-            else listen_error_messages_raylet,
-            name="ray_listen_error_messages",
-            args=(worker, worker.threads_stopped),
-        )
-        worker.listener_thread.daemon = True
-        worker.listener_thread.start()
-        if log_to_driver:
-            global_worker_stdstream_dispatcher.add_handler(
-                "ray_print_logs", print_to_stdstream
-            )
-            worker.logger_thread = threading.Thread(
-                target=worker.print_logs, name="ray_print_logs"
-            )
-            worker.logger_thread.daemon = True
-            worker.logger_thread.start()
-
-    if mode == SCRIPT_MODE:
-        # Add the directory containing the script that is running to the Python
-        # paths of the workers. Also add the current directory. Note that this
-        # assumes that the directory structures on the machines in the clusters
-        # are the same.
-        # When using an interactive shell, there is no script directory.
-        if not interactive_mode:
-            script_directory = os.path.abspath(os.path.dirname(sys.argv[0]))
-            worker.run_function_on_all_workers(
-                lambda worker_info: sys.path.insert(1, script_directory)
-            )
-        # In client mode, if we use runtime envs with "working_dir", then
-        # it'll be handled automatically.  Otherwise, add the current dir.
-        if not job_config.client_job and not job_config.runtime_env_has_uris():
-            current_directory = os.path.abspath(os.path.curdir)
-            worker.run_function_on_all_workers(
-                lambda worker_info: sys.path.insert(1, current_directory)
-            )
-        # TODO(rkn): Here we first export functions to run, then remote
-        # functions. The order matters. For example, one of the functions to
-        # run may set the Python path, which is needed to import a module used
-        # to define a remote function. We may want to change the order to
-        # simply be the order in which the exports were defined on the driver.
-        # In addition, we will need to retain the ability to decide what the
-        # first few exports are (mostly to set the Python path). Additionally,
-        # note that the first exports to be defined on the driver will be the
-        # ones defined in separate modules that are imported by the driver.
-        # Export cached functions_to_run.
-        for function in worker.cached_functions_to_run:
-            worker.run_function_on_all_workers(function)
-    worker.cached_functions_to_run = None
-
-    # Setup tracing here
-    tracing_hook_val = worker.gcs_client.internal_kv_get(
-        b"tracing_startup_hook", ray_constants.KV_NAMESPACE_TRACING
-    )
-    if tracing_hook_val is not None:
-        ray.util.tracing.tracing_helper._global_is_tracing_enabled = True
-        if not getattr(ray, "__traced__", False):
-            _setup_tracing = import_from_string(tracing_hook_val.decode("utf-8"))
-            _setup_tracing()
-            ray.__traced__ = True
-
-
-def disconnect(exiting_interpreter=False):
-    """Disconnect this worker from the raylet and object store."""
-    # Reset the list of cached remote functions and actors so that if more
-    # remote functions or actors are defined and then connect is called again,
-    # the remote functions will be exported. This is mostly relevant for the
-    # tests.
-    worker = global_worker
-    if worker.connected:
-        # Shutdown all of the threads that we've started. TODO(rkn): This
-        # should be handled cleanly in the worker object's destructor and not
-        # in this disconnect method.
-        worker.threads_stopped.set()
-        if worker.gcs_pubsub_enabled:
-            worker.gcs_function_key_subscriber.close()
-            worker.gcs_error_subscriber.close()
-            worker.gcs_log_subscriber.close()
-        if hasattr(worker, "import_thread"):
-            worker.import_thread.join_import_thread()
-        if hasattr(worker, "listener_thread"):
-            worker.listener_thread.join()
-        if hasattr(worker, "logger_thread"):
-            worker.logger_thread.join()
-        worker.threads_stopped.clear()
-        worker._session_index += 1
-
-        global_worker_stdstream_dispatcher.remove_handler("ray_print_logs")
-
-    worker.node = None  # Disconnect the worker from the node.
-    worker.cached_functions_to_run = []
-    worker.serialization_context_map.clear()
-    try:
-        ray_actor = ray.actor
-    except AttributeError:
-        ray_actor = None  # This can occur during program termination
-    if ray_actor is not None:
-        ray_actor.ActorClassMethodMetadata.reset_cache()
-
-
-@contextmanager
-def _changeproctitle(title, next_title):
-    if _mode() is not LOCAL_MODE:
-        setproctitle.setproctitle(title)
-    try:
-        yield
-    finally:
-        if _mode() is not LOCAL_MODE:
-            setproctitle.setproctitle(next_title)
-
-
-@DeveloperAPI
-def show_in_dashboard(message: str, key: str = "", dtype: str = "text"):
-    """Display message in dashboard.
-
-    Display message for the current task or actor in the dashboard.
-    For example, this can be used to display the status of a long-running
-    computation.
-
-    Args:
-        message (str): Message to be displayed.
-        key (str): The key name for the message. Multiple message under
-            different keys will be displayed at the same time. Messages
-            under the same key will be overridden.
-        data_type (str): The type of message for rendering. One of the
-            following: text, html.
-    """
-    worker = global_worker
-    worker.check_connected()
-
-    acceptable_dtypes = {"text", "html"}
-    assert dtype in acceptable_dtypes, f"dtype accepts only: {acceptable_dtypes}"
-
-    message_wrapped = {"message": message, "dtype": dtype}
-    message_encoded = json.dumps(message_wrapped).encode()
-
-    worker.core_worker.set_webui_display(key.encode(), message_encoded)
-
-
-# Global variable to make sure we only send out the warning once.
-blocking_get_inside_async_warned = False
-
-
-@PublicAPI
-@client_mode_hook(auto_init=True)
-def get(
-    object_refs: Union[ray.ObjectRef, List[ray.ObjectRef]],
-    *,
-    timeout: Optional[float] = None,
-) -> Union[Any, List[Any]]:
-    """Get a remote object or a list of remote objects from the object store.
-
-    This method blocks until the object corresponding to the object ref is
-    available in the local object store. If this object is not in the local
-    object store, it will be shipped from an object store that has it (once the
-    object has been created). If object_refs is a list, then the objects
-    corresponding to each object in the list will be returned.
-
-    Ordering for an input list of object refs is preserved for each object
-    returned. That is, if an object ref to A precedes an object ref to B in the
-    input list, then A will precede B in the returned list.
-
-    This method will issue a warning if it's running inside async context,
-    you can use ``await object_ref`` instead of ``ray.get(object_ref)``. For
-    a list of object refs, you can use ``await asyncio.gather(*object_refs)``.
-
-    Args:
-        object_refs: Object ref of the object to get or a list of object refs
-            to get.
-        timeout (Optional[float]): The maximum amount of time in seconds to
-            wait before returning.
-
-    Returns:
-        A Python object or a list of Python objects.
-
-    Raises:
-        GetTimeoutError: A GetTimeoutError is raised if a timeout is set and
-            the get takes longer than timeout to return.
-        Exception: An exception is raised if the task that created the object
-            or that created one of the objects raised an exception.
-    """
-    worker = global_worker
-    worker.check_connected()
-
-    if hasattr(worker, "core_worker") and worker.core_worker.current_actor_is_asyncio():
-        global blocking_get_inside_async_warned
-        if not blocking_get_inside_async_warned:
-            logger.warning(
-                "Using blocking ray.get inside async actor. "
-                "This blocks the event loop. Please use `await` "
-                "on object ref with asyncio.gather if you want to "
-                "yield execution to the event loop instead."
-            )
-            blocking_get_inside_async_warned = True
-
-    with profiling.profile("ray.get"):
-        is_individual_id = isinstance(object_refs, ray.ObjectRef)
-        if is_individual_id:
-            object_refs = [object_refs]
-
-        if not isinstance(object_refs, list):
-            raise ValueError(
-                "'object_refs' must either be an object ref "
-                "or a list of object refs."
-            )
-
-        # TODO(ujvl): Consider how to allow user to retrieve the ready objects.
-        values, debugger_breakpoint = worker.get_objects(object_refs, timeout=timeout)
-        for i, value in enumerate(values):
-            if isinstance(value, RayError):
-                if isinstance(value, ray.exceptions.ObjectLostError):
-                    worker.core_worker.dump_object_store_memory_usage()
-                if isinstance(value, RayTaskError):
-                    raise value.as_instanceof_cause()
-                else:
-                    raise value
-
-        if is_individual_id:
-            values = values[0]
-
-        if debugger_breakpoint != b"":
-            frame = sys._getframe().f_back
-            rdb = ray.util.pdb.connect_ray_pdb(
-                host=None,
-                port=None,
-                patch_stdstreams=False,
-                quiet=None,
-                breakpoint_uuid=debugger_breakpoint.decode()
-                if debugger_breakpoint
-                else None,
-                debugger_external=worker.ray_debugger_external,
-            )
-            rdb.set_trace(frame=frame)
-
-        return values
-
-
-@PublicAPI
-@client_mode_hook(auto_init=True)
-def put(
-    value: Any, *, _owner: Optional["ray.actor.ActorHandle"] = None
-) -> ray.ObjectRef:
-    """Store an object in the object store.
-
-    The object may not be evicted while a reference to the returned ID exists.
-
-    Args:
-        value: The Python object to be stored.
-        _owner: The actor that should own this object. This allows creating
-            objects with lifetimes decoupled from that of the creating process.
-            Note that the owner actor must be passed a reference to the object
-            prior to the object creator exiting, otherwise the reference will
-            still be lost.
-
-    Returns:
-        The object ref assigned to this value.
-    """
-    worker = global_worker
-    worker.check_connected()
-
-    if _owner is None:
-        serialize_owner_address = None
-    elif isinstance(_owner, ray.actor.ActorHandle):
-        # Ensure `ray.state.state.global_state_accessor` is not None
-        ray.state.state._check_connected()
-        owner_address = gcs_utils.ActorTableData.FromString(
-            ray.state.state.global_state_accessor.get_actor_info(_owner._actor_id)
-        ).address
-        if len(owner_address.worker_id) == 0:
-            raise RuntimeError(f"{_owner} is not alive, it's worker_id is empty!")
-        serialize_owner_address = owner_address.SerializeToString()
-    else:
-        raise TypeError(f"Expect an `ray.actor.ActorHandle`, but got: {type(_owner)}")
-
-    with profiling.profile("ray.put"):
-        try:
-            object_ref = worker.put_object(value, owner_address=serialize_owner_address)
-        except ObjectStoreFullError:
-            logger.info(
-                "Put failed since the value was either too large or the "
-                "store was full of pinned objects."
-            )
-            raise
-        return object_ref
-
-
-# Global variable to make sure we only send out the warning once.
-blocking_wait_inside_async_warned = False
-
-
-@PublicAPI
-@client_mode_hook(auto_init=True)
-def wait(
-    object_refs: List[ray.ObjectRef],
-    *,
-    num_returns: int = 1,
-    timeout: Optional[float] = None,
-    fetch_local: bool = True,
-) -> Tuple[List[ray.ObjectRef], List[ray.ObjectRef]]:
-    """Return a list of IDs that are ready and a list of IDs that are not.
-
-    If timeout is set, the function returns either when the requested number of
-    IDs are ready or when the timeout is reached, whichever occurs first. If it
-    is not set, the function simply waits until that number of objects is ready
-    and returns that exact number of object refs.
-
-    This method returns two lists. The first list consists of object refs that
-    correspond to objects that are available in the object store. The second
-    list corresponds to the rest of the object refs (which may or may not be
-    ready).
-
-    Ordering of the input list of object refs is preserved. That is, if A
-    precedes B in the input list, and both are in the ready list, then A will
-    precede B in the ready list. This also holds true if A and B are both in
-    the remaining list.
-
-    This method will issue a warning if it's running inside an async context.
-    Instead of ``ray.wait(object_refs)``, you can use
-    ``await asyncio.wait(object_refs)``.
-
-    Args:
-        object_refs (List[ObjectRef]): List of object refs for objects that may
-            or may not be ready. Note that these IDs must be unique.
-        num_returns (int): The number of object refs that should be returned.
-        timeout (float): The maximum amount of time in seconds to wait before
-            returning.
-        fetch_local (bool): If True, wait for the object to be downloaded onto
-            the local node before returning it as ready. If False, ray.wait()
-            will not trigger fetching of objects to the local node and will
-            return immediately once the object is available anywhere in the
-            cluster.
-
-    Returns:
-        A list of object refs that are ready and a list of the remaining object
-        IDs.
-    """
-    worker = global_worker
-    worker.check_connected()
-
-    if (
-        hasattr(worker, "core_worker")
-        and worker.core_worker.current_actor_is_asyncio()
-        and timeout != 0
-    ):
-        global blocking_wait_inside_async_warned
-        if not blocking_wait_inside_async_warned:
-            logger.debug(
-                "Using blocking ray.wait inside async method. "
-                "This blocks the event loop. Please use `await` "
-                "on object ref with asyncio.wait. "
-            )
-            blocking_wait_inside_async_warned = True
-
-    if isinstance(object_refs, ObjectRef):
-        raise TypeError(
-            "wait() expected a list of ray.ObjectRef, got a single " "ray.ObjectRef"
-        )
-
-    if not isinstance(object_refs, list):
-        raise TypeError(
-            "wait() expected a list of ray.ObjectRef, " f"got {type(object_refs)}"
-        )
-
-    if timeout is not None and timeout < 0:
-        raise ValueError(
-            "The 'timeout' argument must be nonnegative. " f"Received {timeout}"
-        )
-
-    for object_ref in object_refs:
-        if not isinstance(object_ref, ObjectRef):
-            raise TypeError(
-                "wait() expected a list of ray.ObjectRef, "
-                f"got list containing {type(object_ref)}"
-            )
-
-    worker.check_connected()
-    # TODO(swang): Check main thread.
-    with profiling.profile("ray.wait"):
-
-        # TODO(rkn): This is a temporary workaround for
-        # https://github.com/ray-project/ray/issues/997. However, it should be
-        # fixed in Arrow instead of here.
-        if len(object_refs) == 0:
-            return [], []
-
-        if len(object_refs) != len(set(object_refs)):
-            raise ValueError("Wait requires a list of unique object refs.")
-        if num_returns <= 0:
-            raise ValueError("Invalid number of objects to return %d." % num_returns)
-        if num_returns > len(object_refs):
-            raise ValueError(
-                "num_returns cannot be greater than the number "
-                "of objects provided to ray.wait."
-            )
-
-        timeout = timeout if timeout is not None else 10 ** 6
-        timeout_milliseconds = int(timeout * 1000)
-        ready_ids, remaining_ids = worker.core_worker.wait(
-            object_refs,
-            num_returns,
-            timeout_milliseconds,
-            worker.current_task_id,
-            fetch_local,
-        )
-        return ready_ids, remaining_ids
-
-
-@PublicAPI
-@client_mode_hook(auto_init=True)
-def get_actor(name: str, namespace: Optional[str] = None) -> "ray.actor.ActorHandle":
-    """Get a handle to a named actor.
-
-    Gets a handle to an actor with the given name. The actor must
-    have been created with Actor.options(name="name").remote(). This
-    works for both detached & non-detached actors.
-
-    Args:
-        name: The name of the actor.
-        namespace: The namespace of the actor, or None to specify the current
-            namespace.
-
-    Returns:
-        ActorHandle to the actor.
-
-    Raises:
-        ValueError if the named actor does not exist.
-    """
-    if not name:
-        raise ValueError("Please supply a non-empty value to get_actor")
-
-    if namespace is not None:
-        ray._private.utils.validate_namespace(namespace)
-
-    worker = global_worker
-    worker.check_connected()
-    return worker.core_worker.get_named_actor_handle(name, namespace or "")
-
-
-@PublicAPI
-@client_mode_hook(auto_init=True)
-def kill(actor: "ray.actor.ActorHandle", *, no_restart: bool = True):
-    """Kill an actor forcefully.
-
-    This will interrupt any running tasks on the actor, causing them to fail
-    immediately. ``atexit`` handlers installed in the actor will not be run.
-
-    If you want to kill the actor but let pending tasks finish,
-    you can call ``actor.__ray_terminate__.remote()`` instead to queue a
-    termination task. Any ``atexit`` handlers installed in the actor *will*
-    be run in this case.
-
-    If the actor is a detached actor, subsequent calls to get its handle via
-    ray.get_actor will fail.
-
-    Args:
-        actor (ActorHandle): Handle to the actor to kill.
-        no_restart (bool): Whether or not this actor should be restarted if
-            it's a restartable actor.
-    """
-    worker = global_worker
-    worker.check_connected()
-    if not isinstance(actor, ray.actor.ActorHandle):
-        raise ValueError(
-            "ray.kill() only supported for actors. " "Got: {}.".format(type(actor))
-        )
-    worker.core_worker.kill_actor(actor._ray_actor_id, no_restart)
-
-
-@PublicAPI
-@client_mode_hook(auto_init=True)
-def cancel(object_ref: ray.ObjectRef, *, force: bool = False, recursive: bool = True):
-    """Cancels a task according to the following conditions.
-
-    If the specified task is pending execution, it will not be executed. If
-    the task is currently executing, the behavior depends on the ``force``
-    flag. When ``force=False``, a KeyboardInterrupt will be raised in Python
-    and when ``force=True``, the executing task will immediately exit.
-    If the task is already finished, nothing will happen.
-
-    Only non-actor tasks can be canceled. Canceled tasks will not be
-    retried (max_retries will not be respected).
-
-    Calling ray.get on a canceled task will raise a TaskCancelledError or a
-    WorkerCrashedError if ``force=True``.
-
-    Args:
-        object_ref (ObjectRef): ObjectRef returned by the task
-            that should be canceled.
-        force (boolean): Whether to force-kill a running task by killing
-            the worker that is running the task.
-        recursive (boolean): Whether to try to cancel tasks submitted by the
-            task specified.
-    Raises:
-        TypeError: This is also raised for actor tasks.
-    """
-    worker = ray.worker.global_worker
-    worker.check_connected()
-
-    if not isinstance(object_ref, ray.ObjectRef):
-        raise TypeError(
-            "ray.cancel() only supported for non-actor object refs. "
-            f"Got: {type(object_ref)}."
-        )
-    return worker.core_worker.cancel_task(object_ref, force, recursive)
-
-
-def _mode(worker=global_worker):
-    """This is a wrapper around worker.mode.
-
-    We use this wrapper so that in the remote decorator, we can call _mode()
-    instead of worker.mode. The difference is that when we attempt to
-    serialize remote functions, we don't attempt to serialize the worker
-    object, which cannot be serialized.
-    """
-    return worker.mode
-
-
-def make_decorator(
-    num_returns=None,
-    num_cpus=None,
-    num_gpus=None,
-    memory=None,
-    object_store_memory=None,
-    resources=None,
-    accelerator_type=None,
-    max_calls=None,
-    max_retries=None,
-    max_restarts=None,
-    max_task_retries=None,
-    runtime_env=None,
-    placement_group="default",
-    worker=None,
-    retry_exceptions=None,
-    concurrency_groups=None,
-    scheduling_strategy: SchedulingStrategyT = None,
-):
-    def decorator(function_or_class):
-        if inspect.isfunction(function_or_class) or is_cython(function_or_class):
-            # Set the remote function default resources.
-            if max_restarts is not None:
-                raise ValueError(
-                    "The keyword 'max_restarts' is not " "allowed for remote functions."
-                )
-            if max_task_retries is not None:
-                raise ValueError(
-                    "The keyword 'max_task_retries' is not "
-                    "allowed for remote functions."
-                )
-            if num_returns is not None and (
-                not isinstance(num_returns, int) or num_returns < 0
-            ):
-                raise ValueError(
-                    "The keyword 'num_returns' only accepts 0 or a" " positive integer"
-                )
-            if max_retries is not None and (
-                not isinstance(max_retries, int) or max_retries < -1
-            ):
-                raise ValueError(
-                    "The keyword 'max_retries' only accepts 0, -1 or a"
-                    " positive integer"
-                )
-            if max_calls is not None and (
-                not isinstance(max_calls, int) or max_calls < 0
-            ):
-                raise ValueError(
-                    "The keyword 'max_calls' only accepts 0 or a positive" " integer"
-                )
-            return ray.remote_function.RemoteFunction(
-                Language.PYTHON,
-                function_or_class,
-                None,
-                num_cpus,
-                num_gpus,
-                memory,
-                object_store_memory,
-                resources,
-                accelerator_type,
-                num_returns,
-                max_calls,
-                max_retries,
-                retry_exceptions,
-                runtime_env,
-                placement_group,
-                scheduling_strategy,
-            )
-
-        if inspect.isclass(function_or_class):
-            if num_returns is not None:
-                raise TypeError(
-                    "The keyword 'num_returns' is not " "allowed for actors."
-                )
-            if max_retries is not None:
-                raise TypeError(
-                    "The keyword 'max_retries' is not " "allowed for actors."
-                )
-            if retry_exceptions is not None:
-                raise TypeError(
-                    "The keyword 'retry_exceptions' is not " "allowed for actors."
-                )
-            if max_calls is not None:
-                raise TypeError("The keyword 'max_calls' is not " "allowed for actors.")
-            if max_restarts is not None and (
-                not isinstance(max_restarts, int) or max_restarts < -1
-            ):
-                raise ValueError(
-                    "The keyword 'max_restarts' only accepts -1, 0 or a"
-                    " positive integer"
-                )
-            if max_task_retries is not None and (
-                not isinstance(max_task_retries, int) or max_task_retries < -1
-            ):
-                raise ValueError(
-                    "The keyword 'max_task_retries' only accepts -1, 0 or a"
-                    " positive integer"
-                )
-            return ray.actor.make_actor(
-                function_or_class,
-                num_cpus,
-                num_gpus,
-                memory,
-                object_store_memory,
-                resources,
-                accelerator_type,
-                max_restarts,
-                max_task_retries,
-                runtime_env,
-                concurrency_groups,
-                scheduling_strategy,
-            )
-
-        raise TypeError(
-            "The @ray.remote decorator must be applied to "
-            "either a function or to a class."
-        )
-
-    return decorator
-
-
-@PublicAPI
-def remote(*args, **kwargs):
-    """Defines a remote function or an actor class.
-
-    This can be used with no arguments to define a remote function or actor as
-    follows:
-
-    .. code-block:: python
-
-        @ray.remote
-        def f():
-            return 1
-
-        @ray.remote
-        class Foo:
-            def method(self):
-                return 1
-
-    It can also be used with specific keyword arguments as follows:
-
-    .. code-block:: python
-
-        @ray.remote(num_gpus=1, max_calls=1, num_returns=2)
-        def f():
-            return 1, 2
-
-        @ray.remote(num_cpus=2, resources={"CustomResource": 1})
-        class Foo:
-            def method(self):
-                return 1
-
-    Remote task and actor objects returned by @ray.remote can also be
-    dynamically modified with the same arguments as above using
-    ``.options()`` as follows:
-
-    .. code-block:: python
-
-        @ray.remote(num_gpus=1, max_calls=1, num_returns=2)
-        def f():
-            return 1, 2
-        g = f.options(num_gpus=2)
-
-        @ray.remote(num_cpus=2, resources={"CustomResource": 1})
-        class Foo:
-            def method(self):
-                return 1
-        Bar = Foo.options(num_cpus=1, resources=None)
-
-    Running remote actors will be terminated when the actor handle to them
-    in Python is deleted, which will cause them to complete any outstanding
-    work and then shut down. If you want to kill them immediately, you can
-    also call ``ray.kill(actor)``.
-
-    Args:
-        num_returns (int): This is only for *remote functions*. It specifies
-            the number of object refs returned by
-            the remote function invocation.
-        num_cpus (float): The quantity of CPU cores to reserve
-            for this task or for the lifetime of the actor.
-        num_gpus (int): The quantity of GPUs to reserve
-            for this task or for the lifetime of the actor.
-        resources (Dict[str, float]): The quantity of various custom resources
-            to reserve for this task or for the lifetime of the actor.
-            This is a dictionary mapping strings (resource names) to floats.
-        accelerator_type: If specified, requires that the task or actor run
-            on a node with the specified type of accelerator.
-            See `ray.accelerators` for accelerator types.
-        max_calls (int): Only for *remote functions*. This specifies the
-            maximum number of times that a given worker can execute
-            the given remote function before it must exit
-            (this can be used to address memory leaks in third-party
-            libraries or to reclaim resources that cannot easily be
-            released, e.g., GPU memory that was acquired by TensorFlow).
-            By default this is infinite.
-        max_restarts (int): Only for *actors*. This specifies the maximum
-            number of times that the actor should be restarted when it dies
-            unexpectedly. The minimum valid value is 0 (default),
-            which indicates that the actor doesn't need to be restarted.
-            A value of -1 indicates that an actor should be restarted
-            indefinitely.
-        max_task_retries (int): Only for *actors*. How many times to
-            retry an actor task if the task fails due to a system error,
-            e.g., the actor has died. If set to -1, the system will
-            retry the failed task until the task succeeds, or the actor
-            has reached its max_restarts limit. If set to `n > 0`, the
-            system will retry the failed task up to n times, after which the
-            task will throw a `RayActorError` exception upon :obj:`ray.get`.
-            Note that Python exceptions are not considered system errors
-            and will not trigger retries.
-        max_retries (int): Only for *remote functions*. This specifies
-            the maximum number of times that the remote function
-            should be rerun when the worker process executing it
-            crashes unexpectedly. The minimum valid value is 0,
-            the default is 4 (default), and a value of -1 indicates
-            infinite retries.
-        runtime_env (Dict[str, Any]): Specifies the runtime environment for
-            this actor or task and its children. See
-            :ref:`runtime-environments` for detailed documentation. This API is
-            in beta and may change before becoming stable.
-        retry_exceptions (bool): Only for *remote functions*. This specifies
-            whether application-level errors should be retried
-            up to max_retries times.
-        scheduling_strategy (SchedulingStrategyT): Strategy about how to
-            schedule a remote function or actor. Possible values are
-            None: ray will figure out the scheduling strategy to use, it
-            will either be the PlacementGroupSchedulingStrategy using parent's
-            placement group if parent has one and has
-            placement_group_capture_child_tasks set to true,
-            or "DEFAULT";
-            "DEFAULT": default hybrid scheduling;
-            "SPREAD": best effort spread scheduling;
-            `PlacementGroupSchedulingStrategy`:
-            placement group based scheduling.
-    """
-    worker = global_worker
-
-    if len(args) == 1 and len(kwargs) == 0 and callable(args[0]):
-        # This is the case where the decorator is just @ray.remote.
-        return make_decorator(worker=worker)(args[0])
-
-    # Parse the keyword arguments from the decorator.
-    valid_kwargs = [
-        "num_returns",
-        "num_cpus",
-        "num_gpus",
-        "memory",
-        "object_store_memory",
-        "resources",
-        "accelerator_type",
-        "max_calls",
-        "max_restarts",
-        "max_task_retries",
-        "max_retries",
-        "runtime_env",
-        "retry_exceptions",
-        "placement_group",
-        "concurrency_groups",
-        "scheduling_strategy",
-    ]
-    error_string = (
-        "The @ray.remote decorator must be applied either "
-        "with no arguments and no parentheses, for example "
-        "'@ray.remote', or it must be applied using some of "
-        f"the arguments in the list {valid_kwargs}, for example "
-        "'@ray.remote(num_returns=2, "
-        'resources={"CustomResource": 1})\'.'
-    )
-    assert len(args) == 0 and len(kwargs) > 0, error_string
-    for key in kwargs:
-        assert key in valid_kwargs, error_string
-
-    num_cpus = kwargs["num_cpus"] if "num_cpus" in kwargs else None
-    num_gpus = kwargs["num_gpus"] if "num_gpus" in kwargs else None
-    resources = kwargs.get("resources")
-    if not isinstance(resources, dict) and resources is not None:
-        raise TypeError(
-            "The 'resources' keyword argument must be a "
-            f"dictionary, but received type {type(resources)}."
-        )
-    if resources is not None:
-        assert "CPU" not in resources, "Use the 'num_cpus' argument."
-        assert "GPU" not in resources, "Use the 'num_gpus' argument."
-
-    accelerator_type = kwargs.get("accelerator_type")
-
-    # Handle other arguments.
-    num_returns = kwargs.get("num_returns")
-    max_calls = kwargs.get("max_calls")
-    max_restarts = kwargs.get("max_restarts")
-    max_task_retries = kwargs.get("max_task_retries")
-    memory = kwargs.get("memory")
-    object_store_memory = kwargs.get("object_store_memory")
-    max_retries = kwargs.get("max_retries")
-    runtime_env = kwargs.get("runtime_env")
-    placement_group = kwargs.get("placement_group", "default")
-    retry_exceptions = kwargs.get("retry_exceptions")
-    concurrency_groups = kwargs.get("concurrency_groups")
-    scheduling_strategy = kwargs.get("scheduling_strategy")
-
-    return make_decorator(
-        num_returns=num_returns,
-        num_cpus=num_cpus,
-        num_gpus=num_gpus,
-        memory=memory,
-        object_store_memory=object_store_memory,
-        resources=resources,
-        accelerator_type=accelerator_type,
-        max_calls=max_calls,
-        max_restarts=max_restarts,
-        max_task_retries=max_task_retries,
-        max_retries=max_retries,
-        runtime_env=runtime_env,
-        placement_group=placement_group,
-        worker=worker,
-        retry_exceptions=retry_exceptions,
-        concurrency_groups=concurrency_groups or [],
-        scheduling_strategy=scheduling_strategy,
-    )
->>>>>>> 19672688
+from contextlib import contextmanager
+import atexit
+import faulthandler
+import hashlib
+import inspect
+import io
+import json
+import logging
+import os
+import redis
+import sys
+import threading
+import time
+import traceback
+from typing import Any, Callable, Dict, Iterator, List, Optional, Tuple, Union
+
+# Ray modules
+import ray.cloudpickle as pickle
+import ray._private.memory_monitor as memory_monitor
+import ray.node
+import ray.job_config
+import ray._private.parameter
+import ray.ray_constants as ray_constants
+import ray.remote_function
+import ray.serialization as serialization
+import ray._private.gcs_utils as gcs_utils
+import ray._private.services as services
+from ray.util.scheduling_strategies import SchedulingStrategyT
+from ray._private.gcs_pubsub import (
+    gcs_pubsub_enabled,
+    GcsPublisher,
+    GcsErrorSubscriber,
+    GcsLogSubscriber,
+    GcsFunctionKeySubscriber,
+)
+from ray._private.runtime_env.py_modules import upload_py_modules_if_needed
+from ray._private.runtime_env.working_dir import upload_working_dir_if_needed
+from ray._private.runtime_env.constants import RAY_JOB_CONFIG_JSON_ENV_VAR
+import ray._private.import_thread as import_thread
+from ray.util.tracing.tracing_helper import import_from_string
+from ray.util.annotations import PublicAPI, DeveloperAPI, Deprecated
+from ray.util.debug import log_once
+import ray
+import colorama
+import setproctitle
+import ray.state
+
+from ray import (
+    ActorID,
+    JobID,
+    ObjectRef,
+    Language,
+)
+import ray._private.profiling as profiling
+
+from ray.exceptions import (
+    RaySystemError,
+    RayError,
+    RayTaskError,
+    ObjectStoreFullError,
+)
+from ray._private.function_manager import FunctionActorManager, make_function_table_key
+from ray._private.ray_logging import setup_logger
+from ray._private.ray_logging import global_worker_stdstream_dispatcher
+from ray._private.utils import check_oversized_function
+from ray.util.inspect import is_cython
+from ray.experimental.internal_kv import (
+    _internal_kv_initialized,
+    _initialize_internal_kv,
+    _internal_kv_reset,
+    _internal_kv_get,
+)
+from ray._private.client_mode_hook import client_mode_hook
+
+SCRIPT_MODE = 0
+WORKER_MODE = 1
+LOCAL_MODE = 2
+SPILL_WORKER_MODE = 3
+RESTORE_WORKER_MODE = 4
+
+ERROR_KEY_PREFIX = b"Error:"
+
+# Logger for this module. It should be configured at the entry point
+# into the program using Ray. Ray provides a default configuration at
+# entry/init points.
+logger = logging.getLogger(__name__)
+
+
+# Visible for testing.
+def _unhandled_error_handler(e: Exception):
+    logger.error(
+        "Unhandled error (suppress with " "RAY_IGNORE_UNHANDLED_ERRORS=1): {}".format(e)
+    )
+
+
+class Worker:
+    """A class used to define the control flow of a worker process.
+
+    Note:
+        The methods in this class are considered unexposed to the user. The
+        functions outside of this class are considered exposed.
+
+    Attributes:
+        node (ray.node.Node): The node this worker is attached to.
+        mode: The mode of the worker. One of SCRIPT_MODE, LOCAL_MODE, and
+            WORKER_MODE.
+        cached_functions_to_run (List): A list of functions to run on all of
+            the workers that should be exported as soon as connect is called.
+    """
+
+    def __init__(self):
+        """Initialize a Worker object."""
+        self.node = None
+        self.mode = None
+        self.cached_functions_to_run = []
+        self.actors = {}
+        # When the worker is constructed. Record the original value of the
+        # CUDA_VISIBLE_DEVICES environment variable.
+        self.original_gpu_ids = ray._private.utils.get_cuda_visible_devices()
+        self.memory_monitor = memory_monitor.MemoryMonitor()
+        # A dictionary that maps from driver id to SerializationContext
+        # TODO: clean up the SerializationContext once the job finished.
+        self.serialization_context_map = {}
+        self.function_actor_manager = FunctionActorManager(self)
+        # This event is checked regularly by all of the threads so that they
+        # know when to exit.
+        self.threads_stopped = threading.Event()
+        # Index of the current session. This number will
+        # increment every time when `ray.shutdown` is called.
+        self._session_index = 0
+        # If this is set, the next .remote call should drop into the
+        # debugger, at the specified breakpoint ID.
+        self.debugger_breakpoint = b""
+        # If this is set, ray.get calls invoked on the object ID returned
+        # by the worker should drop into the debugger at the specified
+        # breakpoint ID.
+        self.debugger_get_breakpoint = b""
+        # If True, make the debugger external to the node this worker is
+        # running on.
+        self.ray_debugger_external = False
+        self._load_code_from_local = False
+        # Used to toggle whether or not logs should be filtered to only those
+        # produced in the same job.
+        self.filter_logs_by_job = True
+
+    @property
+    def connected(self):
+        """bool: True if Ray has been started and False otherwise."""
+        return self.node is not None
+
+    @property
+    def node_ip_address(self):
+        self.check_connected()
+        return self.node.node_ip_address
+
+    @property
+    def load_code_from_local(self):
+        self.check_connected()
+        return self._load_code_from_local
+
+    @property
+    def current_job_id(self):
+        if hasattr(self, "core_worker"):
+            return self.core_worker.get_current_job_id()
+        return JobID.nil()
+
+    @property
+    def actor_id(self):
+        if hasattr(self, "core_worker"):
+            return self.core_worker.get_actor_id()
+        return ActorID.nil()
+
+    @property
+    def current_task_id(self):
+        return self.core_worker.get_current_task_id()
+
+    @property
+    def current_node_id(self):
+        return self.core_worker.get_current_node_id()
+
+    @property
+    def namespace(self):
+        return self.core_worker.get_job_config().ray_namespace
+
+    @property
+    def placement_group_id(self):
+        return self.core_worker.get_placement_group_id()
+
+    @property
+    def worker_id(self):
+        return self.core_worker.get_worker_id().binary()
+
+    @property
+    def should_capture_child_tasks_in_placement_group(self):
+        return self.core_worker.should_capture_child_tasks_in_placement_group()
+
+    @property
+    def current_session_and_job(self):
+        """Get the current session index and job id as pair."""
+        assert isinstance(self._session_index, int)
+        assert isinstance(self.current_job_id, ray.JobID)
+        return self._session_index, self.current_job_id
+
+    @property
+    def runtime_env(self):
+        """Get the runtime env in json format"""
+        return self.core_worker.get_current_runtime_env()
+
+    def get_serialization_context(self, job_id=None):
+        """Get the SerializationContext of the job that this worker is processing.
+
+        Args:
+            job_id: The ID of the job that indicates which job to get
+                the serialization context for.
+
+        Returns:
+            The serialization context of the given job.
+        """
+        # This function needs to be protected by a lock, because it will be
+        # called by`register_class_for_serialization`, as well as the import
+        # thread, from different threads. Also, this function will recursively
+        # call itself, so we use RLock here.
+        if job_id is None:
+            job_id = self.current_job_id
+        with self.lock:
+            if job_id not in self.serialization_context_map:
+                self.serialization_context_map[
+                    job_id
+                ] = serialization.SerializationContext(self)
+            return self.serialization_context_map[job_id]
+
+    def check_connected(self):
+        """Check if the worker is connected.
+
+        Raises:
+          Exception: An exception is raised if the worker is not connected.
+        """
+        if not self.connected:
+            raise RaySystemError(
+                "Ray has not been started yet. You can " "start Ray with 'ray.init()'."
+            )
+
+    def set_mode(self, mode):
+        """Set the mode of the worker.
+
+        The mode SCRIPT_MODE should be used if this Worker is a driver that is
+        being run as a Python script or interactively in a shell. It will print
+        information about task failures.
+
+        The mode WORKER_MODE should be used if this Worker is not a driver. It
+        will not print information about tasks.
+
+        The mode LOCAL_MODE should be used if this Worker is a driver and if
+        you want to run the driver in a manner equivalent to serial Python for
+        debugging purposes. It will not send remote function calls to the
+        scheduler and will instead execute them in a blocking fashion.
+
+        Args:
+            mode: One of SCRIPT_MODE, WORKER_MODE, and LOCAL_MODE.
+        """
+        self.mode = mode
+
+    def set_load_code_from_local(self, load_code_from_local):
+        self._load_code_from_local = load_code_from_local
+
+    def put_object(self, value, object_ref=None, owner_address=None):
+        """Put value in the local object store with object reference `object_ref`.
+
+        This assumes that the value for `object_ref` has not yet been placed in
+        the local object store. If the plasma store is full, the worker will
+        automatically retry up to DEFAULT_PUT_OBJECT_RETRIES times. Each
+        retry will delay for an exponentially doubling amount of time,
+        starting with DEFAULT_PUT_OBJECT_DELAY. After this, exception
+        will be raised.
+
+        Args:
+            value: The value to put in the object store.
+            object_ref (ObjectRef): The object ref of the value to be
+                put. If None, one will be generated.
+            owner_address: The serialized address of object's owner.
+
+        Returns:
+            ObjectRef: The object ref the object was put under.
+
+        Raises:
+            ray.exceptions.ObjectStoreFullError: This is raised if the attempt
+                to store the object fails because the object store is full even
+                after multiple retries.
+        """
+        # Make sure that the value is not an object ref.
+        if isinstance(value, ObjectRef):
+            raise TypeError(
+                "Calling 'put' on an ray.ObjectRef is not allowed "
+                "(similarly, returning an ray.ObjectRef from a remote "
+                "function is not allowed). If you really want to "
+                "do this, you can wrap the ray.ObjectRef in a list and "
+                "call 'put' on it (or return it)."
+            )
+
+        if self.mode == LOCAL_MODE:
+            assert object_ref is None, (
+                "Local Mode does not support " "inserting with an ObjectRef"
+            )
+
+        serialized_value = self.get_serialization_context().serialize(value)
+        # This *must* be the first place that we construct this python
+        # ObjectRef because an entry with 0 local references is created when
+        # the object is Put() in the core worker, expecting that this python
+        # reference will be created. If another reference is created and
+        # removed before this one, it will corrupt the state in the
+        # reference counter.
+        return ray.ObjectRef(
+            self.core_worker.put_serialized_object(
+                serialized_value, object_ref=object_ref, owner_address=owner_address
+            ),
+            # If the owner address is set, then the initial reference is
+            # already acquired internally in CoreWorker::CreateOwned.
+            # TODO(ekl) we should unify the code path more with the others
+            # to avoid this special case.
+            skip_adding_local_ref=(owner_address is not None),
+        )
+
+    def raise_errors(self, data_metadata_pairs, object_refs):
+        out = self.deserialize_objects(data_metadata_pairs, object_refs)
+        if "RAY_IGNORE_UNHANDLED_ERRORS" in os.environ:
+            return
+        for e in out:
+            _unhandled_error_handler(e)
+
+    def deserialize_objects(self, data_metadata_pairs, object_refs):
+        # Function actor manager or the import thread may call pickle.loads
+        # at the same time which can lead to failed imports
+        # TODO: We may be better off locking on all imports or injecting a lock
+        # into pickle.loads (https://github.com/ray-project/ray/issues/16304)
+        with self.function_actor_manager.lock:
+            context = self.get_serialization_context()
+            return context.deserialize_objects(data_metadata_pairs, object_refs)
+
+    def get_objects(self, object_refs, timeout=None):
+        """Get the values in the object store associated with the IDs.
+
+        Return the values from the local object store for object_refs. This
+        will block until all the values for object_refs have been written to
+        the local object store.
+
+        Args:
+            object_refs (List[object_ref.ObjectRef]): A list of the object refs
+                whose values should be retrieved.
+            timeout (float): timeout (float): The maximum amount of time in
+                seconds to wait before returning.
+        Returns:
+            list: List of deserialized objects
+            bytes: UUID of the debugger breakpoint we should drop
+                into or b"" if there is no breakpoint.
+        """
+        # Make sure that the values are object refs.
+        for object_ref in object_refs:
+            if not isinstance(object_ref, ObjectRef):
+                raise TypeError(
+                    f"Attempting to call `get` on the value {object_ref}, "
+                    "which is not an ray.ObjectRef."
+                )
+
+        timeout_ms = int(timeout * 1000) if timeout else -1
+        data_metadata_pairs = self.core_worker.get_objects(
+            object_refs, self.current_task_id, timeout_ms
+        )
+        debugger_breakpoint = b""
+        for (data, metadata) in data_metadata_pairs:
+            if metadata:
+                metadata_fields = metadata.split(b",")
+                if len(metadata_fields) >= 2 and metadata_fields[1].startswith(
+                    ray_constants.OBJECT_METADATA_DEBUG_PREFIX
+                ):
+                    debugger_breakpoint = metadata_fields[1][
+                        len(ray_constants.OBJECT_METADATA_DEBUG_PREFIX) :
+                    ]
+        return (
+            self.deserialize_objects(data_metadata_pairs, object_refs),
+            debugger_breakpoint,
+        )
+
+    def run_function_on_all_workers(self, function):
+        """Run arbitrary code on all of the workers.
+
+        This function will first be run on the driver, and then it will be
+        exported to all of the workers to be run. It will also be run on any
+        new workers that register later. If ray.init has not been called yet,
+        then cache the function and export it later.
+
+        Args:
+            function (Callable): The function to run on all of the workers. It
+                takes only one argument, a worker info dict. If it returns
+                anything, its return values will not be used.
+        """
+        # If ray.init has not been called yet, then cache the function and
+        # export it when connect is called. Otherwise, run the function on all
+        # workers.
+        if self.mode is None:
+            self.cached_functions_to_run.append(function)
+        else:
+            # Attempt to pickle the function before we need it. This could
+            # fail, and it is more convenient if the failure happens before we
+            # actually run the function locally.
+            pickled_function = pickle.dumps(function)
+
+            function_to_run_id = hashlib.shake_128(pickled_function).digest(
+                ray_constants.ID_SIZE
+            )
+            key = make_function_table_key(
+                b"FunctionsToRun", self.current_job_id, function_to_run_id
+            )
+            # First run the function on the driver.
+            # We always run the task locally.
+            function({"worker": self})
+
+            check_oversized_function(
+                pickled_function, function.__name__, "function", self
+            )
+
+            # Run the function on all workers.
+            if (
+                self.gcs_client.internal_kv_put(
+                    key,
+                    pickle.dumps(
+                        {
+                            "job_id": self.current_job_id.binary(),
+                            "function_id": function_to_run_id,
+                            "function": pickled_function,
+                        }
+                    ),
+                    True,
+                    ray_constants.KV_NAMESPACE_FUNCTION_TABLE,
+                )
+                != 0
+            ):
+                self.function_actor_manager.export_key(key)
+            # TODO(rkn): If the worker fails after it calls setnx and before it
+            # successfully completes the hset and rpush, then the program will
+            # most likely hang. This could be fixed by making these three
+            # operations into a transaction (or by implementing a custom
+            # command that does all three things).
+
+    def main_loop(self):
+        """The main loop a worker runs to receive and execute tasks."""
+
+        def sigterm_handler(signum, frame):
+            shutdown(True)
+            sys.exit(1)
+
+        ray._private.utils.set_sigterm_handler(sigterm_handler)
+        self.core_worker.run_task_loop()
+        sys.exit(0)
+
+    def print_logs(self):
+        """Prints log messages from workers on all nodes in the same job."""
+        if self.gcs_pubsub_enabled:
+            subscriber = self.gcs_log_subscriber
+            subscriber.subscribe()
+        else:
+            subscriber = self.redis_client.pubsub(ignore_subscribe_messages=True)
+            subscriber.subscribe(gcs_utils.LOG_FILE_CHANNEL)
+        localhost = services.get_node_ip_address()
+        try:
+            # Keep track of the number of consecutive log messages that have
+            # been received with no break in between. If this number grows
+            # continually, then the worker is probably not able to process the
+            # log messages as rapidly as they are coming in.
+            # This is meaningful only for Redis subscriber.
+            num_consecutive_messages_received = 0
+            # Number of messages received from the last polling. When the batch
+            # size exceeds 100 and keeps increasing, the worker and the user
+            # probably will not be able to consume the log messages as rapidly
+            # as they are coming in.
+            # This is meaningful only for GCS subscriber.
+            last_polling_batch_size = 0
+            job_id_hex = self.current_job_id.hex()
+            while True:
+                # Exit if we received a signal that we should stop.
+                if self.threads_stopped.is_set():
+                    return
+
+                if self.gcs_pubsub_enabled:
+                    msg = subscriber.poll()
+                else:
+                    msg = subscriber.get_message()
+                # GCS subscriber only returns None on unavailability.
+                # Redis subscriber returns None when there is no new message.
+                if msg is None:
+                    num_consecutive_messages_received = 0
+                    last_polling_batch_size = 0
+                    self.threads_stopped.wait(timeout=0.01)
+                    continue
+
+                if self.gcs_pubsub_enabled:
+                    lagging = (
+                        100 <= last_polling_batch_size < subscriber.last_batch_size
+                    )
+                    last_polling_batch_size = subscriber.last_batch_size
+                else:
+                    num_consecutive_messages_received += 1
+                    lagging = (
+                        num_consecutive_messages_received % 100 == 0
+                        and num_consecutive_messages_received > 0
+                    )
+                if lagging:
+                    logger.warning(
+                        "The driver may not be able to keep up with the "
+                        "stdout/stderr of the workers. To avoid forwarding "
+                        "logs to the driver, use "
+                        "'ray.init(log_to_driver=False)'."
+                    )
+
+                if self.gcs_pubsub_enabled:
+                    data = msg
+                else:
+                    data = json.loads(ray._private.utils.decode(msg["data"]))
+
+                # Don't show logs from other drivers.
+                if (
+                    self.filter_logs_by_job
+                    and data["job"]
+                    and job_id_hex != data["job"]
+                ):
+                    continue
+                data["localhost"] = localhost
+                global_worker_stdstream_dispatcher.emit(data)
+
+        except (OSError, redis.exceptions.ConnectionError) as e:
+            logger.error(f"print_logs: {e}")
+        finally:
+            # Close the pubsub client to avoid leaking file descriptors.
+            subscriber.close()
+
+
+@PublicAPI
+@client_mode_hook(auto_init=True)
+def get_gpu_ids():
+    """Get the IDs of the GPUs that are available to the worker.
+
+    If the CUDA_VISIBLE_DEVICES environment variable was set when the worker
+    started up, then the IDs returned by this method will be a subset of the
+    IDs in CUDA_VISIBLE_DEVICES. If not, the IDs will fall in the range
+    [0, NUM_GPUS - 1], where NUM_GPUS is the number of GPUs that the node has.
+
+    Returns:
+        A list of GPU IDs.
+    """
+    worker = global_worker
+    worker.check_connected()
+
+    if worker.mode != WORKER_MODE:
+        if log_once("worker_get_gpu_ids_empty_from_driver"):
+            logger.warning(
+                "`ray.get_gpu_ids()` will always return the empty list when "
+                "called from the driver. This is because Ray does not manage "
+                "GPU allocations to the driver process."
+            )
+
+    # TODO(ilr) Handle inserting resources in local mode
+    all_resource_ids = global_worker.core_worker.resource_ids()
+    assigned_ids = set()
+    for resource, assignment in all_resource_ids.items():
+        # Handle both normal and placement group GPU resources.
+        # Note: We should only get the GPU ids from the placement
+        # group resource that does not contain the bundle index!
+        import re
+
+        if resource == "GPU" or re.match(r"^GPU_group_[0-9A-Za-z]+$", resource):
+            for resource_id, _ in assignment:
+                assigned_ids.add(resource_id)
+
+    assigned_ids = list(assigned_ids)
+    # If the user had already set CUDA_VISIBLE_DEVICES, then respect that (in
+    # the sense that only GPU IDs that appear in CUDA_VISIBLE_DEVICES should be
+    # returned).
+    if global_worker.original_gpu_ids is not None:
+        assigned_ids = [
+            global_worker.original_gpu_ids[gpu_id] for gpu_id in assigned_ids
+        ]
+        # Give all GPUs in local_mode.
+        if global_worker.mode == LOCAL_MODE:
+            max_gpus = global_worker.node.get_resource_spec().num_gpus
+            assigned_ids = global_worker.original_gpu_ids[:max_gpus]
+
+    return assigned_ids
+
+
+@Deprecated
+def get_resource_ids():
+    """Get the IDs of the resources that are available to the worker.
+
+    Returns:
+        A dictionary mapping the name of a resource to a list of pairs, where
+        each pair consists of the ID of a resource and the fraction of that
+        resource reserved for this worker.
+    """
+    worker = global_worker
+    worker.check_connected()
+
+    if _mode() == LOCAL_MODE:
+        raise RuntimeError(
+            "ray.worker.get_resource_ids() currently does not work in " "local_mode."
+        )
+
+    return global_worker.core_worker.resource_ids()
+
+
+@Deprecated(message="Use ray.init()['webui_url'] instead.")
+def get_dashboard_url():
+    """Get the URL to access the Ray dashboard.
+
+    Note that the URL does not specify which node the dashboard is on.
+
+    Returns:
+        The URL of the dashboard as a string.
+    """
+    worker = global_worker
+    worker.check_connected()
+    return _global_node.webui_url
+
+
+global_worker = Worker()
+"""Worker: The global Worker object for this worker process.
+
+We use a global Worker object to ensure that there is a single worker object
+per worker process.
+"""
+
+_global_node = None
+"""ray.node.Node: The global node object that is created by ray.init()."""
+
+
+@PublicAPI
+@client_mode_hook(auto_init=False)
+def init(
+    address: Optional[str] = None,
+    *,
+    num_cpus: Optional[int] = None,
+    num_gpus: Optional[int] = None,
+    resources: Optional[Dict[str, float]] = None,
+    object_store_memory: Optional[int] = None,
+    local_mode: bool = False,
+    ignore_reinit_error: bool = False,
+    include_dashboard: Optional[bool] = None,
+    dashboard_host: str = ray_constants.DEFAULT_DASHBOARD_IP,
+    dashboard_port: Optional[int] = None,
+    job_config: "ray.job_config.JobConfig" = None,
+    configure_logging: bool = True,
+    logging_level: int = ray_constants.LOGGER_LEVEL,
+    logging_format: str = ray_constants.LOGGER_FORMAT,
+    log_to_driver: bool = True,
+    namespace: Optional[str] = None,
+    runtime_env: Dict[str, Any] = None,
+    # The following are unstable parameters and their use is discouraged.
+    _enable_object_reconstruction: bool = False,
+    _redis_max_memory: Optional[int] = None,
+    _plasma_directory: Optional[str] = None,
+    _node_ip_address: str = ray_constants.NODE_DEFAULT_IP,
+    _driver_object_store_memory: Optional[int] = None,
+    _memory: Optional[int] = None,
+    _redis_password: str = ray_constants.REDIS_DEFAULT_PASSWORD,
+    _temp_dir: Optional[str] = None,
+    _metrics_export_port: Optional[int] = None,
+    _system_config: Optional[Dict[str, str]] = None,
+    _tracing_startup_hook: Optional[Callable] = None,
+    **kwargs,
+):
+    """
+    Connect to an existing Ray cluster or start one and connect to it.
+
+    This method handles two cases; either a Ray cluster already exists and we
+    just attach this driver to it or we start all of the processes associated
+    with a Ray cluster and attach to the newly started cluster.
+
+    To start Ray locally and all of the relevant processes, use this as
+    follows:
+
+    .. code-block:: python
+
+        ray.init()
+
+    To connect to an existing local cluster, use this as follows.
+
+    .. code-block:: python
+
+        ray.init(address="auto")
+
+    To connect to an existing remote cluster, use this as follows (substituting
+    in the appropriate address). Note the addition of "ray://" at the beginning
+    of the address.
+
+    .. code-block:: python
+
+        ray.init(address="ray://123.45.67.89:10001")
+
+    More details for starting and connecting to a remote cluster can be found
+    here: https://docs.ray.io/en/master/cluster/ray-client.html
+
+    You can also define an environment variable called `RAY_ADDRESS` in
+    the same format as the `address` parameter to connect to an existing
+    cluster with ray.init() or ray.init(address="auto").
+
+    Args:
+        address (str): The address of the Ray cluster to connect to. If
+            this address is not provided, then this command will start Redis,
+            a raylet, a plasma store, a plasma manager, and some workers.
+            It will also kill these processes when Python exits. If the driver
+            is running on a node in a Ray cluster, using `auto` as the value
+            tells the driver to detect the cluster, removing the need to
+            specify a specific node address. If the environment variable
+            `RAY_ADDRESS` is defined and the address is None or "auto", Ray
+            will set `address` to `RAY_ADDRESS`.
+            Addresses can be prefixed with a "ray://" to connect to a remote
+            cluster. For example, passing in the address
+            "ray://123.45.67.89:50005" will connect to the cluster at the
+            given address.
+        num_cpus (int): Number of CPUs the user wishes to assign to each
+            raylet. By default, this is set based on virtual cores.
+        num_gpus (int): Number of GPUs the user wishes to assign to each
+            raylet. By default, this is set based on detected GPUs.
+        resources: A dictionary mapping the names of custom resources to the
+            quantities for them available.
+        object_store_memory: The amount of memory (in bytes) to start the
+            object store with. By default, this is automatically set based on
+            available system memory.
+        local_mode (bool): If true, the code will be executed serially. This
+            is useful for debugging.
+        ignore_reinit_error: If true, Ray suppresses errors from calling
+            ray.init() a second time. Ray won't be restarted.
+        include_dashboard: Boolean flag indicating whether or not to start the
+            Ray dashboard, which displays the status of the Ray
+            cluster. If this argument is None, then the UI will be started if
+            the relevant dependencies are present.
+        dashboard_host: The host to bind the dashboard server to. Can either be
+            localhost (127.0.0.1) or 0.0.0.0 (available from all interfaces).
+            By default, this is set to localhost to prevent access from
+            external machines.
+        dashboard_port(int, None): The port to bind the dashboard server to.
+            Defaults to 8265 and Ray will automatically find a free port if
+            8265 is not available.
+        job_config (ray.job_config.JobConfig): The job configuration.
+        configure_logging: True (default) if configuration of logging is
+            allowed here. Otherwise, the user may want to configure it
+            separately.
+        logging_level: Logging level, defaults to logging.INFO. Ignored unless
+            "configure_logging" is true.
+        logging_format: Logging format, defaults to string containing a
+            timestamp, filename, line number, and message. See the source file
+            ray_constants.py for details. Ignored unless "configure_logging"
+            is true.
+        log_to_driver (bool): If true, the output from all of the worker
+            processes on all nodes will be directed to the driver.
+        namespace (str): Namespace to use
+        runtime_env (dict): The runtime environment to use for this job (see
+                :ref:`runtime-environments` for details).  This API is in beta
+                and may change before becoming stable.
+        _enable_object_reconstruction (bool): If True, when an object stored in
+            the distributed plasma store is lost due to node failure, Ray will
+            attempt to reconstruct the object by re-executing the task that
+            created the object. Arguments to the task will be recursively
+            reconstructed. If False, then ray.ObjectLostError will be
+            thrown.
+        _redis_max_memory: Redis max memory.
+        _plasma_directory: Override the plasma mmap file directory.
+        _node_ip_address (str): The IP address of the node that we are on.
+        _driver_object_store_memory (int): Deprecated.
+        _memory: Amount of reservable memory resource to create.
+        _redis_password (str): Prevents external clients without the password
+            from connecting to Redis if provided.
+        _temp_dir (str): If provided, specifies the root temporary
+            directory for the Ray process. Defaults to an OS-specific
+            conventional location, e.g., "/tmp/ray".
+        _metrics_export_port(int): Port number Ray exposes system metrics
+            through a Prometheus endpoint. It is currently under active
+            development, and the API is subject to change.
+        _system_config (dict): Configuration for overriding
+            RayConfig defaults. For testing purposes ONLY.
+        _tracing_startup_hook (str): If provided, turns on and sets up tracing
+            for Ray. Must be the name of a function that takes no arguments and
+            sets up a Tracer Provider, Remote Span Processors, and
+            (optional) additional instruments. See more at
+            docs.ray.io/tracing.html. It is currently under active development,
+            and the API is subject to change.
+
+    Returns:
+        If the provided address includes a protocol, for example by prepending
+        "ray://" to the address to get "ray://1.2.3.4:10001", then a
+        ClientContext is returned with information such as settings, server
+        versions for ray and python, and the dashboard_url. Otherwise,
+        returns address information about the started processes.
+
+    Raises:
+        Exception: An exception is raised if an inappropriate combination of
+            arguments is passed in.
+    """
+
+    # If available, use RAY_ADDRESS to override if the address was left
+    # unspecified, or set to "auto" in the call to init
+    address_env_var = os.environ.get(ray_constants.RAY_ADDRESS_ENVIRONMENT_VARIABLE)
+    if address_env_var:
+        if address is None or address == "auto":
+            address = address_env_var
+            logger.info(
+                f"Using address {address_env_var} set in the environment "
+                f"variable {ray_constants.RAY_ADDRESS_ENVIRONMENT_VARIABLE}"
+            )
+
+    if address is not None and "://" in address:
+        # Address specified a protocol, use ray client
+        builder = ray.client(address, _deprecation_warn_enabled=False)
+
+        # Forward any keyword arguments that were changed from their default
+        # values to the builder
+        init_sig = inspect.signature(init)
+        passed_kwargs = {}
+        for argument_name, param_obj in init_sig.parameters.items():
+            if argument_name in {"kwargs", "address"}:
+                # kwargs and address are handled separately
+                continue
+            default_value = param_obj.default
+            passed_value = locals()[argument_name]
+            if passed_value != default_value:
+                # passed value is different than default, pass to the client
+                # builder
+                passed_kwargs[argument_name] = passed_value
+        passed_kwargs.update(kwargs)
+        builder._init_args(**passed_kwargs)
+        return builder.connect()
+
+    if kwargs:
+        # User passed in extra keyword arguments but isn't connecting through
+        # ray client. Raise an error, since most likely a typo in keyword
+        unknown = ", ".join(kwargs)
+        raise RuntimeError(f"Unknown keyword argument(s): {unknown}")
+
+    # Try to increase the file descriptor limit, which is too low by
+    # default for Ray: https://github.com/ray-project/ray/issues/11239
+    try:
+        import resource
+
+        soft, hard = resource.getrlimit(resource.RLIMIT_NOFILE)
+        if soft < hard:
+            # https://github.com/ray-project/ray/issues/12059
+            soft = max(soft, min(hard, 65536))
+            logger.debug(
+                "Automatically increasing RLIMIT_NOFILE to max "
+                "value of {}".format(hard)
+            )
+            try:
+                resource.setrlimit(resource.RLIMIT_NOFILE, (soft, hard))
+            except ValueError:
+                logger.debug("Failed to raise limit.")
+        soft, _ = resource.getrlimit(resource.RLIMIT_NOFILE)
+        if soft < 4096:
+            logger.warning(
+                "File descriptor limit {} is too low for production "
+                "servers and may result in connection errors. "
+                "At least 8192 is recommended. --- "
+                "Fix with 'ulimit -n 8192'".format(soft)
+            )
+    except ImportError:
+        logger.debug("Could not import resource module (on Windows)")
+        pass
+
+    if RAY_JOB_CONFIG_JSON_ENV_VAR in os.environ:
+        if runtime_env:
+            logger.warning(
+                "Both RAY_JOB_CONFIG_JSON_ENV_VAR and ray.init(runtime_env) "
+                "are provided, only using JSON_ENV_VAR to construct "
+                "job_config. Please ensure no runtime_env is used in driver "
+                "script's ray.init() when using job submission API."
+            )
+        # Set runtime_env in job_config if passed as env variable, such as
+        # ray job submission with driver script executed in subprocess
+        job_config_json = json.loads(os.environ.get(RAY_JOB_CONFIG_JSON_ENV_VAR))
+        job_config = ray.job_config.JobConfig.from_json(job_config_json)
+    # RAY_JOB_CONFIG_JSON_ENV_VAR is only set at ray job manager level and has
+    # higher priority in case user also provided runtime_env for ray.init()
+    elif runtime_env:
+        # Set runtime_env in job_config if passed in as part of ray.init()
+        if job_config is None:
+            job_config = ray.job_config.JobConfig()
+        job_config.set_runtime_env(runtime_env)
+
+    if _node_ip_address is not None:
+        node_ip_address = services.resolve_ip_for_localhost(_node_ip_address)
+    raylet_ip_address = node_ip_address
+
+    bootstrap_address, redis_address, gcs_address = None, None, None
+    if address:
+        bootstrap_address = services.canonicalize_bootstrap_address(address)
+        assert bootstrap_address is not None
+        logger.info(
+            "Connecting to existing Ray cluster at address: " f"{bootstrap_address}"
+        )
+        if gcs_utils.use_gcs_for_bootstrap():
+            gcs_address = bootstrap_address
+        else:
+            redis_address = bootstrap_address
+
+    if configure_logging:
+        setup_logger(logging_level, logging_format)
+
+    if local_mode:
+        driver_mode = LOCAL_MODE
+    else:
+        driver_mode = SCRIPT_MODE
+
+    if global_worker.connected:
+        if ignore_reinit_error:
+            logger.info("Calling ray.init() again after it has already been called.")
+            return
+        else:
+            raise RuntimeError(
+                "Maybe you called ray.init twice by accident? "
+                "This error can be suppressed by passing in "
+                "'ignore_reinit_error=True' or by calling "
+                "'ray.shutdown()' prior to 'ray.init()'."
+            )
+
+    _system_config = _system_config or {}
+    if not isinstance(_system_config, dict):
+        raise TypeError("The _system_config must be a dict.")
+
+    global _global_node
+    if bootstrap_address is None:
+        # In this case, we need to start a new cluster.
+        # Use a random port by not specifying Redis port / GCS server port.
+        ray_params = ray._private.parameter.RayParams(
+            node_ip_address=node_ip_address,
+            raylet_ip_address=raylet_ip_address,
+            object_ref_seed=None,
+            driver_mode=driver_mode,
+            redirect_output=None,
+            num_cpus=num_cpus,
+            num_gpus=num_gpus,
+            resources=resources,
+            num_redis_shards=None,
+            redis_max_clients=None,
+            redis_password=_redis_password,
+            plasma_directory=_plasma_directory,
+            huge_pages=None,
+            include_dashboard=include_dashboard,
+            dashboard_host=dashboard_host,
+            dashboard_port=dashboard_port,
+            memory=_memory,
+            object_store_memory=object_store_memory,
+            redis_max_memory=_redis_max_memory,
+            plasma_store_socket_name=None,
+            temp_dir=_temp_dir,
+            # We need to disable it if runtime env is not set.
+            # Uploading happens after core worker is created. And we should
+            # prevent default worker being created before uploading.
+            # TODO (yic): Have a separate connection to gcs client when
+            # removal redis is done. The uploading should happen before this
+            # one.
+            start_initial_python_workers_for_first_job=(
+                job_config is None or job_config.runtime_env is None
+            ),
+            _system_config=_system_config,
+            enable_object_reconstruction=_enable_object_reconstruction,
+            metrics_export_port=_metrics_export_port,
+            tracing_startup_hook=_tracing_startup_hook,
+        )
+        # Start the Ray processes. We set shutdown_at_exit=False because we
+        # shutdown the node in the ray.shutdown call that happens in the atexit
+        # handler. We still spawn a reaper process in case the atexit handler
+        # isn't called.
+        _global_node = ray.node.Node(
+            head=True, shutdown_at_exit=False, spawn_reaper=True, ray_params=ray_params
+        )
+    else:
+        # In this case, we are connecting to an existing cluster.
+        if num_cpus is not None or num_gpus is not None:
+            raise ValueError(
+                "When connecting to an existing cluster, num_cpus "
+                "and num_gpus must not be provided."
+            )
+        if resources is not None:
+            raise ValueError(
+                "When connecting to an existing cluster, "
+                "resources must not be provided."
+            )
+        if object_store_memory is not None:
+            raise ValueError(
+                "When connecting to an existing cluster, "
+                "object_store_memory must not be provided."
+            )
+        if _system_config is not None and len(_system_config) != 0:
+            raise ValueError(
+                "When connecting to an existing cluster, "
+                "_system_config must not be provided."
+            )
+        if _enable_object_reconstruction:
+            raise ValueError(
+                "When connecting to an existing cluster, "
+                "_enable_object_reconstruction must not be provided."
+            )
+
+        # In this case, we only need to connect the node.
+        ray_params = ray._private.parameter.RayParams(
+            node_ip_address=node_ip_address,
+            raylet_ip_address=raylet_ip_address,
+            gcs_address=gcs_address,
+            redis_address=redis_address,
+            redis_password=_redis_password,
+            object_ref_seed=None,
+            temp_dir=_temp_dir,
+            _system_config=_system_config,
+            enable_object_reconstruction=_enable_object_reconstruction,
+            metrics_export_port=_metrics_export_port,
+        )
+        _global_node = ray.node.Node(
+            ray_params,
+            head=False,
+            shutdown_at_exit=False,
+            spawn_reaper=False,
+            connect_only=True,
+        )
+
+    connect(
+        _global_node,
+        mode=driver_mode,
+        log_to_driver=log_to_driver,
+        worker=global_worker,
+        driver_object_store_memory=_driver_object_store_memory,
+        job_id=None,
+        namespace=namespace,
+        job_config=job_config,
+    )
+    if job_config and job_config.code_search_path:
+        global_worker.set_load_code_from_local(True)
+    else:
+        # Because `ray.shutdown()` doesn't reset this flag, for multiple
+        # sessions in one process, the 2nd `ray.init()` will reuse the
+        # flag of last session. For example:
+        #     ray.init(load_code_from_local=True)
+        #     ray.shutdown()
+        #     ray.init()
+        #     # Here the flag `load_code_from_local` is still True if we
+        #     # doesn't have this `else` branch.
+        #     ray.shutdown()
+        global_worker.set_load_code_from_local(False)
+
+    for hook in _post_init_hooks:
+        hook()
+
+    node_id = global_worker.core_worker.get_current_node_id()
+    return dict(_global_node.address_info, node_id=node_id.hex())
+
+
+# Functions to run as callback after a successful ray init.
+_post_init_hooks = []
+
+
+@PublicAPI
+@client_mode_hook(auto_init=False)
+def shutdown(_exiting_interpreter: bool = False):
+    """Disconnect the worker, and terminate processes started by ray.init().
+
+    This will automatically run at the end when a Python process that uses Ray
+    exits. It is ok to run this twice in a row. The primary use case for this
+    function is to cleanup state between tests.
+
+    Note that this will clear any remote function definitions, actor
+    definitions, and existing actors, so if you wish to use any previously
+    defined remote functions or actors after calling ray.shutdown(), then you
+    need to redefine them. If they were defined in an imported module, then you
+    will need to reload the module.
+
+    Args:
+        _exiting_interpreter (bool): True if this is called by the atexit hook
+            and false otherwise. If we are exiting the interpreter, we will
+            wait a little while to print any extra error messages.
+    """
+    if _exiting_interpreter and global_worker.mode == SCRIPT_MODE:
+        # This is a duration to sleep before shutting down everything in order
+        # to make sure that log messages finish printing.
+        time.sleep(0.5)
+
+    disconnect(_exiting_interpreter)
+
+    # disconnect internal kv
+    if hasattr(global_worker, "gcs_client"):
+        del global_worker.gcs_client
+    _internal_kv_reset()
+
+    # We need to destruct the core worker here because after this function,
+    # we will tear down any processes spawned by ray.init() and the background
+    # IO thread in the core worker doesn't currently handle that gracefully.
+    if hasattr(global_worker, "core_worker"):
+        global_worker.core_worker.shutdown()
+        del global_worker.core_worker
+    # We need to reset function actor manager to clear the context
+    global_worker.function_actor_manager = FunctionActorManager(global_worker)
+    # Disconnect global state from GCS.
+    ray.state.state.disconnect()
+
+    # Shut down the Ray processes.
+    global _global_node
+    if _global_node is not None:
+        if _global_node.is_head():
+            _global_node.destroy_external_storage()
+        _global_node.kill_all_processes(check_alive=False, allow_graceful=True)
+        _global_node = None
+
+    # TODO(rkn): Instead of manually resetting some of the worker fields, we
+    # should simply set "global_worker" to equal "None" or something like that.
+    global_worker.set_mode(None)
+
+
+atexit.register(shutdown, True)
+
+
+# TODO(edoakes): this should only be set in the driver.
+def sigterm_handler(signum, frame):
+    sys.exit(signum)
+
+
+try:
+    ray._private.utils.set_sigterm_handler(sigterm_handler)
+except ValueError:
+    logger.warning(
+        "Failed to set SIGTERM handler, processes might"
+        "not be cleaned up properly on exit."
+    )
+
+# Define a custom excepthook so that if the driver exits with an exception, we
+# can push that exception to Redis.
+normal_excepthook = sys.excepthook
+
+
+def custom_excepthook(type, value, tb):
+    # If this is a driver, push the exception to GCS worker table.
+    if global_worker.mode == SCRIPT_MODE and hasattr(global_worker, "worker_id"):
+        error_message = "".join(traceback.format_tb(tb))
+        worker_id = global_worker.worker_id
+        worker_type = gcs_utils.DRIVER
+        worker_info = {"exception": error_message}
+
+        ray.state.state._check_connected()
+        ray.state.state.add_worker(worker_id, worker_type, worker_info)
+    # Call the normal excepthook.
+    normal_excepthook(type, value, tb)
+
+
+sys.excepthook = custom_excepthook
+
+
+def print_to_stdstream(data):
+    print_file = sys.stderr if data["is_err"] else sys.stdout
+    print_worker_logs(data, print_file)
+
+
+# Start time of this process, used for relative time logs.
+t0 = time.time()
+autoscaler_log_fyi_printed = False
+
+
+def filter_autoscaler_events(lines: List[str]) -> Iterator[str]:
+    """Given raw log lines from the monitor, return only autoscaler events.
+
+    Autoscaler events are denoted by the ":event_summary:" magic token.
+    """
+    global autoscaler_log_fyi_printed
+
+    if not ray_constants.AUTOSCALER_EVENTS:
+        return
+
+    # Print out autoscaler events only, ignoring other messages.
+    for line in lines:
+        if ray_constants.LOG_PREFIX_EVENT_SUMMARY in line:
+            if not autoscaler_log_fyi_printed:
+                yield (
+                    "Tip: use `ray status` to view detailed "
+                    "cluster status. To disable these "
+                    "messages, set RAY_SCHEDULER_EVENTS=0."
+                )
+                autoscaler_log_fyi_printed = True
+            # The event text immediately follows the ":event_summary:"
+            # magic token.
+            yield line.split(ray_constants.LOG_PREFIX_EVENT_SUMMARY)[1]
+
+
+def time_string() -> str:
+    """Return the relative time from the start of this job.
+
+    For example, 15m30s.
+    """
+    delta = time.time() - t0
+    hours = 0
+    minutes = 0
+    while delta > 3600:
+        hours += 1
+        delta -= 3600
+    while delta > 60:
+        minutes += 1
+        delta -= 60
+    output = ""
+    if hours:
+        output += "{}h".format(hours)
+    if minutes:
+        output += "{}m".format(minutes)
+    output += "{}s".format(int(delta))
+    return output
+
+
+# When we enter a breakpoint, worker logs are automatically disabled via this.
+_worker_logs_enabled = True
+
+
+def print_worker_logs(data: Dict[str, str], print_file: Any):
+    if not _worker_logs_enabled:
+        return
+
+    def prefix_for(data: Dict[str, str]) -> str:
+        """The PID prefix for this log line."""
+        if data.get("pid") in ["autoscaler", "raylet"]:
+            return ""
+        else:
+            res = "pid="
+            if data.get("actor_name"):
+                res = data["actor_name"] + " " + res
+            elif data.get("task_name"):
+                res = data["task_name"] + " " + res
+            return res
+
+    def color_for(data: Dict[str, str], line: str) -> str:
+        """The color for this log line."""
+        if data.get("pid") == "raylet":
+            return colorama.Fore.YELLOW
+        elif data.get("pid") == "autoscaler":
+            if "Error:" in line or "Warning:" in line:
+                return colorama.Style.BRIGHT + colorama.Fore.YELLOW
+            else:
+                return colorama.Style.BRIGHT + colorama.Fore.CYAN
+        else:
+            return colorama.Fore.CYAN
+
+    if data.get("pid") == "autoscaler":
+        pid = "scheduler +{}".format(time_string())
+        lines = filter_autoscaler_events(data.get("lines", []))
+    else:
+        pid = data.get("pid")
+        lines = data.get("lines", [])
+
+    if data.get("ip") == data.get("localhost"):
+        for line in lines:
+            print(
+                "{}{}({}{}){} {}".format(
+                    colorama.Style.DIM,
+                    color_for(data, line),
+                    prefix_for(data),
+                    pid,
+                    colorama.Style.RESET_ALL,
+                    line,
+                ),
+                file=print_file,
+            )
+    else:
+        for line in lines:
+            print(
+                "{}{}({}{}, ip={}){} {}".format(
+                    colorama.Style.DIM,
+                    color_for(data, line),
+                    prefix_for(data),
+                    pid,
+                    data.get("ip"),
+                    colorama.Style.RESET_ALL,
+                    line,
+                ),
+                file=print_file,
+            )
+
+
+def listen_error_messages_raylet(worker, threads_stopped):
+    """Listen to error messages in the background on the driver.
+
+    This runs in a separate thread on the driver and pushes (error, time)
+    tuples to the output queue.
+
+    Args:
+        worker: The worker class that this thread belongs to.
+        threads_stopped (threading.Event): A threading event used to signal to
+            the thread that it should exit.
+    """
+    worker.error_message_pubsub_client = worker.redis_client.pubsub(
+        ignore_subscribe_messages=True
+    )
+    # Exports that are published after the call to
+    # error_message_pubsub_client.subscribe and before the call to
+    # error_message_pubsub_client.listen will still be processed in the loop.
+
+    # Really we should just subscribe to the errors for this specific job.
+    # However, currently all errors seem to be published on the same channel.
+    error_pubsub_channel = gcs_utils.RAY_ERROR_PUBSUB_PATTERN
+    worker.error_message_pubsub_client.psubscribe(error_pubsub_channel)
+
+    try:
+        if _internal_kv_initialized():
+            # Get any autoscaler errors that occurred before the call to
+            # subscribe.
+            error_message = _internal_kv_get(ray_constants.DEBUG_AUTOSCALING_ERROR)
+            if error_message is not None:
+                logger.warning(error_message.decode())
+
+        while True:
+            # Exit if we received a signal that we should stop.
+            if threads_stopped.is_set():
+                return
+
+            msg = worker.error_message_pubsub_client.get_message()
+            if msg is None:
+                threads_stopped.wait(timeout=0.01)
+                continue
+            pubsub_msg = gcs_utils.PubSubMessage.FromString(msg["data"])
+            error_data = gcs_utils.ErrorTableData.FromString(pubsub_msg.data)
+            job_id = error_data.job_id
+            if job_id not in [
+                worker.current_job_id.binary(),
+                JobID.nil().binary(),
+            ]:
+                continue
+
+            error_message = error_data.error_message
+            if error_data.type == ray_constants.TASK_PUSH_ERROR:
+                # TODO(ekl) remove task push errors entirely now that we have
+                # the separate unhandled exception handler.
+                pass
+            else:
+                logger.warning(error_message)
+    except (OSError, redis.exceptions.ConnectionError) as e:
+        logger.error(f"listen_error_messages_raylet: {e}")
+    finally:
+        # Close the pubsub client to avoid leaking file descriptors.
+        worker.error_message_pubsub_client.close()
+
+
+def listen_error_messages_from_gcs(worker, threads_stopped):
+    """Listen to error messages in the background on the driver.
+
+    This runs in a separate thread on the driver and pushes (error, time)
+    tuples to be published.
+
+    Args:
+        worker: The worker class that this thread belongs to.
+        threads_stopped (threading.Event): A threading event used to signal to
+            the thread that it should exit.
+    """
+
+    # TODO: we should just subscribe to the errors for this specific job.
+    worker.gcs_error_subscriber.subscribe()
+
+    try:
+        if _internal_kv_initialized():
+            # Get any autoscaler errors that occurred before the call to
+            # subscribe.
+            error_message = _internal_kv_get(ray_constants.DEBUG_AUTOSCALING_ERROR)
+            if error_message is not None:
+                logger.warning(error_message.decode())
+
+        while True:
+            # Exit if received a signal that the thread should stop.
+            if threads_stopped.is_set():
+                return
+
+            _, error_data = worker.gcs_error_subscriber.poll()
+            if error_data is None:
+                continue
+            if error_data.job_id not in [
+                worker.current_job_id.binary(),
+                JobID.nil().binary(),
+            ]:
+                continue
+
+            error_message = error_data.error_message
+            if error_data.type == ray_constants.TASK_PUSH_ERROR:
+                # TODO(ekl) remove task push errors entirely now that we have
+                # the separate unhandled exception handler.
+                pass
+            else:
+                logger.warning(error_message)
+    except (OSError, ConnectionError) as e:
+        logger.error(f"listen_error_messages_from_gcs: {e}")
+
+
+@PublicAPI
+@client_mode_hook(auto_init=False)
+def is_initialized() -> bool:
+    """Check if ray.init has been called yet.
+
+    Returns:
+        True if ray.init has already been called and false otherwise.
+    """
+    return ray.worker.global_worker.connected
+
+
+def connect(
+    node,
+    mode=WORKER_MODE,
+    log_to_driver=False,
+    worker=global_worker,
+    driver_object_store_memory=None,
+    job_id=None,
+    namespace=None,
+    job_config=None,
+    runtime_env_hash=0,
+    startup_token=0,
+    ray_debugger_external=False,
+):
+    """Connect this worker to the raylet, to Plasma, and to Redis.
+
+    Args:
+        node (ray.node.Node): The node to connect.
+        mode: The mode of the worker. One of SCRIPT_MODE, WORKER_MODE, and
+            LOCAL_MODE.
+        log_to_driver (bool): If true, then output from all of the worker
+            processes on all nodes will be directed to the driver.
+        worker: The ray.Worker instance.
+        driver_object_store_memory: Deprecated.
+        job_id: The ID of job. If it's None, then we will generate one.
+        job_config (ray.job_config.JobConfig): The job configuration.
+        runtime_env_hash (int): The hash of the runtime env for this worker.
+        startup_token (int): The startup token of the process assigned to
+            it during startup as a command line argument.
+        ray_debugger_host (bool): The host to bind a Ray debugger to on
+            this worker.
+    """
+    # Do some basic checking to make sure we didn't call ray.init twice.
+    error_message = "Perhaps you called ray.init twice by accident?"
+    assert not worker.connected, error_message
+    assert worker.cached_functions_to_run is not None, error_message
+
+    # Enable nice stack traces on SIGSEGV etc.
+    try:
+        if not faulthandler.is_enabled():
+            faulthandler.enable(all_threads=False)
+    except io.UnsupportedOperation:
+        pass  # ignore
+
+    # Create a Redis client to primary.
+    # The Redis client can safely be shared between threads. However,
+    # that is not true of Redis pubsub clients. See the documentation at
+    # https://github.com/andymccurdy/redis-py#thread-safety.
+    if not gcs_utils.use_gcs_for_bootstrap():
+        worker.redis_client = node.create_redis_client()
+    worker.gcs_client = node.get_gcs_client()
+    assert worker.gcs_client is not None
+    _initialize_internal_kv(worker.gcs_client)
+    if gcs_utils.use_gcs_for_bootstrap():
+        ray.state.state._initialize_global_state(
+            ray._raylet.GcsClientOptions.from_gcs_address(node.gcs_address)
+        )
+    else:
+        ray.state.state._initialize_global_state(
+            ray._raylet.GcsClientOptions.from_redis_address(
+                node.redis_address, redis_password=node.redis_password
+            )
+        )
+    worker.gcs_pubsub_enabled = gcs_pubsub_enabled()
+    worker.gcs_publisher = None
+    if worker.gcs_pubsub_enabled:
+        worker.gcs_publisher = GcsPublisher(address=worker.gcs_client.address)
+        worker.gcs_error_subscriber = GcsErrorSubscriber(
+            address=worker.gcs_client.address
+        )
+        worker.gcs_log_subscriber = GcsLogSubscriber(address=worker.gcs_client.address)
+        worker.gcs_function_key_subscriber = GcsFunctionKeySubscriber(
+            address=worker.gcs_client.address
+        )
+
+    # Initialize some fields.
+    if mode in (WORKER_MODE, RESTORE_WORKER_MODE, SPILL_WORKER_MODE):
+        # We should not specify the job_id if it's `WORKER_MODE`.
+        assert job_id is None
+        job_id = JobID.nil()
+    else:
+        # This is the code path of driver mode.
+        if job_id is None:
+            job_id = ray.state.next_job_id()
+
+    if mode is not SCRIPT_MODE and mode is not LOCAL_MODE and setproctitle:
+        process_name = ray_constants.WORKER_PROCESS_TYPE_IDLE_WORKER
+        if mode is SPILL_WORKER_MODE:
+            process_name = ray_constants.WORKER_PROCESS_TYPE_SPILL_WORKER_IDLE
+        elif mode is RESTORE_WORKER_MODE:
+            process_name = ray_constants.WORKER_PROCESS_TYPE_RESTORE_WORKER_IDLE
+        setproctitle.setproctitle(process_name)
+
+    if not isinstance(job_id, JobID):
+        raise TypeError("The type of given job id must be JobID.")
+
+    # All workers start out as non-actors. A worker can be turned into an actor
+    # after it is created.
+    worker.node = node
+    worker.set_mode(mode)
+
+    # For driver's check that the version information matches the version
+    # information that the Ray cluster was started with.
+    try:
+        node.check_version_info()
+    except Exception as e:
+        if mode == SCRIPT_MODE:
+            raise e
+        elif mode == WORKER_MODE:
+            traceback_str = traceback.format_exc()
+            ray._private.utils.publish_error_to_driver(
+                ray_constants.VERSION_MISMATCH_PUSH_ERROR,
+                traceback_str,
+                job_id=None,
+                redis_client=worker.redis_client,
+                gcs_publisher=worker.gcs_publisher,
+            )
+
+    worker.lock = threading.RLock()
+
+    driver_name = ""
+    log_stdout_file_path = ""
+    log_stderr_file_path = ""
+    interactive_mode = False
+    if mode == SCRIPT_MODE:
+        import __main__ as main
+
+        if hasattr(main, "__file__"):
+            driver_name = main.__file__
+        else:
+            interactive_mode = True
+            driver_name = "INTERACTIVE MODE"
+    elif not LOCAL_MODE:
+        raise ValueError("Invalid worker mode. Expected DRIVER, WORKER or LOCAL.")
+
+    if gcs_utils.use_gcs_for_bootstrap():
+        gcs_options = ray._raylet.GcsClientOptions.from_gcs_address(node.gcs_address)
+    else:
+        # As the synchronous and the asynchronous context of redis client is
+        # not used in this gcs client. We would not open connection for it
+        # by setting `enable_sync_conn` and `enable_async_conn` as false.
+        gcs_options = ray._raylet.GcsClientOptions.from_redis_address(
+            node.redis_address,
+            node.redis_password,
+            enable_sync_conn=False,
+            enable_async_conn=False,
+            enable_subscribe_conn=True,
+        )
+    if job_config is None:
+        job_config = ray.job_config.JobConfig()
+
+    if namespace is not None:
+        ray._private.utils.validate_namespace(namespace)
+
+        # The namespace field of job config may have already been set in code
+        # paths such as the client.
+        job_config.set_ray_namespace(namespace)
+
+    # Make sure breakpoint() in the user's code will
+    # invoke the Ray debugger if we are in a worker or actor process
+    # (but not on the driver).
+    if mode == WORKER_MODE:
+        os.environ["PYTHONBREAKPOINT"] = "ray.util.rpdb.set_trace"
+    else:
+        # Add hook to suppress worker logs during breakpoint.
+        os.environ["PYTHONBREAKPOINT"] = "ray.util.rpdb._driver_set_trace"
+
+    worker.ray_debugger_external = ray_debugger_external
+
+    # If it's a driver and it's not coming from ray client, we'll prepare the
+    # environment here. If it's ray client, the environment will be prepared
+    # at the server side.
+    if mode == SCRIPT_MODE and not job_config.client_job and job_config.runtime_env:
+        scratch_dir: str = worker.node.get_runtime_env_dir_path()
+        runtime_env = job_config.runtime_env or {}
+        runtime_env = upload_py_modules_if_needed(
+            runtime_env, scratch_dir, logger=logger
+        )
+        runtime_env = upload_working_dir_if_needed(
+            runtime_env, scratch_dir, logger=logger
+        )
+        # Remove excludes, it isn't relevant after the upload step.
+        runtime_env.pop("excludes", None)
+        job_config.set_runtime_env(runtime_env)
+
+    serialized_job_config = job_config.serialize()
+    if not node.should_redirect_logs():
+        # Logging to stderr, so give core worker empty logs directory.
+        logs_dir = ""
+    else:
+        logs_dir = node.get_logs_dir_path()
+    worker.core_worker = ray._raylet.CoreWorker(
+        mode,
+        node.plasma_store_socket_name,
+        node.raylet_socket_name,
+        job_id,
+        gcs_options,
+        logs_dir,
+        node.node_ip_address,
+        node.node_manager_port,
+        node.raylet_ip_address,
+        (mode == LOCAL_MODE),
+        driver_name,
+        log_stdout_file_path,
+        log_stderr_file_path,
+        serialized_job_config,
+        node.metrics_agent_port,
+        runtime_env_hash,
+        startup_token,
+    )
+
+    # Notify raylet that the core worker is ready.
+    worker.core_worker.notify_raylet()
+
+    if driver_object_store_memory is not None:
+        logger.warning(
+            "`driver_object_store_memory` is deprecated"
+            " and will be removed in the future."
+        )
+
+    # Start the import thread
+    if mode not in (RESTORE_WORKER_MODE, SPILL_WORKER_MODE):
+        worker.import_thread = import_thread.ImportThread(
+            worker, mode, worker.threads_stopped
+        )
+        worker.import_thread.start()
+
+    # If this is a driver running in SCRIPT_MODE, start a thread to print error
+    # messages asynchronously in the background. Ideally the scheduler would
+    # push messages to the driver's worker service, but we ran into bugs when
+    # trying to properly shutdown the driver's worker service, so we are
+    # temporarily using this implementation which constantly queries the
+    # scheduler for new error messages.
+    if mode == SCRIPT_MODE:
+        worker.listener_thread = threading.Thread(
+            target=listen_error_messages_from_gcs
+            if worker.gcs_pubsub_enabled
+            else listen_error_messages_raylet,
+            name="ray_listen_error_messages",
+            args=(worker, worker.threads_stopped),
+        )
+        worker.listener_thread.daemon = True
+        worker.listener_thread.start()
+        if log_to_driver:
+            global_worker_stdstream_dispatcher.add_handler(
+                "ray_print_logs", print_to_stdstream
+            )
+            worker.logger_thread = threading.Thread(
+                target=worker.print_logs, name="ray_print_logs"
+            )
+            worker.logger_thread.daemon = True
+            worker.logger_thread.start()
+
+    if mode == SCRIPT_MODE:
+        # Add the directory containing the script that is running to the Python
+        # paths of the workers. Also add the current directory. Note that this
+        # assumes that the directory structures on the machines in the clusters
+        # are the same.
+        # When using an interactive shell, there is no script directory.
+        if not interactive_mode:
+            script_directory = os.path.abspath(os.path.dirname(sys.argv[0]))
+            worker.run_function_on_all_workers(
+                lambda worker_info: sys.path.insert(1, script_directory)
+            )
+        # In client mode, if we use runtime envs with "working_dir", then
+        # it'll be handled automatically.  Otherwise, add the current dir.
+        if not job_config.client_job and not job_config.runtime_env_has_uris():
+            current_directory = os.path.abspath(os.path.curdir)
+            worker.run_function_on_all_workers(
+                lambda worker_info: sys.path.insert(1, current_directory)
+            )
+        # TODO(rkn): Here we first export functions to run, then remote
+        # functions. The order matters. For example, one of the functions to
+        # run may set the Python path, which is needed to import a module used
+        # to define a remote function. We may want to change the order to
+        # simply be the order in which the exports were defined on the driver.
+        # In addition, we will need to retain the ability to decide what the
+        # first few exports are (mostly to set the Python path). Additionally,
+        # note that the first exports to be defined on the driver will be the
+        # ones defined in separate modules that are imported by the driver.
+        # Export cached functions_to_run.
+        for function in worker.cached_functions_to_run:
+            worker.run_function_on_all_workers(function)
+    worker.cached_functions_to_run = None
+
+    # Setup tracing here
+    tracing_hook_val = worker.gcs_client.internal_kv_get(
+        b"tracing_startup_hook", ray_constants.KV_NAMESPACE_TRACING
+    )
+    if tracing_hook_val is not None:
+        ray.util.tracing.tracing_helper._global_is_tracing_enabled = True
+        if not getattr(ray, "__traced__", False):
+            _setup_tracing = import_from_string(tracing_hook_val.decode("utf-8"))
+            _setup_tracing()
+            ray.__traced__ = True
+
+
+def disconnect(exiting_interpreter=False):
+    """Disconnect this worker from the raylet and object store."""
+    # Reset the list of cached remote functions and actors so that if more
+    # remote functions or actors are defined and then connect is called again,
+    # the remote functions will be exported. This is mostly relevant for the
+    # tests.
+    worker = global_worker
+    if worker.connected:
+        # Shutdown all of the threads that we've started. TODO(rkn): This
+        # should be handled cleanly in the worker object's destructor and not
+        # in this disconnect method.
+        worker.threads_stopped.set()
+        if worker.gcs_pubsub_enabled:
+            worker.gcs_function_key_subscriber.close()
+            worker.gcs_error_subscriber.close()
+            worker.gcs_log_subscriber.close()
+        if hasattr(worker, "import_thread"):
+            worker.import_thread.join_import_thread()
+        if hasattr(worker, "listener_thread"):
+            worker.listener_thread.join()
+        if hasattr(worker, "logger_thread"):
+            worker.logger_thread.join()
+        worker.threads_stopped.clear()
+        worker._session_index += 1
+
+        global_worker_stdstream_dispatcher.remove_handler("ray_print_logs")
+
+    worker.node = None  # Disconnect the worker from the node.
+    worker.cached_functions_to_run = []
+    worker.serialization_context_map.clear()
+    try:
+        ray_actor = ray.actor
+    except AttributeError:
+        ray_actor = None  # This can occur during program termination
+    if ray_actor is not None:
+        ray_actor.ActorClassMethodMetadata.reset_cache()
+
+
+@contextmanager
+def _changeproctitle(title, next_title):
+    if _mode() is not LOCAL_MODE:
+        setproctitle.setproctitle(title)
+    try:
+        yield
+    finally:
+        if _mode() is not LOCAL_MODE:
+            setproctitle.setproctitle(next_title)
+
+
+@DeveloperAPI
+def show_in_dashboard(message: str, key: str = "", dtype: str = "text"):
+    """Display message in dashboard.
+
+    Display message for the current task or actor in the dashboard.
+    For example, this can be used to display the status of a long-running
+    computation.
+
+    Args:
+        message (str): Message to be displayed.
+        key (str): The key name for the message. Multiple message under
+            different keys will be displayed at the same time. Messages
+            under the same key will be overridden.
+        data_type (str): The type of message for rendering. One of the
+            following: text, html.
+    """
+    worker = global_worker
+    worker.check_connected()
+
+    acceptable_dtypes = {"text", "html"}
+    assert dtype in acceptable_dtypes, f"dtype accepts only: {acceptable_dtypes}"
+
+    message_wrapped = {"message": message, "dtype": dtype}
+    message_encoded = json.dumps(message_wrapped).encode()
+
+    worker.core_worker.set_webui_display(key.encode(), message_encoded)
+
+
+# Global variable to make sure we only send out the warning once.
+blocking_get_inside_async_warned = False
+
+
+@PublicAPI
+@client_mode_hook(auto_init=True)
+def get(
+    object_refs: Union[ray.ObjectRef, List[ray.ObjectRef]],
+    *,
+    timeout: Optional[float] = None,
+) -> Union[Any, List[Any]]:
+    """Get a remote object or a list of remote objects from the object store.
+
+    This method blocks until the object corresponding to the object ref is
+    available in the local object store. If this object is not in the local
+    object store, it will be shipped from an object store that has it (once the
+    object has been created). If object_refs is a list, then the objects
+    corresponding to each object in the list will be returned.
+
+    Ordering for an input list of object refs is preserved for each object
+    returned. That is, if an object ref to A precedes an object ref to B in the
+    input list, then A will precede B in the returned list.
+
+    This method will issue a warning if it's running inside async context,
+    you can use ``await object_ref`` instead of ``ray.get(object_ref)``. For
+    a list of object refs, you can use ``await asyncio.gather(*object_refs)``.
+
+    Args:
+        object_refs: Object ref of the object to get or a list of object refs
+            to get.
+        timeout (Optional[float]): The maximum amount of time in seconds to
+            wait before returning.
+
+    Returns:
+        A Python object or a list of Python objects.
+
+    Raises:
+        GetTimeoutError: A GetTimeoutError is raised if a timeout is set and
+            the get takes longer than timeout to return.
+        Exception: An exception is raised if the task that created the object
+            or that created one of the objects raised an exception.
+    """
+    worker = global_worker
+    worker.check_connected()
+
+    if hasattr(worker, "core_worker") and worker.core_worker.current_actor_is_asyncio():
+        global blocking_get_inside_async_warned
+        if not blocking_get_inside_async_warned:
+            logger.warning(
+                "Using blocking ray.get inside async actor. "
+                "This blocks the event loop. Please use `await` "
+                "on object ref with asyncio.gather if you want to "
+                "yield execution to the event loop instead."
+            )
+            blocking_get_inside_async_warned = True
+
+    with profiling.profile("ray.get"):
+        is_individual_id = isinstance(object_refs, ray.ObjectRef)
+        if is_individual_id:
+            object_refs = [object_refs]
+
+        if not isinstance(object_refs, list):
+            raise ValueError(
+                "'object_refs' must either be an object ref "
+                "or a list of object refs."
+            )
+
+        # TODO(ujvl): Consider how to allow user to retrieve the ready objects.
+        values, debugger_breakpoint = worker.get_objects(object_refs, timeout=timeout)
+        for i, value in enumerate(values):
+            if isinstance(value, RayError):
+                if isinstance(value, ray.exceptions.ObjectLostError):
+                    worker.core_worker.dump_object_store_memory_usage()
+                if isinstance(value, RayTaskError):
+                    raise value.as_instanceof_cause()
+                else:
+                    raise value
+
+        if is_individual_id:
+            values = values[0]
+
+        if debugger_breakpoint != b"":
+            frame = sys._getframe().f_back
+            rdb = ray.util.pdb.connect_ray_pdb(
+                host=None,
+                port=None,
+                patch_stdstreams=False,
+                quiet=None,
+                breakpoint_uuid=debugger_breakpoint.decode()
+                if debugger_breakpoint
+                else None,
+                debugger_external=worker.ray_debugger_external,
+            )
+            rdb.set_trace(frame=frame)
+
+        return values
+
+
+@PublicAPI
+@client_mode_hook(auto_init=True)
+def put(
+    value: Any, *, _owner: Optional["ray.actor.ActorHandle"] = None
+) -> ray.ObjectRef:
+    """Store an object in the object store.
+
+    The object may not be evicted while a reference to the returned ID exists.
+
+    Args:
+        value: The Python object to be stored.
+        _owner: The actor that should own this object. This allows creating
+            objects with lifetimes decoupled from that of the creating process.
+            Note that the owner actor must be passed a reference to the object
+            prior to the object creator exiting, otherwise the reference will
+            still be lost.
+
+    Returns:
+        The object ref assigned to this value.
+    """
+    worker = global_worker
+    worker.check_connected()
+
+    if _owner is None:
+        serialize_owner_address = None
+    elif isinstance(_owner, ray.actor.ActorHandle):
+        # Ensure `ray.state.state.global_state_accessor` is not None
+        ray.state.state._check_connected()
+        owner_address = gcs_utils.ActorTableData.FromString(
+            ray.state.state.global_state_accessor.get_actor_info(_owner._actor_id)
+        ).address
+        if len(owner_address.worker_id) == 0:
+            raise RuntimeError(f"{_owner} is not alive, it's worker_id is empty!")
+        serialize_owner_address = owner_address.SerializeToString()
+    else:
+        raise TypeError(f"Expect an `ray.actor.ActorHandle`, but got: {type(_owner)}")
+
+    with profiling.profile("ray.put"):
+        try:
+            object_ref = worker.put_object(value, owner_address=serialize_owner_address)
+        except ObjectStoreFullError:
+            logger.info(
+                "Put failed since the value was either too large or the "
+                "store was full of pinned objects."
+            )
+            raise
+        return object_ref
+
+
+# Global variable to make sure we only send out the warning once.
+blocking_wait_inside_async_warned = False
+
+
+@PublicAPI
+@client_mode_hook(auto_init=True)
+def wait(
+    object_refs: List[ray.ObjectRef],
+    *,
+    num_returns: int = 1,
+    timeout: Optional[float] = None,
+    fetch_local: bool = True,
+) -> Tuple[List[ray.ObjectRef], List[ray.ObjectRef]]:
+    """Return a list of IDs that are ready and a list of IDs that are not.
+
+    If timeout is set, the function returns either when the requested number of
+    IDs are ready or when the timeout is reached, whichever occurs first. If it
+    is not set, the function simply waits until that number of objects is ready
+    and returns that exact number of object refs.
+
+    This method returns two lists. The first list consists of object refs that
+    correspond to objects that are available in the object store. The second
+    list corresponds to the rest of the object refs (which may or may not be
+    ready).
+
+    Ordering of the input list of object refs is preserved. That is, if A
+    precedes B in the input list, and both are in the ready list, then A will
+    precede B in the ready list. This also holds true if A and B are both in
+    the remaining list.
+
+    This method will issue a warning if it's running inside an async context.
+    Instead of ``ray.wait(object_refs)``, you can use
+    ``await asyncio.wait(object_refs)``.
+
+    Args:
+        object_refs (List[ObjectRef]): List of object refs for objects that may
+            or may not be ready. Note that these IDs must be unique.
+        num_returns (int): The number of object refs that should be returned.
+        timeout (float): The maximum amount of time in seconds to wait before
+            returning.
+        fetch_local (bool): If True, wait for the object to be downloaded onto
+            the local node before returning it as ready. If False, ray.wait()
+            will not trigger fetching of objects to the local node and will
+            return immediately once the object is available anywhere in the
+            cluster.
+
+    Returns:
+        A list of object refs that are ready and a list of the remaining object
+        IDs.
+    """
+    worker = global_worker
+    worker.check_connected()
+
+    if (
+        hasattr(worker, "core_worker")
+        and worker.core_worker.current_actor_is_asyncio()
+        and timeout != 0
+    ):
+        global blocking_wait_inside_async_warned
+        if not blocking_wait_inside_async_warned:
+            logger.debug(
+                "Using blocking ray.wait inside async method. "
+                "This blocks the event loop. Please use `await` "
+                "on object ref with asyncio.wait. "
+            )
+            blocking_wait_inside_async_warned = True
+
+    if isinstance(object_refs, ObjectRef):
+        raise TypeError(
+            "wait() expected a list of ray.ObjectRef, got a single " "ray.ObjectRef"
+        )
+
+    if not isinstance(object_refs, list):
+        raise TypeError(
+            "wait() expected a list of ray.ObjectRef, " f"got {type(object_refs)}"
+        )
+
+    if timeout is not None and timeout < 0:
+        raise ValueError(
+            "The 'timeout' argument must be nonnegative. " f"Received {timeout}"
+        )
+
+    for object_ref in object_refs:
+        if not isinstance(object_ref, ObjectRef):
+            raise TypeError(
+                "wait() expected a list of ray.ObjectRef, "
+                f"got list containing {type(object_ref)}"
+            )
+
+    worker.check_connected()
+    # TODO(swang): Check main thread.
+    with profiling.profile("ray.wait"):
+
+        # TODO(rkn): This is a temporary workaround for
+        # https://github.com/ray-project/ray/issues/997. However, it should be
+        # fixed in Arrow instead of here.
+        if len(object_refs) == 0:
+            return [], []
+
+        if len(object_refs) != len(set(object_refs)):
+            raise ValueError("Wait requires a list of unique object refs.")
+        if num_returns <= 0:
+            raise ValueError("Invalid number of objects to return %d." % num_returns)
+        if num_returns > len(object_refs):
+            raise ValueError(
+                "num_returns cannot be greater than the number "
+                "of objects provided to ray.wait."
+            )
+
+        timeout = timeout if timeout is not None else 10 ** 6
+        timeout_milliseconds = int(timeout * 1000)
+        ready_ids, remaining_ids = worker.core_worker.wait(
+            object_refs,
+            num_returns,
+            timeout_milliseconds,
+            worker.current_task_id,
+            fetch_local,
+        )
+        return ready_ids, remaining_ids
+
+
+@PublicAPI
+@client_mode_hook(auto_init=True)
+def get_actor(name: str, namespace: Optional[str] = None) -> "ray.actor.ActorHandle":
+    """Get a handle to a named actor.
+
+    Gets a handle to an actor with the given name. The actor must
+    have been created with Actor.options(name="name").remote(). This
+    works for both detached & non-detached actors.
+
+    Args:
+        name: The name of the actor.
+        namespace: The namespace of the actor, or None to specify the current
+            namespace.
+
+    Returns:
+        ActorHandle to the actor.
+
+    Raises:
+        ValueError if the named actor does not exist.
+    """
+    if not name:
+        raise ValueError("Please supply a non-empty value to get_actor")
+
+    if namespace is not None:
+        ray._private.utils.validate_namespace(namespace)
+
+    worker = global_worker
+    worker.check_connected()
+    return worker.core_worker.get_named_actor_handle(name, namespace or "")
+
+
+@PublicAPI
+@client_mode_hook(auto_init=True)
+def kill(actor: "ray.actor.ActorHandle", *, no_restart: bool = True):
+    """Kill an actor forcefully.
+
+    This will interrupt any running tasks on the actor, causing them to fail
+    immediately. ``atexit`` handlers installed in the actor will not be run.
+
+    If you want to kill the actor but let pending tasks finish,
+    you can call ``actor.__ray_terminate__.remote()`` instead to queue a
+    termination task. Any ``atexit`` handlers installed in the actor *will*
+    be run in this case.
+
+    If the actor is a detached actor, subsequent calls to get its handle via
+    ray.get_actor will fail.
+
+    Args:
+        actor (ActorHandle): Handle to the actor to kill.
+        no_restart (bool): Whether or not this actor should be restarted if
+            it's a restartable actor.
+    """
+    worker = global_worker
+    worker.check_connected()
+    if not isinstance(actor, ray.actor.ActorHandle):
+        raise ValueError(
+            "ray.kill() only supported for actors. " "Got: {}.".format(type(actor))
+        )
+    worker.core_worker.kill_actor(actor._ray_actor_id, no_restart)
+
+
+@PublicAPI
+@client_mode_hook(auto_init=True)
+def cancel(object_ref: ray.ObjectRef, *, force: bool = False, recursive: bool = True):
+    """Cancels a task according to the following conditions.
+
+    If the specified task is pending execution, it will not be executed. If
+    the task is currently executing, the behavior depends on the ``force``
+    flag. When ``force=False``, a KeyboardInterrupt will be raised in Python
+    and when ``force=True``, the executing task will immediately exit.
+    If the task is already finished, nothing will happen.
+
+    Only non-actor tasks can be canceled. Canceled tasks will not be
+    retried (max_retries will not be respected).
+
+    Calling ray.get on a canceled task will raise a TaskCancelledError or a
+    WorkerCrashedError if ``force=True``.
+
+    Args:
+        object_ref (ObjectRef): ObjectRef returned by the task
+            that should be canceled.
+        force (boolean): Whether to force-kill a running task by killing
+            the worker that is running the task.
+        recursive (boolean): Whether to try to cancel tasks submitted by the
+            task specified.
+    Raises:
+        TypeError: This is also raised for actor tasks.
+    """
+    worker = ray.worker.global_worker
+    worker.check_connected()
+
+    if not isinstance(object_ref, ray.ObjectRef):
+        raise TypeError(
+            "ray.cancel() only supported for non-actor object refs. "
+            f"Got: {type(object_ref)}."
+        )
+    return worker.core_worker.cancel_task(object_ref, force, recursive)
+
+
+def _mode(worker=global_worker):
+    """This is a wrapper around worker.mode.
+
+    We use this wrapper so that in the remote decorator, we can call _mode()
+    instead of worker.mode. The difference is that when we attempt to
+    serialize remote functions, we don't attempt to serialize the worker
+    object, which cannot be serialized.
+    """
+    return worker.mode
+
+
+def make_decorator(
+    num_returns=None,
+    num_cpus=None,
+    num_gpus=None,
+    memory=None,
+    object_store_memory=None,
+    resources=None,
+    accelerator_type=None,
+    max_calls=None,
+    max_retries=None,
+    max_restarts=None,
+    max_task_retries=None,
+    runtime_env=None,
+    placement_group="default",
+    worker=None,
+    retry_exceptions=None,
+    concurrency_groups=None,
+    scheduling_strategy: SchedulingStrategyT = None,
+):
+    def decorator(function_or_class):
+        if inspect.isfunction(function_or_class) or is_cython(function_or_class):
+            # Set the remote function default resources.
+            if max_restarts is not None:
+                raise ValueError(
+                    "The keyword 'max_restarts' is not " "allowed for remote functions."
+                )
+            if max_task_retries is not None:
+                raise ValueError(
+                    "The keyword 'max_task_retries' is not "
+                    "allowed for remote functions."
+                )
+            if num_returns is not None and (
+                not isinstance(num_returns, int) or num_returns < 0
+            ):
+                raise ValueError(
+                    "The keyword 'num_returns' only accepts 0 or a" " positive integer"
+                )
+            if max_retries is not None and (
+                not isinstance(max_retries, int) or max_retries < -1
+            ):
+                raise ValueError(
+                    "The keyword 'max_retries' only accepts 0, -1 or a"
+                    " positive integer"
+                )
+            if max_calls is not None and (
+                not isinstance(max_calls, int) or max_calls < 0
+            ):
+                raise ValueError(
+                    "The keyword 'max_calls' only accepts 0 or a positive" " integer"
+                )
+            return ray.remote_function.RemoteFunction(
+                Language.PYTHON,
+                function_or_class,
+                None,
+                num_cpus,
+                num_gpus,
+                memory,
+                object_store_memory,
+                resources,
+                accelerator_type,
+                num_returns,
+                max_calls,
+                max_retries,
+                retry_exceptions,
+                runtime_env,
+                placement_group,
+                scheduling_strategy,
+            )
+
+        if inspect.isclass(function_or_class):
+            if num_returns is not None:
+                raise TypeError(
+                    "The keyword 'num_returns' is not " "allowed for actors."
+                )
+            if max_retries is not None:
+                raise TypeError(
+                    "The keyword 'max_retries' is not " "allowed for actors."
+                )
+            if retry_exceptions is not None:
+                raise TypeError(
+                    "The keyword 'retry_exceptions' is not " "allowed for actors."
+                )
+            if max_calls is not None:
+                raise TypeError("The keyword 'max_calls' is not " "allowed for actors.")
+            if max_restarts is not None and (
+                not isinstance(max_restarts, int) or max_restarts < -1
+            ):
+                raise ValueError(
+                    "The keyword 'max_restarts' only accepts -1, 0 or a"
+                    " positive integer"
+                )
+            if max_task_retries is not None and (
+                not isinstance(max_task_retries, int) or max_task_retries < -1
+            ):
+                raise ValueError(
+                    "The keyword 'max_task_retries' only accepts -1, 0 or a"
+                    " positive integer"
+                )
+            return ray.actor.make_actor(
+                function_or_class,
+                num_cpus,
+                num_gpus,
+                memory,
+                object_store_memory,
+                resources,
+                accelerator_type,
+                max_restarts,
+                max_task_retries,
+                runtime_env,
+                concurrency_groups,
+                scheduling_strategy,
+            )
+
+        raise TypeError(
+            "The @ray.remote decorator must be applied to "
+            "either a function or to a class."
+        )
+
+    return decorator
+
+
+@PublicAPI
+def remote(*args, **kwargs):
+    """Defines a remote function or an actor class.
+
+    This can be used with no arguments to define a remote function or actor as
+    follows:
+
+    .. code-block:: python
+
+        @ray.remote
+        def f():
+            return 1
+
+        @ray.remote
+        class Foo:
+            def method(self):
+                return 1
+
+    It can also be used with specific keyword arguments as follows:
+
+    .. code-block:: python
+
+        @ray.remote(num_gpus=1, max_calls=1, num_returns=2)
+        def f():
+            return 1, 2
+
+        @ray.remote(num_cpus=2, resources={"CustomResource": 1})
+        class Foo:
+            def method(self):
+                return 1
+
+    Remote task and actor objects returned by @ray.remote can also be
+    dynamically modified with the same arguments as above using
+    ``.options()`` as follows:
+
+    .. code-block:: python
+
+        @ray.remote(num_gpus=1, max_calls=1, num_returns=2)
+        def f():
+            return 1, 2
+        g = f.options(num_gpus=2)
+
+        @ray.remote(num_cpus=2, resources={"CustomResource": 1})
+        class Foo:
+            def method(self):
+                return 1
+        Bar = Foo.options(num_cpus=1, resources=None)
+
+    Running remote actors will be terminated when the actor handle to them
+    in Python is deleted, which will cause them to complete any outstanding
+    work and then shut down. If you want to kill them immediately, you can
+    also call ``ray.kill(actor)``.
+
+    Args:
+        num_returns (int): This is only for *remote functions*. It specifies
+            the number of object refs returned by
+            the remote function invocation.
+        num_cpus (float): The quantity of CPU cores to reserve
+            for this task or for the lifetime of the actor.
+        num_gpus (int): The quantity of GPUs to reserve
+            for this task or for the lifetime of the actor.
+        resources (Dict[str, float]): The quantity of various custom resources
+            to reserve for this task or for the lifetime of the actor.
+            This is a dictionary mapping strings (resource names) to floats.
+        accelerator_type: If specified, requires that the task or actor run
+            on a node with the specified type of accelerator.
+            See `ray.accelerators` for accelerator types.
+        max_calls (int): Only for *remote functions*. This specifies the
+            maximum number of times that a given worker can execute
+            the given remote function before it must exit
+            (this can be used to address memory leaks in third-party
+            libraries or to reclaim resources that cannot easily be
+            released, e.g., GPU memory that was acquired by TensorFlow).
+            By default this is infinite.
+        max_restarts (int): Only for *actors*. This specifies the maximum
+            number of times that the actor should be restarted when it dies
+            unexpectedly. The minimum valid value is 0 (default),
+            which indicates that the actor doesn't need to be restarted.
+            A value of -1 indicates that an actor should be restarted
+            indefinitely.
+        max_task_retries (int): Only for *actors*. How many times to
+            retry an actor task if the task fails due to a system error,
+            e.g., the actor has died. If set to -1, the system will
+            retry the failed task until the task succeeds, or the actor
+            has reached its max_restarts limit. If set to `n > 0`, the
+            system will retry the failed task up to n times, after which the
+            task will throw a `RayActorError` exception upon :obj:`ray.get`.
+            Note that Python exceptions are not considered system errors
+            and will not trigger retries.
+        max_retries (int): Only for *remote functions*. This specifies
+            the maximum number of times that the remote function
+            should be rerun when the worker process executing it
+            crashes unexpectedly. The minimum valid value is 0,
+            the default is 4 (default), and a value of -1 indicates
+            infinite retries.
+        runtime_env (Dict[str, Any]): Specifies the runtime environment for
+            this actor or task and its children. See
+            :ref:`runtime-environments` for detailed documentation. This API is
+            in beta and may change before becoming stable.
+        retry_exceptions (bool): Only for *remote functions*. This specifies
+            whether application-level errors should be retried
+            up to max_retries times.
+        scheduling_strategy (SchedulingStrategyT): Strategy about how to
+            schedule a remote function or actor. Possible values are
+            None: ray will figure out the scheduling strategy to use, it
+            will either be the PlacementGroupSchedulingStrategy using parent's
+            placement group if parent has one and has
+            placement_group_capture_child_tasks set to true,
+            or "DEFAULT";
+            "DEFAULT": default hybrid scheduling;
+            "SPREAD": best effort spread scheduling;
+            `PlacementGroupSchedulingStrategy`:
+            placement group based scheduling.
+    """
+    worker = global_worker
+
+    if len(args) == 1 and len(kwargs) == 0 and callable(args[0]):
+        # This is the case where the decorator is just @ray.remote.
+        return make_decorator(worker=worker)(args[0])
+
+    # Parse the keyword arguments from the decorator.
+    valid_kwargs = [
+        "num_returns",
+        "num_cpus",
+        "num_gpus",
+        "memory",
+        "object_store_memory",
+        "resources",
+        "accelerator_type",
+        "max_calls",
+        "max_restarts",
+        "max_task_retries",
+        "max_retries",
+        "runtime_env",
+        "retry_exceptions",
+        "placement_group",
+        "concurrency_groups",
+        "scheduling_strategy",
+    ]
+    error_string = (
+        "The @ray.remote decorator must be applied either "
+        "with no arguments and no parentheses, for example "
+        "'@ray.remote', or it must be applied using some of "
+        f"the arguments in the list {valid_kwargs}, for example "
+        "'@ray.remote(num_returns=2, "
+        'resources={"CustomResource": 1})\'.'
+    )
+    assert len(args) == 0 and len(kwargs) > 0, error_string
+    for key in kwargs:
+        assert key in valid_kwargs, error_string
+
+    num_cpus = kwargs["num_cpus"] if "num_cpus" in kwargs else None
+    num_gpus = kwargs["num_gpus"] if "num_gpus" in kwargs else None
+    resources = kwargs.get("resources")
+    if not isinstance(resources, dict) and resources is not None:
+        raise TypeError(
+            "The 'resources' keyword argument must be a "
+            f"dictionary, but received type {type(resources)}."
+        )
+    if resources is not None:
+        assert "CPU" not in resources, "Use the 'num_cpus' argument."
+        assert "GPU" not in resources, "Use the 'num_gpus' argument."
+
+    accelerator_type = kwargs.get("accelerator_type")
+
+    # Handle other arguments.
+    num_returns = kwargs.get("num_returns")
+    max_calls = kwargs.get("max_calls")
+    max_restarts = kwargs.get("max_restarts")
+    max_task_retries = kwargs.get("max_task_retries")
+    memory = kwargs.get("memory")
+    object_store_memory = kwargs.get("object_store_memory")
+    max_retries = kwargs.get("max_retries")
+    runtime_env = kwargs.get("runtime_env")
+    placement_group = kwargs.get("placement_group", "default")
+    retry_exceptions = kwargs.get("retry_exceptions")
+    concurrency_groups = kwargs.get("concurrency_groups")
+    scheduling_strategy = kwargs.get("scheduling_strategy")
+
+    return make_decorator(
+        num_returns=num_returns,
+        num_cpus=num_cpus,
+        num_gpus=num_gpus,
+        memory=memory,
+        object_store_memory=object_store_memory,
+        resources=resources,
+        accelerator_type=accelerator_type,
+        max_calls=max_calls,
+        max_restarts=max_restarts,
+        max_task_retries=max_task_retries,
+        max_retries=max_retries,
+        runtime_env=runtime_env,
+        placement_group=placement_group,
+        worker=worker,
+        retry_exceptions=retry_exceptions,
+        concurrency_groups=concurrency_groups or [],
+        scheduling_strategy=scheduling_strategy,
+    )