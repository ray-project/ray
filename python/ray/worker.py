--- conflicted
+++ resolved
@@ -325,12 +325,7 @@
                                        "of their fields. This behavior may "
                                        "be incorrect in some cases.".format(
                                            type(e.example_object)))
-<<<<<<< HEAD
-
-                    print(warning_message)
-=======
                     logger.warning(warning_message)
->>>>>>> e3534c46
                 except (serialization.RayNotDictionarySerializable,
                         serialization.CloudPickleError,
                         pickle.pickle.PicklingError, Exception):
@@ -2156,30 +2151,22 @@
             # Handle the driver case first.
             if mode != WORKER_MODE:
                 if key.startswith(b"FunctionsToRun"):
-<<<<<<< HEAD
-                    fetch_and_execute_function_to_run(key, worker=worker)
-                elif key.startswith(b"RegisterType"):
-                    fetch_and_register_type(key, worker=worker)
-=======
                     with profile("fetch_and_run_function", worker=worker):
                         fetch_and_execute_function_to_run(key, worker=worker)
-                # Continue because FunctionsToRun are the only things that the
-                # driver should import.
->>>>>>> e3534c46
+                elif key.startswith(b"RegisterType"):
+                    with profile("fetch_and_register_type", worker=worker):
+                        fetch_and_register_type(key, worker=worker)
                 continue
 
             if key.startswith(b"RemoteFunction"):
                 with profile("register_remote_function", worker=worker):
                     fetch_and_register_remote_function(key, worker=worker)
             elif key.startswith(b"FunctionsToRun"):
-<<<<<<< HEAD
-                fetch_and_execute_function_to_run(key, worker=worker)
-            elif key.startswith(b"RegisterType"):
-                fetch_and_register_type(key, worker=worker)
-=======
                 with profile("fetch_and_run_function", worker=worker):
                     fetch_and_execute_function_to_run(key, worker=worker)
->>>>>>> e3534c46
+            elif key.startswith(b"RegisterType"):
+                with profile("fetch_and_register_type", worker=worker):
+                    fetch_and_register_type(key, worker=worker)
             elif key.startswith(b"ActorClass"):
                 # Keep track of the fact that this actor class has been
                 # exported so that we know it is safe to turn this worker into
