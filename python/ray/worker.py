--- conflicted
+++ resolved
@@ -1367,14 +1367,8 @@
     # that is not true of Redis pubsub clients. See the documentation at
     # https://github.com/andymccurdy/redis-py#thread-safety.
     worker.redis_client = node.create_redis_client()
-<<<<<<< HEAD
-    worker.gcs_client = gcs_utils.GcsClient.create_from_redis(
-        worker.redis_client)
-    worker.gcs_channel = worker.gcs_client.get_channel()
-=======
     worker.gcs_channel = gcs_utils.GcsChannel(redis_client=worker.redis_client)
     worker.gcs_client = gcs_utils.GcsClient(worker.gcs_channel)
->>>>>>> 94ff4e9e
     _initialize_internal_kv(worker.gcs_client)
     ray.state.state._initialize_global_state(
         node.redis_address, redis_password=node.redis_password)
