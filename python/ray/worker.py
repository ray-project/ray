--- conflicted
+++ resolved
@@ -623,23 +623,13 @@
                 assert not self.current_task_id.is_nil()
             # Submit the task to local scheduler.
             task = ray.raylet.Task(
-<<<<<<< HEAD
                 driver_id, ray.ObjectID(function_id.id()),
                 args_for_local_scheduler, num_return_vals,
                 self.current_task_id, task_index, actor_creation_id,
                 actor_creation_dummy_object_id, max_actor_reconstructions,
                 actor_id, actor_handle_id, actor_counter,
                 execution_dependencies, resources, placement_resources)
-            self.local_scheduler_client.submit(task)
-=======
-                driver_id, ray.ObjectID(
-                    function_id.id()), args_for_local_scheduler,
-                num_return_vals, self.current_task_id, task_index,
-                actor_creation_id, actor_creation_dummy_object_id, actor_id,
-                actor_handle_id, actor_counter, execution_dependencies,
-                resources, placement_resources)
             self.raylet_client.submit_task(task)
->>>>>>> 84fae57a
 
             return task.returns()
 
