from __future__ import absolute_import
from __future__ import division
from __future__ import print_function

from contextlib import contextmanager
import colorama
import atexit
import faulthandler
import hashlib
import inspect
import io
import json
import logging
import numpy as np
import os
import redis
import signal
from six.moves import queue
import sys
import threading
import time
import traceback
import random

# Ray modules
import pyarrow
import pyarrow.plasma as plasma
import ray.cloudpickle as pickle
from ray.cloudpickle import USE_NEW_SERIALIZER
import ray.experimental.signal as ray_signal
import ray.experimental.no_return
import ray.gcs_utils
import ray.memory_monitor as memory_monitor
import ray.node
import ray.parameter
import ray.ray_constants as ray_constants
import ray.remote_function
import ray.serialization as serialization
import ray.services as services
import ray.signature
import ray.state

from ray import (
    ActorID,
    JobID,
    ObjectID,
    TaskID,
)
from ray import import_thread
from ray import profiling
from ray._raylet import Pickle5Writer, unpack_pickle5_buffers

from ray.gcs_utils import ErrorType
from ray.exceptions import (
    RayActorError,
    RayError,
    RayTaskError,
    RayWorkerError,
    ObjectStoreFullError,
    UnreconstructableError,
    RAY_EXCEPTION_TYPES,
)
from ray.function_manager import (
    FunctionActorManager,
    FunctionDescriptor,
)
from ray.utils import (
    _random_string,
    check_oversized_pickle,
    is_cython,
    setup_logger,
)
from ray.local_mode_manager import LocalModeManager

SCRIPT_MODE = 0
WORKER_MODE = 1
LOCAL_MODE = 2

ERROR_KEY_PREFIX = b"Error:"

# Logger for this module. It should be configured at the entry point
# into the program using Ray. Ray provides a default configuration at
# entry/init points.
logger = logging.getLogger(__name__)

try:
    import setproctitle
except ImportError:
    setproctitle = None


class ActorCheckpointInfo(object):
    """Information used to maintain actor checkpoints."""

    __slots__ = [
        # Number of tasks executed since last checkpoint.
        "num_tasks_since_last_checkpoint",
        # Timestamp of the last checkpoint, in milliseconds.
        "last_checkpoint_timestamp",
        # IDs of the previous checkpoints.
        "checkpoint_ids",
    ]

    def __init__(self, num_tasks_since_last_checkpoint,
                 last_checkpoint_timestamp, checkpoint_ids):
        self.num_tasks_since_last_checkpoint = num_tasks_since_last_checkpoint
        self.last_checkpoint_timestamp = last_checkpoint_timestamp
        self.checkpoint_ids = checkpoint_ids


class Worker(object):
    """A class used to define the control flow of a worker process.

    Note:
        The methods in this class are considered unexposed to the user. The
        functions outside of this class are considered exposed.

    Attributes:
        connected (bool): True if Ray has been started and False otherwise.
        node (ray.node.Node): The node this worker is attached to.
        mode: The mode of the worker. One of SCRIPT_MODE, LOCAL_MODE, and
            WORKER_MODE.
        cached_functions_to_run (List): A list of functions to run on all of
            the workers that should be exported as soon as connect is called.
    """

    def __init__(self):
        """Initialize a Worker object."""
        self.node = None
        self.mode = None
        self.cached_functions_to_run = []
        self.actor_init_error = None
        self.make_actor = None
        self.actors = {}
        # Information used to maintain actor checkpoints.
        self.actor_checkpoint_info = {}
        self.actor_task_counter = 0
        # The number of threads Plasma should use when putting an object in the
        # object store.
        self.memcopy_threads = 12
        # When the worker is constructed. Record the original value of the
        # CUDA_VISIBLE_DEVICES environment variable.
        self.original_gpu_ids = ray.utils.get_cuda_visible_devices()
        self.memory_monitor = memory_monitor.MemoryMonitor()
        # A dictionary that maps from driver id to SerializationContext
        # TODO: clean up the SerializationContext once the job finished.
        self.serialization_context_map = {}
        self.function_actor_manager = FunctionActorManager(self)
        # Identity of the job that this worker is processing.
        # It is a JobID.
        self.current_job_id = JobID.nil()
        self._task_context = threading.local()
        # This event is checked regularly by all of the threads so that they
        # know when to exit.
        self.threads_stopped = threading.Event()
        # Index of the current session. This number will
        # increment every time when `ray.shutdown` is called.
        self._session_index = 0
        # Functions to run to process the values returned by ray.get. Each
        # postprocessor must take two arguments ("object_ids", and "values").
        self._post_get_hooks = []

    @property
    def connected(self):
        return self.node is not None

    @property
    def node_ip_address(self):
        self.check_connected()
        return self.node.node_ip_address

    @property
    def load_code_from_local(self):
        self.check_connected()
        return self.node.load_code_from_local

    @property
    def task_context(self):
        """A thread-local that contains the following attributes.

        current_task_id: For the main thread, this field is the ID of this
            worker's current running task; for other threads, this field is a
            fake random ID.
        task_index: The number of tasks that have been submitted from the
            current task.
        put_index: The number of objects that have been put from the current
            task.
        """
        if not hasattr(self._task_context, "initialized"):
            # Initialize task_context for the current thread.
            if ray.utils.is_main_thread():
                # If this is running on the main thread, initialize it to
                # NIL. The actual value will set when the worker receives
                # a task from raylet backend.
                self._task_context.current_task_id = TaskID.nil()
            else:
                # If this is running on a separate thread, then the mapping
                # to the current task ID may not be correct. Generate a
                # random task ID so that the backend can differentiate
                # between different threads.
                self._task_context.current_task_id = TaskID.for_fake_task()
                if getattr(self, "_multithreading_warned", False) is not True:
                    logger.warning(
                        "Calling ray.get or ray.wait in a separate thread "
                        "may lead to deadlock if the main thread blocks on "
                        "this thread and there are not enough resources to "
                        "execute more tasks")
                    self._multithreading_warned = True

            self._task_context.task_index = 0
            self._task_context.put_index = 1
            self._task_context.initialized = True
        return self._task_context

    @property
    def current_task_id(self):
        return self.task_context.current_task_id

    @property
    def current_session_and_job(self):
        """Get the current session index and job id as pair."""
        assert isinstance(self._session_index, int)
        assert isinstance(self.current_job_id, ray.JobID)
        return self._session_index, self.current_job_id

    def mark_actor_init_failed(self, error):
        """Called to mark this actor as failed during initialization."""

        self.actor_init_error = error

    def reraise_actor_init_error(self):
        """Raises any previous actor initialization error."""

        if self.actor_init_error is not None:
            raise self.actor_init_error

    def get_serialization_context(self, job_id):
        """Get the SerializationContext of the job that this worker is processing.

        Args:
            job_id: The ID of the job that indicates which job to get
                the serialization context for.

        Returns:
            The serialization context of the given job.
        """
        # This function needs to be proctected by a lock, because it will be
        # called by`register_class_for_serialization`, as well as the import
        # thread, from different threads. Also, this function will recursively
        # call itself, so we use RLock here.
        with self.lock:
            if job_id not in self.serialization_context_map:
                _initialize_serialization(job_id)
            return self.serialization_context_map[job_id]

    def check_connected(self):
        """Check if the worker is connected.

        Raises:
          Exception: An exception is raised if the worker is not connected.
        """
        if not self.connected:
            raise RayConnectionError("Ray has not been started yet. You can "
                                     "start Ray with 'ray.init()'.")

    def set_mode(self, mode):
        """Set the mode of the worker.

        The mode SCRIPT_MODE should be used if this Worker is a driver that is
        being run as a Python script or interactively in a shell. It will print
        information about task failures.

        The mode WORKER_MODE should be used if this Worker is not a driver. It
        will not print information about tasks.

        The mode LOCAL_MODE should be used if this Worker is a driver and if
        you want to run the driver in a manner equivalent to serial Python for
        debugging purposes. It will not send remote function calls to the
        scheduler and will instead execute them in a blocking fashion.

        Args:
            mode: One of SCRIPT_MODE, WORKER_MODE, and LOCAL_MODE.
        """
        self.mode = mode

    def store_and_register(self, object_id, value, depth=100, put_async=False):
        """Store an object and attempt to register its class if needed.

        Args:
            object_id: The ID of the object to store.
            value: The value to put in the object store.
            depth: The maximum number of classes to recursively register.
            put_async: Whether to allow the put to be fulfilled async.

        Raises:
            Exception: An exception is raised if the attempt to store the
                object fails. This can happen if there is already an object
                with the same ID in the object store or if the object store is
                full.
        """
        counter = 0
        while True:
            if counter == depth:
                raise Exception("Ray exceeded the maximum number of classes "
                                "that it will recursively serialize when "
                                "attempting to serialize an object of "
                                "type {}.".format(type(value)))
            counter += 1
            try:
                if isinstance(value, bytes):
                    # If the object is a byte array, skip serializing it and
                    # use a special metadata to indicate it's raw binary. So
                    # that this object can also be read by Java.
                    self.core_worker.put_raw_buffer(
                        value, object_id, memcopy_threads=self.memcopy_threads)
                    # TODO(ekl) support async put of raw buffers
                else:
                    serialization_context = self.get_serialization_context(
                        self.current_job_id)
                    self.core_worker.put_serialized_object(
                        pyarrow.serialize(value, serialization_context),
                        object_id,
                        memcopy_threads=self.memcopy_threads,
                        put_async=put_async)
                break
            except pyarrow.SerializationCallbackError as e:
                try:
                    register_custom_serializer(
                        type(e.example_object), use_dict=True)
                    warning_message = ("WARNING: Serializing objects of type "
                                       "{} by expanding them as dictionaries "
                                       "of their fields. This behavior may "
                                       "be incorrect in some cases.".format(
                                           type(e.example_object)))
                    logger.debug(warning_message)
                except (serialization.RayNotDictionarySerializable,
                        serialization.CloudPickleError,
                        pickle.pickle.PicklingError, Exception):
                    # We also handle generic exceptions here because
                    # cloudpickle can fail with many different types of errors.
                    try:
                        register_custom_serializer(
                            type(e.example_object), use_pickle=True)
                        warning_message = ("WARNING: Falling back to "
                                           "serializing objects of type {} by "
                                           "using pickle. This may be "
                                           "inefficient.".format(
                                               type(e.example_object)))
                        logger.warning(warning_message)
                    except serialization.CloudPickleError:
                        register_custom_serializer(
                            type(e.example_object),
                            use_pickle=True,
                            local=True)
                        warning_message = ("WARNING: Pickling the class {} "
                                           "failed, so we are using pickle "
                                           "and only registering the class "
                                           "locally.".format(
                                               type(e.example_object)))
                        logger.warning(warning_message)

    def put_object(self, object_id, value, put_async=False):
        """Put value in the local object store with object id `objectid`.

        This assumes that the value for `objectid` has not yet been placed in
        the local object store. If the plasma store is full, the worker will
        automatically retry up to DEFAULT_PUT_OBJECT_RETRIES times. Each
        retry will delay for an exponentially doubling amount of time,
        starting with DEFAULT_PUT_OBJECT_DELAY. After this, exception
        will be raised.

        Args:
            object_id (object_id.ObjectID): The object ID of the value to be
                put.
            value: The value to put in the object store.
            put_async: Whether to allow the put to be asynchronously
                fulfilled. It is guaranteed when a batch of tasks completes
                that all async puts will be flushed to the object store.

        Raises:
            ray.exceptions.ObjectStoreFullError: This is raised if the attempt
                to store the object fails because the object store is full even
                after multiple retries.
        """
        # Make sure that the value is not an object ID.
        if isinstance(value, ObjectID):
            raise TypeError(
                "Calling 'put' on an ray.ObjectID is not allowed "
                "(similarly, returning an ray.ObjectID from a remote "
                "function is not allowed). If you really want to "
                "do this, you can wrap the ray.ObjectID in a list and "
                "call 'put' on it (or return it).")

        delay = ray_constants.DEFAULT_PUT_OBJECT_DELAY
        for attempt in reversed(
                range(ray_constants.DEFAULT_PUT_OBJECT_RETRIES)):
            try:
                if USE_NEW_SERIALIZER:
                    self.store_with_plasma(
                        object_id, value, put_async=put_async)
                else:
                    self._try_store_and_register(
                        object_id, value, put_async=put_async)
                break
            except ObjectStoreFullError as e:
                if attempt:
                    logger.warning("Waiting {} seconds for space to free up "
                                   "in the object store.".format(delay))
                    time.sleep(delay)
                    delay *= 2
                else:
                    self.dump_object_store_memory_usage()
                    raise e

    def dump_object_store_memory_usage(self):
        """Prints object store debug string to stdout."""
        logger.warning("Local object store memory usage:\n{}\n".format(
            self.core_worker.object_store_memory_usage_string()))

    def store_with_plasma(self, object_id, value, put_async=False):
        """Serialize and store an object.

        Args:
            object_id: The ID of the object to store.
            value: The value to put in the object store.
            put_async: Whether to allow the put to be fulfilled async.

        Raises:
            Exception: An exception is raised if the attempt to store the
                object fails. This can happen if there is already an object
                with the same ID in the object store or if the object store is
                full.
        """
        if put_async:
            raise NotImplementedError("async put with new serializer")

        try:
            if isinstance(value, bytes):
                # If the object is a byte array, skip serializing it and
                # use a special metadata to indicate it's raw binary. So
                # that this object can also be read by Java.
                self.core_worker.put_raw_buffer(
                    value, object_id, memcopy_threads=self.memcopy_threads)
            else:
                writer = Pickle5Writer()
                inband = pickle.dumps(
                    value, protocol=5, buffer_callback=writer.buffer_callback)
                self.core_worker.put_pickle5_buffers(object_id, inband, writer,
                                                     self.memcopy_threads)
        except pyarrow.plasma.PlasmaObjectExists:
            # The object already exists in the object store, so there is no
            # need to add it again. TODO(rkn): We need to compare hashes
            # and make sure that the objects are in fact the same. We also
            # should return an error code to caller instead of printing a
            # message.
            logger.info("The object with ID {} already exists "
                        "in the object store.".format(object_id))

    def _try_store_and_register(self, object_id, value, put_async=False):
        """Wraps `store_and_register` with cases for existence and pickling.

        Args:
            object_id (object_id.ObjectID): The object ID of the value to be
                put.
            value: The value to put in the object store.
            put_async: Whether to allow the put to be fulfilled async.
        """
        try:
            self.store_and_register(object_id, value, put_async=put_async)
        except TypeError:
            # TypeError can happen because one of the members of the object
            # may not be serializable for cloudpickle. So we need
            # these extra fallbacks here to start from the beginning.
            # Hopefully the object could have a `__reduce__` method.
            register_custom_serializer(type(value), use_pickle=True)
            warning_message = ("WARNING: Serializing the class {} failed, "
                               "falling back to cloudpickle.".format(
                                   type(value)))
            logger.warning(warning_message)
            self.store_and_register(object_id, value)

    def deserialize_objects(self,
                            data_metadata_pairs,
                            object_ids,
                            error_timeout=10):
        assert len(data_metadata_pairs) == len(object_ids)

        start_time = time.time()
        serialization_context = self.get_serialization_context(
            self.current_job_id)
        results = []
        warning_sent = False
        i = 0
        while i < len(object_ids):
            object_id = object_ids[i]
            data, metadata = data_metadata_pairs[i]
            try:
                results.append(
                    self._deserialize_object_from_arrow(
                        data, metadata, object_id, serialization_context))
                i += 1
            except pyarrow.DeserializationCallbackError:
                # Wait a little bit for the import thread to import the class.
                # If we currently have the worker lock, we need to release it
                # so that the import thread can acquire it.
                time.sleep(0.01)

                if time.time() - start_time > error_timeout:
                    warning_message = ("This worker or driver is waiting to "
                                       "receive a class definition so that it "
                                       "can deserialize an object from the "
                                       "object store. This may be fine, or it "
                                       "may be a bug.")
                    if not warning_sent:
                        ray.utils.push_error_to_driver(
                            self,
                            ray_constants.WAIT_FOR_CLASS_PUSH_ERROR,
                            warning_message,
                            job_id=self.current_job_id)
                    warning_sent = True

        return results

    def _deserialize_object_from_arrow(self, data, metadata, object_id,
                                       serialization_context):
        if metadata:
            if (USE_NEW_SERIALIZER
                    and metadata == ray_constants.PICKLE5_BUFFER_METADATA):
                in_band, buffers = unpack_pickle5_buffers(data)
                return pickle.loads(in_band, buffers=buffers)
            # Check if the object should be returned as raw bytes.
            if metadata == ray_constants.RAW_BUFFER_METADATA:
                if data is None:
                    return b""
                return data.to_pybytes()
            # Otherwise, return an exception object based on
            # the error type.
            error_type = int(metadata)
            if error_type == ErrorType.Value("WORKER_DIED"):
                return RayWorkerError()
            elif error_type == ErrorType.Value("ACTOR_DIED"):
                return RayActorError()
            elif error_type == ErrorType.Value("OBJECT_UNRECONSTRUCTABLE"):
                return UnreconstructableError(ray.ObjectID(object_id.binary()))
            else:
                assert False, "Unrecognized error type " + str(error_type)
        elif data:
            # If data is not empty, deserialize the object.
            return pyarrow.deserialize(data, serialization_context)
        else:
            # Object isn't available in plasma.
            return plasma.ObjectNotAvailable

    def get_objects(self, object_ids):
        """Get the values in the object store associated with the IDs.

        Return the values from the local object store for object_ids. This will
        block until all the values for object_ids have been written to the
        local object store.

        Args:
            object_ids (List[object_id.ObjectID]): A list of the object IDs
                whose values should be retrieved.

        Raises:
            Exception if running in LOCAL_MODE and any of the object IDs do not
            exist in the emulated object store.
        """
        # Make sure that the values are object IDs.
        for object_id in object_ids:
            if not isinstance(object_id, ObjectID):
                raise TypeError(
                    "Attempting to call `get` on the value {}, "
                    "which is not an ray.ObjectID.".format(object_id))

        if self.mode == LOCAL_MODE:
            return self.local_mode_manager.get_objects(object_ids)

        data_metadata_pairs = self.core_worker.get_objects(
            object_ids, self.current_task_id)
        return self.deserialize_objects(data_metadata_pairs, object_ids)

    def run_function_on_all_workers(self, function,
                                    run_on_other_drivers=False):
        """Run arbitrary code on all of the workers.

        This function will first be run on the driver, and then it will be
        exported to all of the workers to be run. It will also be run on any
        new workers that register later. If ray.init has not been called yet,
        then cache the function and export it later.

        Args:
            function (Callable): The function to run on all of the workers. It
                takes only one argument, a worker info dict. If it returns
                anything, its return values will not be used.
            run_on_other_drivers: The boolean that indicates whether we want to
                run this function on other drivers. One case is we may need to
                share objects across drivers.
        """
        # If ray.init has not been called yet, then cache the function and
        # export it when connect is called. Otherwise, run the function on all
        # workers.
        if self.mode is None:
            self.cached_functions_to_run.append(function)
        else:
            # Attempt to pickle the function before we need it. This could
            # fail, and it is more convenient if the failure happens before we
            # actually run the function locally.
            pickled_function = pickle.dumps(function)

            function_to_run_id = hashlib.sha1(pickled_function).digest()
            key = b"FunctionsToRun:" + function_to_run_id
            # First run the function on the driver.
            # We always run the task locally.
            function({"worker": self})
            # Check if the function has already been put into redis.
            function_exported = self.redis_client.setnx(b"Lock:" + key, 1)
            if not function_exported:
                # In this case, the function has already been exported, so
                # we don't need to export it again.
                return

            check_oversized_pickle(pickled_function, function.__name__,
                                   "function", self)

            # Run the function on all workers.
            self.redis_client.hmset(
                key, {
                    "job_id": self.current_job_id.binary(),
                    "function_id": function_to_run_id,
                    "function": pickled_function,
                    "run_on_other_drivers": str(run_on_other_drivers)
                })
            self.redis_client.rpush("Exports", key)
            # TODO(rkn): If the worker fails after it calls setnx and before it
            # successfully completes the hmset and rpush, then the program will
            # most likely hang. This could be fixed by making these three
            # operations into a transaction (or by implementing a custom
            # command that does all three things).

    def _get_arguments_for_execution(self, function_name, serialized_args):
        """Retrieve the arguments for the remote function.

        This retrieves the values for the arguments to the remote function that
        were passed in as object IDs. Arguments that were passed by value are
        not changed. This is called by the worker that is executing the remote
        function.

        Args:
            function_name (str): The name of the remote function whose
                arguments are being retrieved.
            serialized_args (List): The arguments to the function. These are
                either strings representing serialized objects passed by value
                or they are ray.ObjectIDs.

        Returns:
            The retrieved arguments in addition to the arguments that were
                passed by value.

        Raises:
            RayError: This exception is raised if a task that
                created one of the arguments failed.
        """
        arguments = [None] * len(serialized_args)
        object_ids = []
        object_indices = []

        for (i, arg) in enumerate(serialized_args):
            if isinstance(arg, ObjectID):
                object_ids.append(arg)
                object_indices.append(i)
            else:
                # pass the argument by value
                arguments[i] = arg

        # Get the objects from the local object store.
        if len(object_ids) > 0:
            values = self.get_objects(object_ids)
            for i, value in enumerate(values):
                if isinstance(value, RayError):
                    raise value
                else:
                    arguments[object_indices[i]] = value

        return arguments

    def _store_outputs_in_object_store(self, object_ids, outputs):
        """Store the outputs of a remote function in the local object store.

        This stores the values that were returned by a remote function in the
        local object store. If any of the return values are object IDs, then
        these object IDs are aliased with the object IDs that the scheduler
        assigned for the return values. This is called by the worker that
        executes the remote function.

        Note:
            The arguments object_ids and outputs should have the same length.

        Args:
            object_ids (List[ObjectID]): The object IDs that were assigned to
                the outputs of the remote function call.
            outputs (Tuple): The value returned by the remote function. If the
                remote function was supposed to only return one value, then its
                output was wrapped in a tuple with one element prior to being
                passed into this function.
        """
        for i in range(len(object_ids)):
            if isinstance(outputs[i], ray.actor.ActorHandle):
                raise Exception("Returning an actor handle from a remote "
                                "function is not allowed).")
            if outputs[i] is ray.experimental.no_return.NoReturn:
                if not self.core_worker.object_exists(object_ids[i]):
                    raise RuntimeError(
                        "Attempting to return 'ray.experimental.NoReturn' "
                        "from a remote function, but the corresponding "
                        "ObjectID does not exist in the local object store.")
            else:
                self.put_object(object_ids[i], outputs[i], put_async=True)

    def _process_task(self, task, function_execution_info):
        """Execute a task assigned to this worker.

        This method deserializes a task from the scheduler, and attempts to
        execute the task. If the task succeeds, the outputs are stored in the
        local object store. If the task throws an exception, RayTaskError
        objects are stored in the object store to represent the failed task
        (these will be retrieved by calls to get or by subsequent tasks that
        use the outputs of this task).
        """
        assert self.current_task_id.is_nil()
        assert self.task_context.task_index == 0
        assert self.task_context.put_index == 1
        if not task.is_actor_task():
            # If this worker is not an actor, check that `current_job_id`
            # was reset when the worker finished the previous task.
            assert self.current_job_id.is_nil()
            # Set the driver ID of the current running task. This is
            # needed so that if the task throws an exception, we propagate
            # the error message to the correct driver.
            self.current_job_id = task.job_id()
            self.core_worker.set_current_job_id(task.job_id())
        else:
            # If this worker is an actor, current_job_id wasn't reset.
            # Check that current task's driver ID equals the previous one.
            assert self.current_job_id == task.job_id()

        self.task_context.current_task_id = task.task_id()
        self.core_worker.set_current_task_id(task.task_id())

        function_descriptor = FunctionDescriptor.from_bytes_list(
            task.function_descriptor_list())
        args = task.arguments()
        return_object_ids = task.returns()
        if task.is_actor_task() or task.is_actor_creation_task():
            dummy_return_id = return_object_ids.pop()
        function_executor = function_execution_info.function
        function_name = function_execution_info.function_name

        # Get task arguments from the object store.
        try:
            if function_name != "__ray_terminate__":
                self.reraise_actor_init_error()
                self.memory_monitor.raise_if_low_memory()
            with profiling.profile("task:deserialize_arguments"):
                arguments = self._get_arguments_for_execution(
                    function_name, args)
        except Exception as e:
            self._handle_process_task_failure(
                function_descriptor, return_object_ids, e,
                ray.utils.format_error_message(traceback.format_exc()))
            return

        # Execute the task.
        try:
            with profiling.profile("task:execute"):
                if task.is_normal_task():
                    outputs = function_executor(*arguments)
                else:
                    if task.is_actor_task():
                        key = task.actor_id()
                    else:
                        key = task.actor_creation_id()
                    worker_name = "ray_{}_{}".format(
                        self.actors[key].__class__.__name__, os.getpid())
                    if "memory" in task.required_resources():
                        self.memory_monitor.set_heap_limit(
                            worker_name,
                            ray_constants.from_memory_units(
                                task.required_resources()["memory"]))
                    if "object_store_memory" in task.required_resources():
                        self._set_object_store_client_options(
                            worker_name,
                            int(
                                ray_constants.from_memory_units(
                                    task.required_resources()[
                                        "object_store_memory"])))
                    outputs = function_executor(dummy_return_id,
                                                self.actors[key], *arguments)
        except Exception as e:
            # Determine whether the exception occured during a task, not an
            # actor method.
            task_exception = not task.is_actor_task()
            traceback_str = ray.utils.format_error_message(
                traceback.format_exc(), task_exception=task_exception)
            self._handle_process_task_failure(
                function_descriptor, return_object_ids, e, traceback_str)
            return

        # Store the outputs in the local object store.
        try:
            with profiling.profile("task:store_outputs"):
                # If this is an actor task, then the last object ID returned by
                # the task is a dummy output, not returned by the function
                # itself. Decrement to get the correct number of return values.
                num_returns = len(return_object_ids)
                if num_returns == 1:
                    outputs = (outputs, )
                self._store_outputs_in_object_store(return_object_ids, outputs)
        except Exception as e:
            self._handle_process_task_failure(
                function_descriptor, return_object_ids, e,
                ray.utils.format_error_message(traceback.format_exc()))

    def _set_object_store_client_options(self, name, object_store_memory):
        try:
            logger.debug("Setting plasma memory limit to {} for {}".format(
                object_store_memory, name))
            self.core_worker.set_object_store_client_options(
                name.encode("ascii"), object_store_memory)
        except RayError as e:
            self.dump_object_store_memory_usage()
            raise memory_monitor.RayOutOfMemoryError(
                "Failed to set object_store_memory={} for {}. The "
                "plasma store may have insufficient memory remaining "
                "to satisfy this limit (30% of object store memory is "
                "permanently reserved for shared usage). The current "
                "object store memory status is:\n\n{}".format(
                    object_store_memory, name, e))

    def _handle_process_task_failure(self, function_descriptor,
                                     return_object_ids, error, backtrace):
        function_name = function_descriptor.function_name
        if isinstance(error, RayTaskError):
            # avoid recursively nesting of RayTaskError
            failure_object = RayTaskError(function_name, backtrace,
                                          error.cause_cls)
        else:
            failure_object = RayTaskError(function_name, backtrace,
                                          error.__class__)
        failure_objects = [
            failure_object for _ in range(len(return_object_ids))
        ]
        self._store_outputs_in_object_store(return_object_ids, failure_objects)
        # Log the error message.
        ray.utils.push_error_to_driver(
            self,
            ray_constants.TASK_PUSH_ERROR,
            str(failure_object),
            job_id=self.current_job_id)
        # Mark the actor init as failed
        if not self.actor_id.is_nil() and function_name == "__init__":
            self.mark_actor_init_failed(error)
        # Send signal with the error.
        ray_signal.send(ray_signal.ErrorSignal(str(failure_object)))

    def _process_normal_task(self, function_descriptor_list, job_id, task_id,
                             arguments, return_ids):
        """Wait for a task to be ready and process the task.

        Args:
            task: The task to execute.
        """
        # Automatically restrict the GPUs available to this task.
        ray.utils.set_cuda_visible_devices(ray.get_gpu_ids())

        function_descriptor = FunctionDescriptor.from_bytes_list(
            function_descriptor_list)

        execution_info = self.function_actor_manager.get_execution_info(
            job_id, function_descriptor)
<<<<<<< HEAD

        # Execute the task.
        function_name = execution_info.function_name
        extra_data = {"name": function_name, "task_id": task_id.hex()}
        title = "ray_worker:{}()".format(function_name)
        next_title = "ray_worker"

=======

        # Execute the task.
        function_name = execution_info.function_name
        extra_data = {"name": function_name, "task_id": task_id.hex()}
        title = "ray_worker:{}()".format(function_name)
        next_title = "ray_worker"

>>>>>>> 117fc9b0
        with profiling.profile("task", extra_data=extra_data):
            with _changeproctitle(title, next_title):
                function_executor = execution_info.function
                function_name = execution_info.function_name

                self.reraise_actor_init_error()
                self.memory_monitor.raise_if_low_memory()

                # Execute the task.
                try:
                    with profiling.profile("task:execute"):
                        outputs = function_executor(*arguments)
                except Exception as e:
                    traceback_str = ray.utils.format_error_message(
                        traceback.format_exc(), task_exception=True)
                    self._handle_process_task_failure(
                        function_descriptor, return_ids, e, traceback_str)
                    return

                # Store the outputs in the local object store.
                try:
                    with profiling.profile("task:store_outputs"):
                        num_returns = len(return_ids)
                        if num_returns == 1:
                            outputs = (outputs, )
                        self._store_outputs_in_object_store(
                            return_ids, outputs)
                except Exception as e:
                    self._handle_process_task_failure(
                        function_descriptor, return_ids, e,
                        ray.utils.format_error_message(traceback.format_exc()))

        # Increase the task execution counter.
        self.function_actor_manager.increase_task_counter(
            job_id, function_descriptor)

        reached_max_executions = (self.function_actor_manager.get_task_counter(
            job_id, function_descriptor) == execution_info.max_calls)
        if reached_max_executions:
            self.core_worker.disconnect()
            sys.exit(0)

    def _process_actor_task(self, function_descriptor_list, job_id, task_id,
                            actor_id, required_resources, arguments,
                            return_ids, create_actor):

        function_descriptor = FunctionDescriptor.from_bytes_list(
            function_descriptor_list)

        self.actor_id = actor_id
        if create_actor:
            actor_class = self.function_actor_manager.load_actor_class(
                job_id, function_descriptor)
            self.actors[self.actor_id] = actor_class.__new__(actor_class)
            self.actor_checkpoint_info[self.actor_id] = ActorCheckpointInfo(
                num_tasks_since_last_checkpoint=0,
                last_checkpoint_timestamp=int(1000 * time.time()),
                checkpoint_ids=[],
            )
        actor = self.actors[self.actor_id]

        execution_info = self.function_actor_manager.get_execution_info(
            job_id, function_descriptor)

        # Execute the task.
        function_name = execution_info.function_name
        extra_data = {"name": function_name, "task_id": task_id.hex()}
        title = "ray_{}:{}()".format(actor.__class__.__name__, function_name)
        next_title = "ray_{}".format(actor.__class__.__name__)

        with profiling.profile("task", extra_data=extra_data):
            with _changeproctitle(title, next_title):

                function_executor = execution_info.function
                function_name = execution_info.function_name

                if function_name != "__ray_terminate__":
                    self.reraise_actor_init_error()
                    self.memory_monitor.raise_if_low_memory()

                # Execute the task.
                try:
                    with profiling.profile("task:execute"):
                        worker_name = "ray_{}_{}".format(
                            actor.__class__.__name__, os.getpid())
                        if "memory" in required_resources:
                            self.memory_monitor.set_heap_limit(
                                worker_name,
                                ray_constants.from_memory_units(
                                    required_resources["memory"]))
                        if "object_store_memory" in required_resources:
                            self._set_object_store_client_options(
                                worker_name,
                                int(
                                    ray_constants.from_memory_units(
                                        required_resources[
                                            "object_store_memory"])))
                        outputs = function_executor(actor, *arguments)
                except Exception as e:
                    traceback_str = ray.utils.format_error_message(
                        traceback.format_exc(), task_exception=False)
                    self._handle_process_task_failure(
                        function_descriptor, return_ids, e, traceback_str)

                # Store the outputs in the local object store.
                try:
                    with profiling.profile("task:store_outputs"):
                        # If this is an actor task, then the last object ID
                        # returned by the task is a dummy output, not returned
                        # by the function itself. Decrement to get the correct
                        # number of return values.
                        num_returns = len(return_ids)
                        if num_returns == 1:
                            outputs = (outputs, )
                        self._store_outputs_in_object_store(
                            return_ids, outputs)
                except Exception as e:
                    self._handle_process_task_failure(
                        function_descriptor, return_ids, e,
                        ray.utils.format_error_message(traceback.format_exc()))

        # Increase the task execution counter.
        self.function_actor_manager.increase_task_counter(
            job_id, function_descriptor)

        reached_max_executions = (self.function_actor_manager.get_task_counter(
            job_id, function_descriptor) == execution_info.max_calls)
        if reached_max_executions:
            self.core_worker.disconnect()
            sys.exit(0)

    def main_loop(self):
        """The main loop a worker runs to receive and execute tasks."""

        def exit(signum, frame):
            shutdown()
            sys.exit(0)

        signal.signal(signal.SIGTERM, exit)
        self.core_worker.run_task_loop()


def get_gpu_ids():
    """Get the IDs of the GPUs that are available to the worker.

    If the CUDA_VISIBLE_DEVICES environment variable was set when the worker
    started up, then the IDs returned by this method will be a subset of the
    IDs in CUDA_VISIBLE_DEVICES. If not, the IDs will fall in the range
    [0, NUM_GPUS - 1], where NUM_GPUS is the number of GPUs that the node has.

    Returns:
        A list of GPU IDs.
    """
    if _mode() == LOCAL_MODE:
        raise Exception("ray.get_gpu_ids() currently does not work in LOCAL "
                        "MODE.")

    all_resource_ids = global_worker.core_worker.resource_ids()
    assigned_ids = [
        resource_id for resource_id, _ in all_resource_ids.get("GPU", [])
    ]
    # If the user had already set CUDA_VISIBLE_DEVICES, then respect that (in
    # the sense that only GPU IDs that appear in CUDA_VISIBLE_DEVICES should be
    # returned).
    if global_worker.original_gpu_ids is not None:
        assigned_ids = [
            global_worker.original_gpu_ids[gpu_id] for gpu_id in assigned_ids
        ]

    return assigned_ids


def get_resource_ids():
    """Get the IDs of the resources that are available to the worker.

    Returns:
        A dictionary mapping the name of a resource to a list of pairs, where
        each pair consists of the ID of a resource and the fraction of that
        resource reserved for this worker.
    """
    if _mode() == LOCAL_MODE:
        raise Exception(
            "ray.get_resource_ids() currently does not work in LOCAL "
            "MODE.")

    return global_worker.core_worker.resource_ids()


def get_webui_url():
    """Get the URL to access the web UI.

    Note that the URL does not specify which node the web UI is on.

    Returns:
        The URL of the web UI as a string.
    """
    if _global_node is None:
        raise Exception("Ray has not been initialized/connected.")
    return _global_node.webui_url


global_worker = Worker()
"""Worker: The global Worker object for this worker process.

We use a global Worker object to ensure that there is a single worker object
per worker process.
"""

_global_node = None
"""ray.node.Node: The global node object that is created by ray.init()."""


class RayConnectionError(Exception):
    pass


def print_failed_task(task_status):
    """Print information about failed tasks.

    Args:
        task_status (Dict): A dictionary containing the name, operationid, and
            error message for a failed task.
    """
    logger.error("""
      Error: Task failed
        Function Name: {}
        Task ID: {}
        Error Message: \n{}
    """.format(task_status["function_name"], task_status["operationid"],
               task_status["error_message"]))


def _initialize_serialization(job_id, worker=global_worker):
    """Initialize the serialization library.

    This defines a custom serializer for object IDs and also tells ray to
    serialize several exception classes that we define for error handling.
    """
    serialization_context = pyarrow.default_serialization_context()
    # Tell the serialization context to use the cloudpickle version that we
    # ship with Ray.
    serialization_context.set_pickle(pickle.dumps, pickle.loads)
    pyarrow.register_torch_serialization_handlers(serialization_context)

    for id_type in ray._raylet._ID_TYPES:
        serialization_context.register_type(
            id_type,
            "{}.{}".format(id_type.__module__, id_type.__name__),
            pickle=True)

    def actor_handle_serializer(obj):
        return obj._serialization_helper(True)

    def actor_handle_deserializer(serialized_obj):
        new_handle = ray.actor.ActorHandle.__new__(ray.actor.ActorHandle)
        new_handle._deserialization_helper(serialized_obj, True)
        return new_handle

    # We register this serializer on each worker instead of calling
    # register_custom_serializer from the driver so that isinstance still
    # works.
    serialization_context.register_type(
        ray.actor.ActorHandle,
        "ray.ActorHandle",
        pickle=False,
        custom_serializer=actor_handle_serializer,
        custom_deserializer=actor_handle_deserializer)

    worker.serialization_context_map[job_id] = serialization_context

    if not USE_NEW_SERIALIZER:
        for error_cls in RAY_EXCEPTION_TYPES:
            register_custom_serializer(
                error_cls,
                use_dict=True,
                local=True,
                job_id=job_id,
                class_id=error_cls.__module__ + ". " + error_cls.__name__,
            )
        # Tell Ray to serialize lambdas with pickle.
        register_custom_serializer(
            type(lambda: 0),
            use_pickle=True,
            local=True,
            job_id=job_id,
            class_id="lambda")
        # Tell Ray to serialize types with pickle.
        register_custom_serializer(
            type(int),
            use_pickle=True,
            local=True,
            job_id=job_id,
            class_id="type")
        # Tell Ray to serialize FunctionSignatures as dictionaries. This is
        # used when passing around actor handles.
        register_custom_serializer(
            ray.signature.FunctionSignature,
            use_dict=True,
            local=True,
            job_id=job_id,
            class_id="ray.signature.FunctionSignature")
        # Tell Ray to serialize StringIO with pickle. We do this because
        # Ray's default __dict__ serialization is incorrect for this type
        # (the object's __dict__ is empty and therefore doesn't
        # contain the full state of the object).
        register_custom_serializer(
            io.StringIO,
            use_pickle=True,
            local=True,
            job_id=job_id,
            class_id="io.StringIO")


def init(address=None,
         redis_address=None,
         num_cpus=None,
         num_gpus=None,
         memory=None,
         object_store_memory=None,
         resources=None,
         driver_object_store_memory=None,
         redis_max_memory=None,
         log_to_driver=True,
         node_ip_address=None,
         object_id_seed=None,
         local_mode=False,
         redirect_worker_output=None,
         redirect_output=None,
         ignore_reinit_error=False,
         num_redis_shards=None,
         redis_max_clients=None,
         redis_password=None,
         plasma_directory=None,
         huge_pages=False,
         include_webui=False,
         job_id=None,
         configure_logging=True,
         logging_level=logging.INFO,
         logging_format=ray_constants.LOGGER_FORMAT,
         plasma_store_socket_name=None,
         raylet_socket_name=None,
         temp_dir=None,
         load_code_from_local=False,
         single_node_optimizations=True,
         _internal_config=None):
    """Connect to an existing Ray cluster or start one and connect to it.

    This method handles two cases. Either a Ray cluster already exists and we
    just attach this driver to it, or we start all of the processes associated
    with a Ray cluster and attach to the newly started cluster.

    To start Ray and all of the relevant processes, use this as follows:

    .. code-block:: python

        ray.init()

    To connect to an existing Ray cluster, use this as follows (substituting
    in the appropriate address):

    .. code-block:: python

        ray.init(address="123.45.67.89:6379")

    Args:
        address (str): The address of the Ray cluster to connect to. If
            this address is not provided, then this command will start Redis, a
            raylet, a plasma store, a plasma manager, and some workers.
            It will also kill these processes when Python exits.
        redis_address (str): Deprecated; same as address.
        num_cpus (int): Number of cpus the user wishes all raylets to
            be configured with.
        num_gpus (int): Number of gpus the user wishes all raylets to
            be configured with.
        resources: A dictionary mapping the name of a resource to the quantity
            of that resource available.
        memory: The amount of memory (in bytes) that is available for use by
            workers requesting memory resources. By default, this is autoset
            based on available system memory.
        object_store_memory: The amount of memory (in bytes) to start the
            object store with. By default, this is autoset based on available
            system memory, subject to a 20GB cap.
        redis_max_memory: The max amount of memory (in bytes) to allow each
            redis shard to use. Once the limit is exceeded, redis will start
            LRU eviction of entries. This only applies to the sharded redis
            tables (task, object, and profile tables).  By default, this is
            autoset based on available system memory, subject to a 10GB cap.
        log_to_driver (bool): If true, then output from all of the worker
            processes on all nodes will be directed to the driver.
        node_ip_address (str): The IP address of the node that we are on.
        object_id_seed (int): Used to seed the deterministic generation of
            object IDs. The same value can be used across multiple runs of the
            same driver in order to generate the object IDs in a consistent
            manner. However, the same ID should not be used for different
            drivers.
        local_mode (bool): True if the code should be executed serially
            without Ray. This is useful for debugging.
        driver_object_store_memory (int): Limit the amount of memory the driver
            can use in the object store for creating objects. By default, this
            is autoset based on available system memory, subject to a 20GB cap.
        ignore_reinit_error: True if we should suppress errors from calling
            ray.init() a second time.
        num_redis_shards: The number of Redis shards to start in addition to
            the primary Redis shard.
        redis_max_clients: If provided, attempt to configure Redis with this
            maxclients number.
        redis_password (str): Prevents external clients without the password
            from connecting to Redis if provided.
        plasma_directory: A directory where the Plasma memory mapped files will
            be created.
        huge_pages: Boolean flag indicating whether to start the Object
            Store with hugetlbfs support. Requires plasma_directory.
        include_webui: Boolean flag indicating whether to start the web
            UI, which displays the status of the Ray cluster.
        job_id: The ID of this job.
        configure_logging: True if allow the logging cofiguration here.
            Otherwise, the users may want to configure it by their own.
        logging_level: Logging level, default will be logging.INFO.
        logging_format: Logging format, default contains a timestamp,
            filename, line number, and message. See ray_constants.py.
        plasma_store_socket_name (str): If provided, it will specify the socket
            name used by the plasma store.
        raylet_socket_name (str): If provided, it will specify the socket path
            used by the raylet process.
        temp_dir (str): If provided, it will specify the root temporary
            directory for the Ray process.
        load_code_from_local: Whether code should be loaded from a local module
            or from the GCS.
        single_node_optimizations: Whether to enable single-node performance
            optimizations.
        _internal_config (str): JSON configuration for overriding
            RayConfig defaults. For testing purposes ONLY.

    Returns:
        Address information about the started processes.

    Raises:
        Exception: An exception is raised if an inappropriate combination of
            arguments is passed in.
    """

    if redis_address is not None or address is not None:
        redis_address, _, _ = services.validate_redis_address(
            address, redis_address)

    if configure_logging:
        setup_logger(logging_level, logging_format)

    if local_mode:
        driver_mode = LOCAL_MODE
    else:
        driver_mode = SCRIPT_MODE

    if setproctitle is None:
        logger.warning(
            "WARNING: Not updating worker name since `setproctitle` is not "
            "installed. Install this with `pip install setproctitle` "
            "(or ray[debug]) to enable monitoring of worker processes.")

    if global_worker.connected:
        if ignore_reinit_error:
            logger.error("Calling ray.init() again after it has already been "
                         "called.")
            return
        else:
            raise Exception("Perhaps you called ray.init twice by accident? "
                            "This error can be suppressed by passing in "
                            "'ignore_reinit_error=True' or by calling "
                            "'ray.shutdown()' prior to 'ray.init()'.")

    # Convert hostnames to numerical IP address.
    if node_ip_address is not None:
        node_ip_address = services.address_to_ip(node_ip_address)

    global _global_node
    if driver_mode == LOCAL_MODE:
        # If starting Ray in LOCAL_MODE, don't start any other processes.
        _global_node = ray.node.LocalNode()
    elif redis_address is None:
        # In this case, we need to start a new cluster.
        ray_params = ray.parameter.RayParams(
            redis_address=redis_address,
            node_ip_address=node_ip_address,
            object_id_seed=object_id_seed,
            local_mode=local_mode,
            driver_mode=driver_mode,
            redirect_worker_output=redirect_worker_output,
            redirect_output=redirect_output,
            num_cpus=num_cpus,
            num_gpus=num_gpus,
            resources=resources,
            num_redis_shards=num_redis_shards,
            redis_max_clients=redis_max_clients,
            redis_password=redis_password,
            plasma_directory=plasma_directory,
            huge_pages=huge_pages,
            include_webui=include_webui,
            memory=memory,
            object_store_memory=object_store_memory,
            redis_max_memory=redis_max_memory,
            plasma_store_socket_name=plasma_store_socket_name,
            raylet_socket_name=raylet_socket_name,
            temp_dir=temp_dir,
            load_code_from_local=load_code_from_local,
            _internal_config=_internal_config,
        )
        # Start the Ray processes. We set shutdown_at_exit=False because we
        # shutdown the node in the ray.shutdown call that happens in the atexit
        # handler.
        _global_node = ray.node.Node(
            head=True,
            shutdown_at_exit=False,
            ray_params=ray_params,
            single_node=single_node_optimizations
            and "DISABLE_SINGLE_NODE" not in os.environ)
    else:
        # In this case, we are connecting to an existing cluster.
        if num_cpus is not None or num_gpus is not None:
            raise Exception("When connecting to an existing cluster, num_cpus "
                            "and num_gpus must not be provided.")
        if resources is not None:
            raise Exception("When connecting to an existing cluster, "
                            "resources must not be provided.")
        if num_redis_shards is not None:
            raise Exception("When connecting to an existing cluster, "
                            "num_redis_shards must not be provided.")
        if redis_max_clients is not None:
            raise Exception("When connecting to an existing cluster, "
                            "redis_max_clients must not be provided.")
        if memory is not None:
            raise Exception("When connecting to an existing cluster, "
                            "memory must not be provided.")
        if object_store_memory is not None:
            raise Exception("When connecting to an existing cluster, "
                            "object_store_memory must not be provided.")
        if redis_max_memory is not None:
            raise Exception("When connecting to an existing cluster, "
                            "redis_max_memory must not be provided.")
        if plasma_directory is not None:
            raise Exception("When connecting to an existing cluster, "
                            "plasma_directory must not be provided.")
        if huge_pages:
            raise Exception("When connecting to an existing cluster, "
                            "huge_pages must not be provided.")
        if temp_dir is not None:
            raise Exception("When connecting to an existing cluster, "
                            "temp_dir must not be provided.")
        if plasma_store_socket_name is not None:
            raise Exception("When connecting to an existing cluster, "
                            "plasma_store_socket_name must not be provided.")
        if raylet_socket_name is not None:
            raise Exception("When connecting to an existing cluster, "
                            "raylet_socket_name must not be provided.")
        if _internal_config is not None:
            raise Exception("When connecting to an existing cluster, "
                            "_internal_config must not be provided.")

        # In this case, we only need to connect the node.
        ray_params = ray.parameter.RayParams(
            node_ip_address=node_ip_address,
            redis_address=redis_address,
            redis_password=redis_password,
            object_id_seed=object_id_seed,
            temp_dir=temp_dir,
            load_code_from_local=load_code_from_local)
        _global_node = ray.node.Node(
            ray_params, head=False, shutdown_at_exit=False, connect_only=True)

    connect(
        _global_node,
        mode=driver_mode,
        log_to_driver=log_to_driver,
        worker=global_worker,
        driver_object_store_memory=driver_object_store_memory,
        job_id=job_id)

    for hook in _post_init_hooks:
        hook()

    return _global_node.address_info


# Functions to run as callback after a successful ray init.
_post_init_hooks = []


def shutdown(exiting_interpreter=False):
    """Disconnect the worker, and terminate processes started by ray.init().

    This will automatically run at the end when a Python process that uses Ray
    exits. It is ok to run this twice in a row. The primary use case for this
    function is to cleanup state between tests.

    Note that this will clear any remote function definitions, actor
    definitions, and existing actors, so if you wish to use any previously
    defined remote functions or actors after calling ray.shutdown(), then you
    need to redefine them. If they were defined in an imported module, then you
    will need to reload the module.

    Args:
        exiting_interpreter (bool): True if this is called by the atexit hook
            and false otherwise. If we are exiting the interpreter, we will
            wait a little while to print any extra error messages.
    """
    if exiting_interpreter and global_worker.mode == SCRIPT_MODE:
        # This is a duration to sleep before shutting down everything in order
        # to make sure that log messages finish printing.
        time.sleep(0.5)

    disconnect()

    # Disconnect global state from GCS.
    ray.state.state.disconnect()

    # Shut down the Ray processes.
    global _global_node
    if _global_node is not None:
        _global_node.kill_all_processes(check_alive=False, allow_graceful=True)
        _global_node = None

    # TODO(rkn): Instead of manually reseting some of the worker fields, we
    # should simply set "global_worker" to equal "None" or something like that.
    global_worker.set_mode(None)
    global_worker._post_get_hooks = []


atexit.register(shutdown, True)

# Define a custom excepthook so that if the driver exits with an exception, we
# can push that exception to Redis.
normal_excepthook = sys.excepthook


def custom_excepthook(type, value, tb):
    # If this is a driver, push the exception to redis.
    if global_worker.mode == SCRIPT_MODE:
        error_message = "".join(traceback.format_tb(tb))
        try:
            global_worker.redis_client.hmset(
                b"Drivers:" + global_worker.worker_id,
                {"exception": error_message})
        except (ConnectionRefusedError, redis.exceptions.ConnectionError):
            logger.warning("Could not push exception to redis.")
    # Call the normal excepthook.
    normal_excepthook(type, value, tb)


sys.excepthook = custom_excepthook

# The last time we raised a TaskError in this process. We use this value to
# suppress redundant error messages pushed from the workers.
last_task_error_raise_time = 0

# The max amount of seconds to wait before printing out an uncaught error.
UNCAUGHT_ERROR_GRACE_PERIOD = 5


def print_logs(redis_client, threads_stopped):
    """Prints log messages from workers on all of the nodes.

    Args:
        redis_client: A client to the primary Redis shard.
        threads_stopped (threading.Event): A threading event used to signal to
            the thread that it should exit.
    """
    pubsub_client = redis_client.pubsub(ignore_subscribe_messages=True)
    pubsub_client.subscribe(ray.gcs_utils.LOG_FILE_CHANNEL)
    localhost = services.get_node_ip_address()
    try:
        # Keep track of the number of consecutive log messages that have been
        # received with no break in between. If this number grows continually,
        # then the worker is probably not able to process the log messages as
        # rapidly as they are coming in.
        num_consecutive_messages_received = 0
        while True:
            # Exit if we received a signal that we should stop.
            if threads_stopped.is_set():
                return

            msg = pubsub_client.get_message()
            if msg is None:
                num_consecutive_messages_received = 0
                threads_stopped.wait(timeout=0.01)
                continue
            num_consecutive_messages_received += 1

            data = json.loads(ray.utils.decode(msg["data"]))

            def color_for(data):
                if data["pid"] == "raylet":
                    return colorama.Fore.YELLOW
                else:
                    return colorama.Fore.CYAN

            if data["ip"] == localhost:
                for line in data["lines"]:
                    print("{}{}(pid={}){} {}".format(
                        colorama.Style.DIM, color_for(data), data["pid"],
                        colorama.Style.RESET_ALL, line))
            else:
                for line in data["lines"]:
                    print("{}{}(pid={}, ip={}){} {}".format(
                        colorama.Style.DIM, color_for(data), data["pid"],
                        data["ip"], colorama.Style.RESET_ALL, line))

            if (num_consecutive_messages_received % 100 == 0
                    and num_consecutive_messages_received > 0):
                logger.warning(
                    "The driver may not be able to keep up with the "
                    "stdout/stderr of the workers. To avoid forwarding logs "
                    "to the driver, use 'ray.init(log_to_driver=False)'.")
    except (OSError, redis.exceptions.ConnectionError) as e:
        logger.error("print_logs: {}".format(e))
    finally:
        # Close the pubsub client to avoid leaking file descriptors.
        pubsub_client.close()


def print_error_messages_raylet(task_error_queue, threads_stopped):
    """Prints message received in the given output queue.

    This checks periodically if any un-raised errors occured in the background.

    Args:
        task_error_queue (queue.Queue): A queue used to receive errors from the
            thread that listens to Redis.
        threads_stopped (threading.Event): A threading event used to signal to
            the thread that it should exit.
    """

    while True:
        # Exit if we received a signal that we should stop.
        if threads_stopped.is_set():
            return

        try:
            error, t = task_error_queue.get(block=False)
        except queue.Empty:
            threads_stopped.wait(timeout=0.01)
            continue
        # Delay errors a little bit of time to attempt to suppress redundant
        # messages originating from the worker.
        while t + UNCAUGHT_ERROR_GRACE_PERIOD > time.time():
            threads_stopped.wait(timeout=1)
            if threads_stopped.is_set():
                break
        if t < last_task_error_raise_time + UNCAUGHT_ERROR_GRACE_PERIOD:
            logger.debug("Suppressing error from worker: {}".format(error))
        else:
            logger.error(
                "Possible unhandled error from worker: {}".format(error))


def listen_error_messages_raylet(worker, task_error_queue, threads_stopped):
    """Listen to error messages in the background on the driver.

    This runs in a separate thread on the driver and pushes (error, time)
    tuples to the output queue.

    Args:
        worker: The worker class that this thread belongs to.
        task_error_queue (queue.Queue): A queue used to communicate with the
            thread that prints the errors found by this thread.
        threads_stopped (threading.Event): A threading event used to signal to
            the thread that it should exit.
    """
    worker.error_message_pubsub_client = worker.redis_client.pubsub(
        ignore_subscribe_messages=True)
    # Exports that are published after the call to
    # error_message_pubsub_client.subscribe and before the call to
    # error_message_pubsub_client.listen will still be processed in the loop.

    # Really we should just subscribe to the errors for this specific job.
    # However, currently all errors seem to be published on the same channel.
    error_pubsub_channel = str(
        ray.gcs_utils.TablePubsub.Value("ERROR_INFO_PUBSUB")).encode("ascii")
    worker.error_message_pubsub_client.subscribe(error_pubsub_channel)
    # worker.error_message_pubsub_client.psubscribe("*")

    try:
        # Get the errors that occurred before the call to subscribe.
        error_messages = ray.errors()
        for error_message in error_messages:
            logger.error(error_message)

        while True:
            # Exit if we received a signal that we should stop.
            if threads_stopped.is_set():
                return

            msg = worker.error_message_pubsub_client.get_message()
            if msg is None:
                threads_stopped.wait(timeout=0.01)
                continue
            gcs_entry = ray.gcs_utils.GcsEntry.FromString(msg["data"])
            assert len(gcs_entry.entries) == 1
            error_data = ray.gcs_utils.ErrorTableData.FromString(
                gcs_entry.entries[0])
            job_id = error_data.job_id
            if job_id not in [
                    worker.current_job_id.binary(),
                    JobID.nil().binary()
            ]:
                continue

            error_message = error_data.error_message
            if (error_data.type == ray_constants.TASK_PUSH_ERROR):
                # Delay it a bit to see if we can suppress it
                task_error_queue.put((error_message, time.time()))
            else:
                logger.warning(error_message)
    except (OSError, redis.exceptions.ConnectionError) as e:
        logger.error("listen_error_messages_raylet: {}".format(e))
    finally:
        # Close the pubsub client to avoid leaking file descriptors.
        worker.error_message_pubsub_client.close()


def is_initialized():
    """Check if ray.init has been called yet.

    Returns:
        True if ray.init has already been called and false otherwise.
    """
    return ray.worker.global_worker.connected


def connect(node,
            mode=WORKER_MODE,
            log_to_driver=False,
            worker=global_worker,
            driver_object_store_memory=None,
            job_id=None):
    """Connect this worker to the raylet, to Plasma, and to Redis.

    Args:
        node (ray.node.Node): The node to connect.
        mode: The mode of the worker. One of SCRIPT_MODE, WORKER_MODE, and
            LOCAL_MODE.
        log_to_driver (bool): If true, then output from all of the worker
            processes on all nodes will be directed to the driver.
        worker: The ray.Worker instance.
        driver_object_store_memory: Limit the amount of memory the driver can
            use in the object store when creating objects.
        job_id: The ID of job. If it's None, then we will generate one.
    """
    # Do some basic checking to make sure we didn't call ray.init twice.
    error_message = "Perhaps you called ray.init twice by accident?"
    assert not worker.connected, error_message
    assert worker.cached_functions_to_run is not None, error_message

    # Enable nice stack traces on SIGSEGV etc.
    if not faulthandler.is_enabled():
        faulthandler.enable(all_threads=False)

    if mode is not LOCAL_MODE:
        # Create a Redis client to primary.
        # The Redis client can safely be shared between threads. However,
        # that is not true of Redis pubsub clients. See the documentation at
        # https://github.com/andymccurdy/redis-py#thread-safety.
        worker.redis_client = node.create_redis_client()

    # Initialize some fields.
    if mode is WORKER_MODE:
        # We should not specify the job_id if it's `WORKER_MODE`.
        assert job_id is None
        job_id = JobID.nil()
        # TODO(qwang): Rename this to `worker_id_str` or type to `WorkerID`
        worker.worker_id = _random_string()
        if setproctitle:
            setproctitle.setproctitle("ray_worker")
    elif mode is LOCAL_MODE:
        # Code path of local mode
        if job_id is None:
            job_id = JobID.from_int(random.randint(1, 100000))
        worker.worker_id = ray.utils.compute_driver_id_from_job(
            job_id).binary()
    else:
        # This is the code path of driver mode.
        if job_id is None:
            # TODO(qwang): use `GcsClient::GenerateJobId()` here.
            job_id = JobID.from_int(
                int(worker.redis_client.incr("JobCounter")))
        # When tasks are executed on remote workers in the context of multiple
        # drivers, the current job ID is used to keep track of which job is
        # responsible for the task so that error messages will be propagated to
        # the correct driver.
        worker.worker_id = ray.utils.compute_driver_id_from_job(
            job_id).binary()

    if not isinstance(job_id, JobID):
        raise TypeError("The type of given job id must be JobID.")
    worker.current_job_id = job_id

    # All workers start out as non-actors. A worker can be turned into an actor
    # after it is created.
    worker.actor_id = ActorID.nil()
    worker.node = node
    worker.set_mode(mode)

    # If running Ray in LOCAL_MODE, there is no need to create call
    # create_worker or to start the worker service.
    if mode == LOCAL_MODE:
        worker.local_mode_manager = LocalModeManager()
        return

    # For driver's check that the version information matches the version
    # information that the Ray cluster was started with.
    try:
        ray.services.check_version_info(worker.redis_client)
    except Exception as e:
        if mode == SCRIPT_MODE:
            raise e
        elif mode == WORKER_MODE:
            traceback_str = traceback.format_exc()
            ray.utils.push_error_to_driver_through_redis(
                worker.redis_client,
                ray_constants.VERSION_MISMATCH_PUSH_ERROR,
                traceback_str,
                job_id=None)

    worker.lock = threading.RLock()

    # Create an object for interfacing with the global state.
    ray.state.state._initialize_global_state(
        node.redis_address, redis_password=node.redis_password)

    # Register the worker with Redis.
    if mode == SCRIPT_MODE:
        # The concept of a driver is the same as the concept of a "job".
        # Register the driver/job with Redis here.
        import __main__ as main
        driver_info = {
            "node_ip_address": node.node_ip_address,
            "driver_id": worker.worker_id,
            "start_time": time.time(),
            "plasma_store_socket": node.plasma_store_socket_name,
            "raylet_socket": node.raylet_socket_name,
            "name": (main.__file__
                     if hasattr(main, "__file__") else "INTERACTIVE MODE")
        }
        worker.redis_client.hmset(b"Drivers:" + worker.worker_id, driver_info)
    elif mode == WORKER_MODE:
        # Register the worker with Redis.
        worker_dict = {
            "node_ip_address": node.node_ip_address,
            "plasma_store_socket": node.plasma_store_socket_name,
        }
        # Check the RedirectOutput key in Redis and based on its value redirect
        # worker output and error to their own files.
        # This key is set in services.py when Redis is started.
        redirect_worker_output_val = worker.redis_client.get("RedirectOutput")
        if (redirect_worker_output_val is not None
                and int(redirect_worker_output_val) == 1):
            log_stdout_file, log_stderr_file = (
                node.new_worker_redirected_log_file(worker.worker_id))
            # Redirect stdout/stderr at the file descriptor level. If we simply
            # set sys.stdout and sys.stderr, then logging from C++ can fail to
            # be redirected.
            os.dup2(log_stdout_file.fileno(), sys.stdout.fileno())
            os.dup2(log_stderr_file.fileno(), sys.stderr.fileno())
            # We also manually set sys.stdout and sys.stderr because that seems
            # to have an affect on the output buffering. Without doing this,
            # stdout and stderr are heavily buffered resulting in seemingly
            # lost logging statements.
            sys.stdout = log_stdout_file
            sys.stderr = log_stderr_file
            # This should always be the first message to appear in the worker's
            # stdout and stderr log files. The string "Ray worker pid:" is
            # parsed in the log monitor process.
            print("Ray worker pid: {}".format(os.getpid()))
            print("Ray worker pid: {}".format(os.getpid()), file=sys.stderr)
            sys.stdout.flush()
            sys.stderr.flush()

            worker_dict["stdout_file"] = os.path.abspath(log_stdout_file.name)
            worker_dict["stderr_file"] = os.path.abspath(log_stderr_file.name)
        worker.redis_client.hmset(b"Workers:" + worker.worker_id, worker_dict)
    else:
        raise ValueError("Invalid worker mode. Expected DRIVER or WORKER.")

    redis_address, redis_port = node.redis_address.split(":")
    gcs_options = ray._raylet.GcsClientOptions(
        redis_address,
        int(redis_port),
        node.redis_password,
    )
    worker.core_worker = ray._raylet.CoreWorker(
        (mode == SCRIPT_MODE),
        node.plasma_store_socket_name,
        node.raylet_socket_name,
        worker.current_job_id,
        gcs_options,
        node.get_logs_dir_path(),
        node.node_ip_address,
    )
    worker.task_context.current_task_id = (
        worker.core_worker.get_current_task_id())
    worker.raylet_client = ray._raylet.RayletClient(worker.core_worker)

    if driver_object_store_memory is not None:
        worker._set_object_store_client_options(
            "ray_driver_{}".format(os.getpid()), driver_object_store_memory)

    # Put something in the plasma store so that subsequent plasma store
    # accesses will be faster. Currently the first access is always slow, and
    # we don't want the user to experience this.
    temporary_object_id = ray.ObjectID(np.random.bytes(20))
    worker.put_object(temporary_object_id, 1)
    ray.internal.free([temporary_object_id])

    # Start the import thread
    worker.import_thread = import_thread.ImportThread(worker, mode,
                                                      worker.threads_stopped)
    worker.import_thread.start()

    # If this is a driver running in SCRIPT_MODE, start a thread to print error
    # messages asynchronously in the background. Ideally the scheduler would
    # push messages to the driver's worker service, but we ran into bugs when
    # trying to properly shutdown the driver's worker service, so we are
    # temporarily using this implementation which constantly queries the
    # scheduler for new error messages.
    if mode == SCRIPT_MODE:
        q = queue.Queue()
        worker.listener_thread = threading.Thread(
            target=listen_error_messages_raylet,
            name="ray_listen_error_messages",
            args=(worker, q, worker.threads_stopped))
        worker.printer_thread = threading.Thread(
            target=print_error_messages_raylet,
            name="ray_print_error_messages",
            args=(q, worker.threads_stopped))
        worker.listener_thread.daemon = True
        worker.listener_thread.start()
        worker.printer_thread.daemon = True
        worker.printer_thread.start()
        if log_to_driver:
            worker.logger_thread = threading.Thread(
                target=print_logs,
                name="ray_print_logs",
                args=(worker.redis_client, worker.threads_stopped))
            worker.logger_thread.daemon = True
            worker.logger_thread.start()

    if mode == SCRIPT_MODE:
        # Add the directory containing the script that is running to the Python
        # paths of the workers. Also add the current directory. Note that this
        # assumes that the directory structures on the machines in the clusters
        # are the same.
        script_directory = os.path.abspath(os.path.dirname(sys.argv[0]))
        current_directory = os.path.abspath(os.path.curdir)
        worker.run_function_on_all_workers(
            lambda worker_info: sys.path.insert(1, script_directory))
        worker.run_function_on_all_workers(
            lambda worker_info: sys.path.insert(1, current_directory))
        # TODO(rkn): Here we first export functions to run, then remote
        # functions. The order matters. For example, one of the functions to
        # run may set the Python path, which is needed to import a module used
        # to define a remote function. We may want to change the order to
        # simply be the order in which the exports were defined on the driver.
        # In addition, we will need to retain the ability to decide what the
        # first few exports are (mostly to set the Python path). Additionally,
        # note that the first exports to be defined on the driver will be the
        # ones defined in separate modules that are imported by the driver.
        # Export cached functions_to_run.
        for function in worker.cached_functions_to_run:
            worker.run_function_on_all_workers(function)
        # Export cached remote functions and actors to the workers.
        worker.function_actor_manager.export_cached()
    worker.cached_functions_to_run = None


def disconnect():
    """Disconnect this worker from the raylet and object store."""
    # Reset the list of cached remote functions and actors so that if more
    # remote functions or actors are defined and then connect is called again,
    # the remote functions will be exported. This is mostly relevant for the
    # tests.
    worker = global_worker
    if worker.connected:
        # Shutdown all of the threads that we've started. TODO(rkn): This
        # should be handled cleanly in the worker object's destructor and not
        # in this disconnect method.
        worker.threads_stopped.set()
        if hasattr(worker, "import_thread"):
            worker.import_thread.join_import_thread()
        if hasattr(worker, "listener_thread"):
            worker.listener_thread.join()
        if hasattr(worker, "printer_thread"):
            worker.printer_thread.join()
        if hasattr(worker, "logger_thread"):
            worker.logger_thread.join()
        worker.threads_stopped.clear()
        worker._session_index += 1

    worker.node = None  # Disconnect the worker from the node.
    worker.cached_functions_to_run = []
    worker.function_actor_manager.reset_cache()
    worker.serialization_context_map.clear()

    if hasattr(worker, "raylet_client"):
        del worker.raylet_client
    if hasattr(worker, "core_worker"):
        del worker.core_worker


@contextmanager
def _changeproctitle(title, next_title):
    if setproctitle:
        setproctitle.setproctitle(title)
    yield
    if setproctitle:
        setproctitle.setproctitle(next_title)


def _try_to_compute_deterministic_class_id(cls, depth=5):
    """Attempt to produce a deterministic class ID for a given class.

    The goal here is for the class ID to be the same when this is run on
    different worker processes. Pickling, loading, and pickling again seems to
    produce more consistent results than simply pickling. This is a bit crazy
    and could cause problems, in which case we should revert it and figure out
    something better.

    Args:
        cls: The class to produce an ID for.
        depth: The number of times to repeatedly try to load and dump the
            string while trying to reach a fixed point.

    Returns:
        A class ID for this class. We attempt to make the class ID the same
            when this function is run on different workers, but that is not
            guaranteed.

    Raises:
        Exception: This could raise an exception if cloudpickle raises an
            exception.
    """
    # Pickling, loading, and pickling again seems to produce more consistent
    # results than simply pickling. This is a bit
    class_id = pickle.dumps(cls)
    for _ in range(depth):
        new_class_id = pickle.dumps(pickle.loads(class_id))
        if new_class_id == class_id:
            # We appear to have reached a fix point, so use this as the ID.
            return hashlib.sha1(new_class_id).digest()
        class_id = new_class_id

    # We have not reached a fixed point, so we may end up with a different
    # class ID for this custom class on each worker, which could lead to the
    # same class definition being exported many many times.
    logger.warning(
        "WARNING: Could not produce a deterministic class ID for class "
        "{}".format(cls))
    return hashlib.sha1(new_class_id).digest()


def register_custom_serializer(cls,
                               use_pickle=False,
                               use_dict=False,
                               serializer=None,
                               deserializer=None,
                               local=False,
                               job_id=None,
                               class_id=None):
    """Enable serialization and deserialization for a particular class.

    This method runs the register_class function defined below on every worker,
    which will enable ray to properly serialize and deserialize objects of
    this class.

    Args:
        cls (type): The class that ray should use this custom serializer for.
        use_pickle (bool): If true, then objects of this class will be
            serialized using pickle.
        use_dict: If true, then objects of this class be serialized turning
            their __dict__ fields into a dictionary. Must be False if
            use_pickle is true.
        serializer: The custom serializer to use. This should be provided if
            and only if use_pickle and use_dict are False.
        deserializer: The custom deserializer to use. This should be provided
            if and only if use_pickle and use_dict are False.
        local: True if the serializers should only be registered on the current
            worker. This should usually be False.
        job_id: ID of the job that we want to register the class for.
        class_id: ID of the class that we are registering. If this is not
            specified, we will calculate a new one inside the function.

    Raises:
        Exception: An exception is raised if pickle=False and the class cannot
            be efficiently serialized by Ray. This can also raise an exception
            if use_dict is true and cls is not pickleable.
    """
    worker = global_worker
    assert (serializer is None) == (deserializer is None), (
        "The serializer/deserializer arguments must both be provided or "
        "both not be provided.")
    use_custom_serializer = (serializer is not None)

    assert use_custom_serializer + use_pickle + use_dict == 1, (
        "Exactly one of use_pickle, use_dict, or serializer/deserializer must "
        "be specified.")

    if use_dict:
        # Raise an exception if cls cannot be serialized efficiently by Ray.
        serialization.check_serializable(cls)

    if class_id is None:
        if not local:
            # In this case, the class ID will be used to deduplicate the class
            # across workers. Note that cloudpickle unfortunately does not
            # produce deterministic strings, so these IDs could be different
            # on different workers. We could use something weaker like
            # cls.__name__, however that would run the risk of having
            # collisions.
            # TODO(rkn): We should improve this.
            try:
                # Attempt to produce a class ID that will be the same on each
                # worker. However, determinism is not guaranteed, and the
                # result may be different on different workers.
                class_id = _try_to_compute_deterministic_class_id(cls)
            except Exception:
                raise serialization.CloudPickleError("Failed to pickle class "
                                                     "'{}'".format(cls))
        else:
            # In this case, the class ID only needs to be meaningful on this
            # worker and not across workers.
            class_id = _random_string()

        # Make sure class_id is a string.
        class_id = ray.utils.binary_to_hex(class_id)

    if job_id is None:
        job_id = worker.current_job_id
    assert isinstance(job_id, JobID)

    def register_class_for_serialization(worker_info):
        if USE_NEW_SERIALIZER:
            if pickle.FAST_CLOUDPICKLE_USED:
                # construct a reducer
                pickle.CloudPickler.dispatch[
                    cls] = lambda obj: (deserializer, (serializer(obj), ))
            else:

                def _CloudPicklerReducer(_self, obj):
                    _self.save_reduce(
                        deserializer, (serializer(obj), ), obj=obj)

                # use a placeholder for 'self' argument
                pickle.CloudPickler.dispatch[cls] = _CloudPicklerReducer
        else:
            # TODO(rkn): We need to be more thoughtful about what to do if
            # custom serializers have already been registered for class_id.
            # In some cases, we may want to use the last user-defined
            # serializers and ignore subsequent calls to
            # register_custom_serializer that were made by the system.
            serialization_context = worker_info[
                "worker"].get_serialization_context(job_id)
            serialization_context.register_type(
                cls,
                class_id,
                pickle=use_pickle,
                custom_serializer=serializer,
                custom_deserializer=deserializer)

    if not local:
        worker.run_function_on_all_workers(register_class_for_serialization)
    else:
        # Since we are pickling objects of this class, we don't actually need
        # to ship the class definition.
        register_class_for_serialization({"worker": worker})


def get(object_ids):
    """Get a remote object or a list of remote objects from the object store.

    This method blocks until the object corresponding to the object ID is
    available in the local object store. If this object is not in the local
    object store, it will be shipped from an object store that has it (once the
    object has been created). If object_ids is a list, then the objects
    corresponding to each object in the list will be returned.

    Args:
        object_ids: Object ID of the object to get or a list of object IDs to
            get.

    Returns:
        A Python object or a list of Python objects.

    Raises:
        Exception: An exception is raised if the task that created the object
            or that created one of the objects raised an exception.
    """
    worker = global_worker
    worker.check_connected()
    with profiling.profile("ray.get"):
        is_individual_id = isinstance(object_ids, ray.ObjectID)
        if is_individual_id:
            object_ids = [object_ids]

        if not isinstance(object_ids, list):
            raise ValueError("'object_ids' must either be an object ID "
                             "or a list of object IDs.")

        global last_task_error_raise_time
        values = worker.get_objects(object_ids)
        for i, value in enumerate(values):
            if isinstance(value, RayError):
                last_task_error_raise_time = time.time()
                if isinstance(value, ray.exceptions.UnreconstructableError):
                    worker.dump_object_store_memory_usage()
                if isinstance(value, RayTaskError):
                    raise value.as_instanceof_cause()
                else:
                    raise value

        # Run post processors.
        for post_processor in worker._post_get_hooks:
            values = post_processor(object_ids, values)

        if is_individual_id:
            values = values[0]
        return values


def put(value, weakref=False):
    """Store an object in the object store.

    The object may not be evicted while a reference to the returned ID exists.
    Note that this pinning only applies to the particular object ID returned
    by put, not object IDs in general.

    Args:
        value: The Python object to be stored.
        weakref: If set, allows the object to be evicted while a reference
            to the returned ID exists. You might want to set this if putting
            a lot of objects that you might not need in the future.

    Returns:
        The object ID assigned to this value.
    """
    worker = global_worker
    worker.check_connected()
    with profiling.profile("ray.put"):
        if worker.mode == LOCAL_MODE:
            object_id = worker.local_mode_manager.put_object(value)
        else:
            object_id = ray._raylet.compute_put_id(
                worker.current_task_id,
                worker.task_context.put_index,
            )
            try:
                worker.put_object(object_id, value)
            except ObjectStoreFullError:
                logger.info(
                    "Put failed since the value was either too large or the "
                    "store was full of pinned objects. If you are putting "
                    "and holding references to a lot of object ids, consider "
                    "ray.put(value, weakref=True) to allow object data to "
                    "be evicted early.")
                raise
        worker.task_context.put_index += 1
        # Pin the object buffer with the returned id. This avoids put returns
        # from getting evicted out from under the id.
        # TODO(edoakes): we should be able to avoid this extra IPC by holding
        # a reference to the buffer created when putting the object, but the
        # buffer returned by the plasma store create method doesn't prevent
        # the object from being evicted.
        if not weakref and not worker.mode == LOCAL_MODE:
            object_id.set_buffer_ref(
                worker.core_worker.get_objects([object_id],
                                               worker.current_task_id))
        return object_id


def wait(object_ids, num_returns=1, timeout=None):
    """Return a list of IDs that are ready and a list of IDs that are not.

    .. warning::

        The **timeout** argument used to be in **milliseconds** (up through
        ``ray==0.6.1``) and now it is in **seconds**.

    If timeout is set, the function returns either when the requested number of
    IDs are ready or when the timeout is reached, whichever occurs first. If it
    is not set, the function simply waits until that number of objects is ready
    and returns that exact number of object IDs.

    This method returns two lists. The first list consists of object IDs that
    correspond to objects that are available in the object store. The second
    list corresponds to the rest of the object IDs (which may or may not be
    ready).

    Ordering of the input list of object IDs is preserved. That is, if A
    precedes B in the input list, and both are in the ready list, then A will
    precede B in the ready list. This also holds true if A and B are both in
    the remaining list.

    Args:
        object_ids (List[ObjectID]): List of object IDs for objects that may or
            may not be ready. Note that these IDs must be unique.
        num_returns (int): The number of object IDs that should be returned.
        timeout (float): The maximum amount of time in seconds to wait before
            returning.

    Returns:
        A list of object IDs that are ready and a list of the remaining object
        IDs.
    """
    worker = global_worker

    if isinstance(object_ids, ObjectID):
        raise TypeError(
            "wait() expected a list of ray.ObjectID, got a single ray.ObjectID"
        )

    if not isinstance(object_ids, list):
        raise TypeError(
            "wait() expected a list of ray.ObjectID, got {}".format(
                type(object_ids)))

    if isinstance(timeout, int) and timeout != 0:
        logger.warning("The 'timeout' argument now requires seconds instead "
                       "of milliseconds. This message can be suppressed by "
                       "passing in a float.")

    if timeout is not None and timeout < 0:
        raise ValueError("The 'timeout' argument must be nonnegative. "
                         "Received {}".format(timeout))

    for object_id in object_ids:
        if not isinstance(object_id, ObjectID):
            raise TypeError("wait() expected a list of ray.ObjectID, "
                            "got list containing {}".format(type(object_id)))

    worker.check_connected()
    # TODO(swang): Check main thread.
    with profiling.profile("ray.wait"):
        # When Ray is run in LOCAL_MODE, all functions are run immediately,
        # so all objects in object_id are ready.
        if worker.mode == LOCAL_MODE:
            return object_ids[:num_returns], object_ids[num_returns:]

        # TODO(rkn): This is a temporary workaround for
        # https://github.com/ray-project/ray/issues/997. However, it should be
        # fixed in Arrow instead of here.
        if len(object_ids) == 0:
            return [], []

        if len(object_ids) != len(set(object_ids)):
            raise Exception("Wait requires a list of unique object IDs.")
        if num_returns <= 0:
            raise Exception(
                "Invalid number of objects to return %d." % num_returns)
        if num_returns > len(object_ids):
            raise Exception("num_returns cannot be greater than the number "
                            "of objects provided to ray.wait.")

        timeout = timeout if timeout is not None else 10**6
        timeout_milliseconds = int(timeout * 1000)
        ready_ids, remaining_ids = worker.core_worker.wait(
            object_ids,
            num_returns,
            timeout_milliseconds,
            worker.current_task_id,
        )
        return ready_ids, remaining_ids


def _mode(worker=global_worker):
    """This is a wrapper around worker.mode.

    We use this wrapper so that in the remote decorator, we can call _mode()
    instead of worker.mode. The difference is that when we attempt to serialize
    remote functions, we don't attempt to serialize the worker object, which
    cannot be serialized.
    """
    return worker.mode


def get_global_worker():
    return global_worker


def make_decorator(num_return_vals=None,
                   num_cpus=None,
                   num_gpus=None,
                   memory=None,
                   object_store_memory=None,
                   resources=None,
                   max_calls=None,
                   max_reconstructions=None,
                   worker=None):
    def decorator(function_or_class):
        if (inspect.isfunction(function_or_class)
                or is_cython(function_or_class)):
            # Set the remote function default resources.
            if max_reconstructions is not None:
                raise Exception("The keyword 'max_reconstructions' is not "
                                "allowed for remote functions.")

            return ray.remote_function.RemoteFunction(
                function_or_class, num_cpus, num_gpus, memory,
                object_store_memory, resources, num_return_vals, max_calls)

        if inspect.isclass(function_or_class):
            if num_return_vals is not None:
                raise Exception("The keyword 'num_return_vals' is not allowed "
                                "for actors.")
            if max_calls is not None:
                raise Exception("The keyword 'max_calls' is not allowed for "
                                "actors.")

            return worker.make_actor(function_or_class, num_cpus, num_gpus,
                                     memory, object_store_memory, resources,
                                     max_reconstructions)

        raise Exception("The @ray.remote decorator must be applied to "
                        "either a function or to a class.")

    return decorator


def remote(*args, **kwargs):
    """Define a remote function or an actor class.

    This can be used with no arguments to define a remote function or actor as
    follows:

    .. code-block:: python

        @ray.remote
        def f():
            return 1

        @ray.remote
        class Foo(object):
            def method(self):
                return 1

    It can also be used with specific keyword arguments:

    * **num_return_vals:** This is only for *remote functions*. It specifies
      the number of object IDs returned by the remote function invocation.
    * **num_cpus:** The quantity of CPU cores to reserve for this task or for
      the lifetime of the actor.
    * **num_gpus:** The quantity of GPUs to reserve for this task or for the
      lifetime of the actor.
    * **resources:** The quantity of various custom resources to reserve for
      this task or for the lifetime of the actor. This is a dictionary mapping
      strings (resource names) to numbers.
    * **max_calls:** Only for *remote functions*. This specifies the maximum
      number of times that a given worker can execute the given remote function
      before it must exit (this can be used to address memory leaks in
      third-party libraries or to reclaim resources that cannot easily be
      released, e.g., GPU memory that was acquired by TensorFlow). By
      default this is infinite.
    * **max_reconstructions**: Only for *actors*. This specifies the maximum
      number of times that the actor should be reconstructed when it dies
      unexpectedly. The minimum valid value is 0 (default), which indicates
      that the actor doesn't need to be reconstructed. And the maximum valid
      value is ray.ray_constants.INFINITE_RECONSTRUCTIONS.

    This can be done as follows:

    .. code-block:: python

        @ray.remote(num_gpus=1, max_calls=1, num_return_vals=2)
        def f():
            return 1, 2

        @ray.remote(num_cpus=2, resources={"CustomResource": 1})
        class Foo(object):
            def method(self):
                return 1
    """
    worker = get_global_worker()

    if len(args) == 1 and len(kwargs) == 0 and callable(args[0]):
        # This is the case where the decorator is just @ray.remote.
        return make_decorator(worker=worker)(args[0])

    # Parse the keyword arguments from the decorator.
    error_string = ("The @ray.remote decorator must be applied either "
                    "with no arguments and no parentheses, for example "
                    "'@ray.remote', or it must be applied using some of "
                    "the arguments 'num_return_vals', 'num_cpus', 'num_gpus', "
                    "'memory', 'object_store_memory', 'resources', "
                    "'max_calls', or 'max_reconstructions', like "
                    "'@ray.remote(num_return_vals=2, "
                    "resources={\"CustomResource\": 1})'.")
    assert len(args) == 0 and len(kwargs) > 0, error_string
    for key in kwargs:
        assert key in [
            "num_return_vals",
            "num_cpus",
            "num_gpus",
            "memory",
            "object_store_memory",
            "resources",
            "max_calls",
            "max_reconstructions",
        ], error_string

    num_cpus = kwargs["num_cpus"] if "num_cpus" in kwargs else None
    num_gpus = kwargs["num_gpus"] if "num_gpus" in kwargs else None
    resources = kwargs.get("resources")
    if not isinstance(resources, dict) and resources is not None:
        raise Exception("The 'resources' keyword argument must be a "
                        "dictionary, but received type {}.".format(
                            type(resources)))
    if resources is not None:
        assert "CPU" not in resources, "Use the 'num_cpus' argument."
        assert "GPU" not in resources, "Use the 'num_gpus' argument."

    # Handle other arguments.
    num_return_vals = kwargs.get("num_return_vals")
    max_calls = kwargs.get("max_calls")
    max_reconstructions = kwargs.get("max_reconstructions")
    memory = kwargs.get("memory")
    object_store_memory = kwargs.get("object_store_memory")

    return make_decorator(
        num_return_vals=num_return_vals,
        num_cpus=num_cpus,
        num_gpus=num_gpus,
        memory=memory,
        object_store_memory=object_store_memory,
        resources=resources,
        max_calls=max_calls,
        max_reconstructions=max_reconstructions,
        worker=worker)<|MERGE_RESOLUTION|>--- conflicted
+++ resolved
@@ -878,7 +878,6 @@
 
         execution_info = self.function_actor_manager.get_execution_info(
             job_id, function_descriptor)
-<<<<<<< HEAD
 
         # Execute the task.
         function_name = execution_info.function_name
@@ -886,15 +885,6 @@
         title = "ray_worker:{}()".format(function_name)
         next_title = "ray_worker"
 
-=======
-
-        # Execute the task.
-        function_name = execution_info.function_name
-        extra_data = {"name": function_name, "task_id": task_id.hex()}
-        title = "ray_worker:{}()".format(function_name)
-        next_title = "ray_worker"
-
->>>>>>> 117fc9b0
         with profiling.profile("task", extra_data=extra_data):
             with _changeproctitle(title, next_title):
                 function_executor = execution_info.function
