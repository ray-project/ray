from contextlib import contextmanager
import atexit
import faulthandler
import hashlib
import inspect
import io
import json
import logging
import os
import redis
import sys
import threading
import time
import traceback
from typing import Any, Callable, Dict, Iterator, List, Optional, Tuple, Union

# Ray modules
from ray.autoscaler._private.constants import AUTOSCALER_EVENTS
from ray.autoscaler._private.util import DEBUG_AUTOSCALING_ERROR
import ray.cloudpickle as pickle
import ray._private.memory_monitor as memory_monitor
import ray.node
import ray.job_config
import ray._private.parameter
import ray.ray_constants as ray_constants
import ray.remote_function
import ray.serialization as serialization
import ray._private.gcs_utils as gcs_utils
import ray._private.services as services
from ray.util.scheduling_strategies import SchedulingStrategyT
from ray._private.gcs_pubsub import gcs_pubsub_enabled, GcsPublisher, \
    GcsErrorSubscriber, GcsLogSubscriber, GcsFunctionKeySubscriber
from ray._private.runtime_env.py_modules import upload_py_modules_if_needed
from ray._private.runtime_env.working_dir import upload_working_dir_if_needed
from ray._private.runtime_env.constants import RAY_JOB_CONFIG_JSON_ENV_VAR
import ray._private.import_thread as import_thread
from ray.util.tracing.tracing_helper import import_from_string
from ray.util.annotations import PublicAPI, DeveloperAPI, Deprecated
from ray.util.debug import log_once
import ray
import colorama
import setproctitle
import ray.state

from ray import (
    ActorID,
    JobID,
    ObjectRef,
    Language,
)
import ray._private.profiling as profiling

from ray.exceptions import (
    RaySystemError,
    RayError,
    RayTaskError,
    ObjectStoreFullError,
)
from ray._private.function_manager import FunctionActorManager
from ray._private.ray_logging import setup_logger
from ray._private.ray_logging import global_worker_stdstream_dispatcher
from ray._private.utils import check_oversized_function
from ray.util.inspect import is_cython
from ray.experimental.internal_kv import (_internal_kv_initialized,
                                          _initialize_internal_kv,
                                          _internal_kv_reset, _internal_kv_get)
from ray._private.client_mode_hook import client_mode_hook

SCRIPT_MODE = 0
WORKER_MODE = 1
LOCAL_MODE = 2
SPILL_WORKER_MODE = 3
RESTORE_WORKER_MODE = 4

ERROR_KEY_PREFIX = b"Error:"

# Logger for this module. It should be configured at the entry point
# into the program using Ray. Ray provides a default configuration at
# entry/init points.
logger = logging.getLogger(__name__)


# Visible for testing.
def _unhandled_error_handler(e: Exception):
    logger.error("Unhandled error (suppress with "
                 "RAY_IGNORE_UNHANDLED_ERRORS=1): {}".format(e))


class Worker:
    """A class used to define the control flow of a worker process.

    Note:
        The methods in this class are considered unexposed to the user. The
        functions outside of this class are considered exposed.

    Attributes:
        node (ray.node.Node): The node this worker is attached to.
        mode: The mode of the worker. One of SCRIPT_MODE, LOCAL_MODE, and
            WORKER_MODE.
        cached_functions_to_run (List): A list of functions to run on all of
            the workers that should be exported as soon as connect is called.
    """

    def __init__(self):
        """Initialize a Worker object."""
        self.node = None
        self.mode = None
        self.cached_functions_to_run = []
        self.actors = {}
        # When the worker is constructed. Record the original value of the
        # CUDA_VISIBLE_DEVICES environment variable.
        self.original_gpu_ids = ray._private.utils.get_cuda_visible_devices()
        self.memory_monitor = memory_monitor.MemoryMonitor()
        # A dictionary that maps from driver id to SerializationContext
        # TODO: clean up the SerializationContext once the job finished.
        self.serialization_context_map = {}
        self.function_actor_manager = FunctionActorManager(self)
        # This event is checked regularly by all of the threads so that they
        # know when to exit.
        self.threads_stopped = threading.Event()
        # Index of the current session. This number will
        # increment every time when `ray.shutdown` is called.
        self._session_index = 0
        # If this is set, the next .remote call should drop into the
        # debugger, at the specified breakpoint ID.
        self.debugger_breakpoint = b""
        # If this is set, ray.get calls invoked on the object ID returned
        # by the worker should drop into the debugger at the specified
        # breakpoint ID.
        self.debugger_get_breakpoint = b""
        # If True, make the debugger external to the node this worker is
        # running on.
        self.ray_debugger_external = False
        self._load_code_from_local = False
        # Used to toggle whether or not logs should be filtered to only those
        # produced in the same job.
        self.filter_logs_by_job = True

    @property
    def connected(self):
        """bool: True if Ray has been started and False otherwise."""
        return self.node is not None

    @property
    def node_ip_address(self):
        self.check_connected()
        return self.node.node_ip_address

    @property
    def load_code_from_local(self):
        self.check_connected()
        return self._load_code_from_local

    @property
    def current_job_id(self):
        if hasattr(self, "core_worker"):
            return self.core_worker.get_current_job_id()
        return JobID.nil()

    @property
    def actor_id(self):
        if hasattr(self, "core_worker"):
            return self.core_worker.get_actor_id()
        return ActorID.nil()

    @property
    def current_task_id(self):
        return self.core_worker.get_current_task_id()

    @property
    def current_node_id(self):
        return self.core_worker.get_current_node_id()

    @property
    def namespace(self):
        return self.core_worker.get_job_config().ray_namespace

    @property
    def placement_group_id(self):
        return self.core_worker.get_placement_group_id()

    @property
    def worker_id(self):
        return self.core_worker.get_worker_id().binary()

    @property
    def should_capture_child_tasks_in_placement_group(self):
        return self.core_worker.should_capture_child_tasks_in_placement_group()

    @property
    def current_session_and_job(self):
        """Get the current session index and job id as pair."""
        assert isinstance(self._session_index, int)
        assert isinstance(self.current_job_id, ray.JobID)
        return self._session_index, self.current_job_id

    @property
    def runtime_env(self):
        """Get the runtime env in json format"""
        return self.core_worker.get_current_runtime_env()

    def get_serialization_context(self, job_id=None):
        """Get the SerializationContext of the job that this worker is processing.

        Args:
            job_id: The ID of the job that indicates which job to get
                the serialization context for.

        Returns:
            The serialization context of the given job.
        """
        # This function needs to be protected by a lock, because it will be
        # called by`register_class_for_serialization`, as well as the import
        # thread, from different threads. Also, this function will recursively
        # call itself, so we use RLock here.
        if job_id is None:
            job_id = self.current_job_id
        with self.lock:
            if job_id not in self.serialization_context_map:
                self.serialization_context_map[
                    job_id] = serialization.SerializationContext(self)
            return self.serialization_context_map[job_id]

    def check_connected(self):
        """Check if the worker is connected.

        Raises:
          Exception: An exception is raised if the worker is not connected.
        """
        if not self.connected:
            raise RaySystemError("Ray has not been started yet. You can "
                                 "start Ray with 'ray.init()'.")

    def set_mode(self, mode):
        """Set the mode of the worker.

        The mode SCRIPT_MODE should be used if this Worker is a driver that is
        being run as a Python script or interactively in a shell. It will print
        information about task failures.

        The mode WORKER_MODE should be used if this Worker is not a driver. It
        will not print information about tasks.

        The mode LOCAL_MODE should be used if this Worker is a driver and if
        you want to run the driver in a manner equivalent to serial Python for
        debugging purposes. It will not send remote function calls to the
        scheduler and will instead execute them in a blocking fashion.

        Args:
            mode: One of SCRIPT_MODE, WORKER_MODE, and LOCAL_MODE.
        """
        self.mode = mode

    def set_load_code_from_local(self, load_code_from_local):
        self._load_code_from_local = load_code_from_local

    def put_object(self, value, object_ref=None, owner_address=None):
        """Put value in the local object store with object reference `object_ref`.

        This assumes that the value for `object_ref` has not yet been placed in
        the local object store. If the plasma store is full, the worker will
        automatically retry up to DEFAULT_PUT_OBJECT_RETRIES times. Each
        retry will delay for an exponentially doubling amount of time,
        starting with DEFAULT_PUT_OBJECT_DELAY. After this, exception
        will be raised.

        Args:
            value: The value to put in the object store.
            object_ref (ObjectRef): The object ref of the value to be
                put. If None, one will be generated.
            owner_address: The serialized address of object's owner.

        Returns:
            ObjectRef: The object ref the object was put under.

        Raises:
            ray.exceptions.ObjectStoreFullError: This is raised if the attempt
                to store the object fails because the object store is full even
                after multiple retries.
        """
        # Make sure that the value is not an object ref.
        if isinstance(value, ObjectRef):
            raise TypeError(
                "Calling 'put' on an ray.ObjectRef is not allowed "
                "(similarly, returning an ray.ObjectRef from a remote "
                "function is not allowed). If you really want to "
                "do this, you can wrap the ray.ObjectRef in a list and "
                "call 'put' on it (or return it).")

        if self.mode == LOCAL_MODE:
            assert object_ref is None, ("Local Mode does not support "
                                        "inserting with an ObjectRef")

        serialized_value = self.get_serialization_context().serialize(value)
        # This *must* be the first place that we construct this python
        # ObjectRef because an entry with 0 local references is created when
        # the object is Put() in the core worker, expecting that this python
        # reference will be created. If another reference is created and
        # removed before this one, it will corrupt the state in the
        # reference counter.
        return ray.ObjectRef(
            self.core_worker.put_serialized_object(
                serialized_value,
                object_ref=object_ref,
                owner_address=owner_address),
            # If the owner address is set, then the initial reference is
            # already acquired internally in CoreWorker::CreateOwned.
            # TODO(ekl) we should unify the code path more with the others
            # to avoid this special case.
            skip_adding_local_ref=(owner_address is not None))

    def raise_errors(self, data_metadata_pairs, object_refs):
        out = self.deserialize_objects(data_metadata_pairs, object_refs)
        if "RAY_IGNORE_UNHANDLED_ERRORS" in os.environ:
            return
        for e in out:
            _unhandled_error_handler(e)

    def deserialize_objects(self, data_metadata_pairs, object_refs):
        # Function actor manager or the import thread may call pickle.loads
        # at the same time which can lead to failed imports
        # TODO: We may be better off locking on all imports or injecting a lock
        # into pickle.loads (https://github.com/ray-project/ray/issues/16304)
        with self.function_actor_manager.lock:
            context = self.get_serialization_context()
            return context.deserialize_objects(data_metadata_pairs,
                                               object_refs)

    def get_objects(self, object_refs, timeout=None):
        """Get the values in the object store associated with the IDs.

        Return the values from the local object store for object_refs. This
        will block until all the values for object_refs have been written to
        the local object store.

        Args:
            object_refs (List[object_ref.ObjectRef]): A list of the object refs
                whose values should be retrieved.
            timeout (float): timeout (float): The maximum amount of time in
                seconds to wait before returning.
        Returns:
            list: List of deserialized objects
            bytes: UUID of the debugger breakpoint we should drop
                into or b"" if there is no breakpoint.
        """
        # Make sure that the values are object refs.
        for object_ref in object_refs:
            if not isinstance(object_ref, ObjectRef):
                raise TypeError(
                    f"Attempting to call `get` on the value {object_ref}, "
                    "which is not an ray.ObjectRef.")

        timeout_ms = int(timeout * 1000) if timeout else -1
        data_metadata_pairs = self.core_worker.get_objects(
            object_refs, self.current_task_id, timeout_ms)
        debugger_breakpoint = b""
        for (data, metadata) in data_metadata_pairs:
            if metadata:
                metadata_fields = metadata.split(b",")
                if len(metadata_fields) >= 2 and metadata_fields[1].startswith(
                        ray_constants.OBJECT_METADATA_DEBUG_PREFIX):
                    debugger_breakpoint = metadata_fields[1][len(
                        ray_constants.OBJECT_METADATA_DEBUG_PREFIX):]
        return self.deserialize_objects(data_metadata_pairs,
                                        object_refs), debugger_breakpoint

    def run_function_on_all_workers(self, function):
        """Run arbitrary code on all of the workers.

        This function will first be run on the driver, and then it will be
        exported to all of the workers to be run. It will also be run on any
        new workers that register later. If ray.init has not been called yet,
        then cache the function and export it later.

        Args:
            function (Callable): The function to run on all of the workers. It
                takes only one argument, a worker info dict. If it returns
                anything, its return values will not be used.
        """
        # If ray.init has not been called yet, then cache the function and
        # export it when connect is called. Otherwise, run the function on all
        # workers.
        if self.mode is None:
            self.cached_functions_to_run.append(function)
        else:
            # Attempt to pickle the function before we need it. This could
            # fail, and it is more convenient if the failure happens before we
            # actually run the function locally.
            pickled_function = pickle.dumps(function)

            function_to_run_id = hashlib.shake_128(pickled_function).digest(
                ray_constants.ID_SIZE)
            key = b"FunctionsToRun:" + function_to_run_id
            # First run the function on the driver.
            # We always run the task locally.
            function({"worker": self})
            # Check if the function has already been put into redis.
            function_exported = self.gcs_client.internal_kv_put(
                b"Lock:" + key, b"1", False,
                ray_constants.KV_NAMESPACE_FUNCTION_TABLE) == 0
            if function_exported is True:
                # In this case, the function has already been exported, so
                # we don't need to export it again.
                return

            check_oversized_function(pickled_function, function.__name__,
                                     "function", self)

            # Run the function on all workers.
            self.gcs_client.internal_kv_put(
                key,
                pickle.dumps({
                    "job_id": self.current_job_id.binary(),
                    "function_id": function_to_run_id,
                    "function": pickled_function,
                }), True, ray_constants.KV_NAMESPACE_FUNCTION_TABLE)
            self.function_actor_manager.export_key(key)
            # TODO(rkn): If the worker fails after it calls setnx and before it
            # successfully completes the hset and rpush, then the program will
            # most likely hang. This could be fixed by making these three
            # operations into a transaction (or by implementing a custom
            # command that does all three things).

    def main_loop(self):
        """The main loop a worker runs to receive and execute tasks."""

        def sigterm_handler(signum, frame):
            shutdown(True)
            sys.exit(1)

        ray._private.utils.set_sigterm_handler(sigterm_handler)
        self.core_worker.run_task_loop()
        sys.exit(0)

    def print_logs(self):
        """Prints log messages from workers on all nodes in the same job.
        """
        if self.gcs_pubsub_enabled:
            subscriber = self.gcs_log_subscriber
            subscriber.subscribe()
        else:
            subscriber = self.redis_client.pubsub(
                ignore_subscribe_messages=True)
            subscriber.subscribe(gcs_utils.LOG_FILE_CHANNEL)
        localhost = services.get_node_ip_address()
        try:
            # Keep track of the number of consecutive log messages that have
            # been received with no break in between. If this number grows
            # continually, then the worker is probably not able to process the
            # log messages as rapidly as they are coming in.
            num_consecutive_messages_received = 0
            job_id_hex = self.current_job_id.hex()
            while True:
                # Exit if we received a signal that we should stop.
                if self.threads_stopped.is_set():
                    return

                if self.gcs_pubsub_enabled:
                    msg = subscriber.poll()
                else:
                    msg = subscriber.get_message()
                if msg is None:
                    num_consecutive_messages_received = 0
                    self.threads_stopped.wait(timeout=0.01)
                    continue
                num_consecutive_messages_received += 1
                if (num_consecutive_messages_received % 100 == 0
                        and num_consecutive_messages_received > 0):
                    logger.warning(
                        "The driver may not be able to keep up with the "
                        "stdout/stderr of the workers. To avoid forwarding "
                        "logs to the driver, use "
                        "'ray.init(log_to_driver=False)'.")

                if self.gcs_pubsub_enabled:
                    data = msg
                else:
                    data = json.loads(ray._private.utils.decode(msg["data"]))

                # Don't show logs from other drivers.
                if (self.filter_logs_by_job and data["job"]
                        and job_id_hex != data["job"]):
                    continue
                data["localhost"] = localhost
                global_worker_stdstream_dispatcher.emit(data)

        except (OSError, redis.exceptions.ConnectionError) as e:
            logger.error(f"print_logs: {e}")
        finally:
            # Close the pubsub client to avoid leaking file descriptors.
            subscriber.close()


@PublicAPI
@client_mode_hook(auto_init=True)
def get_gpu_ids():
    """Get the IDs of the GPUs that are available to the worker.

    If the CUDA_VISIBLE_DEVICES environment variable was set when the worker
    started up, then the IDs returned by this method will be a subset of the
    IDs in CUDA_VISIBLE_DEVICES. If not, the IDs will fall in the range
    [0, NUM_GPUS - 1], where NUM_GPUS is the number of GPUs that the node has.

    Returns:
        A list of GPU IDs.
    """
    worker = global_worker
    worker.check_connected()

    if worker.mode != WORKER_MODE:
        if log_once("worker_get_gpu_ids_empty_from_driver"):
            logger.warning(
                "`ray.get_gpu_ids()` will always return the empty list when "
                "called from the driver. This is because Ray does not manage "
                "GPU allocations to the driver process.")

    # TODO(ilr) Handle inserting resources in local mode
    all_resource_ids = global_worker.core_worker.resource_ids()
    assigned_ids = set()
    for resource, assignment in all_resource_ids.items():
        # Handle both normal and placement group GPU resources.
        # Note: We should only get the GPU ids from the placement
        # group resource that does not contain the bundle index!
        import re
        if resource == "GPU" or re.match(r"^GPU_group_[0-9A-Za-z]+$",
                                         resource):
            for resource_id, _ in assignment:
                assigned_ids.add(resource_id)

    assigned_ids = list(assigned_ids)
    # If the user had already set CUDA_VISIBLE_DEVICES, then respect that (in
    # the sense that only GPU IDs that appear in CUDA_VISIBLE_DEVICES should be
    # returned).
    if global_worker.original_gpu_ids is not None:
        assigned_ids = [
            global_worker.original_gpu_ids[gpu_id] for gpu_id in assigned_ids
        ]
        # Give all GPUs in local_mode.
        if global_worker.mode == LOCAL_MODE:
            max_gpus = global_worker.node.get_resource_spec().num_gpus
            assigned_ids = global_worker.original_gpu_ids[:max_gpus]

    return assigned_ids


@Deprecated
def get_resource_ids():
    """Get the IDs of the resources that are available to the worker.

    Returns:
        A dictionary mapping the name of a resource to a list of pairs, where
        each pair consists of the ID of a resource and the fraction of that
        resource reserved for this worker.
    """
    worker = global_worker
    worker.check_connected()

    if _mode() == LOCAL_MODE:
        raise RuntimeError(
            "ray.worker.get_resource_ids() currently does not work in "
            "local_mode.")

    return global_worker.core_worker.resource_ids()


@Deprecated
def get_dashboard_url():
    """Get the URL to access the Ray dashboard.

    Note that the URL does not specify which node the dashboard is on.

    Returns:
        The URL of the dashboard as a string.
    """
    worker = global_worker
    worker.check_connected()
    return _global_node.webui_url


global_worker = Worker()
"""Worker: The global Worker object for this worker process.

We use a global Worker object to ensure that there is a single worker object
per worker process.
"""

_global_node = None
"""ray.node.Node: The global node object that is created by ray.init()."""


@PublicAPI
@client_mode_hook(auto_init=False)
def init(
        address: Optional[str] = None,
        *,
        num_cpus: Optional[int] = None,
        num_gpus: Optional[int] = None,
        resources: Optional[Dict[str, float]] = None,
        object_store_memory: Optional[int] = None,
        local_mode: bool = False,
        ignore_reinit_error: bool = False,
        include_dashboard: Optional[bool] = None,
        dashboard_host: str = ray_constants.DEFAULT_DASHBOARD_IP,
        dashboard_port: Optional[int] = None,
        job_config: "ray.job_config.JobConfig" = None,
        configure_logging: bool = True,
        logging_level: int = ray_constants.LOGGER_LEVEL,
        logging_format: str = ray_constants.LOGGER_FORMAT,
        log_to_driver: bool = True,
        namespace: Optional[str] = None,
        runtime_env: Dict[str, Any] = None,
        # The following are unstable parameters and their use is discouraged.
        _gcs_server_port: Optional[int] = None,
        _enable_object_reconstruction: bool = False,
        _redis_max_memory: Optional[int] = None,
        _plasma_directory: Optional[str] = None,
        _node_ip_address: str = ray_constants.NODE_DEFAULT_IP,
        _driver_object_store_memory: Optional[int] = None,
        _memory: Optional[int] = None,
        _redis_password: str = ray_constants.REDIS_DEFAULT_PASSWORD,
        _temp_dir: Optional[str] = None,
        _metrics_export_port: Optional[int] = None,
        _system_config: Optional[Dict[str, str]] = None,
        _tracing_startup_hook: Optional[Callable] = None,
        **kwargs):
    """
    Connect to an existing Ray cluster or start one and connect to it.

    This method handles two cases; either a Ray cluster already exists and we
    just attach this driver to it or we start all of the processes associated
    with a Ray cluster and attach to the newly started cluster.

    To start Ray locally and all of the relevant processes, use this as
    follows:

    .. code-block:: python

        ray.init()

    To connect to an existing local cluster, use this as follows.

    .. code-block:: python

        ray.init(address="auto")

    To connect to an existing remote cluster, use this as follows (substituting
    in the appropriate address). Note the addition of "ray://" at the beginning
    of the address.

    .. code-block:: python

        ray.init(address="ray://123.45.67.89:10001")

    More details for starting and connecting to a remote cluster can be found
    here: https://docs.ray.io/en/master/cluster/ray-client.html

    You can also define an environment variable called `RAY_ADDRESS` in
    the same format as the `address` parameter to connect to an existing
    cluster with ray.init() or ray.init(address="auto").

    Args:
        address (str): The address of the Ray cluster to connect to. If
            this address is not provided, then this command will start Redis,
            a raylet, a plasma store, a plasma manager, and some workers.
            It will also kill these processes when Python exits. If the driver
            is running on a node in a Ray cluster, using `auto` as the value
            tells the driver to detect the cluster, removing the need to
            specify a specific node address. If the environment variable
            `RAY_ADDRESS` is defined and the address is None or "auto", Ray
            will set `address` to `RAY_ADDRESS`.
            Addresses can be prefixed with a "ray://" to connect to a remote
            cluster. For example, passing in the address
            "ray://123.45.67.89:50005" will connect to the cluster at the
            given address.
        num_cpus (int): Number of CPUs the user wishes to assign to each
            raylet. By default, this is set based on virtual cores.
        num_gpus (int): Number of GPUs the user wishes to assign to each
            raylet. By default, this is set based on detected GPUs.
        resources: A dictionary mapping the names of custom resources to the
            quantities for them available.
        object_store_memory: The amount of memory (in bytes) to start the
            object store with. By default, this is automatically set based on
            available system memory.
        local_mode (bool): If true, the code will be executed serially. This
            is useful for debugging.
        ignore_reinit_error: If true, Ray suppresses errors from calling
            ray.init() a second time. Ray won't be restarted.
        include_dashboard: Boolean flag indicating whether or not to start the
            Ray dashboard, which displays the status of the Ray
            cluster. If this argument is None, then the UI will be started if
            the relevant dependencies are present.
        dashboard_host: The host to bind the dashboard server to. Can either be
            localhost (127.0.0.1) or 0.0.0.0 (available from all interfaces).
            By default, this is set to localhost to prevent access from
            external machines.
        dashboard_port(int, None): The port to bind the dashboard server to.
            Defaults to 8265 and Ray will automatically find a free port if
            8265 is not available.
        gcs_server_port(int, None): The port to start gcs server
        job_config (ray.job_config.JobConfig): The job configuration.
        configure_logging: True (default) if configuration of logging is
            allowed here. Otherwise, the user may want to configure it
            separately.
        logging_level: Logging level, defaults to logging.INFO. Ignored unless
            "configure_logging" is true.
        logging_format: Logging format, defaults to string containing a
            timestamp, filename, line number, and message. See the source file
            ray_constants.py for details. Ignored unless "configure_logging"
            is true.
        log_to_driver (bool): If true, the output from all of the worker
            processes on all nodes will be directed to the driver.
        namespace (str): Namespace to use
        runtime_env (dict): The runtime environment to use for this job (see
                :ref:`runtime-environments` for details).  This API is in beta
                and may change before becoming stable.
        _enable_object_reconstruction (bool): If True, when an object stored in
            the distributed plasma store is lost due to node failure, Ray will
            attempt to reconstruct the object by re-executing the task that
            created the object. Arguments to the task will be recursively
            reconstructed. If False, then ray.ObjectLostError will be
            thrown.
        _redis_max_memory: Redis max memory.
        _plasma_directory: Override the plasma mmap file directory.
        _node_ip_address (str): The IP address of the node that we are on.
        _driver_object_store_memory (int): Deprecated.
        _memory: Amount of reservable memory resource to create.
        _redis_password (str): Prevents external clients without the password
            from connecting to Redis if provided.
        _temp_dir (str): If provided, specifies the root temporary
            directory for the Ray process. Defaults to an OS-specific
            conventional location, e.g., "/tmp/ray".
        _metrics_export_port(int): Port number Ray exposes system metrics
            through a Prometheus endpoint. It is currently under active
            development, and the API is subject to change.
        _system_config (dict): Configuration for overriding
            RayConfig defaults. For testing purposes ONLY.
        _tracing_startup_hook (str): If provided, turns on and sets up tracing
            for Ray. Must be the name of a function that takes no arguments and
            sets up a Tracer Provider, Remote Span Processors, and
            (optional) additional instruments. See more at
            docs.ray.io/tracing.html. It is currently under active development,
            and the API is subject to change.

    Returns:
        If the provided address includes a protocol, for example by prepending
        "ray://" to the address to get "ray://1.2.3.4:10001", then a
        ClientContext is returned with information such as settings, server
        versions for ray and python, and the dashboard_url. Otherwise,
        returns address information about the started processes.

    Raises:
        Exception: An exception is raised if an inappropriate combination of
            arguments is passed in.
    """

    # If available, use RAY_ADDRESS to override if the address was left
    # unspecified, or set to "auto" in the call to init
    address_env_var = os.environ.get(
        ray_constants.RAY_ADDRESS_ENVIRONMENT_VARIABLE)
    if address_env_var:
        if address is None or address == "auto":
            address = address_env_var
            logger.info(
                f"Using address {address_env_var} set in the environment "
                f"variable {ray_constants.RAY_ADDRESS_ENVIRONMENT_VARIABLE}")

    if address is not None and "://" in address:
        # Address specified a protocol, use ray client
        builder = ray.client(address, _deprecation_warn_enabled=False)

        # Forward any keyword arguments that were changed from their default
        # values to the builder
        init_sig = inspect.signature(init)
        passed_kwargs = {}
        for argument_name, param_obj in init_sig.parameters.items():
            if argument_name in {"kwargs", "address"}:
                # kwargs and address are handled separately
                continue
            default_value = param_obj.default
            passed_value = locals()[argument_name]
            if passed_value != default_value:
                # passed value is different than default, pass to the client
                # builder
                passed_kwargs[argument_name] = passed_value
        passed_kwargs.update(kwargs)
        builder._init_args(**passed_kwargs)
        return builder.connect()

    if kwargs:
        # User passed in extra keyword arguments but isn't connecting through
        # ray client. Raise an error, since most likely a typo in keyword
        unknown = ", ".join(kwargs)
        raise RuntimeError(f"Unknown keyword argument(s): {unknown}")

    # Try to increase the file descriptor limit, which is too low by
    # default for Ray: https://github.com/ray-project/ray/issues/11239
    try:
        import resource
        soft, hard = resource.getrlimit(resource.RLIMIT_NOFILE)
        if soft < hard:
            # https://github.com/ray-project/ray/issues/12059
            soft = max(soft, min(hard, 65536))
            logger.debug("Automatically increasing RLIMIT_NOFILE to max "
                         "value of {}".format(hard))
            try:
                resource.setrlimit(resource.RLIMIT_NOFILE, (soft, hard))
            except ValueError:
                logger.debug("Failed to raise limit.")
        soft, _ = resource.getrlimit(resource.RLIMIT_NOFILE)
        if soft < 4096:
            logger.warning(
                "File descriptor limit {} is too low for production "
                "servers and may result in connection errors. "
                "At least 8192 is recommended. --- "
                "Fix with 'ulimit -n 8192'".format(soft))
    except ImportError:
        logger.debug("Could not import resource module (on Windows)")
        pass

    if RAY_JOB_CONFIG_JSON_ENV_VAR in os.environ:
        if runtime_env:
            logger.warning(
                "Both RAY_JOB_CONFIG_JSON_ENV_VAR and ray.init(runtime_env) "
                "are provided, only using JSON_ENV_VAR to construct "
                "job_config. Please ensure no runtime_env is used in driver "
                "script's ray.init() when using job submission API.")
        # Set runtime_env in job_config if passed as env variable, such as
        # ray job submission with driver script executed in subprocess
        job_config_json = json.loads(
            os.environ.get(RAY_JOB_CONFIG_JSON_ENV_VAR))
        job_config = ray.job_config.JobConfig.from_json(job_config_json)
    # RAY_JOB_CONFIG_JSON_ENV_VAR is only set at ray job manager level and has
    # higher priority in case user also provided runtime_env for ray.init()
    elif runtime_env:
        # Set runtime_env in job_config if passed in as part of ray.init()
        if job_config is None:
            job_config = ray.job_config.JobConfig()
        job_config.set_runtime_env(runtime_env)

    # Convert hostnames to numerical IP address.
    if _node_ip_address is not None:
        node_ip_address = services.address_to_ip(_node_ip_address)
    raylet_ip_address = node_ip_address

    if address:
        redis_address, _, _ = services.validate_redis_address(address)
    else:
        bootstrap_address = None
    redis_address = None if gcs_utils.use_gcs_for_bootstrap(
    ) else bootstrap_address

    if configure_logging:
        setup_logger(logging_level, logging_format)

    if redis_address is not None:
        logger.info(
            f"Connecting to existing Ray cluster at address: {redis_address}")

    if local_mode:
        driver_mode = LOCAL_MODE
    else:
        driver_mode = SCRIPT_MODE

    if global_worker.connected:
        if ignore_reinit_error:
            logger.info(
                "Calling ray.init() again after it has already been called.")
            return
        else:
            raise RuntimeError("Maybe you called ray.init twice by accident? "
                               "This error can be suppressed by passing in "
                               "'ignore_reinit_error=True' or by calling "
                               "'ray.shutdown()' prior to 'ray.init()'.")

    _system_config = _system_config or {}
    if not isinstance(_system_config, dict):
        raise TypeError("The _system_config must be a dict.")

    global _global_node
    if redis_address is None:
        # In this case, we need to start a new cluster.
        ray_params = ray._private.parameter.RayParams(
            redis_address=redis_address,
            node_ip_address=node_ip_address,
            raylet_ip_address=raylet_ip_address,
            object_ref_seed=None,
            driver_mode=driver_mode,
            redirect_worker_output=None,
            redirect_output=None,
            num_cpus=num_cpus,
            num_gpus=num_gpus,
            resources=resources,
            num_redis_shards=None,
            redis_max_clients=None,
            redis_password=_redis_password,
            plasma_directory=_plasma_directory,
            huge_pages=None,
            include_dashboard=include_dashboard,
            dashboard_host=dashboard_host,
            dashboard_port=dashboard_port,
            gcs_server_port=_gcs_server_port,
            memory=_memory,
            object_store_memory=object_store_memory,
            redis_max_memory=_redis_max_memory,
            plasma_store_socket_name=None,
            temp_dir=_temp_dir,
            # We need to disable it if runtime env is not set.
            # Uploading happens after core worker is created. And we should
            # prevent default worker being created before uploading.
            # TODO (yic): Have a separate connection to gcs client when
            # removal redis is done. The uploading should happen before this
            # one.
            start_initial_python_workers_for_first_job=(
                job_config is None or job_config.runtime_env is None),
            _system_config=_system_config,
            enable_object_reconstruction=_enable_object_reconstruction,
            metrics_export_port=_metrics_export_port,
            tracing_startup_hook=_tracing_startup_hook)
        # Start the Ray processes. We set shutdown_at_exit=False because we
        # shutdown the node in the ray.shutdown call that happens in the atexit
        # handler. We still spawn a reaper process in case the atexit handler
        # isn't called.
        _global_node = ray.node.Node(
            head=True,
            shutdown_at_exit=False,
            spawn_reaper=True,
            ray_params=ray_params)
    else:
        # In this case, we are connecting to an existing cluster.
        if num_cpus is not None or num_gpus is not None:
            raise ValueError(
                "When connecting to an existing cluster, num_cpus "
                "and num_gpus must not be provided.")
        if resources is not None:
            raise ValueError("When connecting to an existing cluster, "
                             "resources must not be provided.")
        if object_store_memory is not None:
            raise ValueError("When connecting to an existing cluster, "
                             "object_store_memory must not be provided.")
        if _system_config is not None and len(_system_config) != 0:
            raise ValueError("When connecting to an existing cluster, "
                             "_system_config must not be provided.")
        if _enable_object_reconstruction:
            raise ValueError(
                "When connecting to an existing cluster, "
                "_enable_object_reconstruction must not be provided.")

        # In this case, we only need to connect the node.
        ray_params = ray._private.parameter.RayParams(
            bootstrap_address=bootstrap_address,
            node_ip_address=node_ip_address,
            raylet_ip_address=raylet_ip_address,
            redis_address=redis_address,
            redis_password=_redis_password,
            object_ref_seed=None,
            temp_dir=_temp_dir,
            _system_config=_system_config,
            enable_object_reconstruction=_enable_object_reconstruction,
            metrics_export_port=_metrics_export_port)
        _global_node = ray.node.Node(
            ray_params,
            head=False,
            shutdown_at_exit=False,
            spawn_reaper=False,
            connect_only=True)

    connect(
        _global_node,
        mode=driver_mode,
        log_to_driver=log_to_driver,
        worker=global_worker,
        driver_object_store_memory=_driver_object_store_memory,
        job_id=None,
        namespace=namespace,
        job_config=job_config)
    if job_config and job_config.code_search_path:
        global_worker.set_load_code_from_local(True)
    else:
        # Because `ray.shutdown()` doesn't reset this flag, for multiple
        # sessions in one process, the 2nd `ray.init()` will reuse the
        # flag of last session. For example:
        #     ray.init(load_code_from_local=True)
        #     ray.shutdown()
        #     ray.init()
        #     # Here the flag `load_code_from_local` is still True if we
        #     # doesn't have this `else` branch.
        #     ray.shutdown()
        global_worker.set_load_code_from_local(False)

    for hook in _post_init_hooks:
        hook()

    node_id = global_worker.core_worker.get_current_node_id()
    return dict(_global_node.address_info, node_id=node_id.hex())


# Functions to run as callback after a successful ray init.
_post_init_hooks = []


@PublicAPI
@client_mode_hook(auto_init=False)
def shutdown(_exiting_interpreter: bool = False):
    """Disconnect the worker, and terminate processes started by ray.init().

    This will automatically run at the end when a Python process that uses Ray
    exits. It is ok to run this twice in a row. The primary use case for this
    function is to cleanup state between tests.

    Note that this will clear any remote function definitions, actor
    definitions, and existing actors, so if you wish to use any previously
    defined remote functions or actors after calling ray.shutdown(), then you
    need to redefine them. If they were defined in an imported module, then you
    will need to reload the module.

    Args:
        _exiting_interpreter (bool): True if this is called by the atexit hook
            and false otherwise. If we are exiting the interpreter, we will
            wait a little while to print any extra error messages.
    """
    if _exiting_interpreter and global_worker.mode == SCRIPT_MODE:
        # This is a duration to sleep before shutting down everything in order
        # to make sure that log messages finish printing.
        time.sleep(0.5)

    disconnect(_exiting_interpreter)

    # disconnect internal kv
    if hasattr(global_worker, "gcs_client"):
        del global_worker.gcs_client
    _internal_kv_reset()

    # We need to destruct the core worker here because after this function,
    # we will tear down any processes spawned by ray.init() and the background
    # IO thread in the core worker doesn't currently handle that gracefully.
    if hasattr(global_worker, "core_worker"):
        global_worker.core_worker.shutdown()
        del global_worker.core_worker
    # We need to reset function actor manager to clear the context
    global_worker.function_actor_manager = FunctionActorManager(global_worker)
    # Disconnect global state from GCS.
    ray.state.state.disconnect()

    # Shut down the Ray processes.
    global _global_node
    if _global_node is not None:
        if _global_node.is_head():
            _global_node.destroy_external_storage()
        _global_node.kill_all_processes(check_alive=False, allow_graceful=True)
        _global_node = None

    # TODO(rkn): Instead of manually resetting some of the worker fields, we
    # should simply set "global_worker" to equal "None" or something like that.
    global_worker.set_mode(None)


atexit.register(shutdown, True)


# TODO(edoakes): this should only be set in the driver.
def sigterm_handler(signum, frame):
    sys.exit(signum)


try:
    ray._private.utils.set_sigterm_handler(sigterm_handler)
except ValueError:
    logger.warning("Failed to set SIGTERM handler, processes might"
                   "not be cleaned up properly on exit.")

# Define a custom excepthook so that if the driver exits with an exception, we
# can push that exception to Redis.
normal_excepthook = sys.excepthook


def custom_excepthook(type, value, tb):
    # If this is a driver, push the exception to GCS worker table.
    if global_worker.mode == SCRIPT_MODE and hasattr(global_worker,
                                                     "worker_id"):
        error_message = "".join(traceback.format_tb(tb))
        worker_id = global_worker.worker_id
        worker_type = gcs_utils.DRIVER
        worker_info = {"exception": error_message}

        ray.state.state._check_connected()
        ray.state.state.add_worker(worker_id, worker_type, worker_info)
    # Call the normal excepthook.
    normal_excepthook(type, value, tb)


sys.excepthook = custom_excepthook


def print_to_stdstream(data):
    print_file = sys.stderr if data["is_err"] else sys.stdout
    print_worker_logs(data, print_file)


# Start time of this process, used for relative time logs.
t0 = time.time()
autoscaler_log_fyi_printed = False


def filter_autoscaler_events(lines: List[str]) -> Iterator[str]:
    """Given raw log lines from the monitor, return only autoscaler events.

    Autoscaler events are denoted by the ":event_summary:" magic token.
    """
    global autoscaler_log_fyi_printed

    if not AUTOSCALER_EVENTS:
        return

    # Print out autoscaler events only, ignoring other messages.
    for line in lines:
        if ray_constants.LOG_PREFIX_EVENT_SUMMARY in line:
            if not autoscaler_log_fyi_printed:
                yield ("Tip: use `ray status` to view detailed "
                       "cluster status. To disable these "
                       "messages, set RAY_SCHEDULER_EVENTS=0.")
                autoscaler_log_fyi_printed = True
            # The event text immediately follows the ":event_summary:"
            # magic token.
            yield line.split(ray_constants.LOG_PREFIX_EVENT_SUMMARY)[1]


def time_string() -> str:
    """Return the relative time from the start of this job.

    For example, 15m30s.
    """
    delta = time.time() - t0
    hours = 0
    minutes = 0
    while delta > 3600:
        hours += 1
        delta -= 3600
    while delta > 60:
        minutes += 1
        delta -= 60
    output = ""
    if hours:
        output += "{}h".format(hours)
    if minutes:
        output += "{}m".format(minutes)
    output += "{}s".format(int(delta))
    return output


# When we enter a breakpoint, worker logs are automatically disabled via this.
_worker_logs_enabled = True


def print_worker_logs(data: Dict[str, str], print_file: Any):
    if not _worker_logs_enabled:
        return

    def prefix_for(data: Dict[str, str]) -> str:
        """The PID prefix for this log line."""
        if data.get("pid") in ["autoscaler", "raylet"]:
            return ""
        else:
            res = "pid="
            if data.get("actor_name"):
                res = data["actor_name"] + " " + res
            elif data.get("task_name"):
                res = data["task_name"] + " " + res
            return res

    def color_for(data: Dict[str, str], line: str) -> str:
        """The color for this log line."""
        if data.get("pid") == "raylet":
            return colorama.Fore.YELLOW
        elif data.get("pid") == "autoscaler":
            if "Error:" in line or "Warning:" in line:
                return colorama.Style.BRIGHT + colorama.Fore.YELLOW
            else:
                return colorama.Style.BRIGHT + colorama.Fore.CYAN
        else:
            return colorama.Fore.CYAN

    if data.get("pid") == "autoscaler":
        pid = "scheduler +{}".format(time_string())
        lines = filter_autoscaler_events(data.get("lines", []))
    else:
        pid = data.get("pid")
        lines = data.get("lines", [])

    if data.get("ip") == data.get("localhost"):
        for line in lines:
            print(
                "{}{}({}{}){} {}".format(colorama.Style.DIM,
                                         color_for(data,
                                                   line), prefix_for(data),
                                         pid, colorama.Style.RESET_ALL, line),
                file=print_file)
    else:
        for line in lines:
            print(
                "{}{}({}{}, ip={}){} {}".format(colorama.Style.DIM,
                                                color_for(data, line),
                                                prefix_for(data), pid,
                                                data.get("ip"),
                                                colorama.Style.RESET_ALL,
                                                line),
                file=print_file)


def listen_error_messages_raylet(worker, threads_stopped):
    """Listen to error messages in the background on the driver.

    This runs in a separate thread on the driver and pushes (error, time)
    tuples to the output queue.

    Args:
        worker: The worker class that this thread belongs to.
        threads_stopped (threading.Event): A threading event used to signal to
            the thread that it should exit.
    """
    worker.error_message_pubsub_client = worker.redis_client.pubsub(
        ignore_subscribe_messages=True)
    # Exports that are published after the call to
    # error_message_pubsub_client.subscribe and before the call to
    # error_message_pubsub_client.listen will still be processed in the loop.

    # Really we should just subscribe to the errors for this specific job.
    # However, currently all errors seem to be published on the same channel.
    error_pubsub_channel = gcs_utils.RAY_ERROR_PUBSUB_PATTERN
    worker.error_message_pubsub_client.psubscribe(error_pubsub_channel)

    try:
        if _internal_kv_initialized():
            # Get any autoscaler errors that occurred before the call to
            # subscribe.
            error_message = _internal_kv_get(DEBUG_AUTOSCALING_ERROR)
            if error_message is not None:
                logger.warning(error_message.decode())

        while True:
            # Exit if we received a signal that we should stop.
            if threads_stopped.is_set():
                return

            msg = worker.error_message_pubsub_client.get_message()
            if msg is None:
                threads_stopped.wait(timeout=0.01)
                continue
            pubsub_msg = gcs_utils.PubSubMessage.FromString(msg["data"])
            error_data = gcs_utils.ErrorTableData.FromString(pubsub_msg.data)
            job_id = error_data.job_id
            if job_id not in [
                    worker.current_job_id.binary(),
                    JobID.nil().binary(),
            ]:
                continue

            error_message = error_data.error_message
            if (error_data.type == ray_constants.TASK_PUSH_ERROR):
                # TODO(ekl) remove task push errors entirely now that we have
                # the separate unhandled exception handler.
                pass
            else:
                logger.warning(error_message)
    except (OSError, redis.exceptions.ConnectionError) as e:
        logger.error(f"listen_error_messages_raylet: {e}")
    finally:
        # Close the pubsub client to avoid leaking file descriptors.
        worker.error_message_pubsub_client.close()


def listen_error_messages_from_gcs(worker, threads_stopped):
    """Listen to error messages in the background on the driver.

    This runs in a separate thread on the driver and pushes (error, time)
    tuples to be published.

    Args:
        worker: The worker class that this thread belongs to.
        threads_stopped (threading.Event): A threading event used to signal to
            the thread that it should exit.
    """

    # TODO: we should just subscribe to the errors for this specific job.
    worker.gcs_error_subscriber.subscribe()

    try:
        if _internal_kv_initialized():
            # Get any autoscaler errors that occurred before the call to
            # subscribe.
            error_message = _internal_kv_get(DEBUG_AUTOSCALING_ERROR)
            if error_message is not None:
                logger.warning(error_message.decode())

        while True:
            # Exit if received a signal that the thread should stop.
            if threads_stopped.is_set():
                return

            _, error_data = worker.gcs_error_subscriber.poll()
            if error_data is None:
                continue
            if error_data.job_id not in [
                    worker.current_job_id.binary(),
                    JobID.nil().binary(),
            ]:
                continue

            error_message = error_data.error_message
            if error_data.type == ray_constants.TASK_PUSH_ERROR:
                # TODO(ekl) remove task push errors entirely now that we have
                # the separate unhandled exception handler.
                pass
            else:
                logger.warning(error_message)
    except (OSError, ConnectionError) as e:
        logger.error(f"listen_error_messages_from_gcs: {e}")


@PublicAPI
@client_mode_hook(auto_init=False)
def is_initialized() -> bool:
    """Check if ray.init has been called yet.

    Returns:
        True if ray.init has already been called and false otherwise.
    """
    return ray.worker.global_worker.connected


def connect(node,
            mode=WORKER_MODE,
            log_to_driver=False,
            worker=global_worker,
            driver_object_store_memory=None,
            job_id=None,
            namespace=None,
            job_config=None,
            runtime_env_hash=0,
            worker_shim_pid=0,
            startup_token=0,
            ray_debugger_external=False):
    """Connect this worker to the raylet, to Plasma, and to Redis.

    Args:
        node (ray.node.Node): The node to connect.
        mode: The mode of the worker. One of SCRIPT_MODE, WORKER_MODE, and
            LOCAL_MODE.
        log_to_driver (bool): If true, then output from all of the worker
            processes on all nodes will be directed to the driver.
        worker: The ray.Worker instance.
        driver_object_store_memory: Deprecated.
        job_id: The ID of job. If it's None, then we will generate one.
        job_config (ray.job_config.JobConfig): The job configuration.
        runtime_env_hash (int): The hash of the runtime env for this worker.
        worker_shim_pid (int): The PID of the process for setup worker
            runtime env.
        startup_token (int): The startup token of the process assigned to
            it during startup as a command line argument.
        ray_debugger_host (bool): The host to bind a Ray debugger to on
            this worker.
    """
    # Do some basic checking to make sure we didn't call ray.init twice.
    error_message = "Perhaps you called ray.init twice by accident?"
    assert not worker.connected, error_message
    assert worker.cached_functions_to_run is not None, error_message

    # Enable nice stack traces on SIGSEGV etc.
    try:
        if not faulthandler.is_enabled():
            faulthandler.enable(all_threads=False)
    except io.UnsupportedOperation:
        pass  # ignore
<<<<<<< HEAD
    if not gcs_utils.use_gcs_for_bootstrap():
        # Create a Redis client to primary.
        # The Redis client can safely be shared between threads. However,
        # that is not true of Redis pubsub clients. See the documentation at
        # https://github.com/andymccurdy/redis-py#thread-safety.
        worker.redis_client = node.create_redis_client()
        worker.gcs_channel = gcs_utils.GcsChannel(
            redis_client=worker.redis_client)
        worker.gcs_client = gcs_utils.GcsClient(worker.gcs_channel)
=======

    # Create a Redis client to primary.
    # The Redis client can safely be shared between threads. However,
    # that is not true of Redis pubsub clients. See the documentation at
    # https://github.com/andymccurdy/redis-py#thread-safety.
    worker.redis_client = node.create_redis_client()
    worker.gcs_channel = gcs_utils.GcsChannel(redis_client=worker.redis_client)
    worker.gcs_client = gcs_utils.GcsClient(worker.gcs_channel)
    _initialize_internal_kv(worker.gcs_client)
    if gcs_utils.use_gcs_for_bootstrap():
>>>>>>> 2e1003a4
        ray.state.state._initialize_global_state(
            ray._raylet.GcsClientOptions.from_gcs_address(node.gcs_address))
    else:
        worker.redis_client = None
        worker.gcs_channel = gcs_utils.GcsChannel(
            gcs_address=node.get_gcs_address())
        worker.gcs_client = gcs_utils.GcsClient(worker.gcs_channel)
        ray.state.state._initialize_global_state(
            ray._raylet.GcsClientOptions.from_redis_address(
                node.redis_address, redis_password=node.redis_password))
    worker.gcs_pubsub_enabled = gcs_pubsub_enabled()
    worker.gcs_publisher = None
    if worker.gcs_pubsub_enabled:
        worker.gcs_publisher = GcsPublisher(
            channel=worker.gcs_channel.channel())
        worker.gcs_error_subscriber = GcsErrorSubscriber(
            channel=worker.gcs_channel.channel())
        worker.gcs_log_subscriber = GcsLogSubscriber(
            channel=worker.gcs_channel.channel())
        worker.gcs_function_key_subscriber = GcsFunctionKeySubscriber(
            channel=worker.gcs_channel.channel())

    # Initialize some fields.
    if mode in (WORKER_MODE, RESTORE_WORKER_MODE, SPILL_WORKER_MODE):
        # We should not specify the job_id if it's `WORKER_MODE`.
        assert job_id is None
        job_id = JobID.nil()
    else:
        # This is the code path of driver mode.
        if job_id is None:
            job_id = ray.state.next_job_id()

    if mode is not SCRIPT_MODE and mode is not LOCAL_MODE and setproctitle:
        process_name = ray_constants.WORKER_PROCESS_TYPE_IDLE_WORKER
        if mode is SPILL_WORKER_MODE:
            process_name = (
                ray_constants.WORKER_PROCESS_TYPE_SPILL_WORKER_IDLE)
        elif mode is RESTORE_WORKER_MODE:
            process_name = (
                ray_constants.WORKER_PROCESS_TYPE_RESTORE_WORKER_IDLE)
        setproctitle.setproctitle(process_name)

    if not isinstance(job_id, JobID):
        raise TypeError("The type of given job id must be JobID.")

    # All workers start out as non-actors. A worker can be turned into an actor
    # after it is created.
    worker.node = node
    worker.set_mode(mode)

    # For driver's check that the version information matches the version
    # information that the Ray cluster was started with.
    try:
        ray._private.services.check_version_info(worker.redis_client)
    except Exception as e:
        if mode == SCRIPT_MODE:
            raise e
        elif mode == WORKER_MODE:
            traceback_str = traceback.format_exc()
            ray._private.utils.publish_error_to_driver(
                ray_constants.VERSION_MISMATCH_PUSH_ERROR,
                traceback_str,
                job_id=None,
                redis_client=worker.redis_client,
                gcs_publisher=worker.gcs_publisher)

    worker.lock = threading.RLock()

    driver_name = ""
    log_stdout_file_path = ""
    log_stderr_file_path = ""
    interactive_mode = False
    if mode == SCRIPT_MODE:
        import __main__ as main
        if hasattr(main, "__file__"):
            driver_name = main.__file__
        else:
            interactive_mode = True
            driver_name = "INTERACTIVE MODE"
    elif not LOCAL_MODE:
        raise ValueError(
            "Invalid worker mode. Expected DRIVER, WORKER or LOCAL.")
<<<<<<< HEAD
    if not gcs_utils.use_gcs_for_bootstrap():
        redis_address, redis_port = node.redis_address.split(":")
=======

    redis_address, redis_port = node.redis_address.split(":")
    if gcs_utils.use_gcs_for_bootstrap():
        gcs_options = ray._raylet.GcsClientOptions.from_gcs_address(
            node.gcs_address)
    else:
>>>>>>> 2e1003a4
        # As the synchronous and the asynchronous context of redis client is
        # not used in this gcs client. We would not open connection for it
        # by setting `enable_sync_conn` and `enable_async_conn` as false.
        gcs_options = ray._raylet.GcsClientOptions.from_redis_address(
            node.redis_address,
            node.redis_password,
            enable_sync_conn=False,
            enable_async_conn=False,
            enable_subscribe_conn=True)
    if job_config is None:
        job_config = ray.job_config.JobConfig()

    if namespace is not None:
        ray._private.utils.validate_namespace(namespace)

        # The namespace field of job config may have already been set in code
        # paths such as the client.
        job_config.set_ray_namespace(namespace)

    # Make sure breakpoint() in the user's code will
    # invoke the Ray debugger if we are in a worker or actor process
    # (but not on the driver).
    if mode == WORKER_MODE:
        os.environ["PYTHONBREAKPOINT"] = "ray.util.rpdb.set_trace"
    else:
        # Add hook to suppress worker logs during breakpoint.
        os.environ["PYTHONBREAKPOINT"] = "ray.util.rpdb._driver_set_trace"

    worker.ray_debugger_external = ray_debugger_external

    # If it's a driver and it's not coming from ray client, we'll prepare the
    # environment here. If it's ray client, the environment will be prepared
    # at the server side.
    if (mode == SCRIPT_MODE and not job_config.client_job
            and job_config.runtime_env):
        scratch_dir: str = worker.node.get_runtime_env_dir_path()
        runtime_env = job_config.runtime_env or {}
        runtime_env = upload_py_modules_if_needed(
            runtime_env, scratch_dir, logger=logger)
        runtime_env = upload_working_dir_if_needed(
            runtime_env, scratch_dir, logger=logger)
        # Remove excludes, it isn't relevant after the upload step.
        runtime_env.pop("excludes", None)
        job_config.set_runtime_env(runtime_env)

    serialized_job_config = job_config.serialize()
    worker.core_worker = ray._raylet.CoreWorker(
        mode, node.plasma_store_socket_name, node.raylet_socket_name, job_id,
        gcs_options, node.get_logs_dir_path(), node.node_ip_address,
        node.node_manager_port, node.raylet_ip_address, (mode == LOCAL_MODE),
        driver_name, log_stdout_file_path, log_stderr_file_path,
        serialized_job_config, node.metrics_agent_port, runtime_env_hash,
        worker_shim_pid, startup_token)

    # Notify raylet that the core worker is ready.
    worker.core_worker.notify_raylet()

    if driver_object_store_memory is not None:
        logger.warning("`driver_object_store_memory` is deprecated"
                       " and will be removed in the future.")

    # Start the import thread
    if mode not in (RESTORE_WORKER_MODE, SPILL_WORKER_MODE):
        worker.import_thread = import_thread.ImportThread(
            worker, mode, worker.threads_stopped)
        worker.import_thread.start()

    # If this is a driver running in SCRIPT_MODE, start a thread to print error
    # messages asynchronously in the background. Ideally the scheduler would
    # push messages to the driver's worker service, but we ran into bugs when
    # trying to properly shutdown the driver's worker service, so we are
    # temporarily using this implementation which constantly queries the
    # scheduler for new error messages.
    if mode == SCRIPT_MODE:
        worker.listener_thread = threading.Thread(
            target=listen_error_messages_from_gcs
            if worker.gcs_pubsub_enabled else listen_error_messages_raylet,
            name="ray_listen_error_messages",
            args=(worker, worker.threads_stopped))
        worker.listener_thread.daemon = True
        worker.listener_thread.start()
        if log_to_driver:
            global_worker_stdstream_dispatcher.add_handler(
                "ray_print_logs", print_to_stdstream)
            worker.logger_thread = threading.Thread(
                target=worker.print_logs, name="ray_print_logs")
            worker.logger_thread.daemon = True
            worker.logger_thread.start()

    if mode == SCRIPT_MODE:
        # Add the directory containing the script that is running to the Python
        # paths of the workers. Also add the current directory. Note that this
        # assumes that the directory structures on the machines in the clusters
        # are the same.
        # When using an interactive shell, there is no script directory.
        if not interactive_mode:
            script_directory = os.path.abspath(os.path.dirname(sys.argv[0]))
            worker.run_function_on_all_workers(
                lambda worker_info: sys.path.insert(1, script_directory))
        # In client mode, if we use runtime envs with "working_dir", then
        # it'll be handled automatically.  Otherwise, add the current dir.
        if not job_config.client_job and not job_config.runtime_env_has_uris():
            current_directory = os.path.abspath(os.path.curdir)
            worker.run_function_on_all_workers(
                lambda worker_info: sys.path.insert(1, current_directory))
        # TODO(rkn): Here we first export functions to run, then remote
        # functions. The order matters. For example, one of the functions to
        # run may set the Python path, which is needed to import a module used
        # to define a remote function. We may want to change the order to
        # simply be the order in which the exports were defined on the driver.
        # In addition, we will need to retain the ability to decide what the
        # first few exports are (mostly to set the Python path). Additionally,
        # note that the first exports to be defined on the driver will be the
        # ones defined in separate modules that are imported by the driver.
        # Export cached functions_to_run.
        for function in worker.cached_functions_to_run:
            worker.run_function_on_all_workers(function)
    worker.cached_functions_to_run = None

    # Setup tracing here
    tracing_hook_val = worker.gcs_client.internal_kv_get(
        b"tracing_startup_hook", ray_constants.KV_NAMESPACE_TRACING)
    if tracing_hook_val is not None:
        ray.util.tracing.tracing_helper._global_is_tracing_enabled = True
        if not getattr(ray, "__traced__", False):
            _setup_tracing = import_from_string(
                tracing_hook_val.decode("utf-8"))
            _setup_tracing()
            ray.__traced__ = True


def disconnect(exiting_interpreter=False):
    """Disconnect this worker from the raylet and object store."""
    # Reset the list of cached remote functions and actors so that if more
    # remote functions or actors are defined and then connect is called again,
    # the remote functions will be exported. This is mostly relevant for the
    # tests.
    worker = global_worker
    if worker.connected:
        # Shutdown all of the threads that we've started. TODO(rkn): This
        # should be handled cleanly in the worker object's destructor and not
        # in this disconnect method.
        worker.threads_stopped.set()
        if worker.gcs_pubsub_enabled:
            worker.gcs_function_key_subscriber.close()
            worker.gcs_error_subscriber.close()
            worker.gcs_log_subscriber.close()
        if hasattr(worker, "import_thread"):
            worker.import_thread.join_import_thread()
        if hasattr(worker, "listener_thread"):
            worker.listener_thread.join()
        if hasattr(worker, "logger_thread"):
            worker.logger_thread.join()
        worker.threads_stopped.clear()
        worker._session_index += 1

        global_worker_stdstream_dispatcher.remove_handler("ray_print_logs")

    worker.node = None  # Disconnect the worker from the node.
    worker.cached_functions_to_run = []
    worker.serialization_context_map.clear()
    try:
        ray_actor = ray.actor
    except AttributeError:
        ray_actor = None  # This can occur during program termination
    if ray_actor is not None:
        ray_actor.ActorClassMethodMetadata.reset_cache()


@contextmanager
def _changeproctitle(title, next_title):
    if _mode() is not LOCAL_MODE:
        setproctitle.setproctitle(title)
    try:
        yield
    finally:
        if _mode() is not LOCAL_MODE:
            setproctitle.setproctitle(next_title)


@DeveloperAPI
def show_in_dashboard(message: str, key: str = "", dtype: str = "text"):
    """Display message in dashboard.

    Display message for the current task or actor in the dashboard.
    For example, this can be used to display the status of a long-running
    computation.

    Args:
        message (str): Message to be displayed.
        key (str): The key name for the message. Multiple message under
            different keys will be displayed at the same time. Messages
            under the same key will be overridden.
        data_type (str): The type of message for rendering. One of the
            following: text, html.
    """
    worker = global_worker
    worker.check_connected()

    acceptable_dtypes = {"text", "html"}
    assert dtype in acceptable_dtypes, (
        f"dtype accepts only: {acceptable_dtypes}")

    message_wrapped = {"message": message, "dtype": dtype}
    message_encoded = json.dumps(message_wrapped).encode()

    worker.core_worker.set_webui_display(key.encode(), message_encoded)


# Global variable to make sure we only send out the warning once.
blocking_get_inside_async_warned = False


@PublicAPI
@client_mode_hook(auto_init=True)
def get(object_refs: Union[ray.ObjectRef, List[ray.ObjectRef]],
        *,
        timeout: Optional[float] = None) -> Union[Any, List[Any]]:
    """Get a remote object or a list of remote objects from the object store.

    This method blocks until the object corresponding to the object ref is
    available in the local object store. If this object is not in the local
    object store, it will be shipped from an object store that has it (once the
    object has been created). If object_refs is a list, then the objects
    corresponding to each object in the list will be returned.

    Ordering for an input list of object refs is preserved for each object
    returned. That is, if an object ref to A precedes an object ref to B in the
    input list, then A will precede B in the returned list.

    This method will issue a warning if it's running inside async context,
    you can use ``await object_ref`` instead of ``ray.get(object_ref)``. For
    a list of object refs, you can use ``await asyncio.gather(*object_refs)``.

    Args:
        object_refs: Object ref of the object to get or a list of object refs
            to get.
        timeout (Optional[float]): The maximum amount of time in seconds to
            wait before returning.

    Returns:
        A Python object or a list of Python objects.

    Raises:
        GetTimeoutError: A GetTimeoutError is raised if a timeout is set and
            the get takes longer than timeout to return.
        Exception: An exception is raised if the task that created the object
            or that created one of the objects raised an exception.
    """
    worker = global_worker
    worker.check_connected()

    if hasattr(
            worker,
            "core_worker") and worker.core_worker.current_actor_is_asyncio():
        global blocking_get_inside_async_warned
        if not blocking_get_inside_async_warned:
            logger.warning("Using blocking ray.get inside async actor. "
                           "This blocks the event loop. Please use `await` "
                           "on object ref with asyncio.gather if you want to "
                           "yield execution to the event loop instead.")
            blocking_get_inside_async_warned = True

    with profiling.profile("ray.get"):
        is_individual_id = isinstance(object_refs, ray.ObjectRef)
        if is_individual_id:
            object_refs = [object_refs]

        if not isinstance(object_refs, list):
            raise ValueError("'object_refs' must either be an object ref "
                             "or a list of object refs.")

        # TODO(ujvl): Consider how to allow user to retrieve the ready objects.
        values, debugger_breakpoint = worker.get_objects(
            object_refs, timeout=timeout)
        for i, value in enumerate(values):
            if isinstance(value, RayError):
                if isinstance(value, ray.exceptions.ObjectLostError):
                    worker.core_worker.dump_object_store_memory_usage()
                if isinstance(value, RayTaskError):
                    raise value.as_instanceof_cause()
                else:
                    raise value

        if is_individual_id:
            values = values[0]

        if debugger_breakpoint != b"":
            frame = sys._getframe().f_back
            rdb = ray.util.pdb.connect_ray_pdb(
                host=None,
                port=None,
                patch_stdstreams=False,
                quiet=None,
                breakpoint_uuid=debugger_breakpoint.decode()
                if debugger_breakpoint else None,
                debugger_external=worker.ray_debugger_external)
            rdb.set_trace(frame=frame)

        return values


@PublicAPI
@client_mode_hook(auto_init=True)
def put(value: Any, *,
        _owner: Optional["ray.actor.ActorHandle"] = None) -> ray.ObjectRef:
    """Store an object in the object store.

    The object may not be evicted while a reference to the returned ID exists.

    Args:
        value: The Python object to be stored.
        _owner: The actor that should own this object. This allows creating
            objects with lifetimes decoupled from that of the creating process.
            Note that the owner actor must be passed a reference to the object
            prior to the object creator exiting, otherwise the reference will
            still be lost.

    Returns:
        The object ref assigned to this value.
    """
    worker = global_worker
    worker.check_connected()

    if _owner is None:
        serialize_owner_address = None
    elif isinstance(_owner, ray.actor.ActorHandle):
        # Ensure `ray.state.state.global_state_accessor` is not None
        ray.state.state._check_connected()
        owner_address = gcs_utils.ActorTableData.FromString(
            ray.state.state.global_state_accessor.get_actor_info(
                _owner._actor_id)).address
        if len(owner_address.worker_id) == 0:
            raise RuntimeError(
                f"{_owner} is not alive, it's worker_id is empty!")
        serialize_owner_address = owner_address.SerializeToString()
    else:
        raise TypeError(
            f"Expect an `ray.actor.ActorHandle`, but got: {type(_owner)}")

    with profiling.profile("ray.put"):
        try:
            object_ref = worker.put_object(
                value, owner_address=serialize_owner_address)
        except ObjectStoreFullError:
            logger.info(
                "Put failed since the value was either too large or the "
                "store was full of pinned objects.")
            raise
        return object_ref


# Global variable to make sure we only send out the warning once.
blocking_wait_inside_async_warned = False


@PublicAPI
@client_mode_hook(auto_init=True)
def wait(object_refs: List[ray.ObjectRef],
         *,
         num_returns: int = 1,
         timeout: Optional[float] = None,
         fetch_local: bool = True
         ) -> Tuple[List[ray.ObjectRef], List[ray.ObjectRef]]:
    """Return a list of IDs that are ready and a list of IDs that are not.

    If timeout is set, the function returns either when the requested number of
    IDs are ready or when the timeout is reached, whichever occurs first. If it
    is not set, the function simply waits until that number of objects is ready
    and returns that exact number of object refs.

    This method returns two lists. The first list consists of object refs that
    correspond to objects that are available in the object store. The second
    list corresponds to the rest of the object refs (which may or may not be
    ready).

    Ordering of the input list of object refs is preserved. That is, if A
    precedes B in the input list, and both are in the ready list, then A will
    precede B in the ready list. This also holds true if A and B are both in
    the remaining list.

    This method will issue a warning if it's running inside an async context.
    Instead of ``ray.wait(object_refs)``, you can use
    ``await asyncio.wait(object_refs)``.

    Args:
        object_refs (List[ObjectRef]): List of object refs for objects that may
            or may not be ready. Note that these IDs must be unique.
        num_returns (int): The number of object refs that should be returned.
        timeout (float): The maximum amount of time in seconds to wait before
            returning.
        fetch_local (bool): If True, wait for the object to be downloaded onto
            the local node before returning it as ready. If False, ray.wait()
            will not trigger fetching of objects to the local node and will
            return immediately once the object is available anywhere in the
            cluster.

    Returns:
        A list of object refs that are ready and a list of the remaining object
        IDs.
    """
    worker = global_worker
    worker.check_connected()

    if hasattr(worker,
               "core_worker") and worker.core_worker.current_actor_is_asyncio(
               ) and timeout != 0:
        global blocking_wait_inside_async_warned
        if not blocking_wait_inside_async_warned:
            logger.debug("Using blocking ray.wait inside async method. "
                         "This blocks the event loop. Please use `await` "
                         "on object ref with asyncio.wait. ")
            blocking_wait_inside_async_warned = True

    if isinstance(object_refs, ObjectRef):
        raise TypeError(
            "wait() expected a list of ray.ObjectRef, got a single "
            "ray.ObjectRef")

    if not isinstance(object_refs, list):
        raise TypeError("wait() expected a list of ray.ObjectRef, "
                        f"got {type(object_refs)}")

    if timeout is not None and timeout < 0:
        raise ValueError("The 'timeout' argument must be nonnegative. "
                         f"Received {timeout}")

    for object_ref in object_refs:
        if not isinstance(object_ref, ObjectRef):
            raise TypeError("wait() expected a list of ray.ObjectRef, "
                            f"got list containing {type(object_ref)}")

    worker.check_connected()
    # TODO(swang): Check main thread.
    with profiling.profile("ray.wait"):

        # TODO(rkn): This is a temporary workaround for
        # https://github.com/ray-project/ray/issues/997. However, it should be
        # fixed in Arrow instead of here.
        if len(object_refs) == 0:
            return [], []

        if len(object_refs) != len(set(object_refs)):
            raise ValueError("Wait requires a list of unique object refs.")
        if num_returns <= 0:
            raise ValueError(
                "Invalid number of objects to return %d." % num_returns)
        if num_returns > len(object_refs):
            raise ValueError("num_returns cannot be greater than the number "
                             "of objects provided to ray.wait.")

        timeout = timeout if timeout is not None else 10**6
        timeout_milliseconds = int(timeout * 1000)
        ready_ids, remaining_ids = worker.core_worker.wait(
            object_refs,
            num_returns,
            timeout_milliseconds,
            worker.current_task_id,
            fetch_local,
        )
        return ready_ids, remaining_ids


@PublicAPI
@client_mode_hook(auto_init=True)
def get_actor(name: str,
              namespace: Optional[str] = None) -> "ray.actor.ActorHandle":
    """Get a handle to a named actor.

    Gets a handle to an actor with the given name. The actor must
    have been created with Actor.options(name="name").remote(). This
    works for both detached & non-detached actors.

    Args:
        name: The name of the actor.
        namespace: The namespace of the actor, or None to specify the current
            namespace.

    Returns:
        ActorHandle to the actor.

    Raises:
        ValueError if the named actor does not exist.
    """
    if not name:
        raise ValueError("Please supply a non-empty value to get_actor")

    if namespace is not None:
        ray._private.utils.validate_namespace(namespace)

    worker = global_worker
    worker.check_connected()
    return worker.core_worker.get_named_actor_handle(name, namespace or "")


@PublicAPI
@client_mode_hook(auto_init=True)
def kill(actor: "ray.actor.ActorHandle", *, no_restart: bool = True):
    """Kill an actor forcefully.

    This will interrupt any running tasks on the actor, causing them to fail
    immediately. ``atexit`` handlers installed in the actor will not be run.

    If you want to kill the actor but let pending tasks finish,
    you can call ``actor.__ray_terminate__.remote()`` instead to queue a
    termination task. Any ``atexit`` handlers installed in the actor *will*
    be run in this case.

    If the actor is a detached actor, subsequent calls to get its handle via
    ray.get_actor will fail.

    Args:
        actor (ActorHandle): Handle to the actor to kill.
        no_restart (bool): Whether or not this actor should be restarted if
            it's a restartable actor.
    """
    worker = global_worker
    worker.check_connected()
    if not isinstance(actor, ray.actor.ActorHandle):
        raise ValueError("ray.kill() only supported for actors. "
                         "Got: {}.".format(type(actor)))
    worker.core_worker.kill_actor(actor._ray_actor_id, no_restart)


@PublicAPI
@client_mode_hook(auto_init=True)
def cancel(object_ref: ray.ObjectRef,
           *,
           force: bool = False,
           recursive: bool = True):
    """Cancels a task according to the following conditions.

    If the specified task is pending execution, it will not be executed. If
    the task is currently executing, the behavior depends on the ``force``
    flag. When ``force=False``, a KeyboardInterrupt will be raised in Python
    and when ``force=True``, the executing task will immediately exit.
    If the task is already finished, nothing will happen.

    Only non-actor tasks can be canceled. Canceled tasks will not be
    retried (max_retries will not be respected).

    Calling ray.get on a canceled task will raise a TaskCancelledError or a
    WorkerCrashedError if ``force=True``.

    Args:
        object_ref (ObjectRef): ObjectRef returned by the task
            that should be canceled.
        force (boolean): Whether to force-kill a running task by killing
            the worker that is running the task.
        recursive (boolean): Whether to try to cancel tasks submitted by the
            task specified.
    Raises:
        TypeError: This is also raised for actor tasks.
    """
    worker = ray.worker.global_worker
    worker.check_connected()

    if not isinstance(object_ref, ray.ObjectRef):
        raise TypeError(
            "ray.cancel() only supported for non-actor object refs. "
            f"Got: {type(object_ref)}.")
    return worker.core_worker.cancel_task(object_ref, force, recursive)


def _mode(worker=global_worker):
    """This is a wrapper around worker.mode.

    We use this wrapper so that in the remote decorator, we can call _mode()
    instead of worker.mode. The difference is that when we attempt to
    serialize remote functions, we don't attempt to serialize the worker
    object, which cannot be serialized.
    """
    return worker.mode


def make_decorator(num_returns=None,
                   num_cpus=None,
                   num_gpus=None,
                   memory=None,
                   object_store_memory=None,
                   resources=None,
                   accelerator_type=None,
                   max_calls=None,
                   max_retries=None,
                   max_restarts=None,
                   max_task_retries=None,
                   runtime_env=None,
                   placement_group="default",
                   worker=None,
                   retry_exceptions=None,
                   concurrency_groups=None,
                   scheduling_strategy: SchedulingStrategyT = None):
    def decorator(function_or_class):
        if (inspect.isfunction(function_or_class)
                or is_cython(function_or_class)):
            # Set the remote function default resources.
            if max_restarts is not None:
                raise ValueError("The keyword 'max_restarts' is not "
                                 "allowed for remote functions.")
            if max_task_retries is not None:
                raise ValueError("The keyword 'max_task_retries' is not "
                                 "allowed for remote functions.")
            if num_returns is not None and (not isinstance(num_returns, int)
                                            or num_returns < 0):
                raise ValueError(
                    "The keyword 'num_returns' only accepts 0 or a"
                    " positive integer")
            if max_retries is not None and (not isinstance(max_retries, int)
                                            or max_retries < -1):
                raise ValueError(
                    "The keyword 'max_retries' only accepts 0, -1 or a"
                    " positive integer")
            if max_calls is not None and (not isinstance(max_calls, int)
                                          or max_calls < 0):
                raise ValueError(
                    "The keyword 'max_calls' only accepts 0 or a positive"
                    " integer")
            return ray.remote_function.RemoteFunction(
                Language.PYTHON, function_or_class, None, num_cpus, num_gpus,
                memory, object_store_memory, resources, accelerator_type,
                num_returns, max_calls, max_retries, retry_exceptions,
                runtime_env, placement_group, scheduling_strategy)

        if inspect.isclass(function_or_class):
            if num_returns is not None:
                raise TypeError("The keyword 'num_returns' is not "
                                "allowed for actors.")
            if max_retries is not None:
                raise TypeError("The keyword 'max_retries' is not "
                                "allowed for actors.")
            if retry_exceptions is not None:
                raise TypeError("The keyword 'retry_exceptions' is not "
                                "allowed for actors.")
            if max_calls is not None:
                raise TypeError("The keyword 'max_calls' is not "
                                "allowed for actors.")
            if max_restarts is not None and (not isinstance(max_restarts, int)
                                             or max_restarts < -1):
                raise ValueError(
                    "The keyword 'max_restarts' only accepts -1, 0 or a"
                    " positive integer")
            if max_task_retries is not None and (not isinstance(
                    max_task_retries, int) or max_task_retries < -1):
                raise ValueError(
                    "The keyword 'max_task_retries' only accepts -1, 0 or a"
                    " positive integer")
            return ray.actor.make_actor(
                function_or_class, num_cpus, num_gpus, memory,
                object_store_memory, resources, accelerator_type, max_restarts,
                max_task_retries, runtime_env, concurrency_groups,
                scheduling_strategy)

        raise TypeError("The @ray.remote decorator must be applied to "
                        "either a function or to a class.")

    return decorator


@PublicAPI
def remote(*args, **kwargs):
    """Defines a remote function or an actor class.

    This can be used with no arguments to define a remote function or actor as
    follows:

    .. code-block:: python

        @ray.remote
        def f():
            return 1

        @ray.remote
        class Foo:
            def method(self):
                return 1

    It can also be used with specific keyword arguments as follows:

    .. code-block:: python

        @ray.remote(num_gpus=1, max_calls=1, num_returns=2)
        def f():
            return 1, 2

        @ray.remote(num_cpus=2, resources={"CustomResource": 1})
        class Foo:
            def method(self):
                return 1

    Remote task and actor objects returned by @ray.remote can also be
    dynamically modified with the same arguments as above using
    ``.options()`` as follows:

    .. code-block:: python

        @ray.remote(num_gpus=1, max_calls=1, num_returns=2)
        def f():
            return 1, 2
        g = f.options(num_gpus=2)

        @ray.remote(num_cpus=2, resources={"CustomResource": 1})
        class Foo:
            def method(self):
                return 1
        Bar = Foo.options(num_cpus=1, resources=None)

    Running remote actors will be terminated when the actor handle to them
    in Python is deleted, which will cause them to complete any outstanding
    work and then shut down. If you want to kill them immediately, you can
    also call ``ray.kill(actor)``.

    Args:
        num_returns (int): This is only for *remote functions*. It specifies
            the number of object refs returned by
            the remote function invocation.
        num_cpus (float): The quantity of CPU cores to reserve
            for this task or for the lifetime of the actor.
        num_gpus (int): The quantity of GPUs to reserve
            for this task or for the lifetime of the actor.
        resources (Dict[str, float]): The quantity of various custom resources
            to reserve for this task or for the lifetime of the actor.
            This is a dictionary mapping strings (resource names) to floats.
        accelerator_type: If specified, requires that the task or actor run
            on a node with the specified type of accelerator.
            See `ray.accelerators` for accelerator types.
        max_calls (int): Only for *remote functions*. This specifies the
            maximum number of times that a given worker can execute
            the given remote function before it must exit
            (this can be used to address memory leaks in third-party
            libraries or to reclaim resources that cannot easily be
            released, e.g., GPU memory that was acquired by TensorFlow).
            By default this is infinite.
        max_restarts (int): Only for *actors*. This specifies the maximum
            number of times that the actor should be restarted when it dies
            unexpectedly. The minimum valid value is 0 (default),
            which indicates that the actor doesn't need to be restarted.
            A value of -1 indicates that an actor should be restarted
            indefinitely.
        max_task_retries (int): Only for *actors*. How many times to
            retry an actor task if the task fails due to a system error,
            e.g., the actor has died. If set to -1, the system will
            retry the failed task until the task succeeds, or the actor
            has reached its max_restarts limit. If set to `n > 0`, the
            system will retry the failed task up to n times, after which the
            task will throw a `RayActorError` exception upon :obj:`ray.get`.
            Note that Python exceptions are not considered system errors
            and will not trigger retries.
        max_retries (int): Only for *remote functions*. This specifies
            the maximum number of times that the remote function
            should be rerun when the worker process executing it
            crashes unexpectedly. The minimum valid value is 0,
            the default is 4 (default), and a value of -1 indicates
            infinite retries.
        runtime_env (Dict[str, Any]): Specifies the runtime environment for
            this actor or task and its children. See
            :ref:`runtime-environments` for detailed documentation. This API is
            in beta and may change before becoming stable.
        retry_exceptions (bool): Only for *remote functions*. This specifies
            whether application-level errors should be retried
            up to max_retries times.
        scheduling_strategy (SchedulingStrategyT): Strategy about how to
            schedule a remote function or actor. Possible values are
            None: ray will figure out the scheduling strategy to use, it
            will either be the PlacementGroupSchedulingStrategy using parent's
            placement group if parent has one and has
            placement_group_capture_child_tasks set to true,
            or "DEFAULT";
            "DEFAULT": default hybrid scheduling;
            "SPREAD": best effort spread scheduling;
            `PlacementGroupSchedulingStrategy`:
            placement group based scheduling.
    """
    worker = global_worker

    if len(args) == 1 and len(kwargs) == 0 and callable(args[0]):
        # This is the case where the decorator is just @ray.remote.
        return make_decorator(worker=worker)(args[0])

    # Parse the keyword arguments from the decorator.
    valid_kwargs = [
        "num_returns",
        "num_cpus",
        "num_gpus",
        "memory",
        "object_store_memory",
        "resources",
        "accelerator_type",
        "max_calls",
        "max_restarts",
        "max_task_retries",
        "max_retries",
        "runtime_env",
        "retry_exceptions",
        "placement_group",
        "concurrency_groups",
        "scheduling_strategy",
    ]
    error_string = ("The @ray.remote decorator must be applied either "
                    "with no arguments and no parentheses, for example "
                    "'@ray.remote', or it must be applied using some of "
                    f"the arguments in the list {valid_kwargs}, for example "
                    "'@ray.remote(num_returns=2, "
                    "resources={\"CustomResource\": 1})'.")
    assert len(args) == 0 and len(kwargs) > 0, error_string
    for key in kwargs:
        assert key in valid_kwargs, error_string

    num_cpus = kwargs["num_cpus"] if "num_cpus" in kwargs else None
    num_gpus = kwargs["num_gpus"] if "num_gpus" in kwargs else None
    resources = kwargs.get("resources")
    if not isinstance(resources, dict) and resources is not None:
        raise TypeError("The 'resources' keyword argument must be a "
                        f"dictionary, but received type {type(resources)}.")
    if resources is not None:
        assert "CPU" not in resources, "Use the 'num_cpus' argument."
        assert "GPU" not in resources, "Use the 'num_gpus' argument."

    accelerator_type = kwargs.get("accelerator_type")

    # Handle other arguments.
    num_returns = kwargs.get("num_returns")
    max_calls = kwargs.get("max_calls")
    max_restarts = kwargs.get("max_restarts")
    max_task_retries = kwargs.get("max_task_retries")
    memory = kwargs.get("memory")
    object_store_memory = kwargs.get("object_store_memory")
    max_retries = kwargs.get("max_retries")
    runtime_env = kwargs.get("runtime_env")
    placement_group = kwargs.get("placement_group", "default")
    retry_exceptions = kwargs.get("retry_exceptions")
    concurrency_groups = kwargs.get("concurrency_groups")
    scheduling_strategy = kwargs.get("scheduling_strategy")

    return make_decorator(
        num_returns=num_returns,
        num_cpus=num_cpus,
        num_gpus=num_gpus,
        memory=memory,
        object_store_memory=object_store_memory,
        resources=resources,
        accelerator_type=accelerator_type,
        max_calls=max_calls,
        max_restarts=max_restarts,
        max_task_retries=max_task_retries,
        max_retries=max_retries,
        runtime_env=runtime_env,
        placement_group=placement_group,
        worker=worker,
        retry_exceptions=retry_exceptions,
        concurrency_groups=concurrency_groups or [],
        scheduling_strategy=scheduling_strategy)<|MERGE_RESOLUTION|>--- conflicted
+++ resolved
@@ -1370,7 +1370,6 @@
             faulthandler.enable(all_threads=False)
     except io.UnsupportedOperation:
         pass  # ignore
-<<<<<<< HEAD
     if not gcs_utils.use_gcs_for_bootstrap():
         # Create a Redis client to primary.
         # The Redis client can safely be shared between threads. However,
@@ -1380,28 +1379,17 @@
         worker.gcs_channel = gcs_utils.GcsChannel(
             redis_client=worker.redis_client)
         worker.gcs_client = gcs_utils.GcsClient(worker.gcs_channel)
-=======
-
-    # Create a Redis client to primary.
-    # The Redis client can safely be shared between threads. However,
-    # that is not true of Redis pubsub clients. See the documentation at
-    # https://github.com/andymccurdy/redis-py#thread-safety.
-    worker.redis_client = node.create_redis_client()
-    worker.gcs_channel = gcs_utils.GcsChannel(redis_client=worker.redis_client)
-    worker.gcs_client = gcs_utils.GcsClient(worker.gcs_channel)
-    _initialize_internal_kv(worker.gcs_client)
-    if gcs_utils.use_gcs_for_bootstrap():
->>>>>>> 2e1003a4
         ray.state.state._initialize_global_state(
-            ray._raylet.GcsClientOptions.from_gcs_address(node.gcs_address))
+            ray._raylet.GcsClientOptions.from_redis_address(
+                node.redis_address, redis_password=node.redis_password))
     else:
         worker.redis_client = None
         worker.gcs_channel = gcs_utils.GcsChannel(
             gcs_address=node.get_gcs_address())
         worker.gcs_client = gcs_utils.GcsClient(worker.gcs_channel)
         ray.state.state._initialize_global_state(
-            ray._raylet.GcsClientOptions.from_redis_address(
-                node.redis_address, redis_password=node.redis_password))
+            ray._raylet.GcsClientOptions.from_gcs_address(node.gcs_address))
+
     worker.gcs_pubsub_enabled = gcs_pubsub_enabled()
     worker.gcs_publisher = None
     if worker.gcs_pubsub_enabled:
@@ -1474,17 +1462,8 @@
     elif not LOCAL_MODE:
         raise ValueError(
             "Invalid worker mode. Expected DRIVER, WORKER or LOCAL.")
-<<<<<<< HEAD
     if not gcs_utils.use_gcs_for_bootstrap():
         redis_address, redis_port = node.redis_address.split(":")
-=======
-
-    redis_address, redis_port = node.redis_address.split(":")
-    if gcs_utils.use_gcs_for_bootstrap():
-        gcs_options = ray._raylet.GcsClientOptions.from_gcs_address(
-            node.gcs_address)
-    else:
->>>>>>> 2e1003a4
         # As the synchronous and the asynchronous context of redis client is
         # not used in this gcs client. We would not open connection for it
         # by setting `enable_sync_conn` and `enable_async_conn` as false.
