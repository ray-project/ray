--- conflicted
+++ resolved
@@ -613,24 +613,13 @@
                 task_index = self.task_index
                 self.task_index += 1
             # Submit the task to local scheduler.
-<<<<<<< HEAD
-            task = ray.local_scheduler.Task(
+            task = ray.raylet.Task(
                 driver_id, ray.ObjectID(function_id.id()),
                 args_for_local_scheduler, num_return_vals,
                 self.current_task_id, task_index, actor_creation_id,
                 actor_creation_dummy_object_id, max_actor_reconstructions,
                 actor_id, actor_handle_id, actor_counter,
-                is_actor_checkpoint_method, execution_dependencies, resources,
-                placement_resources, self.use_raylet)
-=======
-            task = ray.raylet.Task(
-                driver_id, ray.ObjectID(
-                    function_id.id()), args_for_local_scheduler,
-                num_return_vals, self.current_task_id, task_index,
-                actor_creation_id, actor_creation_dummy_object_id, actor_id,
-                actor_handle_id, actor_counter, execution_dependencies,
-                resources, placement_resources)
->>>>>>> 6531eed2
+                execution_dependencies, resources, placement_resources)
             self.local_scheduler_client.submit(task)
 
             return task.returns()
@@ -1994,24 +1983,12 @@
         # rerun the driver.
         nil_actor_counter = 0
 
-<<<<<<< HEAD
-        driver_task = ray.local_scheduler.Task(
+        driver_task = ray.raylet.Task(
             worker.task_driver_id, ray.ObjectID(NIL_FUNCTION_ID), [], 0,
             worker.current_task_id, worker.task_index,
             ray.ObjectID(NIL_ACTOR_ID), ray.ObjectID(NIL_ACTOR_ID), 0,
             ray.ObjectID(NIL_ACTOR_ID), ray.ObjectID(NIL_ACTOR_ID),
-            nil_actor_counter, False, [], {"CPU": 0}, {}, worker.use_raylet)
-=======
-        driver_task = ray.raylet.Task(worker.task_driver_id,
-                                      ray.ObjectID(NIL_FUNCTION_ID), [], 0,
-                                      worker.current_task_id,
-                                      worker.task_index,
-                                      ray.ObjectID(NIL_ACTOR_ID),
-                                      ray.ObjectID(NIL_ACTOR_ID),
-                                      ray.ObjectID(NIL_ACTOR_ID),
-                                      ray.ObjectID(NIL_ACTOR_ID),
-                                      nil_actor_counter, [], {"CPU": 0}, {})
->>>>>>> 6531eed2
+            nil_actor_counter, [], {"CPU": 0}, {})
 
         # Add the driver task to the task table.
         global_state._execute_command(driver_task.task_id(), "RAY.TABLE_ADD",
