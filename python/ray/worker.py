from contextlib import contextmanager
import colorama
import atexit
import faulthandler
import hashlib
import inspect
import io
import json
import logging
import os
import redis
import signal
from six.moves import queue
import sys
import threading
import time
import traceback

# Ray modules
import ray.cloudpickle as pickle
import ray.gcs_utils
import ray.memory_monitor as memory_monitor
import ray.node
import ray.parameter
import ray.ray_constants as ray_constants
import ray.remote_function
import ray.serialization as serialization
import ray.services as services
import ray
import setproctitle
import ray.signature
import ray.state

from ray import (
    ActorID,
    JobID,
    ObjectID,
    Language,
)
from ray import import_thread
from ray import profiling

from ray.exceptions import (
    RayConnectionError,
    RayError,
    RayTaskError,
    ObjectStoreFullError,
)
from ray.function_manager import FunctionActorManager
from ray.utils import (
    _random_string,
    check_oversized_pickle,
    is_cython,
    setup_logger,
)

SCRIPT_MODE = 0
WORKER_MODE = 1
LOCAL_MODE = 2

ERROR_KEY_PREFIX = b"Error:"

# Logger for this module. It should be configured at the entry point
# into the program using Ray. Ray provides a default configuration at
# entry/init points.
logger = logging.getLogger(__name__)


class ActorCheckpointInfo:
    """Information used to maintain actor checkpoints."""

    __slots__ = [
        # Number of tasks executed since last checkpoint.
        "num_tasks_since_last_checkpoint",
        # Timestamp of the last checkpoint, in milliseconds.
        "last_checkpoint_timestamp",
        # IDs of the previous checkpoints.
        "checkpoint_ids",
    ]

    def __init__(self, num_tasks_since_last_checkpoint,
                 last_checkpoint_timestamp, checkpoint_ids):
        self.num_tasks_since_last_checkpoint = num_tasks_since_last_checkpoint
        self.last_checkpoint_timestamp = last_checkpoint_timestamp
        self.checkpoint_ids = checkpoint_ids


class Worker:
    """A class used to define the control flow of a worker process.

    Note:
        The methods in this class are considered unexposed to the user. The
        functions outside of this class are considered exposed.

    Attributes:
        connected (bool): True if Ray has been started and False otherwise.
        node (ray.node.Node): The node this worker is attached to.
        mode: The mode of the worker. One of SCRIPT_MODE, LOCAL_MODE, and
            WORKER_MODE.
        cached_functions_to_run (List): A list of functions to run on all of
            the workers that should be exported as soon as connect is called.
    """

    def __init__(self):
        """Initialize a Worker object."""
        self.node = None
        self.mode = None
        self.cached_functions_to_run = []
        self.actor_init_error = None
        self.actors = {}
        # Information used to maintain actor checkpoints.
        self.actor_checkpoint_info = {}
        self.actor_task_counter = 0
        # When the worker is constructed. Record the original value of the
        # CUDA_VISIBLE_DEVICES environment variable.
        self.original_gpu_ids = ray.utils.get_cuda_visible_devices()
        self.memory_monitor = memory_monitor.MemoryMonitor()
        # A dictionary that maps from driver id to SerializationContext
        # TODO: clean up the SerializationContext once the job finished.
        self.serialization_context_map = {}
        self.function_actor_manager = FunctionActorManager(self)
        # This event is checked regularly by all of the threads so that they
        # know when to exit.
        self.threads_stopped = threading.Event()
        # Index of the current session. This number will
        # increment every time when `ray.shutdown` is called.
        self._session_index = 0
        # Functions to run to process the values returned by ray.get. Each
        # postprocessor must take two arguments ("object_ids", and "values").
        self._post_get_hooks = []

    @property
    def connected(self):
        return self.node is not None

    @property
    def node_ip_address(self):
        self.check_connected()
        return self.node.node_ip_address

    @property
    def load_code_from_local(self):
        self.check_connected()
        return self.node.load_code_from_local

    @property
    def current_job_id(self):
        if hasattr(self, "core_worker"):
            return self.core_worker.get_current_job_id()
        return JobID.nil()

    @property
    def actor_id(self):
        if hasattr(self, "core_worker"):
            return self.core_worker.get_actor_id()
        return ActorID.nil()

    @property
    def current_task_id(self):
        return self.core_worker.get_current_task_id()

    @property
    def current_session_and_job(self):
        """Get the current session index and job id as pair."""
        assert isinstance(self._session_index, int)
        assert isinstance(self.current_job_id, ray.JobID)
        return self._session_index, self.current_job_id

    def mark_actor_init_failed(self, error):
        """Called to mark this actor as failed during initialization."""

        self.actor_init_error = error

    def reraise_actor_init_error(self):
        """Raises any previous actor initialization error."""

        if self.actor_init_error is not None:
            raise self.actor_init_error

    def get_serialization_context(self, job_id=None):
        """Get the SerializationContext of the job that this worker is processing.

        Args:
            job_id: The ID of the job that indicates which job to get
                the serialization context for.

        Returns:
            The serialization context of the given job.
        """
        # This function needs to be protected by a lock, because it will be
        # called by`register_class_for_serialization`, as well as the import
        # thread, from different threads. Also, this function will recursively
        # call itself, so we use RLock here.
        if job_id is None:
            job_id = self.current_job_id
        with self.lock:
            if job_id not in self.serialization_context_map:
                self.serialization_context_map[
                    job_id] = serialization.SerializationContext(self)
            return self.serialization_context_map[job_id]

    def check_connected(self):
        """Check if the worker is connected.

        Raises:
          Exception: An exception is raised if the worker is not connected.
        """
        if not self.connected:
            raise RayConnectionError("Ray has not been started yet. You can "
                                     "start Ray with 'ray.init()'.")

    def set_mode(self, mode):
        """Set the mode of the worker.

        The mode SCRIPT_MODE should be used if this Worker is a driver that is
        being run as a Python script or interactively in a shell. It will print
        information about task failures.

        The mode WORKER_MODE should be used if this Worker is not a driver. It
        will not print information about tasks.

        The mode LOCAL_MODE should be used if this Worker is a driver and if
        you want to run the driver in a manner equivalent to serial Python for
        debugging purposes. It will not send remote function calls to the
        scheduler and will instead execute them in a blocking fashion.

        Args:
            mode: One of SCRIPT_MODE, WORKER_MODE, and LOCAL_MODE.
        """
        self.mode = mode

    def put_object(self, value, object_id=None, pin_object=True):
        """Put value in the local object store with object id `objectid`.

        This assumes that the value for `objectid` has not yet been placed in
        the local object store. If the plasma store is full, the worker will
        automatically retry up to DEFAULT_PUT_OBJECT_RETRIES times. Each
        retry will delay for an exponentially doubling amount of time,
        starting with DEFAULT_PUT_OBJECT_DELAY. After this, exception
        will be raised.

        Args:
            value: The value to put in the object store.
            object_id (object_id.ObjectID): The object ID of the value to be
                put. If None, one will be generated.
            pin_object: If set, the object will be pinned at the raylet.

        Returns:
            object_id.ObjectID: The object ID the object was put under.

        Raises:
            ray.exceptions.ObjectStoreFullError: This is raised if the attempt
                to store the object fails because the object store is full even
                after multiple retries.
        """
        # Make sure that the value is not an object ID.
        if isinstance(value, ObjectID):
            raise TypeError(
                "Calling 'put' on an ray.ObjectID is not allowed "
                "(similarly, returning an ray.ObjectID from a remote "
                "function is not allowed). If you really want to "
                "do this, you can wrap the ray.ObjectID in a list and "
                "call 'put' on it (or return it).")

        if self.mode == LOCAL_MODE:
            assert object_id is None, ("Local Mode does not support "
                                       "inserting with an objectID")

        serialized_value = self.get_serialization_context().serialize(value)
        # This *must* be the first place that we construct this python
        # ObjectID because an entry with 0 local references is created when
        # the object is Put() in the core worker, expecting that this python
        # reference will be created. If another reference is created and
        # removed before this one, it will corrupt the state in the
        # reference counter.
        return ray.ObjectID(
            self.core_worker.put_serialized_object(
                serialized_value, object_id=object_id, pin_object=pin_object))

    def deserialize_objects(self, data_metadata_pairs, object_ids):
        context = self.get_serialization_context()
        return context.deserialize_objects(data_metadata_pairs, object_ids)

    def get_objects(self, object_ids, timeout=None):
        """Get the values in the object store associated with the IDs.

        Return the values from the local object store for object_ids. This will
        block until all the values for object_ids have been written to the
        local object store.

        Args:
            object_ids (List[object_id.ObjectID]): A list of the object IDs
                whose values should be retrieved.
            timeout (float): timeout (float): The maximum amount of time in
                seconds to wait before returning.
        """
        # Make sure that the values are object IDs.
        for object_id in object_ids:
            if not isinstance(object_id, ObjectID):
                raise TypeError(
                    "Attempting to call `get` on the value {}, "
                    "which is not an ray.ObjectID.".format(object_id))

        timeout_ms = int(timeout * 1000) if timeout else -1
        data_metadata_pairs = self.core_worker.get_objects(
            object_ids, self.current_task_id, timeout_ms)
        return self.deserialize_objects(data_metadata_pairs, object_ids)

    def run_function_on_all_workers(self, function,
                                    run_on_other_drivers=False):
        """Run arbitrary code on all of the workers.

        This function will first be run on the driver, and then it will be
        exported to all of the workers to be run. It will also be run on any
        new workers that register later. If ray.init has not been called yet,
        then cache the function and export it later.

        Args:
            function (Callable): The function to run on all of the workers. It
                takes only one argument, a worker info dict. If it returns
                anything, its return values will not be used.
            run_on_other_drivers: The boolean that indicates whether we want to
                run this function on other drivers. One case is we may need to
                share objects across drivers.
        """
        # If ray.init has not been called yet, then cache the function and
        # export it when connect is called. Otherwise, run the function on all
        # workers.
        if self.mode is None:
            self.cached_functions_to_run.append(function)
        else:
            # Attempt to pickle the function before we need it. This could
            # fail, and it is more convenient if the failure happens before we
            # actually run the function locally.
            pickled_function = pickle.dumps(function)

            function_to_run_id = hashlib.sha1(pickled_function).digest()
            key = b"FunctionsToRun:" + function_to_run_id
            # First run the function on the driver.
            # We always run the task locally.
            function({"worker": self})
            # Check if the function has already been put into redis.
            function_exported = self.redis_client.setnx(b"Lock:" + key, 1)
            if not function_exported:
                # In this case, the function has already been exported, so
                # we don't need to export it again.
                return

            check_oversized_pickle(pickled_function, function.__name__,
                                   "function", self)

            # Run the function on all workers.
            self.redis_client.hmset(
                key, {
                    "job_id": self.current_job_id.binary(),
                    "function_id": function_to_run_id,
                    "function": pickled_function,
                    "run_on_other_drivers": str(run_on_other_drivers),
                })
            self.redis_client.rpush("Exports", key)
            # TODO(rkn): If the worker fails after it calls setnx and before it
            # successfully completes the hmset and rpush, then the program will
            # most likely hang. This could be fixed by making these three
            # operations into a transaction (or by implementing a custom
            # command that does all three things).

    def _get_arguments_for_execution(self, function_name, serialized_args):
        """Retrieve the arguments for the remote function.

        This retrieves the values for the arguments to the remote function that
        were passed in as object IDs. Arguments that were passed by value are
        not changed. This is called by the worker that is executing the remote
        function.

        Args:
            function_name (str): The name of the remote function whose
                arguments are being retrieved.
            serialized_args (List): The arguments to the function. These are
                either strings representing serialized objects passed by value
                or they are ray.ObjectIDs.

        Returns:
            The retrieved arguments in addition to the arguments that were
                passed by value.

        Raises:
            RayError: This exception is raised if a task that
                created one of the arguments failed.
        """
        arguments = [None] * len(serialized_args)
        object_ids = []
        object_indices = []

        for (i, arg) in enumerate(serialized_args):
            if isinstance(arg, ObjectID):
                object_ids.append(arg)
                object_indices.append(i)
            else:
                # pass the argument by value
                arguments[i] = arg

        # Get the objects from the local object store.
        if len(object_ids) > 0:
            values = self.get_objects(object_ids)
            for i, value in enumerate(values):
                if isinstance(value, RayError):
                    raise value
                else:
                    arguments[object_indices[i]] = value

        return ray.signature.recover_args(arguments)

    def main_loop(self):
        """The main loop a worker runs to receive and execute tasks."""

        def sigterm_handler(signum, frame):
            shutdown(True)
            sys.exit(1)

        ray.utils.set_sigterm_handler(sigterm_handler)
        self.core_worker.run_task_loop()
        sys.exit(0)


def get_gpu_ids():
    """Get the IDs of the GPUs that are available to the worker.

    If the CUDA_VISIBLE_DEVICES environment variable was set when the worker
    started up, then the IDs returned by this method will be a subset of the
    IDs in CUDA_VISIBLE_DEVICES. If not, the IDs will fall in the range
    [0, NUM_GPUS - 1], where NUM_GPUS is the number of GPUs that the node has.

    Returns:
        A list of GPU IDs.
    """

    # TODO(ilr) Handle inserting resources in local mode
    all_resource_ids = global_worker.core_worker.resource_ids()
    assigned_ids = [
        resource_id for resource_id, _ in all_resource_ids.get("GPU", [])
    ]
    # If the user had already set CUDA_VISIBLE_DEVICES, then respect that (in
    # the sense that only GPU IDs that appear in CUDA_VISIBLE_DEVICES should be
    # returned).
    if global_worker.original_gpu_ids is not None:
        assigned_ids = [
            global_worker.original_gpu_ids[gpu_id] for gpu_id in assigned_ids
        ]

    return assigned_ids


def get_resource_ids():
    """Get the IDs of the resources that are available to the worker.

    Returns:
        A dictionary mapping the name of a resource to a list of pairs, where
        each pair consists of the ID of a resource and the fraction of that
        resource reserved for this worker.
    """
    if _mode() == LOCAL_MODE:
        raise RuntimeError("ray.get_resource_ids() currently does not work in "
                           "local_mode.")

    return global_worker.core_worker.resource_ids()


def get_webui_url():
    """Get the URL to access the web UI.

    Note that the URL does not specify which node the web UI is on.

    Returns:
        The URL of the web UI as a string.
    """
    if _global_node is None:
        raise RuntimeError("Ray has not been initialized/connected.")
    return _global_node.webui_url


global_worker = Worker()
"""Worker: The global Worker object for this worker process.

We use a global Worker object to ensure that there is a single worker object
per worker process.
"""

_global_node = None
"""ray.node.Node: The global node object that is created by ray.init()."""


def print_failed_task(task_status):
    """Print information about failed tasks.

    Args:
        task_status (Dict): A dictionary containing the name, operationid, and
            error message for a failed task.
    """
    logger.error("""
      Error: Task failed
        Function Name: {}
        Task ID: {}
        Error Message: \n{}
    """.format(task_status["function_name"], task_status["operationid"],
               task_status["error_message"]))


def init(address=None,
         redis_address=None,
         redis_port=None,
         num_cpus=None,
         num_gpus=None,
         memory=None,
         object_store_memory=None,
         resources=None,
         driver_object_store_memory=None,
         redis_max_memory=None,
         log_to_driver=True,
         node_ip_address=ray_constants.NODE_DEFAULT_IP,
         object_id_seed=None,
         local_mode=False,
         redirect_worker_output=None,
         redirect_output=None,
         ignore_reinit_error=False,
         num_redis_shards=None,
         redis_max_clients=None,
         redis_password=ray_constants.REDIS_DEFAULT_PASSWORD,
         plasma_directory=None,
         huge_pages=False,
         include_java=False,
         include_webui=None,
         webui_host="localhost",
         job_id=None,
         configure_logging=True,
         logging_level=logging.INFO,
         logging_format=ray_constants.LOGGER_FORMAT,
         plasma_store_socket_name=None,
         raylet_socket_name=None,
         temp_dir=None,
         load_code_from_local=False,
         java_worker_options=None,
         use_pickle=True,
         _internal_config=None,
         lru_evict=False):
    """
    Connect to an existing Ray cluster or start one and connect to it.

    This method handles two cases; either a Ray cluster already exists and we
    just attach this driver to it or we start all of the processes associated
    with a Ray cluster and attach to the newly started cluster.

    To start Ray and all of the relevant processes, use this as follows:

    .. code-block:: python

        ray.init()

    To connect to an existing Ray cluster, use this as follows (substituting
    in the appropriate address):

    .. code-block:: python

        ray.init(address="123.45.67.89:6379")

    You can also define an environment variable called `RAY_ADDRESS` in
    the same format as the `address` parameter to connect to an existing
    cluster with ray.init().

    Args:
        address (str): The address of the Ray cluster to connect to. If
            this address is not provided, then this command will start Redis,
            a raylet, a plasma store, a plasma manager, and some workers.
            It will also kill these processes when Python exits. If the driver
            is running on a node in a Ray cluster, using `auto` as the value
            tells the driver to detect the the cluster, removing the need to
            specify a specific node address.
        redis_address (str): Deprecated; same as address.
        redis_port (int): The port that the primary Redis shard should listen
            to. If None, then a random port will be chosen.
        num_cpus (int): Number of CPUs the user wishes to assign to each
            raylet.
        num_gpus (int): Number of GPUs the user wishes to assign to each
            raylet.
        resources: A dictionary mapping the names of custom resources to the
            quantities for them available.
        memory: The amount of memory (in bytes) that is available for use by
            workers requesting memory resources. By default, this is
            automatically set based on available system memory.
        object_store_memory: The amount of memory (in bytes) to start the
            object store with. By default, this is automatically set based on
            available system memory, subject to a 20GB cap.
        redis_max_memory: The max amount of memory (in bytes) to allow each
            redis shard to use. Once the limit is exceeded, redis will start
            LRU eviction of entries. This only applies to the sharded redis
            tables (task, object, and profile tables).  By default, this is
            autoset based on available system memory, subject to a 10GB cap.
        log_to_driver (bool): If true, the output from all of the worker
            processes on all nodes will be directed to the driver.
        node_ip_address (str): The IP address of the node that we are on.
        object_id_seed (int): Used to seed the deterministic generation of
            object IDs. The same value can be used across multiple runs of the
            same driver in order to generate the object IDs in a consistent
            manner. However, the same ID should not be used for different
            drivers.
        local_mode (bool): If true, the code will be executed serially. This
            is useful for debugging.
        driver_object_store_memory (int): Limit the amount of memory the driver
            can use in the object store for creating objects. By default, this
            is autoset based on available system memory, subject to a 20GB cap.
        ignore_reinit_error: If true, Ray suppresses errors from calling
            ray.init() a second time. Ray won't be restarted.
        num_redis_shards: The number of Redis shards to start in addition to
            the primary Redis shard.
        redis_max_clients: If provided, attempt to configure Redis with this
            maxclients number.
        redis_password (str): Prevents external clients without the password
            from connecting to Redis if provided.
        plasma_directory: A directory where the Plasma memory mapped files
            will be created.
        huge_pages: Boolean flag indicating whether to start the Object
            Store with hugetlbfs support. Requires plasma_directory.
        include_java: Boolean flag indicating whether or not to enable java
            workers.
        include_webui: Boolean flag indicating whether or not to start the web
            UI for the Ray dashboard, which displays the status of the Ray
            cluster. If this argument is None, then the UI will be started if
            the relevant dependencies are present.
        webui_host: The host to bind the web UI server to. Can either be
            localhost (127.0.0.1) or 0.0.0.0 (available from all interfaces).
            By default, this is set to localhost to prevent access from
            external machines.
        job_id: The ID of this job.
        configure_logging: True (default) if configuration of logging is
            allowed here. Otherwise, the user may want to configure it
            separately.
        logging_level: Logging level, defaults to logging.INFO. Ignored unless
            "configure_logging" is true.
        logging_format: Logging format, defaults to string containing a
            timestamp, filename, line number, and message. See the source file
            ray_constants.py for details. Ignored unless "configure_logging"
            is true.
        plasma_store_socket_name (str): If provided, specifies the socket
            name used by the plasma store.
        raylet_socket_name (str): If provided, specifies the socket path
            used by the raylet process.
        temp_dir (str): If provided, specifies the root temporary
            directory for the Ray process. Defaults to an OS-specific
            conventional location, e.g., "/tmp/ray".
        load_code_from_local: Whether code should be loaded from a local
            module or from the GCS.
        java_worker_options: Overwrite the options to start Java workers.
        use_pickle: Deprecated.
        _internal_config (str): JSON configuration for overriding
            RayConfig defaults. For testing purposes ONLY.
        lru_evict (bool): If True, when an object store is full, it will evict
            objects in LRU order to make more space and when under memory
            pressure, ray.UnreconstructableError may be thrown. If False, then
            reference counting will be used to decide which objects are safe
            to evict and when under memory pressure, ray.ObjectStoreFullError
            may be thrown.

    Returns:
        Address information about the started processes.

    Raises:
        Exception: An exception is raised if an inappropriate combination of
            arguments is passed in.
    """

    if not use_pickle:
        raise DeprecationWarning("The use_pickle argument is deprecated.")

    if redis_address is not None:
        raise DeprecationWarning("The redis_address argument is deprecated. "
                                 "Please use address instead.")

    if "RAY_ADDRESS" in os.environ:
        if redis_address is None and (address is None or address == "auto"):
            address = os.environ["RAY_ADDRESS"]
        else:
            raise RuntimeError(
                "Cannot use both the RAY_ADDRESS environment variable and "
                "the address argument of ray.init simultaneously. If you "
                "use RAY_ADDRESS to connect to a specific Ray cluster, "
                "please call ray.init() or ray.init(address=\"auto\") on the "
                "driver.")

    if redis_address is not None or address is not None:
        redis_address, _, _ = services.validate_redis_address(
            address, redis_address)

    if configure_logging:
        setup_logger(logging_level, logging_format)

    if local_mode:
        driver_mode = LOCAL_MODE
    else:
        driver_mode = SCRIPT_MODE

    if global_worker.connected:
        if ignore_reinit_error:
            logger.error("Calling ray.init() again after it has already been "
                         "called.")
            return
        else:
            raise RuntimeError("Maybe you called ray.init twice by accident? "
                               "This error can be suppressed by passing in "
                               "'ignore_reinit_error=True' or by calling "
                               "'ray.shutdown()' prior to 'ray.init()'.")

    # Convert hostnames to numerical IP address.
    if node_ip_address is not None:
        node_ip_address = services.address_to_ip(node_ip_address)

    raylet_ip_address = node_ip_address

    _internal_config = (json.loads(_internal_config)
                        if _internal_config else {})
    # Set the internal config options for LRU eviction.
    if lru_evict:
        # Turn off object pinning.
        if _internal_config.get("object_pinning_enabled", False):
            raise Exception(
                "Object pinning cannot be enabled if using LRU eviction.")
        _internal_config["object_pinning_enabled"] = False
        _internal_config["object_store_full_max_retries"] = -1
        _internal_config["free_objects_period_milliseconds"] = 1000

    global _global_node
    if redis_address is None:
        # In this case, we need to start a new cluster.
        ray_params = ray.parameter.RayParams(
            redis_address=redis_address,
            redis_port=redis_port,
            node_ip_address=node_ip_address,
            raylet_ip_address=raylet_ip_address,
            object_id_seed=object_id_seed,
            driver_mode=driver_mode,
            redirect_worker_output=redirect_worker_output,
            redirect_output=redirect_output,
            num_cpus=num_cpus,
            num_gpus=num_gpus,
            resources=resources,
            num_redis_shards=num_redis_shards,
            redis_max_clients=redis_max_clients,
            redis_password=redis_password,
            plasma_directory=plasma_directory,
            huge_pages=huge_pages,
            include_java=include_java,
            include_webui=include_webui,
            webui_host=webui_host,
            memory=memory,
            object_store_memory=object_store_memory,
            redis_max_memory=redis_max_memory,
            plasma_store_socket_name=plasma_store_socket_name,
            raylet_socket_name=raylet_socket_name,
            temp_dir=temp_dir,
            load_code_from_local=load_code_from_local,
            java_worker_options=java_worker_options,
            _internal_config=_internal_config,
        )
        # Start the Ray processes. We set shutdown_at_exit=False because we
        # shutdown the node in the ray.shutdown call that happens in the atexit
        # handler. We still spawn a reaper process in case the atexit handler
        # isn't called.
        _global_node = ray.node.Node(
            head=True,
            shutdown_at_exit=False,
            spawn_reaper=True,
            ray_params=ray_params)
    else:
        # In this case, we are connecting to an existing cluster.
        if num_cpus is not None or num_gpus is not None:
            raise ValueError(
                "When connecting to an existing cluster, num_cpus "
                "and num_gpus must not be provided.")
        if resources is not None:
            raise ValueError("When connecting to an existing cluster, "
                             "resources must not be provided.")
        if num_redis_shards is not None:
            raise ValueError("When connecting to an existing cluster, "
                             "num_redis_shards must not be provided.")
        if redis_max_clients is not None:
            raise ValueError("When connecting to an existing cluster, "
                             "redis_max_clients must not be provided.")
        if memory is not None:
            raise ValueError("When connecting to an existing cluster, "
                             "memory must not be provided.")
        if object_store_memory is not None:
            raise ValueError("When connecting to an existing cluster, "
                             "object_store_memory must not be provided.")
        if redis_max_memory is not None:
            raise ValueError("When connecting to an existing cluster, "
                             "redis_max_memory must not be provided.")
        if plasma_directory is not None:
            raise ValueError("When connecting to an existing cluster, "
                             "plasma_directory must not be provided.")
        if huge_pages:
            raise ValueError("When connecting to an existing cluster, "
                             "huge_pages must not be provided.")
        if temp_dir is not None:
            raise ValueError("When connecting to an existing cluster, "
                             "temp_dir must not be provided.")
        if plasma_store_socket_name is not None:
            raise ValueError("When connecting to an existing cluster, "
                             "plasma_store_socket_name must not be provided.")
        if raylet_socket_name is not None:
            raise ValueError("When connecting to an existing cluster, "
                             "raylet_socket_name must not be provided.")
        if java_worker_options is not None:
            raise ValueError("When connecting to an existing cluster, "
                             "java_worker_options must not be provided.")
        if _internal_config is not None and len(_internal_config) != 0:
            raise ValueError("When connecting to an existing cluster, "
                             "_internal_config must not be provided.")

        # In this case, we only need to connect the node.
        ray_params = ray.parameter.RayParams(
            node_ip_address=node_ip_address,
            raylet_ip_address=raylet_ip_address,
            redis_address=redis_address,
            redis_password=redis_password,
            object_id_seed=object_id_seed,
            temp_dir=temp_dir,
            load_code_from_local=load_code_from_local,
            _internal_config=_internal_config)
        _global_node = ray.node.Node(
            ray_params,
            head=False,
            shutdown_at_exit=False,
            spawn_reaper=False,
            connect_only=True)

    connect(
        _global_node,
        mode=driver_mode,
        log_to_driver=log_to_driver,
        worker=global_worker,
        driver_object_store_memory=driver_object_store_memory,
        job_id=job_id)

    for hook in _post_init_hooks:
        hook()

    return _global_node.address_info


# Functions to run as callback after a successful ray init.
_post_init_hooks = []


def shutdown(exiting_interpreter=False):
    """Disconnect the worker, and terminate processes started by ray.init().

    This will automatically run at the end when a Python process that uses Ray
    exits. It is ok to run this twice in a row. The primary use case for this
    function is to cleanup state between tests.

    Note that this will clear any remote function definitions, actor
    definitions, and existing actors, so if you wish to use any previously
    defined remote functions or actors after calling ray.shutdown(), then you
    need to redefine them. If they were defined in an imported module, then you
    will need to reload the module.

    Args:
        exiting_interpreter (bool): True if this is called by the atexit hook
            and false otherwise. If we are exiting the interpreter, we will
            wait a little while to print any extra error messages.
    """
    if exiting_interpreter and global_worker.mode == SCRIPT_MODE:
        # This is a duration to sleep before shutting down everything in order
        # to make sure that log messages finish printing.
        time.sleep(0.5)

    disconnect(exiting_interpreter)

    # We need to destruct the core worker here because after this function,
    # we will tear down any processes spawned by ray.init() and the background
    # IO thread in the core worker doesn't currently handle that gracefully.
    if hasattr(global_worker, "core_worker"):
        del global_worker.core_worker

    # Disconnect global state from GCS.
    ray.state.state.disconnect()

    # Shut down the Ray processes.
    global _global_node
    if _global_node is not None:
        _global_node.kill_all_processes(check_alive=False, allow_graceful=True)
        _global_node = None

    # TODO(rkn): Instead of manually resetting some of the worker fields, we
    # should simply set "global_worker" to equal "None" or something like that.
    global_worker.set_mode(None)
    global_worker._post_get_hooks = []


atexit.register(shutdown, True)


# TODO(edoakes): this should only be set in the driver.
def sigterm_handler(signum, frame):
    sys.exit(signal.SIGTERM)


try:
    ray.utils.set_sigterm_handler(sigterm_handler)
except ValueError:
    logger.warning("Failed to set SIGTERM handler, processes might"
                   "not be cleaned up properly on exit.")

# Define a custom excepthook so that if the driver exits with an exception, we
# can push that exception to Redis.
normal_excepthook = sys.excepthook


def custom_excepthook(type, value, tb):
    # If this is a driver, push the exception to redis.
    if global_worker.mode == SCRIPT_MODE:
        error_message = "".join(traceback.format_tb(tb))
        try:
            global_worker.redis_client.hmset(
                b"Drivers:" + global_worker.worker_id,
                {"exception": error_message})
        except (ConnectionRefusedError, redis.exceptions.ConnectionError):
            logger.warning("Could not push exception to redis.")
    # Call the normal excepthook.
    normal_excepthook(type, value, tb)


sys.excepthook = custom_excepthook

# The last time we raised a TaskError in this process. We use this value to
# suppress redundant error messages pushed from the workers.
last_task_error_raise_time = 0

# The max amount of seconds to wait before printing out an uncaught error.
UNCAUGHT_ERROR_GRACE_PERIOD = 5


def print_logs(redis_client, threads_stopped):
    """Prints log messages from workers on all of the nodes.

    Args:
        redis_client: A client to the primary Redis shard.
        threads_stopped (threading.Event): A threading event used to signal to
            the thread that it should exit.
    """
    pubsub_client = redis_client.pubsub(ignore_subscribe_messages=True)
    pubsub_client.subscribe(ray.gcs_utils.LOG_FILE_CHANNEL)
    localhost = services.get_node_ip_address()
    try:
        # Keep track of the number of consecutive log messages that have been
        # received with no break in between. If this number grows continually,
        # then the worker is probably not able to process the log messages as
        # rapidly as they are coming in.
        num_consecutive_messages_received = 0
        while True:
            # Exit if we received a signal that we should stop.
            if threads_stopped.is_set():
                return

            msg = pubsub_client.get_message()
            if msg is None:
                num_consecutive_messages_received = 0
                threads_stopped.wait(timeout=0.01)
                continue
            num_consecutive_messages_received += 1

            data = json.loads(ray.utils.decode(msg["data"]))

            def color_for(data):
                if data["pid"] == "raylet":
                    return colorama.Fore.YELLOW
                else:
                    return colorama.Fore.CYAN

            if data["ip"] == localhost:
                for line in data["lines"]:
                    print("{}{}(pid={}){} {}".format(
                        colorama.Style.DIM, color_for(data), data["pid"],
                        colorama.Style.RESET_ALL, line))
            else:
                for line in data["lines"]:
                    print("{}{}(pid={}, ip={}){} {}".format(
                        colorama.Style.DIM, color_for(data), data["pid"],
                        data["ip"], colorama.Style.RESET_ALL, line))

            if (num_consecutive_messages_received % 100 == 0
                    and num_consecutive_messages_received > 0):
                logger.warning(
                    "The driver may not be able to keep up with the "
                    "stdout/stderr of the workers. To avoid forwarding logs "
                    "to the driver, use 'ray.init(log_to_driver=False)'.")
    except (OSError, redis.exceptions.ConnectionError) as e:
        logger.error("print_logs: {}".format(e))
    finally:
        # Close the pubsub client to avoid leaking file descriptors.
        pubsub_client.close()


def print_error_messages_raylet(task_error_queue, threads_stopped):
    """Prints message received in the given output queue.

    This checks periodically if any un-raised errors occured in the background.

    Args:
        task_error_queue (queue.Queue): A queue used to receive errors from the
            thread that listens to Redis.
        threads_stopped (threading.Event): A threading event used to signal to
            the thread that it should exit.
    """

    while True:
        # Exit if we received a signal that we should stop.
        if threads_stopped.is_set():
            return

        try:
            error, t = task_error_queue.get(block=False)
        except queue.Empty:
            threads_stopped.wait(timeout=0.01)
            continue
        # Delay errors a little bit of time to attempt to suppress redundant
        # messages originating from the worker.
        while t + UNCAUGHT_ERROR_GRACE_PERIOD > time.time():
            threads_stopped.wait(timeout=1)
            if threads_stopped.is_set():
                break
        if t < last_task_error_raise_time + UNCAUGHT_ERROR_GRACE_PERIOD:
            logger.debug("Suppressing error from worker: {}".format(error))
        else:
            logger.error(
                "Possible unhandled error from worker: {}".format(error))


def listen_error_messages_raylet(worker, task_error_queue, threads_stopped):
    """Listen to error messages in the background on the driver.

    This runs in a separate thread on the driver and pushes (error, time)
    tuples to the output queue.

    Args:
        worker: The worker class that this thread belongs to.
        task_error_queue (queue.Queue): A queue used to communicate with the
            thread that prints the errors found by this thread.
        threads_stopped (threading.Event): A threading event used to signal to
            the thread that it should exit.
    """
    worker.error_message_pubsub_client = worker.redis_client.pubsub(
        ignore_subscribe_messages=True)
    # Exports that are published after the call to
    # error_message_pubsub_client.subscribe and before the call to
    # error_message_pubsub_client.listen will still be processed in the loop.

    # Really we should just subscribe to the errors for this specific job.
    # However, currently all errors seem to be published on the same channel.
    error_pubsub_channel = str(
        ray.gcs_utils.TablePubsub.Value("ERROR_INFO_PUBSUB")).encode("ascii")
    worker.error_message_pubsub_client.subscribe(error_pubsub_channel)
    # worker.error_message_pubsub_client.psubscribe("*")

    try:
        # Get the errors that occurred before the call to subscribe.
        error_messages = ray.errors()
        for error_message in error_messages:
            logger.error(error_message)

        while True:
            # Exit if we received a signal that we should stop.
            if threads_stopped.is_set():
                return

            msg = worker.error_message_pubsub_client.get_message()
            if msg is None:
                threads_stopped.wait(timeout=0.01)
                continue
            gcs_entry = ray.gcs_utils.GcsEntry.FromString(msg["data"])
            assert len(gcs_entry.entries) == 1
            error_data = ray.gcs_utils.ErrorTableData.FromString(
                gcs_entry.entries[0])
            job_id = error_data.job_id
            if job_id not in [
                    worker.current_job_id.binary(),
                    JobID.nil().binary(),
            ]:
                continue

            error_message = error_data.error_message
            if (error_data.type == ray_constants.TASK_PUSH_ERROR):
                # Delay it a bit to see if we can suppress it
                task_error_queue.put((error_message, time.time()))
            else:
                logger.warning(error_message)
    except (OSError, redis.exceptions.ConnectionError) as e:
        logger.error("listen_error_messages_raylet: {}".format(e))
    finally:
        # Close the pubsub client to avoid leaking file descriptors.
        worker.error_message_pubsub_client.close()


def is_initialized():
    """Check if ray.init has been called yet.

    Returns:
        True if ray.init has already been called and false otherwise.
    """
    return ray.worker.global_worker.connected


def connect(node,
            mode=WORKER_MODE,
            log_to_driver=False,
            worker=global_worker,
            driver_object_store_memory=None,
            job_id=None):
    """Connect this worker to the raylet, to Plasma, and to Redis.

    Args:
        node (ray.node.Node): The node to connect.
        mode: The mode of the worker. One of SCRIPT_MODE, WORKER_MODE, and
            LOCAL_MODE.
        log_to_driver (bool): If true, then output from all of the worker
            processes on all nodes will be directed to the driver.
        worker: The ray.Worker instance.
        driver_object_store_memory: Limit the amount of memory the driver can
            use in the object store when creating objects.
        job_id: The ID of job. If it's None, then we will generate one.
        internal_config: Dictionary of (str,str) containing internal config
            options to override the defaults.
    """
    # Do some basic checking to make sure we didn't call ray.init twice.
    error_message = "Perhaps you called ray.init twice by accident?"
    assert not worker.connected, error_message
    assert worker.cached_functions_to_run is not None, error_message

    # Enable nice stack traces on SIGSEGV etc.
    try:
        if not faulthandler.is_enabled():
            faulthandler.enable(all_threads=False)
    except io.UnsupportedOperation:
        pass  # ignore

    # Create a Redis client to primary.
    # The Redis client can safely be shared between threads. However,
    # that is not true of Redis pubsub clients. See the documentation at
    # https://github.com/andymccurdy/redis-py#thread-safety.
    worker.redis_client = node.create_redis_client()

    # Initialize some fields.
    if mode is WORKER_MODE:
        # We should not specify the job_id if it's `WORKER_MODE`.
        assert job_id is None
        job_id = JobID.nil()
        # TODO(qwang): Rename this to `worker_id_str` or type to `WorkerID`
        worker.worker_id = _random_string()
    else:
        # This is the code path of driver mode.
        if job_id is None:
            # TODO(qwang): use `GcsClient::GenerateJobId()` here.
            job_id = JobID.from_int(
                int(worker.redis_client.incr("JobCounter")))
        # When tasks are executed on remote workers in the context of multiple
        # drivers, the current job ID is used to keep track of which job is
        # responsible for the task so that error messages will be propagated to
        # the correct driver.
        worker.worker_id = ray.utils.compute_driver_id_from_job(
            job_id).binary()

    if mode is not SCRIPT_MODE and setproctitle:
        setproctitle.setproctitle("ray::IDLE")

    if not isinstance(job_id, JobID):
        raise TypeError("The type of given job id must be JobID.")

    # All workers start out as non-actors. A worker can be turned into an actor
    # after it is created.
    worker.node = node
    worker.set_mode(mode)

    # For driver's check that the version information matches the version
    # information that the Ray cluster was started with.
    try:
        ray.services.check_version_info(worker.redis_client)
    except Exception as e:
        if mode == SCRIPT_MODE:
            raise e
        elif mode == WORKER_MODE:
            traceback_str = traceback.format_exc()
            ray.utils.push_error_to_driver_through_redis(
                worker.redis_client,
                ray_constants.VERSION_MISMATCH_PUSH_ERROR,
                traceback_str,
                job_id=None)

    worker.lock = threading.RLock()

    # Create an object for interfacing with the global state.
    ray.state.state._initialize_global_state(
        node.redis_address, redis_password=node.redis_password)

    driver_name = ""
    log_stdout_file_name = ""
    log_stderr_file_name = ""
    if mode == SCRIPT_MODE:
        import __main__ as main
        driver_name = (main.__file__
                       if hasattr(main, "__file__") else "INTERACTIVE MODE")
    elif mode == WORKER_MODE:
        # Check the RedirectOutput key in Redis and based on its value redirect
        # worker output and error to their own files.
        # This key is set in services.py when Redis is started.
        redirect_worker_output_val = worker.redis_client.get("RedirectOutput")
        if (redirect_worker_output_val is not None
                and int(redirect_worker_output_val) == 1):
            log_stdout_file, log_stderr_file = (
                node.new_worker_redirected_log_file(worker.worker_id))
            # Redirect stdout/stderr at the file descriptor level. If we simply
            # set sys.stdout and sys.stderr, then logging from C++ can fail to
            # be redirected.
            if log_stdout_file is not None:
                os.dup2(log_stdout_file.fileno(), sys.stdout.fileno())
            if log_stderr_file is not None:
                os.dup2(log_stderr_file.fileno(), sys.stderr.fileno())
            # We also manually set sys.stdout and sys.stderr because that seems
            # to have an affect on the output buffering. Without doing this,
            # stdout and stderr are heavily buffered resulting in seemingly
            # lost logging statements.
            if log_stdout_file is not None:
                sys.stdout = log_stdout_file
            if log_stderr_file is not None:
                sys.stderr = log_stderr_file
            # This should always be the first message to appear in the worker's
            # stdout and stderr log files. The string "Ray worker pid:" is
            # parsed in the log monitor process.
            print("Ray worker pid: {}".format(os.getpid()))
            print("Ray worker pid: {}".format(os.getpid()), file=sys.stderr)
            sys.stdout.flush()
            sys.stderr.flush()
            log_stdout_file_name = os.path.abspath(
                (log_stdout_file
                 if log_stdout_file is not None else sys.stdout).name)
            log_stderr_file_name = os.path.abspath(
                (log_stderr_file
                 if log_stderr_file is not None else sys.stderr).name)
    elif not LOCAL_MODE:
        raise ValueError(
            "Invalid worker mode. Expected DRIVER, WORKER or LOCAL.")
    redis_address, redis_port = node.redis_address.split(":")
    gcs_options = ray._raylet.GcsClientOptions(
        redis_address,
        int(redis_port),
        node.redis_password,
    )

    worker.core_worker = ray._raylet.CoreWorker(
        (mode == SCRIPT_MODE or mode == LOCAL_MODE),
        node.plasma_store_socket_name,
        node.raylet_socket_name,
        job_id,
        gcs_options,
        node.get_logs_dir_path(),
        node.node_ip_address,
        node.node_manager_port,
        node.raylet_ip_address,
        (mode == LOCAL_MODE),
        driver_name,
        log_stdout_file_name,
        log_stderr_file_name,
    )

    if driver_object_store_memory is not None:
        worker.core_worker.set_object_store_client_options(
            "ray_driver_{}".format(os.getpid()), driver_object_store_memory)

    # Put something in the plasma store so that subsequent plasma store
    # accesses will be faster. Currently the first access is always slow, and
    # we don't want the user to experience this.
    if mode != LOCAL_MODE:
        temporary_object_id = ray.ObjectID.from_random()
        worker.put_object(1, object_id=temporary_object_id)
        ray.internal.free([temporary_object_id])

    # Start the import thread
    worker.import_thread = import_thread.ImportThread(worker, mode,
                                                      worker.threads_stopped)
    worker.import_thread.start()

    # If this is a driver running in SCRIPT_MODE, start a thread to print error
    # messages asynchronously in the background. Ideally the scheduler would
    # push messages to the driver's worker service, but we ran into bugs when
    # trying to properly shutdown the driver's worker service, so we are
    # temporarily using this implementation which constantly queries the
    # scheduler for new error messages.
    if mode == SCRIPT_MODE:
        q = queue.Queue()
        worker.listener_thread = threading.Thread(
            target=listen_error_messages_raylet,
            name="ray_listen_error_messages",
            args=(worker, q, worker.threads_stopped))
        worker.printer_thread = threading.Thread(
            target=print_error_messages_raylet,
            name="ray_print_error_messages",
            args=(q, worker.threads_stopped))
        worker.listener_thread.daemon = True
        worker.listener_thread.start()
        worker.printer_thread.daemon = True
        worker.printer_thread.start()
        if log_to_driver:
            worker.logger_thread = threading.Thread(
                target=print_logs,
                name="ray_print_logs",
                args=(worker.redis_client, worker.threads_stopped))
            worker.logger_thread.daemon = True
            worker.logger_thread.start()

    if mode == SCRIPT_MODE:
        # Add the directory containing the script that is running to the Python
        # paths of the workers. Also add the current directory. Note that this
        # assumes that the directory structures on the machines in the clusters
        # are the same.
        script_directory = os.path.abspath(os.path.dirname(sys.argv[0]))
        current_directory = os.path.abspath(os.path.curdir)
        worker.run_function_on_all_workers(
            lambda worker_info: sys.path.insert(1, script_directory))
        worker.run_function_on_all_workers(
            lambda worker_info: sys.path.insert(1, current_directory))
        # TODO(rkn): Here we first export functions to run, then remote
        # functions. The order matters. For example, one of the functions to
        # run may set the Python path, which is needed to import a module used
        # to define a remote function. We may want to change the order to
        # simply be the order in which the exports were defined on the driver.
        # In addition, we will need to retain the ability to decide what the
        # first few exports are (mostly to set the Python path). Additionally,
        # note that the first exports to be defined on the driver will be the
        # ones defined in separate modules that are imported by the driver.
        # Export cached functions_to_run.
        for function in worker.cached_functions_to_run:
            worker.run_function_on_all_workers(function)
    worker.cached_functions_to_run = None


def disconnect(exiting_interpreter=False):
    """Disconnect this worker from the raylet and object store."""
    # Reset the list of cached remote functions and actors so that if more
    # remote functions or actors are defined and then connect is called again,
    # the remote functions will be exported. This is mostly relevant for the
    # tests.
    worker = global_worker
    if worker.connected:
        # Shutdown all of the threads that we've started. TODO(rkn): This
        # should be handled cleanly in the worker object's destructor and not
        # in this disconnect method.
        worker.threads_stopped.set()
        if hasattr(worker, "import_thread"):
            worker.import_thread.join_import_thread()
        if hasattr(worker, "listener_thread"):
            worker.listener_thread.join()
        if hasattr(worker, "printer_thread"):
            worker.printer_thread.join()
        if hasattr(worker, "logger_thread"):
            worker.logger_thread.join()
        worker.threads_stopped.clear()
        worker._session_index += 1

    worker.node = None  # Disconnect the worker from the node.
    worker.cached_functions_to_run = []
    worker.serialization_context_map.clear()
    ray.actor.ActorClassMethodMetadata.reset_cache()


@contextmanager
def _changeproctitle(title, next_title):
    setproctitle.setproctitle(title)
    try:
        yield
    finally:
        setproctitle.setproctitle(next_title)


def register_custom_serializer(cls,
                               serializer,
                               deserializer,
                               use_pickle=False,
                               use_dict=False,
                               class_id=None):
    """Registers custom functions for efficient object serialization.

    The serializer and deserializer are used when transferring objects of
    `cls` across processes and nodes. This can be significantly faster than
    the Ray default fallbacks. Wraps `register_custom_serializer` underneath.

    Args:
        cls (type): The class that ray should use this custom serializer for.
        serializer: The custom serializer that takes in a cls instance and
            outputs a serialized representation. use_pickle and use_dict
            must be False if provided.
        deserializer: The custom deserializer that takes in a serialized
            representation of the cls and outputs a cls instance. use_pickle
            and use_dict must be False if provided.
        use_pickle: Deprecated.
        use_dict: Deprecated.
        class_id (str): Unique ID of the class. Autogenerated if None.
    """
    worker = global_worker
    worker.check_connected()

    if use_pickle:
        raise DeprecationWarning(
            "`use_pickle` is no longer a valid parameter and will be removed "
            "in future versions of Ray. If this breaks your application, "
            "see `SerializationContext.register_custom_serializer`.")
    if use_dict:
        raise DeprecationWarning(
            "`use_pickle` is no longer a valid parameter and will be removed "
            "in future versions of Ray. If this breaks your application, "
            "see `SerializationContext.register_custom_serializer`.")
    assert serializer is not None and deserializer is not None
    context = global_worker.get_serialization_context()
    context.register_custom_serializer(
        cls, serializer, deserializer, class_id=class_id)


def show_in_webui(message, key="", dtype="text"):
    """Display message in dashboard.

    Display message for the current task or actor in the dashboard.
    For example, this can be used to display the status of a long-running
    computation.

    Args:
        message (str): Message to be displayed.
        key (str): The key name for the message. Multiple message under
            different keys will be displayed at the same time. Messages
            under the same key will be overriden.
        data_type (str): The type of message for rendering. One of the
            following: text, html.
    """
    worker = global_worker
    worker.check_connected()

    acceptable_dtypes = {"text", "html"}
    assert dtype in acceptable_dtypes, "dtype accepts only: {}".format(
        acceptable_dtypes)

    message_wrapped = {"message": message, "dtype": dtype}
    message_encoded = json.dumps(message_wrapped).encode()

    worker.core_worker.set_webui_display(key.encode(), message_encoded)


# Global varaible to make sure we only send out the warning once
blocking_get_inside_async_warned = False


def get(object_ids, timeout=None):
    """Get a remote object or a list of remote objects from the object store.

    This method blocks until the object corresponding to the object ID is
    available in the local object store. If this object is not in the local
    object store, it will be shipped from an object store that has it (once the
    object has been created). If object_ids is a list, then the objects
    corresponding to each object in the list will be returned.

    This method will issue a warning if it's running inside async context,
    you can use ``await object_id`` instead of ``ray.get(object_id)``. For
    a list of object ids, you can use ``await asyncio.gather(*object_ids)``.

    Args:
        object_ids: Object ID of the object to get or a list of object IDs to
            get.
        timeout (Optional[float]): The maximum amount of time in seconds to
            wait before returning.

    Returns:
        A Python object or a list of Python objects.

    Raises:
        RayTimeoutError: A RayTimeoutError is raised if a timeout is set and
            the get takes longer than timeout to return.
        Exception: An exception is raised if the task that created the object
            or that created one of the objects raised an exception.
    """
    worker = global_worker
    worker.check_connected()

    if hasattr(
            worker,
            "core_worker") and worker.core_worker.current_actor_is_asyncio():
        global blocking_get_inside_async_warned
        if not blocking_get_inside_async_warned:
            logger.debug("Using blocking ray.get inside async actor. "
                         "This blocks the event loop. Please use `await` "
                         "on object id with asyncio.gather if you want to "
                         "yield execution to the event loop instead.")
            blocking_get_inside_async_warned = True

    with profiling.profile("ray.get"):
        is_individual_id = isinstance(object_ids, ray.ObjectID)
        if is_individual_id:
            object_ids = [object_ids]

        if not isinstance(object_ids, list):
            raise ValueError("'object_ids' must either be an object ID "
                             "or a list of object IDs.")

        global last_task_error_raise_time
        # TODO(ujvl): Consider how to allow user to retrieve the ready objects.
        values = worker.get_objects(object_ids, timeout=timeout)
        for i, value in enumerate(values):
            if isinstance(value, RayError):
                last_task_error_raise_time = time.time()
                if isinstance(value, ray.exceptions.UnreconstructableError):
                    worker.core_worker.dump_object_store_memory_usage()
                if isinstance(value, RayTaskError):
                    raise value.as_instanceof_cause()
                else:
                    raise value

        # Run post processors.
        for post_processor in worker._post_get_hooks:
            values = post_processor(object_ids, values)

        if is_individual_id:
            values = values[0]
        return values


def put(value, weakref=False):
    """Store an object in the object store.

    The object may not be evicted while a reference to the returned ID exists.

    Args:
        value: The Python object to be stored.
        weakref: If set, allows the object to be evicted while a reference
            to the returned ID exists. You might want to set this if putting
            a lot of objects that you might not need in the future.
            It allows Ray to more aggressively reclaim memory.

    Returns:
        The object ID assigned to this value.
    """
    worker = global_worker
    worker.check_connected()
    with profiling.profile("ray.put"):
        try:
            object_id = worker.put_object(value, pin_object=not weakref)
        except ObjectStoreFullError:
            logger.info(
                "Put failed since the value was either too large or the "
                "store was full of pinned objects.")
            raise
        return object_id


# Global variable to make sure we only send out the warning once.
blocking_wait_inside_async_warned = False


def wait(object_ids, num_returns=1, timeout=None):
    """Return a list of IDs that are ready and a list of IDs that are not.

    If timeout is set, the function returns either when the requested number of
    IDs are ready or when the timeout is reached, whichever occurs first. If it
    is not set, the function simply waits until that number of objects is ready
    and returns that exact number of object IDs.

    This method returns two lists. The first list consists of object IDs that
    correspond to objects that are available in the object store. The second
    list corresponds to the rest of the object IDs (which may or may not be
    ready).

    Ordering of the input list of object IDs is preserved. That is, if A
    precedes B in the input list, and both are in the ready list, then A will
    precede B in the ready list. This also holds true if A and B are both in
    the remaining list.

    This method will issue a warning if it's running inside an async context.
    Instead of ``ray.wait(object_ids)``, you can use
    ``await asyncio.wait(object_ids)``.

    Args:
        object_ids (List[ObjectID]): List of object IDs for objects that may or
            may not be ready. Note that these IDs must be unique.
        num_returns (int): The number of object IDs that should be returned.
        timeout (float): The maximum amount of time in seconds to wait before
            returning.

    Returns:
        A list of object IDs that are ready and a list of the remaining object
        IDs.
    """
    worker = global_worker

    if hasattr(worker,
               "core_worker") and worker.core_worker.current_actor_is_asyncio(
               ) and timeout != 0:
        global blocking_wait_inside_async_warned
        if not blocking_wait_inside_async_warned:
            logger.debug("Using blocking ray.wait inside async method. "
                         "This blocks the event loop. Please use `await` "
                         "on object id with asyncio.wait. ")
            blocking_wait_inside_async_warned = True

    if isinstance(object_ids, ObjectID):
        raise TypeError("wait() expected a list of ray.ObjectID, got a single "
                        "ray.ObjectID")

    if not isinstance(object_ids, list):
        raise TypeError(
            "wait() expected a list of ray.ObjectID, got {}".format(
                type(object_ids)))

    if timeout is not None and timeout < 0:
        raise ValueError("The 'timeout' argument must be nonnegative. "
                         "Received {}".format(timeout))

    for object_id in object_ids:
        if not isinstance(object_id, ObjectID):
            raise TypeError("wait() expected a list of ray.ObjectID, "
                            "got list containing {}".format(type(object_id)))

    worker.check_connected()
    # TODO(swang): Check main thread.
    with profiling.profile("ray.wait"):

        # TODO(rkn): This is a temporary workaround for
        # https://github.com/ray-project/ray/issues/997. However, it should be
        # fixed in Arrow instead of here.
        if len(object_ids) == 0:
            return [], []

        if len(object_ids) != len(set(object_ids)):
            raise ValueError("Wait requires a list of unique object IDs.")
        if num_returns <= 0:
            raise ValueError(
                "Invalid number of objects to return %d." % num_returns)
        if num_returns > len(object_ids):
            raise ValueError("num_returns cannot be greater than the number "
                             "of objects provided to ray.wait.")

        timeout = timeout if timeout is not None else 10**6
        timeout_milliseconds = int(timeout * 1000)
        ready_ids, remaining_ids = worker.core_worker.wait(
            object_ids,
            num_returns,
            timeout_milliseconds,
            worker.current_task_id,
        )
        return ready_ids, remaining_ids


def kill(actor):
    """Kill an actor forcefully.

    This will interrupt any running tasks on the actor, causing them to fail
    immediately. Any atexit handlers installed in the actor will still be run.

    If you want to kill the actor but let pending tasks finish,
    you can call ``actor.__ray_terminate__.remote()`` instead to queue a
    termination task.

    In both cases, the worker is actually killed, but it will be restarted by
    Ray.

    If this actor is reconstructable, an attempt will be made to reconstruct
    it.

    Args:
        actor (ActorHandle): Handle to the actor to kill.
    """
    if not isinstance(actor, ray.actor.ActorHandle):
        raise ValueError("ray.kill() only supported for actors. "
                         "Got: {}.".format(type(actor)))
    worker = ray.worker.global_worker
    worker.check_connected()
    worker.core_worker.kill_actor(actor._ray_actor_id, False)


def cancel(object_id, force=False):
    """Cancels a task according to the following conditions.

    If the specified task is pending execution, it will not be executed. If
    the task is currently executing, the behavior depends on the ``force``
    flag. When ``force=False``, a KeyboardInterrupt will be raised in Python
    and when ``force=True``, the executing the task will immediately exit. If
    the task is already finished, nothing will happen.

    Only non-actor tasks can be canceled. Canceled tasks will not be
    retried (max_retries will not be respected).

    Calling ray.get on a canceled task will raise a RayCancellationError.

    Args:
        object_id (ObjectID): ObjectID returned by the task
            that should be canceled.
        force (boolean): Whether to force-kill a running task by killing
            the worker that is running the task.
    Raises:
        TypeError: This is also raised for actor tasks.
    """
    worker = ray.worker.global_worker
    worker.check_connected()

    if not isinstance(object_id, ray.ObjectID):
        raise TypeError(
            "ray.cancel() only supported for non-actor object IDs. "
            "Got: {}.".format(type(object_id)))
    return worker.core_worker.cancel_task(object_id, force)


def _mode(worker=global_worker):
    """This is a wrapper around worker.mode.

    We use this wrapper so that in the remote decorator, we can call _mode()
    instead of worker.mode. The difference is that when we attempt to
    serialize remote functions, we don't attempt to serialize the worker
    object, which cannot be serialized.
    """
    return worker.mode


def make_decorator(num_return_vals=None,
                   num_cpus=None,
                   num_gpus=None,
                   memory=None,
                   object_store_memory=None,
                   resources=None,
                   max_calls=None,
                   max_retries=None,
<<<<<<< HEAD
                   max_reconstructions=None,
                   max_task_retries=None,
=======
                   max_restarts=None,
>>>>>>> 00325eb2
                   worker=None):
    def decorator(function_or_class):
        if (inspect.isfunction(function_or_class)
                or is_cython(function_or_class)):
            # Set the remote function default resources.
            if max_restarts is not None:
                raise ValueError("The keyword 'max_restarts' is not "
                                 "allowed for remote functions.")
            if max_task_retries is not None:
                raise ValueError("The keyword 'max_task_retries' is not "
                                 "allowed for remote functions.")

            return ray.remote_function.RemoteFunction(
                Language.PYTHON, function_or_class, None, num_cpus, num_gpus,
                memory, object_store_memory, resources, num_return_vals,
                max_calls, max_retries)

        if inspect.isclass(function_or_class):
            if num_return_vals is not None:
                raise TypeError("The keyword 'num_return_vals' is not "
                                "allowed for actors.")
            if max_calls is not None:
                raise TypeError("The keyword 'max_calls' is not "
                                "allowed for actors.")

            return ray.actor.make_actor(function_or_class, num_cpus, num_gpus,
                                        memory, object_store_memory, resources,
<<<<<<< HEAD
                                        max_reconstructions, max_task_retries)
=======
                                        max_restarts)
>>>>>>> 00325eb2

        raise TypeError("The @ray.remote decorator must be applied to "
                        "either a function or to a class.")

    return decorator


def remote(*args, **kwargs):
    """Define a remote function or an actor class.

    This can be used with no arguments to define a remote function or actor as
    follows:

    .. code-block:: python

        @ray.remote
        def f():
            return 1

        @ray.remote
        class Foo:
            def method(self):
                return 1

    It can also be used with specific keyword arguments:

    * **num_return_vals:** This is only for *remote functions*. It specifies
      the number of object IDs returned by the remote function invocation.
    * **num_cpus:** The quantity of CPU cores to reserve for this task or for
      the lifetime of the actor.
    * **num_gpus:** The quantity of GPUs to reserve for this task or for the
      lifetime of the actor.
    * **resources:** The quantity of various custom resources to reserve for
      this task or for the lifetime of the actor. This is a dictionary mapping
      strings (resource names) to numbers.
    * **max_calls:** Only for *remote functions*. This specifies the maximum
      number of times that a given worker can execute the given remote function
      before it must exit (this can be used to address memory leaks in
      third-party libraries or to reclaim resources that cannot easily be
      released, e.g., GPU memory that was acquired by TensorFlow). By
      default this is infinite.
    * **max_restarts**: Only for *actors*. This specifies the maximum
      number of times that the actor should be restarted when it dies
      unexpectedly. The minimum valid value is 0 (default), which indicates
<<<<<<< HEAD
      that the actor doesn't need to be reconstructed. And the maximum valid
      value is ray.ray_constants.INFINITE_RECONSTRUCTION.
    * **max_task_retries**: Only for *actors*. How many times to retry an actor
      task if the task fails due to a system error, e.g., the actor has died.
      If set to -1, the system will retry the failed task until the task
      succeeds, or the actor has reached its max_restarts limit. If set to n >
      0, the system will retry the failed task up to n times, after which the
      task will throw a `RayActorError` exception upon `ray.get`. Note that
      Python exceptions are not considered system errors and will not trigger
      retries.
=======
      that the actor doesn't need to be restarted. A value of -1
      indicates that an actor should be restarted indefinitely.
>>>>>>> 00325eb2
    * **max_retries**: Only for *remote functions*. This specifies the maximum
      number of times that the remote function should be rerun when the worker
      process executing it crashes unexpectedly. The minimum valid value is 0,
      the default is 4 (default), and a value of -1 indicates infinite retries.

    This can be done as follows:

    .. code-block:: python

        @ray.remote(num_gpus=1, max_calls=1, num_return_vals=2)
        def f():
            return 1, 2

        @ray.remote(num_cpus=2, resources={"CustomResource": 1})
        class Foo:
            def method(self):
                return 1

    Remote task and actor objects returned by @ray.remote can also be
    dynamically modified with the same arguments as above using
    ``.options()`` as follows:

    .. code-block:: python

        @ray.remote(num_gpus=1, max_calls=1, num_return_vals=2)
        def f():
            return 1, 2
        g = f.options(num_gpus=2, max_calls=None)

        @ray.remote(num_cpus=2, resources={"CustomResource": 1})
        class Foo:
            def method(self):
                return 1
        Bar = Foo.options(num_cpus=1, resources=None)

    Running remote actors will be terminated when the actor handle to them
    in Python is deleted, which will cause them to complete any outstanding
    work and then shut down. If you want to kill them immediately, you can
    also call ``ray.kill(actor)``.
    """
    worker = global_worker

    if len(args) == 1 and len(kwargs) == 0 and callable(args[0]):
        # This is the case where the decorator is just @ray.remote.
        return make_decorator(worker=worker)(args[0])

    # Parse the keyword arguments from the decorator.
    error_string = ("The @ray.remote decorator must be applied either "
                    "with no arguments and no parentheses, for example "
                    "'@ray.remote', or it must be applied using some of "
                    "the arguments 'num_return_vals', 'num_cpus', 'num_gpus', "
                    "'memory', 'object_store_memory', 'resources', "
                    "'max_calls', or 'max_restarts', like "
                    "'@ray.remote(num_return_vals=2, "
                    "resources={\"CustomResource\": 1})'.")
    assert len(args) == 0 and len(kwargs) > 0, error_string
    for key in kwargs:
        assert key in [
            "num_return_vals",
            "num_cpus",
            "num_gpus",
            "memory",
            "object_store_memory",
            "resources",
            "max_calls",
<<<<<<< HEAD
            "max_reconstructions",
            "max_task_retries",
=======
            "max_restarts",
>>>>>>> 00325eb2
            "max_retries",
        ], error_string

    num_cpus = kwargs["num_cpus"] if "num_cpus" in kwargs else None
    num_gpus = kwargs["num_gpus"] if "num_gpus" in kwargs else None
    resources = kwargs.get("resources")
    if not isinstance(resources, dict) and resources is not None:
        raise TypeError("The 'resources' keyword argument must be a "
                        "dictionary, but received type {}.".format(
                            type(resources)))
    if resources is not None:
        assert "CPU" not in resources, "Use the 'num_cpus' argument."
        assert "GPU" not in resources, "Use the 'num_gpus' argument."

    # Handle other arguments.
    num_return_vals = kwargs.get("num_return_vals")
    max_calls = kwargs.get("max_calls")
<<<<<<< HEAD
    max_reconstructions = kwargs.get("max_reconstructions")
    max_task_retries = kwargs.get("max_task_retries")
=======
    max_restarts = kwargs.get("max_restarts")
>>>>>>> 00325eb2
    memory = kwargs.get("memory")
    object_store_memory = kwargs.get("object_store_memory")
    max_retries = kwargs.get("max_retries")

    return make_decorator(
        num_return_vals=num_return_vals,
        num_cpus=num_cpus,
        num_gpus=num_gpus,
        memory=memory,
        object_store_memory=object_store_memory,
        resources=resources,
        max_calls=max_calls,
<<<<<<< HEAD
        max_reconstructions=max_reconstructions,
        max_task_retries=max_task_retries,
=======
        max_restarts=max_restarts,
>>>>>>> 00325eb2
        max_retries=max_retries,
        worker=worker)<|MERGE_RESOLUTION|>--- conflicted
+++ resolved
@@ -1729,12 +1729,8 @@
                    resources=None,
                    max_calls=None,
                    max_retries=None,
-<<<<<<< HEAD
-                   max_reconstructions=None,
+                   max_restarts=None,
                    max_task_retries=None,
-=======
-                   max_restarts=None,
->>>>>>> 00325eb2
                    worker=None):
     def decorator(function_or_class):
         if (inspect.isfunction(function_or_class)
@@ -1762,11 +1758,7 @@
 
             return ray.actor.make_actor(function_or_class, num_cpus, num_gpus,
                                         memory, object_store_memory, resources,
-<<<<<<< HEAD
-                                        max_reconstructions, max_task_retries)
-=======
-                                        max_restarts)
->>>>>>> 00325eb2
+                                        max_restarts, max_task_retries)
 
         raise TypeError("The @ray.remote decorator must be applied to "
                         "either a function or to a class.")
@@ -1811,9 +1803,8 @@
     * **max_restarts**: Only for *actors*. This specifies the maximum
       number of times that the actor should be restarted when it dies
       unexpectedly. The minimum valid value is 0 (default), which indicates
-<<<<<<< HEAD
-      that the actor doesn't need to be reconstructed. And the maximum valid
-      value is ray.ray_constants.INFINITE_RECONSTRUCTION.
+      that the actor doesn't need to be restarted. A value of -1
+      indicates that an actor should be restarted indefinitely.
     * **max_task_retries**: Only for *actors*. How many times to retry an actor
       task if the task fails due to a system error, e.g., the actor has died.
       If set to -1, the system will retry the failed task until the task
@@ -1822,10 +1813,6 @@
       task will throw a `RayActorError` exception upon `ray.get`. Note that
       Python exceptions are not considered system errors and will not trigger
       retries.
-=======
-      that the actor doesn't need to be restarted. A value of -1
-      indicates that an actor should be restarted indefinitely.
->>>>>>> 00325eb2
     * **max_retries**: Only for *remote functions*. This specifies the maximum
       number of times that the remote function should be rerun when the worker
       process executing it crashes unexpectedly. The minimum valid value is 0,
@@ -1891,12 +1878,8 @@
             "object_store_memory",
             "resources",
             "max_calls",
-<<<<<<< HEAD
-            "max_reconstructions",
+            "max_restarts",
             "max_task_retries",
-=======
-            "max_restarts",
->>>>>>> 00325eb2
             "max_retries",
         ], error_string
 
@@ -1914,12 +1897,8 @@
     # Handle other arguments.
     num_return_vals = kwargs.get("num_return_vals")
     max_calls = kwargs.get("max_calls")
-<<<<<<< HEAD
-    max_reconstructions = kwargs.get("max_reconstructions")
+    max_restarts = kwargs.get("max_restarts")
     max_task_retries = kwargs.get("max_task_retries")
-=======
-    max_restarts = kwargs.get("max_restarts")
->>>>>>> 00325eb2
     memory = kwargs.get("memory")
     object_store_memory = kwargs.get("object_store_memory")
     max_retries = kwargs.get("max_retries")
@@ -1932,11 +1911,7 @@
         object_store_memory=object_store_memory,
         resources=resources,
         max_calls=max_calls,
-<<<<<<< HEAD
-        max_reconstructions=max_reconstructions,
+        max_restarts=max_restarts,
         max_task_retries=max_task_retries,
-=======
-        max_restarts=max_restarts,
->>>>>>> 00325eb2
         max_retries=max_retries,
         worker=worker)