from contextlib import contextmanager
import colorama
import atexit
import faulthandler
import hashlib
import inspect
import io
import json
import logging
import os
import redis
import signal
from six.moves import queue
import sys
import threading
import time
import traceback
import random

# Ray modules
import ray.cloudpickle as pickle
import ray.gcs_utils
import ray.memory_monitor as memory_monitor
import ray.node
import ray.parameter
import ray.ray_constants as ray_constants
import ray.remote_function
import ray.serialization as serialization
import ray.services as services
import ray
import setproctitle
import ray.signature
import ray.state

from ray import (
    ActorID,
    JobID,
    ObjectID,
    Language,
)
from ray import import_thread
from ray import profiling

from ray.exceptions import (
    RayError,
    RayTaskError,
    ObjectStoreFullError,
)
from ray.function_manager import FunctionActorManager
from ray.utils import (
    _random_string,
    check_oversized_pickle,
    is_cython,
    setup_logger,
)
from ray.local_mode_manager import LocalModeManager

SCRIPT_MODE = 0
WORKER_MODE = 1
LOCAL_MODE = 2

ERROR_KEY_PREFIX = b"Error:"

# Logger for this module. It should be configured at the entry point
# into the program using Ray. Ray provides a default configuration at
# entry/init points.
logger = logging.getLogger(__name__)

# Whether we should warn about slow put performance.
if os.environ.get("OMP_NUM_THREADS") == "1":
    should_warn_of_slow_puts = True
else:
    should_warn_of_slow_puts = False


class ActorCheckpointInfo:
    """Information used to maintain actor checkpoints."""

    __slots__ = [
        # Number of tasks executed since last checkpoint.
        "num_tasks_since_last_checkpoint",
        # Timestamp of the last checkpoint, in milliseconds.
        "last_checkpoint_timestamp",
        # IDs of the previous checkpoints.
        "checkpoint_ids",
    ]

    def __init__(self, num_tasks_since_last_checkpoint,
                 last_checkpoint_timestamp, checkpoint_ids):
        self.num_tasks_since_last_checkpoint = num_tasks_since_last_checkpoint
        self.last_checkpoint_timestamp = last_checkpoint_timestamp
        self.checkpoint_ids = checkpoint_ids


class Worker:
    """A class used to define the control flow of a worker process.

    Note:
        The methods in this class are considered unexposed to the user. The
        functions outside of this class are considered exposed.

    Attributes:
        connected (bool): True if Ray has been started and False otherwise.
        node (ray.node.Node): The node this worker is attached to.
        mode: The mode of the worker. One of SCRIPT_MODE, LOCAL_MODE, and
            WORKER_MODE.
        cached_functions_to_run (List): A list of functions to run on all of
            the workers that should be exported as soon as connect is called.
    """

    def __init__(self):
        """Initialize a Worker object."""
        self.node = None
        self.mode = None
        self.cached_functions_to_run = []
        self.actor_init_error = None
        self.make_actor = None
        self.actors = {}
        # Information used to maintain actor checkpoints.
        self.actor_checkpoint_info = {}
        self.actor_task_counter = 0
        # When the worker is constructed. Record the original value of the
        # CUDA_VISIBLE_DEVICES environment variable.
        self.original_gpu_ids = ray.utils.get_cuda_visible_devices()
        self.memory_monitor = memory_monitor.MemoryMonitor()
        # A dictionary that maps from driver id to SerializationContext
        # TODO: clean up the SerializationContext once the job finished.
        self.serialization_context_map = {}
        self.function_actor_manager = FunctionActorManager(self)
        # This event is checked regularly by all of the threads so that they
        # know when to exit.
        self.threads_stopped = threading.Event()
        # Index of the current session. This number will
        # increment every time when `ray.shutdown` is called.
        self._session_index = 0
        # Functions to run to process the values returned by ray.get. Each
        # postprocessor must take two arguments ("object_ids", and "values").
        self._post_get_hooks = []

    @property
    def connected(self):
        return self.node is not None

    @property
    def node_ip_address(self):
        self.check_connected()
        return self.node.node_ip_address

    @property
    def load_code_from_local(self):
        self.check_connected()
        return self.node.load_code_from_local

    @property
    def use_pickle(self):
        self.check_connected()
        return self.node.use_pickle

    @property
    def current_job_id(self):
        if hasattr(self, "core_worker"):
            return self.core_worker.get_current_job_id()
        return JobID.nil()

    @property
    def actor_id(self):
        if hasattr(self, "core_worker"):
            return self.core_worker.get_actor_id()
        return ActorID.nil()

    @property
    def current_task_id(self):
        return self.core_worker.get_current_task_id()

    @property
    def current_session_and_job(self):
        """Get the current session index and job id as pair."""
        assert isinstance(self._session_index, int)
        assert isinstance(self.current_job_id, ray.JobID)
        return self._session_index, self.current_job_id

    def mark_actor_init_failed(self, error):
        """Called to mark this actor as failed during initialization."""

        self.actor_init_error = error

    def reraise_actor_init_error(self):
        """Raises any previous actor initialization error."""

        if self.actor_init_error is not None:
            raise self.actor_init_error

    def get_serialization_context(self, job_id=None):
        """Get the SerializationContext of the job that this worker is processing.

        Args:
            job_id: The ID of the job that indicates which job to get
                the serialization context for.

        Returns:
            The serialization context of the given job.
        """
        # This function needs to be protected by a lock, because it will be
        # called by`register_class_for_serialization`, as well as the import
        # thread, from different threads. Also, this function will recursively
        # call itself, so we use RLock here.
        if job_id is None:
            job_id = self.current_job_id
        with self.lock:
            if job_id not in self.serialization_context_map:
                self.serialization_context_map[
                    job_id] = serialization.SerializationContext(self)
            return self.serialization_context_map[job_id]

    def check_connected(self):
        """Check if the worker is connected.

        Raises:
          Exception: An exception is raised if the worker is not connected.
        """
        if not self.connected:
            raise RayConnectionError("Ray has not been started yet. You can "
                                     "start Ray with 'ray.init()'.")

    def set_mode(self, mode):
        """Set the mode of the worker.

        The mode SCRIPT_MODE should be used if this Worker is a driver that is
        being run as a Python script or interactively in a shell. It will print
        information about task failures.

        The mode WORKER_MODE should be used if this Worker is not a driver. It
        will not print information about tasks.

        The mode LOCAL_MODE should be used if this Worker is a driver and if
        you want to run the driver in a manner equivalent to serial Python for
        debugging purposes. It will not send remote function calls to the
        scheduler and will instead execute them in a blocking fashion.

        Args:
            mode: One of SCRIPT_MODE, WORKER_MODE, and LOCAL_MODE.
        """
        self.mode = mode

    def put_object(self, value, object_id=None, pin_object=True):
        """Put value in the local object store with object id `objectid`.

        This assumes that the value for `objectid` has not yet been placed in
        the local object store. If the plasma store is full, the worker will
        automatically retry up to DEFAULT_PUT_OBJECT_RETRIES times. Each
        retry will delay for an exponentially doubling amount of time,
        starting with DEFAULT_PUT_OBJECT_DELAY. After this, exception
        will be raised.

        Args:
            value: The value to put in the object store.
            object_id (object_id.ObjectID): The object ID of the value to be
                put. If None, one will be generated.
            pin_object: If set, the object will be pinned at the raylet.

        Returns:
            object_id.ObjectID: The object ID the object was put under.

        Raises:
            ray.exceptions.ObjectStoreFullError: This is raised if the attempt
                to store the object fails because the object store is full even
                after multiple retries.
        """
        # Make sure that the value is not an object ID.
        if isinstance(value, ObjectID):
            raise TypeError(
                "Calling 'put' on an ray.ObjectID is not allowed "
                "(similarly, returning an ray.ObjectID from a remote "
                "function is not allowed). If you really want to "
                "do this, you can wrap the ray.ObjectID in a list and "
                "call 'put' on it (or return it).")

        global should_warn_of_slow_puts
        if should_warn_of_slow_puts:
            start = time.perf_counter()

        serialized_value = self.get_serialization_context().serialize(value)
        result = self.core_worker.put_serialized_object(
            serialized_value, object_id=object_id, pin_object=pin_object)

        if should_warn_of_slow_puts:
            delta = time.perf_counter() - start
            if delta > 0.1:
                logger.warning("OMP_NUM_THREADS=1 is set, this may slow down "
                               "ray.put() for large objects (issue #6998).")
                should_warn_of_slow_puts = False
        return result

    def deserialize_objects(self, data_metadata_pairs, object_ids):
        context = self.get_serialization_context()
        return context.deserialize_objects(data_metadata_pairs, object_ids)

    def get_objects(self, object_ids, timeout=None):
        """Get the values in the object store associated with the IDs.

        Return the values from the local object store for object_ids. This will
        block until all the values for object_ids have been written to the
        local object store.

        Args:
            object_ids (List[object_id.ObjectID]): A list of the object IDs
                whose values should be retrieved.
            timeout (float): timeout (float): The maximum amount of time in
                seconds to wait before returning.

        Raises:
            Exception if running in LOCAL_MODE and any of the object IDs do not
            exist in the emulated object store.
        """
        # Make sure that the values are object IDs.
        for object_id in object_ids:
            if not isinstance(object_id, ObjectID):
                raise TypeError(
                    "Attempting to call `get` on the value {}, "
                    "which is not an ray.ObjectID.".format(object_id))

        if self.mode == LOCAL_MODE:
            return self.local_mode_manager.get_objects(object_ids)

        timeout_ms = int(timeout * 1000) if timeout else -1
        data_metadata_pairs = self.core_worker.get_objects(
            object_ids, self.current_task_id, timeout_ms)
        return self.deserialize_objects(data_metadata_pairs, object_ids)

    def run_function_on_all_workers(self, function,
                                    run_on_other_drivers=False):
        """Run arbitrary code on all of the workers.

        This function will first be run on the driver, and then it will be
        exported to all of the workers to be run. It will also be run on any
        new workers that register later. If ray.init has not been called yet,
        then cache the function and export it later.

        Args:
            function (Callable): The function to run on all of the workers. It
                takes only one argument, a worker info dict. If it returns
                anything, its return values will not be used.
            run_on_other_drivers: The boolean that indicates whether we want to
                run this function on other drivers. One case is we may need to
                share objects across drivers.
        """
        # If ray.init has not been called yet, then cache the function and
        # export it when connect is called. Otherwise, run the function on all
        # workers.
        if self.mode is None:
            self.cached_functions_to_run.append(function)
        else:
            # Attempt to pickle the function before we need it. This could
            # fail, and it is more convenient if the failure happens before we
            # actually run the function locally.
            pickled_function = pickle.dumps(function)

            function_to_run_id = hashlib.sha1(pickled_function).digest()
            key = b"FunctionsToRun:" + function_to_run_id
            # First run the function on the driver.
            # We always run the task locally.
            function({"worker": self})
            # Check if the function has already been put into redis.
            function_exported = self.redis_client.setnx(b"Lock:" + key, 1)
            if not function_exported:
                # In this case, the function has already been exported, so
                # we don't need to export it again.
                return

            check_oversized_pickle(pickled_function, function.__name__,
                                   "function", self)

            # Run the function on all workers.
            self.redis_client.hmset(
                key, {
                    "job_id": self.current_job_id.binary(),
                    "function_id": function_to_run_id,
                    "function": pickled_function,
                    "run_on_other_drivers": str(run_on_other_drivers)
                })
            self.redis_client.rpush("Exports", key)
            # TODO(rkn): If the worker fails after it calls setnx and before it
            # successfully completes the hmset and rpush, then the program will
            # most likely hang. This could be fixed by making these three
            # operations into a transaction (or by implementing a custom
            # command that does all three things).

    def _get_arguments_for_execution(self, function_name, serialized_args):
        """Retrieve the arguments for the remote function.

        This retrieves the values for the arguments to the remote function that
        were passed in as object IDs. Arguments that were passed by value are
        not changed. This is called by the worker that is executing the remote
        function.

        Args:
            function_name (str): The name of the remote function whose
                arguments are being retrieved.
            serialized_args (List): The arguments to the function. These are
                either strings representing serialized objects passed by value
                or they are ray.ObjectIDs.

        Returns:
            The retrieved arguments in addition to the arguments that were
                passed by value.

        Raises:
            RayError: This exception is raised if a task that
                created one of the arguments failed.
        """
        arguments = [None] * len(serialized_args)
        object_ids = []
        object_indices = []

        for (i, arg) in enumerate(serialized_args):
            if isinstance(arg, ObjectID):
                object_ids.append(arg)
                object_indices.append(i)
            else:
                # pass the argument by value
                arguments[i] = arg

        # Get the objects from the local object store.
        if len(object_ids) > 0:
            values = self.get_objects(object_ids)
            for i, value in enumerate(values):
                if isinstance(value, RayError):
                    raise value
                else:
                    arguments[object_indices[i]] = value

        return ray.signature.recover_args(arguments)

    def main_loop(self):
        """The main loop a worker runs to receive and execute tasks."""

        def sigterm_handler(signum, frame):
            shutdown(True)
            sys.exit(1)

        signal.signal(signal.SIGTERM, sigterm_handler)
        self.core_worker.run_task_loop()
        sys.exit(0)


def get_gpu_ids():
    """Get the IDs of the GPUs that are available to the worker.

    If the CUDA_VISIBLE_DEVICES environment variable was set when the worker
    started up, then the IDs returned by this method will be a subset of the
    IDs in CUDA_VISIBLE_DEVICES. If not, the IDs will fall in the range
    [0, NUM_GPUS - 1], where NUM_GPUS is the number of GPUs that the node has.

    Returns:
        A list of GPU IDs.
    """
    if _mode() == LOCAL_MODE:
        raise Exception("ray.get_gpu_ids() currently does not work in LOCAL "
                        "MODE.")

    all_resource_ids = global_worker.core_worker.resource_ids()
    assigned_ids = [
        resource_id for resource_id, _ in all_resource_ids.get("GPU", [])
    ]
    # If the user had already set CUDA_VISIBLE_DEVICES, then respect that (in
    # the sense that only GPU IDs that appear in CUDA_VISIBLE_DEVICES should be
    # returned).
    if global_worker.original_gpu_ids is not None:
        assigned_ids = [
            global_worker.original_gpu_ids[gpu_id] for gpu_id in assigned_ids
        ]

    return assigned_ids


def get_resource_ids():
    """Get the IDs of the resources that are available to the worker.

    Returns:
        A dictionary mapping the name of a resource to a list of pairs, where
        each pair consists of the ID of a resource and the fraction of that
        resource reserved for this worker.
    """
    if _mode() == LOCAL_MODE:
        raise Exception(
            "ray.get_resource_ids() currently does not work in LOCAL "
            "MODE.")

    return global_worker.core_worker.resource_ids()


def get_webui_url():
    """Get the URL to access the web UI.

    Note that the URL does not specify which node the web UI is on.

    Returns:
        The URL of the web UI as a string.
    """
    if _global_node is None:
        raise Exception("Ray has not been initialized/connected.")
    return _global_node.webui_url


global_worker = Worker()
"""Worker: The global Worker object for this worker process.

We use a global Worker object to ensure that there is a single worker object
per worker process.
"""

_global_node = None
"""ray.node.Node: The global node object that is created by ray.init()."""


class RayConnectionError(Exception):
    pass


def print_failed_task(task_status):
    """Print information about failed tasks.

    Args:
        task_status (Dict): A dictionary containing the name, operationid, and
            error message for a failed task.
    """
    logger.error("""
      Error: Task failed
        Function Name: {}
        Task ID: {}
        Error Message: \n{}
    """.format(task_status["function_name"], task_status["operationid"],
               task_status["error_message"]))


def init(address=None,
         redis_address=None,
         num_cpus=None,
         num_gpus=None,
         memory=None,
         object_store_memory=None,
         resources=None,
         driver_object_store_memory=None,
         redis_max_memory=None,
         log_to_driver=True,
         node_ip_address=ray_constants.NODE_DEFAULT_IP,
         object_id_seed=None,
         local_mode=False,
         redirect_worker_output=None,
         redirect_output=None,
         ignore_reinit_error=False,
         num_redis_shards=None,
         redis_max_clients=None,
         redis_password=ray_constants.REDIS_DEFAULT_PASSWORD,
         plasma_directory=None,
         huge_pages=False,
         include_java=False,
         include_webui=None,
         webui_host="localhost",
         job_id=None,
         configure_logging=True,
         logging_level=logging.INFO,
         logging_format=ray_constants.LOGGER_FORMAT,
         plasma_store_socket_name=None,
         raylet_socket_name=None,
         temp_dir=None,
         load_code_from_local=False,
         use_pickle=ray.cloudpickle.FAST_CLOUDPICKLE_USED,
         _internal_config=None):
    """Connect to an existing Ray cluster or start one and connect to it.

    This method handles two cases. Either a Ray cluster already exists and we
    just attach this driver to it, or we start all of the processes associated
    with a Ray cluster and attach to the newly started cluster.

    To start Ray and all of the relevant processes, use this as follows:

    .. code-block:: python

        ray.init()

    To connect to an existing Ray cluster, use this as follows (substituting
    in the appropriate address):

    .. code-block:: python

        ray.init(address="123.45.67.89:6379")

    Args:
        address (str): The address of the Ray cluster to connect to. If
            this address is not provided, then this command will start Redis, a
            raylet, a plasma store, a plasma manager, and some workers.
            It will also kill these processes when Python exits.
        redis_address (str): Deprecated; same as address.
        num_cpus (int): Number of cpus the user wishes all raylets to
            be configured with.
        num_gpus (int): Number of gpus the user wishes all raylets to
            be configured with.
        resources: A dictionary mapping the name of a resource to the quantity
            of that resource available.
        memory: The amount of memory (in bytes) that is available for use by
            workers requesting memory resources. By default, this is autoset
            based on available system memory.
        object_store_memory: The amount of memory (in bytes) to start the
            object store with. By default, this is autoset based on available
            system memory, subject to a 20GB cap.
        redis_max_memory: The max amount of memory (in bytes) to allow each
            redis shard to use. Once the limit is exceeded, redis will start
            LRU eviction of entries. This only applies to the sharded redis
            tables (task, object, and profile tables).  By default, this is
            autoset based on available system memory, subject to a 10GB cap.
        log_to_driver (bool): If true, then output from all of the worker
            processes on all nodes will be directed to the driver.
        node_ip_address (str): The IP address of the node that we are on.
        object_id_seed (int): Used to seed the deterministic generation of
            object IDs. The same value can be used across multiple runs of the
            same driver in order to generate the object IDs in a consistent
            manner. However, the same ID should not be used for different
            drivers.
        local_mode (bool): True if the code should be executed serially
            without Ray. This is useful for debugging.
        driver_object_store_memory (int): Limit the amount of memory the driver
            can use in the object store for creating objects. By default, this
            is autoset based on available system memory, subject to a 20GB cap.
        ignore_reinit_error: True if we should suppress errors from calling
            ray.init() a second time.
        num_redis_shards: The number of Redis shards to start in addition to
            the primary Redis shard.
        redis_max_clients: If provided, attempt to configure Redis with this
            maxclients number.
        redis_password (str): Prevents external clients without the password
            from connecting to Redis if provided.
        plasma_directory: A directory where the Plasma memory mapped files will
            be created.
        huge_pages: Boolean flag indicating whether to start the Object
            Store with hugetlbfs support. Requires plasma_directory.
        include_java: Boolean flag indicating whether to enable java worker.
        include_webui: Boolean flag indicating whether to start the web
            UI, which displays the status of the Ray cluster. If this argument
            is None, then the UI will be started if the relevant dependencies
            are present.
        webui_host: The host to bind the web UI server to. Can either be
            localhost (127.0.0.1) or 0.0.0.0 (available from all interfaces).
            By default, this is set to localhost to prevent access from
            external machines.
        job_id: The ID of this job.
        configure_logging: True if allow the logging cofiguration here.
            Otherwise, the users may want to configure it by their own.
        logging_level: Logging level, default will be logging.INFO.
        logging_format: Logging format, default contains a timestamp,
            filename, line number, and message. See ray_constants.py.
        plasma_store_socket_name (str): If provided, it will specify the socket
            name used by the plasma store.
        raylet_socket_name (str): If provided, it will specify the socket path
            used by the raylet process.
        temp_dir (str): If provided, it will specify the root temporary
            directory for the Ray process.
        load_code_from_local: Whether code should be loaded from a local module
            or from the GCS.
        use_pickle: Whether data objects should be serialized with cloudpickle.
        _internal_config (str): JSON configuration for overriding
            RayConfig defaults. For testing purposes ONLY.

    Returns:
        Address information about the started processes.

    Raises:
        Exception: An exception is raised if an inappropriate combination of
            arguments is passed in.
    """

    if redis_address is not None:
        raise DeprecationWarning("The redis_address argument is deprecated. "
                                 "Please use address instead.")

    if redis_address is not None or address is not None:
        redis_address, _, _ = services.validate_redis_address(
            address, redis_address)

    if configure_logging:
        setup_logger(logging_level, logging_format)

    if local_mode:
        driver_mode = LOCAL_MODE
    else:
        driver_mode = SCRIPT_MODE

    if setproctitle is None:
        logger.warning(
            "WARNING: Not updating worker name since `setproctitle` is not "
            "installed. Install this with `pip install setproctitle` "
            "(or ray[debug]) to enable monitoring of worker processes.")

    if global_worker.connected:
        if ignore_reinit_error:
            logger.error("Calling ray.init() again after it has already been "
                         "called.")
            return
        else:
            raise Exception("Perhaps you called ray.init twice by accident? "
                            "This error can be suppressed by passing in "
                            "'ignore_reinit_error=True' or by calling "
                            "'ray.shutdown()' prior to 'ray.init()'.")

    # Convert hostnames to numerical IP address.
    if node_ip_address is not None:
        node_ip_address = services.address_to_ip(node_ip_address)

    global _global_node
    if driver_mode == LOCAL_MODE:
        # If starting Ray in LOCAL_MODE, don't start any other processes.
        _global_node = ray.node.LocalNode()
    elif redis_address is None:
        # In this case, we need to start a new cluster.
        ray_params = ray.parameter.RayParams(
            redis_address=redis_address,
            node_ip_address=node_ip_address,
            object_id_seed=object_id_seed,
            local_mode=local_mode,
            driver_mode=driver_mode,
            redirect_worker_output=redirect_worker_output,
            redirect_output=redirect_output,
            num_cpus=num_cpus,
            num_gpus=num_gpus,
            resources=resources,
            num_redis_shards=num_redis_shards,
            redis_max_clients=redis_max_clients,
            redis_password=redis_password,
            plasma_directory=plasma_directory,
            huge_pages=huge_pages,
            include_java=include_java,
            include_webui=include_webui,
            webui_host=webui_host,
            memory=memory,
            object_store_memory=object_store_memory,
            redis_max_memory=redis_max_memory,
            plasma_store_socket_name=plasma_store_socket_name,
            raylet_socket_name=raylet_socket_name,
            temp_dir=temp_dir,
            load_code_from_local=load_code_from_local,
            use_pickle=use_pickle,
            _internal_config=_internal_config,
        )
        # Start the Ray processes. We set shutdown_at_exit=False because we
        # shutdown the node in the ray.shutdown call that happens in the atexit
        # handler. We still spawn a reaper process in case the atexit handler
        # isn't called.
        _global_node = ray.node.Node(
            head=True,
            shutdown_at_exit=False,
            spawn_reaper=True,
            ray_params=ray_params)
    else:
        # In this case, we are connecting to an existing cluster.
        if num_cpus is not None or num_gpus is not None:
            raise Exception("When connecting to an existing cluster, num_cpus "
                            "and num_gpus must not be provided.")
        if resources is not None:
            raise Exception("When connecting to an existing cluster, "
                            "resources must not be provided.")
        if num_redis_shards is not None:
            raise Exception("When connecting to an existing cluster, "
                            "num_redis_shards must not be provided.")
        if redis_max_clients is not None:
            raise Exception("When connecting to an existing cluster, "
                            "redis_max_clients must not be provided.")
        if memory is not None:
            raise Exception("When connecting to an existing cluster, "
                            "memory must not be provided.")
        if object_store_memory is not None:
            raise Exception("When connecting to an existing cluster, "
                            "object_store_memory must not be provided.")
        if redis_max_memory is not None:
            raise Exception("When connecting to an existing cluster, "
                            "redis_max_memory must not be provided.")
        if plasma_directory is not None:
            raise Exception("When connecting to an existing cluster, "
                            "plasma_directory must not be provided.")
        if huge_pages:
            raise Exception("When connecting to an existing cluster, "
                            "huge_pages must not be provided.")
        if temp_dir is not None:
            raise Exception("When connecting to an existing cluster, "
                            "temp_dir must not be provided.")
        if plasma_store_socket_name is not None:
            raise Exception("When connecting to an existing cluster, "
                            "plasma_store_socket_name must not be provided.")
        if raylet_socket_name is not None:
            raise Exception("When connecting to an existing cluster, "
                            "raylet_socket_name must not be provided.")
        if _internal_config is not None:
            raise Exception("When connecting to an existing cluster, "
                            "_internal_config must not be provided.")

        # In this case, we only need to connect the node.
        ray_params = ray.parameter.RayParams(
            node_ip_address=node_ip_address,
            redis_address=redis_address,
            redis_password=redis_password,
            object_id_seed=object_id_seed,
            temp_dir=temp_dir,
            load_code_from_local=load_code_from_local,
            use_pickle=use_pickle)
        _global_node = ray.node.Node(
            ray_params,
            head=False,
            shutdown_at_exit=False,
            spawn_reaper=False,
            connect_only=True)

    connect(
        _global_node,
        mode=driver_mode,
        log_to_driver=log_to_driver,
        worker=global_worker,
        driver_object_store_memory=driver_object_store_memory,
        job_id=job_id,
        internal_config=json.loads(_internal_config)
        if _internal_config else {})

    for hook in _post_init_hooks:
        hook()

    return _global_node.address_info


# Functions to run as callback after a successful ray init.
_post_init_hooks = []


def shutdown(exiting_interpreter=False):
    """Disconnect the worker, and terminate processes started by ray.init().

    This will automatically run at the end when a Python process that uses Ray
    exits. It is ok to run this twice in a row. The primary use case for this
    function is to cleanup state between tests.

    Note that this will clear any remote function definitions, actor
    definitions, and existing actors, so if you wish to use any previously
    defined remote functions or actors after calling ray.shutdown(), then you
    need to redefine them. If they were defined in an imported module, then you
    will need to reload the module.

    Args:
        exiting_interpreter (bool): True if this is called by the atexit hook
            and false otherwise. If we are exiting the interpreter, we will
            wait a little while to print any extra error messages.
    """
    if exiting_interpreter and global_worker.mode == SCRIPT_MODE:
        # This is a duration to sleep before shutting down everything in order
        # to make sure that log messages finish printing.
        time.sleep(0.5)

    disconnect(exiting_interpreter)

    # We need to destruct the core worker here because after this function,
    # we will tear down any processes spawned by ray.init() and the background
    # IO thread in the core worker doesn't currently handle that gracefully.
    if hasattr(global_worker, "core_worker"):
        del global_worker.core_worker

    # Disconnect global state from GCS.
    ray.state.state.disconnect()

    # Shut down the Ray processes.
    global _global_node
    if _global_node is not None:
        _global_node.kill_all_processes(check_alive=False, allow_graceful=True)
        _global_node = None

    # TODO(rkn): Instead of manually resetting some of the worker fields, we
    # should simply set "global_worker" to equal "None" or something like that.
    global_worker.set_mode(None)
    global_worker._post_get_hooks = []


atexit.register(shutdown, True)


def sigterm_handler(signum, frame):
    sys.exit(signal.SIGTERM)


try:
    signal.signal(signal.SIGTERM, sigterm_handler)
except ValueError:
    logger.warning("Failed to set SIGTERM handler, processes might"
                   "not be cleaned up properly on exit.")

# Define a custom excepthook so that if the driver exits with an exception, we
# can push that exception to Redis.
normal_excepthook = sys.excepthook


def custom_excepthook(type, value, tb):
    # If this is a driver, push the exception to redis.
    if global_worker.mode == SCRIPT_MODE:
        error_message = "".join(traceback.format_tb(tb))
        try:
            global_worker.redis_client.hmset(
                b"Drivers:" + global_worker.worker_id,
                {"exception": error_message})
        except (ConnectionRefusedError, redis.exceptions.ConnectionError):
            logger.warning("Could not push exception to redis.")
    # Call the normal excepthook.
    normal_excepthook(type, value, tb)


sys.excepthook = custom_excepthook

# The last time we raised a TaskError in this process. We use this value to
# suppress redundant error messages pushed from the workers.
last_task_error_raise_time = 0

# The max amount of seconds to wait before printing out an uncaught error.
UNCAUGHT_ERROR_GRACE_PERIOD = 5


def print_logs(redis_client, threads_stopped):
    """Prints log messages from workers on all of the nodes.

    Args:
        redis_client: A client to the primary Redis shard.
        threads_stopped (threading.Event): A threading event used to signal to
            the thread that it should exit.
    """
    pubsub_client = redis_client.pubsub(ignore_subscribe_messages=True)
    pubsub_client.subscribe(ray.gcs_utils.LOG_FILE_CHANNEL)
    localhost = services.get_node_ip_address()
    try:
        # Keep track of the number of consecutive log messages that have been
        # received with no break in between. If this number grows continually,
        # then the worker is probably not able to process the log messages as
        # rapidly as they are coming in.
        num_consecutive_messages_received = 0
        while True:
            # Exit if we received a signal that we should stop.
            if threads_stopped.is_set():
                return

            msg = pubsub_client.get_message()
            if msg is None:
                num_consecutive_messages_received = 0
                threads_stopped.wait(timeout=0.01)
                continue
            num_consecutive_messages_received += 1

            data = json.loads(ray.utils.decode(msg["data"]))

            def color_for(data):
                if data["pid"] == "raylet":
                    return colorama.Fore.YELLOW
                else:
                    return colorama.Fore.CYAN

            if data["ip"] == localhost:
                for line in data["lines"]:
                    print("{}{}(pid={}){} {}".format(
                        colorama.Style.DIM, color_for(data), data["pid"],
                        colorama.Style.RESET_ALL, line))
            else:
                for line in data["lines"]:
                    print("{}{}(pid={}, ip={}){} {}".format(
                        colorama.Style.DIM, color_for(data), data["pid"],
                        data["ip"], colorama.Style.RESET_ALL, line))

            if (num_consecutive_messages_received % 100 == 0
                    and num_consecutive_messages_received > 0):
                logger.warning(
                    "The driver may not be able to keep up with the "
                    "stdout/stderr of the workers. To avoid forwarding logs "
                    "to the driver, use 'ray.init(log_to_driver=False)'.")
    except (OSError, redis.exceptions.ConnectionError) as e:
        logger.error("print_logs: {}".format(e))
    finally:
        # Close the pubsub client to avoid leaking file descriptors.
        pubsub_client.close()


def print_error_messages_raylet(task_error_queue, threads_stopped):
    """Prints message received in the given output queue.

    This checks periodically if any un-raised errors occured in the background.

    Args:
        task_error_queue (queue.Queue): A queue used to receive errors from the
            thread that listens to Redis.
        threads_stopped (threading.Event): A threading event used to signal to
            the thread that it should exit.
    """

    while True:
        # Exit if we received a signal that we should stop.
        if threads_stopped.is_set():
            return

        try:
            error, t = task_error_queue.get(block=False)
        except queue.Empty:
            threads_stopped.wait(timeout=0.01)
            continue
        # Delay errors a little bit of time to attempt to suppress redundant
        # messages originating from the worker.
        while t + UNCAUGHT_ERROR_GRACE_PERIOD > time.time():
            threads_stopped.wait(timeout=1)
            if threads_stopped.is_set():
                break
        if t < last_task_error_raise_time + UNCAUGHT_ERROR_GRACE_PERIOD:
            logger.debug("Suppressing error from worker: {}".format(error))
        else:
            logger.error(
                "Possible unhandled error from worker: {}".format(error))


def listen_error_messages_raylet(worker, task_error_queue, threads_stopped):
    """Listen to error messages in the background on the driver.

    This runs in a separate thread on the driver and pushes (error, time)
    tuples to the output queue.

    Args:
        worker: The worker class that this thread belongs to.
        task_error_queue (queue.Queue): A queue used to communicate with the
            thread that prints the errors found by this thread.
        threads_stopped (threading.Event): A threading event used to signal to
            the thread that it should exit.
    """
    worker.error_message_pubsub_client = worker.redis_client.pubsub(
        ignore_subscribe_messages=True)
    # Exports that are published after the call to
    # error_message_pubsub_client.subscribe and before the call to
    # error_message_pubsub_client.listen will still be processed in the loop.

    # Really we should just subscribe to the errors for this specific job.
    # However, currently all errors seem to be published on the same channel.
    error_pubsub_channel = str(
        ray.gcs_utils.TablePubsub.Value("ERROR_INFO_PUBSUB")).encode("ascii")
    worker.error_message_pubsub_client.subscribe(error_pubsub_channel)
    # worker.error_message_pubsub_client.psubscribe("*")

    try:
        # Get the errors that occurred before the call to subscribe.
        error_messages = ray.errors()
        for error_message in error_messages:
            logger.error(error_message)

        while True:
            # Exit if we received a signal that we should stop.
            if threads_stopped.is_set():
                return

            msg = worker.error_message_pubsub_client.get_message()
            if msg is None:
                threads_stopped.wait(timeout=0.01)
                continue
            gcs_entry = ray.gcs_utils.GcsEntry.FromString(msg["data"])
            assert len(gcs_entry.entries) == 1
            error_data = ray.gcs_utils.ErrorTableData.FromString(
                gcs_entry.entries[0])
            job_id = error_data.job_id
            if job_id not in [
                    worker.current_job_id.binary(),
                    JobID.nil().binary()
            ]:
                continue

            error_message = error_data.error_message
            if (error_data.type == ray_constants.TASK_PUSH_ERROR):
                # Delay it a bit to see if we can suppress it
                task_error_queue.put((error_message, time.time()))
            else:
                logger.warning(error_message)
    except (OSError, redis.exceptions.ConnectionError) as e:
        logger.error("listen_error_messages_raylet: {}".format(e))
    finally:
        # Close the pubsub client to avoid leaking file descriptors.
        worker.error_message_pubsub_client.close()


def is_initialized():
    """Check if ray.init has been called yet.

    Returns:
        True if ray.init has already been called and false otherwise.
    """
    return ray.worker.global_worker.connected


def connect(node,
            mode=WORKER_MODE,
            log_to_driver=False,
            worker=global_worker,
            driver_object_store_memory=None,
            job_id=None,
            internal_config=None):
    """Connect this worker to the raylet, to Plasma, and to Redis.

    Args:
        node (ray.node.Node): The node to connect.
        mode: The mode of the worker. One of SCRIPT_MODE, WORKER_MODE, and
            LOCAL_MODE.
        log_to_driver (bool): If true, then output from all of the worker
            processes on all nodes will be directed to the driver.
        worker: The ray.Worker instance.
        driver_object_store_memory: Limit the amount of memory the driver can
            use in the object store when creating objects.
        job_id: The ID of job. If it's None, then we will generate one.
        internal_config: Dictionary of (str,str) containing internal config
            options to override the defaults.
    """
    # Do some basic checking to make sure we didn't call ray.init twice.
    error_message = "Perhaps you called ray.init twice by accident?"
    assert not worker.connected, error_message
    assert worker.cached_functions_to_run is not None, error_message

    # Enable nice stack traces on SIGSEGV etc.
    try:
        if not faulthandler.is_enabled():
            faulthandler.enable(all_threads=False)
    except io.UnsupportedOperation:
        pass  # ignore

    ray._raylet.set_internal_config(internal_config)

    if mode is not LOCAL_MODE:
        # Create a Redis client to primary.
        # The Redis client can safely be shared between threads. However,
        # that is not true of Redis pubsub clients. See the documentation at
        # https://github.com/andymccurdy/redis-py#thread-safety.
        worker.redis_client = node.create_redis_client()

    # Initialize some fields.
    if mode is WORKER_MODE:
        # We should not specify the job_id if it's `WORKER_MODE`.
        assert job_id is None
        job_id = JobID.nil()
        # TODO(qwang): Rename this to `worker_id_str` or type to `WorkerID`
        worker.worker_id = _random_string()
        if setproctitle:
            setproctitle.setproctitle("ray::IDLE")
    elif mode is LOCAL_MODE:
        if job_id is None:
            job_id = JobID.from_int(random.randint(1, 65535))
        worker.worker_id = ray.utils.compute_driver_id_from_job(
            job_id).binary()
    else:
        # This is the code path of driver mode.
        if job_id is None:
            # TODO(qwang): use `GcsClient::GenerateJobId()` here.
            job_id = JobID.from_int(
                int(worker.redis_client.incr("JobCounter")))
        # When tasks are executed on remote workers in the context of multiple
        # drivers, the current job ID is used to keep track of which job is
        # responsible for the task so that error messages will be propagated to
        # the correct driver.
        worker.worker_id = ray.utils.compute_driver_id_from_job(
            job_id).binary()

    if not isinstance(job_id, JobID):
        raise TypeError("The type of given job id must be JobID.")

    # All workers start out as non-actors. A worker can be turned into an actor
    # after it is created.
    worker.node = node
    worker.set_mode(mode)

    # If running Ray in LOCAL_MODE, there is no need to create call
    # create_worker or to start the worker service.
    if mode == LOCAL_MODE:
        worker.local_mode_manager = LocalModeManager()
        return

    # For driver's check that the version information matches the version
    # information that the Ray cluster was started with.
    try:
        ray.services.check_version_info(worker.redis_client)
    except Exception as e:
        if mode == SCRIPT_MODE:
            raise e
        elif mode == WORKER_MODE:
            traceback_str = traceback.format_exc()
            ray.utils.push_error_to_driver_through_redis(
                worker.redis_client,
                ray_constants.VERSION_MISMATCH_PUSH_ERROR,
                traceback_str,
                job_id=None)

    worker.lock = threading.RLock()

    # Create an object for interfacing with the global state.
    ray.state.state._initialize_global_state(
        node.redis_address, redis_password=node.redis_password)

    # Register the worker with Redis.
    if mode == SCRIPT_MODE:
        # The concept of a driver is the same as the concept of a "job".
        # Register the driver/job with Redis here.
        import __main__ as main
        driver_info = {
            "node_ip_address": node.node_ip_address,
            "driver_id": worker.worker_id,
            "start_time": time.time(),
            "plasma_store_socket": node.plasma_store_socket_name,
            "raylet_socket": node.raylet_socket_name,
            "name": (main.__file__
                     if hasattr(main, "__file__") else "INTERACTIVE MODE")
        }
        worker.redis_client.hmset(b"Drivers:" + worker.worker_id, driver_info)
    elif mode == WORKER_MODE:
        # Register the worker with Redis.
        worker_dict = {
            "node_ip_address": node.node_ip_address,
            "plasma_store_socket": node.plasma_store_socket_name,
        }
        # Check the RedirectOutput key in Redis and based on its value redirect
        # worker output and error to their own files.
        # This key is set in services.py when Redis is started.
        redirect_worker_output_val = worker.redis_client.get("RedirectOutput")
        if (redirect_worker_output_val is not None
                and int(redirect_worker_output_val) == 1):
            log_stdout_file, log_stderr_file = (
                node.new_worker_redirected_log_file(worker.worker_id))
            # Redirect stdout/stderr at the file descriptor level. If we simply
            # set sys.stdout and sys.stderr, then logging from C++ can fail to
            # be redirected.
            os.dup2(log_stdout_file.fileno(), sys.stdout.fileno())
            os.dup2(log_stderr_file.fileno(), sys.stderr.fileno())
            # We also manually set sys.stdout and sys.stderr because that seems
            # to have an affect on the output buffering. Without doing this,
            # stdout and stderr are heavily buffered resulting in seemingly
            # lost logging statements.
            sys.stdout = log_stdout_file
            sys.stderr = log_stderr_file
            # This should always be the first message to appear in the worker's
            # stdout and stderr log files. The string "Ray worker pid:" is
            # parsed in the log monitor process.
            print("Ray worker pid: {}".format(os.getpid()))
            print("Ray worker pid: {}".format(os.getpid()), file=sys.stderr)
            sys.stdout.flush()
            sys.stderr.flush()

            worker_dict["stdout_file"] = os.path.abspath(log_stdout_file.name)
            worker_dict["stderr_file"] = os.path.abspath(log_stderr_file.name)
        worker.redis_client.hmset(b"Workers:" + worker.worker_id, worker_dict)
    else:
        raise ValueError("Invalid worker mode. Expected DRIVER or WORKER.")

    redis_address, redis_port = node.redis_address.split(":")
    gcs_options = ray._raylet.GcsClientOptions(
        redis_address,
        int(redis_port),
        node.redis_password,
    )
    worker.core_worker = ray._raylet.CoreWorker(
        (mode == SCRIPT_MODE),
        node.plasma_store_socket_name,
        node.raylet_socket_name,
        job_id,
        gcs_options,
        node.get_logs_dir_path(),
        node.node_ip_address,
        node.node_manager_port,
    )

    if driver_object_store_memory is not None:
        worker.core_worker.set_object_store_client_options(
            "ray_driver_{}".format(os.getpid()), driver_object_store_memory)

    # Put something in the plasma store so that subsequent plasma store
    # accesses will be faster. Currently the first access is always slow, and
    # we don't want the user to experience this.
    temporary_object_id = ray.ObjectID.from_random()
    worker.put_object(1, object_id=temporary_object_id)
    ray.internal.free([temporary_object_id])

    # Start the import thread
    worker.import_thread = import_thread.ImportThread(worker, mode,
                                                      worker.threads_stopped)
    worker.import_thread.start()

    # If this is a driver running in SCRIPT_MODE, start a thread to print error
    # messages asynchronously in the background. Ideally the scheduler would
    # push messages to the driver's worker service, but we ran into bugs when
    # trying to properly shutdown the driver's worker service, so we are
    # temporarily using this implementation which constantly queries the
    # scheduler for new error messages.
    if mode == SCRIPT_MODE:
        q = queue.Queue()
        worker.listener_thread = threading.Thread(
            target=listen_error_messages_raylet,
            name="ray_listen_error_messages",
            args=(worker, q, worker.threads_stopped))
        worker.printer_thread = threading.Thread(
            target=print_error_messages_raylet,
            name="ray_print_error_messages",
            args=(q, worker.threads_stopped))
        worker.listener_thread.daemon = True
        worker.listener_thread.start()
        worker.printer_thread.daemon = True
        worker.printer_thread.start()
        if log_to_driver:
            worker.logger_thread = threading.Thread(
                target=print_logs,
                name="ray_print_logs",
                args=(worker.redis_client, worker.threads_stopped))
            worker.logger_thread.daemon = True
            worker.logger_thread.start()

    if mode == SCRIPT_MODE:
        # Add the directory containing the script that is running to the Python
        # paths of the workers. Also add the current directory. Note that this
        # assumes that the directory structures on the machines in the clusters
        # are the same.
        script_directory = os.path.abspath(os.path.dirname(sys.argv[0]))
        current_directory = os.path.abspath(os.path.curdir)
        worker.run_function_on_all_workers(
            lambda worker_info: sys.path.insert(1, script_directory))
        worker.run_function_on_all_workers(
            lambda worker_info: sys.path.insert(1, current_directory))
        # TODO(rkn): Here we first export functions to run, then remote
        # functions. The order matters. For example, one of the functions to
        # run may set the Python path, which is needed to import a module used
        # to define a remote function. We may want to change the order to
        # simply be the order in which the exports were defined on the driver.
        # In addition, we will need to retain the ability to decide what the
        # first few exports are (mostly to set the Python path). Additionally,
        # note that the first exports to be defined on the driver will be the
        # ones defined in separate modules that are imported by the driver.
        # Export cached functions_to_run.
        for function in worker.cached_functions_to_run:
            worker.run_function_on_all_workers(function)
    worker.cached_functions_to_run = None


def disconnect(exiting_interpreter=False):
    """Disconnect this worker from the raylet and object store."""
    # Reset the list of cached remote functions and actors so that if more
    # remote functions or actors are defined and then connect is called again,
    # the remote functions will be exported. This is mostly relevant for the
    # tests.
    worker = global_worker
    if worker.connected:
        # Shutdown all of the threads that we've started. TODO(rkn): This
        # should be handled cleanly in the worker object's destructor and not
        # in this disconnect method.
        worker.threads_stopped.set()
        if hasattr(worker, "import_thread"):
            worker.import_thread.join_import_thread()
        if hasattr(worker, "listener_thread"):
            worker.listener_thread.join()
        if hasattr(worker, "printer_thread"):
            worker.printer_thread.join()
        if hasattr(worker, "logger_thread"):
            worker.logger_thread.join()
        worker.threads_stopped.clear()
        worker._session_index += 1

    worker.node = None  # Disconnect the worker from the node.
    worker.cached_functions_to_run = []
    worker.serialization_context_map.clear()


@contextmanager
def _changeproctitle(title, next_title):
    if setproctitle:
        setproctitle.setproctitle(title)
    yield
    if setproctitle:
        setproctitle.setproctitle(next_title)


def register_custom_serializer(cls,
                               serializer=None,
                               deserializer=None,
                               use_pickle=False,
                               use_dict=False,
                               local=None,
                               job_id=None,
                               class_id=None):
    """Registers custom functions for efficient object serialization.

    The serializer and deserializer are used when transferring objects of
    `cls` across processes and nodes. This can be significantly faster than
    the Ray default fallbacks. Wraps `register_custom_serializer` underneath.

    `use_pickle` tells Ray to automatically use cloudpickle for serialization,
    and `use_dict` automatically uses `cls.__dict__`.

    When calling this function, you can only provide one of the following:

        1. serializer and deserializer
        2. `use_pickle`
        3. `use_dict`

    Args:
        cls (type): The class that ray should use this custom serializer for.
        serializer: The custom serializer that takes in a cls instance and
            outputs a serialized representation. use_pickle and use_dict
            must be False if provided.
        deserializer: The custom deserializer that takes in a serialized
            representation of the cls and outputs a cls instance. use_pickle
            and use_dict must be False if provided.
        use_pickle (bool): If true, objects of this class will be
            serialized using pickle. Must be False if
            use_dict is true.
        use_dict (bool): If true, objects of this class be serialized turning
            their __dict__ fields into a dictionary. Must be False if
            use_pickle is true.
        local: Deprecated.
        job_id: Deprecated.
        class_id (str): Unique ID of the class. Autogenerated if None.
    """
    if job_id:
        raise DeprecationWarning(
            "`job_id` is no longer a valid parameter and will be removed in "
            "future versions of Ray. If this breaks your application, "
            "see `SerializationContext.register_custom_serializer`.")
    if local:
        raise DeprecationWarning(
            "`local` is no longer a valid parameter and will be removed in "
            "future versions of Ray. If this breaks your application, "
            "see `SerializationContext.register_custom_serializer`.")
    context = global_worker.get_serialization_context()
    context.register_custom_serializer(
        cls,
        use_pickle=use_pickle,
        use_dict=use_dict,
        serializer=serializer,
        deserializer=deserializer,
        class_id=class_id)


def show_in_webui(message, key="", dtype="text"):
    """Display message in dashboard.

    Display message for the current task or actor in the dashboard.
    For example, this can be used to display the status of a long-running
    computation.

    Args:
        message (str): Message to be displayed.
        key (str): The key name for the message. Multiple message under
            different keys will be displayed at the same time. Messages
            under the same key will be overriden.
        data_type (str): The type of message for rendering. One of the
            following: text, html.
    """
    worker = global_worker
    worker.check_connected()

    acceptable_dtypes = {"text", "html"}
    assert dtype in acceptable_dtypes, "dtype accepts only: {}".format(
        acceptable_dtypes)

    message_wrapped = {"message": message, "dtype": dtype}
    message_encoded = json.dumps(message_wrapped).encode()

    worker.core_worker.set_webui_display(key.encode(), message_encoded)


def get(object_ids, timeout=None):
    """Get a remote object or a list of remote objects from the object store.

    This method blocks until the object corresponding to the object ID is
    available in the local object store. If this object is not in the local
    object store, it will be shipped from an object store that has it (once the
    object has been created). If object_ids is a list, then the objects
    corresponding to each object in the list will be returned.

    This method will error will error if it's running inside async context,
    you can use ``await object_id`` instead of ``ray.get(object_id)``. For
    a list of object ids, you can use ``await asyncio.gather(*object_ids)``.

    Args:
        object_ids: Object ID of the object to get or a list of object IDs to
            get.
        timeout (Optional[float]): The maximum amount of time in seconds to
            wait before returning.

    Returns:
        A Python object or a list of Python objects.

    Raises:
        RayTimeoutError: A RayTimeoutError is raised if a timeout is set and
            the get takes longer than timeout to return.
        Exception: An exception is raised if the task that created the object
            or that created one of the objects raised an exception.
    """
    worker = global_worker
    worker.check_connected()

    if hasattr(
            worker,
            "core_worker") and worker.core_worker.current_actor_is_asyncio():
        raise RayError("Using blocking ray.get inside async actor. "
                       "This blocks the event loop. Please "
                       "use `await` on object id with asyncio.gather.")

    with profiling.profile("ray.get"):
        is_individual_id = isinstance(object_ids, ray.ObjectID)
        if is_individual_id:
            object_ids = [object_ids]

        if not isinstance(object_ids, list):
            raise ValueError("'object_ids' must either be an object ID "
                             "or a list of object IDs.")

        global last_task_error_raise_time
        # TODO(ujvl): Consider how to allow user to retrieve the ready objects.
        values = worker.get_objects(object_ids, timeout=timeout)
        for i, value in enumerate(values):
            if isinstance(value, RayError):
                last_task_error_raise_time = time.time()
                if isinstance(value, ray.exceptions.UnreconstructableError):
                    worker.core_worker.dump_object_store_memory_usage()
                if isinstance(value, RayTaskError):
                    raise value.as_instanceof_cause()
                else:
                    raise value

        # Run post processors.
        for post_processor in worker._post_get_hooks:
            values = post_processor(object_ids, values)

        if is_individual_id:
            values = values[0]
        return values


def put(value, weakref=False):
    """Store an object in the object store.

    The object may not be evicted while a reference to the returned ID exists.

    Args:
        value: The Python object to be stored.
        weakref: If set, allows the object to be evicted while a reference
            to the returned ID exists. You might want to set this if putting
            a lot of objects that you might not need in the future.

    Returns:
        The object ID assigned to this value.
    """
    worker = global_worker
    worker.check_connected()
    with profiling.profile("ray.put"):
        if worker.mode == LOCAL_MODE:
            object_id = worker.local_mode_manager.put_object(value)
        else:
            try:
                object_id = worker.put_object(value, pin_object=not weakref)
            except ObjectStoreFullError:
                logger.info(
                    "Put failed since the value was either too large or the "
                    "store was full of pinned objects. If you are putting "
                    "and holding references to a lot of object ids, consider "
                    "ray.put(value, weakref=True) to allow object data to "
                    "be evicted early.")
                raise
        return object_id


def wait(object_ids, num_returns=1, timeout=None):
    """Return a list of IDs that are ready and a list of IDs that are not.

    If timeout is set, the function returns either when the requested number of
    IDs are ready or when the timeout is reached, whichever occurs first. If it
    is not set, the function simply waits until that number of objects is ready
    and returns that exact number of object IDs.

    This method returns two lists. The first list consists of object IDs that
    correspond to objects that are available in the object store. The second
    list corresponds to the rest of the object IDs (which may or may not be
    ready).

    Ordering of the input list of object IDs is preserved. That is, if A
    precedes B in the input list, and both are in the ready list, then A will
    precede B in the ready list. This also holds true if A and B are both in
    the remaining list.

    This method will error if it's running inside an async context. Instead of
    ``ray.wait(object_ids)``, you can use ``await asyncio.wait(object_ids)``.

    Args:
        object_ids (List[ObjectID]): List of object IDs for objects that may or
            may not be ready. Note that these IDs must be unique.
        num_returns (int): The number of object IDs that should be returned.
        timeout (float): The maximum amount of time in seconds to wait before
            returning.

    Returns:
        A list of object IDs that are ready and a list of the remaining object
        IDs.
    """
    worker = global_worker

    if hasattr(worker,
               "core_worker") and worker.core_worker.current_actor_is_asyncio(
               ) and timeout != 0:
        raise RayError("Using blocking ray.wait inside async method. "
                       "This blocks the event loop. Please use `await` "
                       "on object id with asyncio.wait. ")

    if isinstance(object_ids, ObjectID):
        raise TypeError(
            "wait() expected a list of ray.ObjectID, got a single ray.ObjectID"
        )

    if not isinstance(object_ids, list):
        raise TypeError(
            "wait() expected a list of ray.ObjectID, got {}".format(
                type(object_ids)))

    if timeout is not None and timeout < 0:
        raise ValueError("The 'timeout' argument must be nonnegative. "
                         "Received {}".format(timeout))

    for object_id in object_ids:
        if not isinstance(object_id, ObjectID):
            raise TypeError("wait() expected a list of ray.ObjectID, "
                            "got list containing {}".format(type(object_id)))

    worker.check_connected()
    # TODO(swang): Check main thread.
    with profiling.profile("ray.wait"):
        # When Ray is run in LOCAL_MODE, all functions are run immediately,
        # so all objects in object_id are ready.
        if worker.mode == LOCAL_MODE:
            return object_ids[:num_returns], object_ids[num_returns:]

        # TODO(rkn): This is a temporary workaround for
        # https://github.com/ray-project/ray/issues/997. However, it should be
        # fixed in Arrow instead of here.
        if len(object_ids) == 0:
            return [], []

        if len(object_ids) != len(set(object_ids)):
            raise Exception("Wait requires a list of unique object IDs.")
        if num_returns <= 0:
            raise Exception(
                "Invalid number of objects to return %d." % num_returns)
        if num_returns > len(object_ids):
            raise Exception("num_returns cannot be greater than the number "
                            "of objects provided to ray.wait.")

        timeout = timeout if timeout is not None else 10**6
        timeout_milliseconds = int(timeout * 1000)
        ready_ids, remaining_ids = worker.core_worker.wait(
            object_ids,
            num_returns,
            timeout_milliseconds,
            worker.current_task_id,
        )
        return ready_ids, remaining_ids


def _mode(worker=global_worker):
    """This is a wrapper around worker.mode.

    We use this wrapper so that in the remote decorator, we can call _mode()
    instead of worker.mode. The difference is that when we attempt to serialize
    remote functions, we don't attempt to serialize the worker object, which
    cannot be serialized.
    """
    return worker.mode


def get_global_worker():
    return global_worker


def make_decorator(num_return_vals=None,
                   num_cpus=None,
                   num_gpus=None,
                   memory=None,
                   object_store_memory=None,
                   resources=None,
                   max_calls=None,
                   max_retries=None,
                   max_reconstructions=None,
                   worker=None):
    def decorator(function_or_class):
        if (inspect.isfunction(function_or_class)
                or is_cython(function_or_class)):
            # Set the remote function default resources.
            if max_reconstructions is not None:
                raise Exception("The keyword 'max_reconstructions' is not "
                                "allowed for remote functions.")

            return ray.remote_function.RemoteFunction(
<<<<<<< HEAD
                Language.PYTHON, function_or_class, num_cpus, num_gpus, memory,
                object_store_memory, resources, num_return_vals, max_calls,
                max_retries)
=======
                Language.PYTHON, function_or_class, None, num_cpus, num_gpus,
                memory, object_store_memory, resources, num_return_vals,
                max_calls, max_retries)
>>>>>>> 247a4d02

        if inspect.isclass(function_or_class):
            if num_return_vals is not None:
                raise Exception("The keyword 'num_return_vals' is not allowed "
                                "for actors.")
            if max_calls is not None:
                raise Exception("The keyword 'max_calls' is not allowed for "
                                "actors.")

            return worker.make_actor(function_or_class, num_cpus, num_gpus,
                                     memory, object_store_memory, resources,
                                     max_reconstructions)

        raise Exception("The @ray.remote decorator must be applied to "
                        "either a function or to a class.")

    return decorator


def remote(*args, **kwargs):
    """Define a remote function or an actor class.

    This can be used with no arguments to define a remote function or actor as
    follows:

    .. code-block:: python

        @ray.remote
        def f():
            return 1

        @ray.remote
        class Foo:
            def method(self):
                return 1

    It can also be used with specific keyword arguments:

    * **num_return_vals:** This is only for *remote functions*. It specifies
      the number of object IDs returned by the remote function invocation.
    * **num_cpus:** The quantity of CPU cores to reserve for this task or for
      the lifetime of the actor.
    * **num_gpus:** The quantity of GPUs to reserve for this task or for the
      lifetime of the actor.
    * **resources:** The quantity of various custom resources to reserve for
      this task or for the lifetime of the actor. This is a dictionary mapping
      strings (resource names) to numbers.
    * **max_calls:** Only for *remote functions*. This specifies the maximum
      number of times that a given worker can execute the given remote function
      before it must exit (this can be used to address memory leaks in
      third-party libraries or to reclaim resources that cannot easily be
      released, e.g., GPU memory that was acquired by TensorFlow). By
      default this is infinite.
    * **max_reconstructions**: Only for *actors*. This specifies the maximum
      number of times that the actor should be reconstructed when it dies
      unexpectedly. The minimum valid value is 0 (default), which indicates
      that the actor doesn't need to be reconstructed. And the maximum valid
      value is ray.ray_constants.INFINITE_RECONSTRUCTION.
    * **max_retries**: Only for *remote functions*. This specifies the maximum
      number of times that the remote function should be rerun when the worker
      process executing it crashes unexpectedly. The minimum valid value is 0,
      the default is 4 (default), and the maximum valid value is
      ray.ray_constants.INFINITE_RECONSTRUCTION.

    This can be done as follows:

    .. code-block:: python

        @ray.remote(num_gpus=1, max_calls=1, num_return_vals=2)
        def f():
            return 1, 2

        @ray.remote(num_cpus=2, resources={"CustomResource": 1})
        class Foo:
            def method(self):
                return 1

    Remote task and actor objects returned by @ray.remote can also be
    dynamically modified with the same arguments as above using
    ``.options()`` as follows:

    .. code-block:: python

        @ray.remote(num_gpus=1, max_calls=1, num_return_vals=2)
        def f():
            return 1, 2
        g = f.options(num_gpus=2, max_calls=None)

        @ray.remote(num_cpus=2, resources={"CustomResource": 1})
        class Foo:
            def method(self):
                return 1
        Bar = Foo.options(num_cpus=1, resources=None)

    Running remote actors will be terminated when the actor handle to them
    in Python is deleted, which will cause them to complete any outstanding
    work and then shut down. If you want to kill them immediately, you can
    also call ``actor_handle.__ray_kill__()``.
    """
    worker = get_global_worker()

    if len(args) == 1 and len(kwargs) == 0 and callable(args[0]):
        # This is the case where the decorator is just @ray.remote.
        return make_decorator(worker=worker)(args[0])

    # Parse the keyword arguments from the decorator.
    error_string = ("The @ray.remote decorator must be applied either "
                    "with no arguments and no parentheses, for example "
                    "'@ray.remote', or it must be applied using some of "
                    "the arguments 'num_return_vals', 'num_cpus', 'num_gpus', "
                    "'memory', 'object_store_memory', 'resources', "
                    "'max_calls', or 'max_reconstructions', like "
                    "'@ray.remote(num_return_vals=2, "
                    "resources={\"CustomResource\": 1})'.")
    assert len(args) == 0 and len(kwargs) > 0, error_string
    for key in kwargs:
        assert key in [
            "num_return_vals",
            "num_cpus",
            "num_gpus",
            "memory",
            "object_store_memory",
            "resources",
            "max_calls",
            "max_reconstructions",
            "max_retries",
        ], error_string

    num_cpus = kwargs["num_cpus"] if "num_cpus" in kwargs else None
    num_gpus = kwargs["num_gpus"] if "num_gpus" in kwargs else None
    resources = kwargs.get("resources")
    if not isinstance(resources, dict) and resources is not None:
        raise Exception("The 'resources' keyword argument must be a "
                        "dictionary, but received type {}.".format(
                            type(resources)))
    if resources is not None:
        assert "CPU" not in resources, "Use the 'num_cpus' argument."
        assert "GPU" not in resources, "Use the 'num_gpus' argument."

    # Handle other arguments.
    num_return_vals = kwargs.get("num_return_vals")
    max_calls = kwargs.get("max_calls")
    max_reconstructions = kwargs.get("max_reconstructions")
    memory = kwargs.get("memory")
    object_store_memory = kwargs.get("object_store_memory")
    max_retries = kwargs.get("max_retries")

    return make_decorator(
        num_return_vals=num_return_vals,
        num_cpus=num_cpus,
        num_gpus=num_gpus,
        memory=memory,
        object_store_memory=object_store_memory,
        resources=resources,
        max_calls=max_calls,
        max_reconstructions=max_reconstructions,
        max_retries=max_retries,
        worker=worker)<|MERGE_RESOLUTION|>--- conflicted
+++ resolved
@@ -1688,15 +1688,9 @@
                                 "allowed for remote functions.")
 
             return ray.remote_function.RemoteFunction(
-<<<<<<< HEAD
-                Language.PYTHON, function_or_class, num_cpus, num_gpus, memory,
-                object_store_memory, resources, num_return_vals, max_calls,
-                max_retries)
-=======
                 Language.PYTHON, function_or_class, None, num_cpus, num_gpus,
                 memory, object_store_memory, resources, num_return_vals,
                 max_calls, max_retries)
->>>>>>> 247a4d02
 
         if inspect.isclass(function_or_class):
             if num_return_vals is not None:
