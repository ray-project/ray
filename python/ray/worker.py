from contextlib import contextmanager
import atexit
import faulthandler
import hashlib
import inspect
import io
import json
import logging
import os
import redis
import sys
import threading
import time
import traceback
import warnings
from abc import ABCMeta, abstractmethod
from collections.abc import Mapping
from dataclasses import dataclass
from typing import Any, Callable, Dict, Iterator, List, Optional, Tuple, Union

# Ray modules
import ray.cloudpickle as pickle
import ray._private.memory_monitor as memory_monitor
import ray.node
import ray.job_config
import ray._private.parameter
import ray.ray_constants as ray_constants
import ray.remote_function
import ray.serialization as serialization
import ray._private.gcs_utils as gcs_utils
import ray._private.services as services
from ray.util.scheduling_strategies import SchedulingStrategyT
from ray._private.gcs_pubsub import (
    gcs_pubsub_enabled,
    GcsPublisher,
    GcsErrorSubscriber,
    GcsLogSubscriber,
    GcsFunctionKeySubscriber,
)
from ray._private.runtime_env.py_modules import upload_py_modules_if_needed
from ray._private.runtime_env.working_dir import upload_working_dir_if_needed
from ray._private.runtime_env.constants import RAY_JOB_CONFIG_JSON_ENV_VAR
import ray._private.import_thread as import_thread
from ray.util.tracing.tracing_helper import import_from_string
from ray.util.annotations import PublicAPI, DeveloperAPI, Deprecated
from ray.util.debug import log_once
import ray
import colorama
import setproctitle
import ray.state

from ray import (
    ActorID,
    JobID,
    ObjectRef,
    Language,
)
import ray._private.profiling as profiling

from ray.exceptions import (
    RaySystemError,
    RayError,
    RayTaskError,
    ObjectStoreFullError,
)
from ray._private.function_manager import FunctionActorManager, make_function_table_key
from ray._private.ray_logging import setup_logger
from ray._private.ray_logging import global_worker_stdstream_dispatcher
from ray._private.utils import check_oversized_function
from ray.util.inspect import is_cython
from ray.experimental.internal_kv import (
    _internal_kv_initialized,
    _initialize_internal_kv,
    _internal_kv_reset,
    _internal_kv_get,
)
from ray._private.client_mode_hook import client_mode_hook

SCRIPT_MODE = 0
WORKER_MODE = 1
LOCAL_MODE = 2
SPILL_WORKER_MODE = 3
RESTORE_WORKER_MODE = 4

ERROR_KEY_PREFIX = b"Error:"

# Logger for this module. It should be configured at the entry point
# into the program using Ray. Ray provides a default configuration at
# entry/init points.
logger = logging.getLogger(__name__)


# Visible for testing.
def _unhandled_error_handler(e: Exception):
    logger.error(
        "Unhandled error (suppress with " "RAY_IGNORE_UNHANDLED_ERRORS=1): {}".format(e)
    )


class Worker:
    """A class used to define the control flow of a worker process.

    Note:
        The methods in this class are considered unexposed to the user. The
        functions outside of this class are considered exposed.

    Attributes:
        node (ray.node.Node): The node this worker is attached to.
        mode: The mode of the worker. One of SCRIPT_MODE, LOCAL_MODE, and
            WORKER_MODE.
        cached_functions_to_run (List): A list of functions to run on all of
            the workers that should be exported as soon as connect is called.
    """

    def __init__(self):
        """Initialize a Worker object."""
        self.node = None
        self.mode = None
        self.cached_functions_to_run = []
        self.actors = {}
        # When the worker is constructed. Record the original value of the
        # CUDA_VISIBLE_DEVICES environment variable.
        self.original_gpu_ids = ray._private.utils.get_cuda_visible_devices()
        self.memory_monitor = memory_monitor.MemoryMonitor()
        # A dictionary that maps from driver id to SerializationContext
        # TODO: clean up the SerializationContext once the job finished.
        self.serialization_context_map = {}
        self.function_actor_manager = FunctionActorManager(self)
        # This event is checked regularly by all of the threads so that they
        # know when to exit.
        self.threads_stopped = threading.Event()
        # Index of the current session. This number will
        # increment every time when `ray.shutdown` is called.
        self._session_index = 0
        # If this is set, the next .remote call should drop into the
        # debugger, at the specified breakpoint ID.
        self.debugger_breakpoint = b""
        # If this is set, ray.get calls invoked on the object ID returned
        # by the worker should drop into the debugger at the specified
        # breakpoint ID.
        self.debugger_get_breakpoint = b""
        # If True, make the debugger external to the node this worker is
        # running on.
        self.ray_debugger_external = False
        self._load_code_from_local = False
        # Used to toggle whether or not logs should be filtered to only those
        # produced in the same job.
        self.filter_logs_by_job = True

    @property
    def connected(self):
        """bool: True if Ray has been started and False otherwise."""
        return self.node is not None

    @property
    def node_ip_address(self):
        self.check_connected()
        return self.node.node_ip_address

    @property
    def load_code_from_local(self):
        self.check_connected()
        return self._load_code_from_local

    @property
    def current_job_id(self):
        if hasattr(self, "core_worker"):
            return self.core_worker.get_current_job_id()
        return JobID.nil()

    @property
    def actor_id(self):
        if hasattr(self, "core_worker"):
            return self.core_worker.get_actor_id()
        return ActorID.nil()

    @property
    def current_task_id(self):
        return self.core_worker.get_current_task_id()

    @property
    def current_node_id(self):
        return self.core_worker.get_current_node_id()

    @property
    def namespace(self):
        return self.core_worker.get_job_config().ray_namespace

    @property
    def placement_group_id(self):
        return self.core_worker.get_placement_group_id()

    @property
    def worker_id(self):
        return self.core_worker.get_worker_id().binary()

    @property
    def should_capture_child_tasks_in_placement_group(self):
        return self.core_worker.should_capture_child_tasks_in_placement_group()

    @property
    def current_session_and_job(self):
        """Get the current session index and job id as pair."""
        assert isinstance(self._session_index, int)
        assert isinstance(self.current_job_id, ray.JobID)
        return self._session_index, self.current_job_id

    @property
    def runtime_env(self):
        """Get the runtime env in json format"""
        return self.core_worker.get_current_runtime_env()

    def get_serialization_context(self, job_id=None):
        """Get the SerializationContext of the job that this worker is processing.

        Args:
            job_id: The ID of the job that indicates which job to get
                the serialization context for.

        Returns:
            The serialization context of the given job.
        """
        # This function needs to be protected by a lock, because it will be
        # called by`register_class_for_serialization`, as well as the import
        # thread, from different threads. Also, this function will recursively
        # call itself, so we use RLock here.
        if job_id is None:
            job_id = self.current_job_id
        with self.lock:
            if job_id not in self.serialization_context_map:
                self.serialization_context_map[
                    job_id
                ] = serialization.SerializationContext(self)
            return self.serialization_context_map[job_id]

    def check_connected(self):
        """Check if the worker is connected.

        Raises:
          Exception: An exception is raised if the worker is not connected.
        """
        if not self.connected:
            raise RaySystemError(
                "Ray has not been started yet. You can " "start Ray with 'ray.init()'."
            )

    def set_mode(self, mode):
        """Set the mode of the worker.

        The mode SCRIPT_MODE should be used if this Worker is a driver that is
        being run as a Python script or interactively in a shell. It will print
        information about task failures.

        The mode WORKER_MODE should be used if this Worker is not a driver. It
        will not print information about tasks.

        The mode LOCAL_MODE should be used if this Worker is a driver and if
        you want to run the driver in a manner equivalent to serial Python for
        debugging purposes. It will not send remote function calls to the
        scheduler and will instead execute them in a blocking fashion.

        Args:
            mode: One of SCRIPT_MODE, WORKER_MODE, and LOCAL_MODE.
        """
        self.mode = mode

    def set_load_code_from_local(self, load_code_from_local):
        self._load_code_from_local = load_code_from_local

    def put_object(self, value, object_ref=None, owner_address=None):
        """Put value in the local object store with object reference `object_ref`.

        This assumes that the value for `object_ref` has not yet been placed in
        the local object store. If the plasma store is full, the worker will
        automatically retry up to DEFAULT_PUT_OBJECT_RETRIES times. Each
        retry will delay for an exponentially doubling amount of time,
        starting with DEFAULT_PUT_OBJECT_DELAY. After this, exception
        will be raised.

        Args:
            value: The value to put in the object store.
            object_ref (ObjectRef): The object ref of the value to be
                put. If None, one will be generated.
            owner_address: The serialized address of object's owner.

        Returns:
            ObjectRef: The object ref the object was put under.

        Raises:
            ray.exceptions.ObjectStoreFullError: This is raised if the attempt
                to store the object fails because the object store is full even
                after multiple retries.
        """
        # Make sure that the value is not an object ref.
        if isinstance(value, ObjectRef):
            raise TypeError(
                "Calling 'put' on an ray.ObjectRef is not allowed "
                "(similarly, returning an ray.ObjectRef from a remote "
                "function is not allowed). If you really want to "
                "do this, you can wrap the ray.ObjectRef in a list and "
                "call 'put' on it (or return it)."
            )

        if self.mode == LOCAL_MODE:
            assert object_ref is None, (
                "Local Mode does not support " "inserting with an ObjectRef"
            )

        serialized_value = self.get_serialization_context().serialize(value)
        # This *must* be the first place that we construct this python
        # ObjectRef because an entry with 0 local references is created when
        # the object is Put() in the core worker, expecting that this python
        # reference will be created. If another reference is created and
        # removed before this one, it will corrupt the state in the
        # reference counter.
        return ray.ObjectRef(
            self.core_worker.put_serialized_object(
                serialized_value, object_ref=object_ref, owner_address=owner_address
            ),
            # If the owner address is set, then the initial reference is
            # already acquired internally in CoreWorker::CreateOwned.
            # TODO(ekl) we should unify the code path more with the others
            # to avoid this special case.
            skip_adding_local_ref=(owner_address is not None),
        )

    def raise_errors(self, data_metadata_pairs, object_refs):
        out = self.deserialize_objects(data_metadata_pairs, object_refs)
        if "RAY_IGNORE_UNHANDLED_ERRORS" in os.environ:
            return
        for e in out:
            _unhandled_error_handler(e)

    def deserialize_objects(self, data_metadata_pairs, object_refs):
        # Function actor manager or the import thread may call pickle.loads
        # at the same time which can lead to failed imports
        # TODO: We may be better off locking on all imports or injecting a lock
        # into pickle.loads (https://github.com/ray-project/ray/issues/16304)
        with self.function_actor_manager.lock:
            context = self.get_serialization_context()
            return context.deserialize_objects(data_metadata_pairs, object_refs)

    def get_objects(self, object_refs, timeout=None):
        """Get the values in the object store associated with the IDs.

        Return the values from the local object store for object_refs. This
        will block until all the values for object_refs have been written to
        the local object store.

        Args:
            object_refs (List[object_ref.ObjectRef]): A list of the object refs
                whose values should be retrieved.
            timeout (float): timeout (float): The maximum amount of time in
                seconds to wait before returning.
        Returns:
            list: List of deserialized objects
            bytes: UUID of the debugger breakpoint we should drop
                into or b"" if there is no breakpoint.
        """
        # Make sure that the values are object refs.
        for object_ref in object_refs:
            if not isinstance(object_ref, ObjectRef):
                raise TypeError(
                    f"Attempting to call `get` on the value {object_ref}, "
                    "which is not an ray.ObjectRef."
                )

        timeout_ms = int(timeout * 1000) if timeout else -1
        data_metadata_pairs = self.core_worker.get_objects(
            object_refs, self.current_task_id, timeout_ms
        )
        debugger_breakpoint = b""
        for (data, metadata) in data_metadata_pairs:
            if metadata:
                metadata_fields = metadata.split(b",")
                if len(metadata_fields) >= 2 and metadata_fields[1].startswith(
                    ray_constants.OBJECT_METADATA_DEBUG_PREFIX
                ):
                    debugger_breakpoint = metadata_fields[1][
                        len(ray_constants.OBJECT_METADATA_DEBUG_PREFIX) :
                    ]
        return (
            self.deserialize_objects(data_metadata_pairs, object_refs),
            debugger_breakpoint,
        )

    def run_function_on_all_workers(self, function):
        """Run arbitrary code on all of the workers.

        This function will first be run on the driver, and then it will be
        exported to all of the workers to be run. It will also be run on any
        new workers that register later. If ray.init has not been called yet,
        then cache the function and export it later.

        Args:
            function (Callable): The function to run on all of the workers. It
                takes only one argument, a worker info dict. If it returns
                anything, its return values will not be used.
        """
        # If ray.init has not been called yet, then cache the function and
        # export it when connect is called. Otherwise, run the function on all
        # workers.
        if self.mode is None:
            self.cached_functions_to_run.append(function)
        else:
            # Attempt to pickle the function before we need it. This could
            # fail, and it is more convenient if the failure happens before we
            # actually run the function locally.
            pickled_function = pickle.dumps(function)

            function_to_run_id = hashlib.shake_128(pickled_function).digest(
                ray_constants.ID_SIZE
            )
            key = make_function_table_key(
                b"FunctionsToRun", self.current_job_id, function_to_run_id
            )
            # First run the function on the driver.
            # We always run the task locally.
            function({"worker": self})

            check_oversized_function(
                pickled_function, function.__name__, "function", self
            )

            # Run the function on all workers.
            if (
                self.gcs_client.internal_kv_put(
                    key,
                    pickle.dumps(
                        {
                            "job_id": self.current_job_id.binary(),
                            "function_id": function_to_run_id,
                            "function": pickled_function,
                        }
                    ),
                    True,
                    ray_constants.KV_NAMESPACE_FUNCTION_TABLE,
                )
                != 0
            ):
                self.function_actor_manager.export_key(key)
            # TODO(rkn): If the worker fails after it calls setnx and before it
            # successfully completes the hset and rpush, then the program will
            # most likely hang. This could be fixed by making these three
            # operations into a transaction (or by implementing a custom
            # command that does all three things).

    def main_loop(self):
        """The main loop a worker runs to receive and execute tasks."""

        def sigterm_handler(signum, frame):
            shutdown(True)
            sys.exit(1)

        ray._private.utils.set_sigterm_handler(sigterm_handler)
        self.core_worker.run_task_loop()
        sys.exit(0)

    def print_logs(self):
        """Prints log messages from workers on all nodes in the same job."""
        if self.gcs_pubsub_enabled:
            subscriber = self.gcs_log_subscriber
            subscriber.subscribe()
        else:
            subscriber = self.redis_client.pubsub(ignore_subscribe_messages=True)
            subscriber.subscribe(gcs_utils.LOG_FILE_CHANNEL)
        localhost = services.get_node_ip_address()
        try:
            # Keep track of the number of consecutive log messages that have
            # been received with no break in between. If this number grows
            # continually, then the worker is probably not able to process the
            # log messages as rapidly as they are coming in.
            # This is meaningful only for Redis subscriber.
            num_consecutive_messages_received = 0
            # Number of messages received from the last polling. When the batch
            # size exceeds 100 and keeps increasing, the worker and the user
            # probably will not be able to consume the log messages as rapidly
            # as they are coming in.
            # This is meaningful only for GCS subscriber.
            last_polling_batch_size = 0
            job_id_hex = self.current_job_id.hex()
            while True:
                # Exit if we received a signal that we should stop.
                if self.threads_stopped.is_set():
                    return

                if self.gcs_pubsub_enabled:
                    msg = subscriber.poll()
                else:
                    msg = subscriber.get_message()
                # GCS subscriber only returns None on unavailability.
                # Redis subscriber returns None when there is no new message.
                if msg is None:
                    num_consecutive_messages_received = 0
                    last_polling_batch_size = 0
                    self.threads_stopped.wait(timeout=0.01)
                    continue

                if self.gcs_pubsub_enabled:
                    lagging = (
                        100 <= last_polling_batch_size < subscriber.last_batch_size
                    )
                    last_polling_batch_size = subscriber.last_batch_size
                else:
                    num_consecutive_messages_received += 1
                    lagging = (
                        num_consecutive_messages_received % 100 == 0
                        and num_consecutive_messages_received > 0
                    )
                if lagging:
                    logger.warning(
                        "The driver may not be able to keep up with the "
                        "stdout/stderr of the workers. To avoid forwarding "
                        "logs to the driver, use "
                        "'ray.init(log_to_driver=False)'."
                    )

                if self.gcs_pubsub_enabled:
                    data = msg
                else:
                    data = json.loads(ray._private.utils.decode(msg["data"]))

                # Don't show logs from other drivers.
                if (
                    self.filter_logs_by_job
                    and data["job"]
                    and job_id_hex != data["job"]
                ):
                    continue
                data["localhost"] = localhost
                global_worker_stdstream_dispatcher.emit(data)

        except (OSError, redis.exceptions.ConnectionError) as e:
            logger.error(f"print_logs: {e}")
        finally:
            # Close the pubsub client to avoid leaking file descriptors.
            subscriber.close()


@PublicAPI
@client_mode_hook(auto_init=True)
def get_gpu_ids():
    """Get the IDs of the GPUs that are available to the worker.

    If the CUDA_VISIBLE_DEVICES environment variable was set when the worker
    started up, then the IDs returned by this method will be a subset of the
    IDs in CUDA_VISIBLE_DEVICES. If not, the IDs will fall in the range
    [0, NUM_GPUS - 1], where NUM_GPUS is the number of GPUs that the node has.

    Returns:
        A list of GPU IDs.
    """
    worker = global_worker
    worker.check_connected()

    if worker.mode != WORKER_MODE:
        if log_once("worker_get_gpu_ids_empty_from_driver"):
            logger.warning(
                "`ray.get_gpu_ids()` will always return the empty list when "
                "called from the driver. This is because Ray does not manage "
                "GPU allocations to the driver process."
            )

    # TODO(ilr) Handle inserting resources in local mode
    all_resource_ids = global_worker.core_worker.resource_ids()
    assigned_ids = set()
    for resource, assignment in all_resource_ids.items():
        # Handle both normal and placement group GPU resources.
        # Note: We should only get the GPU ids from the placement
        # group resource that does not contain the bundle index!
        import re

        if resource == "GPU" or re.match(r"^GPU_group_[0-9A-Za-z]+$", resource):
            for resource_id, _ in assignment:
                assigned_ids.add(resource_id)

    assigned_ids = list(assigned_ids)
    # If the user had already set CUDA_VISIBLE_DEVICES, then respect that (in
    # the sense that only GPU IDs that appear in CUDA_VISIBLE_DEVICES should be
    # returned).
    if global_worker.original_gpu_ids is not None:
        assigned_ids = [
            global_worker.original_gpu_ids[gpu_id] for gpu_id in assigned_ids
        ]
        # Give all GPUs in local_mode.
        if global_worker.mode == LOCAL_MODE:
            max_gpus = global_worker.node.get_resource_spec().num_gpus
            assigned_ids = global_worker.original_gpu_ids[:max_gpus]

    return assigned_ids


@Deprecated
def get_resource_ids():
    """Get the IDs of the resources that are available to the worker.

    Returns:
        A dictionary mapping the name of a resource to a list of pairs, where
        each pair consists of the ID of a resource and the fraction of that
        resource reserved for this worker.
    """
    worker = global_worker
    worker.check_connected()

    if _mode() == LOCAL_MODE:
        raise RuntimeError(
            "ray.worker.get_resource_ids() currently does not work in " "local_mode."
        )

    return global_worker.core_worker.resource_ids()


@Deprecated(message="Use ray.init()['webui_url'] instead.")
def get_dashboard_url():
    """Get the URL to access the Ray dashboard.

    Note that the URL does not specify which node the dashboard is on.

    Returns:
        The URL of the dashboard as a string.
    """
    worker = global_worker
    worker.check_connected()
    return _global_node.webui_url


class BaseContext(metaclass=ABCMeta):
    """
    Base class for RayContext and ClientContext
    """

    @abstractmethod
    def disconnect(self):
        """
        If this context is for directly attaching to a cluster, disconnect
        will call ray.shutdown(). Otherwise, if the context is for a ray
        client connection, the client will be disconnected.
        """
        pass

    @abstractmethod
    def __enter__(self):
        pass

    @abstractmethod
    def __exit__(self):
        pass


@dataclass
class RayContext(BaseContext, Mapping):
    """
    Context manager for attached drivers.
    """
    dashboard_url: Optional[str]
    python_version: str
    ray_version: str
    ray_commit: str
    protocol_version = Optional[str]
    address_info: Dict[str, Optional[str]]

    def __init__(self, address_info: Dict[str, Optional[str]]):
        self.dashboard_url = get_dashboard_url()
        self.python_version = "{}.{}.{}".format(
            sys.version_info[0], sys.version_info[1], sys.version_info[2])
        self.ray_version = ray.__version__
        self.ray_commit = ray.__commit__
        # No client protocol version since this driver was intiialized
        # directly
        self.protocol_version = None
        self.address_info = address_info

    def __getitem__(self, key):
        if log_once("ray_context_getitem"):
            warnings.warn(
                f'Accessing values through ctx["{key}"] is deprecated. '
                f'Use ctx.address_info["{key}"] instead.',
                DeprecationWarning,
                stacklevel=2)
        return self.address_info[key]

    def __len__(self):
        if log_once("ray_context_len"):
            warnings.warn(
                "len(ctx) is deprecated. Use len(ctx.address_info) instead.")
        return len(self.address_info)

    def __iter__(self):
        if log_once("ray_context_len"):
            warnings.warn(
                "iter(ctx) is deprecated. Use iter(ctx.address_info) instead.")
        return iter(self.address_info)

    def __enter__(self) -> "RayContext":
        return self

    def __exit__(self, *exc):
        ray.shutdown()

    def disconnect(self):
        # Include disconnect() to stay consistent with ClientContext
        ray.shutdown()


global_worker = Worker()
"""Worker: The global Worker object for this worker process.

We use a global Worker object to ensure that there is a single worker object
per worker process.
"""

_global_node = None
"""ray.node.Node: The global node object that is created by ray.init()."""


@PublicAPI
@client_mode_hook(auto_init=False)
def init(
<<<<<<< HEAD
        address: Optional[str] = None,
        *,
        num_cpus: Optional[int] = None,
        num_gpus: Optional[int] = None,
        resources: Optional[Dict[str, float]] = None,
        object_store_memory: Optional[int] = None,
        local_mode: bool = False,
        ignore_reinit_error: bool = False,
        include_dashboard: Optional[bool] = None,
        dashboard_host: str = ray_constants.DEFAULT_DASHBOARD_IP,
        dashboard_port: Optional[int] = None,
        job_config: "ray.job_config.JobConfig" = None,
        configure_logging: bool = True,
        logging_level: int = ray_constants.LOGGER_LEVEL,
        logging_format: str = ray_constants.LOGGER_FORMAT,
        log_to_driver: bool = True,
        namespace: Optional[str] = None,
        runtime_env: Dict[str, Any] = None,
        # The following are unstable parameters and their use is discouraged.
        _enable_object_reconstruction: bool = False,
        _redis_max_memory: Optional[int] = None,
        _plasma_directory: Optional[str] = None,
        _node_ip_address: str = ray_constants.NODE_DEFAULT_IP,
        _driver_object_store_memory: Optional[int] = None,
        _memory: Optional[int] = None,
        _redis_password: str = ray_constants.REDIS_DEFAULT_PASSWORD,
        _temp_dir: Optional[str] = None,
        _metrics_export_port: Optional[int] = None,
        _system_config: Optional[Dict[str, str]] = None,
        _tracing_startup_hook: Optional[Callable] = None,
        **kwargs) -> BaseContext:
=======
    address: Optional[str] = None,
    *,
    num_cpus: Optional[int] = None,
    num_gpus: Optional[int] = None,
    resources: Optional[Dict[str, float]] = None,
    object_store_memory: Optional[int] = None,
    local_mode: bool = False,
    ignore_reinit_error: bool = False,
    include_dashboard: Optional[bool] = None,
    dashboard_host: str = ray_constants.DEFAULT_DASHBOARD_IP,
    dashboard_port: Optional[int] = None,
    job_config: "ray.job_config.JobConfig" = None,
    configure_logging: bool = True,
    logging_level: int = ray_constants.LOGGER_LEVEL,
    logging_format: str = ray_constants.LOGGER_FORMAT,
    log_to_driver: bool = True,
    namespace: Optional[str] = None,
    runtime_env: Dict[str, Any] = None,
    # The following are unstable parameters and their use is discouraged.
    _enable_object_reconstruction: bool = False,
    _redis_max_memory: Optional[int] = None,
    _plasma_directory: Optional[str] = None,
    _node_ip_address: str = ray_constants.NODE_DEFAULT_IP,
    _driver_object_store_memory: Optional[int] = None,
    _memory: Optional[int] = None,
    _redis_password: str = ray_constants.REDIS_DEFAULT_PASSWORD,
    _temp_dir: Optional[str] = None,
    _metrics_export_port: Optional[int] = None,
    _system_config: Optional[Dict[str, str]] = None,
    _tracing_startup_hook: Optional[Callable] = None,
    **kwargs,
):
>>>>>>> 45e03bd4
    """
    Connect to an existing Ray cluster or start one and connect to it.

    This method handles two cases; either a Ray cluster already exists and we
    just attach this driver to it or we start all of the processes associated
    with a Ray cluster and attach to the newly started cluster.

    To start Ray locally and all of the relevant processes, use this as
    follows:

    .. code-block:: python

        ray.init()

    To connect to an existing local cluster, use this as follows.

    .. code-block:: python

        ray.init(address="auto")

    To connect to an existing remote cluster, use this as follows (substituting
    in the appropriate address). Note the addition of "ray://" at the beginning
    of the address.

    .. code-block:: python

        ray.init(address="ray://123.45.67.89:10001")

    More details for starting and connecting to a remote cluster can be found
    here: https://docs.ray.io/en/master/cluster/ray-client.html

    You can also define an environment variable called `RAY_ADDRESS` in
    the same format as the `address` parameter to connect to an existing
    cluster with ray.init() or ray.init(address="auto").

    Args:
        address (str): The address of the Ray cluster to connect to. If
            this address is not provided, then this command will start Redis,
            a raylet, a plasma store, a plasma manager, and some workers.
            It will also kill these processes when Python exits. If the driver
            is running on a node in a Ray cluster, using `auto` as the value
            tells the driver to detect the cluster, removing the need to
            specify a specific node address. If the environment variable
            `RAY_ADDRESS` is defined and the address is None or "auto", Ray
            will set `address` to `RAY_ADDRESS`.
            Addresses can be prefixed with a "ray://" to connect to a remote
            cluster. For example, passing in the address
            "ray://123.45.67.89:50005" will connect to the cluster at the
            given address.
        num_cpus (int): Number of CPUs the user wishes to assign to each
            raylet. By default, this is set based on virtual cores.
        num_gpus (int): Number of GPUs the user wishes to assign to each
            raylet. By default, this is set based on detected GPUs.
        resources: A dictionary mapping the names of custom resources to the
            quantities for them available.
        object_store_memory: The amount of memory (in bytes) to start the
            object store with. By default, this is automatically set based on
            available system memory.
        local_mode (bool): If true, the code will be executed serially. This
            is useful for debugging.
        ignore_reinit_error: If true, Ray suppresses errors from calling
            ray.init() a second time. Ray won't be restarted.
        include_dashboard: Boolean flag indicating whether or not to start the
            Ray dashboard, which displays the status of the Ray
            cluster. If this argument is None, then the UI will be started if
            the relevant dependencies are present.
        dashboard_host: The host to bind the dashboard server to. Can either be
            localhost (127.0.0.1) or 0.0.0.0 (available from all interfaces).
            By default, this is set to localhost to prevent access from
            external machines.
        dashboard_port(int, None): The port to bind the dashboard server to.
            Defaults to 8265 and Ray will automatically find a free port if
            8265 is not available.
        job_config (ray.job_config.JobConfig): The job configuration.
        configure_logging: True (default) if configuration of logging is
            allowed here. Otherwise, the user may want to configure it
            separately.
        logging_level: Logging level, defaults to logging.INFO. Ignored unless
            "configure_logging" is true.
        logging_format: Logging format, defaults to string containing a
            timestamp, filename, line number, and message. See the source file
            ray_constants.py for details. Ignored unless "configure_logging"
            is true.
        log_to_driver (bool): If true, the output from all of the worker
            processes on all nodes will be directed to the driver.
        namespace (str): Namespace to use
        runtime_env (dict): The runtime environment to use for this job (see
                :ref:`runtime-environments` for details).  This API is in beta
                and may change before becoming stable.
        _enable_object_reconstruction (bool): If True, when an object stored in
            the distributed plasma store is lost due to node failure, Ray will
            attempt to reconstruct the object by re-executing the task that
            created the object. Arguments to the task will be recursively
            reconstructed. If False, then ray.ObjectLostError will be
            thrown.
        _redis_max_memory: Redis max memory.
        _plasma_directory: Override the plasma mmap file directory.
        _node_ip_address (str): The IP address of the node that we are on.
        _driver_object_store_memory (int): Deprecated.
        _memory: Amount of reservable memory resource to create.
        _redis_password (str): Prevents external clients without the password
            from connecting to Redis if provided.
        _temp_dir (str): If provided, specifies the root temporary
            directory for the Ray process. Defaults to an OS-specific
            conventional location, e.g., "/tmp/ray".
        _metrics_export_port(int): Port number Ray exposes system metrics
            through a Prometheus endpoint. It is currently under active
            development, and the API is subject to change.
        _system_config (dict): Configuration for overriding
            RayConfig defaults. For testing purposes ONLY.
        _tracing_startup_hook (str): If provided, turns on and sets up tracing
            for Ray. Must be the name of a function that takes no arguments and
            sets up a Tracer Provider, Remote Span Processors, and
            (optional) additional instruments. See more at
            docs.ray.io/tracing.html. It is currently under active development,
            and the API is subject to change.

    Returns:
        If the provided address includes a protocol, for example by prepending
        "ray://" to the address to get "ray://1.2.3.4:10001", then a
        ClientContext is returned with information such as settings, server
        versions for ray and python, and the dashboard_url. Otherwise,
        a RayContext is returned with ray and python versions, and address
        information about the started processes.

    Raises:
        Exception: An exception is raised if an inappropriate combination of
            arguments is passed in.
    """

    # If available, use RAY_ADDRESS to override if the address was left
    # unspecified, or set to "auto" in the call to init
    address_env_var = os.environ.get(ray_constants.RAY_ADDRESS_ENVIRONMENT_VARIABLE)
    if address_env_var:
        if address is None or address == "auto":
            address = address_env_var
            logger.info(
                f"Using address {address_env_var} set in the environment "
                f"variable {ray_constants.RAY_ADDRESS_ENVIRONMENT_VARIABLE}"
            )

    if address is not None and "://" in address:
        # Address specified a protocol, use ray client
        builder = ray.client(address, _deprecation_warn_enabled=False)

        # Forward any keyword arguments that were changed from their default
        # values to the builder
        init_sig = inspect.signature(init)
        passed_kwargs = {}
        for argument_name, param_obj in init_sig.parameters.items():
            if argument_name in {"kwargs", "address"}:
                # kwargs and address are handled separately
                continue
            default_value = param_obj.default
            passed_value = locals()[argument_name]
            if passed_value != default_value:
                # passed value is different than default, pass to the client
                # builder
                passed_kwargs[argument_name] = passed_value
        passed_kwargs.update(kwargs)
        builder._init_args(**passed_kwargs)
        return builder.connect()

    if kwargs:
        # User passed in extra keyword arguments but isn't connecting through
        # ray client. Raise an error, since most likely a typo in keyword
        unknown = ", ".join(kwargs)
        raise RuntimeError(f"Unknown keyword argument(s): {unknown}")

    # Try to increase the file descriptor limit, which is too low by
    # default for Ray: https://github.com/ray-project/ray/issues/11239
    try:
        import resource

        soft, hard = resource.getrlimit(resource.RLIMIT_NOFILE)
        if soft < hard:
            # https://github.com/ray-project/ray/issues/12059
            soft = max(soft, min(hard, 65536))
            logger.debug(
                "Automatically increasing RLIMIT_NOFILE to max "
                "value of {}".format(hard)
            )
            try:
                resource.setrlimit(resource.RLIMIT_NOFILE, (soft, hard))
            except ValueError:
                logger.debug("Failed to raise limit.")
        soft, _ = resource.getrlimit(resource.RLIMIT_NOFILE)
        if soft < 4096:
            logger.warning(
                "File descriptor limit {} is too low for production "
                "servers and may result in connection errors. "
                "At least 8192 is recommended. --- "
                "Fix with 'ulimit -n 8192'".format(soft)
            )
    except ImportError:
        logger.debug("Could not import resource module (on Windows)")
        pass

    if RAY_JOB_CONFIG_JSON_ENV_VAR in os.environ:
        if runtime_env:
            logger.warning(
                "Both RAY_JOB_CONFIG_JSON_ENV_VAR and ray.init(runtime_env) "
                "are provided, only using JSON_ENV_VAR to construct "
                "job_config. Please ensure no runtime_env is used in driver "
                "script's ray.init() when using job submission API."
            )
        # Set runtime_env in job_config if passed as env variable, such as
        # ray job submission with driver script executed in subprocess
        job_config_json = json.loads(os.environ.get(RAY_JOB_CONFIG_JSON_ENV_VAR))
        job_config = ray.job_config.JobConfig.from_json(job_config_json)
    # RAY_JOB_CONFIG_JSON_ENV_VAR is only set at ray job manager level and has
    # higher priority in case user also provided runtime_env for ray.init()
    elif runtime_env:
        # Set runtime_env in job_config if passed in as part of ray.init()
        if job_config is None:
            job_config = ray.job_config.JobConfig()
        job_config.set_runtime_env(runtime_env)

    if _node_ip_address is not None:
        node_ip_address = services.resolve_ip_for_localhost(_node_ip_address)
    raylet_ip_address = node_ip_address

    bootstrap_address, redis_address, gcs_address = None, None, None
    if address:
        bootstrap_address = services.canonicalize_bootstrap_address(address)
        assert bootstrap_address is not None
        logger.info(
            "Connecting to existing Ray cluster at address: " f"{bootstrap_address}"
        )
        if gcs_utils.use_gcs_for_bootstrap():
            gcs_address = bootstrap_address
        else:
            redis_address = bootstrap_address

    if configure_logging:
        setup_logger(logging_level, logging_format)

    if local_mode:
        driver_mode = LOCAL_MODE
    else:
        driver_mode = SCRIPT_MODE

    global _global_node

    if global_worker.connected:
        if ignore_reinit_error:
<<<<<<< HEAD
            logger.info(
                "Calling ray.init() again after it has already been called.")
            node_id = global_worker.core_worker.get_current_node_id()
            return RayContext(
                dict(_global_node.address_info, node_id=node_id.hex()))
=======
            logger.info("Calling ray.init() again after it has already been called.")
            return
>>>>>>> 45e03bd4
        else:
            raise RuntimeError(
                "Maybe you called ray.init twice by accident? "
                "This error can be suppressed by passing in "
                "'ignore_reinit_error=True' or by calling "
                "'ray.shutdown()' prior to 'ray.init()'."
            )

    _system_config = _system_config or {}
    if not isinstance(_system_config, dict):
        raise TypeError("The _system_config must be a dict.")

    if bootstrap_address is None:
        # In this case, we need to start a new cluster.
        # Use a random port by not specifying Redis port / GCS server port.
        ray_params = ray._private.parameter.RayParams(
            node_ip_address=node_ip_address,
            raylet_ip_address=raylet_ip_address,
            object_ref_seed=None,
            driver_mode=driver_mode,
            redirect_output=None,
            num_cpus=num_cpus,
            num_gpus=num_gpus,
            resources=resources,
            num_redis_shards=None,
            redis_max_clients=None,
            redis_password=_redis_password,
            plasma_directory=_plasma_directory,
            huge_pages=None,
            include_dashboard=include_dashboard,
            dashboard_host=dashboard_host,
            dashboard_port=dashboard_port,
            memory=_memory,
            object_store_memory=object_store_memory,
            redis_max_memory=_redis_max_memory,
            plasma_store_socket_name=None,
            temp_dir=_temp_dir,
            # We need to disable it if runtime env is not set.
            # Uploading happens after core worker is created. And we should
            # prevent default worker being created before uploading.
            # TODO (yic): Have a separate connection to gcs client when
            # removal redis is done. The uploading should happen before this
            # one.
            start_initial_python_workers_for_first_job=(
                job_config is None or job_config.runtime_env is None
            ),
            _system_config=_system_config,
            enable_object_reconstruction=_enable_object_reconstruction,
            metrics_export_port=_metrics_export_port,
            tracing_startup_hook=_tracing_startup_hook,
        )
        # Start the Ray processes. We set shutdown_at_exit=False because we
        # shutdown the node in the ray.shutdown call that happens in the atexit
        # handler. We still spawn a reaper process in case the atexit handler
        # isn't called.
        _global_node = ray.node.Node(
            head=True, shutdown_at_exit=False, spawn_reaper=True, ray_params=ray_params
        )
    else:
        # In this case, we are connecting to an existing cluster.
        if num_cpus is not None or num_gpus is not None:
            raise ValueError(
                "When connecting to an existing cluster, num_cpus "
                "and num_gpus must not be provided."
            )
        if resources is not None:
            raise ValueError(
                "When connecting to an existing cluster, "
                "resources must not be provided."
            )
        if object_store_memory is not None:
            raise ValueError(
                "When connecting to an existing cluster, "
                "object_store_memory must not be provided."
            )
        if _system_config is not None and len(_system_config) != 0:
            raise ValueError(
                "When connecting to an existing cluster, "
                "_system_config must not be provided."
            )
        if _enable_object_reconstruction:
            raise ValueError(
                "When connecting to an existing cluster, "
                "_enable_object_reconstruction must not be provided."
            )

        # In this case, we only need to connect the node.
        ray_params = ray._private.parameter.RayParams(
            node_ip_address=node_ip_address,
            raylet_ip_address=raylet_ip_address,
            gcs_address=gcs_address,
            redis_address=redis_address,
            redis_password=_redis_password,
            object_ref_seed=None,
            temp_dir=_temp_dir,
            _system_config=_system_config,
            enable_object_reconstruction=_enable_object_reconstruction,
            metrics_export_port=_metrics_export_port,
        )
        _global_node = ray.node.Node(
            ray_params,
            head=False,
            shutdown_at_exit=False,
            spawn_reaper=False,
            connect_only=True,
        )

    connect(
        _global_node,
        mode=driver_mode,
        log_to_driver=log_to_driver,
        worker=global_worker,
        driver_object_store_memory=_driver_object_store_memory,
        job_id=None,
        namespace=namespace,
        job_config=job_config,
    )
    if job_config and job_config.code_search_path:
        global_worker.set_load_code_from_local(True)
    else:
        # Because `ray.shutdown()` doesn't reset this flag, for multiple
        # sessions in one process, the 2nd `ray.init()` will reuse the
        # flag of last session. For example:
        #     ray.init(load_code_from_local=True)
        #     ray.shutdown()
        #     ray.init()
        #     # Here the flag `load_code_from_local` is still True if we
        #     # doesn't have this `else` branch.
        #     ray.shutdown()
        global_worker.set_load_code_from_local(False)

    for hook in _post_init_hooks:
        hook()

    node_id = global_worker.core_worker.get_current_node_id()
    return RayContext(dict(_global_node.address_info, node_id=node_id.hex()))


# Functions to run as callback after a successful ray init.
_post_init_hooks = []


@PublicAPI
@client_mode_hook(auto_init=False)
def shutdown(_exiting_interpreter: bool = False):
    """Disconnect the worker, and terminate processes started by ray.init().

    This will automatically run at the end when a Python process that uses Ray
    exits. It is ok to run this twice in a row. The primary use case for this
    function is to cleanup state between tests.

    Note that this will clear any remote function definitions, actor
    definitions, and existing actors, so if you wish to use any previously
    defined remote functions or actors after calling ray.shutdown(), then you
    need to redefine them. If they were defined in an imported module, then you
    will need to reload the module.

    Args:
        _exiting_interpreter (bool): True if this is called by the atexit hook
            and false otherwise. If we are exiting the interpreter, we will
            wait a little while to print any extra error messages.
    """
    if _exiting_interpreter and global_worker.mode == SCRIPT_MODE:
        # This is a duration to sleep before shutting down everything in order
        # to make sure that log messages finish printing.
        time.sleep(0.5)

    disconnect(_exiting_interpreter)

    # disconnect internal kv
    if hasattr(global_worker, "gcs_client"):
        del global_worker.gcs_client
    _internal_kv_reset()

    # We need to destruct the core worker here because after this function,
    # we will tear down any processes spawned by ray.init() and the background
    # IO thread in the core worker doesn't currently handle that gracefully.
    if hasattr(global_worker, "core_worker"):
        global_worker.core_worker.shutdown()
        del global_worker.core_worker
    # We need to reset function actor manager to clear the context
    global_worker.function_actor_manager = FunctionActorManager(global_worker)
    # Disconnect global state from GCS.
    ray.state.state.disconnect()

    # Shut down the Ray processes.
    global _global_node
    if _global_node is not None:
        if _global_node.is_head():
            _global_node.destroy_external_storage()
        _global_node.kill_all_processes(check_alive=False, allow_graceful=True)
        _global_node = None

    # TODO(rkn): Instead of manually resetting some of the worker fields, we
    # should simply set "global_worker" to equal "None" or something like that.
    global_worker.set_mode(None)


atexit.register(shutdown, True)


# TODO(edoakes): this should only be set in the driver.
def sigterm_handler(signum, frame):
    sys.exit(signum)


try:
    ray._private.utils.set_sigterm_handler(sigterm_handler)
except ValueError:
    logger.warning(
        "Failed to set SIGTERM handler, processes might"
        "not be cleaned up properly on exit."
    )

# Define a custom excepthook so that if the driver exits with an exception, we
# can push that exception to Redis.
normal_excepthook = sys.excepthook


def custom_excepthook(type, value, tb):
    # If this is a driver, push the exception to GCS worker table.
    if global_worker.mode == SCRIPT_MODE and hasattr(global_worker, "worker_id"):
        error_message = "".join(traceback.format_tb(tb))
        worker_id = global_worker.worker_id
        worker_type = gcs_utils.DRIVER
        worker_info = {"exception": error_message}

        ray.state.state._check_connected()
        ray.state.state.add_worker(worker_id, worker_type, worker_info)
    # Call the normal excepthook.
    normal_excepthook(type, value, tb)


sys.excepthook = custom_excepthook


def print_to_stdstream(data):
    print_file = sys.stderr if data["is_err"] else sys.stdout
    print_worker_logs(data, print_file)


# Start time of this process, used for relative time logs.
t0 = time.time()
autoscaler_log_fyi_printed = False


def filter_autoscaler_events(lines: List[str]) -> Iterator[str]:
    """Given raw log lines from the monitor, return only autoscaler events.

    Autoscaler events are denoted by the ":event_summary:" magic token.
    """
    global autoscaler_log_fyi_printed

    if not ray_constants.AUTOSCALER_EVENTS:
        return

    # Print out autoscaler events only, ignoring other messages.
    for line in lines:
        if ray_constants.LOG_PREFIX_EVENT_SUMMARY in line:
            if not autoscaler_log_fyi_printed:
                yield (
                    "Tip: use `ray status` to view detailed "
                    "cluster status. To disable these "
                    "messages, set RAY_SCHEDULER_EVENTS=0."
                )
                autoscaler_log_fyi_printed = True
            # The event text immediately follows the ":event_summary:"
            # magic token.
            yield line.split(ray_constants.LOG_PREFIX_EVENT_SUMMARY)[1]


def time_string() -> str:
    """Return the relative time from the start of this job.

    For example, 15m30s.
    """
    delta = time.time() - t0
    hours = 0
    minutes = 0
    while delta > 3600:
        hours += 1
        delta -= 3600
    while delta > 60:
        minutes += 1
        delta -= 60
    output = ""
    if hours:
        output += "{}h".format(hours)
    if minutes:
        output += "{}m".format(minutes)
    output += "{}s".format(int(delta))
    return output


# When we enter a breakpoint, worker logs are automatically disabled via this.
_worker_logs_enabled = True


def print_worker_logs(data: Dict[str, str], print_file: Any):
    if not _worker_logs_enabled:
        return

    def prefix_for(data: Dict[str, str]) -> str:
        """The PID prefix for this log line."""
        if data.get("pid") in ["autoscaler", "raylet"]:
            return ""
        else:
            res = "pid="
            if data.get("actor_name"):
                res = data["actor_name"] + " " + res
            elif data.get("task_name"):
                res = data["task_name"] + " " + res
            return res

    def color_for(data: Dict[str, str], line: str) -> str:
        """The color for this log line."""
        if data.get("pid") == "raylet":
            return colorama.Fore.YELLOW
        elif data.get("pid") == "autoscaler":
            if "Error:" in line or "Warning:" in line:
                return colorama.Style.BRIGHT + colorama.Fore.YELLOW
            else:
                return colorama.Style.BRIGHT + colorama.Fore.CYAN
        else:
            return colorama.Fore.CYAN

    if data.get("pid") == "autoscaler":
        pid = "scheduler +{}".format(time_string())
        lines = filter_autoscaler_events(data.get("lines", []))
    else:
        pid = data.get("pid")
        lines = data.get("lines", [])

    if data.get("ip") == data.get("localhost"):
        for line in lines:
            print(
                "{}{}({}{}){} {}".format(
                    colorama.Style.DIM,
                    color_for(data, line),
                    prefix_for(data),
                    pid,
                    colorama.Style.RESET_ALL,
                    line,
                ),
                file=print_file,
            )
    else:
        for line in lines:
            print(
                "{}{}({}{}, ip={}){} {}".format(
                    colorama.Style.DIM,
                    color_for(data, line),
                    prefix_for(data),
                    pid,
                    data.get("ip"),
                    colorama.Style.RESET_ALL,
                    line,
                ),
                file=print_file,
            )


def listen_error_messages_raylet(worker, threads_stopped):
    """Listen to error messages in the background on the driver.

    This runs in a separate thread on the driver and pushes (error, time)
    tuples to the output queue.

    Args:
        worker: The worker class that this thread belongs to.
        threads_stopped (threading.Event): A threading event used to signal to
            the thread that it should exit.
    """
    worker.error_message_pubsub_client = worker.redis_client.pubsub(
        ignore_subscribe_messages=True
    )
    # Exports that are published after the call to
    # error_message_pubsub_client.subscribe and before the call to
    # error_message_pubsub_client.listen will still be processed in the loop.

    # Really we should just subscribe to the errors for this specific job.
    # However, currently all errors seem to be published on the same channel.
    error_pubsub_channel = gcs_utils.RAY_ERROR_PUBSUB_PATTERN
    worker.error_message_pubsub_client.psubscribe(error_pubsub_channel)

    try:
        if _internal_kv_initialized():
            # Get any autoscaler errors that occurred before the call to
            # subscribe.
            error_message = _internal_kv_get(ray_constants.DEBUG_AUTOSCALING_ERROR)
            if error_message is not None:
                logger.warning(error_message.decode())

        while True:
            # Exit if we received a signal that we should stop.
            if threads_stopped.is_set():
                return

            msg = worker.error_message_pubsub_client.get_message()
            if msg is None:
                threads_stopped.wait(timeout=0.01)
                continue
            pubsub_msg = gcs_utils.PubSubMessage.FromString(msg["data"])
            error_data = gcs_utils.ErrorTableData.FromString(pubsub_msg.data)
            job_id = error_data.job_id
            if job_id not in [
                worker.current_job_id.binary(),
                JobID.nil().binary(),
            ]:
                continue

            error_message = error_data.error_message
            if error_data.type == ray_constants.TASK_PUSH_ERROR:
                # TODO(ekl) remove task push errors entirely now that we have
                # the separate unhandled exception handler.
                pass
            else:
                logger.warning(error_message)
    except (OSError, redis.exceptions.ConnectionError) as e:
        logger.error(f"listen_error_messages_raylet: {e}")
    finally:
        # Close the pubsub client to avoid leaking file descriptors.
        worker.error_message_pubsub_client.close()


def listen_error_messages_from_gcs(worker, threads_stopped):
    """Listen to error messages in the background on the driver.

    This runs in a separate thread on the driver and pushes (error, time)
    tuples to be published.

    Args:
        worker: The worker class that this thread belongs to.
        threads_stopped (threading.Event): A threading event used to signal to
            the thread that it should exit.
    """

    # TODO: we should just subscribe to the errors for this specific job.
    worker.gcs_error_subscriber.subscribe()

    try:
        if _internal_kv_initialized():
            # Get any autoscaler errors that occurred before the call to
            # subscribe.
            error_message = _internal_kv_get(ray_constants.DEBUG_AUTOSCALING_ERROR)
            if error_message is not None:
                logger.warning(error_message.decode())

        while True:
            # Exit if received a signal that the thread should stop.
            if threads_stopped.is_set():
                return

            _, error_data = worker.gcs_error_subscriber.poll()
            if error_data is None:
                continue
            if error_data.job_id not in [
                worker.current_job_id.binary(),
                JobID.nil().binary(),
            ]:
                continue

            error_message = error_data.error_message
            if error_data.type == ray_constants.TASK_PUSH_ERROR:
                # TODO(ekl) remove task push errors entirely now that we have
                # the separate unhandled exception handler.
                pass
            else:
                logger.warning(error_message)
    except (OSError, ConnectionError) as e:
        logger.error(f"listen_error_messages_from_gcs: {e}")


@PublicAPI
@client_mode_hook(auto_init=False)
def is_initialized() -> bool:
    """Check if ray.init has been called yet.

    Returns:
        True if ray.init has already been called and false otherwise.
    """
    return ray.worker.global_worker.connected


def connect(
    node,
    mode=WORKER_MODE,
    log_to_driver=False,
    worker=global_worker,
    driver_object_store_memory=None,
    job_id=None,
    namespace=None,
    job_config=None,
    runtime_env_hash=0,
    startup_token=0,
    ray_debugger_external=False,
):
    """Connect this worker to the raylet, to Plasma, and to Redis.

    Args:
        node (ray.node.Node): The node to connect.
        mode: The mode of the worker. One of SCRIPT_MODE, WORKER_MODE, and
            LOCAL_MODE.
        log_to_driver (bool): If true, then output from all of the worker
            processes on all nodes will be directed to the driver.
        worker: The ray.Worker instance.
        driver_object_store_memory: Deprecated.
        job_id: The ID of job. If it's None, then we will generate one.
        job_config (ray.job_config.JobConfig): The job configuration.
        runtime_env_hash (int): The hash of the runtime env for this worker.
        startup_token (int): The startup token of the process assigned to
            it during startup as a command line argument.
        ray_debugger_host (bool): The host to bind a Ray debugger to on
            this worker.
    """
    # Do some basic checking to make sure we didn't call ray.init twice.
    error_message = "Perhaps you called ray.init twice by accident?"
    assert not worker.connected, error_message
    assert worker.cached_functions_to_run is not None, error_message

    # Enable nice stack traces on SIGSEGV etc.
    try:
        if not faulthandler.is_enabled():
            faulthandler.enable(all_threads=False)
    except io.UnsupportedOperation:
        pass  # ignore

    # Create a Redis client to primary.
    # The Redis client can safely be shared between threads. However,
    # that is not true of Redis pubsub clients. See the documentation at
    # https://github.com/andymccurdy/redis-py#thread-safety.
    if not gcs_utils.use_gcs_for_bootstrap():
        worker.redis_client = node.create_redis_client()
    worker.gcs_client = node.get_gcs_client()
    assert worker.gcs_client is not None
    _initialize_internal_kv(worker.gcs_client)
    if gcs_utils.use_gcs_for_bootstrap():
        ray.state.state._initialize_global_state(
            ray._raylet.GcsClientOptions.from_gcs_address(node.gcs_address)
        )
    else:
        ray.state.state._initialize_global_state(
            ray._raylet.GcsClientOptions.from_redis_address(
                node.redis_address, redis_password=node.redis_password
            )
        )
    worker.gcs_pubsub_enabled = gcs_pubsub_enabled()
    worker.gcs_publisher = None
    if worker.gcs_pubsub_enabled:
        worker.gcs_publisher = GcsPublisher(address=worker.gcs_client.address)
        worker.gcs_error_subscriber = GcsErrorSubscriber(
            address=worker.gcs_client.address
        )
        worker.gcs_log_subscriber = GcsLogSubscriber(address=worker.gcs_client.address)
        worker.gcs_function_key_subscriber = GcsFunctionKeySubscriber(
            address=worker.gcs_client.address
        )

    # Initialize some fields.
    if mode in (WORKER_MODE, RESTORE_WORKER_MODE, SPILL_WORKER_MODE):
        # We should not specify the job_id if it's `WORKER_MODE`.
        assert job_id is None
        job_id = JobID.nil()
    else:
        # This is the code path of driver mode.
        if job_id is None:
            job_id = ray.state.next_job_id()

    if mode is not SCRIPT_MODE and mode is not LOCAL_MODE and setproctitle:
        process_name = ray_constants.WORKER_PROCESS_TYPE_IDLE_WORKER
        if mode is SPILL_WORKER_MODE:
            process_name = ray_constants.WORKER_PROCESS_TYPE_SPILL_WORKER_IDLE
        elif mode is RESTORE_WORKER_MODE:
            process_name = ray_constants.WORKER_PROCESS_TYPE_RESTORE_WORKER_IDLE
        setproctitle.setproctitle(process_name)

    if not isinstance(job_id, JobID):
        raise TypeError("The type of given job id must be JobID.")

    # All workers start out as non-actors. A worker can be turned into an actor
    # after it is created.
    worker.node = node
    worker.set_mode(mode)

    # For driver's check that the version information matches the version
    # information that the Ray cluster was started with.
    try:
        node.check_version_info()
    except Exception as e:
        if mode == SCRIPT_MODE:
            raise e
        elif mode == WORKER_MODE:
            traceback_str = traceback.format_exc()
            ray._private.utils.publish_error_to_driver(
                ray_constants.VERSION_MISMATCH_PUSH_ERROR,
                traceback_str,
                job_id=None,
                redis_client=worker.redis_client,
                gcs_publisher=worker.gcs_publisher,
            )

    worker.lock = threading.RLock()

    driver_name = ""
    log_stdout_file_path = ""
    log_stderr_file_path = ""
    interactive_mode = False
    if mode == SCRIPT_MODE:
        import __main__ as main

        if hasattr(main, "__file__"):
            driver_name = main.__file__
        else:
            interactive_mode = True
            driver_name = "INTERACTIVE MODE"
    elif not LOCAL_MODE:
        raise ValueError("Invalid worker mode. Expected DRIVER, WORKER or LOCAL.")

    if gcs_utils.use_gcs_for_bootstrap():
        gcs_options = ray._raylet.GcsClientOptions.from_gcs_address(node.gcs_address)
    else:
        # As the synchronous and the asynchronous context of redis client is
        # not used in this gcs client. We would not open connection for it
        # by setting `enable_sync_conn` and `enable_async_conn` as false.
        gcs_options = ray._raylet.GcsClientOptions.from_redis_address(
            node.redis_address,
            node.redis_password,
            enable_sync_conn=False,
            enable_async_conn=False,
            enable_subscribe_conn=True,
        )
    if job_config is None:
        job_config = ray.job_config.JobConfig()

    if namespace is not None:
        ray._private.utils.validate_namespace(namespace)

        # The namespace field of job config may have already been set in code
        # paths such as the client.
        job_config.set_ray_namespace(namespace)

    # Make sure breakpoint() in the user's code will
    # invoke the Ray debugger if we are in a worker or actor process
    # (but not on the driver).
    if mode == WORKER_MODE:
        os.environ["PYTHONBREAKPOINT"] = "ray.util.rpdb.set_trace"
    else:
        # Add hook to suppress worker logs during breakpoint.
        os.environ["PYTHONBREAKPOINT"] = "ray.util.rpdb._driver_set_trace"

    worker.ray_debugger_external = ray_debugger_external

    # If it's a driver and it's not coming from ray client, we'll prepare the
    # environment here. If it's ray client, the environment will be prepared
    # at the server side.
    if mode == SCRIPT_MODE and not job_config.client_job and job_config.runtime_env:
        scratch_dir: str = worker.node.get_runtime_env_dir_path()
        runtime_env = job_config.runtime_env or {}
        runtime_env = upload_py_modules_if_needed(
            runtime_env, scratch_dir, logger=logger
        )
        runtime_env = upload_working_dir_if_needed(
            runtime_env, scratch_dir, logger=logger
        )
        # Remove excludes, it isn't relevant after the upload step.
        runtime_env.pop("excludes", None)
        job_config.set_runtime_env(runtime_env)

    serialized_job_config = job_config.serialize()
    if not node.should_redirect_logs():
        # Logging to stderr, so give core worker empty logs directory.
        logs_dir = ""
    else:
        logs_dir = node.get_logs_dir_path()
    worker.core_worker = ray._raylet.CoreWorker(
        mode,
        node.plasma_store_socket_name,
        node.raylet_socket_name,
        job_id,
        gcs_options,
        logs_dir,
        node.node_ip_address,
        node.node_manager_port,
        node.raylet_ip_address,
        (mode == LOCAL_MODE),
        driver_name,
        log_stdout_file_path,
        log_stderr_file_path,
        serialized_job_config,
        node.metrics_agent_port,
        runtime_env_hash,
        startup_token,
    )

    # Notify raylet that the core worker is ready.
    worker.core_worker.notify_raylet()

    if driver_object_store_memory is not None:
        logger.warning(
            "`driver_object_store_memory` is deprecated"
            " and will be removed in the future."
        )

    # Start the import thread
    if mode not in (RESTORE_WORKER_MODE, SPILL_WORKER_MODE):
        worker.import_thread = import_thread.ImportThread(
            worker, mode, worker.threads_stopped
        )
        worker.import_thread.start()

    # If this is a driver running in SCRIPT_MODE, start a thread to print error
    # messages asynchronously in the background. Ideally the scheduler would
    # push messages to the driver's worker service, but we ran into bugs when
    # trying to properly shutdown the driver's worker service, so we are
    # temporarily using this implementation which constantly queries the
    # scheduler for new error messages.
    if mode == SCRIPT_MODE:
        worker.listener_thread = threading.Thread(
            target=listen_error_messages_from_gcs
            if worker.gcs_pubsub_enabled
            else listen_error_messages_raylet,
            name="ray_listen_error_messages",
            args=(worker, worker.threads_stopped),
        )
        worker.listener_thread.daemon = True
        worker.listener_thread.start()
        if log_to_driver:
            global_worker_stdstream_dispatcher.add_handler(
                "ray_print_logs", print_to_stdstream
            )
            worker.logger_thread = threading.Thread(
                target=worker.print_logs, name="ray_print_logs"
            )
            worker.logger_thread.daemon = True
            worker.logger_thread.start()

    if mode == SCRIPT_MODE:
        # Add the directory containing the script that is running to the Python
        # paths of the workers. Also add the current directory. Note that this
        # assumes that the directory structures on the machines in the clusters
        # are the same.
        # When using an interactive shell, there is no script directory.
        if not interactive_mode:
            script_directory = os.path.abspath(os.path.dirname(sys.argv[0]))
            worker.run_function_on_all_workers(
                lambda worker_info: sys.path.insert(1, script_directory)
            )
        # In client mode, if we use runtime envs with "working_dir", then
        # it'll be handled automatically.  Otherwise, add the current dir.
        if not job_config.client_job and not job_config.runtime_env_has_uris():
            current_directory = os.path.abspath(os.path.curdir)
            worker.run_function_on_all_workers(
                lambda worker_info: sys.path.insert(1, current_directory)
            )
        # TODO(rkn): Here we first export functions to run, then remote
        # functions. The order matters. For example, one of the functions to
        # run may set the Python path, which is needed to import a module used
        # to define a remote function. We may want to change the order to
        # simply be the order in which the exports were defined on the driver.
        # In addition, we will need to retain the ability to decide what the
        # first few exports are (mostly to set the Python path). Additionally,
        # note that the first exports to be defined on the driver will be the
        # ones defined in separate modules that are imported by the driver.
        # Export cached functions_to_run.
        for function in worker.cached_functions_to_run:
            worker.run_function_on_all_workers(function)
    worker.cached_functions_to_run = None

    # Setup tracing here
    tracing_hook_val = worker.gcs_client.internal_kv_get(
        b"tracing_startup_hook", ray_constants.KV_NAMESPACE_TRACING
    )
    if tracing_hook_val is not None:
        ray.util.tracing.tracing_helper._global_is_tracing_enabled = True
        if not getattr(ray, "__traced__", False):
            _setup_tracing = import_from_string(tracing_hook_val.decode("utf-8"))
            _setup_tracing()
            ray.__traced__ = True


def disconnect(exiting_interpreter=False):
    """Disconnect this worker from the raylet and object store."""
    # Reset the list of cached remote functions and actors so that if more
    # remote functions or actors are defined and then connect is called again,
    # the remote functions will be exported. This is mostly relevant for the
    # tests.
    worker = global_worker
    if worker.connected:
        # Shutdown all of the threads that we've started. TODO(rkn): This
        # should be handled cleanly in the worker object's destructor and not
        # in this disconnect method.
        worker.threads_stopped.set()
        if worker.gcs_pubsub_enabled:
            worker.gcs_function_key_subscriber.close()
            worker.gcs_error_subscriber.close()
            worker.gcs_log_subscriber.close()
        if hasattr(worker, "import_thread"):
            worker.import_thread.join_import_thread()
        if hasattr(worker, "listener_thread"):
            worker.listener_thread.join()
        if hasattr(worker, "logger_thread"):
            worker.logger_thread.join()
        worker.threads_stopped.clear()
        worker._session_index += 1

        global_worker_stdstream_dispatcher.remove_handler("ray_print_logs")

    worker.node = None  # Disconnect the worker from the node.
    worker.cached_functions_to_run = []
    worker.serialization_context_map.clear()
    try:
        ray_actor = ray.actor
    except AttributeError:
        ray_actor = None  # This can occur during program termination
    if ray_actor is not None:
        ray_actor.ActorClassMethodMetadata.reset_cache()


@contextmanager
def _changeproctitle(title, next_title):
    if _mode() is not LOCAL_MODE:
        setproctitle.setproctitle(title)
    try:
        yield
    finally:
        if _mode() is not LOCAL_MODE:
            setproctitle.setproctitle(next_title)


@DeveloperAPI
def show_in_dashboard(message: str, key: str = "", dtype: str = "text"):
    """Display message in dashboard.

    Display message for the current task or actor in the dashboard.
    For example, this can be used to display the status of a long-running
    computation.

    Args:
        message (str): Message to be displayed.
        key (str): The key name for the message. Multiple message under
            different keys will be displayed at the same time. Messages
            under the same key will be overridden.
        data_type (str): The type of message for rendering. One of the
            following: text, html.
    """
    worker = global_worker
    worker.check_connected()

    acceptable_dtypes = {"text", "html"}
    assert dtype in acceptable_dtypes, f"dtype accepts only: {acceptable_dtypes}"

    message_wrapped = {"message": message, "dtype": dtype}
    message_encoded = json.dumps(message_wrapped).encode()

    worker.core_worker.set_webui_display(key.encode(), message_encoded)


# Global variable to make sure we only send out the warning once.
blocking_get_inside_async_warned = False


@PublicAPI
@client_mode_hook(auto_init=True)
def get(
    object_refs: Union[ray.ObjectRef, List[ray.ObjectRef]],
    *,
    timeout: Optional[float] = None,
) -> Union[Any, List[Any]]:
    """Get a remote object or a list of remote objects from the object store.

    This method blocks until the object corresponding to the object ref is
    available in the local object store. If this object is not in the local
    object store, it will be shipped from an object store that has it (once the
    object has been created). If object_refs is a list, then the objects
    corresponding to each object in the list will be returned.

    Ordering for an input list of object refs is preserved for each object
    returned. That is, if an object ref to A precedes an object ref to B in the
    input list, then A will precede B in the returned list.

    This method will issue a warning if it's running inside async context,
    you can use ``await object_ref`` instead of ``ray.get(object_ref)``. For
    a list of object refs, you can use ``await asyncio.gather(*object_refs)``.

    Args:
        object_refs: Object ref of the object to get or a list of object refs
            to get.
        timeout (Optional[float]): The maximum amount of time in seconds to
            wait before returning.

    Returns:
        A Python object or a list of Python objects.

    Raises:
        GetTimeoutError: A GetTimeoutError is raised if a timeout is set and
            the get takes longer than timeout to return.
        Exception: An exception is raised if the task that created the object
            or that created one of the objects raised an exception.
    """
    worker = global_worker
    worker.check_connected()

    if hasattr(worker, "core_worker") and worker.core_worker.current_actor_is_asyncio():
        global blocking_get_inside_async_warned
        if not blocking_get_inside_async_warned:
            logger.warning(
                "Using blocking ray.get inside async actor. "
                "This blocks the event loop. Please use `await` "
                "on object ref with asyncio.gather if you want to "
                "yield execution to the event loop instead."
            )
            blocking_get_inside_async_warned = True

    with profiling.profile("ray.get"):
        is_individual_id = isinstance(object_refs, ray.ObjectRef)
        if is_individual_id:
            object_refs = [object_refs]

        if not isinstance(object_refs, list):
            raise ValueError(
                "'object_refs' must either be an object ref "
                "or a list of object refs."
            )

        # TODO(ujvl): Consider how to allow user to retrieve the ready objects.
        values, debugger_breakpoint = worker.get_objects(object_refs, timeout=timeout)
        for i, value in enumerate(values):
            if isinstance(value, RayError):
                if isinstance(value, ray.exceptions.ObjectLostError):
                    worker.core_worker.dump_object_store_memory_usage()
                if isinstance(value, RayTaskError):
                    raise value.as_instanceof_cause()
                else:
                    raise value

        if is_individual_id:
            values = values[0]

        if debugger_breakpoint != b"":
            frame = sys._getframe().f_back
            rdb = ray.util.pdb.connect_ray_pdb(
                host=None,
                port=None,
                patch_stdstreams=False,
                quiet=None,
                breakpoint_uuid=debugger_breakpoint.decode()
                if debugger_breakpoint
                else None,
                debugger_external=worker.ray_debugger_external,
            )
            rdb.set_trace(frame=frame)

        return values


@PublicAPI
@client_mode_hook(auto_init=True)
def put(
    value: Any, *, _owner: Optional["ray.actor.ActorHandle"] = None
) -> ray.ObjectRef:
    """Store an object in the object store.

    The object may not be evicted while a reference to the returned ID exists.

    Args:
        value: The Python object to be stored.
        _owner: The actor that should own this object. This allows creating
            objects with lifetimes decoupled from that of the creating process.
            Note that the owner actor must be passed a reference to the object
            prior to the object creator exiting, otherwise the reference will
            still be lost.

    Returns:
        The object ref assigned to this value.
    """
    worker = global_worker
    worker.check_connected()

    if _owner is None:
        serialize_owner_address = None
    elif isinstance(_owner, ray.actor.ActorHandle):
        # Ensure `ray.state.state.global_state_accessor` is not None
        ray.state.state._check_connected()
        owner_address = gcs_utils.ActorTableData.FromString(
            ray.state.state.global_state_accessor.get_actor_info(_owner._actor_id)
        ).address
        if len(owner_address.worker_id) == 0:
            raise RuntimeError(f"{_owner} is not alive, it's worker_id is empty!")
        serialize_owner_address = owner_address.SerializeToString()
    else:
        raise TypeError(f"Expect an `ray.actor.ActorHandle`, but got: {type(_owner)}")

    with profiling.profile("ray.put"):
        try:
            object_ref = worker.put_object(value, owner_address=serialize_owner_address)
        except ObjectStoreFullError:
            logger.info(
                "Put failed since the value was either too large or the "
                "store was full of pinned objects."
            )
            raise
        return object_ref


# Global variable to make sure we only send out the warning once.
blocking_wait_inside_async_warned = False


@PublicAPI
@client_mode_hook(auto_init=True)
def wait(
    object_refs: List[ray.ObjectRef],
    *,
    num_returns: int = 1,
    timeout: Optional[float] = None,
    fetch_local: bool = True,
) -> Tuple[List[ray.ObjectRef], List[ray.ObjectRef]]:
    """Return a list of IDs that are ready and a list of IDs that are not.

    If timeout is set, the function returns either when the requested number of
    IDs are ready or when the timeout is reached, whichever occurs first. If it
    is not set, the function simply waits until that number of objects is ready
    and returns that exact number of object refs.

    This method returns two lists. The first list consists of object refs that
    correspond to objects that are available in the object store. The second
    list corresponds to the rest of the object refs (which may or may not be
    ready).

    Ordering of the input list of object refs is preserved. That is, if A
    precedes B in the input list, and both are in the ready list, then A will
    precede B in the ready list. This also holds true if A and B are both in
    the remaining list.

    This method will issue a warning if it's running inside an async context.
    Instead of ``ray.wait(object_refs)``, you can use
    ``await asyncio.wait(object_refs)``.

    Args:
        object_refs (List[ObjectRef]): List of object refs for objects that may
            or may not be ready. Note that these IDs must be unique.
        num_returns (int): The number of object refs that should be returned.
        timeout (float): The maximum amount of time in seconds to wait before
            returning.
        fetch_local (bool): If True, wait for the object to be downloaded onto
            the local node before returning it as ready. If False, ray.wait()
            will not trigger fetching of objects to the local node and will
            return immediately once the object is available anywhere in the
            cluster.

    Returns:
        A list of object refs that are ready and a list of the remaining object
        IDs.
    """
    worker = global_worker
    worker.check_connected()

    if (
        hasattr(worker, "core_worker")
        and worker.core_worker.current_actor_is_asyncio()
        and timeout != 0
    ):
        global blocking_wait_inside_async_warned
        if not blocking_wait_inside_async_warned:
            logger.debug(
                "Using blocking ray.wait inside async method. "
                "This blocks the event loop. Please use `await` "
                "on object ref with asyncio.wait. "
            )
            blocking_wait_inside_async_warned = True

    if isinstance(object_refs, ObjectRef):
        raise TypeError(
            "wait() expected a list of ray.ObjectRef, got a single " "ray.ObjectRef"
        )

    if not isinstance(object_refs, list):
        raise TypeError(
            "wait() expected a list of ray.ObjectRef, " f"got {type(object_refs)}"
        )

    if timeout is not None and timeout < 0:
        raise ValueError(
            "The 'timeout' argument must be nonnegative. " f"Received {timeout}"
        )

    for object_ref in object_refs:
        if not isinstance(object_ref, ObjectRef):
            raise TypeError(
                "wait() expected a list of ray.ObjectRef, "
                f"got list containing {type(object_ref)}"
            )

    worker.check_connected()
    # TODO(swang): Check main thread.
    with profiling.profile("ray.wait"):

        # TODO(rkn): This is a temporary workaround for
        # https://github.com/ray-project/ray/issues/997. However, it should be
        # fixed in Arrow instead of here.
        if len(object_refs) == 0:
            return [], []

        if len(object_refs) != len(set(object_refs)):
            raise ValueError("Wait requires a list of unique object refs.")
        if num_returns <= 0:
            raise ValueError("Invalid number of objects to return %d." % num_returns)
        if num_returns > len(object_refs):
            raise ValueError(
                "num_returns cannot be greater than the number "
                "of objects provided to ray.wait."
            )

        timeout = timeout if timeout is not None else 10 ** 6
        timeout_milliseconds = int(timeout * 1000)
        ready_ids, remaining_ids = worker.core_worker.wait(
            object_refs,
            num_returns,
            timeout_milliseconds,
            worker.current_task_id,
            fetch_local,
        )
        return ready_ids, remaining_ids


@PublicAPI
@client_mode_hook(auto_init=True)
def get_actor(name: str, namespace: Optional[str] = None) -> "ray.actor.ActorHandle":
    """Get a handle to a named actor.

    Gets a handle to an actor with the given name. The actor must
    have been created with Actor.options(name="name").remote(). This
    works for both detached & non-detached actors.

    Args:
        name: The name of the actor.
        namespace: The namespace of the actor, or None to specify the current
            namespace.

    Returns:
        ActorHandle to the actor.

    Raises:
        ValueError if the named actor does not exist.
    """
    if not name:
        raise ValueError("Please supply a non-empty value to get_actor")

    if namespace is not None:
        ray._private.utils.validate_namespace(namespace)

    worker = global_worker
    worker.check_connected()
    return worker.core_worker.get_named_actor_handle(name, namespace or "")


@PublicAPI
@client_mode_hook(auto_init=True)
def kill(actor: "ray.actor.ActorHandle", *, no_restart: bool = True):
    """Kill an actor forcefully.

    This will interrupt any running tasks on the actor, causing them to fail
    immediately. ``atexit`` handlers installed in the actor will not be run.

    If you want to kill the actor but let pending tasks finish,
    you can call ``actor.__ray_terminate__.remote()`` instead to queue a
    termination task. Any ``atexit`` handlers installed in the actor *will*
    be run in this case.

    If the actor is a detached actor, subsequent calls to get its handle via
    ray.get_actor will fail.

    Args:
        actor (ActorHandle): Handle to the actor to kill.
        no_restart (bool): Whether or not this actor should be restarted if
            it's a restartable actor.
    """
    worker = global_worker
    worker.check_connected()
    if not isinstance(actor, ray.actor.ActorHandle):
        raise ValueError(
            "ray.kill() only supported for actors. " "Got: {}.".format(type(actor))
        )
    worker.core_worker.kill_actor(actor._ray_actor_id, no_restart)


@PublicAPI
@client_mode_hook(auto_init=True)
def cancel(object_ref: ray.ObjectRef, *, force: bool = False, recursive: bool = True):
    """Cancels a task according to the following conditions.

    If the specified task is pending execution, it will not be executed. If
    the task is currently executing, the behavior depends on the ``force``
    flag. When ``force=False``, a KeyboardInterrupt will be raised in Python
    and when ``force=True``, the executing task will immediately exit.
    If the task is already finished, nothing will happen.

    Only non-actor tasks can be canceled. Canceled tasks will not be
    retried (max_retries will not be respected).

    Calling ray.get on a canceled task will raise a TaskCancelledError or a
    WorkerCrashedError if ``force=True``.

    Args:
        object_ref (ObjectRef): ObjectRef returned by the task
            that should be canceled.
        force (boolean): Whether to force-kill a running task by killing
            the worker that is running the task.
        recursive (boolean): Whether to try to cancel tasks submitted by the
            task specified.
    Raises:
        TypeError: This is also raised for actor tasks.
    """
    worker = ray.worker.global_worker
    worker.check_connected()

    if not isinstance(object_ref, ray.ObjectRef):
        raise TypeError(
            "ray.cancel() only supported for non-actor object refs. "
            f"Got: {type(object_ref)}."
        )
    return worker.core_worker.cancel_task(object_ref, force, recursive)


def _mode(worker=global_worker):
    """This is a wrapper around worker.mode.

    We use this wrapper so that in the remote decorator, we can call _mode()
    instead of worker.mode. The difference is that when we attempt to
    serialize remote functions, we don't attempt to serialize the worker
    object, which cannot be serialized.
    """
    return worker.mode


def make_decorator(
    num_returns=None,
    num_cpus=None,
    num_gpus=None,
    memory=None,
    object_store_memory=None,
    resources=None,
    accelerator_type=None,
    max_calls=None,
    max_retries=None,
    max_restarts=None,
    max_task_retries=None,
    runtime_env=None,
    placement_group="default",
    worker=None,
    retry_exceptions=None,
    concurrency_groups=None,
    scheduling_strategy: SchedulingStrategyT = None,
):
    def decorator(function_or_class):
        if inspect.isfunction(function_or_class) or is_cython(function_or_class):
            # Set the remote function default resources.
            if max_restarts is not None:
                raise ValueError(
                    "The keyword 'max_restarts' is not " "allowed for remote functions."
                )
            if max_task_retries is not None:
                raise ValueError(
                    "The keyword 'max_task_retries' is not "
                    "allowed for remote functions."
                )
            if num_returns is not None and (
                not isinstance(num_returns, int) or num_returns < 0
            ):
                raise ValueError(
                    "The keyword 'num_returns' only accepts 0 or a" " positive integer"
                )
            if max_retries is not None and (
                not isinstance(max_retries, int) or max_retries < -1
            ):
                raise ValueError(
                    "The keyword 'max_retries' only accepts 0, -1 or a"
                    " positive integer"
                )
            if max_calls is not None and (
                not isinstance(max_calls, int) or max_calls < 0
            ):
                raise ValueError(
                    "The keyword 'max_calls' only accepts 0 or a positive" " integer"
                )
            return ray.remote_function.RemoteFunction(
                Language.PYTHON,
                function_or_class,
                None,
                num_cpus,
                num_gpus,
                memory,
                object_store_memory,
                resources,
                accelerator_type,
                num_returns,
                max_calls,
                max_retries,
                retry_exceptions,
                runtime_env,
                placement_group,
                scheduling_strategy,
            )

        if inspect.isclass(function_or_class):
            if num_returns is not None:
                raise TypeError(
                    "The keyword 'num_returns' is not " "allowed for actors."
                )
            if max_retries is not None:
                raise TypeError(
                    "The keyword 'max_retries' is not " "allowed for actors."
                )
            if retry_exceptions is not None:
                raise TypeError(
                    "The keyword 'retry_exceptions' is not " "allowed for actors."
                )
            if max_calls is not None:
                raise TypeError("The keyword 'max_calls' is not " "allowed for actors.")
            if max_restarts is not None and (
                not isinstance(max_restarts, int) or max_restarts < -1
            ):
                raise ValueError(
                    "The keyword 'max_restarts' only accepts -1, 0 or a"
                    " positive integer"
                )
            if max_task_retries is not None and (
                not isinstance(max_task_retries, int) or max_task_retries < -1
            ):
                raise ValueError(
                    "The keyword 'max_task_retries' only accepts -1, 0 or a"
                    " positive integer"
                )
            return ray.actor.make_actor(
                function_or_class,
                num_cpus,
                num_gpus,
                memory,
                object_store_memory,
                resources,
                accelerator_type,
                max_restarts,
                max_task_retries,
                runtime_env,
                concurrency_groups,
                scheduling_strategy,
            )

        raise TypeError(
            "The @ray.remote decorator must be applied to "
            "either a function or to a class."
        )

    return decorator


@PublicAPI
def remote(*args, **kwargs):
    """Defines a remote function or an actor class.

    This can be used with no arguments to define a remote function or actor as
    follows:

    .. code-block:: python

        @ray.remote
        def f():
            return 1

        @ray.remote
        class Foo:
            def method(self):
                return 1

    It can also be used with specific keyword arguments as follows:

    .. code-block:: python

        @ray.remote(num_gpus=1, max_calls=1, num_returns=2)
        def f():
            return 1, 2

        @ray.remote(num_cpus=2, resources={"CustomResource": 1})
        class Foo:
            def method(self):
                return 1

    Remote task and actor objects returned by @ray.remote can also be
    dynamically modified with the same arguments as above using
    ``.options()`` as follows:

    .. code-block:: python

        @ray.remote(num_gpus=1, max_calls=1, num_returns=2)
        def f():
            return 1, 2
        g = f.options(num_gpus=2)

        @ray.remote(num_cpus=2, resources={"CustomResource": 1})
        class Foo:
            def method(self):
                return 1
        Bar = Foo.options(num_cpus=1, resources=None)

    Running remote actors will be terminated when the actor handle to them
    in Python is deleted, which will cause them to complete any outstanding
    work and then shut down. If you want to kill them immediately, you can
    also call ``ray.kill(actor)``.

    Args:
        num_returns (int): This is only for *remote functions*. It specifies
            the number of object refs returned by
            the remote function invocation.
        num_cpus (float): The quantity of CPU cores to reserve
            for this task or for the lifetime of the actor.
        num_gpus (int): The quantity of GPUs to reserve
            for this task or for the lifetime of the actor.
        resources (Dict[str, float]): The quantity of various custom resources
            to reserve for this task or for the lifetime of the actor.
            This is a dictionary mapping strings (resource names) to floats.
        accelerator_type: If specified, requires that the task or actor run
            on a node with the specified type of accelerator.
            See `ray.accelerators` for accelerator types.
        max_calls (int): Only for *remote functions*. This specifies the
            maximum number of times that a given worker can execute
            the given remote function before it must exit
            (this can be used to address memory leaks in third-party
            libraries or to reclaim resources that cannot easily be
            released, e.g., GPU memory that was acquired by TensorFlow).
            By default this is infinite.
        max_restarts (int): Only for *actors*. This specifies the maximum
            number of times that the actor should be restarted when it dies
            unexpectedly. The minimum valid value is 0 (default),
            which indicates that the actor doesn't need to be restarted.
            A value of -1 indicates that an actor should be restarted
            indefinitely.
        max_task_retries (int): Only for *actors*. How many times to
            retry an actor task if the task fails due to a system error,
            e.g., the actor has died. If set to -1, the system will
            retry the failed task until the task succeeds, or the actor
            has reached its max_restarts limit. If set to `n > 0`, the
            system will retry the failed task up to n times, after which the
            task will throw a `RayActorError` exception upon :obj:`ray.get`.
            Note that Python exceptions are not considered system errors
            and will not trigger retries.
        max_retries (int): Only for *remote functions*. This specifies
            the maximum number of times that the remote function
            should be rerun when the worker process executing it
            crashes unexpectedly. The minimum valid value is 0,
            the default is 4 (default), and a value of -1 indicates
            infinite retries.
        runtime_env (Dict[str, Any]): Specifies the runtime environment for
            this actor or task and its children. See
            :ref:`runtime-environments` for detailed documentation. This API is
            in beta and may change before becoming stable.
        retry_exceptions (bool): Only for *remote functions*. This specifies
            whether application-level errors should be retried
            up to max_retries times.
        scheduling_strategy (SchedulingStrategyT): Strategy about how to
            schedule a remote function or actor. Possible values are
            None: ray will figure out the scheduling strategy to use, it
            will either be the PlacementGroupSchedulingStrategy using parent's
            placement group if parent has one and has
            placement_group_capture_child_tasks set to true,
            or "DEFAULT";
            "DEFAULT": default hybrid scheduling;
            "SPREAD": best effort spread scheduling;
            `PlacementGroupSchedulingStrategy`:
            placement group based scheduling.
    """
    worker = global_worker

    if len(args) == 1 and len(kwargs) == 0 and callable(args[0]):
        # This is the case where the decorator is just @ray.remote.
        return make_decorator(worker=worker)(args[0])

    # Parse the keyword arguments from the decorator.
    valid_kwargs = [
        "num_returns",
        "num_cpus",
        "num_gpus",
        "memory",
        "object_store_memory",
        "resources",
        "accelerator_type",
        "max_calls",
        "max_restarts",
        "max_task_retries",
        "max_retries",
        "runtime_env",
        "retry_exceptions",
        "placement_group",
        "concurrency_groups",
        "scheduling_strategy",
    ]
    error_string = (
        "The @ray.remote decorator must be applied either "
        "with no arguments and no parentheses, for example "
        "'@ray.remote', or it must be applied using some of "
        f"the arguments in the list {valid_kwargs}, for example "
        "'@ray.remote(num_returns=2, "
        'resources={"CustomResource": 1})\'.'
    )
    assert len(args) == 0 and len(kwargs) > 0, error_string
    for key in kwargs:
        assert key in valid_kwargs, error_string

    num_cpus = kwargs["num_cpus"] if "num_cpus" in kwargs else None
    num_gpus = kwargs["num_gpus"] if "num_gpus" in kwargs else None
    resources = kwargs.get("resources")
    if not isinstance(resources, dict) and resources is not None:
        raise TypeError(
            "The 'resources' keyword argument must be a "
            f"dictionary, but received type {type(resources)}."
        )
    if resources is not None:
        assert "CPU" not in resources, "Use the 'num_cpus' argument."
        assert "GPU" not in resources, "Use the 'num_gpus' argument."

    accelerator_type = kwargs.get("accelerator_type")

    # Handle other arguments.
    num_returns = kwargs.get("num_returns")
    max_calls = kwargs.get("max_calls")
    max_restarts = kwargs.get("max_restarts")
    max_task_retries = kwargs.get("max_task_retries")
    memory = kwargs.get("memory")
    object_store_memory = kwargs.get("object_store_memory")
    max_retries = kwargs.get("max_retries")
    runtime_env = kwargs.get("runtime_env")
    placement_group = kwargs.get("placement_group", "default")
    retry_exceptions = kwargs.get("retry_exceptions")
    concurrency_groups = kwargs.get("concurrency_groups")
    scheduling_strategy = kwargs.get("scheduling_strategy")

    return make_decorator(
        num_returns=num_returns,
        num_cpus=num_cpus,
        num_gpus=num_gpus,
        memory=memory,
        object_store_memory=object_store_memory,
        resources=resources,
        accelerator_type=accelerator_type,
        max_calls=max_calls,
        max_restarts=max_restarts,
        max_task_retries=max_task_retries,
        max_retries=max_retries,
        runtime_env=runtime_env,
        placement_group=placement_group,
        worker=worker,
        retry_exceptions=retry_exceptions,
        concurrency_groups=concurrency_groups or [],
        scheduling_strategy=scheduling_strategy,
    )<|MERGE_RESOLUTION|>--- conflicted
+++ resolved
@@ -652,6 +652,7 @@
     """
     Context manager for attached drivers.
     """
+
     dashboard_url: Optional[str]
     python_version: str
     ray_version: str
@@ -662,7 +663,8 @@
     def __init__(self, address_info: Dict[str, Optional[str]]):
         self.dashboard_url = get_dashboard_url()
         self.python_version = "{}.{}.{}".format(
-            sys.version_info[0], sys.version_info[1], sys.version_info[2])
+            sys.version_info[0], sys.version_info[1], sys.version_info[2]
+        )
         self.ray_version = ray.__version__
         self.ray_commit = ray.__commit__
         # No client protocol version since this driver was intiialized
@@ -676,19 +678,20 @@
                 f'Accessing values through ctx["{key}"] is deprecated. '
                 f'Use ctx.address_info["{key}"] instead.',
                 DeprecationWarning,
-                stacklevel=2)
+                stacklevel=2,
+            )
         return self.address_info[key]
 
     def __len__(self):
         if log_once("ray_context_len"):
-            warnings.warn(
-                "len(ctx) is deprecated. Use len(ctx.address_info) instead.")
+            warnings.warn("len(ctx) is deprecated. Use len(ctx.address_info) instead.")
         return len(self.address_info)
 
     def __iter__(self):
         if log_once("ray_context_len"):
             warnings.warn(
-                "iter(ctx) is deprecated. Use iter(ctx.address_info) instead.")
+                "iter(ctx) is deprecated. Use iter(ctx.address_info) instead."
+            )
         return iter(self.address_info)
 
     def __enter__(self) -> "RayContext":
@@ -716,39 +719,6 @@
 @PublicAPI
 @client_mode_hook(auto_init=False)
 def init(
-<<<<<<< HEAD
-        address: Optional[str] = None,
-        *,
-        num_cpus: Optional[int] = None,
-        num_gpus: Optional[int] = None,
-        resources: Optional[Dict[str, float]] = None,
-        object_store_memory: Optional[int] = None,
-        local_mode: bool = False,
-        ignore_reinit_error: bool = False,
-        include_dashboard: Optional[bool] = None,
-        dashboard_host: str = ray_constants.DEFAULT_DASHBOARD_IP,
-        dashboard_port: Optional[int] = None,
-        job_config: "ray.job_config.JobConfig" = None,
-        configure_logging: bool = True,
-        logging_level: int = ray_constants.LOGGER_LEVEL,
-        logging_format: str = ray_constants.LOGGER_FORMAT,
-        log_to_driver: bool = True,
-        namespace: Optional[str] = None,
-        runtime_env: Dict[str, Any] = None,
-        # The following are unstable parameters and their use is discouraged.
-        _enable_object_reconstruction: bool = False,
-        _redis_max_memory: Optional[int] = None,
-        _plasma_directory: Optional[str] = None,
-        _node_ip_address: str = ray_constants.NODE_DEFAULT_IP,
-        _driver_object_store_memory: Optional[int] = None,
-        _memory: Optional[int] = None,
-        _redis_password: str = ray_constants.REDIS_DEFAULT_PASSWORD,
-        _temp_dir: Optional[str] = None,
-        _metrics_export_port: Optional[int] = None,
-        _system_config: Optional[Dict[str, str]] = None,
-        _tracing_startup_hook: Optional[Callable] = None,
-        **kwargs) -> BaseContext:
-=======
     address: Optional[str] = None,
     *,
     num_cpus: Optional[int] = None,
@@ -780,8 +750,7 @@
     _system_config: Optional[Dict[str, str]] = None,
     _tracing_startup_hook: Optional[Callable] = None,
     **kwargs,
-):
->>>>>>> 45e03bd4
+) -> BaseContext:
     """
     Connect to an existing Ray cluster or start one and connect to it.
 
@@ -1028,16 +997,9 @@
 
     if global_worker.connected:
         if ignore_reinit_error:
-<<<<<<< HEAD
-            logger.info(
-                "Calling ray.init() again after it has already been called.")
+            logger.info("Calling ray.init() again after it has already been called.")
             node_id = global_worker.core_worker.get_current_node_id()
-            return RayContext(
-                dict(_global_node.address_info, node_id=node_id.hex()))
-=======
-            logger.info("Calling ray.init() again after it has already been called.")
-            return
->>>>>>> 45e03bd4
+            return RayContext(dict(_global_node.address_info, node_id=node_id.hex()))
         else:
             raise RuntimeError(
                 "Maybe you called ray.init twice by accident? "
