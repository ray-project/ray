--- conflicted
+++ resolved
@@ -489,12 +489,8 @@
         ignore_reinit_error=False,
         include_dashboard=None,
         dashboard_host=ray_constants.DEFAULT_DASHBOARD_IP,
-<<<<<<< HEAD
-        dashboard_port=ray_constants.DEFAULT_DASHBOARD_PORT,
+        dashboard_port=None,
         job_id=None,
-=======
-        dashboard_port=None,
->>>>>>> be30b784
         job_config=None,
         configure_logging=True,
         logging_level=logging.INFO,
@@ -567,15 +563,10 @@
             localhost (127.0.0.1) or 0.0.0.0 (available from all interfaces).
             By default, this is set to localhost to prevent access from
             external machines.
-<<<<<<< HEAD
-        dashboard_port: The port to bind the dashboard server to. Defaults to
-            8265.
-        job_id (ray.JobID): The job id.
-=======
         dashboard_port(int, None): The port to bind the dashboard server to.
             Defaults to 8265 and Ray will automatically find a free port if
             8265 is not available.
->>>>>>> be30b784
+        job_id (ray.JobID): The job id.
         job_config (ray.job_config.JobConfig): The job configuration.
         configure_logging: True (default) if configuration of logging is
             allowed here. Otherwise, the user may want to configure it
