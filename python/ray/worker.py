from __future__ import absolute_import
from __future__ import division
from __future__ import print_function

from contextlib import contextmanager
import atexit
import colorama
import faulthandler
import hashlib
import inspect
import logging
import numpy as np
import os
import redis
import signal
import sys
import threading
import time
import traceback

# Ray modules
import pyarrow
import pyarrow.plasma as plasma
import ray.cloudpickle as pickle
import ray.experimental.state as state
import ray.gcs_utils
import ray.memory_monitor as memory_monitor
import ray.remote_function
import ray.serialization as serialization
import ray.services as services
import ray.signature
import ray.tempfile_services as tempfile_services
import ray.raylet
import ray.plasma
import ray.ray_constants as ray_constants
from ray import import_thread
from ray import profiling
from ray.function_manager import (FunctionActorManager, FunctionDescriptor)
from ray.utils import (
    check_oversized_pickle,
    is_cython,
    random_string,
    thread_safe_client,
)

SCRIPT_MODE = 0
WORKER_MODE = 1
LOCAL_MODE = 2
PYTHON_MODE = 3

# This definition should be the same with gcs.fbs.
LANGUAGE_PYTHON = 0
LANGUAGE_CPP = 1
LANGUAGE_JAVA = 2

ERROR_KEY_PREFIX = b"Error:"

# This must match the definition of NIL_ACTOR_ID in task.h.
NIL_ID = ray_constants.ID_SIZE * b"\xff"
NIL_LOCAL_SCHEDULER_ID = NIL_ID
NIL_ACTOR_ID = NIL_ID
NIL_ACTOR_HANDLE_ID = NIL_ID
NIL_CLIENT_ID = ray_constants.ID_SIZE * b"\xff"

# Default resource requirements for actors when no resource requirements are
# specified.
DEFAULT_ACTOR_METHOD_CPUS_SIMPLE_CASE = 1
DEFAULT_ACTOR_CREATION_CPUS_SIMPLE_CASE = 0
# Default resource requirements for actors when some resource requirements are
# specified.
DEFAULT_ACTOR_METHOD_CPUS_SPECIFIED_CASE = 0
DEFAULT_ACTOR_CREATION_CPUS_SPECIFIED_CASE = 1

# Logger for this module. It should be configured at the entry point
# into the program using Ray. Ray configures it by default automatically
# using logging.basicConfig in its entry/init points.
logger = logging.getLogger(__name__)

try:
    import setproctitle
except ImportError:
    setproctitle = None


class RayTaskError(Exception):
    """An object used internally to represent a task that threw an exception.

    If a task throws an exception during execution, a RayTaskError is stored in
    the object store for each of the task's outputs. When an object is
    retrieved from the object store, the Python method that retrieved it checks
    to see if the object is a RayTaskError and if it is then an exception is
    thrown propagating the error message.

    Currently, we either use the exception attribute or the traceback attribute
    but not both.

    Attributes:
        function_name (str): The name of the function that failed and produced
            the RayTaskError.
        exception (Exception): The exception object thrown by the failed task.
        traceback_str (str): The traceback from the exception.
    """

    def __init__(self, function_name, exception, traceback_str):
        """Initialize a RayTaskError."""
        self.function_name = function_name
        if (isinstance(exception, RayGetError)
                or isinstance(exception, RayGetArgumentError)):
            self.exception = exception
        else:
            self.exception = None
        self.traceback_str = traceback_str

    def __str__(self):
        """Format a RayTaskError as a string."""
        if self.traceback_str is None:
            # This path is taken if getting the task arguments failed.
            return ("Remote function {}{}{} failed with:\n\n{}".format(
                colorama.Fore.RED, self.function_name, colorama.Fore.RESET,
                self.exception))
        else:
            # This path is taken if the task execution failed.
            return ("Remote function {}{}{} failed with:\n\n{}".format(
                colorama.Fore.RED, self.function_name, colorama.Fore.RESET,
                self.traceback_str))


class RayGetError(Exception):
    """An exception used when get is called on an output of a failed task.

    Attributes:
        objectid (lib.ObjectID): The ObjectID that get was called on.
        task_error (RayTaskError): The RayTaskError object created by the
            failed task.
    """

    def __init__(self, objectid, task_error):
        """Initialize a RayGetError object."""
        self.objectid = objectid
        self.task_error = task_error

    def __str__(self):
        """Format a RayGetError as a string."""
        return ("Could not get objectid {}. It was created by remote function "
                "{}{}{} which failed with:\n\n{}".format(
                    self.objectid, colorama.Fore.RED,
                    self.task_error.function_name, colorama.Fore.RESET,
                    self.task_error))


class RayGetArgumentError(Exception):
    """An exception used when a task's argument was produced by a failed task.

    Attributes:
        argument_index (int): The index (zero indexed) of the failed argument
            in present task's remote function call.
        function_name (str): The name of the function for the current task.
        objectid (lib.ObjectID): The ObjectID that was passed in as the
            argument.
        task_error (RayTaskError): The RayTaskError object created by the
            failed task.
    """

    def __init__(self, function_name, argument_index, objectid, task_error):
        """Initialize a RayGetArgumentError object."""
        self.argument_index = argument_index
        self.function_name = function_name
        self.objectid = objectid
        self.task_error = task_error

    def __str__(self):
        """Format a RayGetArgumentError as a string."""
        return ("Failed to get objectid {} as argument {} for remote function "
                "{}{}{}. It was created by remote function {}{}{} which "
                "failed with:\n{}".format(
                    self.objectid, self.argument_index, colorama.Fore.RED,
                    self.function_name, colorama.Fore.RESET, colorama.Fore.RED,
                    self.task_error.function_name, colorama.Fore.RESET,
                    self.task_error))


class Worker(object):
    """A class used to define the control flow of a worker process.

    Note:
        The methods in this class are considered unexposed to the user. The
        functions outside of this class are considered exposed.

    Attributes:
        connected (bool): True if Ray has been started and False otherwise.
        mode: The mode of the worker. One of SCRIPT_MODE, LOCAL_MODE, and
            WORKER_MODE.
        cached_functions_to_run (List): A list of functions to run on all of
            the workers that should be exported as soon as connect is called.
        profiler: the profiler used to aggregate profiling information.
        state_lock (Lock):
            Used to lock worker's non-thread-safe internal states:
            1) task_index increment: make sure we generate unique task ids;
            2) Object reconstruction: because the node manager will
            recycle/return the worker's resources before/after reconstruction,
            it's unsafe for multiple threads to call object
            reconstruction simultaneously.
    """

    def __init__(self):
        """Initialize a Worker object."""
        self.connected = False
        self.mode = None
        self.cached_functions_to_run = []
        self.actor_init_error = None
        self.make_actor = None
        self.actors = {}
        self.actor_task_counter = 0
        # The number of threads Plasma should use when putting an object in the
        # object store.
        self.memcopy_threads = 12
        # When the worker is constructed. Record the original value of the
        # CUDA_VISIBLE_DEVICES environment variable.
        self.original_gpu_ids = ray.utils.get_cuda_visible_devices()
        self.profiler = None
        self.memory_monitor = memory_monitor.MemoryMonitor()
        self.state_lock = threading.Lock()
        # A dictionary that maps from driver id to SerializationContext
        # TODO: clean up the SerializationContext once the job finished.
        self.serialization_context_map = {}
        self.function_actor_manager = FunctionActorManager(self)
        # Reads/writes to the following fields must be protected by
        # self.state_lock.
        # Identity of the driver that this worker is processing.
        self.task_driver_id = ray.ObjectID(NIL_ID)
        self.current_task_id = ray.ObjectID(NIL_ID)
        self.task_index = 0
        self.put_index = 1

    def get_current_thread_task_id(self):
        """Get the current thread's task ID.

        This returns the assigned task ID if called on the main thread, else a
        random task ID.  This method is not thread-safe and must be called with
        self.state_lock acquired.
        """
        current_task_id = self.current_task_id
        if not ray.utils.is_main_thread():
            # If this is running on a separate thread, then the mapping
            # to the current task ID may not be correct. Generate a
            # random task ID so that the backend can differentiate
            # between different threads.
            current_task_id = ray.ObjectID(random_string())
            if not self.multithreading_warned:
                logger.warning(
                    "Calling ray.get or ray.wait in a separate thread "
                    "may lead to deadlock if the main thread blocks on this "
                    "thread and there are not enough resources to execute "
                    "more tasks")
                self.multithreading_warned = True
        assert not current_task_id.is_nil()
        return current_task_id

    def mark_actor_init_failed(self, error):
        """Called to mark this actor as failed during initialization."""

        self.actor_init_error = error

    def reraise_actor_init_error(self):
        """Raises any previous actor initialization error."""

        if self.actor_init_error is not None:
            raise self.actor_init_error

    def get_serialization_context(self, driver_id):
        """Get the SerializationContext of the driver that this worker is processing.

        Args:
            driver_id: The ID of the driver that indicates which driver to get
                the serialization context for.

        Returns:
            The serialization context of the given driver.
        """
        if driver_id not in self.serialization_context_map:
            _initialize_serialization(driver_id)
        return self.serialization_context_map[driver_id]

    def check_connected(self):
        """Check if the worker is connected.

        Raises:
          Exception: An exception is raised if the worker is not connected.
        """
        if not self.connected:
            raise RayConnectionError("Ray has not been started yet. You can "
                                     "start Ray with 'ray.init()'.")

    def set_mode(self, mode):
        """Set the mode of the worker.

        The mode SCRIPT_MODE should be used if this Worker is a driver that is
        being run as a Python script or interactively in a shell. It will print
        information about task failures.

        The mode WORKER_MODE should be used if this Worker is not a driver. It
        will not print information about tasks.

        The mode LOCAL_MODE should be used if this Worker is a driver and if
        you want to run the driver in a manner equivalent to serial Python for
        debugging purposes. It will not send remote function calls to the
        scheduler and will insead execute them in a blocking fashion.

        Args:
            mode: One of SCRIPT_MODE, WORKER_MODE, and LOCAL_MODE.
        """
        self.mode = mode

    def store_and_register(self, object_id, value, depth=100):
        """Store an object and attempt to register its class if needed.

        Args:
            object_id: The ID of the object to store.
            value: The value to put in the object store.
            depth: The maximum number of classes to recursively register.

        Raises:
            Exception: An exception is raised if the attempt to store the
                object fails. This can happen if there is already an object
                with the same ID in the object store or if the object store is
                full.
        """
        counter = 0
        while True:
            if counter == depth:
                raise Exception("Ray exceeded the maximum number of classes "
                                "that it will recursively serialize when "
                                "attempting to serialize an object of "
                                "type {}.".format(type(value)))
            counter += 1
            try:
                self.plasma_client.put(
                    value,
                    object_id=pyarrow.plasma.ObjectID(object_id.id()),
                    memcopy_threads=self.memcopy_threads,
                    serialization_context=self.get_serialization_context(
                        self.task_driver_id))
                break
            except pyarrow.SerializationCallbackError as e:
                try:
                    register_custom_serializer(
                        type(e.example_object), use_dict=True)
                    warning_message = ("WARNING: Serializing objects of type "
                                       "{} by expanding them as dictionaries "
                                       "of their fields. This behavior may "
                                       "be incorrect in some cases.".format(
                                           type(e.example_object)))
                    logger.debug(warning_message)
                except (serialization.RayNotDictionarySerializable,
                        serialization.CloudPickleError,
                        pickle.pickle.PicklingError, Exception):
                    # We also handle generic exceptions here because
                    # cloudpickle can fail with many different types of errors.
                    try:
                        register_custom_serializer(
                            type(e.example_object), use_pickle=True)
                        warning_message = ("WARNING: Falling back to "
                                           "serializing objects of type {} by "
                                           "using pickle. This may be "
                                           "inefficient.".format(
                                               type(e.example_object)))
                        logger.warning(warning_message)
                    except serialization.CloudPickleError:
                        register_custom_serializer(
                            type(e.example_object),
                            use_pickle=True,
                            local=True)
                        warning_message = ("WARNING: Pickling the class {} "
                                           "failed, so we are using pickle "
                                           "and only registering the class "
                                           "locally.".format(
                                               type(e.example_object)))
                        logger.warning(warning_message)

    def put_object(self, object_id, value):
        """Put value in the local object store with object id objectid.

        This assumes that the value for objectid has not yet been placed in the
        local object store.

        Args:
            object_id (object_id.ObjectID): The object ID of the value to be
                put.
            value: The value to put in the object store.

        Raises:
            Exception: An exception is raised if the attempt to store the
                object fails. This can happen if there is already an object
                with the same ID in the object store or if the object store is
                full.
        """
        # Make sure that the value is not an object ID.
        if isinstance(value, ray.ObjectID):
            raise Exception("Calling 'put' on an ObjectID is not allowed "
                            "(similarly, returning an ObjectID from a remote "
                            "function is not allowed). If you really want to "
                            "do this, you can wrap the ObjectID in a list and "
                            "call 'put' on it (or return it).")

        # Serialize and put the object in the object store.
        try:
            self.store_and_register(object_id, value)
        except pyarrow.PlasmaObjectExists:
            # The object already exists in the object store, so there is no
            # need to add it again. TODO(rkn): We need to compare the hashes
            # and make sure that the objects are in fact the same. We also
            # should return an error code to the caller instead of printing a
            # message.
            logger.info(
                "The object with ID {} already exists in the object store."
                .format(object_id))
        except TypeError:
            # This error can happen because one of the members of the object
            # may not be serializable for cloudpickle. So we need these extra
            # fallbacks here to start from the beginning. Hopefully the object
            # could have a `__reduce__` method.
            register_custom_serializer(type(value), use_pickle=True)
            warning_message = ("WARNING: Serializing the class {} failed, "
                               "so are are falling back to cloudpickle."
                               .format(type(value)))
            logger.warning(warning_message)
            self.store_and_register(object_id, value)

    def retrieve_and_deserialize(self, object_ids, timeout, error_timeout=10):
        start_time = time.time()
        # Only send the warning once.
        warning_sent = False
        while True:
            try:
                # We divide very large get requests into smaller get requests
                # so that a single get request doesn't block the store for a
                # long time, if the store is blocked, it can block the manager
                # as well as a consequence.
                results = []
                for i in range(0, len(object_ids),
                               ray._config.worker_get_request_size()):
                    results += self.plasma_client.get(
                        object_ids[i:(
                            i + ray._config.worker_get_request_size())],
                        timeout,
                        self.get_serialization_context(self.task_driver_id))
                return results
            except pyarrow.lib.ArrowInvalid:
                # TODO(ekl): the local scheduler could include relevant
                # metadata in the task kill case for a better error message
                invalid_error = RayTaskError(
                    "<unknown>", None,
                    "Invalid return value: likely worker died or was killed "
                    "while executing the task; check previous logs or dmesg "
                    "for errors.")
                return [invalid_error] * len(object_ids)
            except pyarrow.DeserializationCallbackError:
                # Wait a little bit for the import thread to import the class.
                # If we currently have the worker lock, we need to release it
                # so that the import thread can acquire it.
                if self.mode == WORKER_MODE:
                    self.lock.release()
                time.sleep(0.01)
                if self.mode == WORKER_MODE:
                    self.lock.acquire()

                if time.time() - start_time > error_timeout:
                    warning_message = ("This worker or driver is waiting to "
                                       "receive a class definition so that it "
                                       "can deserialize an object from the "
                                       "object store. This may be fine, or it "
                                       "may be a bug.")
                    if not warning_sent:
                        ray.utils.push_error_to_driver(
                            self,
                            ray_constants.WAIT_FOR_CLASS_PUSH_ERROR,
                            warning_message,
                            driver_id=self.task_driver_id.id())
                    warning_sent = True

    def get_object(self, object_ids):
        """Get the value or values in the object store associated with the IDs.

        Return the values from the local object store for object_ids. This will
        block until all the values for object_ids have been written to the
        local object store.

        Args:
            object_ids (List[object_id.ObjectID]): A list of the object IDs
                whose values should be retrieved.
        """
        # Make sure that the values are object IDs.
        for object_id in object_ids:
            if not isinstance(object_id, ray.ObjectID):
                raise Exception("Attempting to call `get` on the value {}, "
                                "which is not an ObjectID.".format(object_id))
        # Do an initial fetch for remote objects. We divide the fetch into
        # smaller fetches so as to not block the manager for a prolonged period
        # of time in a single call.
        plain_object_ids = [
            plasma.ObjectID(object_id.id()) for object_id in object_ids
        ]
        for i in range(0, len(object_ids),
                       ray._config.worker_fetch_request_size()):
            self.local_scheduler_client.fetch_or_reconstruct(
                object_ids[i:(i + ray._config.worker_fetch_request_size())],
                True)

        # Get the objects. We initially try to get the objects immediately.
        final_results = self.retrieve_and_deserialize(plain_object_ids, 0)
        # Construct a dictionary mapping object IDs that we haven't gotten yet
        # to their original index in the object_ids argument.
        unready_ids = {
            plain_object_ids[i].binary(): i
            for (i, val) in enumerate(final_results)
            if val is plasma.ObjectNotAvailable
        }

        if len(unready_ids) > 0:
            with self.state_lock:
                # Get the task ID, to notify the backend which task is blocked.
                current_task_id = self.get_current_thread_task_id()

                # Try reconstructing any objects we haven't gotten yet. Try to
                # get them until at least get_timeout_milliseconds
                # milliseconds passes, then repeat.
                while len(unready_ids) > 0:
                    object_ids_to_fetch = [
                        plasma.ObjectID(unready_id)
                        for unready_id in unready_ids.keys()
                    ]
                    ray_object_ids_to_fetch = [
                        ray.ObjectID(unready_id)
                        for unready_id in unready_ids.keys()
                    ]
                    fetch_request_size = (
                        ray._config.worker_fetch_request_size())
                    for i in range(0, len(object_ids_to_fetch),
                                   fetch_request_size):
                        self.local_scheduler_client.fetch_or_reconstruct(
                            ray_object_ids_to_fetch[i:(
                                i + fetch_request_size)], False,
                            current_task_id)
                    results = self.retrieve_and_deserialize(
                        object_ids_to_fetch,
                        max([
                            ray._config.get_timeout_milliseconds(),
                            int(0.01 * len(unready_ids))
                        ]))
                    # Remove any entries for objects we received during this
                    # iteration so we don't retrieve the same object twice.
                    for i, val in enumerate(results):
                        if val is not plasma.ObjectNotAvailable:
                            object_id = object_ids_to_fetch[i].binary()
                            index = unready_ids[object_id]
                            final_results[index] = val
                            unready_ids.pop(object_id)

                # If there were objects that we weren't able to get locally,
                # let the local scheduler know that we're now unblocked.
                self.local_scheduler_client.notify_unblocked(current_task_id)

        assert len(final_results) == len(object_ids)
        return final_results

    def submit_task(self,
                    function_descriptor,
                    args,
                    actor_id=None,
                    actor_handle_id=None,
                    actor_counter=0,
                    is_actor_checkpoint_method=False,
                    actor_creation_id=None,
                    actor_creation_dummy_object_id=None,
                    execution_dependencies=None,
                    num_return_vals=None,
                    resources=None,
                    placement_resources=None,
                    driver_id=None,
                    language=LANGUAGE_PYTHON):
        """Submit a remote task to the scheduler.

        Tell the scheduler to schedule the execution of the function with
        function_descriptor with arguments args. Retrieve object IDs for the
        outputs of the function from the scheduler and immediately return them.

        Args:
            function_descriptor: The function descriptor to execute.
            args: The arguments to pass into the function. Arguments can be
                object IDs or they can be values. If they are values, they must
                be serializable objects.
            actor_id: The ID of the actor that this task is for.
            actor_counter: The counter of the actor task.
            is_actor_checkpoint_method: True if this is an actor checkpoint
                task and false otherwise.
            actor_creation_id: The ID of the actor to create, if this is an
                actor creation task.
            actor_creation_dummy_object_id: If this task is an actor method,
                then this argument is the dummy object ID associated with the
                actor creation task for the corresponding actor.
            execution_dependencies: The execution dependencies for this task.
            num_return_vals: The number of return values this function should
                have.
            resources: The resource requirements for this task.
            placement_resources: The resources required for placing the task.
                If this is not provided or if it is an empty dictionary, then
                the placement resources will be equal to resources.
            driver_id: The ID of the relevant driver. This is almost always the
                driver ID of the driver that is currently running. However, in
                the exceptional case that an actor task is being dispatched to
                an actor created by a different driver, this should be the
                driver ID of the driver that created the actor.

        Returns:
            The return object IDs for this task.
        """
        with profiling.profile("submit_task", worker=self):
            if actor_id is None:
                assert actor_handle_id is None
                actor_id = ray.ObjectID(NIL_ACTOR_ID)
                actor_handle_id = ray.ObjectID(NIL_ACTOR_HANDLE_ID)
            else:
                assert actor_handle_id is not None

            if actor_creation_id is None:
                actor_creation_id = ray.ObjectID(NIL_ACTOR_ID)

            if actor_creation_dummy_object_id is None:
                actor_creation_dummy_object_id = (ray.ObjectID(NIL_ID))

            # Put large or complex arguments that are passed by value in the
            # object store first.
            args_for_local_scheduler = []
            for arg in args:
                if isinstance(arg, ray.ObjectID):
                    args_for_local_scheduler.append(arg)
                elif ray.raylet.check_simple_value(arg):
                    args_for_local_scheduler.append(arg)
                else:
                    args_for_local_scheduler.append(put(arg))

            # By default, there are no execution dependencies.
            if execution_dependencies is None:
                execution_dependencies = []

            if driver_id is None:
                driver_id = self.task_driver_id

            if resources is None:
                raise ValueError("The resources dictionary is required.")
            for value in resources.values():
                assert (isinstance(value, int) or isinstance(value, float))
                if value < 0:
                    raise ValueError(
                        "Resource quantities must be nonnegative.")
                if (value >= 1 and isinstance(value, float)
                        and not value.is_integer()):
                    raise ValueError(
                        "Resource quantities must all be whole numbers.")

            if placement_resources is None:
                placement_resources = {}

            with self.state_lock:
                # Increment the worker's task index to track how many tasks
                # have been submitted by the current task so far.
                task_index = self.task_index
                self.task_index += 1
                # The parent task must be set for the submitted task.
                assert not self.current_task_id.is_nil()
            # Submit the task to local scheduler.
<<<<<<< HEAD
            function_descriptor_list = function_descriptor.get_function_descriptor_list()
            task = ray.local_scheduler.Task(
                driver_id, function_descriptor_list, args_for_local_scheduler,
                num_return_vals, self.current_task_id, task_index,
                actor_creation_id, actor_creation_dummy_object_id, actor_id,
                actor_handle_id, actor_counter, is_actor_checkpoint_method,
                execution_dependencies, resources, placement_resources,
                self.use_raylet, language)
=======
            task = ray.raylet.Task(
                driver_id, ray.ObjectID(
                    function_id.id()), args_for_local_scheduler,
                num_return_vals, self.current_task_id, task_index,
                actor_creation_id, actor_creation_dummy_object_id, actor_id,
                actor_handle_id, actor_counter, execution_dependencies,
                resources, placement_resources)
>>>>>>> 1f4a01cf
            self.local_scheduler_client.submit(task)

            return task.returns()

    def run_function_on_all_workers(self, function,
                                    run_on_other_drivers=False):
        """Run arbitrary code on all of the workers.

        This function will first be run on the driver, and then it will be
        exported to all of the workers to be run. It will also be run on any
        new workers that register later. If ray.init has not been called yet,
        then cache the function and export it later.

        Args:
            function (Callable): The function to run on all of the workers. It
                takes only one argument, a worker info dict. If it returns
                anything, its return values will not be used.
            run_on_other_drivers: The boolean that indicates whether we want to
                run this funtion on other drivers. One case is we may need to
                share objects across drivers.
        """
        # If ray.init has not been called yet, then cache the function and
        # export it when connect is called. Otherwise, run the function on all
        # workers.
        if self.mode is None:
            self.cached_functions_to_run.append(function)
        else:
            # Attempt to pickle the function before we need it. This could
            # fail, and it is more convenient if the failure happens before we
            # actually run the function locally.
            pickled_function = pickle.dumps(function)

            function_to_run_id = hashlib.sha1(pickled_function).digest()
            key = b"FunctionsToRun:" + function_to_run_id
            # First run the function on the driver.
            # We always run the task locally.
            function({"worker": self})
            # Check if the function has already been put into redis.
            function_exported = self.redis_client.setnx(b"Lock:" + key, 1)
            if not function_exported:
                # In this case, the function has already been exported, so
                # we don't need to export it again.
                return

            check_oversized_pickle(pickled_function, function.__name__,
                                   "function", self)

            # Run the function on all workers.
            self.redis_client.hmset(
                key, {
                    "driver_id": self.task_driver_id.id(),
                    "function_id": function_to_run_id,
                    "function": pickled_function,
                    "run_on_other_drivers": str(run_on_other_drivers)
                })
            self.redis_client.rpush("Exports", key)
            # TODO(rkn): If the worker fails after it calls setnx and before it
            # successfully completes the hmset and rpush, then the program will
            # most likely hang. This could be fixed by making these three
            # operations into a transaction (or by implementing a custom
            # command that does all three things).

    def _get_arguments_for_execution(self, function_name, serialized_args):
        """Retrieve the arguments for the remote function.

        This retrieves the values for the arguments to the remote function that
        were passed in as object IDs. Arguments that were passed by value are
        not changed. This is called by the worker that is executing the remote
        function.

        Args:
            function_name (str): The name of the remote function whose
                arguments are being retrieved.
            serialized_args (List): The arguments to the function. These are
                either strings representing serialized objects passed by value
                or they are ObjectIDs.

        Returns:
            The retrieved arguments in addition to the arguments that were
                passed by value.

        Raises:
            RayGetArgumentError: This exception is raised if a task that
                created one of the arguments failed.
        """
        arguments = []
        for (i, arg) in enumerate(serialized_args):
            if isinstance(arg, ray.ObjectID):
                # get the object from the local object store
                argument = self.get_object([arg])[0]
                if isinstance(argument, RayTaskError):
                    # If the result is a RayTaskError, then the task that
                    # created this object failed, and we should propagate the
                    # error message here.
                    raise RayGetArgumentError(function_name, i, arg, argument)
            else:
                # pass the argument by value
                argument = arg

            arguments.append(argument)
        return arguments

    def _store_outputs_in_object_store(self, object_ids, outputs):
        """Store the outputs of a remote function in the local object store.

        This stores the values that were returned by a remote function in the
        local object store. If any of the return values are object IDs, then
        these object IDs are aliased with the object IDs that the scheduler
        assigned for the return values. This is called by the worker that
        executes the remote function.

        Note:
            The arguments object_ids and outputs should have the same length.

        Args:
            object_ids (List[ObjectID]): The object IDs that were assigned to
                the outputs of the remote function call.
            outputs (Tuple): The value returned by the remote function. If the
                remote function was supposed to only return one value, then its
                output was wrapped in a tuple with one element prior to being
                passed into this function.
        """
        for i in range(len(object_ids)):
            if isinstance(outputs[i], ray.actor.ActorHandle):
                raise Exception("Returning an actor handle from a remote "
                                "function is not allowed).")

            self.put_object(object_ids[i], outputs[i])

    def _process_task(self, task, function_execution_info):
        """Execute a task assigned to this worker.

        This method deserializes a task from the scheduler, and attempts to
        execute the task. If the task succeeds, the outputs are stored in the
        local object store. If the task throws an exception, RayTaskError
        objects are stored in the object store to represent the failed task
        (these will be retrieved by calls to get or by subsequent tasks that
        use the outputs of this task).
        """
<<<<<<< HEAD
        # The ID of the driver that this task belongs to. This is needed so
        # that if the task throws an exception, we propagate the error
        # message to the correct driver.
        self.task_driver_id = task.driver_id()
        self.current_task_id = task.task_id()
        self.task_index = 0
        self.put_index = 1
        function_descriptor = FunctionDescriptor.from_bytes_list(
            task.function_descriptor_list())
=======
        with self.state_lock:
            assert self.task_driver_id.is_nil()
            assert self.current_task_id.is_nil()
            assert self.task_index == 0
            assert self.put_index == 1

            # The ID of the driver that this task belongs to. This is needed so
            # that if the task throws an exception, we propagate the error
            # message to the correct driver.
            self.task_driver_id = task.driver_id()
            self.current_task_id = task.task_id()

        function_id = task.function_id()
>>>>>>> 1f4a01cf
        args = task.arguments()
        return_object_ids = task.returns()
        if (task.actor_id().id() != NIL_ACTOR_ID or
                task.actor_creation_id().id() != NIL_ACTOR_ID):
            dummy_return_id = return_object_ids.pop()
        function_executor = function_execution_info.function
        function_name = function_execution_info.function_name

        # Get task arguments from the object store.
        try:
            if function_name != "__ray_terminate__":
                self.reraise_actor_init_error()
            self.memory_monitor.raise_if_low_memory()
            with profiling.profile("task:deserialize_arguments", worker=self):
                arguments = self._get_arguments_for_execution(
                    function_name, args)
        except (RayGetError, RayGetArgumentError) as e:
            self._handle_process_task_failure(function_descriptor,
                                              return_object_ids, e, None)
            return
        except Exception as e:
            self._handle_process_task_failure(
                function_descriptor, return_object_ids, e,
                ray.utils.format_error_message(traceback.format_exc()))
            return

        # Execute the task.
        try:
            with profiling.profile("task:execute", worker=self):
                if (task.actor_id().id() == NIL_ACTOR_ID and
                        task.actor_creation_id().id() == NIL_ACTOR_ID):
                    outputs = function_executor(*arguments)
                else:
                    if task.actor_id().id() != NIL_ACTOR_ID:
                        key = task.actor_id().id()
                    else:
                        key = task.actor_creation_id().id()
                    outputs = function_executor(
                        dummy_return_id, self.actors[key],
                        *arguments)
        except Exception as e:
            # Determine whether the exception occured during a task, not an
            # actor method.
            task_exception = task.actor_id().id() == NIL_ACTOR_ID
            traceback_str = ray.utils.format_error_message(
                traceback.format_exc(), task_exception=task_exception)
            self._handle_process_task_failure(
                function_descriptor, return_object_ids, e, traceback_str)
            return

        # Store the outputs in the local object store.
        try:
            with profiling.profile("task:store_outputs", worker=self):
                # If this is an actor task, then the last object ID returned by
                # the task is a dummy output, not returned by the function
                # itself. Decrement to get the correct number of return values.
                num_returns = len(return_object_ids)
                if num_returns == 1:
                    outputs = (outputs, )
                self._store_outputs_in_object_store(return_object_ids, outputs)
        except Exception as e:
            self._handle_process_task_failure(
                function_descriptor, return_object_ids, e,
                ray.utils.format_error_message(traceback.format_exc()))

    def _handle_process_task_failure(self, function_descriptor,
                                     return_object_ids, error, backtrace):
        function_name = function_descriptor.function_name
        function_id = function_descriptor.function_id
        failure_object = RayTaskError(function_name, error, backtrace)
        failure_objects = [
            failure_object for _ in range(len(return_object_ids))
        ]
        self._store_outputs_in_object_store(return_object_ids, failure_objects)
        # Log the error message.
        ray.utils.push_error_to_driver(
            self,
            ray_constants.TASK_PUSH_ERROR,
            str(failure_object),
            driver_id=self.task_driver_id.id(),
            data={
                "function_id": function_id.id(),
                "function_name": function_name,
                "module_name": function_descriptor.module_name,
                "class_name": function_descriptor.class_name
            })
        # Mark the actor init as failed
        if self.actor_id != NIL_ACTOR_ID and function_name == "__init__":
            self.mark_actor_init_failed(error)

    def _wait_for_and_process_task(self, task):
        """Wait for a task to be ready and process the task.

        Args:
            task: The task to execute.
        """
        function_descriptor = FunctionDescriptor.from_bytes_list(
            task.function_descriptor_list())
        driver_id = task.driver_id().id()

        # TODO(rkn): It would be preferable for actor creation tasks to share
        # more of the code path with regular task execution.
        if (task.actor_creation_id() != ray.ObjectID(NIL_ACTOR_ID)):
            assert self.actor_id == NIL_ACTOR_ID
            self.actor_id = task.actor_creation_id().id()
            self.function_actor_manager.load_actor(
                driver_id, function_descriptor.get_actor_descriptor())

        execution_info = self.function_actor_manager.get_execution_info(
            driver_id, function_descriptor)

        # Execute the task.
        # TODO(rkn): Consider acquiring this lock with a timeout and pushing a
        # warning to the user if we are waiting too long to acquire the lock
        # because that may indicate that the system is hanging, and it'd be
        # good to know where the system is hanging.
        with self.lock:
            function_name = execution_info.function_name
            extra_data = {
                "name": function_name,
                "task_id": task.task_id().hex()
            }
            if task.actor_id().id() == NIL_ACTOR_ID:
                title = "ray_worker:{}()".format(function_name)
                next_title = "ray_worker"
            else:
                actor = self.actors[task.actor_id().id()]
                title = "ray_{}:{}()".format(actor.__class__.__name__,
                                             function_name)
                next_title = "ray_{}".format(actor.__class__.__name__)
            with profiling.profile("task", extra_data=extra_data, worker=self):
                with _changeproctitle(title, next_title):
                    self._process_task(task, execution_info)
                # Reset the state fields so the next task can run.
                with self.state_lock:
                    self.task_driver_id = ray.ObjectID(NIL_ID)
                    self.current_task_id = ray.ObjectID(NIL_ID)
                    self.task_index = 0
                    self.put_index = 1

        # Increase the task execution counter.
        self.function_actor_manager.increase_task_counter(
            driver_id, function_descriptor)

        reached_max_executions = (self.function_actor_manager.get_task_counter(
            driver_id, function_descriptor) == execution_info.max_calls)
        if reached_max_executions:
            self.local_scheduler_client.disconnect()
            sys.exit(0)

    def _get_next_task_from_local_scheduler(self):
        """Get the next task from the local scheduler.

        Returns:
            A task from the local scheduler.
        """
        with profiling.profile("worker_idle", worker=self):
            task = self.local_scheduler_client.get_task()

        # Automatically restrict the GPUs available to this task.
        ray.utils.set_cuda_visible_devices(ray.get_gpu_ids())

        return task

    def main_loop(self):
        """The main loop a worker runs to receive and execute tasks."""

        def exit(signum, frame):
            shutdown(worker=self)
            sys.exit(0)

        signal.signal(signal.SIGTERM, exit)

        while True:
            task = self._get_next_task_from_local_scheduler()
            self._wait_for_and_process_task(task)


def get_gpu_ids():
    """Get the IDs of the GPUs that are available to the worker.

    If the CUDA_VISIBLE_DEVICES environment variable was set when the worker
    started up, then the IDs returned by this method will be a subset of the
    IDs in CUDA_VISIBLE_DEVICES. If not, the IDs will fall in the range
    [0, NUM_GPUS - 1], where NUM_GPUS is the number of GPUs that the node has.

    Returns:
        A list of GPU IDs.
    """
    if _mode() == LOCAL_MODE:
        raise Exception("ray.get_gpu_ids() currently does not work in PYTHON "
                        "MODE.")

    all_resource_ids = global_worker.local_scheduler_client.resource_ids()
    assigned_ids = [
        resource_id for resource_id, _ in all_resource_ids.get("GPU", [])
    ]
    # If the user had already set CUDA_VISIBLE_DEVICES, then respect that (in
    # the sense that only GPU IDs that appear in CUDA_VISIBLE_DEVICES should be
    # returned).
    if global_worker.original_gpu_ids is not None:
        assigned_ids = [
            global_worker.original_gpu_ids[gpu_id] for gpu_id in assigned_ids
        ]

    return assigned_ids


def get_resource_ids():
    """Get the IDs of the resources that are available to the worker.

    Returns:
        A dictionary mapping the name of a resource to a list of pairs, where
        each pair consists of the ID of a resource and the fraction of that
        resource reserved for this worker.
    """
    if _mode() == LOCAL_MODE:
        raise Exception(
            "ray.get_resource_ids() currently does not work in PYTHON "
            "MODE.")

    return global_worker.local_scheduler_client.resource_ids()


def _webui_url_helper(client):
    """Parsing for getting the url of the web UI.

    Args:
        client: A redis client to use to query the primary Redis shard.

    Returns:
        The URL of the web UI as a string.
    """
    result = client.hmget("webui", "url")[0]
    return ray.utils.decode(result) if result is not None else result


def get_webui_url():
    """Get the URL to access the web UI.

    Note that the URL does not specify which node the web UI is on.

    Returns:
        The URL of the web UI as a string.
    """
    if _mode() == LOCAL_MODE:
        raise Exception("ray.get_webui_url() currently does not work in "
                        "PYTHON MODE.")
    return _webui_url_helper(global_worker.redis_client)


global_worker = Worker()
"""Worker: The global Worker object for this worker process.

We use a global Worker object to ensure that there is a single worker object
per worker process.
"""

global_state = state.GlobalState()


class RayConnectionError(Exception):
    pass


def print_failed_task(task_status):
    """Print information about failed tasks.

    Args:
        task_status (Dict): A dictionary containing the name, operationid, and
            error message for a failed task.
    """
    logger.error("""
      Error: Task failed
        Function Name: {}
        Task ID: {}
        Error Message: \n{}
    """.format(task_status["function_name"], task_status["operationid"],
               task_status["error_message"]))


def error_applies_to_driver(error_key, worker=global_worker):
    """Return True if the error is for this driver and false otherwise."""
    # TODO(rkn): Should probably check that this is only called on a driver.
    # Check that the error key is formatted as in push_error_to_driver.
    assert len(error_key) == (len(ERROR_KEY_PREFIX) + ray_constants.ID_SIZE + 1
                              + ray_constants.ID_SIZE), error_key
    # If the driver ID in the error message is a sequence of all zeros, then
    # the message is intended for all drivers.
    driver_id = error_key[len(ERROR_KEY_PREFIX):(
        len(ERROR_KEY_PREFIX) + ray_constants.ID_SIZE)]
    return (driver_id == worker.task_driver_id.id()
            or driver_id == ray.ray_constants.NIL_JOB_ID.id())


def error_info(worker=global_worker):
    """Return information about failed tasks."""
    worker.check_connected()
    return (global_state.error_messages(job_id=worker.task_driver_id) +
            global_state.error_messages(job_id=ray_constants.NIL_JOB_ID))


def _initialize_serialization(driver_id, worker=global_worker):
    """Initialize the serialization library.

    This defines a custom serializer for object IDs and also tells ray to
    serialize several exception classes that we define for error handling.
    """
    serialization_context = pyarrow.default_serialization_context()
    # Tell the serialization context to use the cloudpickle version that we
    # ship with Ray.
    serialization_context.set_pickle(pickle.dumps, pickle.loads)
    pyarrow.register_torch_serialization_handlers(serialization_context)

    # Define a custom serializer and deserializer for handling Object IDs.
    def object_id_custom_serializer(obj):
        return obj.id()

    def object_id_custom_deserializer(serialized_obj):
        return ray.ObjectID(serialized_obj)

    # We register this serializer on each worker instead of calling
    # register_custom_serializer from the driver so that isinstance still
    # works.
    serialization_context.register_type(
        ray.ObjectID,
        "ray.ObjectID",
        pickle=False,
        custom_serializer=object_id_custom_serializer,
        custom_deserializer=object_id_custom_deserializer)

    def actor_handle_serializer(obj):
        return obj._serialization_helper(True)

    def actor_handle_deserializer(serialized_obj):
        new_handle = ray.actor.ActorHandle.__new__(ray.actor.ActorHandle)
        new_handle._deserialization_helper(serialized_obj, True)
        return new_handle

    # We register this serializer on each worker instead of calling
    # register_custom_serializer from the driver so that isinstance still
    # works.
    serialization_context.register_type(
        ray.actor.ActorHandle,
        "ray.ActorHandle",
        pickle=False,
        custom_serializer=actor_handle_serializer,
        custom_deserializer=actor_handle_deserializer)

    worker.serialization_context_map[driver_id] = serialization_context

    register_custom_serializer(
        RayTaskError,
        use_dict=True,
        local=True,
        driver_id=driver_id,
        class_id="ray.RayTaskError")
    register_custom_serializer(
        RayGetError,
        use_dict=True,
        local=True,
        driver_id=driver_id,
        class_id="ray.RayGetError")
    register_custom_serializer(
        RayGetArgumentError,
        use_dict=True,
        local=True,
        driver_id=driver_id,
        class_id="ray.RayGetArgumentError")
    # Tell Ray to serialize lambdas with pickle.
    register_custom_serializer(
        type(lambda: 0),
        use_pickle=True,
        local=True,
        driver_id=driver_id,
        class_id="lambda")
    # Tell Ray to serialize types with pickle.
    register_custom_serializer(
        type(int),
        use_pickle=True,
        local=True,
        driver_id=driver_id,
        class_id="type")
    # Tell Ray to serialize FunctionSignatures as dictionaries. This is
    # used when passing around actor handles.
    register_custom_serializer(
        ray.signature.FunctionSignature,
        use_dict=True,
        local=True,
        driver_id=driver_id,
        class_id="ray.signature.FunctionSignature")


def get_address_info_from_redis_helper(redis_address,
                                       node_ip_address,
                                       redis_password=None):
    redis_ip_address, redis_port = redis_address.split(":")
    # For this command to work, some other client (on the same machine as
    # Redis) must have run "CONFIG SET protected-mode no".
    redis_client = redis.StrictRedis(
        host=redis_ip_address, port=int(redis_port), password=redis_password)

    # In the raylet code path, all client data is stored in a zset at the
    # key for the nil client.
    client_key = b"CLIENT" + NIL_CLIENT_ID
    clients = redis_client.zrange(client_key, 0, -1)
    raylets = []
    for client_message in clients:
        client = ray.gcs_utils.ClientTableData.GetRootAsClientTableData(
            client_message, 0)
        client_node_ip_address = ray.utils.decode(client.NodeManagerAddress())
        if (client_node_ip_address == node_ip_address or
            (client_node_ip_address == "127.0.0.1"
             and redis_ip_address == ray.services.get_node_ip_address())):
            raylets.append(client)
    # Make sure that at least one raylet has started locally.
    # This handles a race condition where Redis has started but
    # the raylet has not connected.
    if len(raylets) == 0:
        raise Exception(
            "Redis has started but no raylets have registered yet.")
    object_store_addresses = [
        ray.utils.decode(raylet.ObjectStoreSocketName()) for raylet in raylets
    ]
    raylet_socket_names = [
        ray.utils.decode(raylet.RayletSocketName()) for raylet in raylets
    ]
    return {
        "node_ip_address": node_ip_address,
        "redis_address": redis_address,
        "object_store_addresses": object_store_addresses,
        "raylet_socket_names": raylet_socket_names,
        # Web UI should be running.
        "webui_url": _webui_url_helper(redis_client)
    }


def get_address_info_from_redis(redis_address,
                                node_ip_address,
                                num_retries=5,
                                redis_password=None):
    counter = 0
    while True:
        try:
            return get_address_info_from_redis_helper(
                redis_address, node_ip_address, redis_password=redis_password)
        except Exception:
            if counter == num_retries:
                raise
            # Some of the information may not be in Redis yet, so wait a little
            # bit.
            logger.warning(
                "Some processes that the driver needs to connect to have "
                "not registered with Redis, so retrying. Have you run "
                "'ray start' on this node?")
            time.sleep(1)
        counter += 1


def _normalize_resource_arguments(num_cpus, num_gpus, resources,
                                  num_local_schedulers):
    """Stick the CPU and GPU arguments into the resources dictionary.

    This also checks that the arguments are well-formed.

    Args:
        num_cpus: Either a number of CPUs or a list of numbers of CPUs.
        num_gpus: Either a number of CPUs or a list of numbers of CPUs.
        resources: Either a dictionary of resource mappings or a list of
            dictionaries of resource mappings.
        num_local_schedulers: The number of local schedulers.

    Returns:
        A list of dictionaries of resources of length num_local_schedulers.
    """
    if resources is None:
        resources = {}
    if not isinstance(num_cpus, list):
        num_cpus = num_local_schedulers * [num_cpus]
    if not isinstance(num_gpus, list):
        num_gpus = num_local_schedulers * [num_gpus]
    if not isinstance(resources, list):
        resources = num_local_schedulers * [resources]

    new_resources = [r.copy() for r in resources]

    for i in range(num_local_schedulers):
        assert "CPU" not in new_resources[i], "Use the 'num_cpus' argument."
        assert "GPU" not in new_resources[i], "Use the 'num_gpus' argument."
        if num_cpus[i] is not None:
            new_resources[i]["CPU"] = num_cpus[i]
        if num_gpus[i] is not None:
            new_resources[i]["GPU"] = num_gpus[i]

    return new_resources


def _init(address_info=None,
          start_ray_local=False,
          object_id_seed=None,
          num_workers=None,
          num_local_schedulers=None,
          object_store_memory=None,
          redis_max_memory=None,
          collect_profiling_data=True,
          local_mode=False,
          driver_mode=None,
          redirect_worker_output=False,
          redirect_output=True,
          start_workers_from_local_scheduler=True,
          num_cpus=None,
          num_gpus=None,
          resources=None,
          num_redis_shards=None,
          redis_max_clients=None,
          redis_password=None,
          plasma_directory=None,
          huge_pages=False,
          include_webui=True,
          driver_id=None,
          plasma_store_socket_name=None,
          raylet_socket_name=None,
          temp_dir=None,
          _internal_config=None):
    """Helper method to connect to an existing Ray cluster or start a new one.

    This method handles two cases. Either a Ray cluster already exists and we
    just attach this driver to it, or we start all of the processes associated
    with a Ray cluster and attach to the newly started cluster.

    Args:
        address_info (dict): A dictionary with address information for
            processes in a partially-started Ray cluster. If
            start_ray_local=True, any processes not in this dictionary will be
            started. If provided, an updated address_info dictionary will be
            returned to include processes that are newly started.
        start_ray_local (bool): If True then this will start any processes not
            already in address_info, including Redis, a global scheduler, local
            scheduler(s), object store(s), and worker(s). It will also kill
            these processes when Python exits. If False, this will attach to an
            existing Ray cluster.
        object_id_seed (int): Used to seed the deterministic generation of
            object IDs. The same value can be used across multiple runs of the
            same job in order to generate the object IDs in a consistent
            manner. However, the same ID should not be used for different jobs.
        num_local_schedulers (int): The number of local schedulers to start.
            This is only provided if start_ray_local is True.
        object_store_memory: The maximum amount of memory (in bytes) to
            allow the object store to use.
        redis_max_memory: The max amount of memory (in bytes) to allow redis
            to use, or None for no limit. Once the limit is exceeded, redis
            will start LRU eviction of entries. This only applies to the
            sharded redis tables (task and object tables).
        collect_profiling_data: Whether to collect profiling data from workers.
        local_mode (bool): True if the code should be executed serially
            without Ray. This is useful for debugging.
        redirect_worker_output: True if the stdout and stderr of worker
            processes should be redirected to files.
        redirect_output (bool): True if stdout and stderr for non-worker
            processes should be redirected to files and false otherwise.
        start_workers_from_local_scheduler (bool): If this flag is True, then
            start the initial workers from the local scheduler. Else, start
            them from Python. The latter case is for debugging purposes only.
        num_cpus (int): Number of cpus the user wishes all local schedulers to
            be configured with.
        num_gpus (int): Number of gpus the user wishes all local schedulers to
            be configured with. If unspecified, Ray will attempt to autodetect
            the number of GPUs available on the node (note that autodetection
            currently only works for Nvidia GPUs).
        resources: A dictionary mapping resource names to the quantity of that
            resource available.
        num_redis_shards: The number of Redis shards to start in addition to
            the primary Redis shard.
        redis_max_clients: If provided, attempt to configure Redis with this
            maxclients number.
        redis_password (str): Prevents external clients without the password
            from connecting to Redis if provided.
        plasma_directory: A directory where the Plasma memory mapped files will
            be created.
        huge_pages: Boolean flag indicating whether to start the Object
            Store with hugetlbfs support. Requires plasma_directory.
        include_webui: Boolean flag indicating whether to start the web
            UI, which is a Jupyter notebook.
        driver_id: The ID of driver.
        plasma_store_socket_name (str): If provided, it will specify the socket
            name used by the plasma store.
        raylet_socket_name (str): If provided, it will specify the socket path
            used by the raylet process.
        temp_dir (str): If provided, it will specify the root temporary
            directory for the Ray process.
        _internal_config (str): JSON configuration for overriding
            RayConfig defaults. For testing purposes ONLY.

    Returns:
        Address information about the started processes.

    Raises:
        Exception: An exception is raised if an inappropriate combination of
            arguments is passed in.
    """
    if driver_mode is not None:
        raise Exception("The 'driver_mode' argument has been deprecated. "
                        "To run Ray in local mode, pass in local_mode=True.")
    if local_mode:
        driver_mode = LOCAL_MODE
    else:
        driver_mode = SCRIPT_MODE

    if redis_max_memory and collect_profiling_data:
        logger.warn("Profiling data cannot be LRU evicted, so it is disabled "
                    "when redis_max_memory is set.")
        collect_profiling_data = False

    # Get addresses of existing services.
    if address_info is None:
        address_info = {}
    else:
        assert isinstance(address_info, dict)
    node_ip_address = address_info.get("node_ip_address")
    redis_address = address_info.get("redis_address")

    # Start any services that do not yet exist.
    if driver_mode == LOCAL_MODE:
        # If starting Ray in LOCAL_MODE, don't start any other processes.
        pass
    elif start_ray_local:
        # In this case, we launch a scheduler, a new object store, and some
        # workers, and we connect to them. We do not launch any processes that
        # are already registered in address_info.
        if node_ip_address is None:
            node_ip_address = ray.services.get_node_ip_address()
        # Use 1 local scheduler if num_local_schedulers is not provided. If
        # existing local schedulers are provided, use that count as
        # num_local_schedulers.
        if num_local_schedulers is None:
            num_local_schedulers = 1
        # Use 1 additional redis shard if num_redis_shards is not provided.
        num_redis_shards = 1 if num_redis_shards is None else num_redis_shards

        # Stick the CPU and GPU resources into the resource dictionary.
        resources = _normalize_resource_arguments(
            num_cpus, num_gpus, resources, num_local_schedulers)

        # Start the scheduler, object store, and some workers. These will be
        # killed by the call to shutdown(), which happens when the Python
        # script exits.
        address_info = services.start_ray_head(
            address_info=address_info,
            node_ip_address=node_ip_address,
            num_workers=num_workers,
            num_local_schedulers=num_local_schedulers,
            object_store_memory=object_store_memory,
            redis_max_memory=redis_max_memory,
            collect_profiling_data=collect_profiling_data,
            redirect_worker_output=redirect_worker_output,
            redirect_output=redirect_output,
            start_workers_from_local_scheduler=(
                start_workers_from_local_scheduler),
            resources=resources,
            num_redis_shards=num_redis_shards,
            redis_max_clients=redis_max_clients,
            redis_password=redis_password,
            plasma_directory=plasma_directory,
            huge_pages=huge_pages,
            include_webui=include_webui,
            plasma_store_socket_name=plasma_store_socket_name,
            raylet_socket_name=raylet_socket_name,
            temp_dir=temp_dir,
            _internal_config=_internal_config)
    else:
        if redis_address is None:
            raise Exception("When connecting to an existing cluster, "
                            "redis_address must be provided.")
        if num_workers is not None:
            raise Exception("When connecting to an existing cluster, "
                            "num_workers must not be provided.")
        if num_local_schedulers is not None:
            raise Exception("When connecting to an existing cluster, "
                            "num_local_schedulers must not be provided.")
        if num_cpus is not None or num_gpus is not None:
            raise Exception("When connecting to an existing cluster, num_cpus "
                            "and num_gpus must not be provided.")
        if resources is not None:
            raise Exception("When connecting to an existing cluster, "
                            "resources must not be provided.")
        if num_redis_shards is not None:
            raise Exception("When connecting to an existing cluster, "
                            "num_redis_shards must not be provided.")
        if redis_max_clients is not None:
            raise Exception("When connecting to an existing cluster, "
                            "redis_max_clients must not be provided.")
        if object_store_memory is not None:
            raise Exception("When connecting to an existing cluster, "
                            "object_store_memory must not be provided.")
        if redis_max_memory is not None:
            raise Exception("When connecting to an existing cluster, "
                            "redis_max_memory must not be provided.")
        if plasma_directory is not None:
            raise Exception("When connecting to an existing cluster, "
                            "plasma_directory must not be provided.")
        if huge_pages:
            raise Exception("When connecting to an existing cluster, "
                            "huge_pages must not be provided.")
        if temp_dir is not None:
            raise Exception("When connecting to an existing cluster, "
                            "temp_dir must not be provided.")
        if plasma_store_socket_name is not None:
            raise Exception("When connecting to an existing cluster, "
                            "plasma_store_socket_name must not be provided.")
        if raylet_socket_name is not None:
            raise Exception("When connecting to an existing cluster, "
                            "raylet_socket_name must not be provided.")
        if _internal_config is not None:
            raise Exception("When connecting to an existing cluster, "
                            "_internal_config must not be provided.")

        # Get the node IP address if one is not provided.
        if node_ip_address is None:
            node_ip_address = services.get_node_ip_address(redis_address)
        # Get the address info of the processes to connect to from Redis.
        address_info = get_address_info_from_redis(
            redis_address, node_ip_address, redis_password=redis_password)

    # Connect this driver to Redis, the object store, and the local scheduler.
    # Choose the first object store and local scheduler if there are multiple.
    # The corresponding call to disconnect will happen in the call to
    # shutdown() when the Python script exits.
    if driver_mode == LOCAL_MODE:
        driver_address_info = {}
    else:
        driver_address_info = {
            "node_ip_address": node_ip_address,
            "redis_address": address_info["redis_address"],
            "store_socket_name": address_info["object_store_addresses"][0],
            "webui_url": address_info["webui_url"],
        }
        driver_address_info["raylet_socket_name"] = (
            address_info["raylet_socket_names"][0])

    # We only pass `temp_dir` to a worker (WORKER_MODE).
    # It can't be a worker here.
    connect(
        driver_address_info,
        object_id_seed=object_id_seed,
        mode=driver_mode,
        worker=global_worker,
        driver_id=driver_id,
        redis_password=redis_password,
        collect_profiling_data=collect_profiling_data)
    return address_info


def init(redis_address=None,
         num_cpus=None,
         num_gpus=None,
         resources=None,
         object_store_memory=None,
         redis_max_memory=None,
         collect_profiling_data=True,
         node_ip_address=None,
         object_id_seed=None,
         num_workers=None,
         local_mode=False,
         driver_mode=None,
         redirect_worker_output=False,
         redirect_output=True,
         ignore_reinit_error=False,
         num_redis_shards=None,
         redis_max_clients=None,
         redis_password=None,
         plasma_directory=None,
         huge_pages=False,
         include_webui=True,
         driver_id=None,
         configure_logging=True,
         logging_level=logging.INFO,
         logging_format=ray_constants.LOGGER_FORMAT,
         plasma_store_socket_name=None,
         raylet_socket_name=None,
         temp_dir=None,
         _internal_config=None,
         use_raylet=None):
    """Connect to an existing Ray cluster or start one and connect to it.

    This method handles two cases. Either a Ray cluster already exists and we
    just attach this driver to it, or we start all of the processes associated
    with a Ray cluster and attach to the newly started cluster.

    To start Ray and all of the relevant processes, use this as follows:

    .. code-block:: python

        ray.init()

    To connect to an existing Ray cluster, use this as follows (substituting
    in the appropriate address):

    .. code-block:: python

        ray.init(redis_address="123.45.67.89:6379")

    Args:
        redis_address (str): The address of the Redis server to connect to. If
            this address is not provided, then this command will start Redis, a
            global scheduler, a local scheduler, a plasma store, a plasma
            manager, and some workers. It will also kill these processes when
            Python exits.
        num_cpus (int): Number of cpus the user wishes all local schedulers to
            be configured with.
        num_gpus (int): Number of gpus the user wishes all local schedulers to
            be configured with.
        resources: A dictionary mapping the name of a resource to the quantity
            of that resource available.
        object_store_memory: The amount of memory (in bytes) to start the
            object store with.
        redis_max_memory: The max amount of memory (in bytes) to allow redis
            to use, or None for no limit. Once the limit is exceeded, redis
            will start LRU eviction of entries. This only applies to the
            sharded redis tables (task and object tables).
        collect_profiling_data: Whether to collect profiling data from workers.
        node_ip_address (str): The IP address of the node that we are on.
        object_id_seed (int): Used to seed the deterministic generation of
            object IDs. The same value can be used across multiple runs of the
            same job in order to generate the object IDs in a consistent
            manner. However, the same ID should not be used for different jobs.
        local_mode (bool): True if the code should be executed serially
            without Ray. This is useful for debugging.
        redirect_worker_output: True if the stdout and stderr of worker
            processes should be redirected to files.
        redirect_output (bool): True if stdout and stderr for non-worker
            processes should be redirected to files and false otherwise.
        ignore_reinit_error: True if we should suppress errors from calling
            ray.init() a second time.
        num_redis_shards: The number of Redis shards to start in addition to
            the primary Redis shard.
        redis_max_clients: If provided, attempt to configure Redis with this
            maxclients number.
        redis_password (str): Prevents external clients without the password
            from connecting to Redis if provided.
        plasma_directory: A directory where the Plasma memory mapped files will
            be created.
        huge_pages: Boolean flag indicating whether to start the Object
            Store with hugetlbfs support. Requires plasma_directory.
        include_webui: Boolean flag indicating whether to start the web
            UI, which is a Jupyter notebook.
        driver_id: The ID of driver.
        configure_logging: True if allow the logging cofiguration here.
            Otherwise, the users may want to configure it by their own.
        logging_level: Logging level, default will be logging.INFO.
        logging_format: Logging format, default will be "%(message)s"
            which means only contains the message.
        plasma_store_socket_name (str): If provided, it will specify the socket
            name used by the plasma store.
        raylet_socket_name (str): If provided, it will specify the socket path
            used by the raylet process.
        temp_dir (str): If provided, it will specify the root temporary
            directory for the Ray process.
        _internal_config (str): JSON configuration for overriding
            RayConfig defaults. For testing purposes ONLY.

    Returns:
        Address information about the started processes.

    Raises:
        Exception: An exception is raised if an inappropriate combination of
            arguments is passed in.
    """

    if configure_logging:
        logging.basicConfig(level=logging_level, format=logging_format)

    # Add the use_raylet option for backwards compatibility.
    if use_raylet is not None:
        if use_raylet:
            logger.warn("WARNING: The use_raylet argument has been "
                        "deprecated. Please remove it.")
        else:
            raise DeprecationWarning("The use_raylet argument is deprecated. "
                                     "Please remove it.")

    if setproctitle is None:
        logger.warning(
            "WARNING: Not updating worker name since `setproctitle` is not "
            "installed. Install this with `pip install setproctitle` "
            "(or ray[debug]) to enable monitoring of worker processes.")

    if global_worker.connected:
        if ignore_reinit_error:
            logger.error("Calling ray.init() again after it has already been "
                         "called.")
            return
        else:
            raise Exception("Perhaps you called ray.init twice by accident?")

    # Convert hostnames to numerical IP address.
    if node_ip_address is not None:
        node_ip_address = services.address_to_ip(node_ip_address)
    if redis_address is not None:
        redis_address = services.address_to_ip(redis_address)

    info = {"node_ip_address": node_ip_address, "redis_address": redis_address}
    ret = _init(
        address_info=info,
        start_ray_local=(redis_address is None),
        num_workers=num_workers,
        object_id_seed=object_id_seed,
        local_mode=local_mode,
        driver_mode=driver_mode,
        redirect_worker_output=redirect_worker_output,
        redirect_output=redirect_output,
        num_cpus=num_cpus,
        num_gpus=num_gpus,
        resources=resources,
        num_redis_shards=num_redis_shards,
        redis_max_clients=redis_max_clients,
        redis_password=redis_password,
        plasma_directory=plasma_directory,
        huge_pages=huge_pages,
        include_webui=include_webui,
        object_store_memory=object_store_memory,
        redis_max_memory=redis_max_memory,
        collect_profiling_data=collect_profiling_data,
        driver_id=driver_id,
        plasma_store_socket_name=plasma_store_socket_name,
        raylet_socket_name=raylet_socket_name,
        temp_dir=temp_dir,
        _internal_config=_internal_config)
    for hook in _post_init_hooks:
        hook()
    return ret


# Functions to run as callback after a successful ray init
_post_init_hooks = []


def cleanup(worker=global_worker):
    raise DeprecationWarning(
        "The function ray.worker.cleanup() has been deprecated. Instead, "
        "please call ray.shutdown().")


def shutdown(worker=global_worker):
    """Disconnect the worker, and terminate processes started by ray.init().

    This will automatically run at the end when a Python process that uses Ray
    exits. It is ok to run this twice in a row. The primary use case for this
    function is to cleanup state between tests.

    Note that this will clear any remote function definitions, actor
    definitions, and existing actors, so if you wish to use any previously
    defined remote functions or actors after calling ray.shutdown(), then you
    need to redefine them. If they were defined in an imported module, then you
    will need to reload the module.
    """
    disconnect(worker)
    if hasattr(worker, "local_scheduler_client"):
        del worker.local_scheduler_client
    if hasattr(worker, "plasma_client"):
        worker.plasma_client.disconnect()

    if worker.mode == SCRIPT_MODE:
        services.cleanup()
    else:
        # If this is not a driver, make sure there are no orphan processes,
        # besides possibly the worker itself.
        for process_type, processes in services.all_processes.items():
            if process_type == services.PROCESS_TYPE_WORKER:
                assert len(processes) <= 1
            else:
                assert len(processes) == 0

    worker.set_mode(None)


atexit.register(shutdown)

# Define a custom excepthook so that if the driver exits with an exception, we
# can push that exception to Redis.
normal_excepthook = sys.excepthook


def custom_excepthook(type, value, tb):
    # If this is a driver, push the exception to redis.
    if global_worker.mode == SCRIPT_MODE:
        error_message = "".join(traceback.format_tb(tb))
        global_worker.redis_client.hmset(b"Drivers:" + global_worker.worker_id,
                                         {"exception": error_message})
    # Call the normal excepthook.
    normal_excepthook(type, value, tb)


sys.excepthook = custom_excepthook


def print_error_messages_raylet(worker):
    """Print error messages in the background on the driver.

    This runs in a separate thread on the driver and prints error messages in
    the background.
    """
    worker.error_message_pubsub_client = worker.redis_client.pubsub(
        ignore_subscribe_messages=True)
    # Exports that are published after the call to
    # error_message_pubsub_client.subscribe and before the call to
    # error_message_pubsub_client.listen will still be processed in the loop.

    # Really we should just subscribe to the errors for this specific job.
    # However, currently all errors seem to be published on the same channel.
    error_pubsub_channel = str(
        ray.gcs_utils.TablePubsub.ERROR_INFO).encode("ascii")
    worker.error_message_pubsub_client.subscribe(error_pubsub_channel)
    # worker.error_message_pubsub_client.psubscribe("*")

    # Get the exports that occurred before the call to subscribe.
    with worker.lock:
        error_messages = global_state.error_messages(worker.task_driver_id)
        for error_message in error_messages:
            logger.error(error_message)

    try:
        for msg in worker.error_message_pubsub_client.listen():

            gcs_entry = ray.gcs_utils.GcsTableEntry.GetRootAsGcsTableEntry(
                msg["data"], 0)
            assert gcs_entry.EntriesLength() == 1
            error_data = ray.gcs_utils.ErrorTableData.GetRootAsErrorTableData(
                gcs_entry.Entries(0), 0)
            job_id = error_data.JobId()
            if job_id not in [
                    worker.task_driver_id.id(),
                    ray_constants.NIL_JOB_ID.id()
            ]:
                continue

            error_message = ray.utils.decode(error_data.ErrorMessage())
            logger.error(error_message)

    except redis.ConnectionError:
        # When Redis terminates the listen call will throw a ConnectionError,
        # which we catch here.
        pass


def is_initialized():
    """Check if ray.init has been called yet.

    Returns:
        True if ray.init has already been called and false otherwise.
    """
    return ray.worker.global_worker.connected


def print_error_messages(worker):
    """Print error messages in the background on the driver.

    This runs in a separate thread on the driver and prints error messages in
    the background.
    """
    # TODO(rkn): All error messages should have a "component" field indicating
    # which process the error came from (e.g., a worker or a plasma store).
    # Currently all error messages come from workers.

    worker.error_message_pubsub_client = worker.redis_client.pubsub()
    # Exports that are published after the call to
    # error_message_pubsub_client.subscribe and before the call to
    # error_message_pubsub_client.listen will still be processed in the loop.
    worker.error_message_pubsub_client.subscribe("__keyspace@0__:ErrorKeys")
    num_errors_received = 0

    # Get the exports that occurred before the call to subscribe.
    with worker.lock:
        error_keys = worker.redis_client.lrange("ErrorKeys", 0, -1)
        for error_key in error_keys:
            if error_applies_to_driver(error_key, worker=worker):
                error_message = ray.utils.decode(
                    worker.redis_client.hget(error_key, "message"))
                logger.error(error_message)
            num_errors_received += 1

    try:
        for msg in worker.error_message_pubsub_client.listen():
            with worker.lock:
                for error_key in worker.redis_client.lrange(
                        "ErrorKeys", num_errors_received, -1):
                    if error_applies_to_driver(error_key, worker=worker):
                        error_message = ray.utils.decode(
                            worker.redis_client.hget(error_key, "message"))
                        logger.error(error_message)
                    num_errors_received += 1
    except redis.ConnectionError:
        # When Redis terminates the listen call will throw a ConnectionError,
        # which we catch here.
        pass


def connect(info,
            object_id_seed=None,
            mode=WORKER_MODE,
            worker=global_worker,
            driver_id=None,
            redis_password=None,
            collect_profiling_data=True):
    """Connect this worker to the local scheduler, to Plasma, and to Redis.

    Args:
        info (dict): A dictionary with address of the Redis server and the
            sockets of the plasma store, plasma manager, and local scheduler.
        object_id_seed: A seed to use to make the generation of object IDs
            deterministic.
        mode: The mode of the worker. One of SCRIPT_MODE, WORKER_MODE, and
            LOCAL_MODE.
        driver_id: The ID of driver. If it's None, then we will generate one.
        redis_password (str): Prevents external clients without the password
            from connecting to Redis if provided.
        collect_profiling_data: Whether to collect profiling data from workers.
    """
    # Do some basic checking to make sure we didn't call ray.init twice.
    error_message = "Perhaps you called ray.init twice by accident?"
    assert not worker.connected, error_message
    assert worker.cached_functions_to_run is not None, error_message

    # Enable nice stack traces on SIGSEGV etc.
    faulthandler.enable(all_threads=False)

    if collect_profiling_data:
        worker.profiler = profiling.Profiler(worker)
    else:
        worker.profiler = profiling.NoopProfiler()

    # Initialize some fields.
    if mode is WORKER_MODE:
        worker.worker_id = random_string()
        if setproctitle:
            setproctitle.setproctitle("ray_worker")
    else:
        # This is the code path of driver mode.
        if driver_id is None:
            driver_id = ray.ObjectID(random_string())

        if not isinstance(driver_id, ray.ObjectID):
            raise Exception(
                "The type of given driver id must be ray.ObjectID.")

        worker.worker_id = driver_id.id()

    # When tasks are executed on remote workers in the context of multiple
    # drivers, the task driver ID is used to keep track of which driver is
    # responsible for the task so that error messages will be propagated to
    # the correct driver.
    if mode != WORKER_MODE:
        worker.task_driver_id = ray.ObjectID(worker.worker_id)

    # All workers start out as non-actors. A worker can be turned into an actor
    # after it is created.
    worker.actor_id = NIL_ACTOR_ID
    worker.connected = True
    worker.set_mode(mode)

    # If running Ray in LOCAL_MODE, there is no need to create call
    # create_worker or to start the worker service.
    if mode == LOCAL_MODE:
        return
    # Set the node IP address.
    worker.node_ip_address = info["node_ip_address"]
    worker.redis_address = info["redis_address"]

    # Create a Redis client.
    redis_ip_address, redis_port = info["redis_address"].split(":")
    worker.redis_client = thread_safe_client(
        redis.StrictRedis(
            host=redis_ip_address,
            port=int(redis_port),
            password=redis_password))

    # For driver's check that the version information matches the version
    # information that the Ray cluster was started with.
    try:
        ray.services.check_version_info(worker.redis_client)
    except Exception as e:
        if mode == SCRIPT_MODE:
            raise e
        elif mode == WORKER_MODE:
            traceback_str = traceback.format_exc()
            ray.utils.push_error_to_driver_through_redis(
                worker.redis_client,
                ray_constants.VERSION_MISMATCH_PUSH_ERROR,
                traceback_str,
                driver_id=None)

    worker.lock = threading.Lock()

    # Check the RedirectOutput key in Redis and based on its value redirect
    # worker output and error to their own files.
    if mode == WORKER_MODE:
        # This key is set in services.py when Redis is started.
        redirect_worker_output_val = worker.redis_client.get("RedirectOutput")
        if (redirect_worker_output_val is not None
                and int(redirect_worker_output_val) == 1):
            redirect_worker_output = 1
        else:
            redirect_worker_output = 0
        if redirect_worker_output:
            log_stdout_file, log_stderr_file = (
                tempfile_services.new_worker_redirected_log_file(
                    worker.worker_id))
            sys.stdout = log_stdout_file
            sys.stderr = log_stderr_file
            services.record_log_files_in_redis(
                info["redis_address"],
                info["node_ip_address"], [log_stdout_file, log_stderr_file],
                password=redis_password)

    # Create an object for interfacing with the global state.
    global_state._initialize_global_state(
        redis_ip_address, int(redis_port), redis_password=redis_password)

    # Register the worker with Redis.
    if mode == SCRIPT_MODE:
        # The concept of a driver is the same as the concept of a "job".
        # Register the driver/job with Redis here.
        import __main__ as main
        driver_info = {
            "node_ip_address": worker.node_ip_address,
            "driver_id": worker.worker_id,
            "start_time": time.time(),
            "plasma_store_socket": info["store_socket_name"],
            "raylet_socket": info.get("raylet_socket_name")
        }
        driver_info["name"] = (main.__file__ if hasattr(main, "__file__") else
                               "INTERACTIVE MODE")
        worker.redis_client.hmset(b"Drivers:" + worker.worker_id, driver_info)
        if (not worker.redis_client.exists("webui")
                and info["webui_url"] is not None):
            worker.redis_client.hmset("webui", {"url": info["webui_url"]})
        is_worker = False
    elif mode == WORKER_MODE:
        # Register the worker with Redis.
        worker_dict = {
            "node_ip_address": worker.node_ip_address,
            "plasma_store_socket": info["store_socket_name"],
        }
        if redirect_worker_output:
            worker_dict["stdout_file"] = os.path.abspath(log_stdout_file.name)
            worker_dict["stderr_file"] = os.path.abspath(log_stderr_file.name)
        worker.redis_client.hmset(b"Workers:" + worker.worker_id, worker_dict)
        is_worker = True
    else:
        raise Exception("This code should be unreachable.")

    # Create an object store client.
    worker.plasma_client = thread_safe_client(
        plasma.connect(info["store_socket_name"], "", 64))

    raylet_socket = info["raylet_socket_name"]

    # If this is a driver, set the current task ID, the task driver ID, and set
    # the task index to 0.
    if mode == SCRIPT_MODE:
        # If the user provided an object_id_seed, then set the current task ID
        # deterministically based on that seed (without altering the state of
        # the user's random number generator). Otherwise, set the current task
        # ID randomly to avoid object ID collisions.
        numpy_state = np.random.get_state()
        if object_id_seed is not None:
            np.random.seed(object_id_seed)
        else:
            # Try to use true randomness.
            np.random.seed(None)
        worker.current_task_id = ray.ObjectID(
            np.random.bytes(ray_constants.ID_SIZE))
        # Reset the state of the numpy random number generator.
        np.random.set_state(numpy_state)
        # Set other fields needed for computing task IDs.
        worker.task_index = 0
        worker.put_index = 1

        # Create an entry for the driver task in the task table. This task is
        # added immediately with status RUNNING. This allows us to push errors
        # related to this driver task back to the driver.  For example, if the
        # driver creates an object that is later evicted, we should notify the
        # user that we're unable to reconstruct the object, since we cannot
        # rerun the driver.
        nil_actor_counter = 0

<<<<<<< HEAD
        function_descriptor = FunctionDescriptor.create_driver_task()
        driver_task = ray.local_scheduler.Task(
            worker.task_driver_id, function_descriptor.get_function_descriptor_list(),
            [], 0, worker.current_task_id, worker.task_index,
            ray.ObjectID(NIL_ACTOR_ID), ray.ObjectID(NIL_ACTOR_ID),
            ray.ObjectID(NIL_ACTOR_ID), ray.ObjectID(NIL_ACTOR_ID),
            nil_actor_counter, False, [], {"CPU": 0}, {}, worker.use_raylet)
=======
        driver_task = ray.raylet.Task(worker.task_driver_id,
                                      ray.ObjectID(NIL_FUNCTION_ID), [], 0,
                                      worker.current_task_id,
                                      worker.task_index,
                                      ray.ObjectID(NIL_ACTOR_ID),
                                      ray.ObjectID(NIL_ACTOR_ID),
                                      ray.ObjectID(NIL_ACTOR_ID),
                                      ray.ObjectID(NIL_ACTOR_ID),
                                      nil_actor_counter, [], {"CPU": 0}, {})
>>>>>>> 1f4a01cf

        # Add the driver task to the task table.
        global_state._execute_command(driver_task.task_id(), "RAY.TABLE_ADD",
                                      ray.gcs_utils.TablePrefix.RAYLET_TASK,
                                      ray.gcs_utils.TablePubsub.RAYLET_TASK,
                                      driver_task.task_id().id(),
                                      driver_task._serialized_raylet_task())

        # Set the driver's current task ID to the task ID assigned to the
        # driver task.
        worker.current_task_id = driver_task.task_id()
    else:
        # A non-driver worker begins without an assigned task.
        worker.current_task_id = ray.ObjectID(NIL_ID)
    # A flag for making sure that we only print one warning message about
    # multithreading per worker.
    worker.multithreading_warned = False

    worker.local_scheduler_client = ray.raylet.LocalSchedulerClient(
        raylet_socket, worker.worker_id, is_worker, worker.current_task_id)

    # Start the import thread
    import_thread.ImportThread(worker, mode).start()

    # If this is a driver running in SCRIPT_MODE, start a thread to print error
    # messages asynchronously in the background. Ideally the scheduler would
    # push messages to the driver's worker service, but we ran into bugs when
    # trying to properly shutdown the driver's worker service, so we are
    # temporarily using this implementation which constantly queries the
    # scheduler for new error messages.
    if mode == SCRIPT_MODE:
        t = threading.Thread(
            target=print_error_messages_raylet,
            name="ray_print_error_messages",
            args=(worker, ))
        # Making the thread a daemon causes it to exit when the main thread
        # exits.
        t.daemon = True
        t.start()

    # If we are using the raylet code path and we are not in local mode, start
    # a background thread to periodically flush profiling data to the GCS.
    if mode != LOCAL_MODE:
        worker.profiler.start_flush_thread()

    if mode == SCRIPT_MODE:
        # Add the directory containing the script that is running to the Python
        # paths of the workers. Also add the current directory. Note that this
        # assumes that the directory structures on the machines in the clusters
        # are the same.
        script_directory = os.path.abspath(os.path.dirname(sys.argv[0]))
        current_directory = os.path.abspath(os.path.curdir)
        worker.run_function_on_all_workers(
            lambda worker_info: sys.path.insert(1, script_directory))
        worker.run_function_on_all_workers(
            lambda worker_info: sys.path.insert(1, current_directory))
        # TODO(rkn): Here we first export functions to run, then remote
        # functions. The order matters. For example, one of the functions to
        # run may set the Python path, which is needed to import a module used
        # to define a remote function. We may want to change the order to
        # simply be the order in which the exports were defined on the driver.
        # In addition, we will need to retain the ability to decide what the
        # first few exports are (mostly to set the Python path). Additionally,
        # note that the first exports to be defined on the driver will be the
        # ones defined in separate modules that are imported by the driver.
        # Export cached functions_to_run.
        for function in worker.cached_functions_to_run:
            worker.run_function_on_all_workers(function)
        # Export cached remote functions and actors to the workers.
        worker.function_actor_manager.export_cached()
    worker.cached_functions_to_run = None


def disconnect(worker=global_worker):
    """Disconnect this worker from the scheduler and object store."""
    # Reset the list of cached remote functions and actors so that if more
    # remote functions or actors are defined and then connect is called again,
    # the remote functions will be exported. This is mostly relevant for the
    # tests.
    worker.connected = False
    worker.cached_functions_to_run = []
    worker.function_actor_manager.reset_cache()
    worker.serialization_context_map.clear()


@contextmanager
def _changeproctitle(title, next_title):
    if setproctitle:
        setproctitle.setproctitle(title)
    yield
    if setproctitle:
        setproctitle.setproctitle(next_title)


def _try_to_compute_deterministic_class_id(cls, depth=5):
    """Attempt to produce a deterministic class ID for a given class.

    The goal here is for the class ID to be the same when this is run on
    different worker processes. Pickling, loading, and pickling again seems to
    produce more consistent results than simply pickling. This is a bit crazy
    and could cause problems, in which case we should revert it and figure out
    something better.

    Args:
        cls: The class to produce an ID for.
        depth: The number of times to repeatedly try to load and dump the
            string while trying to reach a fixed point.

    Returns:
        A class ID for this class. We attempt to make the class ID the same
            when this function is run on different workers, but that is not
            guaranteed.

    Raises:
        Exception: This could raise an exception if cloudpickle raises an
            exception.
    """
    # Pickling, loading, and pickling again seems to produce more consistent
    # results than simply pickling. This is a bit
    class_id = pickle.dumps(cls)
    for _ in range(depth):
        new_class_id = pickle.dumps(pickle.loads(class_id))
        if new_class_id == class_id:
            # We appear to have reached a fix point, so use this as the ID.
            return hashlib.sha1(new_class_id).digest()
        class_id = new_class_id

    # We have not reached a fixed point, so we may end up with a different
    # class ID for this custom class on each worker, which could lead to the
    # same class definition being exported many many times.
    logger.warning(
        "WARNING: Could not produce a deterministic class ID for class "
        "{}".format(cls))
    return hashlib.sha1(new_class_id).digest()


def register_custom_serializer(cls,
                               use_pickle=False,
                               use_dict=False,
                               serializer=None,
                               deserializer=None,
                               local=False,
                               driver_id=None,
                               class_id=None,
                               worker=global_worker):
    """Enable serialization and deserialization for a particular class.

    This method runs the register_class function defined below on every worker,
    which will enable ray to properly serialize and deserialize objects of
    this class.

    Args:
        cls (type): The class that ray should use this custom serializer for.
        use_pickle (bool): If true, then objects of this class will be
            serialized using pickle.
        use_dict: If true, then objects of this class be serialized turning
            their __dict__ fields into a dictionary. Must be False if
            use_pickle is true.
        serializer: The custom serializer to use. This should be provided if
            and only if use_pickle and use_dict are False.
        deserializer: The custom deserializer to use. This should be provided
            if and only if use_pickle and use_dict are False.
        local: True if the serializers should only be registered on the current
            worker. This should usually be False.
        driver_id: ID of the driver that we want to register the class for.
        class_id: ID of the class that we are registering. If this is not
            specified, we will calculate a new one inside the function.

    Raises:
        Exception: An exception is raised if pickle=False and the class cannot
            be efficiently serialized by Ray. This can also raise an exception
            if use_dict is true and cls is not pickleable.
    """
    assert (serializer is None) == (deserializer is None), (
        "The serializer/deserializer arguments must both be provided or "
        "both not be provided.")
    use_custom_serializer = (serializer is not None)

    assert use_custom_serializer + use_pickle + use_dict == 1, (
        "Exactly one of use_pickle, use_dict, or serializer/deserializer must "
        "be specified.")

    if use_dict:
        # Raise an exception if cls cannot be serialized efficiently by Ray.
        serialization.check_serializable(cls)

    if class_id is None:
        if not local:
            # In this case, the class ID will be used to deduplicate the class
            # across workers. Note that cloudpickle unfortunately does not
            # produce deterministic strings, so these IDs could be different
            # on different workers. We could use something weaker like
            # cls.__name__, however that would run the risk of having
            # collisions.
            # TODO(rkn): We should improve this.
            try:
                # Attempt to produce a class ID that will be the same on each
                # worker. However, determinism is not guaranteed, and the
                # result may be different on different workers.
                class_id = _try_to_compute_deterministic_class_id(cls)
            except Exception:
                raise serialization.CloudPickleError("Failed to pickle class "
                                                     "'{}'".format(cls))
        else:
            # In this case, the class ID only needs to be meaningful on this
            # worker and not across workers.
            class_id = random_string()

        # Make sure class_id is a string.
        class_id = ray.utils.binary_to_hex(class_id)

    if driver_id is None:
        driver_id_bytes = worker.task_driver_id.id()
    else:
        driver_id_bytes = driver_id.id()

    def register_class_for_serialization(worker_info):
        # TODO(rkn): We need to be more thoughtful about what to do if custom
        # serializers have already been registered for class_id. In some cases,
        # we may want to use the last user-defined serializers and ignore
        # subsequent calls to register_custom_serializer that were made by the
        # system.

        serialization_context = worker_info[
            "worker"].get_serialization_context(ray.ObjectID(driver_id_bytes))
        serialization_context.register_type(
            cls,
            class_id,
            pickle=use_pickle,
            custom_serializer=serializer,
            custom_deserializer=deserializer)

    if not local:
        worker.run_function_on_all_workers(register_class_for_serialization)
    else:
        # Since we are pickling objects of this class, we don't actually need
        # to ship the class definition.
        register_class_for_serialization({"worker": worker})


def get(object_ids, worker=global_worker):
    """Get a remote object or a list of remote objects from the object store.

    This method blocks until the object corresponding to the object ID is
    available in the local object store. If this object is not in the local
    object store, it will be shipped from an object store that has it (once the
    object has been created). If object_ids is a list, then the objects
    corresponding to each object in the list will be returned.

    Args:
        object_ids: Object ID of the object to get or a list of object IDs to
            get.

    Returns:
        A Python object or a list of Python objects.

    Raises:
        Exception: An exception is raised if the task that created the object
            or that created one of the objects raised an exception.
    """
    worker.check_connected()
    with profiling.profile("ray.get", worker=worker):
        if worker.mode == LOCAL_MODE:
            # In LOCAL_MODE, ray.get is the identity operation (the input will
            # actually be a value not an objectid).
            return object_ids
        if isinstance(object_ids, list):
            values = worker.get_object(object_ids)
            for i, value in enumerate(values):
                if isinstance(value, RayTaskError):
                    raise RayGetError(object_ids[i], value)
            return values
        else:
            value = worker.get_object([object_ids])[0]
            if isinstance(value, RayTaskError):
                # If the result is a RayTaskError, then the task that created
                # this object failed, and we should propagate the error message
                # here.
                raise RayGetError(object_ids, value)
            return value


def put(value, worker=global_worker):
    """Store an object in the object store.

    Args:
        value: The Python object to be stored.

    Returns:
        The object ID assigned to this value.
    """
    worker.check_connected()
    with profiling.profile("ray.put", worker=worker):
        if worker.mode == LOCAL_MODE:
            # In LOCAL_MODE, ray.put is the identity operation.
            return value
        object_id = worker.local_scheduler_client.compute_put_id(
            worker.current_task_id, worker.put_index)
        worker.put_object(object_id, value)
        worker.put_index += 1
        return object_id


def wait(object_ids, num_returns=1, timeout=None, worker=global_worker):
    """Return a list of IDs that are ready and a list of IDs that are not.

    If timeout is set, the function returns either when the requested number of
    IDs are ready or when the timeout is reached, whichever occurs first. If it
    is not set, the function simply waits until that number of objects is ready
    and returns that exact number of object IDs.

    This method returns two lists. The first list consists of object IDs that
    correspond to objects that are available in the object store. The second
    list corresponds to the rest of the object IDs (which may or may not be
    ready).

    Ordering of the input list of object IDs is preserved. That is, if A
    precedes B in the input list, and both are in the ready list, then A will
    precede B in the ready list. This also holds true if A and B are both in
    the remaining list.

    Args:
        object_ids (List[ObjectID]): List of object IDs for objects that may or
            may not be ready. Note that these IDs must be unique.
        num_returns (int): The number of object IDs that should be returned.
        timeout (int): The maximum amount of time in milliseconds to wait
            before returning.

    Returns:
        A list of object IDs that are ready and a list of the remaining object
        IDs.
    """

    if isinstance(object_ids, ray.ObjectID):
        raise TypeError(
            "wait() expected a list of ObjectID, got a single ObjectID")

    if not isinstance(object_ids, list):
        raise TypeError("wait() expected a list of ObjectID, got {}".format(
            type(object_ids)))

    if worker.mode != LOCAL_MODE:
        for object_id in object_ids:
            if not isinstance(object_id, ray.ObjectID):
                raise TypeError("wait() expected a list of ObjectID, "
                                "got list containing {}".format(
                                    type(object_id)))

    worker.check_connected()
    # TODO(swang): Check main thread.
    with profiling.profile("ray.wait", worker=worker):
        # When Ray is run in LOCAL_MODE, all functions are run immediately,
        # so all objects in object_id are ready.
        if worker.mode == LOCAL_MODE:
            return object_ids[:num_returns], object_ids[num_returns:]

        # TODO(rkn): This is a temporary workaround for
        # https://github.com/ray-project/ray/issues/997. However, it should be
        # fixed in Arrow instead of here.
        if len(object_ids) == 0:
            return [], []

        if len(object_ids) != len(set(object_ids)):
            raise Exception("Wait requires a list of unique object IDs.")
        if num_returns <= 0:
            raise Exception(
                "Invalid number of objects to return %d." % num_returns)
        if num_returns > len(object_ids):
            raise Exception("num_returns cannot be greater than the number "
                            "of objects provided to ray.wait.")

        # Get the task ID, to notify the backend which task is blocked.
        with worker.state_lock:
            current_task_id = worker.get_current_thread_task_id()

        timeout = timeout if timeout is not None else 2**30
        ready_ids, remaining_ids = worker.local_scheduler_client.wait(
            object_ids, num_returns, timeout, False, current_task_id)
        return ready_ids, remaining_ids


def _mode(worker=global_worker):
    """This is a wrapper around worker.mode.

    We use this wrapper so that in the remote decorator, we can call _mode()
    instead of worker.mode. The difference is that when we attempt to serialize
    remote functions, we don't attempt to serialize the worker object, which
    cannot be serialized.
    """
    return worker.mode


def get_global_worker():
    return global_worker


def make_decorator(num_return_vals=None,
                   num_cpus=None,
                   num_gpus=None,
                   resources=None,
                   max_calls=None,
                   checkpoint_interval=None,
                   worker=None):
    def decorator(function_or_class):
        if (inspect.isfunction(function_or_class)
                or is_cython(function_or_class)):
            # Set the remote function default resources.
            if checkpoint_interval is not None:
                raise Exception("The keyword 'checkpoint_interval' is not "
                                "allowed for remote functions.")

            return ray.remote_function.RemoteFunction(
                function_or_class, num_cpus, num_gpus, resources,
                num_return_vals, max_calls)

        if inspect.isclass(function_or_class):
            if num_return_vals is not None:
                raise Exception("The keyword 'num_return_vals' is not allowed "
                                "for actors.")
            if max_calls is not None:
                raise Exception("The keyword 'max_calls' is not allowed for "
                                "actors.")

            # Set the actor default resources.
            if num_cpus is None and num_gpus is None and resources is None:
                # In the default case, actors acquire no resources for
                # their lifetime, and actor methods will require 1 CPU.
                cpus_to_use = DEFAULT_ACTOR_CREATION_CPUS_SIMPLE_CASE
                actor_method_cpus = DEFAULT_ACTOR_METHOD_CPUS_SIMPLE_CASE
            else:
                # If any resources are specified, then all resources are
                # acquired for the actor's lifetime and no resources are
                # associated with methods.
                cpus_to_use = (DEFAULT_ACTOR_CREATION_CPUS_SPECIFIED_CASE
                               if num_cpus is None else num_cpus)
                actor_method_cpus = DEFAULT_ACTOR_METHOD_CPUS_SPECIFIED_CASE

            return worker.make_actor(function_or_class, cpus_to_use, num_gpus,
                                     resources, actor_method_cpus,
                                     checkpoint_interval)

        raise Exception("The @ray.remote decorator must be applied to "
                        "either a function or to a class.")

    return decorator


def remote(*args, **kwargs):
    """Define a remote function or an actor class.

    This can be used with no arguments to define a remote function or actor as
    follows:

    .. code-block:: python

        @ray.remote
        def f():
            return 1

        @ray.remote
        class Foo(object):
            def method(self):
                return 1

    It can also be used with specific keyword arguments:

    * **num_return_vals:** This is only for *remote functions*. It specifies
      the number of object IDs returned by the remote function invocation.
    * **num_cpus:** The quantity of CPU cores to reserve for this task or for
      the lifetime of the actor.
    * **num_gpus:** The quantity of GPUs to reserve for this task or for the
      lifetime of the actor.
    * **resources:** The quantity of various custom resources to reserve for
      this task or for the lifetime of the actor. This is a dictionary mapping
      strings (resource names) to numbers.
    * **max_calls:** Only for *remote functions*. This specifies the maximum
      number of times that a given worker can execute the given remote function
      before it must exit (this can be used to address memory leaks in
      third-party libraries or to reclaim resources that cannot easily be
      released, e.g., GPU memory that was acquired by TensorFlow). By
      default this is infinite.

    This can be done as follows:

    .. code-block:: python

        @ray.remote(num_gpus=1, max_calls=1, num_return_vals=2)
        def f():
            return 1, 2

        @ray.remote(num_cpus=2, resources={"CustomResource": 1})
        class Foo(object):
            def method(self):
                return 1
    """
    worker = get_global_worker()

    if len(args) == 1 and len(kwargs) == 0 and callable(args[0]):
        # This is the case where the decorator is just @ray.remote.
        return make_decorator(worker=worker)(args[0])

    # Parse the keyword arguments from the decorator.
    error_string = ("The @ray.remote decorator must be applied either "
                    "with no arguments and no parentheses, for example "
                    "'@ray.remote', or it must be applied using some of "
                    "the arguments 'num_return_vals', 'num_cpus', 'num_gpus', "
                    "'resources', 'max_calls', or 'checkpoint_interval', like "
                    "'@ray.remote(num_return_vals=2, "
                    "resources={\"CustomResource\": 1})'.")
    assert len(args) == 0 and len(kwargs) > 0, error_string
    for key in kwargs:
        assert key in [
            "num_return_vals", "num_cpus", "num_gpus", "resources",
            "max_calls", "checkpoint_interval"
        ], error_string

    num_cpus = kwargs["num_cpus"] if "num_cpus" in kwargs else None
    num_gpus = kwargs["num_gpus"] if "num_gpus" in kwargs else None
    resources = kwargs.get("resources")
    if not isinstance(resources, dict) and resources is not None:
        raise Exception("The 'resources' keyword argument must be a "
                        "dictionary, but received type {}.".format(
                            type(resources)))
    if resources is not None:
        assert "CPU" not in resources, "Use the 'num_cpus' argument."
        assert "GPU" not in resources, "Use the 'num_gpus' argument."

    # Handle other arguments.
    num_return_vals = kwargs.get("num_return_vals")
    max_calls = kwargs.get("max_calls")
    checkpoint_interval = kwargs.get("checkpoint_interval")

    return make_decorator(
        num_return_vals=num_return_vals,
        num_cpus=num_cpus,
        num_gpus=num_gpus,
        resources=resources,
        max_calls=max_calls,
        checkpoint_interval=checkpoint_interval,
        worker=worker)<|MERGE_RESOLUTION|>--- conflicted
+++ resolved
@@ -669,24 +669,13 @@
                 # The parent task must be set for the submitted task.
                 assert not self.current_task_id.is_nil()
             # Submit the task to local scheduler.
-<<<<<<< HEAD
             function_descriptor_list = function_descriptor.get_function_descriptor_list()
-            task = ray.local_scheduler.Task(
+            task = ray.raylet.Task(
                 driver_id, function_descriptor_list, args_for_local_scheduler,
-                num_return_vals, self.current_task_id, task_index,
-                actor_creation_id, actor_creation_dummy_object_id, actor_id,
-                actor_handle_id, actor_counter, is_actor_checkpoint_method,
-                execution_dependencies, resources, placement_resources,
-                self.use_raylet, language)
-=======
-            task = ray.raylet.Task(
-                driver_id, ray.ObjectID(
-                    function_id.id()), args_for_local_scheduler,
                 num_return_vals, self.current_task_id, task_index,
                 actor_creation_id, actor_creation_dummy_object_id, actor_id,
                 actor_handle_id, actor_counter, execution_dependencies,
                 resources, placement_resources)
->>>>>>> 1f4a01cf
             self.local_scheduler_client.submit(task)
 
             return task.returns()
@@ -826,17 +815,6 @@
         (these will be retrieved by calls to get or by subsequent tasks that
         use the outputs of this task).
         """
-<<<<<<< HEAD
-        # The ID of the driver that this task belongs to. This is needed so
-        # that if the task throws an exception, we propagate the error
-        # message to the correct driver.
-        self.task_driver_id = task.driver_id()
-        self.current_task_id = task.task_id()
-        self.task_index = 0
-        self.put_index = 1
-        function_descriptor = FunctionDescriptor.from_bytes_list(
-            task.function_descriptor_list())
-=======
         with self.state_lock:
             assert self.task_driver_id.is_nil()
             assert self.current_task_id.is_nil()
@@ -849,8 +827,8 @@
             self.task_driver_id = task.driver_id()
             self.current_task_id = task.task_id()
 
-        function_id = task.function_id()
->>>>>>> 1f4a01cf
+        function_descriptor = FunctionDescriptor.from_bytes_list(
+            task.function_descriptor_list())
         args = task.arguments()
         return_object_ids = task.returns()
         if (task.actor_id().id() != NIL_ACTOR_ID or
@@ -2136,17 +2114,10 @@
         # rerun the driver.
         nil_actor_counter = 0
 
-<<<<<<< HEAD
         function_descriptor = FunctionDescriptor.create_driver_task()
-        driver_task = ray.local_scheduler.Task(
-            worker.task_driver_id, function_descriptor.get_function_descriptor_list(),
-            [], 0, worker.current_task_id, worker.task_index,
-            ray.ObjectID(NIL_ACTOR_ID), ray.ObjectID(NIL_ACTOR_ID),
-            ray.ObjectID(NIL_ACTOR_ID), ray.ObjectID(NIL_ACTOR_ID),
-            nil_actor_counter, False, [], {"CPU": 0}, {}, worker.use_raylet)
-=======
         driver_task = ray.raylet.Task(worker.task_driver_id,
-                                      ray.ObjectID(NIL_FUNCTION_ID), [], 0,
+                                      function_descriptor.get_function_descriptor_list(),
+                                      [], 0,
                                       worker.current_task_id,
                                       worker.task_index,
                                       ray.ObjectID(NIL_ACTOR_ID),
@@ -2154,7 +2125,6 @@
                                       ray.ObjectID(NIL_ACTOR_ID),
                                       ray.ObjectID(NIL_ACTOR_ID),
                                       nil_actor_counter, [], {"CPU": 0}, {})
->>>>>>> 1f4a01cf
 
         # Add the driver task to the task table.
         global_state._execute_command(driver_task.task_id(), "RAY.TABLE_ADD",
