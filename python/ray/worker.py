from __future__ import absolute_import
from __future__ import division
from __future__ import print_function

from contextlib import contextmanager
import atexit
import colorama
import faulthandler
import hashlib
import inspect
import logging
import numpy as np
import os
import redis
import signal
from six.moves import queue
import sys
import threading
import time
import traceback

# Ray modules
import pyarrow
import pyarrow.plasma as plasma
import ray.cloudpickle as pickle
import ray.experimental.state as state
import ray.gcs_utils
import ray.memory_monitor as memory_monitor
import ray.remote_function
import ray.serialization as serialization
import ray.services as services
import ray.signature
import ray.tempfile_services as tempfile_services
import ray.raylet
import ray.plasma
import ray.ray_constants as ray_constants
from ray import import_thread
from ray import profiling
from ray.function_manager import (FunctionActorManager, FunctionDescriptor)
from ray.parameter import RayParams
from ray.utils import (
    check_oversized_pickle,
    is_cython,
    random_string,
    thread_safe_client,
)

SCRIPT_MODE = 0
WORKER_MODE = 1
LOCAL_MODE = 2
PYTHON_MODE = 3

ERROR_KEY_PREFIX = b"Error:"

# This must match the definition of NIL_ACTOR_ID in task.h.
NIL_ID = ray_constants.ID_SIZE * b"\xff"
NIL_LOCAL_SCHEDULER_ID = NIL_ID
NIL_ACTOR_ID = NIL_ID
NIL_ACTOR_HANDLE_ID = NIL_ID
NIL_CLIENT_ID = ray_constants.ID_SIZE * b"\xff"

# Default resource requirements for actors when no resource requirements are
# specified.
DEFAULT_ACTOR_METHOD_CPUS_SIMPLE_CASE = 1
DEFAULT_ACTOR_CREATION_CPUS_SIMPLE_CASE = 0
# Default resource requirements for actors when some resource requirements are
# specified.
DEFAULT_ACTOR_METHOD_CPUS_SPECIFIED_CASE = 0
DEFAULT_ACTOR_CREATION_CPUS_SPECIFIED_CASE = 1

# Logger for this module. It should be configured at the entry point
# into the program using Ray. Ray configures it by default automatically
# using logging.basicConfig in its entry/init points.
logger = logging.getLogger(__name__)

try:
    import setproctitle
except ImportError:
    setproctitle = None


class RayTaskError(Exception):
    """An object used internally to represent a task that threw an exception.

    If a task throws an exception during execution, a RayTaskError is stored in
    the object store for each of the task's outputs. When an object is
    retrieved from the object store, the Python method that retrieved it checks
    to see if the object is a RayTaskError and if it is then an exception is
    thrown propagating the error message.

    Currently, we either use the exception attribute or the traceback attribute
    but not both.

    Attributes:
        function_name (str): The name of the function that failed and produced
            the RayTaskError.
        exception (Exception): The exception object thrown by the failed task.
        traceback_str (str): The traceback from the exception.
    """

    def __init__(self, function_name, traceback_str):
        """Initialize a RayTaskError."""
        if setproctitle:
            self.proctitle = setproctitle.getproctitle()
        else:
            self.proctitle = "ray_worker"
        self.pid = os.getpid()
        self.host = os.uname()[1]
        self.function_name = function_name
        self.traceback_str = traceback_str
        assert traceback_str is not None

    def __str__(self):
        """Format a RayTaskError as a string."""
        lines = self.traceback_str.split("\n")
        out = []
        in_worker = False
        for line in lines:
            if line.startswith("Traceback "):
                out.append("{}{}{} (pid={}, host={})".format(
                    colorama.Fore.CYAN, self.proctitle, colorama.Fore.RESET,
                    self.pid, self.host))
            elif in_worker:
                in_worker = False
            elif "ray/worker.py" in line or "ray/function_manager.py" in line:
                in_worker = True
            else:
                out.append(line)
        return "\n".join(out)


class Worker(object):
    """A class used to define the control flow of a worker process.

    Note:
        The methods in this class are considered unexposed to the user. The
        functions outside of this class are considered exposed.

    Attributes:
        connected (bool): True if Ray has been started and False otherwise.
        mode: The mode of the worker. One of SCRIPT_MODE, LOCAL_MODE, and
            WORKER_MODE.
        cached_functions_to_run (List): A list of functions to run on all of
            the workers that should be exported as soon as connect is called.
        profiler: the profiler used to aggregate profiling information.
    """

    def __init__(self):
        """Initialize a Worker object."""
        self.connected = False
        self.mode = None
        self.cached_functions_to_run = []
        self.actor_init_error = None
        self.make_actor = None
        self.actors = {}
        self.actor_task_counter = 0
        # The number of threads Plasma should use when putting an object in the
        # object store.
        self.memcopy_threads = 12
        # When the worker is constructed. Record the original value of the
        # CUDA_VISIBLE_DEVICES environment variable.
        self.original_gpu_ids = ray.utils.get_cuda_visible_devices()
        self.profiler = None
        self.memory_monitor = memory_monitor.MemoryMonitor()
        # A dictionary that maps from driver id to SerializationContext
        # TODO: clean up the SerializationContext once the job finished.
        self.serialization_context_map = {}
        self.function_actor_manager = FunctionActorManager(self)
        # Identity of the driver that this worker is processing.
        self.task_driver_id = ray.ObjectID(NIL_ID)
        self._task_context = threading.local()

    @property
    def task_context(self):
        """A thread-local that contains the following attributes.

        current_task_id: For the main thread, this field is the ID of this
            worker's current running task; for other threads, this field is a
            fake random ID.
        task_index: The number of tasks that have been submitted from the
            current task.
        put_index: The number of objects that have been put from the current
            task.
        """
        if not hasattr(self._task_context, 'initialized'):
            # Initialize task_context for the current thread.
            if ray.utils.is_main_thread():
                # If this is running on the main thread, initialize it to
                # NIL. The actual value will set when the worker receives
                # a task from raylet backend.
                self._task_context.current_task_id = ray.ObjectID(NIL_ID)
            else:
                # If this is running on a separate thread, then the mapping
                # to the current task ID may not be correct. Generate a
                # random task ID so that the backend can differentiate
                # between different threads.
                self._task_context.current_task_id = ray.ObjectID(
                    random_string())
                if getattr(self, '_multithreading_warned', False) is not True:
                    logger.warning(
                        "Calling ray.get or ray.wait in a separate thread "
                        "may lead to deadlock if the main thread blocks on "
                        "this thread and there are not enough resources to "
                        "execute more tasks")
                    self._multithreading_warned = True

            self._task_context.task_index = 0
            self._task_context.put_index = 1
            self._task_context.initialized = True
        return self._task_context

    @property
    def current_task_id(self):
        return self.task_context.current_task_id

    def mark_actor_init_failed(self, error):
        """Called to mark this actor as failed during initialization."""

        self.actor_init_error = error

    def reraise_actor_init_error(self):
        """Raises any previous actor initialization error."""

        if self.actor_init_error is not None:
            raise self.actor_init_error

    def get_serialization_context(self, driver_id):
        """Get the SerializationContext of the driver that this worker is processing.

        Args:
            driver_id: The ID of the driver that indicates which driver to get
                the serialization context for.

        Returns:
            The serialization context of the given driver.
        """
        if driver_id not in self.serialization_context_map:
            _initialize_serialization(driver_id)
        return self.serialization_context_map[driver_id]

    def check_connected(self):
        """Check if the worker is connected.

        Raises:
          Exception: An exception is raised if the worker is not connected.
        """
        if not self.connected:
            raise RayConnectionError("Ray has not been started yet. You can "
                                     "start Ray with 'ray.init()'.")

    def set_mode(self, mode):
        """Set the mode of the worker.

        The mode SCRIPT_MODE should be used if this Worker is a driver that is
        being run as a Python script or interactively in a shell. It will print
        information about task failures.

        The mode WORKER_MODE should be used if this Worker is not a driver. It
        will not print information about tasks.

        The mode LOCAL_MODE should be used if this Worker is a driver and if
        you want to run the driver in a manner equivalent to serial Python for
        debugging purposes. It will not send remote function calls to the
        scheduler and will insead execute them in a blocking fashion.

        Args:
            mode: One of SCRIPT_MODE, WORKER_MODE, and LOCAL_MODE.
        """
        self.mode = mode

    def store_and_register(self, object_id, value, depth=100):
        """Store an object and attempt to register its class if needed.

        Args:
            object_id: The ID of the object to store.
            value: The value to put in the object store.
            depth: The maximum number of classes to recursively register.

        Raises:
            Exception: An exception is raised if the attempt to store the
                object fails. This can happen if there is already an object
                with the same ID in the object store or if the object store is
                full.
        """
        counter = 0
        while True:
            if counter == depth:
                raise Exception("Ray exceeded the maximum number of classes "
                                "that it will recursively serialize when "
                                "attempting to serialize an object of "
                                "type {}.".format(type(value)))
            counter += 1
            try:
                self.plasma_client.put(
                    value,
                    object_id=pyarrow.plasma.ObjectID(object_id.id()),
                    memcopy_threads=self.memcopy_threads,
                    serialization_context=self.get_serialization_context(
                        self.task_driver_id))
                break
            except pyarrow.SerializationCallbackError as e:
                try:
                    register_custom_serializer(
                        type(e.example_object), use_dict=True)
                    warning_message = ("WARNING: Serializing objects of type "
                                       "{} by expanding them as dictionaries "
                                       "of their fields. This behavior may "
                                       "be incorrect in some cases.".format(
                                           type(e.example_object)))
                    logger.debug(warning_message)
                except (serialization.RayNotDictionarySerializable,
                        serialization.CloudPickleError,
                        pickle.pickle.PicklingError, Exception):
                    # We also handle generic exceptions here because
                    # cloudpickle can fail with many different types of errors.
                    try:
                        register_custom_serializer(
                            type(e.example_object), use_pickle=True)
                        warning_message = ("WARNING: Falling back to "
                                           "serializing objects of type {} by "
                                           "using pickle. This may be "
                                           "inefficient.".format(
                                               type(e.example_object)))
                        logger.warning(warning_message)
                    except serialization.CloudPickleError:
                        register_custom_serializer(
                            type(e.example_object),
                            use_pickle=True,
                            local=True)
                        warning_message = ("WARNING: Pickling the class {} "
                                           "failed, so we are using pickle "
                                           "and only registering the class "
                                           "locally.".format(
                                               type(e.example_object)))
                        logger.warning(warning_message)

    def put_object(self, object_id, value):
        """Put value in the local object store with object id objectid.

        This assumes that the value for objectid has not yet been placed in the
        local object store.

        Args:
            object_id (object_id.ObjectID): The object ID of the value to be
                put.
            value: The value to put in the object store.

        Raises:
            Exception: An exception is raised if the attempt to store the
                object fails. This can happen if there is already an object
                with the same ID in the object store or if the object store is
                full.
        """
        # Make sure that the value is not an object ID.
        if isinstance(value, ray.ObjectID):
            raise Exception("Calling 'put' on an ObjectID is not allowed "
                            "(similarly, returning an ObjectID from a remote "
                            "function is not allowed). If you really want to "
                            "do this, you can wrap the ObjectID in a list and "
                            "call 'put' on it (or return it).")

        # Serialize and put the object in the object store.
        try:
            self.store_and_register(object_id, value)
        except pyarrow.PlasmaObjectExists:
            # The object already exists in the object store, so there is no
            # need to add it again. TODO(rkn): We need to compare the hashes
            # and make sure that the objects are in fact the same. We also
            # should return an error code to the caller instead of printing a
            # message.
            logger.info(
                "The object with ID {} already exists in the object store."
                .format(object_id))
        except TypeError:
            # This error can happen because one of the members of the object
            # may not be serializable for cloudpickle. So we need these extra
            # fallbacks here to start from the beginning. Hopefully the object
            # could have a `__reduce__` method.
            register_custom_serializer(type(value), use_pickle=True)
            warning_message = ("WARNING: Serializing the class {} failed, "
                               "so are are falling back to cloudpickle."
                               .format(type(value)))
            logger.warning(warning_message)
            self.store_and_register(object_id, value)

    def retrieve_and_deserialize(self, object_ids, timeout, error_timeout=10):
        start_time = time.time()
        # Only send the warning once.
        warning_sent = False
        while True:
            try:
                # We divide very large get requests into smaller get requests
                # so that a single get request doesn't block the store for a
                # long time, if the store is blocked, it can block the manager
                # as well as a consequence.
                results = []
                for i in range(0, len(object_ids),
                               ray._config.worker_get_request_size()):
                    results += self.plasma_client.get(
                        object_ids[i:(
                            i + ray._config.worker_get_request_size())],
                        timeout,
                        self.get_serialization_context(self.task_driver_id))
                return results
            except pyarrow.lib.ArrowInvalid:
                # TODO(ekl): the local scheduler could include relevant
                # metadata in the task kill case for a better error message
                invalid_error = RayTaskError(
                    "<unknown>",
                    "Invalid return value: likely worker died or was killed "
                    "while executing the task; check previous logs or dmesg "
                    "for errors.")
                return [invalid_error] * len(object_ids)
            except pyarrow.DeserializationCallbackError:
                # Wait a little bit for the import thread to import the class.
                # If we currently have the worker lock, we need to release it
                # so that the import thread can acquire it.
                if self.mode == WORKER_MODE:
                    self.lock.release()
                time.sleep(0.01)
                if self.mode == WORKER_MODE:
                    self.lock.acquire()

                if time.time() - start_time > error_timeout:
                    warning_message = ("This worker or driver is waiting to "
                                       "receive a class definition so that it "
                                       "can deserialize an object from the "
                                       "object store. This may be fine, or it "
                                       "may be a bug.")
                    if not warning_sent:
                        ray.utils.push_error_to_driver(
                            self,
                            ray_constants.WAIT_FOR_CLASS_PUSH_ERROR,
                            warning_message,
                            driver_id=self.task_driver_id.id())
                    warning_sent = True

    def get_object(self, object_ids):
        """Get the value or values in the object store associated with the IDs.

        Return the values from the local object store for object_ids. This will
        block until all the values for object_ids have been written to the
        local object store.

        Args:
            object_ids (List[object_id.ObjectID]): A list of the object IDs
                whose values should be retrieved.
        """
        # Make sure that the values are object IDs.
        for object_id in object_ids:
            if not isinstance(object_id, ray.ObjectID):
                raise Exception("Attempting to call `get` on the value {}, "
                                "which is not an ObjectID.".format(object_id))
        # Do an initial fetch for remote objects. We divide the fetch into
        # smaller fetches so as to not block the manager for a prolonged period
        # of time in a single call.
        plain_object_ids = [
            plasma.ObjectID(object_id.id()) for object_id in object_ids
        ]
        for i in range(0, len(object_ids),
                       ray._config.worker_fetch_request_size()):
            self.raylet_client.fetch_or_reconstruct(
                object_ids[i:(i + ray._config.worker_fetch_request_size())],
                True)

        # Get the objects. We initially try to get the objects immediately.
        final_results = self.retrieve_and_deserialize(plain_object_ids, 0)
        # Construct a dictionary mapping object IDs that we haven't gotten yet
        # to their original index in the object_ids argument.
        unready_ids = {
            plain_object_ids[i].binary(): i
            for (i, val) in enumerate(final_results)
            if val is plasma.ObjectNotAvailable
        }

        if len(unready_ids) > 0:
            # Try reconstructing any objects we haven't gotten yet. Try to
            # get them until at least get_timeout_milliseconds
            # milliseconds passes, then repeat.
            while len(unready_ids) > 0:
                object_ids_to_fetch = [
                    plasma.ObjectID(unready_id)
                    for unready_id in unready_ids.keys()
                ]
                ray_object_ids_to_fetch = [
                    ray.ObjectID(unready_id)
                    for unready_id in unready_ids.keys()
                ]
                fetch_request_size = ray._config.worker_fetch_request_size()
                for i in range(0, len(object_ids_to_fetch),
                               fetch_request_size):
                    self.raylet_client.fetch_or_reconstruct(
                        ray_object_ids_to_fetch[i:(i + fetch_request_size)],
                        False,
                        self.current_task_id,
                    )
                results = self.retrieve_and_deserialize(
                    object_ids_to_fetch,
                    max([
                        ray._config.get_timeout_milliseconds(),
                        int(0.01 * len(unready_ids)),
                    ]),
                )
                # Remove any entries for objects we received during this
                # iteration so we don't retrieve the same object twice.
                for i, val in enumerate(results):
                    if val is not plasma.ObjectNotAvailable:
                        object_id = object_ids_to_fetch[i].binary()
                        index = unready_ids[object_id]
                        final_results[index] = val
                        unready_ids.pop(object_id)

            # If there were objects that we weren't able to get locally,
            # let the local scheduler know that we're now unblocked.
            self.raylet_client.notify_unblocked(self.current_task_id)

        assert len(final_results) == len(object_ids)
        return final_results

    def submit_task(self,
                    function_descriptor,
                    args,
                    actor_id=None,
                    actor_handle_id=None,
                    actor_counter=0,
                    is_actor_checkpoint_method=False,
                    actor_creation_id=None,
                    actor_creation_dummy_object_id=None,
                    max_actor_reconstructions=0,
                    execution_dependencies=None,
                    new_actor_handles=None,
                    num_return_vals=None,
                    resources=None,
                    placement_resources=None,
                    driver_id=None,
                    language=ray.gcs_utils.Language.PYTHON):
        """Submit a remote task to the scheduler.

        Tell the scheduler to schedule the execution of the function with
        function_descriptor with arguments args. Retrieve object IDs for the
        outputs of the function from the scheduler and immediately return them.

        Args:
            function_descriptor: The function descriptor to execute.
            args: The arguments to pass into the function. Arguments can be
                object IDs or they can be values. If they are values, they must
                be serializable objects.
            actor_id: The ID of the actor that this task is for.
            actor_counter: The counter of the actor task.
            is_actor_checkpoint_method: True if this is an actor checkpoint
                task and false otherwise.
            actor_creation_id: The ID of the actor to create, if this is an
                actor creation task.
            actor_creation_dummy_object_id: If this task is an actor method,
                then this argument is the dummy object ID associated with the
                actor creation task for the corresponding actor.
            execution_dependencies: The execution dependencies for this task.
            num_return_vals: The number of return values this function should
                have.
            resources: The resource requirements for this task.
            placement_resources: The resources required for placing the task.
                If this is not provided or if it is an empty dictionary, then
                the placement resources will be equal to resources.
            driver_id: The ID of the relevant driver. This is almost always the
                driver ID of the driver that is currently running. However, in
                the exceptional case that an actor task is being dispatched to
                an actor created by a different driver, this should be the
                driver ID of the driver that created the actor.

        Returns:
            The return object IDs for this task.
        """
        with profiling.profile("submit_task", worker=self):
            if actor_id is None:
                assert actor_handle_id is None
                actor_id = ray.ObjectID(NIL_ACTOR_ID)
                actor_handle_id = ray.ObjectID(NIL_ACTOR_HANDLE_ID)
            else:
                assert actor_handle_id is not None

            if actor_creation_id is None:
                actor_creation_id = ray.ObjectID(NIL_ACTOR_ID)

            if actor_creation_dummy_object_id is None:
                actor_creation_dummy_object_id = (ray.ObjectID(NIL_ID))

            # Put large or complex arguments that are passed by value in the
            # object store first.
            args_for_local_scheduler = []
            for arg in args:
                if isinstance(arg, ray.ObjectID):
                    args_for_local_scheduler.append(arg)
                elif ray.raylet.check_simple_value(arg):
                    args_for_local_scheduler.append(arg)
                else:
                    args_for_local_scheduler.append(put(arg))

            # By default, there are no execution dependencies.
            if execution_dependencies is None:
                execution_dependencies = []

            if new_actor_handles is None:
                new_actor_handles = []

            if driver_id is None:
                driver_id = self.task_driver_id

            if resources is None:
                raise ValueError("The resources dictionary is required.")
            for value in resources.values():
                assert (isinstance(value, int) or isinstance(value, float))
                if value < 0:
                    raise ValueError(
                        "Resource quantities must be nonnegative.")
                if (value >= 1 and isinstance(value, float)
                        and not value.is_integer()):
                    raise ValueError(
                        "Resource quantities must all be whole numbers.")

            if placement_resources is None:
                placement_resources = {}

            # Increment the worker's task index to track how many tasks
            # have been submitted by the current task so far.
            self.task_context.task_index += 1
            # The parent task must be set for the submitted task.
            assert not self.current_task_id.is_nil()
            # Submit the task to local scheduler.
            function_descriptor_list = (
                function_descriptor.get_function_descriptor_list())
            task = ray.raylet.Task(
                driver_id,
                function_descriptor_list,
                args_for_local_scheduler,
                num_return_vals,
                self.current_task_id,
                self.task_context.task_index,
                actor_creation_id,
                actor_creation_dummy_object_id,
                max_actor_reconstructions,
                actor_id,
                actor_handle_id,
                actor_counter,
                new_actor_handles,
                execution_dependencies,
                resources,
                placement_resources,
            )
            self.raylet_client.submit_task(task)

            return task.returns()

    def run_function_on_all_workers(self, function,
                                    run_on_other_drivers=False):
        """Run arbitrary code on all of the workers.

        This function will first be run on the driver, and then it will be
        exported to all of the workers to be run. It will also be run on any
        new workers that register later. If ray.init has not been called yet,
        then cache the function and export it later.

        Args:
            function (Callable): The function to run on all of the workers. It
                takes only one argument, a worker info dict. If it returns
                anything, its return values will not be used.
            run_on_other_drivers: The boolean that indicates whether we want to
                run this funtion on other drivers. One case is we may need to
                share objects across drivers.
        """
        # If ray.init has not been called yet, then cache the function and
        # export it when connect is called. Otherwise, run the function on all
        # workers.
        if self.mode is None:
            self.cached_functions_to_run.append(function)
        else:
            # Attempt to pickle the function before we need it. This could
            # fail, and it is more convenient if the failure happens before we
            # actually run the function locally.
            pickled_function = pickle.dumps(function)

            function_to_run_id = hashlib.sha1(pickled_function).digest()
            key = b"FunctionsToRun:" + function_to_run_id
            # First run the function on the driver.
            # We always run the task locally.
            function({"worker": self})
            # Check if the function has already been put into redis.
            function_exported = self.redis_client.setnx(b"Lock:" + key, 1)
            if not function_exported:
                # In this case, the function has already been exported, so
                # we don't need to export it again.
                return

            check_oversized_pickle(pickled_function, function.__name__,
                                   "function", self)

            # Run the function on all workers.
            self.redis_client.hmset(
                key, {
                    "driver_id": self.task_driver_id.id(),
                    "function_id": function_to_run_id,
                    "function": pickled_function,
                    "run_on_other_drivers": str(run_on_other_drivers)
                })
            self.redis_client.rpush("Exports", key)
            # TODO(rkn): If the worker fails after it calls setnx and before it
            # successfully completes the hmset and rpush, then the program will
            # most likely hang. This could be fixed by making these three
            # operations into a transaction (or by implementing a custom
            # command that does all three things).

    def _get_arguments_for_execution(self, function_name, serialized_args):
        """Retrieve the arguments for the remote function.

        This retrieves the values for the arguments to the remote function that
        were passed in as object IDs. Arguments that were passed by value are
        not changed. This is called by the worker that is executing the remote
        function.

        Args:
            function_name (str): The name of the remote function whose
                arguments are being retrieved.
            serialized_args (List): The arguments to the function. These are
                either strings representing serialized objects passed by value
                or they are ObjectIDs.

        Returns:
            The retrieved arguments in addition to the arguments that were
                passed by value.

        Raises:
            RayTaskError: This exception is raised if a task that
                created one of the arguments failed.
        """
        arguments = []
        for (i, arg) in enumerate(serialized_args):
            if isinstance(arg, ray.ObjectID):
                # get the object from the local object store
                argument = self.get_object([arg])[0]
                if isinstance(argument, RayTaskError):
                    raise argument
            else:
                # pass the argument by value
                argument = arg

            arguments.append(argument)
        return arguments

    def _store_outputs_in_object_store(self, object_ids, outputs):
        """Store the outputs of a remote function in the local object store.

        This stores the values that were returned by a remote function in the
        local object store. If any of the return values are object IDs, then
        these object IDs are aliased with the object IDs that the scheduler
        assigned for the return values. This is called by the worker that
        executes the remote function.

        Note:
            The arguments object_ids and outputs should have the same length.

        Args:
            object_ids (List[ObjectID]): The object IDs that were assigned to
                the outputs of the remote function call.
            outputs (Tuple): The value returned by the remote function. If the
                remote function was supposed to only return one value, then its
                output was wrapped in a tuple with one element prior to being
                passed into this function.
        """
        for i in range(len(object_ids)):
            if isinstance(outputs[i], ray.actor.ActorHandle):
                raise Exception("Returning an actor handle from a remote "
                                "function is not allowed).")

            self.put_object(object_ids[i], outputs[i])

    def _process_task(self, task, function_execution_info):
        """Execute a task assigned to this worker.

        This method deserializes a task from the scheduler, and attempts to
        execute the task. If the task succeeds, the outputs are stored in the
        local object store. If the task throws an exception, RayTaskError
        objects are stored in the object store to represent the failed task
        (these will be retrieved by calls to get or by subsequent tasks that
        use the outputs of this task).
        """
        assert self.current_task_id.is_nil()
        assert self.task_context.task_index == 0
        assert self.task_context.put_index == 1
        if task.actor_id().is_nil():
            # If this worker is not an actor, check that `task_driver_id`
            # was reset when the worker finished the previous task.
            assert self.task_driver_id.is_nil()
            # Set the driver ID of the current running task. This is
            # needed so that if the task throws an exception, we propagate
            # the error message to the correct driver.
            self.task_driver_id = task.driver_id()
        else:
            # If this worker is an actor, task_driver_id wasn't reset.
            # Check that current task's driver ID equals the previous one.
            assert self.task_driver_id == task.driver_id()

        self.task_context.current_task_id = task.task_id()

        function_descriptor = FunctionDescriptor.from_bytes_list(
            task.function_descriptor_list())
        args = task.arguments()
        return_object_ids = task.returns()
        if (not task.actor_id().is_nil()
                or not task.actor_creation_id().is_nil()):
            dummy_return_id = return_object_ids.pop()
        function_executor = function_execution_info.function
        function_name = function_execution_info.function_name

        # Get task arguments from the object store.
        try:
            if function_name != "__ray_terminate__":
                self.reraise_actor_init_error()
            self.memory_monitor.raise_if_low_memory()
            with profiling.profile("task:deserialize_arguments", worker=self):
                arguments = self._get_arguments_for_execution(
                    function_name, args)
        except RayTaskError as e:
            self._handle_process_task_failure(
                function_descriptor, return_object_ids, e,
                ray.utils.format_error_message(traceback.format_exc()))
            return
        except Exception as e:
            self._handle_process_task_failure(
                function_descriptor, return_object_ids, e,
                ray.utils.format_error_message(traceback.format_exc()))
            return

        # Execute the task.
        try:
            with profiling.profile("task:execute", worker=self):
                if (task.actor_id().is_nil()
                        and task.actor_creation_id().is_nil()):
                    outputs = function_executor(*arguments)
                else:
                    if not task.actor_id().is_nil():
                        key = task.actor_id().id()
                    else:
                        key = task.actor_creation_id().id()
                    outputs = function_executor(dummy_return_id,
                                                self.actors[key], *arguments)
        except Exception as e:
            # Determine whether the exception occured during a task, not an
            # actor method.
            task_exception = task.actor_id().is_nil()
            traceback_str = ray.utils.format_error_message(
                traceback.format_exc(), task_exception=task_exception)
            self._handle_process_task_failure(
                function_descriptor, return_object_ids, e, traceback_str)
            return

        # Store the outputs in the local object store.
        try:
            with profiling.profile("task:store_outputs", worker=self):
                # If this is an actor task, then the last object ID returned by
                # the task is a dummy output, not returned by the function
                # itself. Decrement to get the correct number of return values.
                num_returns = len(return_object_ids)
                if num_returns == 1:
                    outputs = (outputs, )
                self._store_outputs_in_object_store(return_object_ids, outputs)
        except Exception as e:
            self._handle_process_task_failure(
                function_descriptor, return_object_ids, e,
                ray.utils.format_error_message(traceback.format_exc()))

    def _handle_process_task_failure(self, function_descriptor,
                                     return_object_ids, error, backtrace):
        function_name = function_descriptor.function_name
        function_id = function_descriptor.function_id
        failure_object = RayTaskError(function_name, backtrace)
        failure_objects = [
            failure_object for _ in range(len(return_object_ids))
        ]
        self._store_outputs_in_object_store(return_object_ids, failure_objects)
        # Log the error message.
        ray.utils.push_error_to_driver(
            self,
            ray_constants.TASK_PUSH_ERROR,
            str(failure_object),
            driver_id=self.task_driver_id.id(),
            data={
                "function_id": function_id.id(),
                "function_name": function_name,
                "module_name": function_descriptor.module_name,
                "class_name": function_descriptor.class_name
            })
        # Mark the actor init as failed
        if self.actor_id != NIL_ACTOR_ID and function_name == "__init__":
            self.mark_actor_init_failed(error)

    def _wait_for_and_process_task(self, task):
        """Wait for a task to be ready and process the task.

        Args:
            task: The task to execute.
        """
        function_descriptor = FunctionDescriptor.from_bytes_list(
            task.function_descriptor_list())
        driver_id = task.driver_id().id()

        # TODO(rkn): It would be preferable for actor creation tasks to share
        # more of the code path with regular task execution.
        if not task.actor_creation_id().is_nil():
            assert self.actor_id == NIL_ACTOR_ID
            self.actor_id = task.actor_creation_id().id()
            self.function_actor_manager.load_actor(driver_id,
                                                   function_descriptor)

        execution_info = self.function_actor_manager.get_execution_info(
            driver_id, function_descriptor)

        # Execute the task.
        # TODO(rkn): Consider acquiring this lock with a timeout and pushing a
        # warning to the user if we are waiting too long to acquire the lock
        # because that may indicate that the system is hanging, and it'd be
        # good to know where the system is hanging.
        with self.lock:
            function_name = execution_info.function_name
            extra_data = {
                "name": function_name,
                "task_id": task.task_id().hex()
            }
            if task.actor_id().is_nil():
                if task.actor_creation_id().is_nil():
                    title = "ray_worker:{}()".format(function_name)
                    next_title = "ray_worker"
                else:
                    actor = self.actors[task.actor_creation_id().id()]
                    title = "ray_{}:{}()".format(actor.__class__.__name__,
                                                 function_name)
                    next_title = "ray_{}".format(actor.__class__.__name__)
            else:
                actor = self.actors[task.actor_id().id()]
                title = "ray_{}:{}()".format(actor.__class__.__name__,
                                             function_name)
                next_title = "ray_{}".format(actor.__class__.__name__)
            with profiling.profile("task", extra_data=extra_data, worker=self):
                with _changeproctitle(title, next_title):
                    self._process_task(task, execution_info)
                # Reset the state fields so the next task can run.
                self.task_context.current_task_id = ray.ObjectID(NIL_ID)
                self.task_context.task_index = 0
                self.task_context.put_index = 1
                if self.actor_id == NIL_ACTOR_ID:
                    # Don't need to reset task_driver_id if the worker is an
                    # actor. Because the following tasks should all have the
                    # same driver id.
                    self.task_driver_id = ray.ObjectID(NIL_ID)

        # Increase the task execution counter.
        self.function_actor_manager.increase_task_counter(
            driver_id, function_descriptor)

        reached_max_executions = (self.function_actor_manager.get_task_counter(
            driver_id, function_descriptor) == execution_info.max_calls)
        if reached_max_executions:
            self.raylet_client.disconnect()
            sys.exit(0)

    def _get_next_task_from_local_scheduler(self):
        """Get the next task from the local scheduler.

        Returns:
            A task from the local scheduler.
        """
        with profiling.profile("worker_idle", worker=self):
            task = self.raylet_client.get_task()

        # Automatically restrict the GPUs available to this task.
        ray.utils.set_cuda_visible_devices(ray.get_gpu_ids())

        return task

    def main_loop(self):
        """The main loop a worker runs to receive and execute tasks."""

        def exit(signum, frame):
            shutdown(worker=self)
            sys.exit(0)

        signal.signal(signal.SIGTERM, exit)

        while True:
            task = self._get_next_task_from_local_scheduler()
            self._wait_for_and_process_task(task)


def get_gpu_ids():
    """Get the IDs of the GPUs that are available to the worker.

    If the CUDA_VISIBLE_DEVICES environment variable was set when the worker
    started up, then the IDs returned by this method will be a subset of the
    IDs in CUDA_VISIBLE_DEVICES. If not, the IDs will fall in the range
    [0, NUM_GPUS - 1], where NUM_GPUS is the number of GPUs that the node has.

    Returns:
        A list of GPU IDs.
    """
    if _mode() == LOCAL_MODE:
        raise Exception("ray.get_gpu_ids() currently does not work in PYTHON "
                        "MODE.")

    all_resource_ids = global_worker.raylet_client.resource_ids()
    assigned_ids = [
        resource_id for resource_id, _ in all_resource_ids.get("GPU", [])
    ]
    # If the user had already set CUDA_VISIBLE_DEVICES, then respect that (in
    # the sense that only GPU IDs that appear in CUDA_VISIBLE_DEVICES should be
    # returned).
    if global_worker.original_gpu_ids is not None:
        assigned_ids = [
            global_worker.original_gpu_ids[gpu_id] for gpu_id in assigned_ids
        ]

    return assigned_ids


def get_resource_ids():
    """Get the IDs of the resources that are available to the worker.

    Returns:
        A dictionary mapping the name of a resource to a list of pairs, where
        each pair consists of the ID of a resource and the fraction of that
        resource reserved for this worker.
    """
    if _mode() == LOCAL_MODE:
        raise Exception(
            "ray.get_resource_ids() currently does not work in PYTHON "
            "MODE.")

    return global_worker.raylet_client.resource_ids()


def _webui_url_helper(client):
    """Parsing for getting the url of the web UI.

    Args:
        client: A redis client to use to query the primary Redis shard.

    Returns:
        The URL of the web UI as a string.
    """
    result = client.hmget("webui", "url")[0]
    return ray.utils.decode(result) if result is not None else result


def get_webui_url():
    """Get the URL to access the web UI.

    Note that the URL does not specify which node the web UI is on.

    Returns:
        The URL of the web UI as a string.
    """
    if _mode() == LOCAL_MODE:
        raise Exception("ray.get_webui_url() currently does not work in "
                        "PYTHON MODE.")
    return _webui_url_helper(global_worker.redis_client)


global_worker = Worker()
"""Worker: The global Worker object for this worker process.

We use a global Worker object to ensure that there is a single worker object
per worker process.
"""

global_state = state.GlobalState()


class RayConnectionError(Exception):
    pass


def print_failed_task(task_status):
    """Print information about failed tasks.

    Args:
        task_status (Dict): A dictionary containing the name, operationid, and
            error message for a failed task.
    """
    logger.error("""
      Error: Task failed
        Function Name: {}
        Task ID: {}
        Error Message: \n{}
    """.format(task_status["function_name"], task_status["operationid"],
               task_status["error_message"]))


def error_applies_to_driver(error_key, worker=global_worker):
    """Return True if the error is for this driver and false otherwise."""
    # TODO(rkn): Should probably check that this is only called on a driver.
    # Check that the error key is formatted as in push_error_to_driver.
    assert len(error_key) == (len(ERROR_KEY_PREFIX) + ray_constants.ID_SIZE + 1
                              + ray_constants.ID_SIZE), error_key
    # If the driver ID in the error message is a sequence of all zeros, then
    # the message is intended for all drivers.
    driver_id = error_key[len(ERROR_KEY_PREFIX):(
        len(ERROR_KEY_PREFIX) + ray_constants.ID_SIZE)]
    return (driver_id == worker.task_driver_id.id()
            or driver_id == ray.ray_constants.NIL_JOB_ID.id())


def error_info(worker=global_worker):
    """Return information about failed tasks."""
    worker.check_connected()
    return (global_state.error_messages(job_id=worker.task_driver_id) +
            global_state.error_messages(job_id=ray_constants.NIL_JOB_ID))


def _initialize_serialization(driver_id, worker=global_worker):
    """Initialize the serialization library.

    This defines a custom serializer for object IDs and also tells ray to
    serialize several exception classes that we define for error handling.
    """
    serialization_context = pyarrow.default_serialization_context()
    # Tell the serialization context to use the cloudpickle version that we
    # ship with Ray.
    serialization_context.set_pickle(pickle.dumps, pickle.loads)
    pyarrow.register_torch_serialization_handlers(serialization_context)

    # Define a custom serializer and deserializer for handling Object IDs.
    def object_id_custom_serializer(obj):
        return obj.id()

    def object_id_custom_deserializer(serialized_obj):
        return ray.ObjectID(serialized_obj)

    # We register this serializer on each worker instead of calling
    # register_custom_serializer from the driver so that isinstance still
    # works.
    serialization_context.register_type(
        ray.ObjectID,
        "ray.ObjectID",
        pickle=False,
        custom_serializer=object_id_custom_serializer,
        custom_deserializer=object_id_custom_deserializer)

    def actor_handle_serializer(obj):
        return obj._serialization_helper(True)

    def actor_handle_deserializer(serialized_obj):
        new_handle = ray.actor.ActorHandle.__new__(ray.actor.ActorHandle)
        new_handle._deserialization_helper(serialized_obj, True)
        return new_handle

    # We register this serializer on each worker instead of calling
    # register_custom_serializer from the driver so that isinstance still
    # works.
    serialization_context.register_type(
        ray.actor.ActorHandle,
        "ray.ActorHandle",
        pickle=False,
        custom_serializer=actor_handle_serializer,
        custom_deserializer=actor_handle_deserializer)

    worker.serialization_context_map[driver_id] = serialization_context

    register_custom_serializer(
        RayTaskError,
        use_dict=True,
        local=True,
        driver_id=driver_id,
        class_id="ray.RayTaskError")
    # Tell Ray to serialize lambdas with pickle.
    register_custom_serializer(
        type(lambda: 0),
        use_pickle=True,
        local=True,
        driver_id=driver_id,
        class_id="lambda")
    # Tell Ray to serialize types with pickle.
    register_custom_serializer(
        type(int),
        use_pickle=True,
        local=True,
        driver_id=driver_id,
        class_id="type")
    # Tell Ray to serialize FunctionSignatures as dictionaries. This is
    # used when passing around actor handles.
    register_custom_serializer(
        ray.signature.FunctionSignature,
        use_dict=True,
        local=True,
        driver_id=driver_id,
        class_id="ray.signature.FunctionSignature")


def get_address_info_from_redis_helper(redis_address,
                                       node_ip_address,
                                       redis_password=None):
    redis_ip_address, redis_port = redis_address.split(":")
    # For this command to work, some other client (on the same machine as
    # Redis) must have run "CONFIG SET protected-mode no".
    redis_client = redis.StrictRedis(
        host=redis_ip_address, port=int(redis_port), password=redis_password)

    client_table = ray.experimental.state.parse_client_table(redis_client)
    if len(client_table) == 0:
        raise Exception(
            "Redis has started but no raylets have registered yet.")

    relevant_client = None
    for client_info in client_table:
        client_node_ip_address = client_info["NodeManagerAddress"]
        if (client_node_ip_address == node_ip_address or
            (client_node_ip_address == "127.0.0.1"
             and redis_ip_address == ray.services.get_node_ip_address())):
            relevant_client = client_info
            break
    if relevant_client is None:
        raise Exception(
            "Redis has started but no raylets have registered yet.")

    return {
        "node_ip_address": node_ip_address,
        "redis_address": redis_address,
        "object_store_address": relevant_client["ObjectStoreSocketName"],
        "raylet_socket_name": relevant_client["RayletSocketName"],
        # Web UI should be running.
        "webui_url": _webui_url_helper(redis_client)
    }


def get_address_info_from_redis(redis_address,
                                node_ip_address,
                                num_retries=5,
                                redis_password=None):
    counter = 0
    while True:
        try:
            return get_address_info_from_redis_helper(
                redis_address, node_ip_address, redis_password=redis_password)
        except Exception:
            if counter == num_retries:
                raise
            # Some of the information may not be in Redis yet, so wait a little
            # bit.
            logger.warning(
                "Some processes that the driver needs to connect to have "
                "not registered with Redis, so retrying. Have you run "
                "'ray start' on this node?")
            time.sleep(1)
        counter += 1


<<<<<<< HEAD
def _setup_logger(logging_level, logging_format):
    """Setup default logging.

    Args:
        logging_level: Logging level, default will be logging.INFO.
        logging_format: Logging format, default will contain a timestamp,
            filename, line number, and message. See ray_constants.py
    """
    logger = logging.getLogger("ray")
    logger.setLevel(logging_level)
    handler = logging.StreamHandler()
    handler.setFormatter(logging.Formatter(logging_format))
    logger.addHandler(handler)
    logger.propagate = False


def _normalize_resource_arguments(num_cpus, num_gpus, resources,
                                  num_local_schedulers):
    """Stick the CPU and GPU arguments into the resources dictionary.

    This also checks that the arguments are well-formed.

    Args:
        num_cpus: Either a number of CPUs or a list of numbers of CPUs.
        num_gpus: Either a number of CPUs or a list of numbers of CPUs.
        resources: Either a dictionary of resource mappings or a list of
            dictionaries of resource mappings.
        num_local_schedulers: The number of local schedulers.

    Returns:
        A list of dictionaries of resources of length num_local_schedulers.
    """
    if resources is None:
        resources = {}
    if not isinstance(num_cpus, list):
        num_cpus = num_local_schedulers * [num_cpus]
    if not isinstance(num_gpus, list):
        num_gpus = num_local_schedulers * [num_gpus]
    if not isinstance(resources, list):
        resources = num_local_schedulers * [resources]

    new_resources = [r.copy() for r in resources]

    for i in range(num_local_schedulers):
        assert "CPU" not in new_resources[i], "Use the 'num_cpus' argument."
        assert "GPU" not in new_resources[i], "Use the 'num_gpus' argument."
        if num_cpus[i] is not None:
            new_resources[i]["CPU"] = num_cpus[i]
        if num_gpus[i] is not None:
            new_resources[i]["GPU"] = num_gpus[i]

    return new_resources


=======
>>>>>>> fa2bfa6d
def _init(ray_params, driver_id=None):
    """Helper method to connect to an existing Ray cluster or start a new one.

    This method handles two cases. Either a Ray cluster already exists and we
    just attach this driver to it, or we start all of the processes associated
    with a Ray cluster and attach to the newly started cluster.

    Args:
        ray_params (ray.params.RayParams): The RayParams instance. The
            following parameters could be checked: address_info,
            start_ray_local, object_id_seed, num_workers,
            object_store_memory, redis_max_memory, local_mode,
            redirect_worker_output, driver_mode, redirect_output,
            start_workers_from_local_scheduler, num_cpus, num_gpus, resources,
            num_redis_shards, redis_max_clients, redis_password,
            plasma_directory, huge_pages, include_webui, driver_id,
            plasma_store_socket_name, temp_dir, raylet_socket_name,
            _internal_config
        driver_id: The ID of driver.

    Returns:
        Address information about the started processes.

    Raises:
        Exception: An exception is raised if an inappropriate combination of
            arguments is passed in.
    """
    if ray_params.driver_mode is not None:
        raise Exception("The 'driver_mode' argument has been deprecated. "
                        "To run Ray in local mode, pass in local_mode=True.")
    if ray_params.local_mode:
        ray_params.driver_mode = LOCAL_MODE
    else:
        ray_params.driver_mode = SCRIPT_MODE

    # Get addresses of existing services.
    if ray_params.address_info is None:
        ray_params.address_info = {}
    else:
        assert isinstance(ray_params.address_info, dict)
    ray_params.node_ip_address = ray_params.address_info.get("node_ip_address")
    ray_params.redis_address = ray_params.address_info.get("redis_address")

    # Start any services that do not yet exist.
    if ray_params.driver_mode == LOCAL_MODE:
        # If starting Ray in LOCAL_MODE, don't start any other processes.
        pass
    elif ray_params.start_ray_local:
        # In this case, we launch a scheduler, a new object store, and some
        # workers, and we connect to them. We do not launch any processes that
        # are already registered in address_info.
        ray_params.update_if_absent(
            node_ip_address=ray.services.get_node_ip_address())
        # Use 1 additional redis shard if num_redis_shards is not provided.
        ray_params.update_if_absent(num_redis_shards=1)

        # Start the scheduler, object store, and some workers. These will be
        # killed by the call to shutdown(), which happens when the Python
        # script exits.
        ray_params.address_info = services.start_ray_head(ray_params)
    else:
        if ray_params.redis_address is None:
            raise Exception("When connecting to an existing cluster, "
                            "redis_address must be provided.")
        if ray_params.num_workers is not None:
            raise Exception("When connecting to an existing cluster, "
                            "num_workers must not be provided.")
        if ray_params.num_cpus is not None or ray_params.num_gpus is not None:
            raise Exception("When connecting to an existing cluster, num_cpus "
                            "and num_gpus must not be provided.")
        if ray_params.resources is not None:
            raise Exception("When connecting to an existing cluster, "
                            "resources must not be provided.")
        if ray_params.num_redis_shards is not None:
            raise Exception("When connecting to an existing cluster, "
                            "num_redis_shards must not be provided.")
        if ray_params.redis_max_clients is not None:
            raise Exception("When connecting to an existing cluster, "
                            "redis_max_clients must not be provided.")
        if ray_params.object_store_memory is not None:
            raise Exception("When connecting to an existing cluster, "
                            "object_store_memory must not be provided.")
        if ray_params.redis_max_memory is not None:
            raise Exception("When connecting to an existing cluster, "
                            "redis_max_memory must not be provided.")
        if ray_params.plasma_directory is not None:
            raise Exception("When connecting to an existing cluster, "
                            "plasma_directory must not be provided.")
        if ray_params.huge_pages:
            raise Exception("When connecting to an existing cluster, "
                            "huge_pages must not be provided.")
        if ray_params.temp_dir is not None:
            raise Exception("When connecting to an existing cluster, "
                            "temp_dir must not be provided.")
        if ray_params.plasma_store_socket_name is not None:
            raise Exception("When connecting to an existing cluster, "
                            "plasma_store_socket_name must not be provided.")
        if ray_params.raylet_socket_name is not None:
            raise Exception("When connecting to an existing cluster, "
                            "raylet_socket_name must not be provided.")
        if ray_params._internal_config is not None:
            raise Exception("When connecting to an existing cluster, "
                            "_internal_config must not be provided.")

        # Get the node IP address if one is not provided.
        ray_params.update_if_absent(
            node_ip_address=services.get_node_ip_address(
                ray_params.redis_address))
        # Get the address info of the processes to connect to from Redis.
        ray_params.address_info = get_address_info_from_redis(
            ray_params.redis_address,
            ray_params.node_ip_address,
            redis_password=ray_params.redis_password)

    # Connect this driver to Redis, the object store, and the local scheduler.
    # Choose the first object store and local scheduler if there are multiple.
    # The corresponding call to disconnect will happen in the call to
    # shutdown() when the Python script exits.
    if ray_params.driver_mode == LOCAL_MODE:
        driver_address_info = {}
    else:
        driver_address_info = {
            "node_ip_address": ray_params.node_ip_address,
            "redis_address": ray_params.address_info["redis_address"],
            "store_socket_name": ray_params.address_info[
                "object_store_address"],
            "webui_url": ray_params.address_info["webui_url"],
        }
        driver_address_info["raylet_socket_name"] = (
            ray_params.address_info["raylet_socket_name"])

    # We only pass `temp_dir` to a worker (WORKER_MODE).
    # It can't be a worker here.
    connect(
        ray_params,
        driver_address_info,
        mode=ray_params.driver_mode,
        worker=global_worker,
        driver_id=driver_id)
    return ray_params.address_info


def init(redis_address=None,
         num_cpus=None,
         num_gpus=None,
         resources=None,
         object_store_memory=None,
         redis_max_memory=None,
         node_ip_address=None,
         object_id_seed=None,
         num_workers=None,
         local_mode=False,
         driver_mode=None,
         redirect_worker_output=False,
         redirect_output=True,
         ignore_reinit_error=False,
         num_redis_shards=None,
         redis_max_clients=None,
         redis_password=None,
         plasma_directory=None,
         huge_pages=False,
         include_webui=True,
         driver_id=None,
         configure_logging=True,
         logging_level=logging.INFO,
         logging_format=ray_constants.LOGGER_FORMAT,
         plasma_store_socket_name=None,
         raylet_socket_name=None,
         temp_dir=None,
         _internal_config=None,
         use_raylet=None):
    """Connect to an existing Ray cluster or start one and connect to it.

    This method handles two cases. Either a Ray cluster already exists and we
    just attach this driver to it, or we start all of the processes associated
    with a Ray cluster and attach to the newly started cluster.

    To start Ray and all of the relevant processes, use this as follows:

    .. code-block:: python

        ray.init()

    To connect to an existing Ray cluster, use this as follows (substituting
    in the appropriate address):

    .. code-block:: python

        ray.init(redis_address="123.45.67.89:6379")

    Args:
        redis_address (str): The address of the Redis server to connect to. If
            this address is not provided, then this command will start Redis, a
            global scheduler, a local scheduler, a plasma store, a plasma
            manager, and some workers. It will also kill these processes when
            Python exits.
        num_cpus (int): Number of cpus the user wishes all local schedulers to
            be configured with.
        num_gpus (int): Number of gpus the user wishes all local schedulers to
            be configured with.
        resources: A dictionary mapping the name of a resource to the quantity
            of that resource available.
        object_store_memory: The amount of memory (in bytes) to start the
            object store with. By default, this is capped at 20GB but can be
            set higher.
        redis_max_memory: The max amount of memory (in bytes) to allow each
            redis shard to use. Once the limit is exceeded, redis will start
            LRU eviction of entries. This only applies to the sharded redis
            tables (task, object, and profile tables). By default, this is
            capped at 10GB but can be set higher.
        node_ip_address (str): The IP address of the node that we are on.
        object_id_seed (int): Used to seed the deterministic generation of
            object IDs. The same value can be used across multiple runs of the
            same job in order to generate the object IDs in a consistent
            manner. However, the same ID should not be used for different jobs.
        local_mode (bool): True if the code should be executed serially
            without Ray. This is useful for debugging.
        redirect_worker_output: True if the stdout and stderr of worker
            processes should be redirected to files.
        redirect_output (bool): True if stdout and stderr for non-worker
            processes should be redirected to files and false otherwise.
        ignore_reinit_error: True if we should suppress errors from calling
            ray.init() a second time.
        num_redis_shards: The number of Redis shards to start in addition to
            the primary Redis shard.
        redis_max_clients: If provided, attempt to configure Redis with this
            maxclients number.
        redis_password (str): Prevents external clients without the password
            from connecting to Redis if provided.
        plasma_directory: A directory where the Plasma memory mapped files will
            be created.
        huge_pages: Boolean flag indicating whether to start the Object
            Store with hugetlbfs support. Requires plasma_directory.
        include_webui: Boolean flag indicating whether to start the web
            UI, which is a Jupyter notebook.
        driver_id: The ID of driver.
        configure_logging: True if allow the logging cofiguration here.
            Otherwise, the users may want to configure it by their own.
        logging_level: Logging level, default will be logging.INFO.
        logging_format: Logging format, default contains a timestamp,
            filename, line number, and message. See ray_constants.py.
        plasma_store_socket_name (str): If provided, it will specify the socket
            name used by the plasma store.
        raylet_socket_name (str): If provided, it will specify the socket path
            used by the raylet process.
        temp_dir (str): If provided, it will specify the root temporary
            directory for the Ray process.
        _internal_config (str): JSON configuration for overriding
            RayConfig defaults. For testing purposes ONLY.

    Returns:
        Address information about the started processes.

    Raises:
        Exception: An exception is raised if an inappropriate combination of
            arguments is passed in.
    """

    if configure_logging:
        _setup_logger(logging_level, logging_format)

    # Add the use_raylet option for backwards compatibility.
    if use_raylet is not None:
        if use_raylet:
            logger.warning("WARNING: The use_raylet argument has been "
                           "deprecated. Please remove it.")
        else:
            raise DeprecationWarning("The use_raylet argument is deprecated. "
                                     "Please remove it.")

    if setproctitle is None:
        logger.warning(
            "WARNING: Not updating worker name since `setproctitle` is not "
            "installed. Install this with `pip install setproctitle` "
            "(or ray[debug]) to enable monitoring of worker processes.")

    if global_worker.connected:
        if ignore_reinit_error:
            logger.error("Calling ray.init() again after it has already been "
                         "called.")
            return
        else:
            raise Exception("Perhaps you called ray.init twice by accident?")

    # Convert hostnames to numerical IP address.
    if node_ip_address is not None:
        node_ip_address = services.address_to_ip(node_ip_address)
    if redis_address is not None:
        redis_address = services.address_to_ip(redis_address)

    info = {"node_ip_address": node_ip_address, "redis_address": redis_address}
    ray_params = RayParams(
        address_info=info,
        start_ray_local=(redis_address is None),
        num_workers=num_workers,
        object_id_seed=object_id_seed,
        local_mode=local_mode,
        driver_mode=driver_mode,
        redirect_worker_output=redirect_worker_output,
        redirect_output=redirect_output,
        num_cpus=num_cpus,
        num_gpus=num_gpus,
        resources=resources,
        num_redis_shards=num_redis_shards,
        redis_max_clients=redis_max_clients,
        redis_password=redis_password,
        plasma_directory=plasma_directory,
        huge_pages=huge_pages,
        include_webui=include_webui,
        object_store_memory=object_store_memory,
        redis_max_memory=redis_max_memory,
        plasma_store_socket_name=plasma_store_socket_name,
        raylet_socket_name=raylet_socket_name,
        temp_dir=temp_dir,
        _internal_config=_internal_config,
    )
    ret = _init(ray_params, driver_id=driver_id)
    for hook in _post_init_hooks:
        hook()
    return ret


# Functions to run as callback after a successful ray init
_post_init_hooks = []


def cleanup(worker=global_worker):
    raise DeprecationWarning(
        "The function ray.worker.cleanup() has been deprecated. Instead, "
        "please call ray.shutdown().")


def shutdown(worker=global_worker):
    """Disconnect the worker, and terminate processes started by ray.init().

    This will automatically run at the end when a Python process that uses Ray
    exits. It is ok to run this twice in a row. The primary use case for this
    function is to cleanup state between tests.

    Note that this will clear any remote function definitions, actor
    definitions, and existing actors, so if you wish to use any previously
    defined remote functions or actors after calling ray.shutdown(), then you
    need to redefine them. If they were defined in an imported module, then you
    will need to reload the module.
    """
    disconnect(worker)
    if hasattr(worker, "raylet_client"):
        del worker.raylet_client
    if hasattr(worker, "plasma_client"):
        worker.plasma_client.disconnect()

    if worker.mode == SCRIPT_MODE:
        services.cleanup()
    else:
        # If this is not a driver, make sure there are no orphan processes,
        # besides possibly the worker itself.
        for process_type, processes in services.all_processes.items():
            if process_type == services.PROCESS_TYPE_WORKER:
                assert len(processes) <= 1
            else:
                assert len(processes) == 0

    worker.set_mode(None)


atexit.register(shutdown)

# Define a custom excepthook so that if the driver exits with an exception, we
# can push that exception to Redis.
normal_excepthook = sys.excepthook


def custom_excepthook(type, value, tb):
    # If this is a driver, push the exception to redis.
    if global_worker.mode == SCRIPT_MODE:
        error_message = "".join(traceback.format_tb(tb))
        global_worker.redis_client.hmset(b"Drivers:" + global_worker.worker_id,
                                         {"exception": error_message})
    # Call the normal excepthook.
    normal_excepthook(type, value, tb)


sys.excepthook = custom_excepthook

# The last time we raised a TaskError in this process. We use this value to
# suppress redundant error messages pushed from the workers.
last_task_error_raise_time = 0

# The max amount of seconds to wait before printing out an uncaught error.
UNCAUGHT_ERROR_GRACE_PERIOD = 5


def print_error_messages_raylet(task_error_queue):
    """Prints message received in the given output queue.

    This checks periodically if any un-raised errors occured in the background.
    """

    while True:
        error, t = task_error_queue.get()
        # Delay errors a little bit of time to attempt to suppress redundant
        # messages originating from the worker.
        while t + UNCAUGHT_ERROR_GRACE_PERIOD > time.time():
            time.sleep(1)
        if t < last_task_error_raise_time + UNCAUGHT_ERROR_GRACE_PERIOD:
            logger.debug("Suppressing error from worker: {}".format(error))
        else:
            logger.error(
                "Possible unhandled error from worker: {}".format(error))


def listen_error_messages_raylet(worker, task_error_queue):
    """Listen to error messages in the background on the driver.

    This runs in a separate thread on the driver and pushes (error, time)
    tuples to the output queue.
    """
    worker.error_message_pubsub_client = worker.redis_client.pubsub(
        ignore_subscribe_messages=True)
    # Exports that are published after the call to
    # error_message_pubsub_client.subscribe and before the call to
    # error_message_pubsub_client.listen will still be processed in the loop.

    # Really we should just subscribe to the errors for this specific job.
    # However, currently all errors seem to be published on the same channel.
    error_pubsub_channel = str(
        ray.gcs_utils.TablePubsub.ERROR_INFO).encode("ascii")
    worker.error_message_pubsub_client.subscribe(error_pubsub_channel)
    # worker.error_message_pubsub_client.psubscribe("*")

    # Get the exports that occurred before the call to subscribe.
    with worker.lock:
        error_messages = global_state.error_messages(worker.task_driver_id)
        for error_message in error_messages:
            logger.error(error_message)

    try:
        for msg in worker.error_message_pubsub_client.listen():

            gcs_entry = ray.gcs_utils.GcsTableEntry.GetRootAsGcsTableEntry(
                msg["data"], 0)
            assert gcs_entry.EntriesLength() == 1
            error_data = ray.gcs_utils.ErrorTableData.GetRootAsErrorTableData(
                gcs_entry.Entries(0), 0)
            job_id = error_data.JobId()
            if job_id not in [
                    worker.task_driver_id.id(),
                    ray_constants.NIL_JOB_ID.id()
            ]:
                continue

            error_message = ray.utils.decode(error_data.ErrorMessage())
            if (ray.utils.decode(
                    error_data.Type()) == ray_constants.TASK_PUSH_ERROR):
                # Delay it a bit to see if we can suppress it
                task_error_queue.put((error_message, time.time()))
            else:
                logger.error(error_message)

    except redis.ConnectionError:
        # When Redis terminates the listen call will throw a ConnectionError,
        # which we catch here.
        pass


def is_initialized():
    """Check if ray.init has been called yet.

    Returns:
        True if ray.init has already been called and false otherwise.
    """
    return ray.worker.global_worker.connected


def print_error_messages(worker):
    """Print error messages in the background on the driver.

    This runs in a separate thread on the driver and prints error messages in
    the background.
    """
    # TODO(rkn): All error messages should have a "component" field indicating
    # which process the error came from (e.g., a worker or a plasma store).
    # Currently all error messages come from workers.

    worker.error_message_pubsub_client = worker.redis_client.pubsub()
    # Exports that are published after the call to
    # error_message_pubsub_client.subscribe and before the call to
    # error_message_pubsub_client.listen will still be processed in the loop.
    worker.error_message_pubsub_client.subscribe("__keyspace@0__:ErrorKeys")
    num_errors_received = 0

    # Get the exports that occurred before the call to subscribe.
    with worker.lock:
        error_keys = worker.redis_client.lrange("ErrorKeys", 0, -1)
        for error_key in error_keys:
            if error_applies_to_driver(error_key, worker=worker):
                error_message = ray.utils.decode(
                    worker.redis_client.hget(error_key, "message"))
                logger.error(error_message)
            num_errors_received += 1

    try:
        for msg in worker.error_message_pubsub_client.listen():
            with worker.lock:
                for error_key in worker.redis_client.lrange(
                        "ErrorKeys", num_errors_received, -1):
                    if error_applies_to_driver(error_key, worker=worker):
                        error_message = ray.utils.decode(
                            worker.redis_client.hget(error_key, "message"))
                        logger.error(error_message)
                    num_errors_received += 1
    except redis.ConnectionError:
        # When Redis terminates the listen call will throw a ConnectionError,
        # which we catch here.
        pass


def connect(ray_params,
            info,
            mode=WORKER_MODE,
            worker=global_worker,
            driver_id=None):
    """Connect this worker to the local scheduler, to Plasma, and to Redis.

    Args:
        ray_params (ray.params.RayParams): The RayParams instance. The
            following parameters could be checked: object_id_seed,
            redis_password
        info (dict): A dictionary with address of the Redis server and the
            sockets of the plasma store and raylet.
        mode: The mode of the worker. One of SCRIPT_MODE, WORKER_MODE, and
            LOCAL_MODE.
        worker: The ray.Worker instance.
        driver_id: The ID of driver. If it's None, then we will generate one.
    """
    # Do some basic checking to make sure we didn't call ray.init twice.
    error_message = "Perhaps you called ray.init twice by accident?"
    assert not worker.connected, error_message
    assert worker.cached_functions_to_run is not None, error_message

    # Enable nice stack traces on SIGSEGV etc.
    if not faulthandler.is_enabled():
        faulthandler.enable(all_threads=False)

    worker.profiler = profiling.Profiler(worker)

    # Initialize some fields.
    if mode is WORKER_MODE:
        worker.worker_id = random_string()
        if setproctitle:
            setproctitle.setproctitle("ray_worker")
    else:
        # This is the code path of driver mode.
        if driver_id is None:
            driver_id = ray.ObjectID(random_string())

        if not isinstance(driver_id, ray.ObjectID):
            raise Exception(
                "The type of given driver id must be ray.ObjectID.")

        worker.worker_id = driver_id.id()

    # When tasks are executed on remote workers in the context of multiple
    # drivers, the task driver ID is used to keep track of which driver is
    # responsible for the task so that error messages will be propagated to
    # the correct driver.
    if mode != WORKER_MODE:
        worker.task_driver_id = ray.ObjectID(worker.worker_id)

    # All workers start out as non-actors. A worker can be turned into an actor
    # after it is created.
    worker.actor_id = NIL_ACTOR_ID
    worker.connected = True
    worker.set_mode(mode)

    # If running Ray in LOCAL_MODE, there is no need to create call
    # create_worker or to start the worker service.
    if mode == LOCAL_MODE:
        return
    # Set the node IP address.
    worker.node_ip_address = info["node_ip_address"]
    worker.redis_address = info["redis_address"]

    # Create a Redis client.
    redis_ip_address, redis_port = info["redis_address"].split(":")
    worker.redis_client = thread_safe_client(
        redis.StrictRedis(
            host=redis_ip_address,
            port=int(redis_port),
            password=ray_params.redis_password))

    # For driver's check that the version information matches the version
    # information that the Ray cluster was started with.
    try:
        ray.services.check_version_info(worker.redis_client)
    except Exception as e:
        if mode == SCRIPT_MODE:
            raise e
        elif mode == WORKER_MODE:
            traceback_str = traceback.format_exc()
            ray.utils.push_error_to_driver_through_redis(
                worker.redis_client,
                ray_constants.VERSION_MISMATCH_PUSH_ERROR,
                traceback_str,
                driver_id=None)

    worker.lock = threading.Lock()

    # Check the RedirectOutput key in Redis and based on its value redirect
    # worker output and error to their own files.
    if mode == WORKER_MODE:
        # This key is set in services.py when Redis is started.
        redirect_worker_output_val = worker.redis_client.get("RedirectOutput")
        if (redirect_worker_output_val is not None
                and int(redirect_worker_output_val) == 1):
            redirect_worker_output = 1
        else:
            redirect_worker_output = 0
        if redirect_worker_output:
            log_stdout_file, log_stderr_file = (
                tempfile_services.new_worker_redirected_log_file(
                    worker.worker_id))
            sys.stdout = log_stdout_file
            sys.stderr = log_stderr_file
            services.record_log_files_in_redis(
                info["redis_address"],
                info["node_ip_address"], [log_stdout_file, log_stderr_file],
                password=ray_params.redis_password)

    # Create an object for interfacing with the global state.
    global_state._initialize_global_state(
        redis_ip_address,
        int(redis_port),
        redis_password=ray_params.redis_password)

    # Register the worker with Redis.
    if mode == SCRIPT_MODE:
        # The concept of a driver is the same as the concept of a "job".
        # Register the driver/job with Redis here.
        import __main__ as main
        driver_info = {
            "node_ip_address": worker.node_ip_address,
            "driver_id": worker.worker_id,
            "start_time": time.time(),
            "plasma_store_socket": info["store_socket_name"],
            "raylet_socket": info.get("raylet_socket_name")
        }
        driver_info["name"] = (main.__file__ if hasattr(main, "__file__") else
                               "INTERACTIVE MODE")
        worker.redis_client.hmset(b"Drivers:" + worker.worker_id, driver_info)
        if (not worker.redis_client.exists("webui")
                and info["webui_url"] is not None):
            worker.redis_client.hmset("webui", {"url": info["webui_url"]})
        is_worker = False
    elif mode == WORKER_MODE:
        # Register the worker with Redis.
        worker_dict = {
            "node_ip_address": worker.node_ip_address,
            "plasma_store_socket": info["store_socket_name"],
        }
        if redirect_worker_output:
            worker_dict["stdout_file"] = os.path.abspath(log_stdout_file.name)
            worker_dict["stderr_file"] = os.path.abspath(log_stderr_file.name)
        worker.redis_client.hmset(b"Workers:" + worker.worker_id, worker_dict)
        is_worker = True
    else:
        raise Exception("This code should be unreachable.")

    # Create an object store client.
    worker.plasma_client = thread_safe_client(
        plasma.connect(info["store_socket_name"]))

    raylet_socket = info["raylet_socket_name"]

    # If this is a driver, set the current task ID, the task driver ID, and set
    # the task index to 0.
    if mode == SCRIPT_MODE:
        # If the user provided an object_id_seed, then set the current task ID
        # deterministically based on that seed (without altering the state of
        # the user's random number generator). Otherwise, set the current task
        # ID randomly to avoid object ID collisions.
        numpy_state = np.random.get_state()
        if ray_params.object_id_seed is not None:
            np.random.seed(ray_params.object_id_seed)
        else:
            # Try to use true randomness.
            np.random.seed(None)
        # Reset the state of the numpy random number generator.
        np.random.set_state(numpy_state)

        # Create an entry for the driver task in the task table. This task is
        # added immediately with status RUNNING. This allows us to push errors
        # related to this driver task back to the driver.  For example, if the
        # driver creates an object that is later evicted, we should notify the
        # user that we're unable to reconstruct the object, since we cannot
        # rerun the driver.
        nil_actor_counter = 0

        function_descriptor = FunctionDescriptor.for_driver_task()
        driver_task = ray.raylet.Task(
            worker.task_driver_id,
            function_descriptor.get_function_descriptor_list(),
            [],  # arguments.
            0,  # num_returns.
            ray.ObjectID(random_string()),  # parent_task_id.
            0,  # parent_counter.
            ray.ObjectID(NIL_ACTOR_ID),  # actor_creation_id.
            ray.ObjectID(NIL_ACTOR_ID),  # actor_creation_dummy_object_id.
            0,  # max_actor_reconstructions.
            ray.ObjectID(NIL_ACTOR_ID),  # actor_id.
            ray.ObjectID(NIL_ACTOR_ID),  # actor_handle_id.
            nil_actor_counter,  # actor_counter.
            [],  # new_actor_handles.
            [],  # execution_dependencies.
            {"CPU": 0},  # resource_map.
            {},  # placement_resource_map.
        )

        # Add the driver task to the task table.
        global_state._execute_command(driver_task.task_id(), "RAY.TABLE_ADD",
                                      ray.gcs_utils.TablePrefix.RAYLET_TASK,
                                      ray.gcs_utils.TablePubsub.RAYLET_TASK,
                                      driver_task.task_id().id(),
                                      driver_task._serialized_raylet_task())

        # Set the driver's current task ID to the task ID assigned to the
        # driver task.
        worker.task_context.current_task_id = driver_task.task_id()

    worker.raylet_client = ray.raylet.RayletClient(
        raylet_socket,
        worker.worker_id,
        is_worker,
        worker.current_task_id,
    )

    # Start the import thread
    import_thread.ImportThread(worker, mode).start()

    # If this is a driver running in SCRIPT_MODE, start a thread to print error
    # messages asynchronously in the background. Ideally the scheduler would
    # push messages to the driver's worker service, but we ran into bugs when
    # trying to properly shutdown the driver's worker service, so we are
    # temporarily using this implementation which constantly queries the
    # scheduler for new error messages.
    if mode == SCRIPT_MODE:
        q = queue.Queue()
        listener = threading.Thread(
            target=listen_error_messages_raylet,
            name="ray_listen_error_messages",
            args=(worker, q))
        printer = threading.Thread(
            target=print_error_messages_raylet,
            name="ray_print_error_messages",
            args=(q, ))
        listener.daemon = True
        listener.start()
        printer.daemon = True
        printer.start()

    # If we are using the raylet code path and we are not in local mode, start
    # a background thread to periodically flush profiling data to the GCS.
    if mode != LOCAL_MODE:
        worker.profiler.start_flush_thread()

    if mode == SCRIPT_MODE:
        # Add the directory containing the script that is running to the Python
        # paths of the workers. Also add the current directory. Note that this
        # assumes that the directory structures on the machines in the clusters
        # are the same.
        script_directory = os.path.abspath(os.path.dirname(sys.argv[0]))
        current_directory = os.path.abspath(os.path.curdir)
        worker.run_function_on_all_workers(
            lambda worker_info: sys.path.insert(1, script_directory))
        worker.run_function_on_all_workers(
            lambda worker_info: sys.path.insert(1, current_directory))
        # TODO(rkn): Here we first export functions to run, then remote
        # functions. The order matters. For example, one of the functions to
        # run may set the Python path, which is needed to import a module used
        # to define a remote function. We may want to change the order to
        # simply be the order in which the exports were defined on the driver.
        # In addition, we will need to retain the ability to decide what the
        # first few exports are (mostly to set the Python path). Additionally,
        # note that the first exports to be defined on the driver will be the
        # ones defined in separate modules that are imported by the driver.
        # Export cached functions_to_run.
        for function in worker.cached_functions_to_run:
            worker.run_function_on_all_workers(function)
        # Export cached remote functions and actors to the workers.
        worker.function_actor_manager.export_cached()
    worker.cached_functions_to_run = None


def disconnect(worker=global_worker):
    """Disconnect this worker from the scheduler and object store."""
    # Reset the list of cached remote functions and actors so that if more
    # remote functions or actors are defined and then connect is called again,
    # the remote functions will be exported. This is mostly relevant for the
    # tests.
    worker.connected = False
    worker.cached_functions_to_run = []
    worker.function_actor_manager.reset_cache()
    worker.serialization_context_map.clear()


@contextmanager
def _changeproctitle(title, next_title):
    if setproctitle:
        setproctitle.setproctitle(title)
    yield
    if setproctitle:
        setproctitle.setproctitle(next_title)


def _try_to_compute_deterministic_class_id(cls, depth=5):
    """Attempt to produce a deterministic class ID for a given class.

    The goal here is for the class ID to be the same when this is run on
    different worker processes. Pickling, loading, and pickling again seems to
    produce more consistent results than simply pickling. This is a bit crazy
    and could cause problems, in which case we should revert it and figure out
    something better.

    Args:
        cls: The class to produce an ID for.
        depth: The number of times to repeatedly try to load and dump the
            string while trying to reach a fixed point.

    Returns:
        A class ID for this class. We attempt to make the class ID the same
            when this function is run on different workers, but that is not
            guaranteed.

    Raises:
        Exception: This could raise an exception if cloudpickle raises an
            exception.
    """
    # Pickling, loading, and pickling again seems to produce more consistent
    # results than simply pickling. This is a bit
    class_id = pickle.dumps(cls)
    for _ in range(depth):
        new_class_id = pickle.dumps(pickle.loads(class_id))
        if new_class_id == class_id:
            # We appear to have reached a fix point, so use this as the ID.
            return hashlib.sha1(new_class_id).digest()
        class_id = new_class_id

    # We have not reached a fixed point, so we may end up with a different
    # class ID for this custom class on each worker, which could lead to the
    # same class definition being exported many many times.
    logger.warning(
        "WARNING: Could not produce a deterministic class ID for class "
        "{}".format(cls))
    return hashlib.sha1(new_class_id).digest()


def register_custom_serializer(cls,
                               use_pickle=False,
                               use_dict=False,
                               serializer=None,
                               deserializer=None,
                               local=False,
                               driver_id=None,
                               class_id=None,
                               worker=global_worker):
    """Enable serialization and deserialization for a particular class.

    This method runs the register_class function defined below on every worker,
    which will enable ray to properly serialize and deserialize objects of
    this class.

    Args:
        cls (type): The class that ray should use this custom serializer for.
        use_pickle (bool): If true, then objects of this class will be
            serialized using pickle.
        use_dict: If true, then objects of this class be serialized turning
            their __dict__ fields into a dictionary. Must be False if
            use_pickle is true.
        serializer: The custom serializer to use. This should be provided if
            and only if use_pickle and use_dict are False.
        deserializer: The custom deserializer to use. This should be provided
            if and only if use_pickle and use_dict are False.
        local: True if the serializers should only be registered on the current
            worker. This should usually be False.
        driver_id: ID of the driver that we want to register the class for.
        class_id: ID of the class that we are registering. If this is not
            specified, we will calculate a new one inside the function.

    Raises:
        Exception: An exception is raised if pickle=False and the class cannot
            be efficiently serialized by Ray. This can also raise an exception
            if use_dict is true and cls is not pickleable.
    """
    assert (serializer is None) == (deserializer is None), (
        "The serializer/deserializer arguments must both be provided or "
        "both not be provided.")
    use_custom_serializer = (serializer is not None)

    assert use_custom_serializer + use_pickle + use_dict == 1, (
        "Exactly one of use_pickle, use_dict, or serializer/deserializer must "
        "be specified.")

    if use_dict:
        # Raise an exception if cls cannot be serialized efficiently by Ray.
        serialization.check_serializable(cls)

    if class_id is None:
        if not local:
            # In this case, the class ID will be used to deduplicate the class
            # across workers. Note that cloudpickle unfortunately does not
            # produce deterministic strings, so these IDs could be different
            # on different workers. We could use something weaker like
            # cls.__name__, however that would run the risk of having
            # collisions.
            # TODO(rkn): We should improve this.
            try:
                # Attempt to produce a class ID that will be the same on each
                # worker. However, determinism is not guaranteed, and the
                # result may be different on different workers.
                class_id = _try_to_compute_deterministic_class_id(cls)
            except Exception:
                raise serialization.CloudPickleError("Failed to pickle class "
                                                     "'{}'".format(cls))
        else:
            # In this case, the class ID only needs to be meaningful on this
            # worker and not across workers.
            class_id = random_string()

        # Make sure class_id is a string.
        class_id = ray.utils.binary_to_hex(class_id)

    if driver_id is None:
        driver_id_bytes = worker.task_driver_id.id()
    else:
        driver_id_bytes = driver_id.id()

    def register_class_for_serialization(worker_info):
        # TODO(rkn): We need to be more thoughtful about what to do if custom
        # serializers have already been registered for class_id. In some cases,
        # we may want to use the last user-defined serializers and ignore
        # subsequent calls to register_custom_serializer that were made by the
        # system.

        serialization_context = worker_info[
            "worker"].get_serialization_context(ray.ObjectID(driver_id_bytes))
        serialization_context.register_type(
            cls,
            class_id,
            pickle=use_pickle,
            custom_serializer=serializer,
            custom_deserializer=deserializer)

    if not local:
        worker.run_function_on_all_workers(register_class_for_serialization)
    else:
        # Since we are pickling objects of this class, we don't actually need
        # to ship the class definition.
        register_class_for_serialization({"worker": worker})


def get(object_ids, worker=global_worker):
    """Get a remote object or a list of remote objects from the object store.

    This method blocks until the object corresponding to the object ID is
    available in the local object store. If this object is not in the local
    object store, it will be shipped from an object store that has it (once the
    object has been created). If object_ids is a list, then the objects
    corresponding to each object in the list will be returned.

    Args:
        object_ids: Object ID of the object to get or a list of object IDs to
            get.

    Returns:
        A Python object or a list of Python objects.

    Raises:
        Exception: An exception is raised if the task that created the object
            or that created one of the objects raised an exception.
    """
    worker.check_connected()
    with profiling.profile("ray.get", worker=worker):
        if worker.mode == LOCAL_MODE:
            # In LOCAL_MODE, ray.get is the identity operation (the input will
            # actually be a value not an objectid).
            return object_ids
        global last_task_error_raise_time
        if isinstance(object_ids, list):
            values = worker.get_object(object_ids)
            for i, value in enumerate(values):
                if isinstance(value, RayTaskError):
                    last_task_error_raise_time = time.time()
                    raise value
            return values
        else:
            value = worker.get_object([object_ids])[0]
            if isinstance(value, RayTaskError):
                # If the result is a RayTaskError, then the task that created
                # this object failed, and we should propagate the error message
                # here.
                last_task_error_raise_time = time.time()
                raise value
            return value


def put(value, worker=global_worker):
    """Store an object in the object store.

    Args:
        value: The Python object to be stored.

    Returns:
        The object ID assigned to this value.
    """
    worker.check_connected()
    with profiling.profile("ray.put", worker=worker):
        if worker.mode == LOCAL_MODE:
            # In LOCAL_MODE, ray.put is the identity operation.
            return value
        object_id = worker.raylet_client.compute_put_id(
            worker.current_task_id,
            worker.task_context.put_index,
        )
        worker.put_object(object_id, value)
        worker.task_context.put_index += 1
        return object_id


def wait(object_ids, num_returns=1, timeout=None, worker=global_worker):
    """Return a list of IDs that are ready and a list of IDs that are not.

    .. warning::

        The **timeout** argument used to be in **milliseconds** (up through
        ``ray==0.6.1``) and now it is in **seconds**.

    If timeout is set, the function returns either when the requested number of
    IDs are ready or when the timeout is reached, whichever occurs first. If it
    is not set, the function simply waits until that number of objects is ready
    and returns that exact number of object IDs.

    This method returns two lists. The first list consists of object IDs that
    correspond to objects that are available in the object store. The second
    list corresponds to the rest of the object IDs (which may or may not be
    ready).

    Ordering of the input list of object IDs is preserved. That is, if A
    precedes B in the input list, and both are in the ready list, then A will
    precede B in the ready list. This also holds true if A and B are both in
    the remaining list.

    Args:
        object_ids (List[ObjectID]): List of object IDs for objects that may or
            may not be ready. Note that these IDs must be unique.
        num_returns (int): The number of object IDs that should be returned.
        timeout (float): The maximum amount of time in seconds to wait before
            returning.

    Returns:
        A list of object IDs that are ready and a list of the remaining object
        IDs.
    """

    if isinstance(object_ids, ray.ObjectID):
        raise TypeError(
            "wait() expected a list of ObjectID, got a single ObjectID")

    if not isinstance(object_ids, list):
        raise TypeError("wait() expected a list of ObjectID, got {}".format(
            type(object_ids)))

    if isinstance(timeout, int) and timeout != 0:
        logger.warning("The 'timeout' argument now requires seconds instead "
                       "of milliseconds. This message can be suppressed by "
                       "passing in a float.")

    if timeout is not None and timeout < 0:
        raise ValueError("The 'timeout' argument must be nonnegative. "
                         "Received {}".format(timeout))

    if worker.mode != LOCAL_MODE:
        for object_id in object_ids:
            if not isinstance(object_id, ray.ObjectID):
                raise TypeError("wait() expected a list of ObjectID, "
                                "got list containing {}".format(
                                    type(object_id)))

    worker.check_connected()
    # TODO(swang): Check main thread.
    with profiling.profile("ray.wait", worker=worker):
        # When Ray is run in LOCAL_MODE, all functions are run immediately,
        # so all objects in object_id are ready.
        if worker.mode == LOCAL_MODE:
            return object_ids[:num_returns], object_ids[num_returns:]

        # TODO(rkn): This is a temporary workaround for
        # https://github.com/ray-project/ray/issues/997. However, it should be
        # fixed in Arrow instead of here.
        if len(object_ids) == 0:
            return [], []

        if len(object_ids) != len(set(object_ids)):
            raise Exception("Wait requires a list of unique object IDs.")
        if num_returns <= 0:
            raise Exception(
                "Invalid number of objects to return %d." % num_returns)
        if num_returns > len(object_ids):
            raise Exception("num_returns cannot be greater than the number "
                            "of objects provided to ray.wait.")

        timeout = timeout if timeout is not None else 10**6
        timeout_milliseconds = int(timeout * 1000)
        ready_ids, remaining_ids = worker.raylet_client.wait(
            object_ids,
            num_returns,
            timeout_milliseconds,
            False,
            worker.current_task_id,
        )
        return ready_ids, remaining_ids


def _mode(worker=global_worker):
    """This is a wrapper around worker.mode.

    We use this wrapper so that in the remote decorator, we can call _mode()
    instead of worker.mode. The difference is that when we attempt to serialize
    remote functions, we don't attempt to serialize the worker object, which
    cannot be serialized.
    """
    return worker.mode


def get_global_worker():
    return global_worker


def make_decorator(num_return_vals=None,
                   num_cpus=None,
                   num_gpus=None,
                   resources=None,
                   max_calls=None,
                   checkpoint_interval=None,
                   max_reconstructions=None,
                   worker=None):
    def decorator(function_or_class):
        if (inspect.isfunction(function_or_class)
                or is_cython(function_or_class)):
            # Set the remote function default resources.
            if checkpoint_interval is not None:
                raise Exception("The keyword 'checkpoint_interval' is not "
                                "allowed for remote functions.")
            if max_reconstructions is not None:
                raise Exception("The keyword 'max_reconstructions' is not "
                                "allowed for remote functions.")

            return ray.remote_function.RemoteFunction(
                function_or_class, num_cpus, num_gpus, resources,
                num_return_vals, max_calls)

        if inspect.isclass(function_or_class):
            if num_return_vals is not None:
                raise Exception("The keyword 'num_return_vals' is not allowed "
                                "for actors.")
            if max_calls is not None:
                raise Exception("The keyword 'max_calls' is not allowed for "
                                "actors.")

            # Set the actor default resources.
            if num_cpus is None and num_gpus is None and resources is None:
                # In the default case, actors acquire no resources for
                # their lifetime, and actor methods will require 1 CPU.
                cpus_to_use = DEFAULT_ACTOR_CREATION_CPUS_SIMPLE_CASE
                actor_method_cpus = DEFAULT_ACTOR_METHOD_CPUS_SIMPLE_CASE
            else:
                # If any resources are specified, then all resources are
                # acquired for the actor's lifetime and no resources are
                # associated with methods.
                cpus_to_use = (DEFAULT_ACTOR_CREATION_CPUS_SPECIFIED_CASE
                               if num_cpus is None else num_cpus)
                actor_method_cpus = DEFAULT_ACTOR_METHOD_CPUS_SPECIFIED_CASE

            return worker.make_actor(function_or_class, cpus_to_use, num_gpus,
                                     resources, actor_method_cpus,
                                     checkpoint_interval, max_reconstructions)

        raise Exception("The @ray.remote decorator must be applied to "
                        "either a function or to a class.")

    return decorator


def remote(*args, **kwargs):
    """Define a remote function or an actor class.

    This can be used with no arguments to define a remote function or actor as
    follows:

    .. code-block:: python

        @ray.remote
        def f():
            return 1

        @ray.remote
        class Foo(object):
            def method(self):
                return 1

    It can also be used with specific keyword arguments:

    * **num_return_vals:** This is only for *remote functions*. It specifies
      the number of object IDs returned by the remote function invocation.
    * **num_cpus:** The quantity of CPU cores to reserve for this task or for
      the lifetime of the actor.
    * **num_gpus:** The quantity of GPUs to reserve for this task or for the
      lifetime of the actor.
    * **resources:** The quantity of various custom resources to reserve for
      this task or for the lifetime of the actor. This is a dictionary mapping
      strings (resource names) to numbers.
    * **max_calls:** Only for *remote functions*. This specifies the maximum
      number of times that a given worker can execute the given remote function
      before it must exit (this can be used to address memory leaks in
      third-party libraries or to reclaim resources that cannot easily be
      released, e.g., GPU memory that was acquired by TensorFlow). By
      default this is infinite.
    * **max_reconstructions**: Only for *actors*. This specifies the maximum
      number of times that the actor should be reconstructed when it dies
      unexpectedly. The minimum valid value is 0 (default), which indicates
      that the actor doesn't need to be reconstructed. And the maximum valid
      value is ray.ray_constants.INFINITE_RECONSTRUCTIONS.

    This can be done as follows:

    .. code-block:: python

        @ray.remote(num_gpus=1, max_calls=1, num_return_vals=2)
        def f():
            return 1, 2

        @ray.remote(num_cpus=2, resources={"CustomResource": 1})
        class Foo(object):
            def method(self):
                return 1
    """
    worker = get_global_worker()

    if len(args) == 1 and len(kwargs) == 0 and callable(args[0]):
        # This is the case where the decorator is just @ray.remote.
        return make_decorator(worker=worker)(args[0])

    # Parse the keyword arguments from the decorator.
    error_string = ("The @ray.remote decorator must be applied either "
                    "with no arguments and no parentheses, for example "
                    "'@ray.remote', or it must be applied using some of "
                    "the arguments 'num_return_vals', 'num_cpus', 'num_gpus', "
                    "'resources', 'max_calls', 'checkpoint_interval',"
                    "or 'max_reconstructions', like "
                    "'@ray.remote(num_return_vals=2, "
                    "resources={\"CustomResource\": 1})'.")
    assert len(args) == 0 and len(kwargs) > 0, error_string
    for key in kwargs:
        assert key in [
            "num_return_vals", "num_cpus", "num_gpus", "resources",
            "max_calls", "checkpoint_interval", "max_reconstructions"
        ], error_string

    num_cpus = kwargs["num_cpus"] if "num_cpus" in kwargs else None
    num_gpus = kwargs["num_gpus"] if "num_gpus" in kwargs else None
    resources = kwargs.get("resources")
    if not isinstance(resources, dict) and resources is not None:
        raise Exception("The 'resources' keyword argument must be a "
                        "dictionary, but received type {}.".format(
                            type(resources)))
    if resources is not None:
        assert "CPU" not in resources, "Use the 'num_cpus' argument."
        assert "GPU" not in resources, "Use the 'num_gpus' argument."

    # Handle other arguments.
    num_return_vals = kwargs.get("num_return_vals")
    max_calls = kwargs.get("max_calls")
    checkpoint_interval = kwargs.get("checkpoint_interval")
    max_reconstructions = kwargs.get("max_reconstructions")

    return make_decorator(
        num_return_vals=num_return_vals,
        num_cpus=num_cpus,
        num_gpus=num_gpus,
        resources=resources,
        max_calls=max_calls,
        checkpoint_interval=checkpoint_interval,
        max_reconstructions=max_reconstructions,
        worker=worker)<|MERGE_RESOLUTION|>--- conflicted
+++ resolved
@@ -1250,7 +1250,6 @@
         counter += 1
 
 
-<<<<<<< HEAD
 def _setup_logger(logging_level, logging_format):
     """Setup default logging.
 
@@ -1267,46 +1266,6 @@
     logger.propagate = False
 
 
-def _normalize_resource_arguments(num_cpus, num_gpus, resources,
-                                  num_local_schedulers):
-    """Stick the CPU and GPU arguments into the resources dictionary.
-
-    This also checks that the arguments are well-formed.
-
-    Args:
-        num_cpus: Either a number of CPUs or a list of numbers of CPUs.
-        num_gpus: Either a number of CPUs or a list of numbers of CPUs.
-        resources: Either a dictionary of resource mappings or a list of
-            dictionaries of resource mappings.
-        num_local_schedulers: The number of local schedulers.
-
-    Returns:
-        A list of dictionaries of resources of length num_local_schedulers.
-    """
-    if resources is None:
-        resources = {}
-    if not isinstance(num_cpus, list):
-        num_cpus = num_local_schedulers * [num_cpus]
-    if not isinstance(num_gpus, list):
-        num_gpus = num_local_schedulers * [num_gpus]
-    if not isinstance(resources, list):
-        resources = num_local_schedulers * [resources]
-
-    new_resources = [r.copy() for r in resources]
-
-    for i in range(num_local_schedulers):
-        assert "CPU" not in new_resources[i], "Use the 'num_cpus' argument."
-        assert "GPU" not in new_resources[i], "Use the 'num_gpus' argument."
-        if num_cpus[i] is not None:
-            new_resources[i]["CPU"] = num_cpus[i]
-        if num_gpus[i] is not None:
-            new_resources[i]["GPU"] = num_gpus[i]
-
-    return new_resources
-
-
-=======
->>>>>>> fa2bfa6d
 def _init(ray_params, driver_id=None):
     """Helper method to connect to an existing Ray cluster or start a new one.
 
