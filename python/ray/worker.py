--- conflicted
+++ resolved
@@ -1125,13 +1125,9 @@
             worker=global_worker,
             driver_object_store_memory=None,
             job_id=None,
-<<<<<<< HEAD
+            namespace=None,
             job_config=None,
             runtime_env_hash=0):
-=======
-            namespace=None,
-            job_config=None):
->>>>>>> c97594ac
     """Connect this worker to the raylet, to Plasma, and to Redis.
 
     Args:
