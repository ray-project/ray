--- conflicted
+++ resolved
@@ -27,12 +27,8 @@
 import ray.remote_function
 import ray.serialization as serialization
 import ray.services as services
-<<<<<<< HEAD
-import ray.thirdparty_files.setproctitle as setproctitle
-=======
 import ray
 import setproctitle
->>>>>>> 3f99be8d
 import ray.signature
 import ray.state
 
