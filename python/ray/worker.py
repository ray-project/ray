from contextlib import contextmanager
import atexit
import faulthandler
import hashlib
import inspect
import io
import json
import logging
import os
import redis
import sys
import threading
import time
import traceback
from typing import Any, Callable, Dict, Iterator, List, Optional, Tuple, Union

# Ray modules
from ray.autoscaler._private.constants import AUTOSCALER_EVENTS
from ray.autoscaler._private.util import DEBUG_AUTOSCALING_ERROR
import ray.cloudpickle as pickle
import ray._private.memory_monitor as memory_monitor
import ray.node
import ray.job_config
import ray._private.parameter
import ray.ray_constants as ray_constants
import ray.remote_function
import ray.serialization as serialization
import ray._private.gcs_utils as gcs_utils
import ray._private.services as services
from ray._private.runtime_env.py_modules import upload_py_modules_if_needed
from ray._private.runtime_env.working_dir import upload_working_dir_if_needed
from ray._private.runtime_env.constants import RAY_JOB_CONFIG_JSON_ENV_VAR
import ray._private.import_thread as import_thread
from ray.util.tracing.tracing_helper import import_from_string
from ray.util.annotations import PublicAPI, DeveloperAPI, Deprecated
from ray.util.debug import log_once
from ray.core.generated.common_pb2 import RuntimeEnv
import ray
import colorama
import setproctitle
import ray.state

from ray import (
    ActorID,
    JobID,
    ObjectRef,
    Language,
)
import ray._private.profiling as profiling

from ray.exceptions import (
    RaySystemError,
    RayError,
    RayTaskError,
    ObjectStoreFullError,
)
from ray._private.function_manager import FunctionActorManager
from ray._private.ray_logging import setup_logger
from ray._private.ray_logging import global_worker_stdstream_dispatcher
from ray._private.utils import check_oversized_function
from ray.util.inspect import is_cython
from ray.experimental.internal_kv import _internal_kv_get, \
    _internal_kv_initialized, _initialize_internal_kv, \
    _internal_kv_get_gcs_client, _internal_kv_reset
from ray._private.client_mode_hook import client_mode_hook

SCRIPT_MODE = 0
WORKER_MODE = 1
LOCAL_MODE = 2
SPILL_WORKER_MODE = 3
RESTORE_WORKER_MODE = 4

ERROR_KEY_PREFIX = b"Error:"

# Logger for this module. It should be configured at the entry point
# into the program using Ray. Ray provides a default configuration at
# entry/init points.
logger = logging.getLogger(__name__)


# Visible for testing.
def _unhandled_error_handler(e: Exception):
    logger.error("Unhandled error (suppress with "
                 "RAY_IGNORE_UNHANDLED_ERRORS=1): {}".format(e))


class Worker:
    """A class used to define the control flow of a worker process.

    Note:
        The methods in this class are considered unexposed to the user. The
        functions outside of this class are considered exposed.

    Attributes:
        node (ray.node.Node): The node this worker is attached to.
        mode: The mode of the worker. One of SCRIPT_MODE, LOCAL_MODE, and
            WORKER_MODE.
        cached_functions_to_run (List): A list of functions to run on all of
            the workers that should be exported as soon as connect is called.
    """

    def __init__(self):
        """Initialize a Worker object."""
        self.node = None
        self.mode = None
        self.cached_functions_to_run = []
        self.actors = {}
        # When the worker is constructed. Record the original value of the
        # CUDA_VISIBLE_DEVICES environment variable.
        self.original_gpu_ids = ray._private.utils.get_cuda_visible_devices()
        self.memory_monitor = memory_monitor.MemoryMonitor()
        # A dictionary that maps from driver id to SerializationContext
        # TODO: clean up the SerializationContext once the job finished.
        self.serialization_context_map = {}
        self.function_actor_manager = FunctionActorManager(self)
        # This event is checked regularly by all of the threads so that they
        # know when to exit.
        self.threads_stopped = threading.Event()
        # Index of the current session. This number will
        # increment every time when `ray.shutdown` is called.
        self._session_index = 0
        # If this is set, the next .remote call should drop into the
        # debugger, at the specified breakpoint ID.
        self.debugger_breakpoint = b""
        # If this is set, ray.get calls invoked on the object ID returned
        # by the worker should drop into the debugger at the specified
        # breakpoint ID.
        self.debugger_get_breakpoint = b""
        # If True, make the debugger external to the node this worker is
        # running on.
        self.ray_debugger_external = False
        self._load_code_from_local = False
        # Used to toggle whether or not logs should be filtered to only those
        # produced in the same job.
        self.filter_logs_by_job = True

    @property
    def connected(self):
        """bool: True if Ray has been started and False otherwise."""
        return self.node is not None

    @property
    def node_ip_address(self):
        self.check_connected()
        return self.node.node_ip_address

    @property
    def load_code_from_local(self):
        self.check_connected()
        return self._load_code_from_local

    @property
    def current_job_id(self):
        if hasattr(self, "core_worker"):
            return self.core_worker.get_current_job_id()
        return JobID.nil()

    @property
    def actor_id(self):
        if hasattr(self, "core_worker"):
            return self.core_worker.get_actor_id()
        return ActorID.nil()

    @property
    def current_task_id(self):
        return self.core_worker.get_current_task_id()

    @property
    def current_node_id(self):
        return self.core_worker.get_current_node_id()

    @property
    def namespace(self):
        return self.core_worker.get_job_config().ray_namespace

    @property
    def placement_group_id(self):
        return self.core_worker.get_placement_group_id()

    @property
    def worker_id(self):
        return self.core_worker.get_worker_id().binary()

    @property
    def should_capture_child_tasks_in_placement_group(self):
        return self.core_worker.should_capture_child_tasks_in_placement_group()

    @property
    def current_session_and_job(self):
        """Get the current session index and job id as pair."""
        assert isinstance(self._session_index, int)
        assert isinstance(self.current_job_id, ray.JobID)
        return self._session_index, self.current_job_id

    @property
    def runtime_env(self):
<<<<<<< HEAD
        """Get the runtime env in string"""
        return self.core_worker.get_job_config().serialized_runtime_env.serialized_runtime_env
=======
        """Get the runtime env in json format"""
        return self.core_worker.get_current_runtime_env()
>>>>>>> 36099361

    def get_serialization_context(self, job_id=None):
        """Get the SerializationContext of the job that this worker is processing.

        Args:
            job_id: The ID of the job that indicates which job to get
                the serialization context for.

        Returns:
            The serialization context of the given job.
        """
        # This function needs to be protected by a lock, because it will be
        # called by`register_class_for_serialization`, as well as the import
        # thread, from different threads. Also, this function will recursively
        # call itself, so we use RLock here.
        if job_id is None:
            job_id = self.current_job_id
        with self.lock:
            if job_id not in self.serialization_context_map:
                self.serialization_context_map[
                    job_id] = serialization.SerializationContext(self)
            return self.serialization_context_map[job_id]

    def check_connected(self):
        """Check if the worker is connected.

        Raises:
          Exception: An exception is raised if the worker is not connected.
        """
        if not self.connected:
            raise RaySystemError("Ray has not been started yet. You can "
                                 "start Ray with 'ray.init()'.")

    def set_mode(self, mode):
        """Set the mode of the worker.

        The mode SCRIPT_MODE should be used if this Worker is a driver that is
        being run as a Python script or interactively in a shell. It will print
        information about task failures.

        The mode WORKER_MODE should be used if this Worker is not a driver. It
        will not print information about tasks.

        The mode LOCAL_MODE should be used if this Worker is a driver and if
        you want to run the driver in a manner equivalent to serial Python for
        debugging purposes. It will not send remote function calls to the
        scheduler and will instead execute them in a blocking fashion.

        Args:
            mode: One of SCRIPT_MODE, WORKER_MODE, and LOCAL_MODE.
        """
        self.mode = mode

    def set_load_code_from_local(self, load_code_from_local):
        self._load_code_from_local = load_code_from_local

    def put_object(self, value, object_ref=None, owner_address=None):
        """Put value in the local object store with object reference `object_ref`.

        This assumes that the value for `object_ref` has not yet been placed in
        the local object store. If the plasma store is full, the worker will
        automatically retry up to DEFAULT_PUT_OBJECT_RETRIES times. Each
        retry will delay for an exponentially doubling amount of time,
        starting with DEFAULT_PUT_OBJECT_DELAY. After this, exception
        will be raised.

        Args:
            value: The value to put in the object store.
            object_ref (ObjectRef): The object ref of the value to be
                put. If None, one will be generated.
            owner_address: The serialized address of object's owner.

        Returns:
            ObjectRef: The object ref the object was put under.

        Raises:
            ray.exceptions.ObjectStoreFullError: This is raised if the attempt
                to store the object fails because the object store is full even
                after multiple retries.
        """
        # Make sure that the value is not an object ref.
        if isinstance(value, ObjectRef):
            raise TypeError(
                "Calling 'put' on an ray.ObjectRef is not allowed "
                "(similarly, returning an ray.ObjectRef from a remote "
                "function is not allowed). If you really want to "
                "do this, you can wrap the ray.ObjectRef in a list and "
                "call 'put' on it (or return it).")

        if self.mode == LOCAL_MODE:
            assert object_ref is None, ("Local Mode does not support "
                                        "inserting with an ObjectRef")

        serialized_value = self.get_serialization_context().serialize(value)
        # This *must* be the first place that we construct this python
        # ObjectRef because an entry with 0 local references is created when
        # the object is Put() in the core worker, expecting that this python
        # reference will be created. If another reference is created and
        # removed before this one, it will corrupt the state in the
        # reference counter.
        return ray.ObjectRef(
            self.core_worker.put_serialized_object(
                serialized_value,
                object_ref=object_ref,
                owner_address=owner_address),
            # If the owner address is set, then the initial reference is
            # already acquired internally in CoreWorker::CreateOwned.
            # TODO(ekl) we should unify the code path more with the others
            # to avoid this special case.
            skip_adding_local_ref=(owner_address is not None))

    def raise_errors(self, data_metadata_pairs, object_refs):
        out = self.deserialize_objects(data_metadata_pairs, object_refs)
        if "RAY_IGNORE_UNHANDLED_ERRORS" in os.environ:
            return
        for e in out:
            _unhandled_error_handler(e)

    def deserialize_objects(self, data_metadata_pairs, object_refs):
        # Function actor manager or the import thread may call pickle.loads
        # at the same time which can lead to failed imports
        # TODO: We may be better off locking on all imports or injecting a lock
        # into pickle.loads (https://github.com/ray-project/ray/issues/16304)
        with self.function_actor_manager.lock:
            context = self.get_serialization_context()
            return context.deserialize_objects(data_metadata_pairs,
                                               object_refs)

    def get_objects(self, object_refs, timeout=None):
        """Get the values in the object store associated with the IDs.

        Return the values from the local object store for object_refs. This
        will block until all the values for object_refs have been written to
        the local object store.

        Args:
            object_refs (List[object_ref.ObjectRef]): A list of the object refs
                whose values should be retrieved.
            timeout (float): timeout (float): The maximum amount of time in
                seconds to wait before returning.
        Returns:
            list: List of deserialized objects
            bytes: UUID of the debugger breakpoint we should drop
                into or b"" if there is no breakpoint.
        """
        # Make sure that the values are object refs.
        for object_ref in object_refs:
            if not isinstance(object_ref, ObjectRef):
                raise TypeError(
                    f"Attempting to call `get` on the value {object_ref}, "
                    "which is not an ray.ObjectRef.")

        timeout_ms = int(timeout * 1000) if timeout else -1
        data_metadata_pairs = self.core_worker.get_objects(
            object_refs, self.current_task_id, timeout_ms)
        debugger_breakpoint = b""
        for (data, metadata) in data_metadata_pairs:
            if metadata:
                metadata_fields = metadata.split(b",")
                if len(metadata_fields) >= 2 and metadata_fields[1].startswith(
                        ray_constants.OBJECT_METADATA_DEBUG_PREFIX):
                    debugger_breakpoint = metadata_fields[1][len(
                        ray_constants.OBJECT_METADATA_DEBUG_PREFIX):]
        return self.deserialize_objects(data_metadata_pairs,
                                        object_refs), debugger_breakpoint

    def run_function_on_all_workers(self, function):
        """Run arbitrary code on all of the workers.

        This function will first be run on the driver, and then it will be
        exported to all of the workers to be run. It will also be run on any
        new workers that register later. If ray.init has not been called yet,
        then cache the function and export it later.

        Args:
            function (Callable): The function to run on all of the workers. It
                takes only one argument, a worker info dict. If it returns
                anything, its return values will not be used.
        """
        # If ray.init has not been called yet, then cache the function and
        # export it when connect is called. Otherwise, run the function on all
        # workers.
        if self.mode is None:
            self.cached_functions_to_run.append(function)
        else:
            # Attempt to pickle the function before we need it. This could
            # fail, and it is more convenient if the failure happens before we
            # actually run the function locally.
            pickled_function = pickle.dumps(function)

            function_to_run_id = hashlib.shake_128(pickled_function).digest(
                ray_constants.ID_SIZE)
            key = b"FunctionsToRun:" + function_to_run_id
            # First run the function on the driver.
            # We always run the task locally.
            function({"worker": self})
            # Check if the function has already been put into redis.
            function_exported = self.redis_client.setnx(b"Lock:" + key, 1)
            if not function_exported:
                # In this case, the function has already been exported, so
                # we don't need to export it again.
                return

            check_oversized_function(pickled_function, function.__name__,
                                     "function", self)

            # Run the function on all workers.
            self.redis_client.hset(
                key,
                mapping={
                    "job_id": self.current_job_id.binary(),
                    "function_id": function_to_run_id,
                    "function": pickled_function,
                })
            self.redis_client.rpush("Exports", key)
            # TODO(rkn): If the worker fails after it calls setnx and before it
            # successfully completes the hset and rpush, then the program will
            # most likely hang. This could be fixed by making these three
            # operations into a transaction (or by implementing a custom
            # command that does all three things).

    def main_loop(self):
        """The main loop a worker runs to receive and execute tasks."""

        def sigterm_handler(signum, frame):
            shutdown(True)
            sys.exit(1)

        ray._private.utils.set_sigterm_handler(sigterm_handler)
        self.core_worker.run_task_loop()
        sys.exit(0)

    def print_logs(self):
        """Prints log messages from workers on all nodes in the same job.
        """
        pubsub_client = self.redis_client.pubsub(
            ignore_subscribe_messages=True)
        pubsub_client.subscribe(gcs_utils.LOG_FILE_CHANNEL)
        localhost = services.get_node_ip_address()
        try:
            # Keep track of the number of consecutive log messages that have
            # been received with no break in between. If this number grows
            # continually, then the worker is probably not able to process the
            # log messages as rapidly as they are coming in.
            num_consecutive_messages_received = 0
            job_id_binary = ray._private.utils.binary_to_hex(
                self.current_job_id.binary())
            while True:
                # Exit if we received a signal that we should stop.
                if self.threads_stopped.is_set():
                    return

                msg = pubsub_client.get_message()
                if msg is None:
                    num_consecutive_messages_received = 0
                    self.threads_stopped.wait(timeout=0.01)
                    continue
                num_consecutive_messages_received += 1
                if (num_consecutive_messages_received % 100 == 0
                        and num_consecutive_messages_received > 0):
                    logger.warning(
                        "The driver may not be able to keep up with the "
                        "stdout/stderr of the workers. To avoid forwarding "
                        "logs to the driver, use "
                        "'ray.init(log_to_driver=False)'.")

                data = json.loads(ray._private.utils.decode(msg["data"]))

                # Don't show logs from other drivers.
                if (self.filter_logs_by_job and data["job"]
                        and job_id_binary != data["job"]):
                    continue
                data["localhost"] = localhost
                global_worker_stdstream_dispatcher.emit(data)

        except (OSError, redis.exceptions.ConnectionError) as e:
            logger.error(f"print_logs: {e}")
        finally:
            # Close the pubsub client to avoid leaking file descriptors.
            pubsub_client.close()


@PublicAPI
@client_mode_hook(auto_init=True)
def get_gpu_ids():
    """Get the IDs of the GPUs that are available to the worker.

    If the CUDA_VISIBLE_DEVICES environment variable was set when the worker
    started up, then the IDs returned by this method will be a subset of the
    IDs in CUDA_VISIBLE_DEVICES. If not, the IDs will fall in the range
    [0, NUM_GPUS - 1], where NUM_GPUS is the number of GPUs that the node has.

    Returns:
        A list of GPU IDs.
    """
    worker = global_worker
    worker.check_connected()

    if worker.mode != WORKER_MODE:
        if log_once("worker_get_gpu_ids_empty_from_driver"):
            logger.warning(
                "`ray.get_gpu_ids()` will always return the empty list when "
                "called from the driver. This is because Ray does not manage "
                "GPU allocations to the driver process.")

    # TODO(ilr) Handle inserting resources in local mode
    all_resource_ids = global_worker.core_worker.resource_ids()
    assigned_ids = set()
    for resource, assignment in all_resource_ids.items():
        # Handle both normal and placement group GPU resources.
        # Note: We should only get the GPU ids from the placement
        # group resource that does not contain the bundle index!
        import re
        if resource == "GPU" or re.match(r"^GPU_group_[0-9A-Za-z]+$",
                                         resource):
            for resource_id, _ in assignment:
                assigned_ids.add(resource_id)

    assigned_ids = list(assigned_ids)
    # If the user had already set CUDA_VISIBLE_DEVICES, then respect that (in
    # the sense that only GPU IDs that appear in CUDA_VISIBLE_DEVICES should be
    # returned).
    if global_worker.original_gpu_ids is not None:
        assigned_ids = [
            global_worker.original_gpu_ids[gpu_id] for gpu_id in assigned_ids
        ]
        # Give all GPUs in local_mode.
        if global_worker.mode == LOCAL_MODE:
            max_gpus = global_worker.node.get_resource_spec().num_gpus
            assigned_ids = global_worker.original_gpu_ids[:max_gpus]

    return assigned_ids


@Deprecated
def get_resource_ids():
    """Get the IDs of the resources that are available to the worker.

    Returns:
        A dictionary mapping the name of a resource to a list of pairs, where
        each pair consists of the ID of a resource and the fraction of that
        resource reserved for this worker.
    """
    worker = global_worker
    worker.check_connected()

    if _mode() == LOCAL_MODE:
        raise RuntimeError(
            "ray.worker.get_resource_ids() currently does not work in "
            "local_mode.")

    return global_worker.core_worker.resource_ids()


@Deprecated
def get_dashboard_url():
    """Get the URL to access the Ray dashboard.

    Note that the URL does not specify which node the dashboard is on.

    Returns:
        The URL of the dashboard as a string.
    """
    worker = global_worker
    worker.check_connected()
    return _global_node.webui_url


global_worker = Worker()
"""Worker: The global Worker object for this worker process.

We use a global Worker object to ensure that there is a single worker object
per worker process.
"""

_global_node = None
"""ray.node.Node: The global node object that is created by ray.init()."""


@PublicAPI
@client_mode_hook(auto_init=False)
def init(
        address: Optional[str] = None,
        *,
        num_cpus: Optional[int] = None,
        num_gpus: Optional[int] = None,
        resources: Optional[Dict[str, float]] = None,
        object_store_memory: Optional[int] = None,
        local_mode: bool = False,
        ignore_reinit_error: bool = False,
        include_dashboard: Optional[bool] = None,
        dashboard_host: str = ray_constants.DEFAULT_DASHBOARD_IP,
        dashboard_port: Optional[int] = None,
        job_config: "ray.job_config.JobConfig" = None,
        configure_logging: bool = True,
        logging_level: int = ray_constants.LOGGER_LEVEL,
        logging_format: str = ray_constants.LOGGER_FORMAT,
        log_to_driver: bool = True,
        namespace: Optional[str] = None,
        runtime_env: Dict[str, Any] = None,
        # The following are unstable parameters and their use is discouraged.
        _enable_object_reconstruction: bool = False,
        _redis_max_memory: Optional[int] = None,
        _plasma_directory: Optional[str] = None,
        _node_ip_address: str = ray_constants.NODE_DEFAULT_IP,
        _driver_object_store_memory: Optional[int] = None,
        _memory: Optional[int] = None,
        _redis_password: str = ray_constants.REDIS_DEFAULT_PASSWORD,
        _temp_dir: Optional[str] = None,
        _metrics_export_port: Optional[int] = None,
        _system_config: Optional[Dict[str, str]] = None,
        _tracing_startup_hook: Optional[Callable] = None,
        **kwargs):
    """
    Connect to an existing Ray cluster or start one and connect to it.

    This method handles two cases; either a Ray cluster already exists and we
    just attach this driver to it or we start all of the processes associated
    with a Ray cluster and attach to the newly started cluster.

    To start Ray locally and all of the relevant processes, use this as
    follows:

    .. code-block:: python

        ray.init()

    To connect to an existing local cluster, use this as follows (substituting
    in the appropriate port if needed).

    .. code-block:: python

        ray.init(address="localhost:6379")

    To connect to an existing remote cluster, use this as follows (substituting
    in the appropriate address). Note the addition of "ray://" at the beginning
    of the address.

    .. code-block:: python

        ray.init(address="ray://123.45.67.89:10001")

    More details for starting and connecting to a remote cluster can be found
    here: https://docs.ray.io/en/master/cluster/ray-client.html

    You can also define an environment variable called `RAY_ADDRESS` in
    the same format as the `address` parameter to connect to an existing
    cluster with ray.init() or ray.init(address="auto").

    Args:
        address (str): The address of the Ray cluster to connect to. If
            this address is not provided, then this command will start Redis,
            a raylet, a plasma store, a plasma manager, and some workers.
            It will also kill these processes when Python exits. If the driver
            is running on a node in a Ray cluster, using `auto` as the value
            tells the driver to detect the cluster, removing the need to
            specify a specific node address. If the environment variable
            `RAY_ADDRESS` is defined and the address is None or "auto", Ray
            will set `address` to `RAY_ADDRESS`.
            Addresses can be prefixed with a "ray://" to connect to a remote
            cluster. For example, passing in the address
            "ray://123.45.67.89:50005" will connect to the cluster at the
            given address.
        num_cpus (int): Number of CPUs the user wishes to assign to each
            raylet. By default, this is set based on virtual cores.
        num_gpus (int): Number of GPUs the user wishes to assign to each
            raylet. By default, this is set based on detected GPUs.
        resources: A dictionary mapping the names of custom resources to the
            quantities for them available.
        object_store_memory: The amount of memory (in bytes) to start the
            object store with. By default, this is automatically set based on
            available system memory.
        local_mode (bool): If true, the code will be executed serially. This
            is useful for debugging.
        ignore_reinit_error: If true, Ray suppresses errors from calling
            ray.init() a second time. Ray won't be restarted.
        include_dashboard: Boolean flag indicating whether or not to start the
            Ray dashboard, which displays the status of the Ray
            cluster. If this argument is None, then the UI will be started if
            the relevant dependencies are present.
        dashboard_host: The host to bind the dashboard server to. Can either be
            localhost (127.0.0.1) or 0.0.0.0 (available from all interfaces).
            By default, this is set to localhost to prevent access from
            external machines.
        dashboard_port(int, None): The port to bind the dashboard server to.
            Defaults to 8265 and Ray will automatically find a free port if
            8265 is not available.
        job_config (ray.job_config.JobConfig): The job configuration.
        configure_logging: True (default) if configuration of logging is
            allowed here. Otherwise, the user may want to configure it
            separately.
        logging_level: Logging level, defaults to logging.INFO. Ignored unless
            "configure_logging" is true.
        logging_format: Logging format, defaults to string containing a
            timestamp, filename, line number, and message. See the source file
            ray_constants.py for details. Ignored unless "configure_logging"
            is true.
        log_to_driver (bool): If true, the output from all of the worker
            processes on all nodes will be directed to the driver.
        namespace (str): Namespace to use
        runtime_env (dict): The runtime environment to use for this job (see
                :ref:`runtime-environments` for details).  This API is in beta
                and may change before becoming stable.
        _enable_object_reconstruction (bool): If True, when an object stored in
            the distributed plasma store is lost due to node failure, Ray will
            attempt to reconstruct the object by re-executing the task that
            created the object. Arguments to the task will be recursively
            reconstructed. If False, then ray.ObjectLostError will be
            thrown.
        _redis_max_memory: Redis max memory.
        _plasma_directory: Override the plasma mmap file directory.
        _node_ip_address (str): The IP address of the node that we are on.
        _driver_object_store_memory (int): Deprecated.
        _memory: Amount of reservable memory resource to create.
        _redis_password (str): Prevents external clients without the password
            from connecting to Redis if provided.
        _temp_dir (str): If provided, specifies the root temporary
            directory for the Ray process. Defaults to an OS-specific
            conventional location, e.g., "/tmp/ray".
        _metrics_export_port(int): Port number Ray exposes system metrics
            through a Prometheus endpoint. It is currently under active
            development, and the API is subject to change.
        _system_config (dict): Configuration for overriding
            RayConfig defaults. For testing purposes ONLY.
        _tracing_startup_hook (str): If provided, turns on and sets up tracing
            for Ray. Must be the name of a function that takes no arguments and
            sets up a Tracer Provider, Remote Span Processors, and
            (optional) additional instruments. See more at
            docs.ray.io/tracing.html. It is currently under active development,
            and the API is subject to change.

    Returns:
        If the provided address includes a protocol, for example by prepending
        "ray://" to the address to get "ray://1.2.3.4:10001", then a
        ClientContext is returned with information such as settings, server
        versions for ray and python, and the dashboard_url. Otherwise,
        returns address information about the started processes.

    Raises:
        Exception: An exception is raised if an inappropriate combination of
            arguments is passed in.
    """

    # If available, use RAY_ADDRESS to override if the address was left
    # unspecified, or set to "auto" in the call to init
    address_env_var = os.environ.get(
        ray_constants.RAY_ADDRESS_ENVIRONMENT_VARIABLE)
    if address_env_var:
        if address is None or address == "auto":
            address = address_env_var
            logger.info(
                f"Using address {address_env_var} set in the environment "
                f"variable {ray_constants.RAY_ADDRESS_ENVIRONMENT_VARIABLE}")

    if address is not None and "://" in address:
        # Address specified a protocol, use ray client
        builder = ray.client(address, _deprecation_warn_enabled=False)

        # Forward any keyword arguments that were changed from their default
        # values to the builder
        init_sig = inspect.signature(init)
        passed_kwargs = {}
        for argument_name, param_obj in init_sig.parameters.items():
            if argument_name in {"kwargs", "address"}:
                # kwargs and address are handled separately
                continue
            default_value = param_obj.default
            passed_value = locals()[argument_name]
            if passed_value != default_value:
                # passed value is different than default, pass to the client
                # builder
                passed_kwargs[argument_name] = passed_value
        passed_kwargs.update(kwargs)
        builder._init_args(**passed_kwargs)
        return builder.connect()

    if kwargs:
        # User passed in extra keyword arguments but isn't connecting through
        # ray client. Raise an error, since most likely a typo in keyword
        unknown = ", ".join(kwargs)
        raise RuntimeError(f"Unknown keyword argument(s): {unknown}")

    # Try to increase the file descriptor limit, which is too low by
    # default for Ray: https://github.com/ray-project/ray/issues/11239
    try:
        import resource
        soft, hard = resource.getrlimit(resource.RLIMIT_NOFILE)
        if soft < hard:
            # https://github.com/ray-project/ray/issues/12059
            soft = max(soft, min(hard, 65536))
            logger.debug("Automatically increasing RLIMIT_NOFILE to max "
                         "value of {}".format(hard))
            try:
                resource.setrlimit(resource.RLIMIT_NOFILE, (soft, hard))
            except ValueError:
                logger.debug("Failed to raise limit.")
        soft, _ = resource.getrlimit(resource.RLIMIT_NOFILE)
        if soft < 4096:
            logger.warning(
                "File descriptor limit {} is too low for production "
                "servers and may result in connection errors. "
                "At least 8192 is recommended. --- "
                "Fix with 'ulimit -n 8192'".format(soft))
    except ImportError:
        logger.debug("Could not import resource module (on Windows)")
        pass

    if RAY_JOB_CONFIG_JSON_ENV_VAR in os.environ:
        if runtime_env:
            logger.warning(
                "Both RAY_JOB_CONFIG_JSON_ENV_VAR and ray.init(runtime_env) "
                "are provided, only using JSON_ENV_VAR to construct "
                "job_config. Please ensure no runtime_env is used in driver "
                "script's ray.init() when using job submission API.")
        # Set runtime_env in job_config if passed as env variable, such as
        # ray job submission with driver script executed in subprocess
        job_config_json = json.loads(
            os.environ.get(RAY_JOB_CONFIG_JSON_ENV_VAR))
        job_config = ray.job_config.JobConfig.from_json(job_config_json)
    # RAY_JOB_CONFIG_JSON_ENV_VAR is only set at ray job manager level and has
    # higher priority in case user also provided runtime_env for ray.init()
    elif runtime_env:
        # Set runtime_env in job_config if passed in as part of ray.init()
        if job_config is None:
            job_config = ray.job_config.JobConfig()
        job_config.set_runtime_env(runtime_env)

    # Convert hostnames to numerical IP address.
    if _node_ip_address is not None:
        node_ip_address = services.address_to_ip(_node_ip_address)
    raylet_ip_address = node_ip_address

    if address:
        redis_address, _, _ = services.validate_redis_address(address)
    else:
        redis_address = None

    if configure_logging:
        setup_logger(logging_level, logging_format)

    if redis_address is not None:
        logger.info(
            f"Connecting to existing Ray cluster at address: {redis_address}")

    if local_mode:
        driver_mode = LOCAL_MODE
    else:
        driver_mode = SCRIPT_MODE

    if global_worker.connected:
        if ignore_reinit_error:
            logger.info(
                "Calling ray.init() again after it has already been called.")
            return
        else:
            raise RuntimeError("Maybe you called ray.init twice by accident? "
                               "This error can be suppressed by passing in "
                               "'ignore_reinit_error=True' or by calling "
                               "'ray.shutdown()' prior to 'ray.init()'.")

    _system_config = _system_config or {}
    if not isinstance(_system_config, dict):
        raise TypeError("The _system_config must be a dict.")

    global _global_node
    if redis_address is None:
        # In this case, we need to start a new cluster.
        ray_params = ray._private.parameter.RayParams(
            redis_address=redis_address,
            node_ip_address=node_ip_address,
            raylet_ip_address=raylet_ip_address,
            object_ref_seed=None,
            driver_mode=driver_mode,
            redirect_worker_output=None,
            redirect_output=None,
            num_cpus=num_cpus,
            num_gpus=num_gpus,
            resources=resources,
            num_redis_shards=None,
            redis_max_clients=None,
            redis_password=_redis_password,
            plasma_directory=_plasma_directory,
            huge_pages=None,
            include_dashboard=include_dashboard,
            dashboard_host=dashboard_host,
            dashboard_port=dashboard_port,
            memory=_memory,
            object_store_memory=object_store_memory,
            redis_max_memory=_redis_max_memory,
            plasma_store_socket_name=None,
            temp_dir=_temp_dir,
            # We need to disable it if runtime env is not set.
            # Uploading happens after core worker is created. And we should
            # prevent default worker being created before uploading.
            # TODO (yic): Have a separate connection to gcs client when
            # removal redis is done. The uploading should happen before this
            # one.
            start_initial_python_workers_for_first_job=(
                job_config is None or job_config.runtime_env is None),
            _system_config=_system_config,
            enable_object_reconstruction=_enable_object_reconstruction,
            metrics_export_port=_metrics_export_port,
            tracing_startup_hook=_tracing_startup_hook)
        # Start the Ray processes. We set shutdown_at_exit=False because we
        # shutdown the node in the ray.shutdown call that happens in the atexit
        # handler. We still spawn a reaper process in case the atexit handler
        # isn't called.
        _global_node = ray.node.Node(
            head=True,
            shutdown_at_exit=False,
            spawn_reaper=True,
            ray_params=ray_params)
    else:
        # In this case, we are connecting to an existing cluster.
        if num_cpus is not None or num_gpus is not None:
            raise ValueError(
                "When connecting to an existing cluster, num_cpus "
                "and num_gpus must not be provided.")
        if resources is not None:
            raise ValueError("When connecting to an existing cluster, "
                             "resources must not be provided.")
        if object_store_memory is not None:
            raise ValueError("When connecting to an existing cluster, "
                             "object_store_memory must not be provided.")
        if _system_config is not None and len(_system_config) != 0:
            raise ValueError("When connecting to an existing cluster, "
                             "_system_config must not be provided.")
        if _enable_object_reconstruction:
            raise ValueError(
                "When connecting to an existing cluster, "
                "_enable_object_reconstruction must not be provided.")

        # In this case, we only need to connect the node.
        ray_params = ray._private.parameter.RayParams(
            node_ip_address=node_ip_address,
            raylet_ip_address=raylet_ip_address,
            redis_address=redis_address,
            redis_password=_redis_password,
            object_ref_seed=None,
            temp_dir=_temp_dir,
            _system_config=_system_config,
            enable_object_reconstruction=_enable_object_reconstruction,
            metrics_export_port=_metrics_export_port)
        _global_node = ray.node.Node(
            ray_params,
            head=False,
            shutdown_at_exit=False,
            spawn_reaper=False,
            connect_only=True)

    connect(
        _global_node,
        mode=driver_mode,
        log_to_driver=log_to_driver,
        worker=global_worker,
        driver_object_store_memory=_driver_object_store_memory,
        job_id=None,
        namespace=namespace,
        job_config=job_config)
    if job_config and job_config.code_search_path:
        global_worker.set_load_code_from_local(True)
    else:
        # Because `ray.shutdown()` doesn't reset this flag, for multiple
        # sessions in one process, the 2nd `ray.init()` will reuse the
        # flag of last session. For example:
        #     ray.init(load_code_from_local=True)
        #     ray.shutdown()
        #     ray.init()
        #     # Here the flag `load_code_from_local` is still True if we
        #     # doesn't have this `else` branch.
        #     ray.shutdown()
        global_worker.set_load_code_from_local(False)

    for hook in _post_init_hooks:
        hook()

    node_id = global_worker.core_worker.get_current_node_id()
    return dict(_global_node.address_info, node_id=node_id.hex())


# Functions to run as callback after a successful ray init.
_post_init_hooks = []


@PublicAPI
@client_mode_hook(auto_init=False)
def shutdown(_exiting_interpreter: bool = False):
    """Disconnect the worker, and terminate processes started by ray.init().

    This will automatically run at the end when a Python process that uses Ray
    exits. It is ok to run this twice in a row. The primary use case for this
    function is to cleanup state between tests.

    Note that this will clear any remote function definitions, actor
    definitions, and existing actors, so if you wish to use any previously
    defined remote functions or actors after calling ray.shutdown(), then you
    need to redefine them. If they were defined in an imported module, then you
    will need to reload the module.

    Args:
        _exiting_interpreter (bool): True if this is called by the atexit hook
            and false otherwise. If we are exiting the interpreter, we will
            wait a little while to print any extra error messages.
    """
    if _exiting_interpreter and global_worker.mode == SCRIPT_MODE:
        # This is a duration to sleep before shutting down everything in order
        # to make sure that log messages finish printing.
        time.sleep(0.5)

    disconnect(_exiting_interpreter)

    # disconnect internal kv
    if hasattr(global_worker, "gcs_client"):
        if _internal_kv_get_gcs_client() == global_worker.gcs_client:
            _internal_kv_reset()
        del global_worker.gcs_client

    # We need to destruct the core worker here because after this function,
    # we will tear down any processes spawned by ray.init() and the background
    # IO thread in the core worker doesn't currently handle that gracefully.
    if hasattr(global_worker, "core_worker"):
        global_worker.core_worker.shutdown()
        del global_worker.core_worker
    # Disconnect global state from GCS.
    ray.state.state.disconnect()

    # Shut down the Ray processes.
    global _global_node
    if _global_node is not None:
        if _global_node.is_head():
            _global_node.destroy_external_storage()
        _global_node.kill_all_processes(check_alive=False, allow_graceful=True)
        _global_node = None

    # TODO(rkn): Instead of manually resetting some of the worker fields, we
    # should simply set "global_worker" to equal "None" or something like that.
    global_worker.set_mode(None)


atexit.register(shutdown, True)


# TODO(edoakes): this should only be set in the driver.
def sigterm_handler(signum, frame):
    sys.exit(signum)


try:
    ray._private.utils.set_sigterm_handler(sigterm_handler)
except ValueError:
    logger.warning("Failed to set SIGTERM handler, processes might"
                   "not be cleaned up properly on exit.")

# Define a custom excepthook so that if the driver exits with an exception, we
# can push that exception to Redis.
normal_excepthook = sys.excepthook


def custom_excepthook(type, value, tb):
    # If this is a driver, push the exception to GCS worker table.
    if global_worker.mode == SCRIPT_MODE and hasattr(global_worker,
                                                     "worker_id"):
        error_message = "".join(traceback.format_tb(tb))
        worker_id = global_worker.worker_id
        worker_type = gcs_utils.DRIVER
        worker_info = {"exception": error_message}

        ray.state.state._check_connected()
        ray.state.state.add_worker(worker_id, worker_type, worker_info)
    # Call the normal excepthook.
    normal_excepthook(type, value, tb)


sys.excepthook = custom_excepthook


def print_to_stdstream(data):
    print_file = sys.stderr if data["is_err"] else sys.stdout
    print_worker_logs(data, print_file)


# Start time of this process, used for relative time logs.
t0 = time.time()
autoscaler_log_fyi_printed = False


def filter_autoscaler_events(lines: List[str]) -> Iterator[str]:
    """Given raw log lines from the monitor, return only autoscaler events.

    Autoscaler events are denoted by the ":event_summary:" magic token.
    """
    global autoscaler_log_fyi_printed

    if not AUTOSCALER_EVENTS:
        return

    # Print out autoscaler events only, ignoring other messages.
    for line in lines:
        if ray_constants.LOG_PREFIX_EVENT_SUMMARY in line:
            if not autoscaler_log_fyi_printed:
                yield ("Tip: use `ray status` to view detailed "
                       "cluster status. To disable these "
                       "messages, set RAY_SCHEDULER_EVENTS=0.")
                autoscaler_log_fyi_printed = True
            # The event text immediately follows the ":event_summary:"
            # magic token.
            yield line.split(ray_constants.LOG_PREFIX_EVENT_SUMMARY)[1]


def time_string() -> str:
    """Return the relative time from the start of this job.

    For example, 15m30s.
    """
    delta = time.time() - t0
    hours = 0
    minutes = 0
    while delta > 3600:
        hours += 1
        delta -= 3600
    while delta > 60:
        minutes += 1
        delta -= 60
    output = ""
    if hours:
        output += "{}h".format(hours)
    if minutes:
        output += "{}m".format(minutes)
    output += "{}s".format(int(delta))
    return output


# When we enter a breakpoint, worker logs are automatically disabled via this.
_worker_logs_enabled = True


def print_worker_logs(data: Dict[str, str], print_file: Any):
    if not _worker_logs_enabled:
        return

    def prefix_for(data: Dict[str, str]) -> str:
        """The PID prefix for this log line."""
        if data.get("pid") in ["autoscaler", "raylet"]:
            return ""
        else:
            res = "pid="
            if data.get("actor_name"):
                res = data["actor_name"] + " " + res
            elif data.get("task_name"):
                res = data["task_name"] + " " + res
            return res

    def color_for(data: Dict[str, str], line: str) -> str:
        """The color for this log line."""
        if data.get("pid") == "raylet":
            return colorama.Fore.YELLOW
        elif data.get("pid") == "autoscaler":
            if "Error:" in line or "Warning:" in line:
                return colorama.Style.BRIGHT + colorama.Fore.YELLOW
            else:
                return colorama.Style.BRIGHT + colorama.Fore.CYAN
        else:
            return colorama.Fore.CYAN

    if data.get("pid") == "autoscaler":
        pid = "scheduler +{}".format(time_string())
        lines = filter_autoscaler_events(data.get("lines", []))
    else:
        pid = data.get("pid")
        lines = data.get("lines", [])

    if data.get("ip") == data.get("localhost"):
        for line in lines:
            print(
                "{}{}({}{}){} {}".format(colorama.Style.DIM,
                                         color_for(data,
                                                   line), prefix_for(data),
                                         pid, colorama.Style.RESET_ALL, line),
                file=print_file)
    else:
        for line in lines:
            print(
                "{}{}({}{}, ip={}){} {}".format(colorama.Style.DIM,
                                                color_for(data, line),
                                                prefix_for(data), pid,
                                                data.get("ip"),
                                                colorama.Style.RESET_ALL,
                                                line),
                file=print_file)


def listen_error_messages_raylet(worker, threads_stopped):
    """Listen to error messages in the background on the driver.

    This runs in a separate thread on the driver and pushes (error, time)
    tuples to the output queue.

    Args:
        worker: The worker class that this thread belongs to.
        threads_stopped (threading.Event): A threading event used to signal to
            the thread that it should exit.
    """
    worker.error_message_pubsub_client = worker.redis_client.pubsub(
        ignore_subscribe_messages=True)
    # Exports that are published after the call to
    # error_message_pubsub_client.subscribe and before the call to
    # error_message_pubsub_client.listen will still be processed in the loop.

    # Really we should just subscribe to the errors for this specific job.
    # However, currently all errors seem to be published on the same channel.
    error_pubsub_channel = gcs_utils.RAY_ERROR_PUBSUB_PATTERN
    worker.error_message_pubsub_client.psubscribe(error_pubsub_channel)

    try:
        if _internal_kv_initialized():
            # Get any autoscaler errors that occurred before the call to
            # subscribe.
            error_message = _internal_kv_get(DEBUG_AUTOSCALING_ERROR)
            if error_message is not None:
                logger.warning(error_message.decode())

        while True:
            # Exit if we received a signal that we should stop.
            if threads_stopped.is_set():
                return

            msg = worker.error_message_pubsub_client.get_message()
            if msg is None:
                threads_stopped.wait(timeout=0.01)
                continue
            pubsub_msg = gcs_utils.PubSubMessage.FromString(msg["data"])
            error_data = gcs_utils.ErrorTableData.FromString(pubsub_msg.data)
            job_id = error_data.job_id
            if job_id not in [
                    worker.current_job_id.binary(),
                    JobID.nil().binary(),
            ]:
                continue

            error_message = error_data.error_message
            if (error_data.type == ray_constants.TASK_PUSH_ERROR):
                # TODO(ekl) remove task push errors entirely now that we have
                # the separate unhandled exception handler.
                pass
            else:
                logger.warning(error_message)
    except (OSError, redis.exceptions.ConnectionError) as e:
        logger.error(f"listen_error_messages_raylet: {e}")
    finally:
        # Close the pubsub client to avoid leaking file descriptors.
        worker.error_message_pubsub_client.close()


@PublicAPI
@client_mode_hook(auto_init=False)
def is_initialized() -> bool:
    """Check if ray.init has been called yet.

    Returns:
        True if ray.init has already been called and false otherwise.
    """
    return ray.worker.global_worker.connected


def connect(node,
            mode=WORKER_MODE,
            log_to_driver=False,
            worker=global_worker,
            driver_object_store_memory=None,
            job_id=None,
            namespace=None,
            job_config=None,
            runtime_env_hash=0,
            worker_shim_pid=0,
            startup_token=0,
            ray_debugger_external=False):
    """Connect this worker to the raylet, to Plasma, and to Redis.

    Args:
        node (ray.node.Node): The node to connect.
        mode: The mode of the worker. One of SCRIPT_MODE, WORKER_MODE, and
            LOCAL_MODE.
        log_to_driver (bool): If true, then output from all of the worker
            processes on all nodes will be directed to the driver.
        worker: The ray.Worker instance.
        driver_object_store_memory: Deprecated.
        job_id: The ID of job. If it's None, then we will generate one.
        job_config (ray.job_config.JobConfig): The job configuration.
        runtime_env_hash (int): The hash of the runtime env for this worker.
        worker_shim_pid (int): The PID of the process for setup worker
            runtime env.
        startup_token (int): The startup token of the process assigned to
            it during startup as a command line argument.
        ray_debugger_host (bool): The host to bind a Ray debugger to on
            this worker.
    """
    # Do some basic checking to make sure we didn't call ray.init twice.
    error_message = "Perhaps you called ray.init twice by accident?"
    assert not worker.connected, error_message
    assert worker.cached_functions_to_run is not None, error_message

    # Enable nice stack traces on SIGSEGV etc.
    try:
        if not faulthandler.is_enabled():
            faulthandler.enable(all_threads=False)
    except io.UnsupportedOperation:
        pass  # ignore

    # Create a Redis client to primary.
    # The Redis client can safely be shared between threads. However,
    # that is not true of Redis pubsub clients. See the documentation at
    # https://github.com/andymccurdy/redis-py#thread-safety.
    worker.redis_client = node.create_redis_client()
    worker.gcs_client = gcs_utils.GcsClient.create_from_redis(
        worker.redis_client)
    _initialize_internal_kv(worker.gcs_client)
    ray.state.state._initialize_global_state(
        node.redis_address, redis_password=node.redis_password)

    # Initialize some fields.
    if mode in (WORKER_MODE, RESTORE_WORKER_MODE, SPILL_WORKER_MODE):
        # We should not specify the job_id if it's `WORKER_MODE`.
        assert job_id is None
        job_id = JobID.nil()
    else:
        # This is the code path of driver mode.
        if job_id is None:
            job_id = ray.state.next_job_id()

    if mode is not SCRIPT_MODE and mode is not LOCAL_MODE and setproctitle:
        process_name = ray_constants.WORKER_PROCESS_TYPE_IDLE_WORKER
        if mode is SPILL_WORKER_MODE:
            process_name = (
                ray_constants.WORKER_PROCESS_TYPE_SPILL_WORKER_IDLE)
        elif mode is RESTORE_WORKER_MODE:
            process_name = (
                ray_constants.WORKER_PROCESS_TYPE_RESTORE_WORKER_IDLE)
        setproctitle.setproctitle(process_name)

    if not isinstance(job_id, JobID):
        raise TypeError("The type of given job id must be JobID.")

    # All workers start out as non-actors. A worker can be turned into an actor
    # after it is created.
    worker.node = node
    worker.set_mode(mode)

    # For driver's check that the version information matches the version
    # information that the Ray cluster was started with.
    try:
        ray._private.services.check_version_info(worker.redis_client)
    except Exception as e:
        if mode == SCRIPT_MODE:
            raise e
        elif mode == WORKER_MODE:
            traceback_str = traceback.format_exc()
            ray._private.utils.push_error_to_driver_through_redis(
                worker.redis_client,
                ray_constants.VERSION_MISMATCH_PUSH_ERROR,
                traceback_str,
                job_id=None)

    worker.lock = threading.RLock()

    driver_name = ""
    log_stdout_file_path = ""
    log_stderr_file_path = ""
    interactive_mode = False
    if mode == SCRIPT_MODE:
        import __main__ as main
        if hasattr(main, "__file__"):
            driver_name = main.__file__
        else:
            interactive_mode = True
            driver_name = "INTERACTIVE MODE"
    elif not LOCAL_MODE:
        raise ValueError(
            "Invalid worker mode. Expected DRIVER, WORKER or LOCAL.")

    redis_address, redis_port = node.redis_address.split(":")
    gcs_options = ray._raylet.GcsClientOptions(
        redis_address,
        int(redis_port),
        node.redis_password,
    )
    if job_config is None:
        job_config = ray.job_config.JobConfig()

    if namespace is not None:
        ray._private.utils.validate_namespace(namespace)

        # The namespace field of job config may have already been set in code
        # paths such as the client.
        job_config.set_ray_namespace(namespace)

    # Make sure breakpoint() in the user's code will
    # invoke the Ray debugger if we are in a worker or actor process
    # (but not on the driver).
    if mode == WORKER_MODE:
        os.environ["PYTHONBREAKPOINT"] = "ray.util.rpdb.set_trace"
    else:
        # Add hook to suppress worker logs during breakpoint.
        os.environ["PYTHONBREAKPOINT"] = "ray.util.rpdb._driver_set_trace"

    worker.ray_debugger_external = ray_debugger_external

    # If it's a driver and it's not coming from ray client, we'll prepare the
    # environment here. If it's ray client, the environment will be prepared
    # at the server side.
    if (mode == SCRIPT_MODE and not job_config.client_job
            and job_config.runtime_env):
        scratch_dir: str = worker.node.get_runtime_env_dir_path()
        runtime_env = job_config.runtime_env or {}
        runtime_env = upload_py_modules_if_needed(
            runtime_env, scratch_dir, logger=logger)
        runtime_env = upload_working_dir_if_needed(
            runtime_env, scratch_dir, logger=logger)
        # Remove excludes, it isn't relevant after the upload step.
        runtime_env.pop("excludes", None)
        job_config.set_runtime_env(runtime_env)

    serialized_job_config = job_config.serialize()
    worker.core_worker = ray._raylet.CoreWorker(
        mode, node.plasma_store_socket_name, node.raylet_socket_name, job_id,
        gcs_options, node.get_logs_dir_path(), node.node_ip_address,
        node.node_manager_port, node.raylet_ip_address, (mode == LOCAL_MODE),
        driver_name, log_stdout_file_path, log_stderr_file_path,
        serialized_job_config, node.metrics_agent_port, runtime_env_hash,
        worker_shim_pid, startup_token)

    # Notify raylet that the core worker is ready.
    worker.core_worker.notify_raylet()

    if driver_object_store_memory is not None:
        logger.warning("`driver_object_store_memory` is deprecated"
                       " and will be removed in the future.")

    # Start the import thread
    if mode not in (RESTORE_WORKER_MODE, SPILL_WORKER_MODE):
        worker.import_thread = import_thread.ImportThread(
            worker, mode, worker.threads_stopped)
        worker.import_thread.start()

    # If this is a driver running in SCRIPT_MODE, start a thread to print error
    # messages asynchronously in the background. Ideally the scheduler would
    # push messages to the driver's worker service, but we ran into bugs when
    # trying to properly shutdown the driver's worker service, so we are
    # temporarily using this implementation which constantly queries the
    # scheduler for new error messages.
    if mode == SCRIPT_MODE:
        worker.listener_thread = threading.Thread(
            target=listen_error_messages_raylet,
            name="ray_listen_error_messages",
            args=(worker, worker.threads_stopped))
        worker.listener_thread.daemon = True
        worker.listener_thread.start()
        if log_to_driver:
            global_worker_stdstream_dispatcher.add_handler(
                "ray_print_logs", print_to_stdstream)
            worker.logger_thread = threading.Thread(
                target=worker.print_logs, name="ray_print_logs")
            worker.logger_thread.daemon = True
            worker.logger_thread.start()

    if mode == SCRIPT_MODE:
        # Add the directory containing the script that is running to the Python
        # paths of the workers. Also add the current directory. Note that this
        # assumes that the directory structures on the machines in the clusters
        # are the same.
        # When using an interactive shell, there is no script directory.
        if not interactive_mode:
            script_directory = os.path.abspath(os.path.dirname(sys.argv[0]))
            worker.run_function_on_all_workers(
                lambda worker_info: sys.path.insert(1, script_directory))
        # In client mode, if we use runtime envs with "working_dir", then
        # it'll be handled automatically.  Otherwise, add the current dir.
        if not job_config.client_job and len(
                job_config.get_runtime_env_uris()) == 0:
            current_directory = os.path.abspath(os.path.curdir)
            worker.run_function_on_all_workers(
                lambda worker_info: sys.path.insert(1, current_directory))
        # TODO(rkn): Here we first export functions to run, then remote
        # functions. The order matters. For example, one of the functions to
        # run may set the Python path, which is needed to import a module used
        # to define a remote function. We may want to change the order to
        # simply be the order in which the exports were defined on the driver.
        # In addition, we will need to retain the ability to decide what the
        # first few exports are (mostly to set the Python path). Additionally,
        # note that the first exports to be defined on the driver will be the
        # ones defined in separate modules that are imported by the driver.
        # Export cached functions_to_run.
        for function in worker.cached_functions_to_run:
            worker.run_function_on_all_workers(function)
    worker.cached_functions_to_run = None

    # Setup tracing here
    if _internal_kv_get("tracing_startup_hook"):
        ray.util.tracing.tracing_helper._global_is_tracing_enabled = True
        if not getattr(ray, "__traced__", False):
            _setup_tracing = import_from_string(
                _internal_kv_get("tracing_startup_hook").decode("utf-8"))
            _setup_tracing()
            ray.__traced__ = True


def disconnect(exiting_interpreter=False):
    """Disconnect this worker from the raylet and object store."""
    # Reset the list of cached remote functions and actors so that if more
    # remote functions or actors are defined and then connect is called again,
    # the remote functions will be exported. This is mostly relevant for the
    # tests.
    worker = global_worker
    if worker.connected:
        # Shutdown all of the threads that we've started. TODO(rkn): This
        # should be handled cleanly in the worker object's destructor and not
        # in this disconnect method.
        worker.threads_stopped.set()
        if hasattr(worker, "import_thread"):
            worker.import_thread.join_import_thread()
        if hasattr(worker, "listener_thread"):
            worker.listener_thread.join()
        if hasattr(worker, "logger_thread"):
            worker.logger_thread.join()
        worker.threads_stopped.clear()
        worker._session_index += 1

        global_worker_stdstream_dispatcher.remove_handler("ray_print_logs")

    worker.node = None  # Disconnect the worker from the node.
    worker.cached_functions_to_run = []
    worker.serialization_context_map.clear()
    try:
        ray_actor = ray.actor
    except AttributeError:
        ray_actor = None  # This can occur during program termination
    if ray_actor is not None:
        ray_actor.ActorClassMethodMetadata.reset_cache()


@contextmanager
def _changeproctitle(title, next_title):
    if _mode() is not LOCAL_MODE:
        setproctitle.setproctitle(title)
    try:
        yield
    finally:
        if _mode() is not LOCAL_MODE:
            setproctitle.setproctitle(next_title)


@DeveloperAPI
def show_in_dashboard(message: str, key: str = "", dtype: str = "text"):
    """Display message in dashboard.

    Display message for the current task or actor in the dashboard.
    For example, this can be used to display the status of a long-running
    computation.

    Args:
        message (str): Message to be displayed.
        key (str): The key name for the message. Multiple message under
            different keys will be displayed at the same time. Messages
            under the same key will be overridden.
        data_type (str): The type of message for rendering. One of the
            following: text, html.
    """
    worker = global_worker
    worker.check_connected()

    acceptable_dtypes = {"text", "html"}
    assert dtype in acceptable_dtypes, (
        f"dtype accepts only: {acceptable_dtypes}")

    message_wrapped = {"message": message, "dtype": dtype}
    message_encoded = json.dumps(message_wrapped).encode()

    worker.core_worker.set_webui_display(key.encode(), message_encoded)


# Global variable to make sure we only send out the warning once.
blocking_get_inside_async_warned = False


@PublicAPI
@client_mode_hook(auto_init=True)
def get(object_refs: Union[ray.ObjectRef, List[ray.ObjectRef]],
        *,
        timeout: Optional[float] = None) -> Union[Any, List[Any]]:
    """Get a remote object or a list of remote objects from the object store.

    This method blocks until the object corresponding to the object ref is
    available in the local object store. If this object is not in the local
    object store, it will be shipped from an object store that has it (once the
    object has been created). If object_refs is a list, then the objects
    corresponding to each object in the list will be returned.

    Ordering for an input list of object refs is preserved for each object
    returned. That is, if an object ref to A precedes an object ref to B in the
    input list, then A will precede B in the returned list.

    This method will issue a warning if it's running inside async context,
    you can use ``await object_ref`` instead of ``ray.get(object_ref)``. For
    a list of object refs, you can use ``await asyncio.gather(*object_refs)``.

    Args:
        object_refs: Object ref of the object to get or a list of object refs
            to get.
        timeout (Optional[float]): The maximum amount of time in seconds to
            wait before returning.

    Returns:
        A Python object or a list of Python objects.

    Raises:
        GetTimeoutError: A GetTimeoutError is raised if a timeout is set and
            the get takes longer than timeout to return.
        Exception: An exception is raised if the task that created the object
            or that created one of the objects raised an exception.
    """
    worker = global_worker
    worker.check_connected()

    if hasattr(
            worker,
            "core_worker") and worker.core_worker.current_actor_is_asyncio():
        global blocking_get_inside_async_warned
        if not blocking_get_inside_async_warned:
            logger.warning("Using blocking ray.get inside async actor. "
                           "This blocks the event loop. Please use `await` "
                           "on object ref with asyncio.gather if you want to "
                           "yield execution to the event loop instead.")
            blocking_get_inside_async_warned = True

    with profiling.profile("ray.get"):
        is_individual_id = isinstance(object_refs, ray.ObjectRef)
        if is_individual_id:
            object_refs = [object_refs]

        if not isinstance(object_refs, list):
            raise ValueError("'object_refs' must either be an object ref "
                             "or a list of object refs.")

        # TODO(ujvl): Consider how to allow user to retrieve the ready objects.
        values, debugger_breakpoint = worker.get_objects(
            object_refs, timeout=timeout)
        for i, value in enumerate(values):
            if isinstance(value, RayError):
                if isinstance(value, ray.exceptions.ObjectLostError):
                    worker.core_worker.dump_object_store_memory_usage()
                if isinstance(value, RayTaskError):
                    raise value.as_instanceof_cause()
                else:
                    raise value

        if is_individual_id:
            values = values[0]

        if debugger_breakpoint != b"":
            frame = sys._getframe().f_back
            rdb = ray.util.pdb.connect_ray_pdb(
                host=None,
                port=None,
                patch_stdstreams=False,
                quiet=None,
                breakpoint_uuid=debugger_breakpoint.decode()
                if debugger_breakpoint else None,
                debugger_external=worker.ray_debugger_external)
            rdb.set_trace(frame=frame)

        return values


@PublicAPI
@client_mode_hook(auto_init=True)
def put(value: Any, *,
        _owner: Optional["ray.actor.ActorHandle"] = None) -> ray.ObjectRef:
    """Store an object in the object store.

    The object may not be evicted while a reference to the returned ID exists.

    Args:
        value: The Python object to be stored.
        _owner: The actor that should own this object. This allows creating
            objects with lifetimes decoupled from that of the creating process.
            Note that the owner actor must be passed a reference to the object
            prior to the object creator exiting, otherwise the reference will
            still be lost.

    Returns:
        The object ref assigned to this value.
    """
    worker = global_worker
    worker.check_connected()

    if _owner is None:
        serialize_owner_address = None
    elif isinstance(_owner, ray.actor.ActorHandle):
        # Ensure `ray.state.state.global_state_accessor` is not None
        ray.state.state._check_connected()
        owner_address = gcs_utils.ActorTableData.FromString(
            ray.state.state.global_state_accessor.get_actor_info(
                _owner._actor_id)).address
        if len(owner_address.worker_id) == 0:
            raise RuntimeError(
                f"{_owner} is not alive, it's worker_id is empty!")
        serialize_owner_address = owner_address.SerializeToString()
    else:
        raise TypeError(
            f"Expect an `ray.actor.ActorHandle`, but got: {type(_owner)}")

    with profiling.profile("ray.put"):
        try:
            object_ref = worker.put_object(
                value, owner_address=serialize_owner_address)
        except ObjectStoreFullError:
            logger.info(
                "Put failed since the value was either too large or the "
                "store was full of pinned objects.")
            raise
        return object_ref


# Global variable to make sure we only send out the warning once.
blocking_wait_inside_async_warned = False


@PublicAPI
@client_mode_hook(auto_init=True)
def wait(object_refs: List[ray.ObjectRef],
         *,
         num_returns: int = 1,
         timeout: Optional[float] = None,
         fetch_local: bool = True
         ) -> Tuple[List[ray.ObjectRef], List[ray.ObjectRef]]:
    """Return a list of IDs that are ready and a list of IDs that are not.

    If timeout is set, the function returns either when the requested number of
    IDs are ready or when the timeout is reached, whichever occurs first. If it
    is not set, the function simply waits until that number of objects is ready
    and returns that exact number of object refs.

    This method returns two lists. The first list consists of object refs that
    correspond to objects that are available in the object store. The second
    list corresponds to the rest of the object refs (which may or may not be
    ready).

    Ordering of the input list of object refs is preserved. That is, if A
    precedes B in the input list, and both are in the ready list, then A will
    precede B in the ready list. This also holds true if A and B are both in
    the remaining list.

    This method will issue a warning if it's running inside an async context.
    Instead of ``ray.wait(object_refs)``, you can use
    ``await asyncio.wait(object_refs)``.

    Args:
        object_refs (List[ObjectRef]): List of object refs for objects that may
            or may not be ready. Note that these IDs must be unique.
        num_returns (int): The number of object refs that should be returned.
        timeout (float): The maximum amount of time in seconds to wait before
            returning.
        fetch_local (bool): If True, wait for the object to be downloaded onto
            the local node before returning it as ready. If False, ray.wait()
            will not trigger fetching of objects to the local node and will
            return immediately once the object is available anywhere in the
            cluster.

    Returns:
        A list of object refs that are ready and a list of the remaining object
        IDs.
    """
    worker = global_worker
    worker.check_connected()

    if hasattr(worker,
               "core_worker") and worker.core_worker.current_actor_is_asyncio(
               ) and timeout != 0:
        global blocking_wait_inside_async_warned
        if not blocking_wait_inside_async_warned:
            logger.debug("Using blocking ray.wait inside async method. "
                         "This blocks the event loop. Please use `await` "
                         "on object ref with asyncio.wait. ")
            blocking_wait_inside_async_warned = True

    if isinstance(object_refs, ObjectRef):
        raise TypeError(
            "wait() expected a list of ray.ObjectRef, got a single "
            "ray.ObjectRef")

    if not isinstance(object_refs, list):
        raise TypeError("wait() expected a list of ray.ObjectRef, "
                        f"got {type(object_refs)}")

    if timeout is not None and timeout < 0:
        raise ValueError("The 'timeout' argument must be nonnegative. "
                         f"Received {timeout}")

    for object_ref in object_refs:
        if not isinstance(object_ref, ObjectRef):
            raise TypeError("wait() expected a list of ray.ObjectRef, "
                            f"got list containing {type(object_ref)}")

    worker.check_connected()
    # TODO(swang): Check main thread.
    with profiling.profile("ray.wait"):

        # TODO(rkn): This is a temporary workaround for
        # https://github.com/ray-project/ray/issues/997. However, it should be
        # fixed in Arrow instead of here.
        if len(object_refs) == 0:
            return [], []

        if len(object_refs) != len(set(object_refs)):
            raise ValueError("Wait requires a list of unique object refs.")
        if num_returns <= 0:
            raise ValueError(
                "Invalid number of objects to return %d." % num_returns)
        if num_returns > len(object_refs):
            raise ValueError("num_returns cannot be greater than the number "
                             "of objects provided to ray.wait.")

        timeout = timeout if timeout is not None else 10**6
        timeout_milliseconds = int(timeout * 1000)
        ready_ids, remaining_ids = worker.core_worker.wait(
            object_refs,
            num_returns,
            timeout_milliseconds,
            worker.current_task_id,
            fetch_local,
        )
        return ready_ids, remaining_ids


@PublicAPI
@client_mode_hook(auto_init=True)
def get_actor(name: str,
              namespace: Optional[str] = None) -> "ray.actor.ActorHandle":
    """Get a handle to a named actor.

    Gets a handle to an actor with the given name. The actor must
    have been created with Actor.options(name="name").remote(). This
    works for both detached & non-detached actors.

    Args:
        name: The name of the actor.
        namespace: The namespace of the actor, or None to specify the current
            namespace.

    Returns:
        ActorHandle to the actor.

    Raises:
        ValueError if the named actor does not exist.
    """
    if not name:
        raise ValueError("Please supply a non-empty value to get_actor")

    if namespace is not None:
        ray._private.utils.validate_namespace(namespace)

    worker = global_worker
    worker.check_connected()
    return worker.core_worker.get_named_actor_handle(name, namespace or "")


@PublicAPI
@client_mode_hook(auto_init=True)
def kill(actor: "ray.actor.ActorHandle", *, no_restart: bool = True):
    """Kill an actor forcefully.

    This will interrupt any running tasks on the actor, causing them to fail
    immediately. ``atexit`` handlers installed in the actor will not be run.

    If you want to kill the actor but let pending tasks finish,
    you can call ``actor.__ray_terminate__.remote()`` instead to queue a
    termination task. Any ``atexit`` handlers installed in the actor *will*
    be run in this case.

    If the actor is a detached actor, subsequent calls to get its handle via
    ray.get_actor will fail.

    Args:
        actor (ActorHandle): Handle to the actor to kill.
        no_restart (bool): Whether or not this actor should be restarted if
            it's a restartable actor.
    """
    worker = global_worker
    worker.check_connected()
    if not isinstance(actor, ray.actor.ActorHandle):
        raise ValueError("ray.kill() only supported for actors. "
                         "Got: {}.".format(type(actor)))
    worker.core_worker.kill_actor(actor._ray_actor_id, no_restart)


@PublicAPI
@client_mode_hook(auto_init=True)
def cancel(object_ref: ray.ObjectRef,
           *,
           force: bool = False,
           recursive: bool = True):
    """Cancels a task according to the following conditions.

    If the specified task is pending execution, it will not be executed. If
    the task is currently executing, the behavior depends on the ``force``
    flag. When ``force=False``, a KeyboardInterrupt will be raised in Python
    and when ``force=True``, the executing task will immediately exit.
    If the task is already finished, nothing will happen.

    Only non-actor tasks can be canceled. Canceled tasks will not be
    retried (max_retries will not be respected).

    Calling ray.get on a canceled task will raise a TaskCancelledError or a
    WorkerCrashedError if ``force=True``.

    Args:
        object_ref (ObjectRef): ObjectRef returned by the task
            that should be canceled.
        force (boolean): Whether to force-kill a running task by killing
            the worker that is running the task.
        recursive (boolean): Whether to try to cancel tasks submitted by the
            task specified.
    Raises:
        TypeError: This is also raised for actor tasks.
    """
    worker = ray.worker.global_worker
    worker.check_connected()

    if not isinstance(object_ref, ray.ObjectRef):
        raise TypeError(
            "ray.cancel() only supported for non-actor object refs. "
            f"Got: {type(object_ref)}.")
    return worker.core_worker.cancel_task(object_ref, force, recursive)


def _mode(worker=global_worker):
    """This is a wrapper around worker.mode.

    We use this wrapper so that in the remote decorator, we can call _mode()
    instead of worker.mode. The difference is that when we attempt to
    serialize remote functions, we don't attempt to serialize the worker
    object, which cannot be serialized.
    """
    return worker.mode


def make_decorator(num_returns=None,
                   num_cpus=None,
                   num_gpus=None,
                   memory=None,
                   object_store_memory=None,
                   resources=None,
                   accelerator_type=None,
                   max_calls=None,
                   max_retries=None,
                   max_restarts=None,
                   max_task_retries=None,
                   runtime_env=None,
                   placement_group="default",
                   worker=None,
                   retry_exceptions=None,
                   concurrency_groups=None):
    def decorator(function_or_class):
        if (inspect.isfunction(function_or_class)
                or is_cython(function_or_class)):
            # Set the remote function default resources.
            if max_restarts is not None:
                raise ValueError("The keyword 'max_restarts' is not "
                                 "allowed for remote functions.")
            if max_task_retries is not None:
                raise ValueError("The keyword 'max_task_retries' is not "
                                 "allowed for remote functions.")
            if num_returns is not None and (not isinstance(num_returns, int)
                                            or num_returns < 0):
                raise ValueError(
                    "The keyword 'num_returns' only accepts 0 or a"
                    " positive integer")
            if max_retries is not None and (not isinstance(max_retries, int)
                                            or max_retries < -1):
                raise ValueError(
                    "The keyword 'max_retries' only accepts 0, -1 or a"
                    " positive integer")
            if max_calls is not None and (not isinstance(max_calls, int)
                                          or max_calls < 0):
                raise ValueError(
                    "The keyword 'max_calls' only accepts 0 or a positive"
                    " integer")
            return ray.remote_function.RemoteFunction(
                Language.PYTHON, function_or_class, None, num_cpus, num_gpus,
                memory, object_store_memory, resources, accelerator_type,
                num_returns, max_calls, max_retries, retry_exceptions,
                runtime_env, placement_group)

        if inspect.isclass(function_or_class):
            if num_returns is not None:
                raise TypeError("The keyword 'num_returns' is not "
                                "allowed for actors.")
            if max_retries is not None:
                raise TypeError("The keyword 'max_retries' is not "
                                "allowed for actors.")
            if retry_exceptions is not None:
                raise TypeError("The keyword 'retry_exceptions' is not "
                                "allowed for actors.")
            if max_calls is not None:
                raise TypeError("The keyword 'max_calls' is not "
                                "allowed for actors.")
            if max_restarts is not None and (not isinstance(max_restarts, int)
                                             or max_restarts < -1):
                raise ValueError(
                    "The keyword 'max_restarts' only accepts -1, 0 or a"
                    " positive integer")
            if max_task_retries is not None and (not isinstance(
                    max_task_retries, int) or max_task_retries < -1):
                raise ValueError(
                    "The keyword 'max_task_retries' only accepts -1, 0 or a"
                    " positive integer")
            return ray.actor.make_actor(
                function_or_class, num_cpus, num_gpus, memory,
                object_store_memory, resources, accelerator_type, max_restarts,
                max_task_retries, runtime_env, concurrency_groups)

        raise TypeError("The @ray.remote decorator must be applied to "
                        "either a function or to a class.")

    return decorator


@PublicAPI
def remote(*args, **kwargs):
    """Defines a remote function or an actor class.

    This can be used with no arguments to define a remote function or actor as
    follows:

    .. code-block:: python

        @ray.remote
        def f():
            return 1

        @ray.remote
        class Foo:
            def method(self):
                return 1

    It can also be used with specific keyword arguments as follows:

    .. code-block:: python

        @ray.remote(num_gpus=1, max_calls=1, num_returns=2)
        def f():
            return 1, 2

        @ray.remote(num_cpus=2, resources={"CustomResource": 1})
        class Foo:
            def method(self):
                return 1

    Remote task and actor objects returned by @ray.remote can also be
    dynamically modified with the same arguments as above using
    ``.options()`` as follows:

    .. code-block:: python

        @ray.remote(num_gpus=1, max_calls=1, num_returns=2)
        def f():
            return 1, 2
        g = f.options(num_gpus=2, max_calls=None)

        @ray.remote(num_cpus=2, resources={"CustomResource": 1})
        class Foo:
            def method(self):
                return 1
        Bar = Foo.options(num_cpus=1, resources=None)

    Running remote actors will be terminated when the actor handle to them
    in Python is deleted, which will cause them to complete any outstanding
    work and then shut down. If you want to kill them immediately, you can
    also call ``ray.kill(actor)``.

    Args:
        num_returns (int): This is only for *remote functions*. It specifies
            the number of object refs returned by
            the remote function invocation.
        num_cpus (float): The quantity of CPU cores to reserve
            for this task or for the lifetime of the actor.
        num_gpus (int): The quantity of GPUs to reserve
            for this task or for the lifetime of the actor.
        resources (Dict[str, float]): The quantity of various custom resources
            to reserve for this task or for the lifetime of the actor.
            This is a dictionary mapping strings (resource names) to floats.
        accelerator_type: If specified, requires that the task or actor run
            on a node with the specified type of accelerator.
            See `ray.accelerators` for accelerator types.
        max_calls (int): Only for *remote functions*. This specifies the
            maximum number of times that a given worker can execute
            the given remote function before it must exit
            (this can be used to address memory leaks in third-party
            libraries or to reclaim resources that cannot easily be
            released, e.g., GPU memory that was acquired by TensorFlow).
            By default this is infinite.
        max_restarts (int): Only for *actors*. This specifies the maximum
            number of times that the actor should be restarted when it dies
            unexpectedly. The minimum valid value is 0 (default),
            which indicates that the actor doesn't need to be restarted.
            A value of -1 indicates that an actor should be restarted
            indefinitely.
        max_task_retries (int): Only for *actors*. How many times to
            retry an actor task if the task fails due to a system error,
            e.g., the actor has died. If set to -1, the system will
            retry the failed task until the task succeeds, or the actor
            has reached its max_restarts limit. If set to `n > 0`, the
            system will retry the failed task up to n times, after which the
            task will throw a `RayActorError` exception upon :obj:`ray.get`.
            Note that Python exceptions are not considered system errors
            and will not trigger retries.
        max_retries (int): Only for *remote functions*. This specifies
            the maximum number of times that the remote function
            should be rerun when the worker process executing it
            crashes unexpectedly. The minimum valid value is 0,
            the default is 4 (default), and a value of -1 indicates
            infinite retries.
        runtime_env (Dict[str, Any]): Specifies the runtime environment for
            this actor or task and its children. See
            :ref:`runtime-environments` for detailed documentation. This API is
            in beta and may change before becoming stable.
        retry_exceptions (bool): Only for *remote functions*. This specifies
            whether application-level errors should be retried
            up to max_retries times.
    """
    worker = global_worker

    if len(args) == 1 and len(kwargs) == 0 and callable(args[0]):
        # This is the case where the decorator is just @ray.remote.
        return make_decorator(worker=worker)(args[0])

    # Parse the keyword arguments from the decorator.
    valid_kwargs = [
        "num_returns",
        "num_cpus",
        "num_gpus",
        "memory",
        "object_store_memory",
        "resources",
        "accelerator_type",
        "max_calls",
        "max_restarts",
        "max_task_retries",
        "max_retries",
        "runtime_env",
        "retry_exceptions",
        "placement_group",
        "concurrency_groups",
    ]
    error_string = ("The @ray.remote decorator must be applied either "
                    "with no arguments and no parentheses, for example "
                    "'@ray.remote', or it must be applied using some of "
                    f"the arguments in the list {valid_kwargs}, for example "
                    "'@ray.remote(num_returns=2, "
                    "resources={\"CustomResource\": 1})'.")
    assert len(args) == 0 and len(kwargs) > 0, error_string
    for key in kwargs:
        assert key in valid_kwargs, error_string

    num_cpus = kwargs["num_cpus"] if "num_cpus" in kwargs else None
    num_gpus = kwargs["num_gpus"] if "num_gpus" in kwargs else None
    resources = kwargs.get("resources")
    if not isinstance(resources, dict) and resources is not None:
        raise TypeError("The 'resources' keyword argument must be a "
                        f"dictionary, but received type {type(resources)}.")
    if resources is not None:
        assert "CPU" not in resources, "Use the 'num_cpus' argument."
        assert "GPU" not in resources, "Use the 'num_gpus' argument."

    accelerator_type = kwargs.get("accelerator_type")

    # Handle other arguments.
    num_returns = kwargs.get("num_returns")
    max_calls = kwargs.get("max_calls")
    max_restarts = kwargs.get("max_restarts")
    max_task_retries = kwargs.get("max_task_retries")
    memory = kwargs.get("memory")
    object_store_memory = kwargs.get("object_store_memory")
    max_retries = kwargs.get("max_retries")
    runtime_env = kwargs.get("runtime_env")
    placement_group = kwargs.get("placement_group", "default")
    retry_exceptions = kwargs.get("retry_exceptions")
    concurrency_groups = kwargs.get("concurrency_groups")

    return make_decorator(
        num_returns=num_returns,
        num_cpus=num_cpus,
        num_gpus=num_gpus,
        memory=memory,
        object_store_memory=object_store_memory,
        resources=resources,
        accelerator_type=accelerator_type,
        max_calls=max_calls,
        max_restarts=max_restarts,
        max_task_retries=max_task_retries,
        max_retries=max_retries,
        runtime_env=runtime_env,
        placement_group=placement_group,
        worker=worker,
        retry_exceptions=retry_exceptions,
        concurrency_groups=concurrency_groups or [])<|MERGE_RESOLUTION|>--- conflicted
+++ resolved
@@ -194,13 +194,8 @@
 
     @property
     def runtime_env(self):
-<<<<<<< HEAD
-        """Get the runtime env in string"""
-        return self.core_worker.get_job_config().serialized_runtime_env.serialized_runtime_env
-=======
         """Get the runtime env in json format"""
         return self.core_worker.get_current_runtime_env()
->>>>>>> 36099361
 
     def get_serialization_context(self, job_id=None):
         """Get the SerializationContext of the job that this worker is processing.
