--- conflicted
+++ resolved
@@ -467,7 +467,6 @@
     """)
 
 
-<<<<<<< HEAD
 def init(
         address=None,
         *,
@@ -499,51 +498,7 @@
         _lru_evict=False,
         _metrics_export_port=None,
         _object_spilling_config=None,
-        _internal_config=None):
-=======
-def init(address=None,
-         redis_address=None,
-         redis_port=None,
-         num_cpus=None,
-         num_gpus=None,
-         memory=None,
-         object_store_memory=None,
-         resources=None,
-         driver_object_store_memory=None,
-         redis_max_memory=None,
-         log_to_driver=True,
-         node_ip_address=ray_constants.NODE_DEFAULT_IP,
-         object_ref_seed=None,
-         local_mode=False,
-         redirect_worker_output=None,
-         redirect_output=None,
-         ignore_reinit_error=False,
-         num_redis_shards=None,
-         redis_max_clients=None,
-         redis_password=ray_constants.REDIS_DEFAULT_PASSWORD,
-         plasma_directory=None,
-         huge_pages=False,
-         include_java=False,
-         include_dashboard=None,
-         dashboard_host="localhost",
-         dashboard_port=ray_constants.DEFAULT_DASHBOARD_PORT,
-         job_id=None,
-         job_config=None,
-         configure_logging=True,
-         logging_level=logging.INFO,
-         logging_format=ray_constants.LOGGER_FORMAT,
-         plasma_store_socket_name=None,
-         raylet_socket_name=None,
-         temp_dir=None,
-         load_code_from_local=False,
-         java_worker_options=None,
-         use_pickle=True,
-         _system_config=None,
-         lru_evict=False,
-         enable_object_reconstruction=False,
-         _metrics_export_port=None,
-         object_spilling_config=None):
->>>>>>> eea7a861
+        _system_config=None):
     """
     Connect to an existing Ray cluster or start one and connect to it.
 
@@ -631,17 +586,8 @@
             conventional location, e.g., "/tmp/ray".
         _load_code_from_local: Whether code should be loaded from a local
             module or from the GCS.
-<<<<<<< HEAD
         _java_worker_options: Overwrite the options to start Java workers.
         _lru_evict (bool): If True, when an object store is full, it will evict
-=======
-        java_worker_options: Overwrite the options to start Java workers.
-        use_pickle: Deprecated.
-        _system_config (dict): Configuration for overriding RayConfig
-            defaults. Used to set system configuration and for experimental Ray
-            core feature flags.
-        lru_evict (bool): If True, when an object store is full, it will evict
->>>>>>> eea7a861
             objects in LRU order to make more space and when under memory
             pressure, ray.UnreconstructableError may be thrown. If False, then
             reference counting will be used to decide which objects are safe
@@ -652,7 +598,7 @@
             development, and the API is subject to change.
         _object_spilling_config (str): The configuration json string for object
             spilling I/O worker.
-        _internal_config (str): JSON configuration for overriding
+        _system_config (str): JSON configuration for overriding
             RayConfig defaults. For testing purposes ONLY.
 
     Returns:
@@ -698,20 +644,9 @@
                                "'ignore_reinit_error=True' or by calling "
                                "'ray.shutdown()' prior to 'ray.init()'.")
 
-<<<<<<< HEAD
-    _internal_config = (json.loads(_internal_config)
-                        if _internal_config else {})
-=======
-    # Convert hostnames to numerical IP address.
-    if node_ip_address is not None:
-        node_ip_address = services.address_to_ip(node_ip_address)
-
-    raylet_ip_address = node_ip_address
-
     _system_config = _system_config or {}
     if not isinstance(_system_config, dict):
         raise TypeError("The _system_config must be a dict.")
->>>>>>> eea7a861
 
     global _global_node
     if redis_address is None:
@@ -744,13 +679,8 @@
             load_code_from_local=_load_code_from_local,
             java_worker_options=_java_worker_options,
             start_initial_python_workers_for_first_job=True,
-<<<<<<< HEAD
-            _internal_config=_internal_config,
+            _system_config=_system_config,
             lru_evict=_lru_evict,
-=======
-            _system_config=_system_config,
-            lru_evict=lru_evict,
->>>>>>> eea7a861
             enable_object_reconstruction=enable_object_reconstruction,
             metrics_export_port=_metrics_export_port,
             object_spilling_config=_object_spilling_config)
@@ -775,25 +705,12 @@
         if object_store_memory is not None:
             raise ValueError("When connecting to an existing cluster, "
                              "object_store_memory must not be provided.")
-        if _lru_evict:
-            raise ValueError("When connecting to an existing cluster, "
-<<<<<<< HEAD
-                             "lru_evict must not be provided.")
-        if _internal_config is not None and len(_internal_config) != 0:
-            raise ValueError("When connecting to an existing cluster, "
-                             "_internal_config must not be provided.")
-=======
-                             "raylet_socket_name must not be provided.")
-        if java_worker_options is not None:
-            raise ValueError("When connecting to an existing cluster, "
-                             "java_worker_options must not be provided.")
         if _system_config is not None and len(_system_config) != 0:
             raise ValueError("When connecting to an existing cluster, "
                              "_system_config must not be provided.")
-        if lru_evict:
+        if _lru_evict:
             raise ValueError("When connecting to an existing cluster, "
-                             "lru_evict must not be provided.")
->>>>>>> eea7a861
+                             "_lru_evict must not be provided.")
         if enable_object_reconstruction:
             raise ValueError(
                 "When connecting to an existing cluster, "
@@ -804,21 +721,12 @@
             node_ip_address=None,
             raylet_ip_address=None,
             redis_address=redis_address,
-<<<<<<< HEAD
             redis_password=_redis_password,
             object_ref_seed=None,
             temp_dir=_temp_dir,
             load_code_from_local=_load_code_from_local,
-            _internal_config=_internal_config,
+            _system_config=_system_config,
             lru_evict=_lru_evict,
-=======
-            redis_password=redis_password,
-            object_ref_seed=object_ref_seed,
-            temp_dir=temp_dir,
-            load_code_from_local=load_code_from_local,
-            _system_config=_system_config,
-            lru_evict=lru_evict,
->>>>>>> eea7a861
             enable_object_reconstruction=enable_object_reconstruction,
             metrics_export_port=_metrics_export_port)
         _global_node = ray.node.Node(
