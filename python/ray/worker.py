from contextlib import contextmanager
import colorama
import atexit
import faulthandler
import hashlib
import inspect
import io
import json
import logging
import os
import redis
import signal
from six.moves import queue
import sys
import threading
import time
import traceback
import random

# Ray modules
import ray.cloudpickle as pickle
import ray.gcs_utils
import ray.memory_monitor as memory_monitor
import ray.node
import ray.parameter
import ray.ray_constants as ray_constants
import ray.remote_function
import ray.serialization as serialization
import ray.services as services
import ray
import setproctitle
import ray.signature
import ray.state

from ray import (
    ActorID,
    JobID,
    ObjectID,
    Language,
)
from ray import import_thread
from ray import profiling

from ray.exceptions import (
    RayError,
    RayTaskError,
    ObjectStoreFullError,
)
from ray.function_manager import FunctionActorManager
from ray.utils import (
    _random_string,
    check_oversized_pickle,
    is_cython,
    setup_logger,
)
from ray.local_mode_manager import LocalModeManager

SCRIPT_MODE = 0
WORKER_MODE = 1
LOCAL_MODE = 2

ERROR_KEY_PREFIX = b"Error:"

# Logger for this module. It should be configured at the entry point
# into the program using Ray. Ray provides a default configuration at
# entry/init points.
logger = logging.getLogger(__name__)


class ActorCheckpointInfo:
    """Information used to maintain actor checkpoints."""

    __slots__ = [
        # Number of tasks executed since last checkpoint.
        "num_tasks_since_last_checkpoint",
        # Timestamp of the last checkpoint, in milliseconds.
        "last_checkpoint_timestamp",
        # IDs of the previous checkpoints.
        "checkpoint_ids",
    ]

    def __init__(self, num_tasks_since_last_checkpoint,
                 last_checkpoint_timestamp, checkpoint_ids):
        self.num_tasks_since_last_checkpoint = num_tasks_since_last_checkpoint
        self.last_checkpoint_timestamp = last_checkpoint_timestamp
        self.checkpoint_ids = checkpoint_ids


class Worker:
    """A class used to define the control flow of a worker process.

    Note:
        The methods in this class are considered unexposed to the user. The
        functions outside of this class are considered exposed.

    Attributes:
        connected (bool): True if Ray has been started and False otherwise.
        node (ray.node.Node): The node this worker is attached to.
        mode: The mode of the worker. One of SCRIPT_MODE, LOCAL_MODE, and
            WORKER_MODE.
        cached_functions_to_run (List): A list of functions to run on all of
            the workers that should be exported as soon as connect is called.
    """

    def __init__(self):
        """Initialize a Worker object."""
        self.node = None
        self.mode = None
        self.cached_functions_to_run = []
        self.actor_init_error = None
        self.make_actor = None
        self.actors = {}
        # Information used to maintain actor checkpoints.
        self.actor_checkpoint_info = {}
        self.actor_task_counter = 0
        # When the worker is constructed. Record the original value of the
        # CUDA_VISIBLE_DEVICES environment variable.
        self.original_gpu_ids = ray.utils.get_cuda_visible_devices()
        self.memory_monitor = memory_monitor.MemoryMonitor()
        # A dictionary that maps from driver id to SerializationContext
        # TODO: clean up the SerializationContext once the job finished.
        self.serialization_context_map = {}
        self.function_actor_manager = FunctionActorManager(self)
        # This event is checked regularly by all of the threads so that they
        # know when to exit.
        self.threads_stopped = threading.Event()
        # Index of the current session. This number will
        # increment every time when `ray.shutdown` is called.
        self._session_index = 0
        # Functions to run to process the values returned by ray.get. Each
        # postprocessor must take two arguments ("object_ids", and "values").
        self._post_get_hooks = []

    @property
    def connected(self):
        return self.node is not None

    @property
    def node_ip_address(self):
        self.check_connected()
        return self.node.node_ip_address

    @property
    def load_code_from_local(self):
        self.check_connected()
        return self.node.load_code_from_local

    @property
    def current_job_id(self):
        if hasattr(self, "core_worker"):
            return self.core_worker.get_current_job_id()
        return JobID.nil()

    @property
    def actor_id(self):
        if hasattr(self, "core_worker"):
            return self.core_worker.get_actor_id()
        return ActorID.nil()

    @property
    def current_task_id(self):
        return self.core_worker.get_current_task_id()

    @property
    def current_session_and_job(self):
        """Get the current session index and job id as pair."""
        assert isinstance(self._session_index, int)
        assert isinstance(self.current_job_id, ray.JobID)
        return self._session_index, self.current_job_id

    def mark_actor_init_failed(self, error):
        """Called to mark this actor as failed during initialization."""

        self.actor_init_error = error

    def reraise_actor_init_error(self):
        """Raises any previous actor initialization error."""

        if self.actor_init_error is not None:
            raise self.actor_init_error

    def get_serialization_context(self, job_id=None):
        """Get the SerializationContext of the job that this worker is processing.

        Args:
            job_id: The ID of the job that indicates which job to get
                the serialization context for.

        Returns:
            The serialization context of the given job.
        """
        # This function needs to be protected by a lock, because it will be
        # called by`register_class_for_serialization`, as well as the import
        # thread, from different threads. Also, this function will recursively
        # call itself, so we use RLock here.
        if job_id is None:
            job_id = self.current_job_id
        with self.lock:
            if job_id not in self.serialization_context_map:
                self.serialization_context_map[
                    job_id] = serialization.SerializationContext(self)
            return self.serialization_context_map[job_id]

    def check_connected(self):
        """Check if the worker is connected.

        Raises:
          Exception: An exception is raised if the worker is not connected.
        """
        if not self.connected:
            raise RayConnectionError("Ray has not been started yet. You can "
                                     "start Ray with 'ray.init()'.")

    def set_mode(self, mode):
        """Set the mode of the worker.

        The mode SCRIPT_MODE should be used if this Worker is a driver that is
        being run as a Python script or interactively in a shell. It will print
        information about task failures.

        The mode WORKER_MODE should be used if this Worker is not a driver. It
        will not print information about tasks.

        The mode LOCAL_MODE should be used if this Worker is a driver and if
        you want to run the driver in a manner equivalent to serial Python for
        debugging purposes. It will not send remote function calls to the
        scheduler and will instead execute them in a blocking fashion.

        Args:
            mode: One of SCRIPT_MODE, WORKER_MODE, and LOCAL_MODE.
        """
        self.mode = mode

    def put_object(self, value, object_id=None, pin_object=True):
        """Put value in the local object store with object id `objectid`.

        This assumes that the value for `objectid` has not yet been placed in
        the local object store. If the plasma store is full, the worker will
        automatically retry up to DEFAULT_PUT_OBJECT_RETRIES times. Each
        retry will delay for an exponentially doubling amount of time,
        starting with DEFAULT_PUT_OBJECT_DELAY. After this, exception
        will be raised.

        Args:
            value: The value to put in the object store.
            object_id (object_id.ObjectID): The object ID of the value to be
                put. If None, one will be generated.
            pin_object: If set, the object will be pinned at the raylet.

        Returns:
            object_id.ObjectID: The object ID the object was put under.

        Raises:
            ray.exceptions.ObjectStoreFullError: This is raised if the attempt
                to store the object fails because the object store is full even
                after multiple retries.
        """
        # Make sure that the value is not an object ID.
        if isinstance(value, ObjectID):
            raise TypeError(
                "Calling 'put' on an ray.ObjectID is not allowed "
                "(similarly, returning an ray.ObjectID from a remote "
                "function is not allowed). If you really want to "
                "do this, you can wrap the ray.ObjectID in a list and "
                "call 'put' on it (or return it).")

        serialized_value = self.get_serialization_context().serialize(value)
        # This *must* be the first place that we construct this python
        # ObjectID because an entry with 0 local references is created when
        # the object is Put() in the core worker, expecting that this python
        # reference will be created. If another reference is created and
        # removed before this one, it will corrupt the state in the
        # reference counter.
        return ray.ObjectID(
            self.core_worker.put_serialized_object(
                serialized_value, object_id=object_id, pin_object=pin_object))

    def deserialize_objects(self, data_metadata_pairs, object_ids):
        context = self.get_serialization_context()
        return context.deserialize_objects(data_metadata_pairs, object_ids)

    def get_objects(self, object_ids, timeout=None):
        """Get the values in the object store associated with the IDs.

        Return the values from the local object store for object_ids. This will
        block until all the values for object_ids have been written to the
        local object store.

        Args:
            object_ids (List[object_id.ObjectID]): A list of the object IDs
                whose values should be retrieved.
            timeout (float): timeout (float): The maximum amount of time in
                seconds to wait before returning.

        Raises:
            Exception if running in LOCAL_MODE and any of the object IDs do not
            exist in the emulated object store.
        """
        # Make sure that the values are object IDs.
        for object_id in object_ids:
            if not isinstance(object_id, ObjectID):
                raise TypeError(
                    "Attempting to call `get` on the value {}, "
                    "which is not an ray.ObjectID.".format(object_id))

        if self.mode == LOCAL_MODE:
            return self.local_mode_manager.get_objects(object_ids)

        timeout_ms = int(timeout * 1000) if timeout else -1
        data_metadata_pairs = self.core_worker.get_objects(
            object_ids, self.current_task_id, timeout_ms)
        return self.deserialize_objects(data_metadata_pairs, object_ids)

    def run_function_on_all_workers(self, function,
                                    run_on_other_drivers=False):
        """Run arbitrary code on all of the workers.

        This function will first be run on the driver, and then it will be
        exported to all of the workers to be run. It will also be run on any
        new workers that register later. If ray.init has not been called yet,
        then cache the function and export it later.

        Args:
            function (Callable): The function to run on all of the workers. It
                takes only one argument, a worker info dict. If it returns
                anything, its return values will not be used.
            run_on_other_drivers: The boolean that indicates whether we want to
                run this function on other drivers. One case is we may need to
                share objects across drivers.
        """
        # If ray.init has not been called yet, then cache the function and
        # export it when connect is called. Otherwise, run the function on all
        # workers.
        if self.mode is None:
            self.cached_functions_to_run.append(function)
        else:
            # Attempt to pickle the function before we need it. This could
            # fail, and it is more convenient if the failure happens before we
            # actually run the function locally.
            pickled_function = pickle.dumps(function)

            function_to_run_id = hashlib.sha1(pickled_function).digest()
            key = b"FunctionsToRun:" + function_to_run_id
            # First run the function on the driver.
            # We always run the task locally.
            function({"worker": self})
            # Check if the function has already been put into redis.
            function_exported = self.redis_client.setnx(b"Lock:" + key, 1)
            if not function_exported:
                # In this case, the function has already been exported, so
                # we don't need to export it again.
                return

            check_oversized_pickle(pickled_function, function.__name__,
                                   "function", self)

            # Run the function on all workers.
            self.redis_client.hmset(
                key, {
                    "job_id": self.current_job_id.binary(),
                    "function_id": function_to_run_id,
                    "function": pickled_function,
                    "run_on_other_drivers": str(run_on_other_drivers)
                })
            self.redis_client.rpush("Exports", key)
            # TODO(rkn): If the worker fails after it calls setnx and before it
            # successfully completes the hmset and rpush, then the program will
            # most likely hang. This could be fixed by making these three
            # operations into a transaction (or by implementing a custom
            # command that does all three things).

    def _get_arguments_for_execution(self, function_name, serialized_args):
        """Retrieve the arguments for the remote function.

        This retrieves the values for the arguments to the remote function that
        were passed in as object IDs. Arguments that were passed by value are
        not changed. This is called by the worker that is executing the remote
        function.

        Args:
            function_name (str): The name of the remote function whose
                arguments are being retrieved.
            serialized_args (List): The arguments to the function. These are
                either strings representing serialized objects passed by value
                or they are ray.ObjectIDs.

        Returns:
            The retrieved arguments in addition to the arguments that were
                passed by value.

        Raises:
            RayError: This exception is raised if a task that
                created one of the arguments failed.
        """
        arguments = [None] * len(serialized_args)
        object_ids = []
        object_indices = []

        for (i, arg) in enumerate(serialized_args):
            if isinstance(arg, ObjectID):
                object_ids.append(arg)
                object_indices.append(i)
            else:
                # pass the argument by value
                arguments[i] = arg

        # Get the objects from the local object store.
        if len(object_ids) > 0:
            values = self.get_objects(object_ids)
            for i, value in enumerate(values):
                if isinstance(value, RayError):
                    raise value
                else:
                    arguments[object_indices[i]] = value

        return ray.signature.recover_args(arguments)

    def main_loop(self):
        """The main loop a worker runs to receive and execute tasks."""

        def sigterm_handler(signum, frame):
            shutdown(True)
            sys.exit(1)

        signal.signal(signal.SIGTERM, sigterm_handler)
        self.core_worker.run_task_loop()
        sys.exit(0)


def get_gpu_ids():
    """Get the IDs of the GPUs that are available to the worker.

    If the CUDA_VISIBLE_DEVICES environment variable was set when the worker
    started up, then the IDs returned by this method will be a subset of the
    IDs in CUDA_VISIBLE_DEVICES. If not, the IDs will fall in the range
    [0, NUM_GPUS - 1], where NUM_GPUS is the number of GPUs that the node has.

    Returns:
        A list of GPU IDs.
    """
    if _mode() == LOCAL_MODE:
        raise Exception("ray.get_gpu_ids() currently does not work in LOCAL "
                        "MODE.")

    all_resource_ids = global_worker.core_worker.resource_ids()
    assigned_ids = [
        resource_id for resource_id, _ in all_resource_ids.get("GPU", [])
    ]
    # If the user had already set CUDA_VISIBLE_DEVICES, then respect that (in
    # the sense that only GPU IDs that appear in CUDA_VISIBLE_DEVICES should be
    # returned).
    if global_worker.original_gpu_ids is not None:
        assigned_ids = [
            global_worker.original_gpu_ids[gpu_id] for gpu_id in assigned_ids
        ]

    return assigned_ids


def get_resource_ids():
    """Get the IDs of the resources that are available to the worker.

    Returns:
        A dictionary mapping the name of a resource to a list of pairs, where
        each pair consists of the ID of a resource and the fraction of that
        resource reserved for this worker.
    """
    if _mode() == LOCAL_MODE:
        raise Exception(
            "ray.get_resource_ids() currently does not work in LOCAL "
            "MODE.")

    return global_worker.core_worker.resource_ids()


def get_webui_url():
    """Get the URL to access the web UI.

    Note that the URL does not specify which node the web UI is on.

    Returns:
        The URL of the web UI as a string.
    """
    if _global_node is None:
        raise Exception("Ray has not been initialized/connected.")
    return _global_node.webui_url


global_worker = Worker()
"""Worker: The global Worker object for this worker process.

We use a global Worker object to ensure that there is a single worker object
per worker process.
"""

_global_node = None
"""ray.node.Node: The global node object that is created by ray.init()."""


class RayConnectionError(Exception):
    pass


def print_failed_task(task_status):
    """Print information about failed tasks.

    Args:
        task_status (Dict): A dictionary containing the name, operationid, and
            error message for a failed task.
    """
    logger.error("""
      Error: Task failed
        Function Name: {}
        Task ID: {}
        Error Message: \n{}
    """.format(task_status["function_name"], task_status["operationid"],
               task_status["error_message"]))


def init(address=None,
         redis_address=None,
         redis_port=None,
         num_cpus=None,
         num_gpus=None,
         memory=None,
         object_store_memory=None,
         resources=None,
         driver_object_store_memory=None,
         redis_max_memory=None,
         log_to_driver=True,
         node_ip_address=ray_constants.NODE_DEFAULT_IP,
         object_id_seed=None,
         local_mode=False,
         redirect_worker_output=None,
         redirect_output=None,
         ignore_reinit_error=False,
         num_redis_shards=None,
         redis_max_clients=None,
         redis_password=ray_constants.REDIS_DEFAULT_PASSWORD,
         plasma_directory=None,
         huge_pages=False,
         include_java=False,
         include_webui=None,
         webui_host="localhost",
         job_id=None,
         configure_logging=True,
         logging_level=logging.INFO,
         logging_format=ray_constants.LOGGER_FORMAT,
         plasma_store_socket_name=None,
         raylet_socket_name=None,
         temp_dir=None,
         load_code_from_local=False,
<<<<<<< HEAD
         use_pickle=ray.cloudpickle.FAST_CLOUDPICKLE_USED,
         _internal_config=None,
         lru_evict=False):
=======
         use_pickle=True,
         _internal_config=None):
>>>>>>> be48e196
    """Connect to an existing Ray cluster or start one and connect to it.

    This method handles two cases. Either a Ray cluster already exists and we
    just attach this driver to it, or we start all of the processes associated
    with a Ray cluster and attach to the newly started cluster.

    To start Ray and all of the relevant processes, use this as follows:

    .. code-block:: python

        ray.init()

    To connect to an existing Ray cluster, use this as follows (substituting
    in the appropriate address):

    .. code-block:: python

        ray.init(address="123.45.67.89:6379")

    Args:
        address (str): The address of the Ray cluster to connect to. If
            this address is not provided, then this command will start Redis, a
            raylet, a plasma store, a plasma manager, and some workers.
            It will also kill these processes when Python exits.
        redis_address (str): Deprecated; same as address.
        redis_port (int): The port that the primary Redis shard should listen
            to. If None, then a random port will be chosen.
        num_cpus (int): Number of cpus the user wishes all raylets to
            be configured with.
        num_gpus (int): Number of gpus the user wishes all raylets to
            be configured with.
        resources: A dictionary mapping the name of a resource to the quantity
            of that resource available.
        memory: The amount of memory (in bytes) that is available for use by
            workers requesting memory resources. By default, this is autoset
            based on available system memory.
        object_store_memory: The amount of memory (in bytes) to start the
            object store with. By default, this is autoset based on available
            system memory, subject to a 20GB cap.
        redis_max_memory: The max amount of memory (in bytes) to allow each
            redis shard to use. Once the limit is exceeded, redis will start
            LRU eviction of entries. This only applies to the sharded redis
            tables (task, object, and profile tables).  By default, this is
            autoset based on available system memory, subject to a 10GB cap.
        log_to_driver (bool): If true, then output from all of the worker
            processes on all nodes will be directed to the driver.
        node_ip_address (str): The IP address of the node that we are on.
        object_id_seed (int): Used to seed the deterministic generation of
            object IDs. The same value can be used across multiple runs of the
            same driver in order to generate the object IDs in a consistent
            manner. However, the same ID should not be used for different
            drivers.
        local_mode (bool): True if the code should be executed serially
            without Ray. This is useful for debugging.
        driver_object_store_memory (int): Limit the amount of memory the driver
            can use in the object store for creating objects. By default, this
            is autoset based on available system memory, subject to a 20GB cap.
        ignore_reinit_error: True if we should suppress errors from calling
            ray.init() a second time.
        num_redis_shards: The number of Redis shards to start in addition to
            the primary Redis shard.
        redis_max_clients: If provided, attempt to configure Redis with this
            maxclients number.
        redis_password (str): Prevents external clients without the password
            from connecting to Redis if provided.
        plasma_directory: A directory where the Plasma memory mapped files will
            be created.
        huge_pages: Boolean flag indicating whether to start the Object
            Store with hugetlbfs support. Requires plasma_directory.
        include_java: Boolean flag indicating whether to enable java worker.
        include_webui: Boolean flag indicating whether to start the web
            UI, which displays the status of the Ray cluster. If this argument
            is None, then the UI will be started if the relevant dependencies
            are present.
        webui_host: The host to bind the web UI server to. Can either be
            localhost (127.0.0.1) or 0.0.0.0 (available from all interfaces).
            By default, this is set to localhost to prevent access from
            external machines.
        job_id: The ID of this job.
        configure_logging: True if allow the logging cofiguration here.
            Otherwise, the users may want to configure it by their own.
        logging_level: Logging level, default will be logging.INFO.
        logging_format: Logging format, default contains a timestamp,
            filename, line number, and message. See ray_constants.py.
        plasma_store_socket_name (str): If provided, it will specify the socket
            name used by the plasma store.
        raylet_socket_name (str): If provided, it will specify the socket path
            used by the raylet process.
        temp_dir (str): If provided, it will specify the root temporary
            directory for the Ray process.
        load_code_from_local: Whether code should be loaded from a local module
            or from the GCS.
        use_pickle: Deprecated.
        _internal_config (str): JSON configuration for overriding
            RayConfig defaults. For testing purposes ONLY.
        lru_evict (bool): If True, when an object store is full, it will evict
            objects in LRU order to make more space and when under memory
            pressure, ray.UnreconstructableError may be thrown. If False, then
            reference counting will be used to decide which objects are safe to
            evict and when under memory pressure, ray.ObjectStoreFullError may
            be thrown.

    Returns:
        Address information about the started processes.

    Raises:
        Exception: An exception is raised if an inappropriate combination of
            arguments is passed in.
    """

    if not use_pickle:
        raise DeprecationWarning("The use_pickle argument is deprecated.")

    if redis_address is not None:
        raise DeprecationWarning("The redis_address argument is deprecated. "
                                 "Please use address instead.")

    if redis_address is not None or address is not None:
        redis_address, _, _ = services.validate_redis_address(
            address, redis_address)

    if configure_logging:
        setup_logger(logging_level, logging_format)

    if local_mode:
        driver_mode = LOCAL_MODE
    else:
        driver_mode = SCRIPT_MODE

    if setproctitle is None:
        logger.warning(
            "WARNING: Not updating worker name since `setproctitle` is not "
            "installed. Install this with `pip install setproctitle` "
            "(or ray[debug]) to enable monitoring of worker processes.")

    if global_worker.connected:
        if ignore_reinit_error:
            logger.error("Calling ray.init() again after it has already been "
                         "called.")
            return
        else:
            raise Exception("Perhaps you called ray.init twice by accident? "
                            "This error can be suppressed by passing in "
                            "'ignore_reinit_error=True' or by calling "
                            "'ray.shutdown()' prior to 'ray.init()'.")

    # Convert hostnames to numerical IP address.
    if node_ip_address is not None:
        node_ip_address = services.address_to_ip(node_ip_address)

    _internal_config = (json.loads(_internal_config)
                        if _internal_config else {})
    # Set the internal config options for LRU eviction.
    if lru_evict:
        # Turn off object pinning.
        if _internal_config.get("object_pinning_enabled", False):
            raise Exception(
                "Object pinning cannot be enabled if using LRU eviction.")
        _internal_config["object_pinning_enabled"] = False
        _internal_config["object_store_full_max_retries"] = -1
        _internal_config["free_objects_period_milliseconds"] = 1000

    global _global_node
    if driver_mode == LOCAL_MODE:
        # If starting Ray in LOCAL_MODE, don't start any other processes.
        _global_node = ray.node.LocalNode()
    elif redis_address is None:
        # In this case, we need to start a new cluster.
        ray_params = ray.parameter.RayParams(
            redis_address=redis_address,
            redis_port=redis_port,
            node_ip_address=node_ip_address,
            object_id_seed=object_id_seed,
            local_mode=local_mode,
            driver_mode=driver_mode,
            redirect_worker_output=redirect_worker_output,
            redirect_output=redirect_output,
            num_cpus=num_cpus,
            num_gpus=num_gpus,
            resources=resources,
            num_redis_shards=num_redis_shards,
            redis_max_clients=redis_max_clients,
            redis_password=redis_password,
            plasma_directory=plasma_directory,
            huge_pages=huge_pages,
            include_java=include_java,
            include_webui=include_webui,
            webui_host=webui_host,
            memory=memory,
            object_store_memory=object_store_memory,
            redis_max_memory=redis_max_memory,
            plasma_store_socket_name=plasma_store_socket_name,
            raylet_socket_name=raylet_socket_name,
            temp_dir=temp_dir,
            load_code_from_local=load_code_from_local,
            _internal_config=_internal_config,
        )
        # Start the Ray processes. We set shutdown_at_exit=False because we
        # shutdown the node in the ray.shutdown call that happens in the atexit
        # handler. We still spawn a reaper process in case the atexit handler
        # isn't called.
        _global_node = ray.node.Node(
            head=True,
            shutdown_at_exit=False,
            spawn_reaper=True,
            ray_params=ray_params)
    else:
        # In this case, we are connecting to an existing cluster.
        if num_cpus is not None or num_gpus is not None:
            raise Exception("When connecting to an existing cluster, num_cpus "
                            "and num_gpus must not be provided.")
        if resources is not None:
            raise Exception("When connecting to an existing cluster, "
                            "resources must not be provided.")
        if num_redis_shards is not None:
            raise Exception("When connecting to an existing cluster, "
                            "num_redis_shards must not be provided.")
        if redis_max_clients is not None:
            raise Exception("When connecting to an existing cluster, "
                            "redis_max_clients must not be provided.")
        if memory is not None:
            raise Exception("When connecting to an existing cluster, "
                            "memory must not be provided.")
        if object_store_memory is not None:
            raise Exception("When connecting to an existing cluster, "
                            "object_store_memory must not be provided.")
        if redis_max_memory is not None:
            raise Exception("When connecting to an existing cluster, "
                            "redis_max_memory must not be provided.")
        if plasma_directory is not None:
            raise Exception("When connecting to an existing cluster, "
                            "plasma_directory must not be provided.")
        if huge_pages:
            raise Exception("When connecting to an existing cluster, "
                            "huge_pages must not be provided.")
        if temp_dir is not None:
            raise Exception("When connecting to an existing cluster, "
                            "temp_dir must not be provided.")
        if plasma_store_socket_name is not None:
            raise Exception("When connecting to an existing cluster, "
                            "plasma_store_socket_name must not be provided.")
        if raylet_socket_name is not None:
            raise Exception("When connecting to an existing cluster, "
                            "raylet_socket_name must not be provided.")
        if _internal_config is not None:
            logger.warning(
                "When connecting to an existing cluster, "
                "_internal_config must match the cluster's _internal_config.")

        # In this case, we only need to connect the node.
        ray_params = ray.parameter.RayParams(
            node_ip_address=node_ip_address,
            redis_address=redis_address,
            redis_password=redis_password,
            object_id_seed=object_id_seed,
            temp_dir=temp_dir,
<<<<<<< HEAD
            load_code_from_local=load_code_from_local,
            use_pickle=use_pickle,
            _internal_config=_internal_config)
=======
            load_code_from_local=load_code_from_local)
>>>>>>> be48e196
        _global_node = ray.node.Node(
            ray_params,
            head=False,
            shutdown_at_exit=False,
            spawn_reaper=False,
            connect_only=True)

    connect(
        _global_node,
        mode=driver_mode,
        log_to_driver=log_to_driver,
        worker=global_worker,
        driver_object_store_memory=driver_object_store_memory,
        job_id=job_id,
        internal_config=_internal_config)

    for hook in _post_init_hooks:
        hook()

    return _global_node.address_info


# Functions to run as callback after a successful ray init.
_post_init_hooks = []


def shutdown(exiting_interpreter=False):
    """Disconnect the worker, and terminate processes started by ray.init().

    This will automatically run at the end when a Python process that uses Ray
    exits. It is ok to run this twice in a row. The primary use case for this
    function is to cleanup state between tests.

    Note that this will clear any remote function definitions, actor
    definitions, and existing actors, so if you wish to use any previously
    defined remote functions or actors after calling ray.shutdown(), then you
    need to redefine them. If they were defined in an imported module, then you
    will need to reload the module.

    Args:
        exiting_interpreter (bool): True if this is called by the atexit hook
            and false otherwise. If we are exiting the interpreter, we will
            wait a little while to print any extra error messages.
    """
    if exiting_interpreter and global_worker.mode == SCRIPT_MODE:
        # This is a duration to sleep before shutting down everything in order
        # to make sure that log messages finish printing.
        time.sleep(0.5)

    disconnect(exiting_interpreter)

    # We need to destruct the core worker here because after this function,
    # we will tear down any processes spawned by ray.init() and the background
    # IO thread in the core worker doesn't currently handle that gracefully.
    if hasattr(global_worker, "core_worker"):
        del global_worker.core_worker

    # Disconnect global state from GCS.
    ray.state.state.disconnect()

    # Shut down the Ray processes.
    global _global_node
    if _global_node is not None:
        _global_node.kill_all_processes(check_alive=False, allow_graceful=True)
        _global_node = None

    # TODO(rkn): Instead of manually resetting some of the worker fields, we
    # should simply set "global_worker" to equal "None" or something like that.
    global_worker.set_mode(None)
    global_worker._post_get_hooks = []


atexit.register(shutdown, True)


def sigterm_handler(signum, frame):
    sys.exit(signal.SIGTERM)


try:
    signal.signal(signal.SIGTERM, sigterm_handler)
except ValueError:
    logger.warning("Failed to set SIGTERM handler, processes might"
                   "not be cleaned up properly on exit.")

# Define a custom excepthook so that if the driver exits with an exception, we
# can push that exception to Redis.
normal_excepthook = sys.excepthook


def custom_excepthook(type, value, tb):
    # If this is a driver, push the exception to redis.
    if global_worker.mode == SCRIPT_MODE:
        error_message = "".join(traceback.format_tb(tb))
        try:
            global_worker.redis_client.hmset(
                b"Drivers:" + global_worker.worker_id,
                {"exception": error_message})
        except (ConnectionRefusedError, redis.exceptions.ConnectionError):
            logger.warning("Could not push exception to redis.")
    # Call the normal excepthook.
    normal_excepthook(type, value, tb)


sys.excepthook = custom_excepthook

# The last time we raised a TaskError in this process. We use this value to
# suppress redundant error messages pushed from the workers.
last_task_error_raise_time = 0

# The max amount of seconds to wait before printing out an uncaught error.
UNCAUGHT_ERROR_GRACE_PERIOD = 5


def print_logs(redis_client, threads_stopped):
    """Prints log messages from workers on all of the nodes.

    Args:
        redis_client: A client to the primary Redis shard.
        threads_stopped (threading.Event): A threading event used to signal to
            the thread that it should exit.
    """
    pubsub_client = redis_client.pubsub(ignore_subscribe_messages=True)
    pubsub_client.subscribe(ray.gcs_utils.LOG_FILE_CHANNEL)
    localhost = services.get_node_ip_address()
    try:
        # Keep track of the number of consecutive log messages that have been
        # received with no break in between. If this number grows continually,
        # then the worker is probably not able to process the log messages as
        # rapidly as they are coming in.
        num_consecutive_messages_received = 0
        while True:
            # Exit if we received a signal that we should stop.
            if threads_stopped.is_set():
                return

            msg = pubsub_client.get_message()
            if msg is None:
                num_consecutive_messages_received = 0
                threads_stopped.wait(timeout=0.01)
                continue
            num_consecutive_messages_received += 1

            data = json.loads(ray.utils.decode(msg["data"]))

            def color_for(data):
                if data["pid"] == "raylet":
                    return colorama.Fore.YELLOW
                else:
                    return colorama.Fore.CYAN

            if data["ip"] == localhost:
                for line in data["lines"]:
                    print("{}{}(pid={}){} {}".format(
                        colorama.Style.DIM, color_for(data), data["pid"],
                        colorama.Style.RESET_ALL, line))
            else:
                for line in data["lines"]:
                    print("{}{}(pid={}, ip={}){} {}".format(
                        colorama.Style.DIM, color_for(data), data["pid"],
                        data["ip"], colorama.Style.RESET_ALL, line))

            if (num_consecutive_messages_received % 100 == 0
                    and num_consecutive_messages_received > 0):
                logger.warning(
                    "The driver may not be able to keep up with the "
                    "stdout/stderr of the workers. To avoid forwarding logs "
                    "to the driver, use 'ray.init(log_to_driver=False)'.")
    except (OSError, redis.exceptions.ConnectionError) as e:
        logger.error("print_logs: {}".format(e))
    finally:
        # Close the pubsub client to avoid leaking file descriptors.
        pubsub_client.close()


def print_error_messages_raylet(task_error_queue, threads_stopped):
    """Prints message received in the given output queue.

    This checks periodically if any un-raised errors occured in the background.

    Args:
        task_error_queue (queue.Queue): A queue used to receive errors from the
            thread that listens to Redis.
        threads_stopped (threading.Event): A threading event used to signal to
            the thread that it should exit.
    """

    while True:
        # Exit if we received a signal that we should stop.
        if threads_stopped.is_set():
            return

        try:
            error, t = task_error_queue.get(block=False)
        except queue.Empty:
            threads_stopped.wait(timeout=0.01)
            continue
        # Delay errors a little bit of time to attempt to suppress redundant
        # messages originating from the worker.
        while t + UNCAUGHT_ERROR_GRACE_PERIOD > time.time():
            threads_stopped.wait(timeout=1)
            if threads_stopped.is_set():
                break
        if t < last_task_error_raise_time + UNCAUGHT_ERROR_GRACE_PERIOD:
            logger.debug("Suppressing error from worker: {}".format(error))
        else:
            logger.error(
                "Possible unhandled error from worker: {}".format(error))


def listen_error_messages_raylet(worker, task_error_queue, threads_stopped):
    """Listen to error messages in the background on the driver.

    This runs in a separate thread on the driver and pushes (error, time)
    tuples to the output queue.

    Args:
        worker: The worker class that this thread belongs to.
        task_error_queue (queue.Queue): A queue used to communicate with the
            thread that prints the errors found by this thread.
        threads_stopped (threading.Event): A threading event used to signal to
            the thread that it should exit.
    """
    worker.error_message_pubsub_client = worker.redis_client.pubsub(
        ignore_subscribe_messages=True)
    # Exports that are published after the call to
    # error_message_pubsub_client.subscribe and before the call to
    # error_message_pubsub_client.listen will still be processed in the loop.

    # Really we should just subscribe to the errors for this specific job.
    # However, currently all errors seem to be published on the same channel.
    error_pubsub_channel = str(
        ray.gcs_utils.TablePubsub.Value("ERROR_INFO_PUBSUB")).encode("ascii")
    worker.error_message_pubsub_client.subscribe(error_pubsub_channel)
    # worker.error_message_pubsub_client.psubscribe("*")

    try:
        # Get the errors that occurred before the call to subscribe.
        error_messages = ray.errors()
        for error_message in error_messages:
            logger.error(error_message)

        while True:
            # Exit if we received a signal that we should stop.
            if threads_stopped.is_set():
                return

            msg = worker.error_message_pubsub_client.get_message()
            if msg is None:
                threads_stopped.wait(timeout=0.01)
                continue
            gcs_entry = ray.gcs_utils.GcsEntry.FromString(msg["data"])
            assert len(gcs_entry.entries) == 1
            error_data = ray.gcs_utils.ErrorTableData.FromString(
                gcs_entry.entries[0])
            job_id = error_data.job_id
            if job_id not in [
                    worker.current_job_id.binary(),
                    JobID.nil().binary()
            ]:
                continue

            error_message = error_data.error_message
            if (error_data.type == ray_constants.TASK_PUSH_ERROR):
                # Delay it a bit to see if we can suppress it
                task_error_queue.put((error_message, time.time()))
            else:
                logger.warning(error_message)
    except (OSError, redis.exceptions.ConnectionError) as e:
        logger.error("listen_error_messages_raylet: {}".format(e))
    finally:
        # Close the pubsub client to avoid leaking file descriptors.
        worker.error_message_pubsub_client.close()


def is_initialized():
    """Check if ray.init has been called yet.

    Returns:
        True if ray.init has already been called and false otherwise.
    """
    return ray.worker.global_worker.connected


def connect(node,
            mode=WORKER_MODE,
            log_to_driver=False,
            worker=global_worker,
            driver_object_store_memory=None,
            job_id=None,
            internal_config=None):
    """Connect this worker to the raylet, to Plasma, and to Redis.

    Args:
        node (ray.node.Node): The node to connect.
        mode: The mode of the worker. One of SCRIPT_MODE, WORKER_MODE, and
            LOCAL_MODE.
        log_to_driver (bool): If true, then output from all of the worker
            processes on all nodes will be directed to the driver.
        worker: The ray.Worker instance.
        driver_object_store_memory: Limit the amount of memory the driver can
            use in the object store when creating objects.
        job_id: The ID of job. If it's None, then we will generate one.
        internal_config: Dictionary of (str,str) containing internal config
            options to override the defaults.
    """
    # Do some basic checking to make sure we didn't call ray.init twice.
    error_message = "Perhaps you called ray.init twice by accident?"
    assert not worker.connected, error_message
    assert worker.cached_functions_to_run is not None, error_message

    # Enable nice stack traces on SIGSEGV etc.
    try:
        if not faulthandler.is_enabled():
            faulthandler.enable(all_threads=False)
    except io.UnsupportedOperation:
        pass  # ignore

    ray._raylet.set_internal_config(internal_config)

    if mode is not LOCAL_MODE:
        # Create a Redis client to primary.
        # The Redis client can safely be shared between threads. However,
        # that is not true of Redis pubsub clients. See the documentation at
        # https://github.com/andymccurdy/redis-py#thread-safety.
        worker.redis_client = node.create_redis_client()

    # Initialize some fields.
    if mode is WORKER_MODE:
        # We should not specify the job_id if it's `WORKER_MODE`.
        assert job_id is None
        job_id = JobID.nil()
        # TODO(qwang): Rename this to `worker_id_str` or type to `WorkerID`
        worker.worker_id = _random_string()
        if setproctitle:
            setproctitle.setproctitle("ray::IDLE")
    elif mode is LOCAL_MODE:
        if job_id is None:
            job_id = JobID.from_int(random.randint(1, 65535))
        worker.worker_id = ray.utils.compute_driver_id_from_job(
            job_id).binary()
    else:
        # This is the code path of driver mode.
        if job_id is None:
            # TODO(qwang): use `GcsClient::GenerateJobId()` here.
            job_id = JobID.from_int(
                int(worker.redis_client.incr("JobCounter")))
        # When tasks are executed on remote workers in the context of multiple
        # drivers, the current job ID is used to keep track of which job is
        # responsible for the task so that error messages will be propagated to
        # the correct driver.
        worker.worker_id = ray.utils.compute_driver_id_from_job(
            job_id).binary()

    if not isinstance(job_id, JobID):
        raise TypeError("The type of given job id must be JobID.")

    # All workers start out as non-actors. A worker can be turned into an actor
    # after it is created.
    worker.node = node
    worker.set_mode(mode)

    # If running Ray in LOCAL_MODE, there is no need to create call
    # create_worker or to start the worker service.
    if mode == LOCAL_MODE:
        worker.local_mode_manager = LocalModeManager()
        return

    # For driver's check that the version information matches the version
    # information that the Ray cluster was started with.
    try:
        ray.services.check_version_info(worker.redis_client)
    except Exception as e:
        if mode == SCRIPT_MODE:
            raise e
        elif mode == WORKER_MODE:
            traceback_str = traceback.format_exc()
            ray.utils.push_error_to_driver_through_redis(
                worker.redis_client,
                ray_constants.VERSION_MISMATCH_PUSH_ERROR,
                traceback_str,
                job_id=None)

    worker.lock = threading.RLock()

    # Create an object for interfacing with the global state.
    ray.state.state._initialize_global_state(
        node.redis_address, redis_password=node.redis_password)

    # Register the worker with Redis.
    if mode == SCRIPT_MODE:
        # The concept of a driver is the same as the concept of a "job".
        # Register the driver/job with Redis here.
        import __main__ as main
        driver_info = {
            "node_ip_address": node.node_ip_address,
            "driver_id": worker.worker_id,
            "start_time": time.time(),
            "plasma_store_socket": node.plasma_store_socket_name,
            "raylet_socket": node.raylet_socket_name,
            "name": (main.__file__
                     if hasattr(main, "__file__") else "INTERACTIVE MODE")
        }
        worker.redis_client.hmset(b"Drivers:" + worker.worker_id, driver_info)
    elif mode == WORKER_MODE:
        # Register the worker with Redis.
        worker_dict = {
            "node_ip_address": node.node_ip_address,
            "plasma_store_socket": node.plasma_store_socket_name,
        }
        # Check the RedirectOutput key in Redis and based on its value redirect
        # worker output and error to their own files.
        # This key is set in services.py when Redis is started.
        redirect_worker_output_val = worker.redis_client.get("RedirectOutput")
        if (redirect_worker_output_val is not None
                and int(redirect_worker_output_val) == 1):
            log_stdout_file, log_stderr_file = (
                node.new_worker_redirected_log_file(worker.worker_id))
            # Redirect stdout/stderr at the file descriptor level. If we simply
            # set sys.stdout and sys.stderr, then logging from C++ can fail to
            # be redirected.
            os.dup2(log_stdout_file.fileno(), sys.stdout.fileno())
            os.dup2(log_stderr_file.fileno(), sys.stderr.fileno())
            # We also manually set sys.stdout and sys.stderr because that seems
            # to have an affect on the output buffering. Without doing this,
            # stdout and stderr are heavily buffered resulting in seemingly
            # lost logging statements.
            sys.stdout = log_stdout_file
            sys.stderr = log_stderr_file
            # This should always be the first message to appear in the worker's
            # stdout and stderr log files. The string "Ray worker pid:" is
            # parsed in the log monitor process.
            print("Ray worker pid: {}".format(os.getpid()))
            print("Ray worker pid: {}".format(os.getpid()), file=sys.stderr)
            sys.stdout.flush()
            sys.stderr.flush()

            worker_dict["stdout_file"] = os.path.abspath(log_stdout_file.name)
            worker_dict["stderr_file"] = os.path.abspath(log_stderr_file.name)
        worker.redis_client.hmset(b"Workers:" + worker.worker_id, worker_dict)
    else:
        raise ValueError("Invalid worker mode. Expected DRIVER or WORKER.")

    redis_address, redis_port = node.redis_address.split(":")
    gcs_options = ray._raylet.GcsClientOptions(
        redis_address,
        int(redis_port),
        node.redis_password,
    )
    worker.core_worker = ray._raylet.CoreWorker(
        (mode == SCRIPT_MODE),
        node.plasma_store_socket_name,
        node.raylet_socket_name,
        job_id,
        gcs_options,
        node.get_logs_dir_path(),
        node.node_ip_address,
        node.node_manager_port,
    )

    if driver_object_store_memory is not None:
        worker.core_worker.set_object_store_client_options(
            "ray_driver_{}".format(os.getpid()), driver_object_store_memory)

    # Put something in the plasma store so that subsequent plasma store
    # accesses will be faster. Currently the first access is always slow, and
    # we don't want the user to experience this.
    temporary_object_id = ray.ObjectID.from_random()
    worker.put_object(1, object_id=temporary_object_id)
    ray.internal.free([temporary_object_id])

    # Start the import thread
    worker.import_thread = import_thread.ImportThread(worker, mode,
                                                      worker.threads_stopped)
    worker.import_thread.start()

    # If this is a driver running in SCRIPT_MODE, start a thread to print error
    # messages asynchronously in the background. Ideally the scheduler would
    # push messages to the driver's worker service, but we ran into bugs when
    # trying to properly shutdown the driver's worker service, so we are
    # temporarily using this implementation which constantly queries the
    # scheduler for new error messages.
    if mode == SCRIPT_MODE:
        q = queue.Queue()
        worker.listener_thread = threading.Thread(
            target=listen_error_messages_raylet,
            name="ray_listen_error_messages",
            args=(worker, q, worker.threads_stopped))
        worker.printer_thread = threading.Thread(
            target=print_error_messages_raylet,
            name="ray_print_error_messages",
            args=(q, worker.threads_stopped))
        worker.listener_thread.daemon = True
        worker.listener_thread.start()
        worker.printer_thread.daemon = True
        worker.printer_thread.start()
        if log_to_driver:
            worker.logger_thread = threading.Thread(
                target=print_logs,
                name="ray_print_logs",
                args=(worker.redis_client, worker.threads_stopped))
            worker.logger_thread.daemon = True
            worker.logger_thread.start()

    if mode == SCRIPT_MODE:
        # Add the directory containing the script that is running to the Python
        # paths of the workers. Also add the current directory. Note that this
        # assumes that the directory structures on the machines in the clusters
        # are the same.
        script_directory = os.path.abspath(os.path.dirname(sys.argv[0]))
        current_directory = os.path.abspath(os.path.curdir)
        worker.run_function_on_all_workers(
            lambda worker_info: sys.path.insert(1, script_directory))
        worker.run_function_on_all_workers(
            lambda worker_info: sys.path.insert(1, current_directory))
        # TODO(rkn): Here we first export functions to run, then remote
        # functions. The order matters. For example, one of the functions to
        # run may set the Python path, which is needed to import a module used
        # to define a remote function. We may want to change the order to
        # simply be the order in which the exports were defined on the driver.
        # In addition, we will need to retain the ability to decide what the
        # first few exports are (mostly to set the Python path). Additionally,
        # note that the first exports to be defined on the driver will be the
        # ones defined in separate modules that are imported by the driver.
        # Export cached functions_to_run.
        for function in worker.cached_functions_to_run:
            worker.run_function_on_all_workers(function)
    worker.cached_functions_to_run = None


def disconnect(exiting_interpreter=False):
    """Disconnect this worker from the raylet and object store."""
    # Reset the list of cached remote functions and actors so that if more
    # remote functions or actors are defined and then connect is called again,
    # the remote functions will be exported. This is mostly relevant for the
    # tests.
    worker = global_worker
    if worker.connected:
        # Shutdown all of the threads that we've started. TODO(rkn): This
        # should be handled cleanly in the worker object's destructor and not
        # in this disconnect method.
        worker.threads_stopped.set()
        if hasattr(worker, "import_thread"):
            worker.import_thread.join_import_thread()
        if hasattr(worker, "listener_thread"):
            worker.listener_thread.join()
        if hasattr(worker, "printer_thread"):
            worker.printer_thread.join()
        if hasattr(worker, "logger_thread"):
            worker.logger_thread.join()
        worker.threads_stopped.clear()
        worker._session_index += 1

    worker.node = None  # Disconnect the worker from the node.
    worker.cached_functions_to_run = []
    worker.serialization_context_map.clear()
    ray.actor.ActorClassMethodMetadata.reset_cache()


@contextmanager
def _changeproctitle(title, next_title):
    if setproctitle:
        setproctitle.setproctitle(title)
    yield
    if setproctitle:
        setproctitle.setproctitle(next_title)


def register_custom_serializer(cls,
                               serializer,
                               deserializer,
                               use_pickle=False,
                               use_dict=False,
                               class_id=None):
    """Registers custom functions for efficient object serialization.

    The serializer and deserializer are used when transferring objects of
    `cls` across processes and nodes. This can be significantly faster than
    the Ray default fallbacks. Wraps `register_custom_serializer` underneath.

    Args:
        cls (type): The class that ray should use this custom serializer for.
        serializer: The custom serializer that takes in a cls instance and
            outputs a serialized representation. use_pickle and use_dict
            must be False if provided.
        deserializer: The custom deserializer that takes in a serialized
            representation of the cls and outputs a cls instance. use_pickle
            and use_dict must be False if provided.
        use_pickle: Deprecated.
        use_dict: Deprecated.
        class_id (str): Unique ID of the class. Autogenerated if None.
    """
    if use_pickle:
        raise DeprecationWarning(
            "`use_pickle` is no longer a valid parameter and will be removed "
            "in future versions of Ray. If this breaks your application, "
            "see `SerializationContext.register_custom_serializer`.")
    if use_dict:
        raise DeprecationWarning(
            "`use_pickle` is no longer a valid parameter and will be removed "
            "in future versions of Ray. If this breaks your application, "
            "see `SerializationContext.register_custom_serializer`.")
    assert serializer is not None and deserializer is not None
    context = global_worker.get_serialization_context()
    context.register_custom_serializer(
        cls, serializer, deserializer, class_id=class_id)


def show_in_webui(message, key="", dtype="text"):
    """Display message in dashboard.

    Display message for the current task or actor in the dashboard.
    For example, this can be used to display the status of a long-running
    computation.

    Args:
        message (str): Message to be displayed.
        key (str): The key name for the message. Multiple message under
            different keys will be displayed at the same time. Messages
            under the same key will be overriden.
        data_type (str): The type of message for rendering. One of the
            following: text, html.
    """
    worker = global_worker
    worker.check_connected()

    acceptable_dtypes = {"text", "html"}
    assert dtype in acceptable_dtypes, "dtype accepts only: {}".format(
        acceptable_dtypes)

    message_wrapped = {"message": message, "dtype": dtype}
    message_encoded = json.dumps(message_wrapped).encode()

    worker.core_worker.set_webui_display(key.encode(), message_encoded)


def get(object_ids, timeout=None):
    """Get a remote object or a list of remote objects from the object store.

    This method blocks until the object corresponding to the object ID is
    available in the local object store. If this object is not in the local
    object store, it will be shipped from an object store that has it (once the
    object has been created). If object_ids is a list, then the objects
    corresponding to each object in the list will be returned.

    This method will error will error if it's running inside async context,
    you can use ``await object_id`` instead of ``ray.get(object_id)``. For
    a list of object ids, you can use ``await asyncio.gather(*object_ids)``.

    Args:
        object_ids: Object ID of the object to get or a list of object IDs to
            get.
        timeout (Optional[float]): The maximum amount of time in seconds to
            wait before returning.

    Returns:
        A Python object or a list of Python objects.

    Raises:
        RayTimeoutError: A RayTimeoutError is raised if a timeout is set and
            the get takes longer than timeout to return.
        Exception: An exception is raised if the task that created the object
            or that created one of the objects raised an exception.
    """
    worker = global_worker
    worker.check_connected()

    if hasattr(
            worker,
            "core_worker") and worker.core_worker.current_actor_is_asyncio():
        raise RayError("Using blocking ray.get inside async actor. "
                       "This blocks the event loop. Please "
                       "use `await` on object id with asyncio.gather.")

    with profiling.profile("ray.get"):
        is_individual_id = isinstance(object_ids, ray.ObjectID)
        if is_individual_id:
            object_ids = [object_ids]

        if not isinstance(object_ids, list):
            raise ValueError("'object_ids' must either be an object ID "
                             "or a list of object IDs.")

        global last_task_error_raise_time
        # TODO(ujvl): Consider how to allow user to retrieve the ready objects.
        values = worker.get_objects(object_ids, timeout=timeout)
        for i, value in enumerate(values):
            if isinstance(value, RayError):
                last_task_error_raise_time = time.time()
                if isinstance(value, ray.exceptions.UnreconstructableError):
                    worker.core_worker.dump_object_store_memory_usage()
                if isinstance(value, RayTaskError):
                    raise value.as_instanceof_cause()
                else:
                    raise value

        # Run post processors.
        for post_processor in worker._post_get_hooks:
            values = post_processor(object_ids, values)

        if is_individual_id:
            values = values[0]
        return values


def put(value, weakref=False):
    """Store an object in the object store.

    The object may not be evicted while a reference to the returned ID exists.

    Args:
        value: The Python object to be stored.
        weakref: If set, allows the object to be evicted while a reference
            to the returned ID exists. You might want to set this if putting
            a lot of objects that you might not need in the future.

    Returns:
        The object ID assigned to this value.
    """
    worker = global_worker
    worker.check_connected()
    with profiling.profile("ray.put"):
        if worker.mode == LOCAL_MODE:
            object_id = worker.local_mode_manager.put_object(value)
        else:
            try:
                object_id = worker.put_object(value, pin_object=not weakref)
            except ObjectStoreFullError:
                logger.info(
                    "Put failed since the value was either too large or the "
                    "store was full of pinned objects. If you are putting "
                    "and holding references to a lot of object ids, consider "
                    "ray.put(value, weakref=True) to allow object data to "
                    "be evicted early.")
                raise
        return object_id


def wait(object_ids, num_returns=1, timeout=None):
    """Return a list of IDs that are ready and a list of IDs that are not.

    If timeout is set, the function returns either when the requested number of
    IDs are ready or when the timeout is reached, whichever occurs first. If it
    is not set, the function simply waits until that number of objects is ready
    and returns that exact number of object IDs.

    This method returns two lists. The first list consists of object IDs that
    correspond to objects that are available in the object store. The second
    list corresponds to the rest of the object IDs (which may or may not be
    ready).

    Ordering of the input list of object IDs is preserved. That is, if A
    precedes B in the input list, and both are in the ready list, then A will
    precede B in the ready list. This also holds true if A and B are both in
    the remaining list.

    This method will error if it's running inside an async context. Instead of
    ``ray.wait(object_ids)``, you can use ``await asyncio.wait(object_ids)``.

    Args:
        object_ids (List[ObjectID]): List of object IDs for objects that may or
            may not be ready. Note that these IDs must be unique.
        num_returns (int): The number of object IDs that should be returned.
        timeout (float): The maximum amount of time in seconds to wait before
            returning.

    Returns:
        A list of object IDs that are ready and a list of the remaining object
        IDs.
    """
    worker = global_worker

    if hasattr(worker,
               "core_worker") and worker.core_worker.current_actor_is_asyncio(
               ) and timeout != 0:
        raise RayError("Using blocking ray.wait inside async method. "
                       "This blocks the event loop. Please use `await` "
                       "on object id with asyncio.wait. ")

    if isinstance(object_ids, ObjectID):
        raise TypeError(
            "wait() expected a list of ray.ObjectID, got a single ray.ObjectID"
        )

    if not isinstance(object_ids, list):
        raise TypeError(
            "wait() expected a list of ray.ObjectID, got {}".format(
                type(object_ids)))

    if timeout is not None and timeout < 0:
        raise ValueError("The 'timeout' argument must be nonnegative. "
                         "Received {}".format(timeout))

    for object_id in object_ids:
        if not isinstance(object_id, ObjectID):
            raise TypeError("wait() expected a list of ray.ObjectID, "
                            "got list containing {}".format(type(object_id)))

    worker.check_connected()
    # TODO(swang): Check main thread.
    with profiling.profile("ray.wait"):
        # When Ray is run in LOCAL_MODE, all functions are run immediately,
        # so all objects in object_id are ready.
        if worker.mode == LOCAL_MODE:
            return object_ids[:num_returns], object_ids[num_returns:]

        # TODO(rkn): This is a temporary workaround for
        # https://github.com/ray-project/ray/issues/997. However, it should be
        # fixed in Arrow instead of here.
        if len(object_ids) == 0:
            return [], []

        if len(object_ids) != len(set(object_ids)):
            raise Exception("Wait requires a list of unique object IDs.")
        if num_returns <= 0:
            raise Exception(
                "Invalid number of objects to return %d." % num_returns)
        if num_returns > len(object_ids):
            raise Exception("num_returns cannot be greater than the number "
                            "of objects provided to ray.wait.")

        timeout = timeout if timeout is not None else 10**6
        timeout_milliseconds = int(timeout * 1000)
        ready_ids, remaining_ids = worker.core_worker.wait(
            object_ids,
            num_returns,
            timeout_milliseconds,
            worker.current_task_id,
        )
        return ready_ids, remaining_ids


def kill(actor):
    """Kill an actor forcefully.

    This will interrupt any running tasks on the actor, causing them to fail
    immediately. Any atexit handlers installed in the actor will still be run.

    If you want to kill the actor but let pending tasks finish,
    you can call ``actor.__ray_terminate__.remote()`` instead to queue a
    termination task.

    If this actor is reconstructable, it will be attempted to be reconstructed.

    Args:
        actor (ActorHandle): Handle to the actor to kill.
    """
    if not isinstance(actor, ray.actor.ActorHandle):
        raise ValueError("ray.kill() only supported for actors. "
                         "Got: {}.".format(type(actor)))

    worker = ray.worker.get_global_worker()
    worker.core_worker.kill_actor(actor._ray_actor_id)


def _mode(worker=global_worker):
    """This is a wrapper around worker.mode.

    We use this wrapper so that in the remote decorator, we can call _mode()
    instead of worker.mode. The difference is that when we attempt to serialize
    remote functions, we don't attempt to serialize the worker object, which
    cannot be serialized.
    """
    return worker.mode


def get_global_worker():
    return global_worker


def make_decorator(num_return_vals=None,
                   num_cpus=None,
                   num_gpus=None,
                   memory=None,
                   object_store_memory=None,
                   resources=None,
                   max_calls=None,
                   max_retries=None,
                   max_reconstructions=None,
                   worker=None):
    def decorator(function_or_class):
        if (inspect.isfunction(function_or_class)
                or is_cython(function_or_class)):
            # Set the remote function default resources.
            if max_reconstructions is not None:
                raise Exception("The keyword 'max_reconstructions' is not "
                                "allowed for remote functions.")

            return ray.remote_function.RemoteFunction(
                Language.PYTHON, function_or_class, None, num_cpus, num_gpus,
                memory, object_store_memory, resources, num_return_vals,
                max_calls, max_retries)

        if inspect.isclass(function_or_class):
            if num_return_vals is not None:
                raise Exception("The keyword 'num_return_vals' is not allowed "
                                "for actors.")
            if max_calls is not None:
                raise Exception("The keyword 'max_calls' is not allowed for "
                                "actors.")

            return worker.make_actor(function_or_class, num_cpus, num_gpus,
                                     memory, object_store_memory, resources,
                                     max_reconstructions)

        raise Exception("The @ray.remote decorator must be applied to "
                        "either a function or to a class.")

    return decorator


def remote(*args, **kwargs):
    """Define a remote function or an actor class.

    This can be used with no arguments to define a remote function or actor as
    follows:

    .. code-block:: python

        @ray.remote
        def f():
            return 1

        @ray.remote
        class Foo:
            def method(self):
                return 1

    It can also be used with specific keyword arguments:

    * **num_return_vals:** This is only for *remote functions*. It specifies
      the number of object IDs returned by the remote function invocation.
    * **num_cpus:** The quantity of CPU cores to reserve for this task or for
      the lifetime of the actor.
    * **num_gpus:** The quantity of GPUs to reserve for this task or for the
      lifetime of the actor.
    * **resources:** The quantity of various custom resources to reserve for
      this task or for the lifetime of the actor. This is a dictionary mapping
      strings (resource names) to numbers.
    * **max_calls:** Only for *remote functions*. This specifies the maximum
      number of times that a given worker can execute the given remote function
      before it must exit (this can be used to address memory leaks in
      third-party libraries or to reclaim resources that cannot easily be
      released, e.g., GPU memory that was acquired by TensorFlow). By
      default this is infinite.
    * **max_reconstructions**: Only for *actors*. This specifies the maximum
      number of times that the actor should be reconstructed when it dies
      unexpectedly. The minimum valid value is 0 (default), which indicates
      that the actor doesn't need to be reconstructed. And the maximum valid
      value is ray.ray_constants.INFINITE_RECONSTRUCTION.
    * **max_retries**: Only for *remote functions*. This specifies the maximum
      number of times that the remote function should be rerun when the worker
      process executing it crashes unexpectedly. The minimum valid value is 0,
      the default is 4 (default), and the maximum valid value is
      ray.ray_constants.INFINITE_RECONSTRUCTION.

    This can be done as follows:

    .. code-block:: python

        @ray.remote(num_gpus=1, max_calls=1, num_return_vals=2)
        def f():
            return 1, 2

        @ray.remote(num_cpus=2, resources={"CustomResource": 1})
        class Foo:
            def method(self):
                return 1

    Remote task and actor objects returned by @ray.remote can also be
    dynamically modified with the same arguments as above using
    ``.options()`` as follows:

    .. code-block:: python

        @ray.remote(num_gpus=1, max_calls=1, num_return_vals=2)
        def f():
            return 1, 2
        g = f.options(num_gpus=2, max_calls=None)

        @ray.remote(num_cpus=2, resources={"CustomResource": 1})
        class Foo:
            def method(self):
                return 1
        Bar = Foo.options(num_cpus=1, resources=None)

    Running remote actors will be terminated when the actor handle to them
    in Python is deleted, which will cause them to complete any outstanding
    work and then shut down. If you want to kill them immediately, you can
    also call ``ray.kill(actor)``.
    """
    worker = get_global_worker()

    if len(args) == 1 and len(kwargs) == 0 and callable(args[0]):
        # This is the case where the decorator is just @ray.remote.
        return make_decorator(worker=worker)(args[0])

    # Parse the keyword arguments from the decorator.
    error_string = ("The @ray.remote decorator must be applied either "
                    "with no arguments and no parentheses, for example "
                    "'@ray.remote', or it must be applied using some of "
                    "the arguments 'num_return_vals', 'num_cpus', 'num_gpus', "
                    "'memory', 'object_store_memory', 'resources', "
                    "'max_calls', or 'max_reconstructions', like "
                    "'@ray.remote(num_return_vals=2, "
                    "resources={\"CustomResource\": 1})'.")
    assert len(args) == 0 and len(kwargs) > 0, error_string
    for key in kwargs:
        assert key in [
            "num_return_vals",
            "num_cpus",
            "num_gpus",
            "memory",
            "object_store_memory",
            "resources",
            "max_calls",
            "max_reconstructions",
            "max_retries",
        ], error_string

    num_cpus = kwargs["num_cpus"] if "num_cpus" in kwargs else None
    num_gpus = kwargs["num_gpus"] if "num_gpus" in kwargs else None
    resources = kwargs.get("resources")
    if not isinstance(resources, dict) and resources is not None:
        raise Exception("The 'resources' keyword argument must be a "
                        "dictionary, but received type {}.".format(
                            type(resources)))
    if resources is not None:
        assert "CPU" not in resources, "Use the 'num_cpus' argument."
        assert "GPU" not in resources, "Use the 'num_gpus' argument."

    # Handle other arguments.
    num_return_vals = kwargs.get("num_return_vals")
    max_calls = kwargs.get("max_calls")
    max_reconstructions = kwargs.get("max_reconstructions")
    memory = kwargs.get("memory")
    object_store_memory = kwargs.get("object_store_memory")
    max_retries = kwargs.get("max_retries")

    return make_decorator(
        num_return_vals=num_return_vals,
        num_cpus=num_cpus,
        num_gpus=num_gpus,
        memory=memory,
        object_store_memory=object_store_memory,
        resources=resources,
        max_calls=max_calls,
        max_reconstructions=max_reconstructions,
        max_retries=max_retries,
        worker=worker)<|MERGE_RESOLUTION|>--- conflicted
+++ resolved
@@ -550,14 +550,9 @@
          raylet_socket_name=None,
          temp_dir=None,
          load_code_from_local=False,
-<<<<<<< HEAD
-         use_pickle=ray.cloudpickle.FAST_CLOUDPICKLE_USED,
+         use_pickle=True,
          _internal_config=None,
          lru_evict=False):
-=======
-         use_pickle=True,
-         _internal_config=None):
->>>>>>> be48e196
     """Connect to an existing Ray cluster or start one and connect to it.
 
     This method handles two cases. Either a Ray cluster already exists and we
@@ -814,13 +809,8 @@
             redis_password=redis_password,
             object_id_seed=object_id_seed,
             temp_dir=temp_dir,
-<<<<<<< HEAD
             load_code_from_local=load_code_from_local,
-            use_pickle=use_pickle,
             _internal_config=_internal_config)
-=======
-            load_code_from_local=load_code_from_local)
->>>>>>> be48e196
         _global_node = ray.node.Node(
             ray_params,
             head=False,
