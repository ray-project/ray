from contextlib import contextmanager
import atexit
import faulthandler
import hashlib
import inspect
import io
import json
import logging
import os
import redis
import sys
import threading
import time
import traceback
import warnings
from dataclasses import dataclass
from typing import (Any, Callable, Dict, Iterator, List, Optional, Tuple,
                    Union, TYPE_CHECKING)

# Ray modules
from ray.autoscaler._private.constants import AUTOSCALER_EVENTS
from ray.autoscaler._private.util import DEBUG_AUTOSCALING_ERROR
import ray.cloudpickle as pickle
import ray._private.memory_monitor as memory_monitor
import ray.node
import ray.job_config
import ray._private.parameter
import ray.ray_constants as ray_constants
import ray.remote_function
import ray.serialization as serialization
import ray._private.gcs_utils as gcs_utils
import ray._private.services as services
from ray.util.scheduling_strategies import SchedulingStrategyT
from ray._private.gcs_pubsub import gcs_pubsub_enabled, GcsPublisher, \
    GcsErrorSubscriber, GcsLogSubscriber, GcsFunctionKeySubscriber
from ray._private.runtime_env.py_modules import upload_py_modules_if_needed
from ray._private.runtime_env.working_dir import upload_working_dir_if_needed
from ray._private.runtime_env.constants import RAY_JOB_CONFIG_JSON_ENV_VAR
import ray._private.import_thread as import_thread
from ray.util.tracing.tracing_helper import import_from_string
from ray.util.annotations import PublicAPI, DeveloperAPI, Deprecated
from ray.util.debug import log_once
import ray
import colorama
import setproctitle
import ray.state

from ray import (
    ActorID,
    JobID,
    ObjectRef,
    Language,
)
import ray._private.profiling as profiling

from ray.exceptions import (
    RaySystemError,
    RayError,
    RayTaskError,
    ObjectStoreFullError,
)
from ray._private.function_manager import FunctionActorManager
from ray._private.ray_logging import setup_logger
from ray._private.ray_logging import global_worker_stdstream_dispatcher
from ray._private.utils import check_oversized_function
from ray.util.inspect import is_cython
from ray.experimental.internal_kv import (_internal_kv_initialized,
                                          _initialize_internal_kv,
                                          _internal_kv_reset, _internal_kv_get)
from ray._private.client_mode_hook import client_mode_hook

if TYPE_CHECKING:
    from ray.client_builder import ClientContext

SCRIPT_MODE = 0
WORKER_MODE = 1
LOCAL_MODE = 2
SPILL_WORKER_MODE = 3
RESTORE_WORKER_MODE = 4

ERROR_KEY_PREFIX = b"Error:"

# Logger for this module. It should be configured at the entry point
# into the program using Ray. Ray provides a default configuration at
# entry/init points.
logger = logging.getLogger(__name__)


# Visible for testing.
def _unhandled_error_handler(e: Exception):
    logger.error("Unhandled error (suppress with "
                 "RAY_IGNORE_UNHANDLED_ERRORS=1): {}".format(e))


class Worker:
    """A class used to define the control flow of a worker process.

    Note:
        The methods in this class are considered unexposed to the user. The
        functions outside of this class are considered exposed.

    Attributes:
        node (ray.node.Node): The node this worker is attached to.
        mode: The mode of the worker. One of SCRIPT_MODE, LOCAL_MODE, and
            WORKER_MODE.
        cached_functions_to_run (List): A list of functions to run on all of
            the workers that should be exported as soon as connect is called.
    """

    def __init__(self):
        """Initialize a Worker object."""
        self.node = None
        self.mode = None
        self.cached_functions_to_run = []
        self.actors = {}
        # When the worker is constructed. Record the original value of the
        # CUDA_VISIBLE_DEVICES environment variable.
        self.original_gpu_ids = ray._private.utils.get_cuda_visible_devices()
        self.memory_monitor = memory_monitor.MemoryMonitor()
        # A dictionary that maps from driver id to SerializationContext
        # TODO: clean up the SerializationContext once the job finished.
        self.serialization_context_map = {}
        self.function_actor_manager = FunctionActorManager(self)
        # This event is checked regularly by all of the threads so that they
        # know when to exit.
        self.threads_stopped = threading.Event()
        # Index of the current session. This number will
        # increment every time when `ray.shutdown` is called.
        self._session_index = 0
        # If this is set, the next .remote call should drop into the
        # debugger, at the specified breakpoint ID.
        self.debugger_breakpoint = b""
        # If this is set, ray.get calls invoked on the object ID returned
        # by the worker should drop into the debugger at the specified
        # breakpoint ID.
        self.debugger_get_breakpoint = b""
        # If True, make the debugger external to the node this worker is
        # running on.
        self.ray_debugger_external = False
        self._load_code_from_local = False
        # Used to toggle whether or not logs should be filtered to only those
        # produced in the same job.
        self.filter_logs_by_job = True

    @property
    def connected(self):
        """bool: True if Ray has been started and False otherwise."""
        return self.node is not None

    @property
    def node_ip_address(self):
        self.check_connected()
        return self.node.node_ip_address

    @property
    def load_code_from_local(self):
        self.check_connected()
        return self._load_code_from_local

    @property
    def current_job_id(self):
        if hasattr(self, "core_worker"):
            return self.core_worker.get_current_job_id()
        return JobID.nil()

    @property
    def actor_id(self):
        if hasattr(self, "core_worker"):
            return self.core_worker.get_actor_id()
        return ActorID.nil()

    @property
    def current_task_id(self):
        return self.core_worker.get_current_task_id()

    @property
    def current_node_id(self):
        return self.core_worker.get_current_node_id()

    @property
    def namespace(self):
        return self.core_worker.get_job_config().ray_namespace

    @property
    def placement_group_id(self):
        return self.core_worker.get_placement_group_id()

    @property
    def worker_id(self):
        return self.core_worker.get_worker_id().binary()

    @property
    def should_capture_child_tasks_in_placement_group(self):
        return self.core_worker.should_capture_child_tasks_in_placement_group()

    @property
    def current_session_and_job(self):
        """Get the current session index and job id as pair."""
        assert isinstance(self._session_index, int)
        assert isinstance(self.current_job_id, ray.JobID)
        return self._session_index, self.current_job_id

    @property
    def runtime_env(self):
        """Get the runtime env in json format"""
        return self.core_worker.get_current_runtime_env()

    def get_serialization_context(self, job_id=None):
        """Get the SerializationContext of the job that this worker is processing.

        Args:
            job_id: The ID of the job that indicates which job to get
                the serialization context for.

        Returns:
            The serialization context of the given job.
        """
        # This function needs to be protected by a lock, because it will be
        # called by`register_class_for_serialization`, as well as the import
        # thread, from different threads. Also, this function will recursively
        # call itself, so we use RLock here.
        if job_id is None:
            job_id = self.current_job_id
        with self.lock:
            if job_id not in self.serialization_context_map:
                self.serialization_context_map[
                    job_id] = serialization.SerializationContext(self)
            return self.serialization_context_map[job_id]

    def check_connected(self):
        """Check if the worker is connected.

        Raises:
          Exception: An exception is raised if the worker is not connected.
        """
        if not self.connected:
            raise RaySystemError("Ray has not been started yet. You can "
                                 "start Ray with 'ray.init()'.")

    def set_mode(self, mode):
        """Set the mode of the worker.

        The mode SCRIPT_MODE should be used if this Worker is a driver that is
        being run as a Python script or interactively in a shell. It will print
        information about task failures.

        The mode WORKER_MODE should be used if this Worker is not a driver. It
        will not print information about tasks.

        The mode LOCAL_MODE should be used if this Worker is a driver and if
        you want to run the driver in a manner equivalent to serial Python for
        debugging purposes. It will not send remote function calls to the
        scheduler and will instead execute them in a blocking fashion.

        Args:
            mode: One of SCRIPT_MODE, WORKER_MODE, and LOCAL_MODE.
        """
        self.mode = mode

    def set_load_code_from_local(self, load_code_from_local):
        self._load_code_from_local = load_code_from_local

    def put_object(self, value, object_ref=None, owner_address=None):
        """Put value in the local object store with object reference `object_ref`.

        This assumes that the value for `object_ref` has not yet been placed in
        the local object store. If the plasma store is full, the worker will
        automatically retry up to DEFAULT_PUT_OBJECT_RETRIES times. Each
        retry will delay for an exponentially doubling amount of time,
        starting with DEFAULT_PUT_OBJECT_DELAY. After this, exception
        will be raised.

        Args:
            value: The value to put in the object store.
            object_ref (ObjectRef): The object ref of the value to be
                put. If None, one will be generated.
            owner_address: The serialized address of object's owner.

        Returns:
            ObjectRef: The object ref the object was put under.

        Raises:
            ray.exceptions.ObjectStoreFullError: This is raised if the attempt
                to store the object fails because the object store is full even
                after multiple retries.
        """
        # Make sure that the value is not an object ref.
        if isinstance(value, ObjectRef):
            raise TypeError(
                "Calling 'put' on an ray.ObjectRef is not allowed "
                "(similarly, returning an ray.ObjectRef from a remote "
                "function is not allowed). If you really want to "
                "do this, you can wrap the ray.ObjectRef in a list and "
                "call 'put' on it (or return it).")

        if self.mode == LOCAL_MODE:
            assert object_ref is None, ("Local Mode does not support "
                                        "inserting with an ObjectRef")

        serialized_value = self.get_serialization_context().serialize(value)
        # This *must* be the first place that we construct this python
        # ObjectRef because an entry with 0 local references is created when
        # the object is Put() in the core worker, expecting that this python
        # reference will be created. If another reference is created and
        # removed before this one, it will corrupt the state in the
        # reference counter.
        return ray.ObjectRef(
            self.core_worker.put_serialized_object(
                serialized_value,
                object_ref=object_ref,
                owner_address=owner_address),
            # If the owner address is set, then the initial reference is
            # already acquired internally in CoreWorker::CreateOwned.
            # TODO(ekl) we should unify the code path more with the others
            # to avoid this special case.
            skip_adding_local_ref=(owner_address is not None))

    def raise_errors(self, data_metadata_pairs, object_refs):
        out = self.deserialize_objects(data_metadata_pairs, object_refs)
        if "RAY_IGNORE_UNHANDLED_ERRORS" in os.environ:
            return
        for e in out:
            _unhandled_error_handler(e)

    def deserialize_objects(self, data_metadata_pairs, object_refs):
        # Function actor manager or the import thread may call pickle.loads
        # at the same time which can lead to failed imports
        # TODO: We may be better off locking on all imports or injecting a lock
        # into pickle.loads (https://github.com/ray-project/ray/issues/16304)
        with self.function_actor_manager.lock:
            context = self.get_serialization_context()
            return context.deserialize_objects(data_metadata_pairs,
                                               object_refs)

    def get_objects(self, object_refs, timeout=None):
        """Get the values in the object store associated with the IDs.

        Return the values from the local object store for object_refs. This
        will block until all the values for object_refs have been written to
        the local object store.

        Args:
            object_refs (List[object_ref.ObjectRef]): A list of the object refs
                whose values should be retrieved.
            timeout (float): timeout (float): The maximum amount of time in
                seconds to wait before returning.
        Returns:
            list: List of deserialized objects
            bytes: UUID of the debugger breakpoint we should drop
                into or b"" if there is no breakpoint.
        """
        # Make sure that the values are object refs.
        for object_ref in object_refs:
            if not isinstance(object_ref, ObjectRef):
                raise TypeError(
                    f"Attempting to call `get` on the value {object_ref}, "
                    "which is not an ray.ObjectRef.")

        timeout_ms = int(timeout * 1000) if timeout else -1
        data_metadata_pairs = self.core_worker.get_objects(
            object_refs, self.current_task_id, timeout_ms)
        debugger_breakpoint = b""
        for (data, metadata) in data_metadata_pairs:
            if metadata:
                metadata_fields = metadata.split(b",")
                if len(metadata_fields) >= 2 and metadata_fields[1].startswith(
                        ray_constants.OBJECT_METADATA_DEBUG_PREFIX):
                    debugger_breakpoint = metadata_fields[1][len(
                        ray_constants.OBJECT_METADATA_DEBUG_PREFIX):]
        return self.deserialize_objects(data_metadata_pairs,
                                        object_refs), debugger_breakpoint

    def run_function_on_all_workers(self, function):
        """Run arbitrary code on all of the workers.

        This function will first be run on the driver, and then it will be
        exported to all of the workers to be run. It will also be run on any
        new workers that register later. If ray.init has not been called yet,
        then cache the function and export it later.

        Args:
            function (Callable): The function to run on all of the workers. It
                takes only one argument, a worker info dict. If it returns
                anything, its return values will not be used.
        """
        # If ray.init has not been called yet, then cache the function and
        # export it when connect is called. Otherwise, run the function on all
        # workers.
        if self.mode is None:
            self.cached_functions_to_run.append(function)
        else:
            # Attempt to pickle the function before we need it. This could
            # fail, and it is more convenient if the failure happens before we
            # actually run the function locally.
            pickled_function = pickle.dumps(function)

            function_to_run_id = hashlib.shake_128(pickled_function).digest(
                ray_constants.ID_SIZE)
            key = b"FunctionsToRun:" + function_to_run_id
            # First run the function on the driver.
            # We always run the task locally.
            function({"worker": self})
            # Check if the function has already been put into redis.
            function_exported = self.gcs_client.internal_kv_put(
                b"Lock:" + key, b"1", False,
                ray_constants.KV_NAMESPACE_FUNCTION_TABLE) == 0
            if function_exported is True:
                # In this case, the function has already been exported, so
                # we don't need to export it again.
                return

            check_oversized_function(pickled_function, function.__name__,
                                     "function", self)

            # Run the function on all workers.
            self.gcs_client.internal_kv_put(
                key,
                pickle.dumps({
                    "job_id": self.current_job_id.binary(),
                    "function_id": function_to_run_id,
                    "function": pickled_function,
                }), True, ray_constants.KV_NAMESPACE_FUNCTION_TABLE)
            self.function_actor_manager.export_key(key)
            # TODO(rkn): If the worker fails after it calls setnx and before it
            # successfully completes the hset and rpush, then the program will
            # most likely hang. This could be fixed by making these three
            # operations into a transaction (or by implementing a custom
            # command that does all three things).

    def main_loop(self):
        """The main loop a worker runs to receive and execute tasks."""

        def sigterm_handler(signum, frame):
            shutdown(True)
            sys.exit(1)

        ray._private.utils.set_sigterm_handler(sigterm_handler)
        self.core_worker.run_task_loop()
        sys.exit(0)

    def print_logs(self):
        """Prints log messages from workers on all nodes in the same job.
        """
        if self.gcs_pubsub_enabled:
            subscriber = self.gcs_log_subscriber
            subscriber.subscribe()
        else:
            subscriber = self.redis_client.pubsub(
                ignore_subscribe_messages=True)
            subscriber.subscribe(gcs_utils.LOG_FILE_CHANNEL)
        localhost = services.get_node_ip_address()
        try:
            # Keep track of the number of consecutive log messages that have
            # been received with no break in between. If this number grows
            # continually, then the worker is probably not able to process the
            # log messages as rapidly as they are coming in.
            num_consecutive_messages_received = 0
            job_id_hex = self.current_job_id.hex()
            while True:
                # Exit if we received a signal that we should stop.
                if self.threads_stopped.is_set():
                    return

                if self.gcs_pubsub_enabled:
                    msg = subscriber.poll()
                else:
                    msg = subscriber.get_message()
                if msg is None:
                    num_consecutive_messages_received = 0
                    self.threads_stopped.wait(timeout=0.01)
                    continue
                num_consecutive_messages_received += 1
                if (num_consecutive_messages_received % 100 == 0
                        and num_consecutive_messages_received > 0):
                    logger.warning(
                        "The driver may not be able to keep up with the "
                        "stdout/stderr of the workers. To avoid forwarding "
                        "logs to the driver, use "
                        "'ray.init(log_to_driver=False)'.")

                if self.gcs_pubsub_enabled:
                    data = msg
                else:
                    data = json.loads(ray._private.utils.decode(msg["data"]))

                # Don't show logs from other drivers.
                if (self.filter_logs_by_job and data["job"]
                        and job_id_hex != data["job"]):
                    continue
                data["localhost"] = localhost
                global_worker_stdstream_dispatcher.emit(data)

        except (OSError, redis.exceptions.ConnectionError) as e:
            logger.error(f"print_logs: {e}")
        finally:
            # Close the pubsub client to avoid leaking file descriptors.
            subscriber.close()


@PublicAPI
@client_mode_hook(auto_init=True)
def get_gpu_ids():
    """Get the IDs of the GPUs that are available to the worker.

    If the CUDA_VISIBLE_DEVICES environment variable was set when the worker
    started up, then the IDs returned by this method will be a subset of the
    IDs in CUDA_VISIBLE_DEVICES. If not, the IDs will fall in the range
    [0, NUM_GPUS - 1], where NUM_GPUS is the number of GPUs that the node has.

    Returns:
        A list of GPU IDs.
    """
    worker = global_worker
    worker.check_connected()

    if worker.mode != WORKER_MODE:
        if log_once("worker_get_gpu_ids_empty_from_driver"):
            logger.warning(
                "`ray.get_gpu_ids()` will always return the empty list when "
                "called from the driver. This is because Ray does not manage "
                "GPU allocations to the driver process.")

    # TODO(ilr) Handle inserting resources in local mode
    all_resource_ids = global_worker.core_worker.resource_ids()
    assigned_ids = set()
    for resource, assignment in all_resource_ids.items():
        # Handle both normal and placement group GPU resources.
        # Note: We should only get the GPU ids from the placement
        # group resource that does not contain the bundle index!
        import re
        if resource == "GPU" or re.match(r"^GPU_group_[0-9A-Za-z]+$",
                                         resource):
            for resource_id, _ in assignment:
                assigned_ids.add(resource_id)

    assigned_ids = list(assigned_ids)
    # If the user had already set CUDA_VISIBLE_DEVICES, then respect that (in
    # the sense that only GPU IDs that appear in CUDA_VISIBLE_DEVICES should be
    # returned).
    if global_worker.original_gpu_ids is not None:
        assigned_ids = [
            global_worker.original_gpu_ids[gpu_id] for gpu_id in assigned_ids
        ]
        # Give all GPUs in local_mode.
        if global_worker.mode == LOCAL_MODE:
            max_gpus = global_worker.node.get_resource_spec().num_gpus
            assigned_ids = global_worker.original_gpu_ids[:max_gpus]

    return assigned_ids


@Deprecated
def get_resource_ids():
    """Get the IDs of the resources that are available to the worker.

    Returns:
        A dictionary mapping the name of a resource to a list of pairs, where
        each pair consists of the ID of a resource and the fraction of that
        resource reserved for this worker.
    """
    worker = global_worker
    worker.check_connected()

    if _mode() == LOCAL_MODE:
        raise RuntimeError(
            "ray.worker.get_resource_ids() currently does not work in "
            "local_mode.")

    return global_worker.core_worker.resource_ids()


@Deprecated
def get_dashboard_url():
    """Get the URL to access the Ray dashboard.

    Note that the URL does not specify which node the dashboard is on.

    Returns:
        The URL of the dashboard as a string.
    """
    worker = global_worker
    worker.check_connected()
    return _global_node.webui_url


@dataclass
class RayContext(dict):
    """
    Context manager for attached drivers.
    """
    dashboard_url: Optional[str]
    python_version: str
    ray_version: str
    ray_commit: str
    address_info: Dict[str, Optional[str]]
    protocol_version = Optional[str]

    def __init__(self, address_info: dict):
        super().__init__(address_info)
        self.dashboard_url = get_dashboard_url()
        self.python_version = "{}.{}.{}".format(
            sys.version_info[0], sys.version_info[1], sys.version_info[2])
        self.ray_version = ray.__version__
        self.ray_commit = ray.__commit__
        # No client protocol version since this driver was intiialized
        # directly
        self.protocol_version = None
        self.address_info = dict(address_info)

    def __getitem__(self, key):
        if log_once("ray_context_getitem"):
            warnings.warn(
                f'Accessing values through ctx["{key}"] is deprecated. '
                f'Use ctx.address_info["{key}"] instead.',
                DeprecationWarning,
                stacklevel=2)
        return super().__getitem__(key)

    def get(self, key):
        if log_once("ray_context_get"):
            warnings.warn(
                f'Accessing values through ctx.get("{key}") is '
                f'deprecated. Use ctx.address_info.get("{key}") instead.',
                DeprecationWarning,
                stacklevel=2)
        return super().get(key)

    def __enter__(self) -> "RayContext":
        return self

    def __exit__(self, *exc):
        ray.shutdown()

    def disconnect(self):
        # Include disconnect() to stay consistent with ClientContext
        ray.shutdown()


global_worker = Worker()
"""Worker: The global Worker object for this worker process.

We use a global Worker object to ensure that there is a single worker object
per worker process.
"""

_global_node = None
"""ray.node.Node: The global node object that is created by ray.init()."""


@PublicAPI
@client_mode_hook(auto_init=False)
def init(
        address: Optional[str] = None,
        *,
        num_cpus: Optional[int] = None,
        num_gpus: Optional[int] = None,
        resources: Optional[Dict[str, float]] = None,
        object_store_memory: Optional[int] = None,
        local_mode: bool = False,
        ignore_reinit_error: bool = False,
        include_dashboard: Optional[bool] = None,
        dashboard_host: str = ray_constants.DEFAULT_DASHBOARD_IP,
        dashboard_port: Optional[int] = None,
        job_config: "ray.job_config.JobConfig" = None,
        configure_logging: bool = True,
        logging_level: int = ray_constants.LOGGER_LEVEL,
        logging_format: str = ray_constants.LOGGER_FORMAT,
        log_to_driver: bool = True,
        namespace: Optional[str] = None,
        runtime_env: Dict[str, Any] = None,
        # The following are unstable parameters and their use is discouraged.
        _enable_object_reconstruction: bool = False,
        _redis_max_memory: Optional[int] = None,
        _plasma_directory: Optional[str] = None,
        _node_ip_address: str = ray_constants.NODE_DEFAULT_IP,
        _driver_object_store_memory: Optional[int] = None,
        _memory: Optional[int] = None,
        _redis_password: str = ray_constants.REDIS_DEFAULT_PASSWORD,
        _temp_dir: Optional[str] = None,
        _metrics_export_port: Optional[int] = None,
        _system_config: Optional[Dict[str, str]] = None,
        _tracing_startup_hook: Optional[Callable] = None,
        **kwargs) -> Union[RayContext, "ClientContext"]:
    """
    Connect to an existing Ray cluster or start one and connect to it.

    This method handles two cases; either a Ray cluster already exists and we
    just attach this driver to it or we start all of the processes associated
    with a Ray cluster and attach to the newly started cluster.

    To start Ray locally and all of the relevant processes, use this as
    follows:

    .. code-block:: python

        ray.init()

    To connect to an existing local cluster, use this as follows.

    .. code-block:: python

        ray.init(address="auto")

    To connect to an existing remote cluster, use this as follows (substituting
    in the appropriate address). Note the addition of "ray://" at the beginning
    of the address.

    .. code-block:: python

        ray.init(address="ray://123.45.67.89:10001")

    More details for starting and connecting to a remote cluster can be found
    here: https://docs.ray.io/en/master/cluster/ray-client.html

    You can also define an environment variable called `RAY_ADDRESS` in
    the same format as the `address` parameter to connect to an existing
    cluster with ray.init() or ray.init(address="auto").

    Args:
        address (str): The address of the Ray cluster to connect to. If
            this address is not provided, then this command will start Redis,
            a raylet, a plasma store, a plasma manager, and some workers.
            It will also kill these processes when Python exits. If the driver
            is running on a node in a Ray cluster, using `auto` as the value
            tells the driver to detect the cluster, removing the need to
            specify a specific node address. If the environment variable
            `RAY_ADDRESS` is defined and the address is None or "auto", Ray
            will set `address` to `RAY_ADDRESS`.
            Addresses can be prefixed with a "ray://" to connect to a remote
            cluster. For example, passing in the address
            "ray://123.45.67.89:50005" will connect to the cluster at the
            given address.
        num_cpus (int): Number of CPUs the user wishes to assign to each
            raylet. By default, this is set based on virtual cores.
        num_gpus (int): Number of GPUs the user wishes to assign to each
            raylet. By default, this is set based on detected GPUs.
        resources: A dictionary mapping the names of custom resources to the
            quantities for them available.
        object_store_memory: The amount of memory (in bytes) to start the
            object store with. By default, this is automatically set based on
            available system memory.
        local_mode (bool): If true, the code will be executed serially. This
            is useful for debugging.
        ignore_reinit_error: If true, Ray suppresses errors from calling
            ray.init() a second time. Ray won't be restarted.
        include_dashboard: Boolean flag indicating whether or not to start the
            Ray dashboard, which displays the status of the Ray
            cluster. If this argument is None, then the UI will be started if
            the relevant dependencies are present.
        dashboard_host: The host to bind the dashboard server to. Can either be
            localhost (127.0.0.1) or 0.0.0.0 (available from all interfaces).
            By default, this is set to localhost to prevent access from
            external machines.
        dashboard_port(int, None): The port to bind the dashboard server to.
            Defaults to 8265 and Ray will automatically find a free port if
            8265 is not available.
        job_config (ray.job_config.JobConfig): The job configuration.
        configure_logging: True (default) if configuration of logging is
            allowed here. Otherwise, the user may want to configure it
            separately.
        logging_level: Logging level, defaults to logging.INFO. Ignored unless
            "configure_logging" is true.
        logging_format: Logging format, defaults to string containing a
            timestamp, filename, line number, and message. See the source file
            ray_constants.py for details. Ignored unless "configure_logging"
            is true.
        log_to_driver (bool): If true, the output from all of the worker
            processes on all nodes will be directed to the driver.
        namespace (str): Namespace to use
        runtime_env (dict): The runtime environment to use for this job (see
                :ref:`runtime-environments` for details).  This API is in beta
                and may change before becoming stable.
        _enable_object_reconstruction (bool): If True, when an object stored in
            the distributed plasma store is lost due to node failure, Ray will
            attempt to reconstruct the object by re-executing the task that
            created the object. Arguments to the task will be recursively
            reconstructed. If False, then ray.ObjectLostError will be
            thrown.
        _redis_max_memory: Redis max memory.
        _plasma_directory: Override the plasma mmap file directory.
        _node_ip_address (str): The IP address of the node that we are on.
        _driver_object_store_memory (int): Deprecated.
        _memory: Amount of reservable memory resource to create.
        _redis_password (str): Prevents external clients without the password
            from connecting to Redis if provided.
        _temp_dir (str): If provided, specifies the root temporary
            directory for the Ray process. Defaults to an OS-specific
            conventional location, e.g., "/tmp/ray".
        _metrics_export_port(int): Port number Ray exposes system metrics
            through a Prometheus endpoint. It is currently under active
            development, and the API is subject to change.
        _system_config (dict): Configuration for overriding
            RayConfig defaults. For testing purposes ONLY.
        _tracing_startup_hook (str): If provided, turns on and sets up tracing
            for Ray. Must be the name of a function that takes no arguments and
            sets up a Tracer Provider, Remote Span Processors, and
            (optional) additional instruments. See more at
            docs.ray.io/tracing.html. It is currently under active development,
            and the API is subject to change.

    Returns:
        If the provided address includes a protocol, for example by prepending
        "ray://" to the address to get "ray://1.2.3.4:10001", then a
        ClientContext is returned with information such as settings, server
        versions for ray and python, and the dashboard_url. Otherwise,
        a RayContext is returned with ray and python versions, and address
        information about the started processes.

    Raises:
        Exception: An exception is raised if an inappropriate combination of
            arguments is passed in.
    """

    # If available, use RAY_ADDRESS to override if the address was left
    # unspecified, or set to "auto" in the call to init
    address_env_var = os.environ.get(
        ray_constants.RAY_ADDRESS_ENVIRONMENT_VARIABLE)
    if address_env_var:
        if address is None or address == "auto":
            address = address_env_var
            logger.info(
                f"Using address {address_env_var} set in the environment "
                f"variable {ray_constants.RAY_ADDRESS_ENVIRONMENT_VARIABLE}")

    if address is not None and "://" in address:
        # Address specified a protocol, use ray client
        builder = ray.client(address, _deprecation_warn_enabled=False)

        # Forward any keyword arguments that were changed from their default
        # values to the builder
        init_sig = inspect.signature(init)
        passed_kwargs = {}
        for argument_name, param_obj in init_sig.parameters.items():
            if argument_name in {"kwargs", "address"}:
                # kwargs and address are handled separately
                continue
            default_value = param_obj.default
            passed_value = locals()[argument_name]
            if passed_value != default_value:
                # passed value is different than default, pass to the client
                # builder
                passed_kwargs[argument_name] = passed_value
        passed_kwargs.update(kwargs)
        builder._init_args(**passed_kwargs)
        return builder.connect()

    if kwargs:
        # User passed in extra keyword arguments but isn't connecting through
        # ray client. Raise an error, since most likely a typo in keyword
        unknown = ", ".join(kwargs)
        raise RuntimeError(f"Unknown keyword argument(s): {unknown}")

    # Try to increase the file descriptor limit, which is too low by
    # default for Ray: https://github.com/ray-project/ray/issues/11239
    try:
        import resource
        soft, hard = resource.getrlimit(resource.RLIMIT_NOFILE)
        if soft < hard:
            # https://github.com/ray-project/ray/issues/12059
            soft = max(soft, min(hard, 65536))
            logger.debug("Automatically increasing RLIMIT_NOFILE to max "
                         "value of {}".format(hard))
            try:
                resource.setrlimit(resource.RLIMIT_NOFILE, (soft, hard))
            except ValueError:
                logger.debug("Failed to raise limit.")
        soft, _ = resource.getrlimit(resource.RLIMIT_NOFILE)
        if soft < 4096:
            logger.warning(
                "File descriptor limit {} is too low for production "
                "servers and may result in connection errors. "
                "At least 8192 is recommended. --- "
                "Fix with 'ulimit -n 8192'".format(soft))
    except ImportError:
        logger.debug("Could not import resource module (on Windows)")
        pass

    if RAY_JOB_CONFIG_JSON_ENV_VAR in os.environ:
        if runtime_env:
            logger.warning(
                "Both RAY_JOB_CONFIG_JSON_ENV_VAR and ray.init(runtime_env) "
                "are provided, only using JSON_ENV_VAR to construct "
                "job_config. Please ensure no runtime_env is used in driver "
                "script's ray.init() when using job submission API.")
        # Set runtime_env in job_config if passed as env variable, such as
        # ray job submission with driver script executed in subprocess
        job_config_json = json.loads(
            os.environ.get(RAY_JOB_CONFIG_JSON_ENV_VAR))
        job_config = ray.job_config.JobConfig.from_json(job_config_json)
    # RAY_JOB_CONFIG_JSON_ENV_VAR is only set at ray job manager level and has
    # higher priority in case user also provided runtime_env for ray.init()
    elif runtime_env:
        # Set runtime_env in job_config if passed in as part of ray.init()
        if job_config is None:
            job_config = ray.job_config.JobConfig()
        job_config.set_runtime_env(runtime_env)

    # Convert hostnames to numerical IP address.
    if _node_ip_address is not None:
        node_ip_address = services.address_to_ip(_node_ip_address)
    raylet_ip_address = node_ip_address

    bootstrap_address, redis_address, gcs_address = None, None, None
    if address:
        bootstrap_address = services.canonicalize_bootstrap_address(address)
        assert bootstrap_address is not None
        logger.info("Connecting to existing Ray cluster at address: "
                    f"{bootstrap_address}")
        if gcs_utils.use_gcs_for_bootstrap():
            gcs_address = bootstrap_address
        else:
            redis_address = bootstrap_address

    if configure_logging:
        setup_logger(logging_level, logging_format)

    if local_mode:
        driver_mode = LOCAL_MODE
    else:
        driver_mode = SCRIPT_MODE

    global _global_node

    if global_worker.connected:
        if ignore_reinit_error:
            logger.info(
                "Calling ray.init() again after it has already been called.")
            node_id = global_worker.core_worker.get_current_node_id()
            return RayContext(
                dict(_global_node.address_info, node_id=node_id.hex()))
        else:
            raise RuntimeError("Maybe you called ray.init twice by accident? "
                               "This error can be suppressed by passing in "
                               "'ignore_reinit_error=True' or by calling "
                               "'ray.shutdown()' prior to 'ray.init()'.")

    _system_config = _system_config or {}
    if not isinstance(_system_config, dict):
        raise TypeError("The _system_config must be a dict.")

<<<<<<< HEAD
    if redis_address is None:
=======
    global _global_node
    if bootstrap_address is None:
>>>>>>> 3a3d0a4a
        # In this case, we need to start a new cluster.
        # Use a random port by not specifying Redis port / GCS server port.
        ray_params = ray._private.parameter.RayParams(
            node_ip_address=node_ip_address,
            raylet_ip_address=raylet_ip_address,
            object_ref_seed=None,
            driver_mode=driver_mode,
            redirect_output=None,
            num_cpus=num_cpus,
            num_gpus=num_gpus,
            resources=resources,
            num_redis_shards=None,
            redis_max_clients=None,
            redis_password=_redis_password,
            plasma_directory=_plasma_directory,
            huge_pages=None,
            include_dashboard=include_dashboard,
            dashboard_host=dashboard_host,
            dashboard_port=dashboard_port,
            memory=_memory,
            object_store_memory=object_store_memory,
            redis_max_memory=_redis_max_memory,
            plasma_store_socket_name=None,
            temp_dir=_temp_dir,
            # We need to disable it if runtime env is not set.
            # Uploading happens after core worker is created. And we should
            # prevent default worker being created before uploading.
            # TODO (yic): Have a separate connection to gcs client when
            # removal redis is done. The uploading should happen before this
            # one.
            start_initial_python_workers_for_first_job=(
                job_config is None or job_config.runtime_env is None),
            _system_config=_system_config,
            enable_object_reconstruction=_enable_object_reconstruction,
            metrics_export_port=_metrics_export_port,
            tracing_startup_hook=_tracing_startup_hook)
        # Start the Ray processes. We set shutdown_at_exit=False because we
        # shutdown the node in the ray.shutdown call that happens in the atexit
        # handler. We still spawn a reaper process in case the atexit handler
        # isn't called.
        _global_node = ray.node.Node(
            head=True,
            shutdown_at_exit=False,
            spawn_reaper=True,
            ray_params=ray_params)
    else:
        # In this case, we are connecting to an existing cluster.
        if num_cpus is not None or num_gpus is not None:
            raise ValueError(
                "When connecting to an existing cluster, num_cpus "
                "and num_gpus must not be provided.")
        if resources is not None:
            raise ValueError("When connecting to an existing cluster, "
                             "resources must not be provided.")
        if object_store_memory is not None:
            raise ValueError("When connecting to an existing cluster, "
                             "object_store_memory must not be provided.")
        if _system_config is not None and len(_system_config) != 0:
            raise ValueError("When connecting to an existing cluster, "
                             "_system_config must not be provided.")
        if _enable_object_reconstruction:
            raise ValueError(
                "When connecting to an existing cluster, "
                "_enable_object_reconstruction must not be provided.")

        # In this case, we only need to connect the node.
        ray_params = ray._private.parameter.RayParams(
            node_ip_address=node_ip_address,
            raylet_ip_address=raylet_ip_address,
            gcs_address=gcs_address,
            redis_address=redis_address,
            redis_password=_redis_password,
            object_ref_seed=None,
            temp_dir=_temp_dir,
            _system_config=_system_config,
            enable_object_reconstruction=_enable_object_reconstruction,
            metrics_export_port=_metrics_export_port)
        _global_node = ray.node.Node(
            ray_params,
            head=False,
            shutdown_at_exit=False,
            spawn_reaper=False,
            connect_only=True)

    connect(
        _global_node,
        mode=driver_mode,
        log_to_driver=log_to_driver,
        worker=global_worker,
        driver_object_store_memory=_driver_object_store_memory,
        job_id=None,
        namespace=namespace,
        job_config=job_config)
    if job_config and job_config.code_search_path:
        global_worker.set_load_code_from_local(True)
    else:
        # Because `ray.shutdown()` doesn't reset this flag, for multiple
        # sessions in one process, the 2nd `ray.init()` will reuse the
        # flag of last session. For example:
        #     ray.init(load_code_from_local=True)
        #     ray.shutdown()
        #     ray.init()
        #     # Here the flag `load_code_from_local` is still True if we
        #     # doesn't have this `else` branch.
        #     ray.shutdown()
        global_worker.set_load_code_from_local(False)

    for hook in _post_init_hooks:
        hook()

    node_id = global_worker.core_worker.get_current_node_id()
    return RayContext(dict(_global_node.address_info, node_id=node_id.hex()))


# Functions to run as callback after a successful ray init.
_post_init_hooks = []


@PublicAPI
@client_mode_hook(auto_init=False)
def shutdown(_exiting_interpreter: bool = False):
    """Disconnect the worker, and terminate processes started by ray.init().

    This will automatically run at the end when a Python process that uses Ray
    exits. It is ok to run this twice in a row. The primary use case for this
    function is to cleanup state between tests.

    Note that this will clear any remote function definitions, actor
    definitions, and existing actors, so if you wish to use any previously
    defined remote functions or actors after calling ray.shutdown(), then you
    need to redefine them. If they were defined in an imported module, then you
    will need to reload the module.

    Args:
        _exiting_interpreter (bool): True if this is called by the atexit hook
            and false otherwise. If we are exiting the interpreter, we will
            wait a little while to print any extra error messages.
    """
    if _exiting_interpreter and global_worker.mode == SCRIPT_MODE:
        # This is a duration to sleep before shutting down everything in order
        # to make sure that log messages finish printing.
        time.sleep(0.5)

    disconnect(_exiting_interpreter)

    # disconnect internal kv
    if hasattr(global_worker, "gcs_client"):
        del global_worker.gcs_client
    _internal_kv_reset()

    # We need to destruct the core worker here because after this function,
    # we will tear down any processes spawned by ray.init() and the background
    # IO thread in the core worker doesn't currently handle that gracefully.
    if hasattr(global_worker, "core_worker"):
        global_worker.core_worker.shutdown()
        del global_worker.core_worker
    # We need to reset function actor manager to clear the context
    global_worker.function_actor_manager = FunctionActorManager(global_worker)
    # Disconnect global state from GCS.
    ray.state.state.disconnect()

    # Shut down the Ray processes.
    global _global_node
    if _global_node is not None:
        if _global_node.is_head():
            _global_node.destroy_external_storage()
        _global_node.kill_all_processes(check_alive=False, allow_graceful=True)
        _global_node = None

    # TODO(rkn): Instead of manually resetting some of the worker fields, we
    # should simply set "global_worker" to equal "None" or something like that.
    global_worker.set_mode(None)


atexit.register(shutdown, True)


# TODO(edoakes): this should only be set in the driver.
def sigterm_handler(signum, frame):
    sys.exit(signum)


try:
    ray._private.utils.set_sigterm_handler(sigterm_handler)
except ValueError:
    logger.warning("Failed to set SIGTERM handler, processes might"
                   "not be cleaned up properly on exit.")

# Define a custom excepthook so that if the driver exits with an exception, we
# can push that exception to Redis.
normal_excepthook = sys.excepthook


def custom_excepthook(type, value, tb):
    # If this is a driver, push the exception to GCS worker table.
    if global_worker.mode == SCRIPT_MODE and hasattr(global_worker,
                                                     "worker_id"):
        error_message = "".join(traceback.format_tb(tb))
        worker_id = global_worker.worker_id
        worker_type = gcs_utils.DRIVER
        worker_info = {"exception": error_message}

        ray.state.state._check_connected()
        ray.state.state.add_worker(worker_id, worker_type, worker_info)
    # Call the normal excepthook.
    normal_excepthook(type, value, tb)


sys.excepthook = custom_excepthook


def print_to_stdstream(data):
    print_file = sys.stderr if data["is_err"] else sys.stdout
    print_worker_logs(data, print_file)


# Start time of this process, used for relative time logs.
t0 = time.time()
autoscaler_log_fyi_printed = False


def filter_autoscaler_events(lines: List[str]) -> Iterator[str]:
    """Given raw log lines from the monitor, return only autoscaler events.

    Autoscaler events are denoted by the ":event_summary:" magic token.
    """
    global autoscaler_log_fyi_printed

    if not AUTOSCALER_EVENTS:
        return

    # Print out autoscaler events only, ignoring other messages.
    for line in lines:
        if ray_constants.LOG_PREFIX_EVENT_SUMMARY in line:
            if not autoscaler_log_fyi_printed:
                yield ("Tip: use `ray status` to view detailed "
                       "cluster status. To disable these "
                       "messages, set RAY_SCHEDULER_EVENTS=0.")
                autoscaler_log_fyi_printed = True
            # The event text immediately follows the ":event_summary:"
            # magic token.
            yield line.split(ray_constants.LOG_PREFIX_EVENT_SUMMARY)[1]


def time_string() -> str:
    """Return the relative time from the start of this job.

    For example, 15m30s.
    """
    delta = time.time() - t0
    hours = 0
    minutes = 0
    while delta > 3600:
        hours += 1
        delta -= 3600
    while delta > 60:
        minutes += 1
        delta -= 60
    output = ""
    if hours:
        output += "{}h".format(hours)
    if minutes:
        output += "{}m".format(minutes)
    output += "{}s".format(int(delta))
    return output


# When we enter a breakpoint, worker logs are automatically disabled via this.
_worker_logs_enabled = True


def print_worker_logs(data: Dict[str, str], print_file: Any):
    if not _worker_logs_enabled:
        return

    def prefix_for(data: Dict[str, str]) -> str:
        """The PID prefix for this log line."""
        if data.get("pid") in ["autoscaler", "raylet"]:
            return ""
        else:
            res = "pid="
            if data.get("actor_name"):
                res = data["actor_name"] + " " + res
            elif data.get("task_name"):
                res = data["task_name"] + " " + res
            return res

    def color_for(data: Dict[str, str], line: str) -> str:
        """The color for this log line."""
        if data.get("pid") == "raylet":
            return colorama.Fore.YELLOW
        elif data.get("pid") == "autoscaler":
            if "Error:" in line or "Warning:" in line:
                return colorama.Style.BRIGHT + colorama.Fore.YELLOW
            else:
                return colorama.Style.BRIGHT + colorama.Fore.CYAN
        else:
            return colorama.Fore.CYAN

    if data.get("pid") == "autoscaler":
        pid = "scheduler +{}".format(time_string())
        lines = filter_autoscaler_events(data.get("lines", []))
    else:
        pid = data.get("pid")
        lines = data.get("lines", [])

    if data.get("ip") == data.get("localhost"):
        for line in lines:
            print(
                "{}{}({}{}){} {}".format(colorama.Style.DIM,
                                         color_for(data,
                                                   line), prefix_for(data),
                                         pid, colorama.Style.RESET_ALL, line),
                file=print_file)
    else:
        for line in lines:
            print(
                "{}{}({}{}, ip={}){} {}".format(colorama.Style.DIM,
                                                color_for(data, line),
                                                prefix_for(data), pid,
                                                data.get("ip"),
                                                colorama.Style.RESET_ALL,
                                                line),
                file=print_file)


def listen_error_messages_raylet(worker, threads_stopped):
    """Listen to error messages in the background on the driver.

    This runs in a separate thread on the driver and pushes (error, time)
    tuples to the output queue.

    Args:
        worker: The worker class that this thread belongs to.
        threads_stopped (threading.Event): A threading event used to signal to
            the thread that it should exit.
    """
    worker.error_message_pubsub_client = worker.redis_client.pubsub(
        ignore_subscribe_messages=True)
    # Exports that are published after the call to
    # error_message_pubsub_client.subscribe and before the call to
    # error_message_pubsub_client.listen will still be processed in the loop.

    # Really we should just subscribe to the errors for this specific job.
    # However, currently all errors seem to be published on the same channel.
    error_pubsub_channel = gcs_utils.RAY_ERROR_PUBSUB_PATTERN
    worker.error_message_pubsub_client.psubscribe(error_pubsub_channel)

    try:
        if _internal_kv_initialized():
            # Get any autoscaler errors that occurred before the call to
            # subscribe.
            error_message = _internal_kv_get(DEBUG_AUTOSCALING_ERROR)
            if error_message is not None:
                logger.warning(error_message.decode())

        while True:
            # Exit if we received a signal that we should stop.
            if threads_stopped.is_set():
                return

            msg = worker.error_message_pubsub_client.get_message()
            if msg is None:
                threads_stopped.wait(timeout=0.01)
                continue
            pubsub_msg = gcs_utils.PubSubMessage.FromString(msg["data"])
            error_data = gcs_utils.ErrorTableData.FromString(pubsub_msg.data)
            job_id = error_data.job_id
            if job_id not in [
                    worker.current_job_id.binary(),
                    JobID.nil().binary(),
            ]:
                continue

            error_message = error_data.error_message
            if (error_data.type == ray_constants.TASK_PUSH_ERROR):
                # TODO(ekl) remove task push errors entirely now that we have
                # the separate unhandled exception handler.
                pass
            else:
                logger.warning(error_message)
    except (OSError, redis.exceptions.ConnectionError) as e:
        logger.error(f"listen_error_messages_raylet: {e}")
    finally:
        # Close the pubsub client to avoid leaking file descriptors.
        worker.error_message_pubsub_client.close()


def listen_error_messages_from_gcs(worker, threads_stopped):
    """Listen to error messages in the background on the driver.

    This runs in a separate thread on the driver and pushes (error, time)
    tuples to be published.

    Args:
        worker: The worker class that this thread belongs to.
        threads_stopped (threading.Event): A threading event used to signal to
            the thread that it should exit.
    """

    # TODO: we should just subscribe to the errors for this specific job.
    worker.gcs_error_subscriber.subscribe()

    try:
        if _internal_kv_initialized():
            # Get any autoscaler errors that occurred before the call to
            # subscribe.
            error_message = _internal_kv_get(DEBUG_AUTOSCALING_ERROR)
            if error_message is not None:
                logger.warning(error_message.decode())

        while True:
            # Exit if received a signal that the thread should stop.
            if threads_stopped.is_set():
                return

            _, error_data = worker.gcs_error_subscriber.poll()
            if error_data is None:
                continue
            if error_data.job_id not in [
                    worker.current_job_id.binary(),
                    JobID.nil().binary(),
            ]:
                continue

            error_message = error_data.error_message
            if error_data.type == ray_constants.TASK_PUSH_ERROR:
                # TODO(ekl) remove task push errors entirely now that we have
                # the separate unhandled exception handler.
                pass
            else:
                logger.warning(error_message)
    except (OSError, ConnectionError) as e:
        logger.error(f"listen_error_messages_from_gcs: {e}")


@PublicAPI
@client_mode_hook(auto_init=False)
def is_initialized() -> bool:
    """Check if ray.init has been called yet.

    Returns:
        True if ray.init has already been called and false otherwise.
    """
    return ray.worker.global_worker.connected


def connect(node,
            mode=WORKER_MODE,
            log_to_driver=False,
            worker=global_worker,
            driver_object_store_memory=None,
            job_id=None,
            namespace=None,
            job_config=None,
            runtime_env_hash=0,
            worker_shim_pid=0,
            startup_token=0,
            ray_debugger_external=False):
    """Connect this worker to the raylet, to Plasma, and to Redis.

    Args:
        node (ray.node.Node): The node to connect.
        mode: The mode of the worker. One of SCRIPT_MODE, WORKER_MODE, and
            LOCAL_MODE.
        log_to_driver (bool): If true, then output from all of the worker
            processes on all nodes will be directed to the driver.
        worker: The ray.Worker instance.
        driver_object_store_memory: Deprecated.
        job_id: The ID of job. If it's None, then we will generate one.
        job_config (ray.job_config.JobConfig): The job configuration.
        runtime_env_hash (int): The hash of the runtime env for this worker.
        worker_shim_pid (int): The PID of the process for setup worker
            runtime env.
        startup_token (int): The startup token of the process assigned to
            it during startup as a command line argument.
        ray_debugger_host (bool): The host to bind a Ray debugger to on
            this worker.
    """
    # Do some basic checking to make sure we didn't call ray.init twice.
    error_message = "Perhaps you called ray.init twice by accident?"
    assert not worker.connected, error_message
    assert worker.cached_functions_to_run is not None, error_message

    # Enable nice stack traces on SIGSEGV etc.
    try:
        if not faulthandler.is_enabled():
            faulthandler.enable(all_threads=False)
    except io.UnsupportedOperation:
        pass  # ignore

    # Create a Redis client to primary.
    # The Redis client can safely be shared between threads. However,
    # that is not true of Redis pubsub clients. See the documentation at
    # https://github.com/andymccurdy/redis-py#thread-safety.
    if not gcs_utils.use_gcs_for_bootstrap():
        worker.redis_client = node.create_redis_client()
    worker.gcs_client = node.get_gcs_client()
    assert worker.gcs_client is not None
    _initialize_internal_kv(worker.gcs_client)
    if gcs_utils.use_gcs_for_bootstrap():
        ray.state.state._initialize_global_state(
            ray._raylet.GcsClientOptions.from_gcs_address(node.gcs_address))
    else:
        ray.state.state._initialize_global_state(
            ray._raylet.GcsClientOptions.from_redis_address(
                node.redis_address, redis_password=node.redis_password))
    worker.gcs_pubsub_enabled = gcs_pubsub_enabled()
    worker.gcs_publisher = None
    if worker.gcs_pubsub_enabled:
        worker.gcs_publisher = GcsPublisher(address=worker.gcs_client.address)
        worker.gcs_error_subscriber = GcsErrorSubscriber(
            address=worker.gcs_client.address)
        worker.gcs_log_subscriber = GcsLogSubscriber(
            address=worker.gcs_client.address)
        worker.gcs_function_key_subscriber = GcsFunctionKeySubscriber(
            address=worker.gcs_client.address)

    # Initialize some fields.
    if mode in (WORKER_MODE, RESTORE_WORKER_MODE, SPILL_WORKER_MODE):
        # We should not specify the job_id if it's `WORKER_MODE`.
        assert job_id is None
        job_id = JobID.nil()
    else:
        # This is the code path of driver mode.
        if job_id is None:
            job_id = ray.state.next_job_id()

    if mode is not SCRIPT_MODE and mode is not LOCAL_MODE and setproctitle:
        process_name = ray_constants.WORKER_PROCESS_TYPE_IDLE_WORKER
        if mode is SPILL_WORKER_MODE:
            process_name = (
                ray_constants.WORKER_PROCESS_TYPE_SPILL_WORKER_IDLE)
        elif mode is RESTORE_WORKER_MODE:
            process_name = (
                ray_constants.WORKER_PROCESS_TYPE_RESTORE_WORKER_IDLE)
        setproctitle.setproctitle(process_name)

    if not isinstance(job_id, JobID):
        raise TypeError("The type of given job id must be JobID.")

    # All workers start out as non-actors. A worker can be turned into an actor
    # after it is created.
    worker.node = node
    worker.set_mode(mode)

    # For driver's check that the version information matches the version
    # information that the Ray cluster was started with.
    try:
        node.check_version_info()
    except Exception as e:
        if mode == SCRIPT_MODE:
            raise e
        elif mode == WORKER_MODE:
            traceback_str = traceback.format_exc()
            ray._private.utils.publish_error_to_driver(
                ray_constants.VERSION_MISMATCH_PUSH_ERROR,
                traceback_str,
                job_id=None,
                redis_client=worker.redis_client,
                gcs_publisher=worker.gcs_publisher)

    worker.lock = threading.RLock()

    driver_name = ""
    log_stdout_file_path = ""
    log_stderr_file_path = ""
    interactive_mode = False
    if mode == SCRIPT_MODE:
        import __main__ as main
        if hasattr(main, "__file__"):
            driver_name = main.__file__
        else:
            interactive_mode = True
            driver_name = "INTERACTIVE MODE"
    elif not LOCAL_MODE:
        raise ValueError(
            "Invalid worker mode. Expected DRIVER, WORKER or LOCAL.")

    if gcs_utils.use_gcs_for_bootstrap():
        gcs_options = ray._raylet.GcsClientOptions.from_gcs_address(
            node.gcs_address)
    else:
        # As the synchronous and the asynchronous context of redis client is
        # not used in this gcs client. We would not open connection for it
        # by setting `enable_sync_conn` and `enable_async_conn` as false.
        gcs_options = ray._raylet.GcsClientOptions.from_redis_address(
            node.redis_address,
            node.redis_password,
            enable_sync_conn=False,
            enable_async_conn=False,
            enable_subscribe_conn=True)
    if job_config is None:
        job_config = ray.job_config.JobConfig()

    if namespace is not None:
        ray._private.utils.validate_namespace(namespace)

        # The namespace field of job config may have already been set in code
        # paths such as the client.
        job_config.set_ray_namespace(namespace)

    # Make sure breakpoint() in the user's code will
    # invoke the Ray debugger if we are in a worker or actor process
    # (but not on the driver).
    if mode == WORKER_MODE:
        os.environ["PYTHONBREAKPOINT"] = "ray.util.rpdb.set_trace"
    else:
        # Add hook to suppress worker logs during breakpoint.
        os.environ["PYTHONBREAKPOINT"] = "ray.util.rpdb._driver_set_trace"

    worker.ray_debugger_external = ray_debugger_external

    # If it's a driver and it's not coming from ray client, we'll prepare the
    # environment here. If it's ray client, the environment will be prepared
    # at the server side.
    if (mode == SCRIPT_MODE and not job_config.client_job
            and job_config.runtime_env):
        scratch_dir: str = worker.node.get_runtime_env_dir_path()
        runtime_env = job_config.runtime_env or {}
        runtime_env = upload_py_modules_if_needed(
            runtime_env, scratch_dir, logger=logger)
        runtime_env = upload_working_dir_if_needed(
            runtime_env, scratch_dir, logger=logger)
        # Remove excludes, it isn't relevant after the upload step.
        runtime_env.pop("excludes", None)
        job_config.set_runtime_env(runtime_env)

    serialized_job_config = job_config.serialize()
    worker.core_worker = ray._raylet.CoreWorker(
        mode, node.plasma_store_socket_name, node.raylet_socket_name, job_id,
        gcs_options, node.get_logs_dir_path(), node.node_ip_address,
        node.node_manager_port, node.raylet_ip_address, (mode == LOCAL_MODE),
        driver_name, log_stdout_file_path, log_stderr_file_path,
        serialized_job_config, node.metrics_agent_port, runtime_env_hash,
        worker_shim_pid, startup_token)

    # Notify raylet that the core worker is ready.
    worker.core_worker.notify_raylet()

    if driver_object_store_memory is not None:
        logger.warning("`driver_object_store_memory` is deprecated"
                       " and will be removed in the future.")

    # Start the import thread
    if mode not in (RESTORE_WORKER_MODE, SPILL_WORKER_MODE):
        worker.import_thread = import_thread.ImportThread(
            worker, mode, worker.threads_stopped)
        worker.import_thread.start()

    # If this is a driver running in SCRIPT_MODE, start a thread to print error
    # messages asynchronously in the background. Ideally the scheduler would
    # push messages to the driver's worker service, but we ran into bugs when
    # trying to properly shutdown the driver's worker service, so we are
    # temporarily using this implementation which constantly queries the
    # scheduler for new error messages.
    if mode == SCRIPT_MODE:
        worker.listener_thread = threading.Thread(
            target=listen_error_messages_from_gcs
            if worker.gcs_pubsub_enabled else listen_error_messages_raylet,
            name="ray_listen_error_messages",
            args=(worker, worker.threads_stopped))
        worker.listener_thread.daemon = True
        worker.listener_thread.start()
        if log_to_driver:
            global_worker_stdstream_dispatcher.add_handler(
                "ray_print_logs", print_to_stdstream)
            worker.logger_thread = threading.Thread(
                target=worker.print_logs, name="ray_print_logs")
            worker.logger_thread.daemon = True
            worker.logger_thread.start()

    if mode == SCRIPT_MODE:
        # Add the directory containing the script that is running to the Python
        # paths of the workers. Also add the current directory. Note that this
        # assumes that the directory structures on the machines in the clusters
        # are the same.
        # When using an interactive shell, there is no script directory.
        if not interactive_mode:
            script_directory = os.path.abspath(os.path.dirname(sys.argv[0]))
            worker.run_function_on_all_workers(
                lambda worker_info: sys.path.insert(1, script_directory))
        # In client mode, if we use runtime envs with "working_dir", then
        # it'll be handled automatically.  Otherwise, add the current dir.
        if not job_config.client_job and not job_config.runtime_env_has_uris():
            current_directory = os.path.abspath(os.path.curdir)
            worker.run_function_on_all_workers(
                lambda worker_info: sys.path.insert(1, current_directory))
        # TODO(rkn): Here we first export functions to run, then remote
        # functions. The order matters. For example, one of the functions to
        # run may set the Python path, which is needed to import a module used
        # to define a remote function. We may want to change the order to
        # simply be the order in which the exports were defined on the driver.
        # In addition, we will need to retain the ability to decide what the
        # first few exports are (mostly to set the Python path). Additionally,
        # note that the first exports to be defined on the driver will be the
        # ones defined in separate modules that are imported by the driver.
        # Export cached functions_to_run.
        for function in worker.cached_functions_to_run:
            worker.run_function_on_all_workers(function)
    worker.cached_functions_to_run = None

    # Setup tracing here
    tracing_hook_val = worker.gcs_client.internal_kv_get(
        b"tracing_startup_hook", ray_constants.KV_NAMESPACE_TRACING)
    if tracing_hook_val is not None:
        ray.util.tracing.tracing_helper._global_is_tracing_enabled = True
        if not getattr(ray, "__traced__", False):
            _setup_tracing = import_from_string(
                tracing_hook_val.decode("utf-8"))
            _setup_tracing()
            ray.__traced__ = True


def disconnect(exiting_interpreter=False):
    """Disconnect this worker from the raylet and object store."""
    # Reset the list of cached remote functions and actors so that if more
    # remote functions or actors are defined and then connect is called again,
    # the remote functions will be exported. This is mostly relevant for the
    # tests.
    worker = global_worker
    if worker.connected:
        # Shutdown all of the threads that we've started. TODO(rkn): This
        # should be handled cleanly in the worker object's destructor and not
        # in this disconnect method.
        worker.threads_stopped.set()
        if worker.gcs_pubsub_enabled:
            worker.gcs_function_key_subscriber.close()
            worker.gcs_error_subscriber.close()
            worker.gcs_log_subscriber.close()
        if hasattr(worker, "import_thread"):
            worker.import_thread.join_import_thread()
        if hasattr(worker, "listener_thread"):
            worker.listener_thread.join()
        if hasattr(worker, "logger_thread"):
            worker.logger_thread.join()
        worker.threads_stopped.clear()
        worker._session_index += 1

        global_worker_stdstream_dispatcher.remove_handler("ray_print_logs")

    worker.node = None  # Disconnect the worker from the node.
    worker.cached_functions_to_run = []
    worker.serialization_context_map.clear()
    try:
        ray_actor = ray.actor
    except AttributeError:
        ray_actor = None  # This can occur during program termination
    if ray_actor is not None:
        ray_actor.ActorClassMethodMetadata.reset_cache()


@contextmanager
def _changeproctitle(title, next_title):
    if _mode() is not LOCAL_MODE:
        setproctitle.setproctitle(title)
    try:
        yield
    finally:
        if _mode() is not LOCAL_MODE:
            setproctitle.setproctitle(next_title)


@DeveloperAPI
def show_in_dashboard(message: str, key: str = "", dtype: str = "text"):
    """Display message in dashboard.

    Display message for the current task or actor in the dashboard.
    For example, this can be used to display the status of a long-running
    computation.

    Args:
        message (str): Message to be displayed.
        key (str): The key name for the message. Multiple message under
            different keys will be displayed at the same time. Messages
            under the same key will be overridden.
        data_type (str): The type of message for rendering. One of the
            following: text, html.
    """
    worker = global_worker
    worker.check_connected()

    acceptable_dtypes = {"text", "html"}
    assert dtype in acceptable_dtypes, (
        f"dtype accepts only: {acceptable_dtypes}")

    message_wrapped = {"message": message, "dtype": dtype}
    message_encoded = json.dumps(message_wrapped).encode()

    worker.core_worker.set_webui_display(key.encode(), message_encoded)


# Global variable to make sure we only send out the warning once.
blocking_get_inside_async_warned = False


@PublicAPI
@client_mode_hook(auto_init=True)
def get(object_refs: Union[ray.ObjectRef, List[ray.ObjectRef]],
        *,
        timeout: Optional[float] = None) -> Union[Any, List[Any]]:
    """Get a remote object or a list of remote objects from the object store.

    This method blocks until the object corresponding to the object ref is
    available in the local object store. If this object is not in the local
    object store, it will be shipped from an object store that has it (once the
    object has been created). If object_refs is a list, then the objects
    corresponding to each object in the list will be returned.

    Ordering for an input list of object refs is preserved for each object
    returned. That is, if an object ref to A precedes an object ref to B in the
    input list, then A will precede B in the returned list.

    This method will issue a warning if it's running inside async context,
    you can use ``await object_ref`` instead of ``ray.get(object_ref)``. For
    a list of object refs, you can use ``await asyncio.gather(*object_refs)``.

    Args:
        object_refs: Object ref of the object to get or a list of object refs
            to get.
        timeout (Optional[float]): The maximum amount of time in seconds to
            wait before returning.

    Returns:
        A Python object or a list of Python objects.

    Raises:
        GetTimeoutError: A GetTimeoutError is raised if a timeout is set and
            the get takes longer than timeout to return.
        Exception: An exception is raised if the task that created the object
            or that created one of the objects raised an exception.
    """
    worker = global_worker
    worker.check_connected()

    if hasattr(
            worker,
            "core_worker") and worker.core_worker.current_actor_is_asyncio():
        global blocking_get_inside_async_warned
        if not blocking_get_inside_async_warned:
            logger.warning("Using blocking ray.get inside async actor. "
                           "This blocks the event loop. Please use `await` "
                           "on object ref with asyncio.gather if you want to "
                           "yield execution to the event loop instead.")
            blocking_get_inside_async_warned = True

    with profiling.profile("ray.get"):
        is_individual_id = isinstance(object_refs, ray.ObjectRef)
        if is_individual_id:
            object_refs = [object_refs]

        if not isinstance(object_refs, list):
            raise ValueError("'object_refs' must either be an object ref "
                             "or a list of object refs.")

        # TODO(ujvl): Consider how to allow user to retrieve the ready objects.
        values, debugger_breakpoint = worker.get_objects(
            object_refs, timeout=timeout)
        for i, value in enumerate(values):
            if isinstance(value, RayError):
                if isinstance(value, ray.exceptions.ObjectLostError):
                    worker.core_worker.dump_object_store_memory_usage()
                if isinstance(value, RayTaskError):
                    raise value.as_instanceof_cause()
                else:
                    raise value

        if is_individual_id:
            values = values[0]

        if debugger_breakpoint != b"":
            frame = sys._getframe().f_back
            rdb = ray.util.pdb.connect_ray_pdb(
                host=None,
                port=None,
                patch_stdstreams=False,
                quiet=None,
                breakpoint_uuid=debugger_breakpoint.decode()
                if debugger_breakpoint else None,
                debugger_external=worker.ray_debugger_external)
            rdb.set_trace(frame=frame)

        return values


@PublicAPI
@client_mode_hook(auto_init=True)
def put(value: Any, *,
        _owner: Optional["ray.actor.ActorHandle"] = None) -> ray.ObjectRef:
    """Store an object in the object store.

    The object may not be evicted while a reference to the returned ID exists.

    Args:
        value: The Python object to be stored.
        _owner: The actor that should own this object. This allows creating
            objects with lifetimes decoupled from that of the creating process.
            Note that the owner actor must be passed a reference to the object
            prior to the object creator exiting, otherwise the reference will
            still be lost.

    Returns:
        The object ref assigned to this value.
    """
    worker = global_worker
    worker.check_connected()

    if _owner is None:
        serialize_owner_address = None
    elif isinstance(_owner, ray.actor.ActorHandle):
        # Ensure `ray.state.state.global_state_accessor` is not None
        ray.state.state._check_connected()
        owner_address = gcs_utils.ActorTableData.FromString(
            ray.state.state.global_state_accessor.get_actor_info(
                _owner._actor_id)).address
        if len(owner_address.worker_id) == 0:
            raise RuntimeError(
                f"{_owner} is not alive, it's worker_id is empty!")
        serialize_owner_address = owner_address.SerializeToString()
    else:
        raise TypeError(
            f"Expect an `ray.actor.ActorHandle`, but got: {type(_owner)}")

    with profiling.profile("ray.put"):
        try:
            object_ref = worker.put_object(
                value, owner_address=serialize_owner_address)
        except ObjectStoreFullError:
            logger.info(
                "Put failed since the value was either too large or the "
                "store was full of pinned objects.")
            raise
        return object_ref


# Global variable to make sure we only send out the warning once.
blocking_wait_inside_async_warned = False


@PublicAPI
@client_mode_hook(auto_init=True)
def wait(object_refs: List[ray.ObjectRef],
         *,
         num_returns: int = 1,
         timeout: Optional[float] = None,
         fetch_local: bool = True
         ) -> Tuple[List[ray.ObjectRef], List[ray.ObjectRef]]:
    """Return a list of IDs that are ready and a list of IDs that are not.

    If timeout is set, the function returns either when the requested number of
    IDs are ready or when the timeout is reached, whichever occurs first. If it
    is not set, the function simply waits until that number of objects is ready
    and returns that exact number of object refs.

    This method returns two lists. The first list consists of object refs that
    correspond to objects that are available in the object store. The second
    list corresponds to the rest of the object refs (which may or may not be
    ready).

    Ordering of the input list of object refs is preserved. That is, if A
    precedes B in the input list, and both are in the ready list, then A will
    precede B in the ready list. This also holds true if A and B are both in
    the remaining list.

    This method will issue a warning if it's running inside an async context.
    Instead of ``ray.wait(object_refs)``, you can use
    ``await asyncio.wait(object_refs)``.

    Args:
        object_refs (List[ObjectRef]): List of object refs for objects that may
            or may not be ready. Note that these IDs must be unique.
        num_returns (int): The number of object refs that should be returned.
        timeout (float): The maximum amount of time in seconds to wait before
            returning.
        fetch_local (bool): If True, wait for the object to be downloaded onto
            the local node before returning it as ready. If False, ray.wait()
            will not trigger fetching of objects to the local node and will
            return immediately once the object is available anywhere in the
            cluster.

    Returns:
        A list of object refs that are ready and a list of the remaining object
        IDs.
    """
    worker = global_worker
    worker.check_connected()

    if hasattr(worker,
               "core_worker") and worker.core_worker.current_actor_is_asyncio(
               ) and timeout != 0:
        global blocking_wait_inside_async_warned
        if not blocking_wait_inside_async_warned:
            logger.debug("Using blocking ray.wait inside async method. "
                         "This blocks the event loop. Please use `await` "
                         "on object ref with asyncio.wait. ")
            blocking_wait_inside_async_warned = True

    if isinstance(object_refs, ObjectRef):
        raise TypeError(
            "wait() expected a list of ray.ObjectRef, got a single "
            "ray.ObjectRef")

    if not isinstance(object_refs, list):
        raise TypeError("wait() expected a list of ray.ObjectRef, "
                        f"got {type(object_refs)}")

    if timeout is not None and timeout < 0:
        raise ValueError("The 'timeout' argument must be nonnegative. "
                         f"Received {timeout}")

    for object_ref in object_refs:
        if not isinstance(object_ref, ObjectRef):
            raise TypeError("wait() expected a list of ray.ObjectRef, "
                            f"got list containing {type(object_ref)}")

    worker.check_connected()
    # TODO(swang): Check main thread.
    with profiling.profile("ray.wait"):

        # TODO(rkn): This is a temporary workaround for
        # https://github.com/ray-project/ray/issues/997. However, it should be
        # fixed in Arrow instead of here.
        if len(object_refs) == 0:
            return [], []

        if len(object_refs) != len(set(object_refs)):
            raise ValueError("Wait requires a list of unique object refs.")
        if num_returns <= 0:
            raise ValueError(
                "Invalid number of objects to return %d." % num_returns)
        if num_returns > len(object_refs):
            raise ValueError("num_returns cannot be greater than the number "
                             "of objects provided to ray.wait.")

        timeout = timeout if timeout is not None else 10**6
        timeout_milliseconds = int(timeout * 1000)
        ready_ids, remaining_ids = worker.core_worker.wait(
            object_refs,
            num_returns,
            timeout_milliseconds,
            worker.current_task_id,
            fetch_local,
        )
        return ready_ids, remaining_ids


@PublicAPI
@client_mode_hook(auto_init=True)
def get_actor(name: str,
              namespace: Optional[str] = None) -> "ray.actor.ActorHandle":
    """Get a handle to a named actor.

    Gets a handle to an actor with the given name. The actor must
    have been created with Actor.options(name="name").remote(). This
    works for both detached & non-detached actors.

    Args:
        name: The name of the actor.
        namespace: The namespace of the actor, or None to specify the current
            namespace.

    Returns:
        ActorHandle to the actor.

    Raises:
        ValueError if the named actor does not exist.
    """
    if not name:
        raise ValueError("Please supply a non-empty value to get_actor")

    if namespace is not None:
        ray._private.utils.validate_namespace(namespace)

    worker = global_worker
    worker.check_connected()
    return worker.core_worker.get_named_actor_handle(name, namespace or "")


@PublicAPI
@client_mode_hook(auto_init=True)
def kill(actor: "ray.actor.ActorHandle", *, no_restart: bool = True):
    """Kill an actor forcefully.

    This will interrupt any running tasks on the actor, causing them to fail
    immediately. ``atexit`` handlers installed in the actor will not be run.

    If you want to kill the actor but let pending tasks finish,
    you can call ``actor.__ray_terminate__.remote()`` instead to queue a
    termination task. Any ``atexit`` handlers installed in the actor *will*
    be run in this case.

    If the actor is a detached actor, subsequent calls to get its handle via
    ray.get_actor will fail.

    Args:
        actor (ActorHandle): Handle to the actor to kill.
        no_restart (bool): Whether or not this actor should be restarted if
            it's a restartable actor.
    """
    worker = global_worker
    worker.check_connected()
    if not isinstance(actor, ray.actor.ActorHandle):
        raise ValueError("ray.kill() only supported for actors. "
                         "Got: {}.".format(type(actor)))
    worker.core_worker.kill_actor(actor._ray_actor_id, no_restart)


@PublicAPI
@client_mode_hook(auto_init=True)
def cancel(object_ref: ray.ObjectRef,
           *,
           force: bool = False,
           recursive: bool = True):
    """Cancels a task according to the following conditions.

    If the specified task is pending execution, it will not be executed. If
    the task is currently executing, the behavior depends on the ``force``
    flag. When ``force=False``, a KeyboardInterrupt will be raised in Python
    and when ``force=True``, the executing task will immediately exit.
    If the task is already finished, nothing will happen.

    Only non-actor tasks can be canceled. Canceled tasks will not be
    retried (max_retries will not be respected).

    Calling ray.get on a canceled task will raise a TaskCancelledError or a
    WorkerCrashedError if ``force=True``.

    Args:
        object_ref (ObjectRef): ObjectRef returned by the task
            that should be canceled.
        force (boolean): Whether to force-kill a running task by killing
            the worker that is running the task.
        recursive (boolean): Whether to try to cancel tasks submitted by the
            task specified.
    Raises:
        TypeError: This is also raised for actor tasks.
    """
    worker = ray.worker.global_worker
    worker.check_connected()

    if not isinstance(object_ref, ray.ObjectRef):
        raise TypeError(
            "ray.cancel() only supported for non-actor object refs. "
            f"Got: {type(object_ref)}.")
    return worker.core_worker.cancel_task(object_ref, force, recursive)


def _mode(worker=global_worker):
    """This is a wrapper around worker.mode.

    We use this wrapper so that in the remote decorator, we can call _mode()
    instead of worker.mode. The difference is that when we attempt to
    serialize remote functions, we don't attempt to serialize the worker
    object, which cannot be serialized.
    """
    return worker.mode


def make_decorator(num_returns=None,
                   num_cpus=None,
                   num_gpus=None,
                   memory=None,
                   object_store_memory=None,
                   resources=None,
                   accelerator_type=None,
                   max_calls=None,
                   max_retries=None,
                   max_restarts=None,
                   max_task_retries=None,
                   runtime_env=None,
                   placement_group="default",
                   worker=None,
                   retry_exceptions=None,
                   concurrency_groups=None,
                   scheduling_strategy: SchedulingStrategyT = None):
    def decorator(function_or_class):
        if (inspect.isfunction(function_or_class)
                or is_cython(function_or_class)):
            # Set the remote function default resources.
            if max_restarts is not None:
                raise ValueError("The keyword 'max_restarts' is not "
                                 "allowed for remote functions.")
            if max_task_retries is not None:
                raise ValueError("The keyword 'max_task_retries' is not "
                                 "allowed for remote functions.")
            if num_returns is not None and (not isinstance(num_returns, int)
                                            or num_returns < 0):
                raise ValueError(
                    "The keyword 'num_returns' only accepts 0 or a"
                    " positive integer")
            if max_retries is not None and (not isinstance(max_retries, int)
                                            or max_retries < -1):
                raise ValueError(
                    "The keyword 'max_retries' only accepts 0, -1 or a"
                    " positive integer")
            if max_calls is not None and (not isinstance(max_calls, int)
                                          or max_calls < 0):
                raise ValueError(
                    "The keyword 'max_calls' only accepts 0 or a positive"
                    " integer")
            return ray.remote_function.RemoteFunction(
                Language.PYTHON, function_or_class, None, num_cpus, num_gpus,
                memory, object_store_memory, resources, accelerator_type,
                num_returns, max_calls, max_retries, retry_exceptions,
                runtime_env, placement_group, scheduling_strategy)

        if inspect.isclass(function_or_class):
            if num_returns is not None:
                raise TypeError("The keyword 'num_returns' is not "
                                "allowed for actors.")
            if max_retries is not None:
                raise TypeError("The keyword 'max_retries' is not "
                                "allowed for actors.")
            if retry_exceptions is not None:
                raise TypeError("The keyword 'retry_exceptions' is not "
                                "allowed for actors.")
            if max_calls is not None:
                raise TypeError("The keyword 'max_calls' is not "
                                "allowed for actors.")
            if max_restarts is not None and (not isinstance(max_restarts, int)
                                             or max_restarts < -1):
                raise ValueError(
                    "The keyword 'max_restarts' only accepts -1, 0 or a"
                    " positive integer")
            if max_task_retries is not None and (not isinstance(
                    max_task_retries, int) or max_task_retries < -1):
                raise ValueError(
                    "The keyword 'max_task_retries' only accepts -1, 0 or a"
                    " positive integer")
            return ray.actor.make_actor(
                function_or_class, num_cpus, num_gpus, memory,
                object_store_memory, resources, accelerator_type, max_restarts,
                max_task_retries, runtime_env, concurrency_groups,
                scheduling_strategy)

        raise TypeError("The @ray.remote decorator must be applied to "
                        "either a function or to a class.")

    return decorator


@PublicAPI
def remote(*args, **kwargs):
    """Defines a remote function or an actor class.

    This can be used with no arguments to define a remote function or actor as
    follows:

    .. code-block:: python

        @ray.remote
        def f():
            return 1

        @ray.remote
        class Foo:
            def method(self):
                return 1

    It can also be used with specific keyword arguments as follows:

    .. code-block:: python

        @ray.remote(num_gpus=1, max_calls=1, num_returns=2)
        def f():
            return 1, 2

        @ray.remote(num_cpus=2, resources={"CustomResource": 1})
        class Foo:
            def method(self):
                return 1

    Remote task and actor objects returned by @ray.remote can also be
    dynamically modified with the same arguments as above using
    ``.options()`` as follows:

    .. code-block:: python

        @ray.remote(num_gpus=1, max_calls=1, num_returns=2)
        def f():
            return 1, 2
        g = f.options(num_gpus=2)

        @ray.remote(num_cpus=2, resources={"CustomResource": 1})
        class Foo:
            def method(self):
                return 1
        Bar = Foo.options(num_cpus=1, resources=None)

    Running remote actors will be terminated when the actor handle to them
    in Python is deleted, which will cause them to complete any outstanding
    work and then shut down. If you want to kill them immediately, you can
    also call ``ray.kill(actor)``.

    Args:
        num_returns (int): This is only for *remote functions*. It specifies
            the number of object refs returned by
            the remote function invocation.
        num_cpus (float): The quantity of CPU cores to reserve
            for this task or for the lifetime of the actor.
        num_gpus (int): The quantity of GPUs to reserve
            for this task or for the lifetime of the actor.
        resources (Dict[str, float]): The quantity of various custom resources
            to reserve for this task or for the lifetime of the actor.
            This is a dictionary mapping strings (resource names) to floats.
        accelerator_type: If specified, requires that the task or actor run
            on a node with the specified type of accelerator.
            See `ray.accelerators` for accelerator types.
        max_calls (int): Only for *remote functions*. This specifies the
            maximum number of times that a given worker can execute
            the given remote function before it must exit
            (this can be used to address memory leaks in third-party
            libraries or to reclaim resources that cannot easily be
            released, e.g., GPU memory that was acquired by TensorFlow).
            By default this is infinite.
        max_restarts (int): Only for *actors*. This specifies the maximum
            number of times that the actor should be restarted when it dies
            unexpectedly. The minimum valid value is 0 (default),
            which indicates that the actor doesn't need to be restarted.
            A value of -1 indicates that an actor should be restarted
            indefinitely.
        max_task_retries (int): Only for *actors*. How many times to
            retry an actor task if the task fails due to a system error,
            e.g., the actor has died. If set to -1, the system will
            retry the failed task until the task succeeds, or the actor
            has reached its max_restarts limit. If set to `n > 0`, the
            system will retry the failed task up to n times, after which the
            task will throw a `RayActorError` exception upon :obj:`ray.get`.
            Note that Python exceptions are not considered system errors
            and will not trigger retries.
        max_retries (int): Only for *remote functions*. This specifies
            the maximum number of times that the remote function
            should be rerun when the worker process executing it
            crashes unexpectedly. The minimum valid value is 0,
            the default is 4 (default), and a value of -1 indicates
            infinite retries.
        runtime_env (Dict[str, Any]): Specifies the runtime environment for
            this actor or task and its children. See
            :ref:`runtime-environments` for detailed documentation. This API is
            in beta and may change before becoming stable.
        retry_exceptions (bool): Only for *remote functions*. This specifies
            whether application-level errors should be retried
            up to max_retries times.
        scheduling_strategy (SchedulingStrategyT): Strategy about how to
            schedule a remote function or actor. Possible values are
            None: ray will figure out the scheduling strategy to use, it
            will either be the PlacementGroupSchedulingStrategy using parent's
            placement group if parent has one and has
            placement_group_capture_child_tasks set to true,
            or "DEFAULT";
            "DEFAULT": default hybrid scheduling;
            "SPREAD": best effort spread scheduling;
            `PlacementGroupSchedulingStrategy`:
            placement group based scheduling.
    """
    worker = global_worker

    if len(args) == 1 and len(kwargs) == 0 and callable(args[0]):
        # This is the case where the decorator is just @ray.remote.
        return make_decorator(worker=worker)(args[0])

    # Parse the keyword arguments from the decorator.
    valid_kwargs = [
        "num_returns",
        "num_cpus",
        "num_gpus",
        "memory",
        "object_store_memory",
        "resources",
        "accelerator_type",
        "max_calls",
        "max_restarts",
        "max_task_retries",
        "max_retries",
        "runtime_env",
        "retry_exceptions",
        "placement_group",
        "concurrency_groups",
        "scheduling_strategy",
    ]
    error_string = ("The @ray.remote decorator must be applied either "
                    "with no arguments and no parentheses, for example "
                    "'@ray.remote', or it must be applied using some of "
                    f"the arguments in the list {valid_kwargs}, for example "
                    "'@ray.remote(num_returns=2, "
                    "resources={\"CustomResource\": 1})'.")
    assert len(args) == 0 and len(kwargs) > 0, error_string
    for key in kwargs:
        assert key in valid_kwargs, error_string

    num_cpus = kwargs["num_cpus"] if "num_cpus" in kwargs else None
    num_gpus = kwargs["num_gpus"] if "num_gpus" in kwargs else None
    resources = kwargs.get("resources")
    if not isinstance(resources, dict) and resources is not None:
        raise TypeError("The 'resources' keyword argument must be a "
                        f"dictionary, but received type {type(resources)}.")
    if resources is not None:
        assert "CPU" not in resources, "Use the 'num_cpus' argument."
        assert "GPU" not in resources, "Use the 'num_gpus' argument."

    accelerator_type = kwargs.get("accelerator_type")

    # Handle other arguments.
    num_returns = kwargs.get("num_returns")
    max_calls = kwargs.get("max_calls")
    max_restarts = kwargs.get("max_restarts")
    max_task_retries = kwargs.get("max_task_retries")
    memory = kwargs.get("memory")
    object_store_memory = kwargs.get("object_store_memory")
    max_retries = kwargs.get("max_retries")
    runtime_env = kwargs.get("runtime_env")
    placement_group = kwargs.get("placement_group", "default")
    retry_exceptions = kwargs.get("retry_exceptions")
    concurrency_groups = kwargs.get("concurrency_groups")
    scheduling_strategy = kwargs.get("scheduling_strategy")

    return make_decorator(
        num_returns=num_returns,
        num_cpus=num_cpus,
        num_gpus=num_gpus,
        memory=memory,
        object_store_memory=object_store_memory,
        resources=resources,
        accelerator_type=accelerator_type,
        max_calls=max_calls,
        max_restarts=max_restarts,
        max_task_retries=max_task_retries,
        max_retries=max_retries,
        runtime_env=runtime_env,
        placement_group=placement_group,
        worker=worker,
        retry_exceptions=retry_exceptions,
        concurrency_groups=concurrency_groups or [],
        scheduling_strategy=scheduling_strategy)<|MERGE_RESOLUTION|>--- conflicted
+++ resolved
@@ -938,12 +938,8 @@
     if not isinstance(_system_config, dict):
         raise TypeError("The _system_config must be a dict.")
 
-<<<<<<< HEAD
-    if redis_address is None:
-=======
     global _global_node
     if bootstrap_address is None:
->>>>>>> 3a3d0a4a
         # In this case, we need to start a new cluster.
         # Use a random port by not specifying Redis port / GCS server port.
         ray_params = ray._private.parameter.RayParams(
