from __future__ import absolute_import
from __future__ import division
from __future__ import print_function

from contextlib import contextmanager
import colorama
import atexit
import faulthandler
import hashlib
import inspect
import io
import json
import logging
import numpy as np
import os
import redis
import signal
from six.moves import queue
import sys
import threading
import time
import traceback
import random

# Ray modules
import pyarrow
import pyarrow.plasma as plasma
import ray.cloudpickle as pickle
import ray.experimental.no_return
import ray.gcs_utils
import ray.memory_monitor as memory_monitor
import ray.node
import ray.parameter
import ray.ray_constants as ray_constants
import ray.remote_function
import ray.serialization as serialization
import ray.services as services
import ray.signature
import ray.state

from ray import (
    ActorID,
    JobID,
    ObjectID,
    TaskID,
)
from ray import import_thread
from ray import profiling
from ray._raylet import Pickle5Writer, unpack_pickle5_buffers

from ray.gcs_utils import ErrorType
from ray.exceptions import (
    RayActorError,
    RayError,
    RayTaskError,
    RayWorkerError,
    ObjectStoreFullError,
    UnreconstructableError,
    RAY_EXCEPTION_TYPES,
)
from ray.function_manager import FunctionActorManager
from ray.utils import (
    _random_string,
    check_oversized_pickle,
    is_cython,
    setup_logger,
)
from ray.local_mode_manager import LocalModeManager

SCRIPT_MODE = 0
WORKER_MODE = 1
LOCAL_MODE = 2

ERROR_KEY_PREFIX = b"Error:"

# Logger for this module. It should be configured at the entry point
# into the program using Ray. Ray provides a default configuration at
# entry/init points.
logger = logging.getLogger(__name__)

try:
    import setproctitle
except ImportError:
    setproctitle = None


class ActorCheckpointInfo(object):
    """Information used to maintain actor checkpoints."""

    __slots__ = [
        # Number of tasks executed since last checkpoint.
        "num_tasks_since_last_checkpoint",
        # Timestamp of the last checkpoint, in milliseconds.
        "last_checkpoint_timestamp",
        # IDs of the previous checkpoints.
        "checkpoint_ids",
    ]

    def __init__(self, num_tasks_since_last_checkpoint,
                 last_checkpoint_timestamp, checkpoint_ids):
        self.num_tasks_since_last_checkpoint = num_tasks_since_last_checkpoint
        self.last_checkpoint_timestamp = last_checkpoint_timestamp
        self.checkpoint_ids = checkpoint_ids


class Worker(object):
    """A class used to define the control flow of a worker process.

    Note:
        The methods in this class are considered unexposed to the user. The
        functions outside of this class are considered exposed.

    Attributes:
        connected (bool): True if Ray has been started and False otherwise.
        node (ray.node.Node): The node this worker is attached to.
        mode: The mode of the worker. One of SCRIPT_MODE, LOCAL_MODE, and
            WORKER_MODE.
        cached_functions_to_run (List): A list of functions to run on all of
            the workers that should be exported as soon as connect is called.
    """

    def __init__(self):
        """Initialize a Worker object."""
        self.node = None
        self.mode = None
        self.cached_functions_to_run = []
        self.actor_init_error = None
        self.make_actor = None
        self.actors = {}
        # Information used to maintain actor checkpoints.
        self.actor_checkpoint_info = {}
        self.actor_task_counter = 0
        # The number of threads Plasma should use when putting an object in the
        # object store.
        self.memcopy_threads = 12
        # When the worker is constructed. Record the original value of the
        # CUDA_VISIBLE_DEVICES environment variable.
        self.original_gpu_ids = ray.utils.get_cuda_visible_devices()
        self.memory_monitor = memory_monitor.MemoryMonitor()
        # A dictionary that maps from driver id to SerializationContext
        # TODO: clean up the SerializationContext once the job finished.
        self.serialization_context_map = {}
        self.function_actor_manager = FunctionActorManager(self)
        # Identity of the job that this worker is processing.
        # It is a JobID.
        self.current_job_id = JobID.nil()
        self._task_context = threading.local()
        # This event is checked regularly by all of the threads so that they
        # know when to exit.
        self.threads_stopped = threading.Event()
        # Index of the current session. This number will
        # increment every time when `ray.shutdown` is called.
        self._session_index = 0
        # Functions to run to process the values returned by ray.get. Each
        # postprocessor must take two arguments ("object_ids", and "values").
        self._post_get_hooks = []

    @property
    def connected(self):
        return self.node is not None

    @property
    def node_ip_address(self):
        self.check_connected()
        return self.node.node_ip_address

    @property
    def load_code_from_local(self):
        self.check_connected()
        return self.node.load_code_from_local

    @property
    def use_pickle(self):
        self.check_connected()
        return self.node.use_pickle

    @property
    def task_context(self):
        """A thread-local that contains the following attributes.

        current_task_id: For the main thread, this field is the ID of this
            worker's current running task; for other threads, this field is a
            fake random ID.
        task_index: The number of tasks that have been submitted from the
            current task.
        put_index: The number of objects that have been put from the current
            task.
        """
        if not hasattr(self._task_context, "initialized"):
            # Initialize task_context for the current thread.
            if ray.utils.is_main_thread():
                # If this is running on the main thread, initialize it to
                # NIL. The actual value will set when the worker receives
                # a task from raylet backend.
                self._task_context.current_task_id = TaskID.nil()
            else:
                # If this is running on a separate thread, then the mapping
                # to the current task ID may not be correct. Generate a
                # random task ID so that the backend can differentiate
                # between different threads.
                self._task_context.current_task_id = TaskID.for_fake_task()
                if getattr(self, "_multithreading_warned", False) is not True:
                    logger.warning(
                        "Calling ray.get or ray.wait in a separate thread "
                        "may lead to deadlock if the main thread blocks on "
                        "this thread and there are not enough resources to "
                        "execute more tasks")
                    self._multithreading_warned = True

            self._task_context.task_index = 0
            self._task_context.put_index = 1
            self._task_context.initialized = True
        return self._task_context

    @property
    def current_task_id(self):
        return self.task_context.current_task_id

    @property
    def current_session_and_job(self):
        """Get the current session index and job id as pair."""
        assert isinstance(self._session_index, int)
        assert isinstance(self.current_job_id, ray.JobID)
        return self._session_index, self.current_job_id

    def mark_actor_init_failed(self, error):
        """Called to mark this actor as failed during initialization."""

        self.actor_init_error = error

    def reraise_actor_init_error(self):
        """Raises any previous actor initialization error."""

        if self.actor_init_error is not None:
            raise self.actor_init_error

    def get_serialization_context(self, job_id):
        """Get the SerializationContext of the job that this worker is processing.

        Args:
            job_id: The ID of the job that indicates which job to get
                the serialization context for.

        Returns:
            The serialization context of the given job.
        """
        # This function needs to be proctected by a lock, because it will be
        # called by`register_class_for_serialization`, as well as the import
        # thread, from different threads. Also, this function will recursively
        # call itself, so we use RLock here.
        with self.lock:
            if job_id not in self.serialization_context_map:
                _initialize_serialization(job_id)
            return self.serialization_context_map[job_id]

    def check_connected(self):
        """Check if the worker is connected.

        Raises:
          Exception: An exception is raised if the worker is not connected.
        """
        if not self.connected:
            raise RayConnectionError("Ray has not been started yet. You can "
                                     "start Ray with 'ray.init()'.")

    def set_mode(self, mode):
        """Set the mode of the worker.

        The mode SCRIPT_MODE should be used if this Worker is a driver that is
        being run as a Python script or interactively in a shell. It will print
        information about task failures.

        The mode WORKER_MODE should be used if this Worker is not a driver. It
        will not print information about tasks.

        The mode LOCAL_MODE should be used if this Worker is a driver and if
        you want to run the driver in a manner equivalent to serial Python for
        debugging purposes. It will not send remote function calls to the
        scheduler and will instead execute them in a blocking fashion.

        Args:
            mode: One of SCRIPT_MODE, WORKER_MODE, and LOCAL_MODE.
        """
        self.mode = mode

    def store_and_register(self, object_id, value, depth=100):
        """Store an object and attempt to register its class if needed.

        Args:
            object_id: The ID of the object to store.
            value: The value to put in the object store.
            depth: The maximum number of classes to recursively register.

        Raises:
            Exception: An exception is raised if the attempt to store the
                object fails. This can happen if there is already an object
                with the same ID in the object store or if the object store is
                full.
        """
        counter = 0
        while True:
            if counter == depth:
                raise Exception("Ray exceeded the maximum number of classes "
                                "that it will recursively serialize when "
                                "attempting to serialize an object of "
                                "type {}.".format(type(value)))
            counter += 1
            try:
                if isinstance(value, bytes):
                    # If the object is a byte array, skip serializing it and
                    # use a special metadata to indicate it's raw binary. So
                    # that this object can also be read by Java.
                    self.core_worker.put_raw_buffer(
                        value, object_id, memcopy_threads=self.memcopy_threads)
                else:
                    serialization_context = self.get_serialization_context(
                        self.current_job_id)
                    self.core_worker.put_serialized_object(
                        pyarrow.serialize(value, serialization_context),
                        object_id,
                        memcopy_threads=self.memcopy_threads)
                break
            except pyarrow.SerializationCallbackError as e:
                cls_type = type(e.example_object)
                try:
                    _register_custom_serializer(cls_type, use_dict=True)
                    warning_message = (
                        "WARNING: Serializing objects of type "
                        "{} by expanding them as dictionaries "
                        "of their fields. This behavior may "
                        "be incorrect in some cases.".format(cls_type))
                    logger.debug(warning_message)
                except (serialization.RayNotDictionarySerializable,
                        serialization.CloudPickleError,
                        pickle.pickle.PicklingError, Exception):
                    # We also handle generic exceptions here because
                    # cloudpickle can fail with many different types of errors.
                    warning_message = (
                        "Falling back to serializing {} objects by using "
                        "pickle. Use `ray.register_custom_serializer({},...)` "
                        "to provide faster serialization.".format(
                            cls_type, cls_type))
                    try:
                        _register_custom_serializer(cls_type, use_pickle=True)
                        logger.warning(warning_message)
                    except (serialization.CloudPickleError, ValueError):
                        _register_custom_serializer(
                            cls_type, use_pickle=True, local=True)
                        warning_message = ("WARNING: Pickling the class {} "
                                           "failed, so we are using pickle "
                                           "and only registering the class "
                                           "locally.".format(cls_type))
                        logger.warning(warning_message)

    def put_object(self, object_id, value):
        """Put value in the local object store with object id `objectid`.

        This assumes that the value for `objectid` has not yet been placed in
        the local object store. If the plasma store is full, the worker will
        automatically retry up to DEFAULT_PUT_OBJECT_RETRIES times. Each
        retry will delay for an exponentially doubling amount of time,
        starting with DEFAULT_PUT_OBJECT_DELAY. After this, exception
        will be raised.

        Args:
            object_id (object_id.ObjectID): The object ID of the value to be
                put.
            value: The value to put in the object store.

        Raises:
            ray.exceptions.ObjectStoreFullError: This is raised if the attempt
                to store the object fails because the object store is full even
                after multiple retries.
        """
        # Make sure that the value is not an object ID.
        if isinstance(value, ObjectID):
            raise TypeError(
                "Calling 'put' on an ray.ObjectID is not allowed "
                "(similarly, returning an ray.ObjectID from a remote "
                "function is not allowed). If you really want to "
                "do this, you can wrap the ray.ObjectID in a list and "
                "call 'put' on it (or return it).")

        delay = ray_constants.DEFAULT_PUT_OBJECT_DELAY
        for attempt in reversed(
                range(ray_constants.DEFAULT_PUT_OBJECT_RETRIES)):
            try:
                if self.use_pickle:
                    self.store_with_plasma(object_id, value)
                else:
                    self._try_store_and_register(object_id, value)
                break
            except ObjectStoreFullError as e:
                if attempt:
                    logger.warning("Waiting {} seconds for space to free up "
                                   "in the object store.".format(delay))
                    time.sleep(delay)
                    delay *= 2
                else:
                    self.dump_object_store_memory_usage()
                    raise e

    def dump_object_store_memory_usage(self):
        """Prints object store debug string to stdout."""
        logger.warning("Local object store memory usage:\n{}\n".format(
            self.core_worker.object_store_memory_usage_string()))

    def store_with_plasma(self, object_id, value):
        """Serialize and store an object.

        Args:
            object_id: The ID of the object to store.
            value: The value to put in the object store.

        Raises:
            Exception: An exception is raised if the attempt to store the
                object fails. This can happen if there is already an object
                with the same ID in the object store or if the object store is
                full.
        """
        try:
            if isinstance(value, bytes):
                # If the object is a byte array, skip serializing it and
                # use a special metadata to indicate it's raw binary. So
                # that this object can also be read by Java.
                self.core_worker.put_raw_buffer(
                    value, object_id, memcopy_threads=self.memcopy_threads)
            else:
                writer = Pickle5Writer()
                if ray.cloudpickle.FAST_CLOUDPICKLE_USED:
                    inband = pickle.dumps(
                        value,
                        protocol=5,
                        buffer_callback=writer.buffer_callback)
                else:
                    inband = pickle.dumps(value)
                self.core_worker.put_pickle5_buffers(object_id, inband, writer,
                                                     self.memcopy_threads)
        except pyarrow.plasma.PlasmaObjectExists:
            # The object already exists in the object store, so there is no
            # need to add it again. TODO(rkn): We need to compare hashes
            # and make sure that the objects are in fact the same. We also
            # should return an error code to caller instead of printing a
            # message.
            logger.info("The object with ID {} already exists "
                        "in the object store.".format(object_id))

    def _try_store_and_register(self, object_id, value):
        """Wraps `store_and_register` with cases for existence and pickling.

        Args:
            object_id (object_id.ObjectID): The object ID of the value to be
                put.
            value: The value to put in the object store.
        """
        try:
            self.store_and_register(object_id, value)
        except TypeError:
            # TypeError can happen because one of the members of the object
            # may not be serializable for cloudpickle. So we need
            # these extra fallbacks here to start from the beginning.
            # Hopefully the object could have a `__reduce__` method.
            _register_custom_serializer(type(value), use_pickle=True)
            warning_message = ("WARNING: Serializing the class {} failed, "
                               "falling back to cloudpickle.".format(
                                   type(value)))
            logger.warning(warning_message)
            self.store_and_register(object_id, value)

    def deserialize_objects(self,
                            data_metadata_pairs,
                            object_ids,
                            error_timeout=10):
        assert len(data_metadata_pairs) == len(object_ids)

        start_time = time.time()
        serialization_context = self.get_serialization_context(
            self.current_job_id)
        results = []
        warning_sent = False
        i = 0
        while i < len(object_ids):
            object_id = object_ids[i]
            data, metadata = data_metadata_pairs[i]
            try:
                results.append(
                    self._deserialize_object_from_arrow(
                        data, metadata, object_id, serialization_context))
                i += 1
            except pyarrow.DeserializationCallbackError:
                # Wait a little bit for the import thread to import the class.
                # If we currently have the worker lock, we need to release it
                # so that the import thread can acquire it.
                time.sleep(0.01)

                if time.time() - start_time > error_timeout:
                    warning_message = ("This worker or driver is waiting to "
                                       "receive a class definition so that it "
                                       "can deserialize an object from the "
                                       "object store. This may be fine, or it "
                                       "may be a bug.")
                    if not warning_sent:
                        ray.utils.push_error_to_driver(
                            self,
                            ray_constants.WAIT_FOR_CLASS_PUSH_ERROR,
                            warning_message,
                            job_id=self.current_job_id)
                    warning_sent = True

        return results

    def _deserialize_object_from_arrow(self, data, metadata, object_id,
                                       serialization_context):
        if metadata:
            if metadata == ray_constants.PICKLE5_BUFFER_METADATA:
                in_band, buffers = unpack_pickle5_buffers(data)
                if len(buffers) > 0:
                    return pickle.loads(in_band, buffers=buffers)
                else:
                    return pickle.loads(in_band)
            # Check if the object should be returned as raw bytes.
            if metadata == ray_constants.RAW_BUFFER_METADATA:
                if data is None:
                    return b""
                return data.to_pybytes()
            # Otherwise, return an exception object based on
            # the error type.
            error_type = int(metadata)
            if error_type == ErrorType.Value("WORKER_DIED"):
                return RayWorkerError()
            elif error_type == ErrorType.Value("ACTOR_DIED"):
                return RayActorError()
            elif error_type == ErrorType.Value("OBJECT_UNRECONSTRUCTABLE"):
                return UnreconstructableError(ray.ObjectID(object_id.binary()))
            else:
                assert False, "Unrecognized error type " + str(error_type)
        elif data:
            # If data is not empty, deserialize the object.
            return pyarrow.deserialize(data, serialization_context)
        else:
            # Object isn't available in plasma.
            return plasma.ObjectNotAvailable

    def get_objects(self, object_ids):
        """Get the values in the object store associated with the IDs.

        Return the values from the local object store for object_ids. This will
        block until all the values for object_ids have been written to the
        local object store.

        Args:
            object_ids (List[object_id.ObjectID]): A list of the object IDs
                whose values should be retrieved.

        Raises:
            Exception if running in LOCAL_MODE and any of the object IDs do not
            exist in the emulated object store.
        """
        # Make sure that the values are object IDs.
        for object_id in object_ids:
            if not isinstance(object_id, ObjectID):
                raise TypeError(
                    "Attempting to call `get` on the value {}, "
                    "which is not an ray.ObjectID.".format(object_id))

        if self.mode == LOCAL_MODE:
            return self.local_mode_manager.get_objects(object_ids)

        data_metadata_pairs = self.core_worker.get_objects(
            object_ids, self.current_task_id)
        return self.deserialize_objects(data_metadata_pairs, object_ids)

    def run_function_on_all_workers(self, function,
                                    run_on_other_drivers=False):
        """Run arbitrary code on all of the workers.

        This function will first be run on the driver, and then it will be
        exported to all of the workers to be run. It will also be run on any
        new workers that register later. If ray.init has not been called yet,
        then cache the function and export it later.

        Args:
            function (Callable): The function to run on all of the workers. It
                takes only one argument, a worker info dict. If it returns
                anything, its return values will not be used.
            run_on_other_drivers: The boolean that indicates whether we want to
                run this function on other drivers. One case is we may need to
                share objects across drivers.
        """
        # If ray.init has not been called yet, then cache the function and
        # export it when connect is called. Otherwise, run the function on all
        # workers.
        if self.mode is None:
            self.cached_functions_to_run.append(function)
        else:
            # Attempt to pickle the function before we need it. This could
            # fail, and it is more convenient if the failure happens before we
            # actually run the function locally.
            pickled_function = pickle.dumps(function)

            function_to_run_id = hashlib.sha1(pickled_function).digest()
            key = b"FunctionsToRun:" + function_to_run_id
            # First run the function on the driver.
            # We always run the task locally.
            function({"worker": self})
            # Check if the function has already been put into redis.
            function_exported = self.redis_client.setnx(b"Lock:" + key, 1)
            if not function_exported:
                # In this case, the function has already been exported, so
                # we don't need to export it again.
                return

            check_oversized_pickle(pickled_function, function.__name__,
                                   "function", self)

            # Run the function on all workers.
            self.redis_client.hmset(
                key, {
                    "job_id": self.current_job_id.binary(),
                    "function_id": function_to_run_id,
                    "function": pickled_function,
                    "run_on_other_drivers": str(run_on_other_drivers)
                })
            self.redis_client.rpush("Exports", key)
            # TODO(rkn): If the worker fails after it calls setnx and before it
            # successfully completes the hmset and rpush, then the program will
            # most likely hang. This could be fixed by making these three
            # operations into a transaction (or by implementing a custom
            # command that does all three things).

    def _get_arguments_for_execution(self, function_name, serialized_args):
        """Retrieve the arguments for the remote function.

        This retrieves the values for the arguments to the remote function that
        were passed in as object IDs. Arguments that were passed by value are
        not changed. This is called by the worker that is executing the remote
        function.

        Args:
            function_name (str): The name of the remote function whose
                arguments are being retrieved.
            serialized_args (List): The arguments to the function. These are
                either strings representing serialized objects passed by value
                or they are ray.ObjectIDs.

        Returns:
            The retrieved arguments in addition to the arguments that were
                passed by value.

        Raises:
            RayError: This exception is raised if a task that
                created one of the arguments failed.
        """
        arguments = [None] * len(serialized_args)
        object_ids = []
        object_indices = []

        for (i, arg) in enumerate(serialized_args):
            if isinstance(arg, ObjectID):
                object_ids.append(arg)
                object_indices.append(i)
            else:
                # pass the argument by value
                arguments[i] = arg

        # Get the objects from the local object store.
        if len(object_ids) > 0:
            values = self.get_objects(object_ids)
            for i, value in enumerate(values):
                if isinstance(value, RayError):
                    raise value
                else:
                    arguments[object_indices[i]] = value

        return ray.signature.recover_args(arguments)

<<<<<<< HEAD
=======
    def _store_outputs_in_object_store(self, object_ids, outputs):
        """Store the outputs of a remote function in the local object store.

        This stores the values that were returned by a remote function in the
        local object store. If any of the return values are object IDs, then
        these object IDs are aliased with the object IDs that the scheduler
        assigned for the return values. This is called by the worker that
        executes the remote function.

        Note:
            The arguments object_ids and outputs should have the same length.

        Args:
            object_ids (List[ObjectID]): The object IDs that were assigned to
                the outputs of the remote function call.
            outputs (Tuple): The value returned by the remote function. If the
                remote function was supposed to only return one value, then its
                output was wrapped in a tuple with one element prior to being
                passed into this function.
        """
        for i in range(len(object_ids)):
            if isinstance(outputs[i], ray.actor.ActorHandle):
                raise Exception("Returning an actor handle from a remote "
                                "function is not allowed).")
            if outputs[i] is ray.experimental.no_return.NoReturn:
                if not self.core_worker.object_exists(object_ids[i]):
                    raise RuntimeError(
                        "Attempting to return 'ray.experimental.NoReturn' "
                        "from a remote function, but the corresponding "
                        "ObjectID does not exist in the local object store.")
            else:
                self.put_object(object_ids[i], outputs[i])

    def _process_task(self, task, function_execution_info):
        """Execute a task assigned to this worker.

        This method deserializes a task from the scheduler, and attempts to
        execute the task. If the task succeeds, the outputs are stored in the
        local object store. If the task throws an exception, RayTaskError
        objects are stored in the object store to represent the failed task
        (these will be retrieved by calls to get or by subsequent tasks that
        use the outputs of this task).
        """
        assert self.current_task_id.is_nil()
        assert self.task_context.task_index == 0
        assert self.task_context.put_index == 1
        if not task.is_actor_task():
            # If this worker is not an actor, check that `current_job_id`
            # was reset when the worker finished the previous task.
            assert self.current_job_id.is_nil()
            # Set the driver ID of the current running task. This is
            # needed so that if the task throws an exception, we propagate
            # the error message to the correct driver.
            self.current_job_id = task.job_id()
            self.core_worker.set_current_job_id(task.job_id())
        else:
            # If this worker is an actor, current_job_id wasn't reset.
            # Check that current task's driver ID equals the previous one.
            assert self.current_job_id == task.job_id()

        self.task_context.current_task_id = task.task_id()
        self.core_worker.set_current_task_id(task.task_id())

        function_descriptor = FunctionDescriptor.from_bytes_list(
            task.function_descriptor_list())
        serialized_args = task.arguments()
        return_object_ids = task.returns()
        if task.is_actor_task() or task.is_actor_creation_task():
            dummy_return_id = return_object_ids.pop()
        function_executor = function_execution_info.function
        function_name = function_execution_info.function_name

        # Get task arguments from the object store.
        try:
            if function_name != "__ray_terminate__":
                self.reraise_actor_init_error()
                self.memory_monitor.raise_if_low_memory()
            with profiling.profile("task:deserialize_arguments"):
                function_args, function_kwargs = (
                    self._get_arguments_for_execution(function_name,
                                                      serialized_args))
        except Exception as e:
            self._handle_process_task_failure(
                function_descriptor, return_object_ids, e,
                ray.utils.format_error_message(traceback.format_exc()))
            return

        # Execute the task.
        try:
            self._current_task = task
            with profiling.profile("task:execute"):
                if task.is_normal_task():
                    outputs = function_executor(*function_args,
                                                **function_kwargs)
                else:
                    if task.is_actor_task():
                        key = task.actor_id()
                    else:
                        key = task.actor_creation_id()
                    worker_name = "ray_{}_{}".format(
                        self.actors[key].__class__.__name__, os.getpid())
                    if "memory" in task.required_resources():
                        self.memory_monitor.set_heap_limit(
                            worker_name,
                            ray_constants.from_memory_units(
                                task.required_resources()["memory"]))
                    if "object_store_memory" in task.required_resources():
                        self._set_object_store_client_options(
                            worker_name,
                            int(
                                ray_constants.from_memory_units(
                                    task.required_resources()[
                                        "object_store_memory"])))
                    outputs = function_executor(
                        dummy_return_id, self.actors[key], *function_args,
                        **function_kwargs)
        except Exception as e:
            # Determine whether the exception occured during a task, not an
            # actor method.
            task_exception = not task.is_actor_task()
            traceback_str = ray.utils.format_error_message(
                traceback.format_exc(), task_exception=task_exception)
            self._handle_process_task_failure(
                function_descriptor, return_object_ids, e, traceback_str)
            return
        finally:
            self._current_task = None

        # Store the outputs in the local object store.
        try:
            with profiling.profile("task:store_outputs"):
                # If this is an actor task, then the last object ID returned by
                # the task is a dummy output, not returned by the function
                # itself. Decrement to get the correct number of return values.
                num_returns = len(return_object_ids)
                if num_returns == 1:
                    outputs = (outputs, )
                self._store_outputs_in_object_store(return_object_ids, outputs)
        except Exception as e:
            self._handle_process_task_failure(
                function_descriptor, return_object_ids, e,
                ray.utils.format_error_message(traceback.format_exc()))

>>>>>>> 235dec8a
    def _set_object_store_client_options(self, name, object_store_memory):
        try:
            logger.debug("Setting plasma memory limit to {} for {}".format(
                object_store_memory, name))
            self.core_worker.set_object_store_client_options(
                name.encode("ascii"), object_store_memory)
        except RayError as e:
            self.dump_object_store_memory_usage()
            raise memory_monitor.RayOutOfMemoryError(
                "Failed to set object_store_memory={} for {}. The "
                "plasma store may have insufficient memory remaining "
                "to satisfy this limit (30% of object store memory is "
                "permanently reserved for shared usage). The current "
                "object store memory status is:\n\n{}".format(
                    object_store_memory, name, e))

    def main_loop(self):
        """The main loop a worker runs to receive and execute tasks."""

        def sigterm_handler(signum, frame):
            shutdown(True)
            sys.exit(1)

        signal.signal(signal.SIGTERM, sigterm_handler)
        self.core_worker.run_task_loop()


def get_gpu_ids():
    """Get the IDs of the GPUs that are available to the worker.

    If the CUDA_VISIBLE_DEVICES environment variable was set when the worker
    started up, then the IDs returned by this method will be a subset of the
    IDs in CUDA_VISIBLE_DEVICES. If not, the IDs will fall in the range
    [0, NUM_GPUS - 1], where NUM_GPUS is the number of GPUs that the node has.

    Returns:
        A list of GPU IDs.
    """
    if _mode() == LOCAL_MODE:
        raise Exception("ray.get_gpu_ids() currently does not work in LOCAL "
                        "MODE.")

    all_resource_ids = global_worker.core_worker.resource_ids()
    assigned_ids = [
        resource_id for resource_id, _ in all_resource_ids.get("GPU", [])
    ]
    # If the user had already set CUDA_VISIBLE_DEVICES, then respect that (in
    # the sense that only GPU IDs that appear in CUDA_VISIBLE_DEVICES should be
    # returned).
    if global_worker.original_gpu_ids is not None:
        assigned_ids = [
            global_worker.original_gpu_ids[gpu_id] for gpu_id in assigned_ids
        ]

    return assigned_ids


def get_resource_ids():
    """Get the IDs of the resources that are available to the worker.

    Returns:
        A dictionary mapping the name of a resource to a list of pairs, where
        each pair consists of the ID of a resource and the fraction of that
        resource reserved for this worker.
    """
    if _mode() == LOCAL_MODE:
        raise Exception(
            "ray.get_resource_ids() currently does not work in LOCAL "
            "MODE.")

    return global_worker.core_worker.resource_ids()


def get_webui_url():
    """Get the URL to access the web UI.

    Note that the URL does not specify which node the web UI is on.

    Returns:
        The URL of the web UI as a string.
    """
    if _global_node is None:
        raise Exception("Ray has not been initialized/connected.")
    return _global_node.webui_url


global_worker = Worker()
"""Worker: The global Worker object for this worker process.

We use a global Worker object to ensure that there is a single worker object
per worker process.
"""

_global_node = None
"""ray.node.Node: The global node object that is created by ray.init()."""


class RayConnectionError(Exception):
    pass


def print_failed_task(task_status):
    """Print information about failed tasks.

    Args:
        task_status (Dict): A dictionary containing the name, operationid, and
            error message for a failed task.
    """
    logger.error("""
      Error: Task failed
        Function Name: {}
        Task ID: {}
        Error Message: \n{}
    """.format(task_status["function_name"], task_status["operationid"],
               task_status["error_message"]))


def _initialize_serialization(job_id, worker=global_worker):
    """Initialize the serialization library.

    This defines a custom serializer for object IDs and also tells ray to
    serialize several exception classes that we define for error handling.
    """
    serialization_context = pyarrow.default_serialization_context()
    # Tell the serialization context to use the cloudpickle version that we
    # ship with Ray.
    serialization_context.set_pickle(pickle.dumps, pickle.loads)
    pyarrow.register_torch_serialization_handlers(serialization_context)

    for id_type in ray._raylet._ID_TYPES:
        serialization_context.register_type(
            id_type,
            "{}.{}".format(id_type.__module__, id_type.__name__),
            pickle=True)

    def actor_handle_serializer(obj):
        return obj._serialization_helper(True)

    def actor_handle_deserializer(serialized_obj):
        new_handle = ray.actor.ActorHandle.__new__(ray.actor.ActorHandle)
        new_handle._deserialization_helper(serialized_obj, True)
        return new_handle

    # We register this serializer on each worker instead of calling
    # _register_custom_serializer from the driver so that isinstance still
    # works.
    serialization_context.register_type(
        ray.actor.ActorHandle,
        "ray.ActorHandle",
        pickle=False,
        custom_serializer=actor_handle_serializer,
        custom_deserializer=actor_handle_deserializer)

    worker.serialization_context_map[job_id] = serialization_context

    if not worker.use_pickle:
        for error_cls in RAY_EXCEPTION_TYPES:
            _register_custom_serializer(
                error_cls,
                use_dict=True,
                local=True,
                job_id=job_id,
                class_id=error_cls.__module__ + ". " + error_cls.__name__,
            )
        # Tell Ray to serialize lambdas with pickle.
        _register_custom_serializer(
            type(lambda: 0),
            use_pickle=True,
            local=True,
            job_id=job_id,
            class_id="lambda")
        # Tell Ray to serialize types with pickle.
        _register_custom_serializer(
            type(int),
            use_pickle=True,
            local=True,
            job_id=job_id,
            class_id="type")
        # Tell Ray to serialize RayParameters as dictionaries. This is
        # used when passing around actor handles.
        _register_custom_serializer(
            ray.signature.RayParameter,
            use_dict=True,
            local=True,
            job_id=job_id,
            class_id="ray.signature.RayParameter")
        # Tell Ray to serialize StringIO with pickle. We do this because
        # Ray's default __dict__ serialization is incorrect for this type
        # (the object's __dict__ is empty and therefore doesn't
        # contain the full state of the object).
        _register_custom_serializer(
            io.StringIO,
            use_pickle=True,
            local=True,
            job_id=job_id,
            class_id="io.StringIO")


def init(address=None,
         redis_address=None,
         num_cpus=None,
         num_gpus=None,
         memory=None,
         object_store_memory=None,
         resources=None,
         driver_object_store_memory=None,
         redis_max_memory=None,
         log_to_driver=True,
         node_ip_address=None,
         object_id_seed=None,
         local_mode=False,
         redirect_worker_output=None,
         redirect_output=None,
         ignore_reinit_error=False,
         num_redis_shards=None,
         redis_max_clients=None,
         redis_password=None,
         plasma_directory=None,
         huge_pages=False,
         include_webui=False,
         webui_host="127.0.0.1",
         job_id=None,
         configure_logging=True,
         logging_level=logging.INFO,
         logging_format=ray_constants.LOGGER_FORMAT,
         plasma_store_socket_name=None,
         raylet_socket_name=None,
         temp_dir=None,
         load_code_from_local=False,
         use_pickle=False,
         _internal_config=None):
    """Connect to an existing Ray cluster or start one and connect to it.

    This method handles two cases. Either a Ray cluster already exists and we
    just attach this driver to it, or we start all of the processes associated
    with a Ray cluster and attach to the newly started cluster.

    To start Ray and all of the relevant processes, use this as follows:

    .. code-block:: python

        ray.init()

    To connect to an existing Ray cluster, use this as follows (substituting
    in the appropriate address):

    .. code-block:: python

        ray.init(address="123.45.67.89:6379")

    Args:
        address (str): The address of the Ray cluster to connect to. If
            this address is not provided, then this command will start Redis, a
            raylet, a plasma store, a plasma manager, and some workers.
            It will also kill these processes when Python exits.
        redis_address (str): Deprecated; same as address.
        num_cpus (int): Number of cpus the user wishes all raylets to
            be configured with.
        num_gpus (int): Number of gpus the user wishes all raylets to
            be configured with.
        resources: A dictionary mapping the name of a resource to the quantity
            of that resource available.
        memory: The amount of memory (in bytes) that is available for use by
            workers requesting memory resources. By default, this is autoset
            based on available system memory.
        object_store_memory: The amount of memory (in bytes) to start the
            object store with. By default, this is autoset based on available
            system memory, subject to a 20GB cap.
        redis_max_memory: The max amount of memory (in bytes) to allow each
            redis shard to use. Once the limit is exceeded, redis will start
            LRU eviction of entries. This only applies to the sharded redis
            tables (task, object, and profile tables).  By default, this is
            autoset based on available system memory, subject to a 10GB cap.
        log_to_driver (bool): If true, then output from all of the worker
            processes on all nodes will be directed to the driver.
        node_ip_address (str): The IP address of the node that we are on.
        object_id_seed (int): Used to seed the deterministic generation of
            object IDs. The same value can be used across multiple runs of the
            same driver in order to generate the object IDs in a consistent
            manner. However, the same ID should not be used for different
            drivers.
        local_mode (bool): True if the code should be executed serially
            without Ray. This is useful for debugging.
        driver_object_store_memory (int): Limit the amount of memory the driver
            can use in the object store for creating objects. By default, this
            is autoset based on available system memory, subject to a 20GB cap.
        ignore_reinit_error: True if we should suppress errors from calling
            ray.init() a second time.
        num_redis_shards: The number of Redis shards to start in addition to
            the primary Redis shard.
        redis_max_clients: If provided, attempt to configure Redis with this
            maxclients number.
        redis_password (str): Prevents external clients without the password
            from connecting to Redis if provided.
        plasma_directory: A directory where the Plasma memory mapped files will
            be created.
        huge_pages: Boolean flag indicating whether to start the Object
            Store with hugetlbfs support. Requires plasma_directory.
        include_webui: Boolean flag indicating whether to start the web
            UI, which displays the status of the Ray cluster.
        webui_host: The host to bind the web UI server to. Can either be
            127.0.0.1 (localhost) or 0.0.0.0 (available from all interfaces).
            By default, this is set to 127.0.0.1 to prevent access from
            external machines.
        job_id: The ID of this job.
        configure_logging: True if allow the logging cofiguration here.
            Otherwise, the users may want to configure it by their own.
        logging_level: Logging level, default will be logging.INFO.
        logging_format: Logging format, default contains a timestamp,
            filename, line number, and message. See ray_constants.py.
        plasma_store_socket_name (str): If provided, it will specify the socket
            name used by the plasma store.
        raylet_socket_name (str): If provided, it will specify the socket path
            used by the raylet process.
        temp_dir (str): If provided, it will specify the root temporary
            directory for the Ray process.
        load_code_from_local: Whether code should be loaded from a local module
            or from the GCS.
        use_pickle: Whether data objects should be serialized with cloudpickle.
        _internal_config (str): JSON configuration for overriding
            RayConfig defaults. For testing purposes ONLY.

    Returns:
        Address information about the started processes.

    Raises:
        Exception: An exception is raised if an inappropriate combination of
            arguments is passed in.
    """

    if redis_address is not None or address is not None:
        redis_address, _, _ = services.validate_redis_address(
            address, redis_address)

    if configure_logging:
        setup_logger(logging_level, logging_format)

    if local_mode:
        driver_mode = LOCAL_MODE
    else:
        driver_mode = SCRIPT_MODE

    if setproctitle is None:
        logger.warning(
            "WARNING: Not updating worker name since `setproctitle` is not "
            "installed. Install this with `pip install setproctitle` "
            "(or ray[debug]) to enable monitoring of worker processes.")

    if global_worker.connected:
        if ignore_reinit_error:
            logger.error("Calling ray.init() again after it has already been "
                         "called.")
            return
        else:
            raise Exception("Perhaps you called ray.init twice by accident? "
                            "This error can be suppressed by passing in "
                            "'ignore_reinit_error=True' or by calling "
                            "'ray.shutdown()' prior to 'ray.init()'.")

    # Convert hostnames to numerical IP address.
    if node_ip_address is not None:
        node_ip_address = services.address_to_ip(node_ip_address)

    global _global_node
    if driver_mode == LOCAL_MODE:
        # If starting Ray in LOCAL_MODE, don't start any other processes.
        _global_node = ray.node.LocalNode()
    elif redis_address is None:
        # In this case, we need to start a new cluster.
        ray_params = ray.parameter.RayParams(
            redis_address=redis_address,
            node_ip_address=node_ip_address,
            object_id_seed=object_id_seed,
            local_mode=local_mode,
            driver_mode=driver_mode,
            redirect_worker_output=redirect_worker_output,
            redirect_output=redirect_output,
            num_cpus=num_cpus,
            num_gpus=num_gpus,
            resources=resources,
            num_redis_shards=num_redis_shards,
            redis_max_clients=redis_max_clients,
            redis_password=redis_password,
            plasma_directory=plasma_directory,
            huge_pages=huge_pages,
            include_webui=include_webui,
            webui_host=webui_host,
            memory=memory,
            object_store_memory=object_store_memory,
            redis_max_memory=redis_max_memory,
            plasma_store_socket_name=plasma_store_socket_name,
            raylet_socket_name=raylet_socket_name,
            temp_dir=temp_dir,
            load_code_from_local=load_code_from_local,
            use_pickle=use_pickle,
            _internal_config=_internal_config,
        )
        # Start the Ray processes. We set shutdown_at_exit=False because we
        # shutdown the node in the ray.shutdown call that happens in the atexit
        # handler.
        _global_node = ray.node.Node(
            head=True, shutdown_at_exit=False, ray_params=ray_params)
    else:
        # In this case, we are connecting to an existing cluster.
        if num_cpus is not None or num_gpus is not None:
            raise Exception("When connecting to an existing cluster, num_cpus "
                            "and num_gpus must not be provided.")
        if resources is not None:
            raise Exception("When connecting to an existing cluster, "
                            "resources must not be provided.")
        if num_redis_shards is not None:
            raise Exception("When connecting to an existing cluster, "
                            "num_redis_shards must not be provided.")
        if redis_max_clients is not None:
            raise Exception("When connecting to an existing cluster, "
                            "redis_max_clients must not be provided.")
        if memory is not None:
            raise Exception("When connecting to an existing cluster, "
                            "memory must not be provided.")
        if object_store_memory is not None:
            raise Exception("When connecting to an existing cluster, "
                            "object_store_memory must not be provided.")
        if redis_max_memory is not None:
            raise Exception("When connecting to an existing cluster, "
                            "redis_max_memory must not be provided.")
        if plasma_directory is not None:
            raise Exception("When connecting to an existing cluster, "
                            "plasma_directory must not be provided.")
        if huge_pages:
            raise Exception("When connecting to an existing cluster, "
                            "huge_pages must not be provided.")
        if temp_dir is not None:
            raise Exception("When connecting to an existing cluster, "
                            "temp_dir must not be provided.")
        if plasma_store_socket_name is not None:
            raise Exception("When connecting to an existing cluster, "
                            "plasma_store_socket_name must not be provided.")
        if raylet_socket_name is not None:
            raise Exception("When connecting to an existing cluster, "
                            "raylet_socket_name must not be provided.")
        if _internal_config is not None:
            raise Exception("When connecting to an existing cluster, "
                            "_internal_config must not be provided.")

        # In this case, we only need to connect the node.
        ray_params = ray.parameter.RayParams(
            node_ip_address=node_ip_address,
            redis_address=redis_address,
            redis_password=redis_password,
            object_id_seed=object_id_seed,
            temp_dir=temp_dir,
            load_code_from_local=load_code_from_local,
            use_pickle=use_pickle)
        _global_node = ray.node.Node(
            ray_params, head=False, shutdown_at_exit=False, connect_only=True)

    connect(
        _global_node,
        mode=driver_mode,
        log_to_driver=log_to_driver,
        worker=global_worker,
        driver_object_store_memory=driver_object_store_memory,
        job_id=job_id)

    for hook in _post_init_hooks:
        hook()

    return _global_node.address_info


# Functions to run as callback after a successful ray init.
_post_init_hooks = []


def shutdown(exiting_interpreter=False):
    """Disconnect the worker, and terminate processes started by ray.init().

    This will automatically run at the end when a Python process that uses Ray
    exits. It is ok to run this twice in a row. The primary use case for this
    function is to cleanup state between tests.

    Note that this will clear any remote function definitions, actor
    definitions, and existing actors, so if you wish to use any previously
    defined remote functions or actors after calling ray.shutdown(), then you
    need to redefine them. If they were defined in an imported module, then you
    will need to reload the module.

    Args:
        exiting_interpreter (bool): True if this is called by the atexit hook
            and false otherwise. If we are exiting the interpreter, we will
            wait a little while to print any extra error messages.
    """
    if exiting_interpreter and global_worker.mode == SCRIPT_MODE:
        # This is a duration to sleep before shutting down everything in order
        # to make sure that log messages finish printing.
        time.sleep(0.5)

    disconnect(exiting_interpreter)

    # Disconnect global state from GCS.
    ray.state.state.disconnect()

    # Shut down the Ray processes.
    global _global_node
    if _global_node is not None:
        _global_node.kill_all_processes(check_alive=False, allow_graceful=True)
        _global_node = None

    # TODO(rkn): Instead of manually reseting some of the worker fields, we
    # should simply set "global_worker" to equal "None" or something like that.
    global_worker.set_mode(None)
    global_worker._post_get_hooks = []


atexit.register(shutdown, True)

# Define a custom excepthook so that if the driver exits with an exception, we
# can push that exception to Redis.
normal_excepthook = sys.excepthook


def custom_excepthook(type, value, tb):
    # If this is a driver, push the exception to redis.
    if global_worker.mode == SCRIPT_MODE:
        error_message = "".join(traceback.format_tb(tb))
        try:
            global_worker.redis_client.hmset(
                b"Drivers:" + global_worker.worker_id,
                {"exception": error_message})
        except (ConnectionRefusedError, redis.exceptions.ConnectionError):
            logger.warning("Could not push exception to redis.")
    # Call the normal excepthook.
    normal_excepthook(type, value, tb)


sys.excepthook = custom_excepthook

# The last time we raised a TaskError in this process. We use this value to
# suppress redundant error messages pushed from the workers.
last_task_error_raise_time = 0

# The max amount of seconds to wait before printing out an uncaught error.
UNCAUGHT_ERROR_GRACE_PERIOD = 5


def print_logs(redis_client, threads_stopped):
    """Prints log messages from workers on all of the nodes.

    Args:
        redis_client: A client to the primary Redis shard.
        threads_stopped (threading.Event): A threading event used to signal to
            the thread that it should exit.
    """
    pubsub_client = redis_client.pubsub(ignore_subscribe_messages=True)
    pubsub_client.subscribe(ray.gcs_utils.LOG_FILE_CHANNEL)
    localhost = services.get_node_ip_address()
    try:
        # Keep track of the number of consecutive log messages that have been
        # received with no break in between. If this number grows continually,
        # then the worker is probably not able to process the log messages as
        # rapidly as they are coming in.
        num_consecutive_messages_received = 0
        while True:
            # Exit if we received a signal that we should stop.
            if threads_stopped.is_set():
                return

            msg = pubsub_client.get_message()
            if msg is None:
                num_consecutive_messages_received = 0
                threads_stopped.wait(timeout=0.01)
                continue
            num_consecutive_messages_received += 1

            data = json.loads(ray.utils.decode(msg["data"]))

            def color_for(data):
                if data["pid"] == "raylet":
                    return colorama.Fore.YELLOW
                else:
                    return colorama.Fore.CYAN

            if data["ip"] == localhost:
                for line in data["lines"]:
                    print("{}{}(pid={}){} {}".format(
                        colorama.Style.DIM, color_for(data), data["pid"],
                        colorama.Style.RESET_ALL, line))
            else:
                for line in data["lines"]:
                    print("{}{}(pid={}, ip={}){} {}".format(
                        colorama.Style.DIM, color_for(data), data["pid"],
                        data["ip"], colorama.Style.RESET_ALL, line))

            if (num_consecutive_messages_received % 100 == 0
                    and num_consecutive_messages_received > 0):
                logger.warning(
                    "The driver may not be able to keep up with the "
                    "stdout/stderr of the workers. To avoid forwarding logs "
                    "to the driver, use 'ray.init(log_to_driver=False)'.")
    except (OSError, redis.exceptions.ConnectionError) as e:
        logger.error("print_logs: {}".format(e))
    finally:
        # Close the pubsub client to avoid leaking file descriptors.
        pubsub_client.close()


def print_error_messages_raylet(task_error_queue, threads_stopped):
    """Prints message received in the given output queue.

    This checks periodically if any un-raised errors occured in the background.

    Args:
        task_error_queue (queue.Queue): A queue used to receive errors from the
            thread that listens to Redis.
        threads_stopped (threading.Event): A threading event used to signal to
            the thread that it should exit.
    """

    while True:
        # Exit if we received a signal that we should stop.
        if threads_stopped.is_set():
            return

        try:
            error, t = task_error_queue.get(block=False)
        except queue.Empty:
            threads_stopped.wait(timeout=0.01)
            continue
        # Delay errors a little bit of time to attempt to suppress redundant
        # messages originating from the worker.
        while t + UNCAUGHT_ERROR_GRACE_PERIOD > time.time():
            threads_stopped.wait(timeout=1)
            if threads_stopped.is_set():
                break
        if t < last_task_error_raise_time + UNCAUGHT_ERROR_GRACE_PERIOD:
            logger.debug("Suppressing error from worker: {}".format(error))
        else:
            logger.error(
                "Possible unhandled error from worker: {}".format(error))


def listen_error_messages_raylet(worker, task_error_queue, threads_stopped):
    """Listen to error messages in the background on the driver.

    This runs in a separate thread on the driver and pushes (error, time)
    tuples to the output queue.

    Args:
        worker: The worker class that this thread belongs to.
        task_error_queue (queue.Queue): A queue used to communicate with the
            thread that prints the errors found by this thread.
        threads_stopped (threading.Event): A threading event used to signal to
            the thread that it should exit.
    """
    worker.error_message_pubsub_client = worker.redis_client.pubsub(
        ignore_subscribe_messages=True)
    # Exports that are published after the call to
    # error_message_pubsub_client.subscribe and before the call to
    # error_message_pubsub_client.listen will still be processed in the loop.

    # Really we should just subscribe to the errors for this specific job.
    # However, currently all errors seem to be published on the same channel.
    error_pubsub_channel = str(
        ray.gcs_utils.TablePubsub.Value("ERROR_INFO_PUBSUB")).encode("ascii")
    worker.error_message_pubsub_client.subscribe(error_pubsub_channel)
    # worker.error_message_pubsub_client.psubscribe("*")

    try:
        # Get the errors that occurred before the call to subscribe.
        error_messages = ray.errors()
        for error_message in error_messages:
            logger.error(error_message)

        while True:
            # Exit if we received a signal that we should stop.
            if threads_stopped.is_set():
                return

            msg = worker.error_message_pubsub_client.get_message()
            if msg is None:
                threads_stopped.wait(timeout=0.01)
                continue
            gcs_entry = ray.gcs_utils.GcsEntry.FromString(msg["data"])
            assert len(gcs_entry.entries) == 1
            error_data = ray.gcs_utils.ErrorTableData.FromString(
                gcs_entry.entries[0])
            job_id = error_data.job_id
            if job_id not in [
                    worker.current_job_id.binary(),
                    JobID.nil().binary()
            ]:
                continue

            error_message = error_data.error_message
            if (error_data.type == ray_constants.TASK_PUSH_ERROR):
                # Delay it a bit to see if we can suppress it
                task_error_queue.put((error_message, time.time()))
            else:
                logger.warning(error_message)
    except (OSError, redis.exceptions.ConnectionError) as e:
        logger.error("listen_error_messages_raylet: {}".format(e))
    finally:
        # Close the pubsub client to avoid leaking file descriptors.
        worker.error_message_pubsub_client.close()


def is_initialized():
    """Check if ray.init has been called yet.

    Returns:
        True if ray.init has already been called and false otherwise.
    """
    return ray.worker.global_worker.connected


def connect(node,
            mode=WORKER_MODE,
            log_to_driver=False,
            worker=global_worker,
            driver_object_store_memory=None,
            job_id=None):
    """Connect this worker to the raylet, to Plasma, and to Redis.

    Args:
        node (ray.node.Node): The node to connect.
        mode: The mode of the worker. One of SCRIPT_MODE, WORKER_MODE, and
            LOCAL_MODE.
        log_to_driver (bool): If true, then output from all of the worker
            processes on all nodes will be directed to the driver.
        worker: The ray.Worker instance.
        driver_object_store_memory: Limit the amount of memory the driver can
            use in the object store when creating objects.
        job_id: The ID of job. If it's None, then we will generate one.
    """
    # Do some basic checking to make sure we didn't call ray.init twice.
    error_message = "Perhaps you called ray.init twice by accident?"
    assert not worker.connected, error_message
    assert worker.cached_functions_to_run is not None, error_message

    # Enable nice stack traces on SIGSEGV etc.
    if not faulthandler.is_enabled():
        faulthandler.enable(all_threads=False)

    if mode is not LOCAL_MODE:
        # Create a Redis client to primary.
        # The Redis client can safely be shared between threads. However,
        # that is not true of Redis pubsub clients. See the documentation at
        # https://github.com/andymccurdy/redis-py#thread-safety.
        worker.redis_client = node.create_redis_client()

    # Initialize some fields.
    if mode is WORKER_MODE:
        # We should not specify the job_id if it's `WORKER_MODE`.
        assert job_id is None
        job_id = JobID.nil()
        # TODO(qwang): Rename this to `worker_id_str` or type to `WorkerID`
        worker.worker_id = _random_string()
        if setproctitle:
            setproctitle.setproctitle("ray_worker")
    elif mode is LOCAL_MODE:
        # Code path of local mode
        if job_id is None:
            job_id = JobID.from_int(random.randint(1, 100000))
        worker.worker_id = ray.utils.compute_driver_id_from_job(
            job_id).binary()
    else:
        # This is the code path of driver mode.
        if job_id is None:
            # TODO(qwang): use `GcsClient::GenerateJobId()` here.
            job_id = JobID.from_int(
                int(worker.redis_client.incr("JobCounter")))
        # When tasks are executed on remote workers in the context of multiple
        # drivers, the current job ID is used to keep track of which job is
        # responsible for the task so that error messages will be propagated to
        # the correct driver.
        worker.worker_id = ray.utils.compute_driver_id_from_job(
            job_id).binary()

    if not isinstance(job_id, JobID):
        raise TypeError("The type of given job id must be JobID.")
    worker.current_job_id = job_id

    # All workers start out as non-actors. A worker can be turned into an actor
    # after it is created.
    worker.actor_id = ActorID.nil()
    worker.node = node
    worker.set_mode(mode)

    # If running Ray in LOCAL_MODE, there is no need to create call
    # create_worker or to start the worker service.
    if mode == LOCAL_MODE:
        worker.local_mode_manager = LocalModeManager()
        return

    # For driver's check that the version information matches the version
    # information that the Ray cluster was started with.
    try:
        ray.services.check_version_info(worker.redis_client)
    except Exception as e:
        if mode == SCRIPT_MODE:
            raise e
        elif mode == WORKER_MODE:
            traceback_str = traceback.format_exc()
            ray.utils.push_error_to_driver_through_redis(
                worker.redis_client,
                ray_constants.VERSION_MISMATCH_PUSH_ERROR,
                traceback_str,
                job_id=None)

    worker.lock = threading.RLock()

    # Create an object for interfacing with the global state.
    ray.state.state._initialize_global_state(
        node.redis_address, redis_password=node.redis_password)

    # Register the worker with Redis.
    if mode == SCRIPT_MODE:
        # The concept of a driver is the same as the concept of a "job".
        # Register the driver/job with Redis here.
        import __main__ as main
        driver_info = {
            "node_ip_address": node.node_ip_address,
            "driver_id": worker.worker_id,
            "start_time": time.time(),
            "plasma_store_socket": node.plasma_store_socket_name,
            "raylet_socket": node.raylet_socket_name,
            "name": (main.__file__
                     if hasattr(main, "__file__") else "INTERACTIVE MODE")
        }
        worker.redis_client.hmset(b"Drivers:" + worker.worker_id, driver_info)
    elif mode == WORKER_MODE:
        # Register the worker with Redis.
        worker_dict = {
            "node_ip_address": node.node_ip_address,
            "plasma_store_socket": node.plasma_store_socket_name,
        }
        # Check the RedirectOutput key in Redis and based on its value redirect
        # worker output and error to their own files.
        # This key is set in services.py when Redis is started.
        redirect_worker_output_val = worker.redis_client.get("RedirectOutput")
        if (redirect_worker_output_val is not None
                and int(redirect_worker_output_val) == 1):
            log_stdout_file, log_stderr_file = (
                node.new_worker_redirected_log_file(worker.worker_id))
            # Redirect stdout/stderr at the file descriptor level. If we simply
            # set sys.stdout and sys.stderr, then logging from C++ can fail to
            # be redirected.
            os.dup2(log_stdout_file.fileno(), sys.stdout.fileno())
            os.dup2(log_stderr_file.fileno(), sys.stderr.fileno())
            # We also manually set sys.stdout and sys.stderr because that seems
            # to have an affect on the output buffering. Without doing this,
            # stdout and stderr are heavily buffered resulting in seemingly
            # lost logging statements.
            sys.stdout = log_stdout_file
            sys.stderr = log_stderr_file
            # This should always be the first message to appear in the worker's
            # stdout and stderr log files. The string "Ray worker pid:" is
            # parsed in the log monitor process.
            print("Ray worker pid: {}".format(os.getpid()))
            print("Ray worker pid: {}".format(os.getpid()), file=sys.stderr)
            sys.stdout.flush()
            sys.stderr.flush()

            worker_dict["stdout_file"] = os.path.abspath(log_stdout_file.name)
            worker_dict["stderr_file"] = os.path.abspath(log_stderr_file.name)
        worker.redis_client.hmset(b"Workers:" + worker.worker_id, worker_dict)
    else:
        raise ValueError("Invalid worker mode. Expected DRIVER or WORKER.")

    redis_address, redis_port = node.redis_address.split(":")
    gcs_options = ray._raylet.GcsClientOptions(
        redis_address,
        int(redis_port),
        node.redis_password,
    )
    worker.core_worker = ray._raylet.CoreWorker(
        (mode == SCRIPT_MODE),
        node.plasma_store_socket_name,
        node.raylet_socket_name,
        worker.current_job_id,
        gcs_options,
        node.get_logs_dir_path(),
        node.node_ip_address,
    )
    worker.task_context.current_task_id = (
        worker.core_worker.get_current_task_id())
    worker.raylet_client = ray._raylet.RayletClient(worker.core_worker)

    if driver_object_store_memory is not None:
        worker._set_object_store_client_options(
            "ray_driver_{}".format(os.getpid()), driver_object_store_memory)

    # Put something in the plasma store so that subsequent plasma store
    # accesses will be faster. Currently the first access is always slow, and
    # we don't want the user to experience this.
    temporary_object_id = ray.ObjectID(np.random.bytes(20))
    worker.put_object(temporary_object_id, 1)
    ray.internal.free([temporary_object_id])

    # Start the import thread
    worker.import_thread = import_thread.ImportThread(worker, mode,
                                                      worker.threads_stopped)
    worker.import_thread.start()

    # If this is a driver running in SCRIPT_MODE, start a thread to print error
    # messages asynchronously in the background. Ideally the scheduler would
    # push messages to the driver's worker service, but we ran into bugs when
    # trying to properly shutdown the driver's worker service, so we are
    # temporarily using this implementation which constantly queries the
    # scheduler for new error messages.
    if mode == SCRIPT_MODE:
        q = queue.Queue()
        worker.listener_thread = threading.Thread(
            target=listen_error_messages_raylet,
            name="ray_listen_error_messages",
            args=(worker, q, worker.threads_stopped))
        worker.printer_thread = threading.Thread(
            target=print_error_messages_raylet,
            name="ray_print_error_messages",
            args=(q, worker.threads_stopped))
        worker.listener_thread.daemon = True
        worker.listener_thread.start()
        worker.printer_thread.daemon = True
        worker.printer_thread.start()
        if log_to_driver:
            worker.logger_thread = threading.Thread(
                target=print_logs,
                name="ray_print_logs",
                args=(worker.redis_client, worker.threads_stopped))
            worker.logger_thread.daemon = True
            worker.logger_thread.start()

    if mode == SCRIPT_MODE:
        # Add the directory containing the script that is running to the Python
        # paths of the workers. Also add the current directory. Note that this
        # assumes that the directory structures on the machines in the clusters
        # are the same.
        script_directory = os.path.abspath(os.path.dirname(sys.argv[0]))
        current_directory = os.path.abspath(os.path.curdir)
        worker.run_function_on_all_workers(
            lambda worker_info: sys.path.insert(1, script_directory))
        worker.run_function_on_all_workers(
            lambda worker_info: sys.path.insert(1, current_directory))
        # TODO(rkn): Here we first export functions to run, then remote
        # functions. The order matters. For example, one of the functions to
        # run may set the Python path, which is needed to import a module used
        # to define a remote function. We may want to change the order to
        # simply be the order in which the exports were defined on the driver.
        # In addition, we will need to retain the ability to decide what the
        # first few exports are (mostly to set the Python path). Additionally,
        # note that the first exports to be defined on the driver will be the
        # ones defined in separate modules that are imported by the driver.
        # Export cached functions_to_run.
        for function in worker.cached_functions_to_run:
            worker.run_function_on_all_workers(function)
        # Export cached remote functions and actors to the workers.
        worker.function_actor_manager.export_cached()
    worker.cached_functions_to_run = None


def disconnect(exiting_interpreter=False):
    """Disconnect this worker from the raylet and object store."""
    # Reset the list of cached remote functions and actors so that if more
    # remote functions or actors are defined and then connect is called again,
    # the remote functions will be exported. This is mostly relevant for the
    # tests.
    worker = global_worker
    if worker.connected:
        # Shutdown all of the threads that we've started. TODO(rkn): This
        # should be handled cleanly in the worker object's destructor and not
        # in this disconnect method.
        worker.threads_stopped.set()
        if hasattr(worker, "import_thread"):
            worker.import_thread.join_import_thread()
        if hasattr(worker, "listener_thread"):
            worker.listener_thread.join()
        if hasattr(worker, "printer_thread"):
            worker.printer_thread.join()
        if hasattr(worker, "logger_thread"):
            worker.logger_thread.join()
        worker.threads_stopped.clear()
        worker._session_index += 1

    worker.node = None  # Disconnect the worker from the node.
    worker.cached_functions_to_run = []
    worker.function_actor_manager.reset_cache()
    worker.serialization_context_map.clear()

    if not exiting_interpreter:
        if hasattr(worker, "raylet_client"):
            del worker.raylet_client

        if hasattr(worker, "core_worker"):
            del worker.core_worker


@contextmanager
def _changeproctitle(title, next_title):
    if setproctitle:
        setproctitle.setproctitle(title)
    yield
    if setproctitle:
        setproctitle.setproctitle(next_title)


def _try_to_compute_deterministic_class_id(cls, depth=5):
    """Attempt to produce a deterministic class ID for a given class.

    The goal here is for the class ID to be the same when this is run on
    different worker processes. Pickling, loading, and pickling again seems to
    produce more consistent results than simply pickling. This is a bit crazy
    and could cause problems, in which case we should revert it and figure out
    something better.

    Args:
        cls: The class to produce an ID for.
        depth: The number of times to repeatedly try to load and dump the
            string while trying to reach a fixed point.

    Returns:
        A class ID for this class. We attempt to make the class ID the same
            when this function is run on different workers, but that is not
            guaranteed.

    Raises:
        Exception: This could raise an exception if cloudpickle raises an
            exception.
    """
    # Pickling, loading, and pickling again seems to produce more consistent
    # results than simply pickling. This is a bit
    class_id = pickle.dumps(cls)
    for _ in range(depth):
        new_class_id = pickle.dumps(pickle.loads(class_id))
        if new_class_id == class_id:
            # We appear to have reached a fix point, so use this as the ID.
            return hashlib.sha1(new_class_id).digest()
        class_id = new_class_id

    # We have not reached a fixed point, so we may end up with a different
    # class ID for this custom class on each worker, which could lead to the
    # same class definition being exported many many times.
    logger.warning(
        "WARNING: Could not produce a deterministic class ID for class "
        "{}".format(cls))
    return hashlib.sha1(new_class_id).digest()


def register_custom_serializer(cls,
                               serializer=None,
                               deserializer=None,
                               use_pickle=False,
                               use_dict=False,
                               local=None,
                               job_id=None,
                               class_id=None):
    """Registers custom functions for efficient object serialization.

    The serializer and deserializer are used when transferring objects of
    `cls` across processes and nodes. This can be significantly faster than
    the Ray default fallbacks. Wraps `_register_custom_serializer` underneath.

    `use_pickle` tells Ray to automatically use cloudpickle for serialization,
    and `use_dict` automatically uses `cls.__dict__`.

    When calling this function, you can only provide one of the following:

        1. serializer and deserializer
        2. `use_pickle`
        3. `use_dict`

    Args:
        cls (type): The class that ray should use this custom serializer for.
        serializer: The custom serializer that takes in a cls instance and
            outputs a serialized representation. use_pickle and use_dict
            must be False if provided.
        deserializer: The custom deserializer that takes in a serialized
            representation of the cls and outputs a cls instance. use_pickle
            and use_dict must be False if provided.
        use_pickle (bool): If true, objects of this class will be
            serialized using pickle. Must be False if
            use_dict is true.
        use_dict (bool): If true, objects of this class be serialized turning
            their __dict__ fields into a dictionary. Must be False if
            use_pickle is true.
        local: Deprecated.
        job_id: Deprecated.
        class_id (str): Unique ID of the class. Autogenerated if None.
    """
    if job_id:
        raise DeprecationWarning(
            "`job_id` is no longer a valid parameter and will be removed in "
            "future versions of Ray. If this breaks your application, "
            "see `ray.worker._register_custom_serializer`.")
    if local:
        raise DeprecationWarning(
            "`local` is no longer a valid parameter and will be removed in "
            "future versions of Ray. If this breaks your application, "
            "see `ray.worker._register_custom_serializer`.")
    _register_custom_serializer(
        cls,
        use_pickle=use_pickle,
        use_dict=use_dict,
        serializer=serializer,
        deserializer=deserializer,
        class_id=class_id)


def _register_custom_serializer(cls,
                                use_pickle=False,
                                use_dict=False,
                                serializer=None,
                                deserializer=None,
                                local=False,
                                job_id=None,
                                class_id=None):
    """Enable serialization and deserialization for a particular class.

    This method runs the register_class function defined below on every worker,
    which will enable ray to properly serialize and deserialize objects of
    this class.

    Args:
        cls (type): The class that ray should use this custom serializer for.
        use_pickle (bool): If true, then objects of this class will be
            serialized using pickle.
        use_dict: If true, then objects of this class be serialized turning
            their __dict__ fields into a dictionary. Must be False if
            use_pickle is true.
        serializer: The custom serializer to use. This should be provided if
            and only if use_pickle and use_dict are False.
        deserializer: The custom deserializer to use. This should be provided
            if and only if use_pickle and use_dict are False.
        local: True if the serializers should only be registered on the current
            worker. This should usually be False.
        job_id: ID of the job that we want to register the class for.
        class_id (str): Unique ID of the class. Autogenerated if None.

    Raises:
        RayNotDictionarySerializable: Raised if use_dict is true and cls cannot
            be efficiently serialized by Ray.
        ValueError: Raised if ray could not autogenerate a class_id.
    """
    worker = global_worker
    assert (serializer is None) == (deserializer is None), (
        "The serializer/deserializer arguments must both be provided or "
        "both not be provided.")
    use_custom_serializer = (serializer is not None)

    assert use_custom_serializer + use_pickle + use_dict == 1, (
        "Exactly one of use_pickle, use_dict, or serializer/deserializer must "
        "be specified.")

    if use_dict:
        # Raise an exception if cls cannot be serialized efficiently by Ray.
        serialization.check_serializable(cls)

    if class_id is None:
        if not local:
            # In this case, the class ID will be used to deduplicate the class
            # across workers. Note that cloudpickle unfortunately does not
            # produce deterministic strings, so these IDs could be different
            # on different workers. We could use something weaker like
            # cls.__name__, however that would run the risk of having
            # collisions.
            # TODO(rkn): We should improve this.
            try:
                # Attempt to produce a class ID that will be the same on each
                # worker. However, determinism is not guaranteed, and the
                # result may be different on different workers.
                class_id = _try_to_compute_deterministic_class_id(cls)
            except Exception:
                raise ValueError(
                    "Failed to use pickle in generating a unique id for '{}'. "
                    "Provide a unique class_id.".format(cls))
        else:
            # In this case, the class ID only needs to be meaningful on this
            # worker and not across workers.
            class_id = _random_string()

        # Make sure class_id is a string.
        class_id = ray.utils.binary_to_hex(class_id)

    if job_id is None:
        job_id = worker.current_job_id
    assert isinstance(job_id, JobID)

    def register_class_for_serialization(worker_info):
        if worker_info["worker"].use_pickle:
            if pickle.FAST_CLOUDPICKLE_USED:
                # construct a reducer
                pickle.CloudPickler.dispatch[
                    cls] = lambda obj: (deserializer, (serializer(obj), ))
            else:

                def _CloudPicklerReducer(_self, obj):
                    _self.save_reduce(
                        deserializer, (serializer(obj), ), obj=obj)

                # use a placeholder for 'self' argument
                pickle.CloudPickler.dispatch[cls] = _CloudPicklerReducer
        else:
            # TODO(rkn): We need to be more thoughtful about what to do if
            # custom serializers have already been registered for class_id.
            # In some cases, we may want to use the last user-defined
            # serializers and ignore subsequent calls to
            # register_custom_serializer that were made by the system.
            serialization_context = worker_info[
                "worker"].get_serialization_context(job_id)
            serialization_context.register_type(
                cls,
                class_id,
                pickle=use_pickle,
                custom_serializer=serializer,
                custom_deserializer=deserializer)

    if not local:
        worker.run_function_on_all_workers(register_class_for_serialization)
    else:
        # Since we are pickling objects of this class, we don't actually need
        # to ship the class definition.
        register_class_for_serialization({"worker": worker})


def get(object_ids):
    """Get a remote object or a list of remote objects from the object store.

    This method blocks until the object corresponding to the object ID is
    available in the local object store. If this object is not in the local
    object store, it will be shipped from an object store that has it (once the
    object has been created). If object_ids is a list, then the objects
    corresponding to each object in the list will be returned.

    Args:
        object_ids: Object ID of the object to get or a list of object IDs to
            get.

    Returns:
        A Python object or a list of Python objects.

    Raises:
        Exception: An exception is raised if the task that created the object
            or that created one of the objects raised an exception.
    """
    worker = global_worker
    worker.check_connected()
    with profiling.profile("ray.get"):
        is_individual_id = isinstance(object_ids, ray.ObjectID)
        if is_individual_id:
            object_ids = [object_ids]

        if not isinstance(object_ids, list):
            raise ValueError("'object_ids' must either be an object ID "
                             "or a list of object IDs.")

        global last_task_error_raise_time
        values = worker.get_objects(object_ids)
        for i, value in enumerate(values):
            if isinstance(value, RayError):
                last_task_error_raise_time = time.time()
                if isinstance(value, ray.exceptions.UnreconstructableError):
                    worker.dump_object_store_memory_usage()
                if isinstance(value, RayTaskError):
                    raise value.as_instanceof_cause()
                else:
                    raise value

        # Run post processors.
        for post_processor in worker._post_get_hooks:
            values = post_processor(object_ids, values)

        if is_individual_id:
            values = values[0]
        return values


def put(value, weakref=False):
    """Store an object in the object store.

    The object may not be evicted while a reference to the returned ID exists.
    Note that this pinning only applies to the particular object ID returned
    by put, not object IDs in general.

    Args:
        value: The Python object to be stored.
        weakref: If set, allows the object to be evicted while a reference
            to the returned ID exists. You might want to set this if putting
            a lot of objects that you might not need in the future.

    Returns:
        The object ID assigned to this value.
    """
    worker = global_worker
    worker.check_connected()
    with profiling.profile("ray.put"):
        if worker.mode == LOCAL_MODE:
            object_id = worker.local_mode_manager.put_object(value)
        else:
            object_id = ray._raylet.compute_put_id(
                worker.current_task_id,
                worker.task_context.put_index,
            )
            try:
                worker.put_object(object_id, value)
            except ObjectStoreFullError:
                logger.info(
                    "Put failed since the value was either too large or the "
                    "store was full of pinned objects. If you are putting "
                    "and holding references to a lot of object ids, consider "
                    "ray.put(value, weakref=True) to allow object data to "
                    "be evicted early.")
                raise
        worker.task_context.put_index += 1
        # Pin the object buffer with the returned id. This avoids put returns
        # from getting evicted out from under the id.
        # TODO(edoakes): we should be able to avoid this extra IPC by holding
        # a reference to the buffer created when putting the object, but the
        # buffer returned by the plasma store create method doesn't prevent
        # the object from being evicted.
        if not weakref and not worker.mode == LOCAL_MODE:
            object_id.set_buffer_ref(
                worker.core_worker.get_objects([object_id],
                                               worker.current_task_id))
        return object_id


def wait(object_ids, num_returns=1, timeout=None):
    """Return a list of IDs that are ready and a list of IDs that are not.

    .. warning::

        The **timeout** argument used to be in **milliseconds** (up through
        ``ray==0.6.1``) and now it is in **seconds**.

    If timeout is set, the function returns either when the requested number of
    IDs are ready or when the timeout is reached, whichever occurs first. If it
    is not set, the function simply waits until that number of objects is ready
    and returns that exact number of object IDs.

    This method returns two lists. The first list consists of object IDs that
    correspond to objects that are available in the object store. The second
    list corresponds to the rest of the object IDs (which may or may not be
    ready).

    Ordering of the input list of object IDs is preserved. That is, if A
    precedes B in the input list, and both are in the ready list, then A will
    precede B in the ready list. This also holds true if A and B are both in
    the remaining list.

    Args:
        object_ids (List[ObjectID]): List of object IDs for objects that may or
            may not be ready. Note that these IDs must be unique.
        num_returns (int): The number of object IDs that should be returned.
        timeout (float): The maximum amount of time in seconds to wait before
            returning.

    Returns:
        A list of object IDs that are ready and a list of the remaining object
        IDs.
    """
    worker = global_worker

    if isinstance(object_ids, ObjectID):
        raise TypeError(
            "wait() expected a list of ray.ObjectID, got a single ray.ObjectID"
        )

    if not isinstance(object_ids, list):
        raise TypeError(
            "wait() expected a list of ray.ObjectID, got {}".format(
                type(object_ids)))

    if isinstance(timeout, int) and timeout != 0:
        logger.warning("The 'timeout' argument now requires seconds instead "
                       "of milliseconds. This message can be suppressed by "
                       "passing in a float.")

    if timeout is not None and timeout < 0:
        raise ValueError("The 'timeout' argument must be nonnegative. "
                         "Received {}".format(timeout))

    for object_id in object_ids:
        if not isinstance(object_id, ObjectID):
            raise TypeError("wait() expected a list of ray.ObjectID, "
                            "got list containing {}".format(type(object_id)))

    worker.check_connected()
    # TODO(swang): Check main thread.
    with profiling.profile("ray.wait"):
        # When Ray is run in LOCAL_MODE, all functions are run immediately,
        # so all objects in object_id are ready.
        if worker.mode == LOCAL_MODE:
            return object_ids[:num_returns], object_ids[num_returns:]

        # TODO(rkn): This is a temporary workaround for
        # https://github.com/ray-project/ray/issues/997. However, it should be
        # fixed in Arrow instead of here.
        if len(object_ids) == 0:
            return [], []

        if len(object_ids) != len(set(object_ids)):
            raise Exception("Wait requires a list of unique object IDs.")
        if num_returns <= 0:
            raise Exception(
                "Invalid number of objects to return %d." % num_returns)
        if num_returns > len(object_ids):
            raise Exception("num_returns cannot be greater than the number "
                            "of objects provided to ray.wait.")

        timeout = timeout if timeout is not None else 10**6
        timeout_milliseconds = int(timeout * 1000)
        ready_ids, remaining_ids = worker.core_worker.wait(
            object_ids,
            num_returns,
            timeout_milliseconds,
            worker.current_task_id,
        )
        return ready_ids, remaining_ids


def _mode(worker=global_worker):
    """This is a wrapper around worker.mode.

    We use this wrapper so that in the remote decorator, we can call _mode()
    instead of worker.mode. The difference is that when we attempt to serialize
    remote functions, we don't attempt to serialize the worker object, which
    cannot be serialized.
    """
    return worker.mode


def get_global_worker():
    return global_worker


def make_decorator(num_return_vals=None,
                   num_cpus=None,
                   num_gpus=None,
                   memory=None,
                   object_store_memory=None,
                   resources=None,
                   max_calls=None,
                   max_reconstructions=None,
                   worker=None):
    def decorator(function_or_class):
        if (inspect.isfunction(function_or_class)
                or is_cython(function_or_class)):
            # Set the remote function default resources.
            if max_reconstructions is not None:
                raise Exception("The keyword 'max_reconstructions' is not "
                                "allowed for remote functions.")

            return ray.remote_function.RemoteFunction(
                function_or_class, num_cpus, num_gpus, memory,
                object_store_memory, resources, num_return_vals, max_calls)

        if inspect.isclass(function_or_class):
            if num_return_vals is not None:
                raise Exception("The keyword 'num_return_vals' is not allowed "
                                "for actors.")
            if max_calls is not None:
                raise Exception("The keyword 'max_calls' is not allowed for "
                                "actors.")

            return worker.make_actor(function_or_class, num_cpus, num_gpus,
                                     memory, object_store_memory, resources,
                                     max_reconstructions)

        raise Exception("The @ray.remote decorator must be applied to "
                        "either a function or to a class.")

    return decorator


def remote(*args, **kwargs):
    """Define a remote function or an actor class.

    This can be used with no arguments to define a remote function or actor as
    follows:

    .. code-block:: python

        @ray.remote
        def f():
            return 1

        @ray.remote
        class Foo(object):
            def method(self):
                return 1

    It can also be used with specific keyword arguments:

    * **num_return_vals:** This is only for *remote functions*. It specifies
      the number of object IDs returned by the remote function invocation.
    * **num_cpus:** The quantity of CPU cores to reserve for this task or for
      the lifetime of the actor.
    * **num_gpus:** The quantity of GPUs to reserve for this task or for the
      lifetime of the actor.
    * **resources:** The quantity of various custom resources to reserve for
      this task or for the lifetime of the actor. This is a dictionary mapping
      strings (resource names) to numbers.
    * **max_calls:** Only for *remote functions*. This specifies the maximum
      number of times that a given worker can execute the given remote function
      before it must exit (this can be used to address memory leaks in
      third-party libraries or to reclaim resources that cannot easily be
      released, e.g., GPU memory that was acquired by TensorFlow). By
      default this is infinite.
    * **max_reconstructions**: Only for *actors*. This specifies the maximum
      number of times that the actor should be reconstructed when it dies
      unexpectedly. The minimum valid value is 0 (default), which indicates
      that the actor doesn't need to be reconstructed. And the maximum valid
      value is ray.ray_constants.INFINITE_RECONSTRUCTIONS.

    This can be done as follows:

    .. code-block:: python

        @ray.remote(num_gpus=1, max_calls=1, num_return_vals=2)
        def f():
            return 1, 2

        @ray.remote(num_cpus=2, resources={"CustomResource": 1})
        class Foo(object):
            def method(self):
                return 1
    """
    worker = get_global_worker()

    if len(args) == 1 and len(kwargs) == 0 and callable(args[0]):
        # This is the case where the decorator is just @ray.remote.
        return make_decorator(worker=worker)(args[0])

    # Parse the keyword arguments from the decorator.
    error_string = ("The @ray.remote decorator must be applied either "
                    "with no arguments and no parentheses, for example "
                    "'@ray.remote', or it must be applied using some of "
                    "the arguments 'num_return_vals', 'num_cpus', 'num_gpus', "
                    "'memory', 'object_store_memory', 'resources', "
                    "'max_calls', or 'max_reconstructions', like "
                    "'@ray.remote(num_return_vals=2, "
                    "resources={\"CustomResource\": 1})'.")
    assert len(args) == 0 and len(kwargs) > 0, error_string
    for key in kwargs:
        assert key in [
            "num_return_vals",
            "num_cpus",
            "num_gpus",
            "memory",
            "object_store_memory",
            "resources",
            "max_calls",
            "max_reconstructions",
        ], error_string

    num_cpus = kwargs["num_cpus"] if "num_cpus" in kwargs else None
    num_gpus = kwargs["num_gpus"] if "num_gpus" in kwargs else None
    resources = kwargs.get("resources")
    if not isinstance(resources, dict) and resources is not None:
        raise Exception("The 'resources' keyword argument must be a "
                        "dictionary, but received type {}.".format(
                            type(resources)))
    if resources is not None:
        assert "CPU" not in resources, "Use the 'num_cpus' argument."
        assert "GPU" not in resources, "Use the 'num_gpus' argument."

    # Handle other arguments.
    num_return_vals = kwargs.get("num_return_vals")
    max_calls = kwargs.get("max_calls")
    max_reconstructions = kwargs.get("max_reconstructions")
    memory = kwargs.get("memory")
    object_store_memory = kwargs.get("object_store_memory")

    return make_decorator(
        num_return_vals=num_return_vals,
        num_cpus=num_cpus,
        num_gpus=num_gpus,
        memory=memory,
        object_store_memory=object_store_memory,
        resources=resources,
        max_calls=max_calls,
        max_reconstructions=max_reconstructions,
        worker=worker)<|MERGE_RESOLUTION|>--- conflicted
+++ resolved
@@ -674,152 +674,6 @@
 
         return ray.signature.recover_args(arguments)
 
-<<<<<<< HEAD
-=======
-    def _store_outputs_in_object_store(self, object_ids, outputs):
-        """Store the outputs of a remote function in the local object store.
-
-        This stores the values that were returned by a remote function in the
-        local object store. If any of the return values are object IDs, then
-        these object IDs are aliased with the object IDs that the scheduler
-        assigned for the return values. This is called by the worker that
-        executes the remote function.
-
-        Note:
-            The arguments object_ids and outputs should have the same length.
-
-        Args:
-            object_ids (List[ObjectID]): The object IDs that were assigned to
-                the outputs of the remote function call.
-            outputs (Tuple): The value returned by the remote function. If the
-                remote function was supposed to only return one value, then its
-                output was wrapped in a tuple with one element prior to being
-                passed into this function.
-        """
-        for i in range(len(object_ids)):
-            if isinstance(outputs[i], ray.actor.ActorHandle):
-                raise Exception("Returning an actor handle from a remote "
-                                "function is not allowed).")
-            if outputs[i] is ray.experimental.no_return.NoReturn:
-                if not self.core_worker.object_exists(object_ids[i]):
-                    raise RuntimeError(
-                        "Attempting to return 'ray.experimental.NoReturn' "
-                        "from a remote function, but the corresponding "
-                        "ObjectID does not exist in the local object store.")
-            else:
-                self.put_object(object_ids[i], outputs[i])
-
-    def _process_task(self, task, function_execution_info):
-        """Execute a task assigned to this worker.
-
-        This method deserializes a task from the scheduler, and attempts to
-        execute the task. If the task succeeds, the outputs are stored in the
-        local object store. If the task throws an exception, RayTaskError
-        objects are stored in the object store to represent the failed task
-        (these will be retrieved by calls to get or by subsequent tasks that
-        use the outputs of this task).
-        """
-        assert self.current_task_id.is_nil()
-        assert self.task_context.task_index == 0
-        assert self.task_context.put_index == 1
-        if not task.is_actor_task():
-            # If this worker is not an actor, check that `current_job_id`
-            # was reset when the worker finished the previous task.
-            assert self.current_job_id.is_nil()
-            # Set the driver ID of the current running task. This is
-            # needed so that if the task throws an exception, we propagate
-            # the error message to the correct driver.
-            self.current_job_id = task.job_id()
-            self.core_worker.set_current_job_id(task.job_id())
-        else:
-            # If this worker is an actor, current_job_id wasn't reset.
-            # Check that current task's driver ID equals the previous one.
-            assert self.current_job_id == task.job_id()
-
-        self.task_context.current_task_id = task.task_id()
-        self.core_worker.set_current_task_id(task.task_id())
-
-        function_descriptor = FunctionDescriptor.from_bytes_list(
-            task.function_descriptor_list())
-        serialized_args = task.arguments()
-        return_object_ids = task.returns()
-        if task.is_actor_task() or task.is_actor_creation_task():
-            dummy_return_id = return_object_ids.pop()
-        function_executor = function_execution_info.function
-        function_name = function_execution_info.function_name
-
-        # Get task arguments from the object store.
-        try:
-            if function_name != "__ray_terminate__":
-                self.reraise_actor_init_error()
-                self.memory_monitor.raise_if_low_memory()
-            with profiling.profile("task:deserialize_arguments"):
-                function_args, function_kwargs = (
-                    self._get_arguments_for_execution(function_name,
-                                                      serialized_args))
-        except Exception as e:
-            self._handle_process_task_failure(
-                function_descriptor, return_object_ids, e,
-                ray.utils.format_error_message(traceback.format_exc()))
-            return
-
-        # Execute the task.
-        try:
-            self._current_task = task
-            with profiling.profile("task:execute"):
-                if task.is_normal_task():
-                    outputs = function_executor(*function_args,
-                                                **function_kwargs)
-                else:
-                    if task.is_actor_task():
-                        key = task.actor_id()
-                    else:
-                        key = task.actor_creation_id()
-                    worker_name = "ray_{}_{}".format(
-                        self.actors[key].__class__.__name__, os.getpid())
-                    if "memory" in task.required_resources():
-                        self.memory_monitor.set_heap_limit(
-                            worker_name,
-                            ray_constants.from_memory_units(
-                                task.required_resources()["memory"]))
-                    if "object_store_memory" in task.required_resources():
-                        self._set_object_store_client_options(
-                            worker_name,
-                            int(
-                                ray_constants.from_memory_units(
-                                    task.required_resources()[
-                                        "object_store_memory"])))
-                    outputs = function_executor(
-                        dummy_return_id, self.actors[key], *function_args,
-                        **function_kwargs)
-        except Exception as e:
-            # Determine whether the exception occured during a task, not an
-            # actor method.
-            task_exception = not task.is_actor_task()
-            traceback_str = ray.utils.format_error_message(
-                traceback.format_exc(), task_exception=task_exception)
-            self._handle_process_task_failure(
-                function_descriptor, return_object_ids, e, traceback_str)
-            return
-        finally:
-            self._current_task = None
-
-        # Store the outputs in the local object store.
-        try:
-            with profiling.profile("task:store_outputs"):
-                # If this is an actor task, then the last object ID returned by
-                # the task is a dummy output, not returned by the function
-                # itself. Decrement to get the correct number of return values.
-                num_returns = len(return_object_ids)
-                if num_returns == 1:
-                    outputs = (outputs, )
-                self._store_outputs_in_object_store(return_object_ids, outputs)
-        except Exception as e:
-            self._handle_process_task_failure(
-                function_descriptor, return_object_ids, e,
-                ray.utils.format_error_message(traceback.format_exc()))
-
->>>>>>> 235dec8a
     def _set_object_store_client_options(self, name, object_store_memory):
         try:
             logger.debug("Setting plasma memory limit to {} for {}".format(
