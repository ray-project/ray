--- conflicted
+++ resolved
@@ -122,14 +122,13 @@
         # Index of the current session. This number will
         # increment every time when `ray.shutdown` is called.
         self._session_index = 0
-<<<<<<< HEAD
-        # Functions to run to process the values returned by ray.get. Each
-        # postprocessor must take two arguments ("object_refs", and "values").
-        self._post_get_hooks = []
+        # If this is set, the next .remote call should drop into the
+        # debugger, at the specified breakpoint ID.
         self.debugger_breakpoint = ""
+        # If this is set, ray.get calls invoked on the object ID returned
+        # by the worker should drop into the debugger at the specified 
+        # breakpoint ID.
         self.debugger_get_breakpoint = b""
-=======
->>>>>>> f13c36ed
 
     @property
     def connected(self):
