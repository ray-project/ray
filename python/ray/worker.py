--- conflicted
+++ resolved
@@ -286,9 +286,6 @@
         result = self.core_worker.put_serialized_object(
             serialized_value, object_id=object_id, pin_object=pin_object)
 
-<<<<<<< HEAD
-    def deserialize_objects(self, data_metadata_pairs, object_ids):
-=======
         if should_warn_of_slow_puts:
             delta = time.perf_counter() - start
             if delta > 0.1:
@@ -297,11 +294,7 @@
                 should_warn_of_slow_puts = False
         return result
 
-    def deserialize_objects(self,
-                            data_metadata_pairs,
-                            object_ids,
-                            error_timeout=10):
->>>>>>> 52c33b53
+    def deserialize_objects(self, data_metadata_pairs, object_ids):
         context = self.get_serialization_context()
         return context.deserialize_objects(data_metadata_pairs, object_ids)
 
