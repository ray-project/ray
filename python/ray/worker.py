--- conflicted
+++ resolved
@@ -795,14 +795,9 @@
                 arguments = self._get_arguments_for_execution(
                     function_name, args)
         except RayTaskError as e:
-<<<<<<< HEAD
-            self._handle_process_task_failure(function_descriptor,
-                                              return_object_ids, e, None)
-=======
             self._handle_process_task_failure(
-                function_id, function_name, return_object_ids, e,
+                function_descriptor, return_object_ids, e,
                 ray.utils.format_error_message(traceback.format_exc()))
->>>>>>> 75ddf7cc
             return
         except Exception as e:
             self._handle_process_task_failure(
