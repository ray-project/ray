import asyncio
import errno
import io
import fnmatch
import os
import subprocess
import sys
import time
import timeit
import socket
import math
import traceback
from typing import Optional, Any, List, Dict
from contextlib import redirect_stdout, redirect_stderr
import yaml

import ray
import ray._private.services
import ray._private.utils
from ray.util.queue import Queue, _QueueActor, Empty
import requests
from prometheus_client.parser import text_string_to_metric_families
from ray.scripts.scripts import main as ray_main

import psutil  # We must import psutil after ray because we bundle it with ray.

if sys.platform == "win32":
    import _winapi


class RayTestTimeoutException(Exception):
    """Exception used to identify timeouts from test utilities."""
    pass


def _pid_alive(pid):
    """Check if the process with this PID is alive or not.

    Args:
        pid: The pid to check.

    Returns:
        This returns false if the process is dead. Otherwise, it returns true.
    """
    no_such_process = errno.EINVAL if sys.platform == "win32" else errno.ESRCH
    alive = True
    try:
        if sys.platform == "win32":
            SYNCHRONIZE = 0x00100000  # access mask defined in <winnt.h>
            handle = _winapi.OpenProcess(SYNCHRONIZE, False, pid)
            try:
                alive = (_winapi.WaitForSingleObject(handle, 0) !=
                         _winapi.WAIT_OBJECT_0)
            finally:
                _winapi.CloseHandle(handle)
        else:
            os.kill(pid, 0)
    except OSError as ex:
        if ex.errno != no_such_process:
            raise
        alive = False
    return alive


def check_call_module(main, argv, capture_stdout=False, capture_stderr=False):
    # We use this function instead of calling the "ray" command to work around
    # some deadlocks that occur when piping ray's output on Windows
    stream = io.TextIOWrapper(io.BytesIO(), encoding=sys.stdout.encoding)
    old_argv = sys.argv[:]
    try:
        sys.argv = argv[:]
        try:
            with redirect_stderr(stream if capture_stderr else sys.stderr):
                with redirect_stdout(stream if capture_stdout else sys.stdout):
                    main()
        finally:
            stream.flush()
    except SystemExit as ex:
        if ex.code:
            output = stream.buffer.getvalue()
            raise subprocess.CalledProcessError(ex.code, argv, output)
    except Exception as ex:
        output = stream.buffer.getvalue()
        raise subprocess.CalledProcessError(1, argv, output, ex.args[0])
    finally:
        sys.argv = old_argv
        if capture_stdout:
            sys.stdout.buffer.write(stream.buffer.getvalue())
        elif capture_stderr:
            sys.stderr.buffer.write(stream.buffer.getvalue())
    return stream.buffer.getvalue()


def check_call_ray(args, capture_stdout=False, capture_stderr=False):
    # We use this function instead of calling the "ray" command to work around
    # some deadlocks that occur when piping ray's output on Windows
    argv = ["ray"] + args
    if sys.platform == "win32":
        result = check_call_module(
            ray_main,
            argv,
            capture_stdout=capture_stdout,
            capture_stderr=capture_stderr)
    else:
        stdout_redir = None
        stderr_redir = None
        if capture_stdout:
            stdout_redir = subprocess.PIPE
        if capture_stderr and capture_stdout:
            stderr_redir = subprocess.STDOUT
        elif capture_stderr:
            stderr_redir = subprocess.PIPE
        proc = subprocess.Popen(argv, stdout=stdout_redir, stderr=stderr_redir)
        (stdout, stderr) = proc.communicate()
        if proc.returncode:
            raise subprocess.CalledProcessError(proc.returncode, argv, stdout,
                                                stderr)
        result = b"".join([s for s in [stdout, stderr] if s is not None])
    return result


def wait_for_pid_to_exit(pid, timeout=20):
    start_time = time.time()
    while time.time() - start_time < timeout:
        if not _pid_alive(pid):
            return
        time.sleep(0.1)
    raise RayTestTimeoutException(
        f"Timed out while waiting for process {pid} to exit.")


def wait_for_children_names_of_pid(pid, children_names, timeout=20):
    p = psutil.Process(pid)
    start_time = time.time()
    children_names = set(children_names)
    not_found_children = []
    children = []
    while time.time() - start_time < timeout:
        children = p.children(recursive=False)
        not_found_children = set(children_names) - {c.name() for c in children}
        if len(not_found_children) == 0:
            return
        time.sleep(0.1)
    raise RayTestTimeoutException(
        "Timed out while waiting for process {} children to start "
        "({} not found from children {}).".format(pid, not_found_children,
                                                  children))


def wait_for_children_of_pid(pid, num_children=1, timeout=20):
    p = psutil.Process(pid)
    start_time = time.time()
    while time.time() - start_time < timeout:
        num_alive = len(p.children(recursive=False))
        if num_alive >= num_children:
            return
        time.sleep(0.1)
    raise RayTestTimeoutException(
        "Timed out while waiting for process {} children to start "
        "({}/{} started).".format(pid, num_alive, num_children))


def wait_for_children_of_pid_to_exit(pid, timeout=20):
    children = psutil.Process(pid).children()
    if len(children) == 0:
        return

    _, alive = psutil.wait_procs(children, timeout=timeout)
    if len(alive) > 0:
        raise RayTestTimeoutException(
            "Timed out while waiting for process children to exit."
            " Children still alive: {}.".format([p.name() for p in alive]))


def kill_process_by_name(name, SIGKILL=False):
    for p in psutil.process_iter(attrs=["name"]):
        if p.info["name"] == name + ray._private.services.EXE_SUFFIX:
            if SIGKILL:
                p.kill()
            else:
                p.terminate()


def run_string_as_driver(driver_script: str, env: Dict = None):
    """Run a driver as a separate process.

    Args:
        driver_script (str): A string to run as a Python script.
        env (dict): The environment variables for the driver.

    Returns:
        The script's output.
    """
    proc = subprocess.Popen(
        [sys.executable, "-"],
        stdin=subprocess.PIPE,
        stdout=subprocess.PIPE,
        stderr=subprocess.STDOUT,
        env=env,
    )
    with proc:
        output = proc.communicate(driver_script.encode("ascii"))[0]
        if proc.returncode:
            print(ray._private.utils.decode(output))
            raise subprocess.CalledProcessError(proc.returncode, proc.args,
                                                output, proc.stderr)
        out = ray._private.utils.decode(output)
    return out


def run_string_as_driver_nonblocking(driver_script, env: Dict = None):
    """Start a driver as a separate process and return immediately.

    Args:
        driver_script: A string to run as a Python script.

    Returns:
        A handle to the driver process.
    """
    script = "; ".join([
        "import sys",
        "script = sys.stdin.read()",
        "sys.stdin.close()",
        "del sys",
        "exec(\"del script\\n\" + script)",
    ])
    proc = subprocess.Popen(
        [sys.executable, "-c", script],
        stdin=subprocess.PIPE,
        stdout=subprocess.PIPE,
        stderr=subprocess.PIPE,
        env=env)
    proc.stdin.write(driver_script.encode("ascii"))
    proc.stdin.close()
    return proc


def wait_for_num_actors(num_actors, state=None, timeout=10):
    start_time = time.time()
    while time.time() - start_time < timeout:
        if len([
                _ for _ in ray.state.actors().values()
                if state is None or _["State"] == state
        ]) >= num_actors:
            return
        time.sleep(0.1)
    raise RayTestTimeoutException("Timed out while waiting for global state.")


def kill_actor_and_wait_for_failure(actor, timeout=10, retry_interval_ms=100):
    actor_id = actor._actor_id.hex()
    current_num_restarts = ray.state.actors(actor_id)["NumRestarts"]
    ray.kill(actor)
    start = time.time()
    while time.time() - start <= timeout:
        actor_status = ray.state.actors(actor_id)
        if actor_status["State"] == ray.gcs_utils.ActorTableData.DEAD \
                or actor_status["NumRestarts"] > current_num_restarts:
            return
        time.sleep(retry_interval_ms / 1000.0)
    raise RuntimeError(
        "It took too much time to kill an actor: {}".format(actor_id))


def wait_for_condition(condition_predictor, timeout=10, retry_interval_ms=100):
    """Wait until a condition is met or time out with an exception.

    Args:
        condition_predictor: A function that predicts the condition.
        timeout: Maximum timeout in seconds.
        retry_interval_ms: Retry interval in milliseconds.

    Raises:
        RuntimeError: If the condition is not met before the timeout expires.
    """
    start = time.time()
    while time.time() - start <= timeout:
        if condition_predictor():
            return
        time.sleep(retry_interval_ms / 1000.0)
    raise RuntimeError("The condition wasn't met before the timeout expired.")


def wait_until_succeeded_without_exception(func,
                                           exceptions,
                                           *args,
                                           timeout_ms=1000,
                                           retry_interval_ms=100,
                                           raise_last_ex=False):
    """A helper function that waits until a given function
        completes without exceptions.

    Args:
        func: A function to run.
        exceptions(tuple): Exceptions that are supposed to occur.
        args: arguments to pass for a given func
        timeout_ms: Maximum timeout in milliseconds.
        retry_interval_ms: Retry interval in milliseconds.
        raise_last_ex: Raise the last exception when timeout.

    Return:
        Whether exception occurs within a timeout.
    """
    if type(exceptions) != tuple:
        print("exceptions arguments should be given as a tuple")
        return False

    time_elapsed = 0
    start = time.time()
    last_ex = None
    while time_elapsed <= timeout_ms:
        try:
            func(*args)
            return True
        except exceptions as ex:
            last_ex = ex
            time_elapsed = (time.time() - start) * 1000
            time.sleep(retry_interval_ms / 1000.0)
    if raise_last_ex:
        ex_stack = traceback.format_exception(
            type(last_ex), last_ex, last_ex.__traceback__) if last_ex else []
        ex_stack = "".join(ex_stack)
        raise Exception(f"Timed out while testing, {ex_stack}")
    return False


def recursive_fnmatch(dirpath, pattern):
    """Looks at a file directory subtree for a filename pattern.

    Similar to glob.glob(..., recursive=True) but also supports 2.7
    """
    matches = []
    for root, dirnames, filenames in os.walk(dirpath):
        for filename in fnmatch.filter(filenames, pattern):
            matches.append(os.path.join(root, filename))
    return matches


def generate_system_config_map(**kwargs):
    ray_kwargs = {
        "_system_config": kwargs,
    }
    return ray_kwargs


@ray.remote(num_cpus=0)
class SignalActor:
    def __init__(self):
        self.ready_event = asyncio.Event()

    def send(self, clear=False):
        self.ready_event.set()
        if clear:
            self.ready_event.clear()

    async def wait(self, should_wait=True):
        if should_wait:
            await self.ready_event.wait()


@ray.remote(num_cpus=0)
class Semaphore:
    def __init__(self, value=1):
        self._sema = asyncio.Semaphore(value=value)

    async def acquire(self):
        await self._sema.acquire()

    async def release(self):
        self._sema.release()

    async def locked(self):
        return self._sema.locked()


def dicts_equal(dict1, dict2, abs_tol=1e-4):
    """Compares to dicts whose values may be floating point numbers."""

    if dict1.keys() != dict2.keys():
        return False

    for k, v in dict1.items():
        if isinstance(v, float) and \
           isinstance(dict2[k], float) and \
           math.isclose(v, dict2[k], abs_tol=abs_tol):
            continue
        if v != dict2[k]:
            return False
    return True


def same_elements(elems_a, elems_b):
    """Checks if two iterables (such as lists) contain the same elements. Elements
        do not have to be hashable (this allows us to compare sets of dicts for
        example). This comparison is not necessarily efficient.
    """
    a = list(elems_a)
    b = list(elems_b)

    for x in a:
        if x not in b:
            return False

    for x in b:
        if x not in a:
            return False

    return True


@ray.remote
def _put(obj):
    return obj


def put_object(obj, use_ray_put):
    if use_ray_put:
        return ray.put(obj)
    else:
        return _put.remote(obj)


def put_unpinned_object(obj):
    value = ray.worker.global_worker.get_serialization_context().serialize(obj)
    return ray.ObjectRef(
        ray.worker.global_worker.core_worker.put_serialized_object(
            value, pin_object=False))


def wait_until_server_available(address,
                                timeout_ms=5000,
                                retry_interval_ms=100):
    ip_port = address.split(":")
    ip = ip_port[0]
    port = int(ip_port[1])
    time_elapsed = 0
    start = time.time()
    while time_elapsed <= timeout_ms:
        s = socket.socket(socket.AF_INET, socket.SOCK_STREAM)
        s.settimeout(1)
        try:
            s.connect((ip, port))
        except Exception:
            time_elapsed = (time.time() - start) * 1000
            time.sleep(retry_interval_ms / 1000.0)
            s.close()
            continue
        s.close()
        return True
    return False


def get_other_nodes(cluster, exclude_head=False):
    """Get all nodes except the one that we're connected to."""
    return [
        node for node in cluster.list_all_nodes() if
        node._raylet_socket_name != ray.worker._global_node._raylet_socket_name
        and (exclude_head is False or node.head is False)
    ]


def get_non_head_nodes(cluster):
    """Get all non-head nodes."""
    return list(filter(lambda x: x.head is False, cluster.list_all_nodes()))


def init_error_pubsub():
    """Initialize redis error info pub/sub"""
    p = ray.worker.global_worker.redis_client.pubsub(
        ignore_subscribe_messages=True)
    error_pubsub_channel = ray.gcs_utils.RAY_ERROR_PUBSUB_PATTERN
    p.psubscribe(error_pubsub_channel)
    return p


def get_error_message(pub_sub, num, error_type=None, timeout=20):
    """Get errors through pub/sub."""
    start_time = time.time()
    msgs = []
    while time.time() - start_time < timeout and len(msgs) < num:
        msg = pub_sub.get_message()
        if msg is None:
            time.sleep(0.01)
            continue
        pubsub_msg = ray.gcs_utils.PubSubMessage.FromString(msg["data"])
        error_data = ray.gcs_utils.ErrorTableData.FromString(pubsub_msg.data)
        if error_type is None or error_type == error_data.type:
            msgs.append(error_data)
        else:
            time.sleep(0.01)

    return msgs


def format_web_url(url):
    """Format web url."""
    url = url.replace("localhost", "http://127.0.0.1")
    if not url.startswith("http://"):
        return "http://" + url
    return url


def new_scheduler_enabled():
    return os.environ.get("RAY_ENABLE_NEW_SCHEDULER", "1") == "1"


def client_test_enabled() -> bool:
    return os.environ.get("RAY_CLIENT_MODE") is not None


def object_memory_usage() -> bool:
    """Returns the number of bytes used in the object store."""
    total = ray.cluster_resources().get("object_store_memory", 0)
    avail = ray.available_resources().get("object_store_memory", 0)
    return total - avail


def fetch_prometheus(prom_addresses):
    components_dict = {}
    metric_names = set()
    metric_samples = []
    for address in prom_addresses:
        if address not in components_dict:
            components_dict[address] = set()
        try:
            response = requests.get(f"http://{address}/metrics")
        except requests.exceptions.ConnectionError:
            continue

        for line in response.text.split("\n"):
            for family in text_string_to_metric_families(line):
                for sample in family.samples:
                    metric_names.add(sample.name)
                    metric_samples.append(sample)
                    if "Component" in sample.labels:
                        components_dict[address].add(
                            sample.labels["Component"])
    return components_dict, metric_names, metric_samples


def load_test_config(config_file_name):
    """Loads a config yaml from tests/test_cli_patterns."""
    here = os.path.realpath(__file__)
    parent = os.path.dirname(here)
    config_path = os.path.join(parent, "tests/test_cli_patterns",
                               config_file_name)
    config = yaml.safe_load(open(config_path).read())
    return config


def set_setup_func():
    import ray._private.runtime_env as runtime_env
<<<<<<< HEAD
    runtime_env.VAR = "hello world"
=======
    runtime_env.VAR = "hello world"


def get_wheel_filename(
        sys_platform: str = sys.platform,
        ray_version: str = ray.__version__,
        py_version: str = f"{sys.version_info.major}{sys.version_info.minor}"
) -> str:
    """Returns the filename used for the nightly Ray wheel.

    Args:
        sys_platform (str): The platform as returned by sys.platform. Examples:
            "darwin", "linux", "win32"
        ray_version (str): The Ray version as returned by ray.__version__ or
            `ray --version`.  Examples: "2.0.0.dev0"
        py_version (str):
            The major and minor Python versions concatenated.  Examples: "36",
            "37", "38"
    Returns:
        The wheel file name.  Examples:
            ray-2.0.0.dev0-cp38-cp38-manylinux2014_x86_64.whl
    """
    assert py_version in ["36", "37", "38"], ("py_version must be one of '36',"
                                              " '37', or '38'")

    os_strings = {
        "darwin": "macosx_10_13_x86_64"
        if py_version == "38" else "macosx_10_13_intel",
        "linux": "manylinux2014_x86_64",
        "win32": "win_amd64"
    }

    assert sys_platform in os_strings, ("sys_platform must be one of 'darwin',"
                                        " 'linux', or 'win32'")

    wheel_filename = (f"ray-{ray_version}-cp{py_version}-"
                      f"cp{py_version}{'m' if py_version != '38' else ''}"
                      f"-{os_strings[sys_platform]}.whl")

    return wheel_filename


def get_master_wheel_url(
        ray_commit: str = ray.__commit__,
        sys_platform: str = sys.platform,
        ray_version: str = ray.__version__,
        py_version: str = f"{sys.version_info.major}{sys.version_info.minor}"
) -> str:
    """Return the URL for the wheel from a specific commit."""
    filename = get_wheel_filename(
        sys_platform=sys_platform,
        ray_version=ray_version,
        py_version=py_version)
    return (f"https://s3-us-west-2.amazonaws.com/ray-wheels/master/"
            f"{ray_commit}/{filename}")


def get_release_wheel_url(
        ray_commit: str = ray.__commit__,
        sys_platform: str = sys.platform,
        ray_version: str = ray.__version__,
        py_version: str = f"{sys.version_info.major}{sys.version_info.minor}"
) -> str:
    """Return the URL for the wheel for a specific release."""
    filename = get_wheel_filename(
        sys_platform=sys_platform,
        ray_version=ray_version,
        py_version=py_version)
    return (f"https://ray-wheels.s3-us-west-2.amazonaws.com/releases/"
            f"{ray_version}/{ray_commit}/{filename}")
    # e.g. https://ray-wheels.s3-us-west-2.amazonaws.com/releases/1.4.0rc1/e7c7
    # f6371a69eb727fa469e4cd6f4fbefd143b4c/ray-1.4.0rc1-cp36-cp36m-manylinux201
    # 4_x86_64.whl


class BatchQueue(Queue):
    def __init__(self, maxsize: int = 0,
                 actor_options: Optional[Dict] = None) -> None:
        actor_options = actor_options or {}
        self.maxsize = maxsize
        self.actor = ray.remote(_BatchQueueActor).options(
            **actor_options).remote(self.maxsize)

    def get_batch(self,
                  batch_size: int = None,
                  total_timeout: Optional[float] = None,
                  first_timeout: Optional[float] = None) -> List[Any]:
        """Gets batch of items from the queue and returns them in a
        list in order.

        Raises:
            Empty: if the queue does not contain the desired number of items
        """
        return ray.get(
            self.actor.get_batch.remote(batch_size, total_timeout,
                                        first_timeout))


class _BatchQueueActor(_QueueActor):
    async def get_batch(self,
                        batch_size=None,
                        total_timeout=None,
                        first_timeout=None):
        start = timeit.default_timer()
        try:
            first = await asyncio.wait_for(self.queue.get(), first_timeout)
            batch = [first]
            if total_timeout:
                end = timeit.default_timer()
                total_timeout = max(total_timeout - (end - start), 0)
        except asyncio.TimeoutError:
            raise Empty
        if batch_size is None:
            if total_timeout is None:
                total_timeout = 0
            while True:
                try:
                    start = timeit.default_timer()
                    batch.append(await asyncio.wait_for(
                        self.queue.get(), total_timeout))
                    if total_timeout:
                        end = timeit.default_timer()
                        total_timeout = max(total_timeout - (end - start), 0)
                except asyncio.TimeoutError:
                    break
        else:
            for _ in range(batch_size - 1):
                try:
                    start = timeit.default_timer()
                    batch.append(await asyncio.wait_for(
                        self.queue.get(), total_timeout))
                    if total_timeout:
                        end = timeit.default_timer()
                        total_timeout = max(total_timeout - (end - start), 0)
                except asyncio.TimeoutError:
                    break
        return batch
>>>>>>> e26c2329
<|MERGE_RESOLUTION|>--- conflicted
+++ resolved
@@ -550,82 +550,7 @@
 
 def set_setup_func():
     import ray._private.runtime_env as runtime_env
-<<<<<<< HEAD
     runtime_env.VAR = "hello world"
-=======
-    runtime_env.VAR = "hello world"
-
-
-def get_wheel_filename(
-        sys_platform: str = sys.platform,
-        ray_version: str = ray.__version__,
-        py_version: str = f"{sys.version_info.major}{sys.version_info.minor}"
-) -> str:
-    """Returns the filename used for the nightly Ray wheel.
-
-    Args:
-        sys_platform (str): The platform as returned by sys.platform. Examples:
-            "darwin", "linux", "win32"
-        ray_version (str): The Ray version as returned by ray.__version__ or
-            `ray --version`.  Examples: "2.0.0.dev0"
-        py_version (str):
-            The major and minor Python versions concatenated.  Examples: "36",
-            "37", "38"
-    Returns:
-        The wheel file name.  Examples:
-            ray-2.0.0.dev0-cp38-cp38-manylinux2014_x86_64.whl
-    """
-    assert py_version in ["36", "37", "38"], ("py_version must be one of '36',"
-                                              " '37', or '38'")
-
-    os_strings = {
-        "darwin": "macosx_10_13_x86_64"
-        if py_version == "38" else "macosx_10_13_intel",
-        "linux": "manylinux2014_x86_64",
-        "win32": "win_amd64"
-    }
-
-    assert sys_platform in os_strings, ("sys_platform must be one of 'darwin',"
-                                        " 'linux', or 'win32'")
-
-    wheel_filename = (f"ray-{ray_version}-cp{py_version}-"
-                      f"cp{py_version}{'m' if py_version != '38' else ''}"
-                      f"-{os_strings[sys_platform]}.whl")
-
-    return wheel_filename
-
-
-def get_master_wheel_url(
-        ray_commit: str = ray.__commit__,
-        sys_platform: str = sys.platform,
-        ray_version: str = ray.__version__,
-        py_version: str = f"{sys.version_info.major}{sys.version_info.minor}"
-) -> str:
-    """Return the URL for the wheel from a specific commit."""
-    filename = get_wheel_filename(
-        sys_platform=sys_platform,
-        ray_version=ray_version,
-        py_version=py_version)
-    return (f"https://s3-us-west-2.amazonaws.com/ray-wheels/master/"
-            f"{ray_commit}/{filename}")
-
-
-def get_release_wheel_url(
-        ray_commit: str = ray.__commit__,
-        sys_platform: str = sys.platform,
-        ray_version: str = ray.__version__,
-        py_version: str = f"{sys.version_info.major}{sys.version_info.minor}"
-) -> str:
-    """Return the URL for the wheel for a specific release."""
-    filename = get_wheel_filename(
-        sys_platform=sys_platform,
-        ray_version=ray_version,
-        py_version=py_version)
-    return (f"https://ray-wheels.s3-us-west-2.amazonaws.com/releases/"
-            f"{ray_version}/{ray_commit}/{filename}")
-    # e.g. https://ray-wheels.s3-us-west-2.amazonaws.com/releases/1.4.0rc1/e7c7
-    # f6371a69eb727fa469e4cd6f4fbefd143b4c/ray-1.4.0rc1-cp36-cp36m-manylinux201
-    # 4_x86_64.whl
 
 
 class BatchQueue(Queue):
@@ -689,5 +614,4 @@
                         total_timeout = max(total_timeout - (end - start), 0)
                 except asyncio.TimeoutError:
                     break
-        return batch
->>>>>>> e26c2329
+        return batch