--- conflicted
+++ resolved
@@ -812,15 +812,10 @@
     new_env["REDIS_ADDRESS"] = redis_address
     # We generate the token used for authentication ourselves to avoid
     # querying the jupyter server.
-<<<<<<< HEAD
     new_notebook_directory, webui_url, token = (
         get_random_ipython_notebook_path(port))
-
-=======
-    token = ray.utils.decode(binascii.hexlify(os.urandom(24)))
     # The --ip=0.0.0.0 flag is intended to enable connecting to a notebook
     # running within a docker container (from the outside).
->>>>>>> f372f48b
     command = [
         "jupyter", "notebook", "--no-browser", "--port={}".format(port),
         "--ip=0.0.0.0", "--NotebookApp.iopub_data_rate_limit=10000000000",
