from __future__ import absolute_import
from __future__ import division
from __future__ import print_function

import collections
import json
import logging
import multiprocessing
import os
import random
import resource
import socket
import subprocess
import sys
import time
import redis

import pyarrow
# Ray modules
import ray
import ray.ray_constants as ray_constants

from ray.tempfile_services import (get_ipython_notebook_path, get_temp_root,
                                   new_redis_log_file)

# True if processes are run in the valgrind profiler.
RUN_RAYLET_PROFILER = False
RUN_PLASMA_STORE_PROFILER = False

# Location of the redis server and module.
REDIS_EXECUTABLE = os.path.join(
    os.path.abspath(os.path.dirname(__file__)),
    "core/src/ray/thirdparty/redis/src/redis-server")
REDIS_MODULE = os.path.join(
    os.path.abspath(os.path.dirname(__file__)),
    "core/src/ray/gcs/redis_module/libray_redis_module.so")

# Location of the credis server and modules.
# credis will be enabled if the environment variable RAY_USE_NEW_GCS is set.
CREDIS_EXECUTABLE = os.path.join(
    os.path.abspath(os.path.dirname(__file__)),
    "core/src/credis/redis/src/redis-server")
CREDIS_MASTER_MODULE = os.path.join(
    os.path.abspath(os.path.dirname(__file__)),
    "core/src/credis/build/src/libmaster.so")
CREDIS_MEMBER_MODULE = os.path.join(
    os.path.abspath(os.path.dirname(__file__)),
    "core/src/credis/build/src/libmember.so")

# Location of the raylet executables.
RAYLET_MONITOR_EXECUTABLE = os.path.join(
    os.path.abspath(os.path.dirname(__file__)),
    "core/src/ray/raylet/raylet_monitor")
RAYLET_EXECUTABLE = os.path.join(
    os.path.abspath(os.path.dirname(__file__)), "core/src/ray/raylet/raylet")

# Logger for this module. It should be configured at the entry point
# into the program using Ray. Ray provides a default configuration at
# entry/init points.
logger = logging.getLogger(__name__)

ProcessInfo = collections.namedtuple("ProcessInfo", [
    "process", "stdout_file", "stderr_file", "use_valgrind", "use_gdb",
    "use_valgrind_profiler", "use_perftools_profiler", "use_tmux"
])


def address(ip_address, port):
    return ip_address + ":" + str(port)


def get_ip_address(address):
    assert type(address) == str, "Address must be a string"
    ip_address = address.split(":")[0]
    return ip_address


def get_port(address):
    try:
        port = int(address.split(":")[1])
    except Exception:
        raise Exception("Unable to parse port from address {}".format(address))
    return port


def new_port():
    return random.randint(10000, 65535)


def remaining_processes_alive(exclude=None):
    """See if the remaining processes are alive or not.

    Note that this ignores processes that have been explicitly killed,
    e.g., via a command like node.kill_raylet().

    Returns:
        True if the remaining processes started by ray.init() are alive and
            False otherwise.

    Raises:
        Exception: An exception is raised if the processes were not started by
            ray.init().
    """
    if ray.worker._global_node is None:
        raise Exception("This process is not in a position to determine "
                        "whether all processes are alive or not.")
    return ray.worker._global_node.remaining_processes_alive()


def address_to_ip(address):
    """Convert a hostname to a numerical IP addresses in an address.

    This should be a no-op if address already contains an actual numerical IP
    address.

    Args:
        address: This can be either a string containing a hostname (or an IP
            address) and a port or it can be just an IP address.

    Returns:
        The same address but with the hostname replaced by a numerical IP
            address.
    """
    address_parts = address.split(":")
    ip_address = socket.gethostbyname(address_parts[0])
    # Make sure localhost isn't resolved to the loopback ip
    if ip_address == "127.0.0.1":
        ip_address = get_node_ip_address()
    return ":".join([ip_address] + address_parts[1:])


def get_node_ip_address(address="8.8.8.8:53"):
    """Determine the IP address of the local node.

    Args:
        address (str): The IP address and port of any known live service on the
            network you care about.

    Returns:
        The IP address of the current node.
    """
    ip_address, port = address.split(":")
    s = socket.socket(socket.AF_INET, socket.SOCK_DGRAM)
    try:
        # This command will raise an exception if there is no internet
        # connection.
        s.connect((ip_address, int(port)))
        node_ip_address = s.getsockname()[0]
    except Exception as e:
        node_ip_address = "127.0.0.1"
        # [Errno 101] Network is unreachable
        if e.errno == 101:
            try:
                # try get node ip address from host name
                host_name = socket.getfqdn(socket.gethostname())
                node_ip_address = socket.gethostbyname(host_name)
            except Exception:
                pass

    return node_ip_address


def record_log_files_in_redis(redis_address,
                              node_ip_address,
                              log_files,
                              password=None):
    """Record in Redis that a new log file has been created.

    This is used so that each log monitor can check Redis and figure out which
    log files it is reponsible for monitoring.

    Args:
        redis_address: The address of the redis server.
        node_ip_address: The IP address of the node that the log file exists
            on.
        log_files: A list of file handles for the log files. If one of the file
            handles is None, we ignore it.
        password (str): The password of the redis server.
    """
    for log_file in log_files:
        if log_file is not None:
            redis_ip_address, redis_port = redis_address.split(":")
            redis_client = redis.StrictRedis(
                host=redis_ip_address, port=redis_port, password=password)
            # The name of the key storing the list of log filenames for this IP
            # address.
            log_file_list_key = "LOG_FILENAMES:{}".format(node_ip_address)
            redis_client.rpush(log_file_list_key, log_file.name)


def create_redis_client(redis_address, password=None):
    """Create a Redis client.

    Args:
        The IP address, port, and password of the Redis server.

    Returns:
        A Redis client.
    """
    redis_ip_address, redis_port = redis_address.split(":")
    # For this command to work, some other client (on the same machine
    # as Redis) must have run "CONFIG SET protected-mode no".
    return redis.StrictRedis(
        host=redis_ip_address, port=int(redis_port), password=password)


def start_ray_process(command,
                      process_type,
                      env_updates=None,
                      cwd=None,
                      use_valgrind=False,
                      use_gdb=False,
                      use_valgrind_profiler=False,
                      use_perftools_profiler=False,
                      use_tmux=False,
                      stdout_file=None,
                      stderr_file=None):
    """Start one of the Ray processes.

    TODO(rkn): We need to figure out how these commands interact. For example,
    it may only make sense to start a process in gdb if we also start it in
    tmux. Similarly, certain combinations probably don't make sense, like
    simultaneously running the process in valgrind and the profiler.

    Args:
        command (List[str]): The command to use to start the Ray process.
        process_type (str): The type of the process that is being started
            (e.g., "raylet").
        env_updates (dict): A dictionary of additional environment variables to
            run the command with (in addition to the caller's environment
            variables).
        cwd (str): The directory to run the process in.
        use_valgrind (bool): True if we should start the process in valgrind.
        use_gdb (bool): True if we should start the process in gdb.
        use_valgrind_profiler (bool): True if we should start the process in
            the valgrind profiler.
        use_perftools_profiler (bool): True if we should profile the process
            using perftools.
        use_tmux (bool): True if we should start the process in tmux.
        stdout_file: A file handle opened for writing to redirect stdout to. If
            no redirection should happen, then this should be None.
        stderr_file: A file handle opened for writing to redirect stderr to. If
            no redirection should happen, then this should be None.

    Returns:
        Inormation about the process that was started including a handle to the
            process that was started.
    """
    # Detect which flags are set through environment variables.
    valgrind_env_var = "RAY_{}_VALGRIND".format(process_type.upper())
    if os.environ.get(valgrind_env_var) == "1":
        logger.info("Detected environment variable '%s'.", valgrind_env_var)
        use_valgrind = True
    valgrind_profiler_env_var = "RAY_{}_VALGRIND_PROFILER".format(
        process_type.upper())
    if os.environ.get(valgrind_profiler_env_var) == "1":
        logger.info("Detected environment variable '%s'.",
                    valgrind_profiler_env_var)
        use_valgrind_profiler = True
    perftools_profiler_env_var = "RAY_{}_PERFTOOLS_PROFILER".format(
        process_type.upper())
    if os.environ.get(perftools_profiler_env_var) == "1":
        logger.info("Detected environment variable '%s'.",
                    perftools_profiler_env_var)
        use_perftools_profiler = True
    tmux_env_var = "RAY_{}_TMUX".format(process_type.upper())
    if os.environ.get(tmux_env_var) == "1":
        logger.info("Detected environment variable '%s'.", tmux_env_var)
        use_tmux = True

    if use_gdb:
        raise NotImplementedError
    if use_tmux:
        raise NotImplementedError
    if sum([use_valgrind, use_valgrind_profiler, use_perftools_profiler]) > 1:
        raise ValueError(
            "At most one of the 'use_valgrind', 'use_valgrind_profiler', and "
            "'use_perftools_profiler' flags can be used at a time.")
    if env_updates is None:
        env_updates = {}
    if not isinstance(env_updates, dict):
        raise ValueError("The 'env_updates' argument must be a dictionary.")

    modified_env = os.environ.copy()
    modified_env.update(env_updates)

    if use_valgrind:
        command = [
            "valgrind", "--track-origins=yes", "--leak-check=full",
            "--show-leak-kinds=all", "--leak-check-heuristics=stdstring",
            "--error-exitcode=1"
        ] + command

    if use_valgrind_profiler:
        command = ["valgrind", "--tool=callgrind"] + command

    if use_perftools_profiler:
        modified_env["LD_PRELOAD"] = os.environ["PERFTOOLS_PATH"]
        modified_env["CPUPROFILE"] = os.environ["PERFTOOLS_LOGFILE"]

    process = subprocess.Popen(
        command,
        env=modified_env,
        cwd=cwd,
        stdout=stdout_file,
        stderr=stderr_file)

    return ProcessInfo(
        process=process,
        stdout_file=stdout_file.name if stdout_file is not None else None,
        stderr_file=stderr_file.name if stderr_file is not None else None,
        use_valgrind=use_valgrind,
        use_gdb=use_gdb,
        use_valgrind_profiler=use_valgrind_profiler,
        use_perftools_profiler=use_perftools_profiler,
        use_tmux=use_tmux)


def wait_for_redis_to_start(redis_ip_address,
                            redis_port,
                            password=None,
                            num_retries=5):
    """Wait for a Redis server to be available.

    This is accomplished by creating a Redis client and sending a random
    command to the server until the command gets through.

    Args:
        redis_ip_address (str): The IP address of the redis server.
        redis_port (int): The port of the redis server.
        password (str): The password of the redis server.
        num_retries (int): The number of times to try connecting with redis.
            The client will sleep for one second between attempts.

    Raises:
        Exception: An exception is raised if we could not connect with Redis.
    """
    redis_client = redis.StrictRedis(
        host=redis_ip_address, port=redis_port, password=password)
    # Wait for the Redis server to start.
    counter = 0
    while counter < num_retries:
        try:
            # Run some random command and see if it worked.
            logger.info(
                "Waiting for redis server at {}:{} to respond...".format(
                    redis_ip_address, redis_port))
            redis_client.client_list()
        except redis.ConnectionError:
            # Wait a little bit.
            time.sleep(1)
            logger.info("Failed to connect to the redis server, retrying.")
            counter += 1
        else:
            break
    if counter == num_retries:
        raise Exception("Unable to connect to Redis. If the Redis instance is "
                        "on a different machine, check that your firewall is "
                        "configured properly.")


def _autodetect_num_gpus():
    """Attempt to detect the number of GPUs on this machine.

    TODO(rkn): This currently assumes Nvidia GPUs and Linux.

    Returns:
        The number of GPUs if any were detected, otherwise 0.
    """
    proc_gpus_path = "/proc/driver/nvidia/gpus"
    if os.path.isdir(proc_gpus_path):
        return len(os.listdir(proc_gpus_path))
    return 0


def _compute_version_info():
    """Compute the versions of Python, pyarrow, and Ray.

    Returns:
        A tuple containing the version information.
    """
    ray_version = ray.__version__
    python_version = ".".join(map(str, sys.version_info[:3]))
    pyarrow_version = pyarrow.__version__
    return ray_version, python_version, pyarrow_version


def _put_version_info_in_redis(redis_client):
    """Store version information in Redis.

    This will be used to detect if workers or drivers are started using
    different versions of Python, pyarrow, or Ray.

    Args:
        redis_client: A client for the primary Redis shard.
    """
    redis_client.set("VERSION_INFO", json.dumps(_compute_version_info()))


def check_version_info(redis_client):
    """Check if various version info of this process is correct.

    This will be used to detect if workers or drivers are started using
    different versions of Python, pyarrow, or Ray. If the version
    information is not present in Redis, then no check is done.

    Args:
        redis_client: A client for the primary Redis shard.

    Raises:
        Exception: An exception is raised if there is a version mismatch.
    """
    redis_reply = redis_client.get("VERSION_INFO")

    # Don't do the check if there is no version information in Redis. This
    # is to make it easier to do things like start the processes by hand.
    if redis_reply is None:
        return

    true_version_info = tuple(json.loads(ray.utils.decode(redis_reply)))
    version_info = _compute_version_info()
    if version_info != true_version_info:
        node_ip_address = ray.services.get_node_ip_address()
        error_message = ("Version mismatch: The cluster was started with:\n"
                         "    Ray: " + true_version_info[0] + "\n"
                         "    Python: " + true_version_info[1] + "\n"
                         "    Pyarrow: " + str(true_version_info[2]) + "\n"
                         "This process on node " + node_ip_address +
                         " was started with:" + "\n"
                         "    Ray: " + version_info[0] + "\n"
                         "    Python: " + version_info[1] + "\n"
                         "    Pyarrow: " + str(version_info[2]))
        if version_info[:2] != true_version_info[:2]:
            raise Exception(error_message)
        else:
            logger.warning(error_message)


def start_redis(node_ip_address,
                port=None,
                redis_shard_ports=None,
                num_redis_shards=1,
                redis_max_clients=None,
                redirect_output=False,
                redirect_worker_output=False,
                password=None,
                use_credis=None,
                redis_max_memory=None):
    """Start the Redis global state store.

    Args:
        node_ip_address: The IP address of the current node. This is only used
            for recording the log filenames in Redis.
        port (int): If provided, the primary Redis shard will be started on
            this port.
        redis_shard_ports: A list of the ports to use for the non-primary Redis
            shards.
        num_redis_shards (int): If provided, the number of Redis shards to
            start, in addition to the primary one. The default value is one
            shard.
        redis_max_clients: If this is provided, Ray will attempt to configure
            Redis with this maxclients number.
        redirect_output (bool): True if output should be redirected to a file
            and false otherwise.
        redirect_worker_output (bool): True if worker output should be
            redirected to a file and false otherwise. Workers will have access
            to this value when they start up.
        password (str): Prevents external clients without the password
            from connecting to Redis if provided.
        use_credis: If True, additionally load the chain-replicated libraries
            into the redis servers.  Defaults to None, which means its value is
            set by the presence of "RAY_USE_NEW_GCS" in os.environ.
        redis_max_memory: The max amount of memory (in bytes) to allow each
            redis shard to use. Once the limit is exceeded, redis will start
            LRU eviction of entries. This only applies to the sharded redis
            tables (task, object, and profile tables). By default, this is
            capped at 10GB but can be set higher.

    Returns:
        A tuple of the address for the primary Redis shard, a list of
            addresses for the remaining shards, and the processes that were
            started.
    """
    redis_stdout_file, redis_stderr_file = new_redis_log_file(redirect_output)

    if redis_shard_ports is None:
        redis_shard_ports = num_redis_shards * [None]
    elif len(redis_shard_ports) != num_redis_shards:
        raise Exception("The number of Redis shard ports does not match the "
                        "number of Redis shards.")

    processes = []

    if use_credis is None:
        use_credis = ("RAY_USE_NEW_GCS" in os.environ)
    if use_credis and password is not None:
        # TODO(pschafhalter) remove this once credis supports
        # authenticating Redis ports
        raise Exception("Setting the `redis_password` argument is not "
                        "supported in credis. To run Ray with "
                        "password-protected Redis ports, ensure that "
                        "the environment variable `RAY_USE_NEW_GCS=off`.")
    if not use_credis:
        assigned_port, p = _start_redis_instance(
            node_ip_address=node_ip_address,
            port=port,
            redis_max_clients=redis_max_clients,
            stdout_file=redis_stdout_file,
            stderr_file=redis_stderr_file,
            password=password,
            # Below we use None to indicate no limit on the memory of the
            # primary Redis shard.
            redis_max_memory=None)
        processes.append(p)
    else:
        assigned_port, p = _start_redis_instance(
            node_ip_address=node_ip_address,
            port=port,
            redis_max_clients=redis_max_clients,
            stdout_file=redis_stdout_file,
            stderr_file=redis_stderr_file,
            executable=CREDIS_EXECUTABLE,
            # It is important to load the credis module BEFORE the ray module,
            # as the latter contains an extern declaration that the former
            # supplies.
            modules=[CREDIS_MASTER_MODULE, REDIS_MODULE],
            password=password,
            # Below we use None to indicate no limit on the memory of the
            # primary Redis shard.
            redis_max_memory=None)
        processes.append(p)
    if port is not None:
        assert assigned_port == port
    port = assigned_port
    redis_address = address(node_ip_address, port)

    # Register the number of Redis shards in the primary shard, so that clients
    # know how many redis shards to expect under RedisShards.
    primary_redis_client = redis.StrictRedis(
        host=node_ip_address, port=port, password=password)
    primary_redis_client.set("NumRedisShards", str(num_redis_shards))

    # Put the redirect_worker_output bool in the Redis shard so that workers
    # can access it and know whether or not to redirect their output.
    primary_redis_client.set("RedirectOutput", 1
                             if redirect_worker_output else 0)

    # Store version information in the primary Redis shard.
    _put_version_info_in_redis(primary_redis_client)

    # Cap the memory of the other redis shards if no limit is provided.
    redis_max_memory = (redis_max_memory if redis_max_memory is not None else
                        ray_constants.DEFAULT_REDIS_MAX_MEMORY_BYTES)
    if redis_max_memory < ray_constants.REDIS_MINIMUM_MEMORY_BYTES:
        raise ValueError("Attempting to cap Redis memory usage at {} bytes, "
                         "but the minimum allowed is {} bytes.".format(
                             redis_max_memory,
                             ray_constants.REDIS_MINIMUM_MEMORY_BYTES))

    # Start other Redis shards. Each Redis shard logs to a separate file,
    # prefixed by "redis-<shard number>".
    redis_shards = []
    for i in range(num_redis_shards):
        redis_stdout_file, redis_stderr_file = new_redis_log_file(
            redirect_output, shard_number=i)
        if not use_credis:
            redis_shard_port, p = _start_redis_instance(
                node_ip_address=node_ip_address,
                port=redis_shard_ports[i],
                redis_max_clients=redis_max_clients,
                stdout_file=redis_stdout_file,
                stderr_file=redis_stderr_file,
                password=password,
                redis_max_memory=redis_max_memory)
            processes.append(p)
        else:
            assert num_redis_shards == 1, \
                "For now, RAY_USE_NEW_GCS supports 1 shard, and credis "\
                "supports 1-node chain for that shard only."
            redis_shard_port, p = _start_redis_instance(
                node_ip_address=node_ip_address,
                port=redis_shard_ports[i],
                redis_max_clients=redis_max_clients,
                stdout_file=redis_stdout_file,
                stderr_file=redis_stderr_file,
                password=password,
                executable=CREDIS_EXECUTABLE,
                # It is important to load the credis module BEFORE the ray
                # module, as the latter contains an extern declaration that the
                # former supplies.
                modules=[CREDIS_MEMBER_MODULE, REDIS_MODULE],
                redis_max_memory=redis_max_memory)
            processes.append(p)

        if redis_shard_ports[i] is not None:
            assert redis_shard_port == redis_shard_ports[i]
        shard_address = address(node_ip_address, redis_shard_port)
        redis_shards.append(shard_address)
        # Store redis shard information in the primary redis shard.
        primary_redis_client.rpush("RedisShards", shard_address)

    if use_credis:
        shard_client = redis.StrictRedis(
            host=node_ip_address, port=redis_shard_port, password=password)
        # Configure the chain state.
        primary_redis_client.execute_command("MASTER.ADD", node_ip_address,
                                             redis_shard_port)
        shard_client.execute_command("MEMBER.CONNECT_TO_MASTER",
                                     node_ip_address, port)

    return redis_address, redis_shards, processes


def _start_redis_instance(node_ip_address="127.0.0.1",
                          port=None,
                          redis_max_clients=None,
                          num_retries=20,
                          stdout_file=None,
                          stderr_file=None,
                          password=None,
                          executable=REDIS_EXECUTABLE,
                          modules=None,
                          redis_max_memory=None):
    """Start a single Redis server.

    Args:
        node_ip_address (str): The IP address of the current node. This is only
            used for recording the log filenames in Redis.
        port (int): If provided, start a Redis server with this port.
        redis_max_clients: If this is provided, Ray will attempt to configure
            Redis with this maxclients number.
        num_retries (int): The number of times to attempt to start Redis. If a
            port is provided, this defaults to 1.
        stdout_file: A file handle opened for writing to redirect stdout to. If
            no redirection should happen, then this should be None.
        stderr_file: A file handle opened for writing to redirect stderr to. If
            no redirection should happen, then this should be None.
        password (str): Prevents external clients without the password
            from connecting to Redis if provided.
        executable (str): Full path tho the redis-server executable.
        modules (list of str): A list of pathnames, pointing to the redis
            module(s) that will be loaded in this redis server.  If None, load
            the default Ray redis module.
        redis_max_memory: The max amount of memory (in bytes) to allow redis
            to use, or None for no limit. Once the limit is exceeded, redis
            will start LRU eviction of entries.

    Returns:
        A tuple of the port used by Redis and ProcessInfo for the process that
            was started. If a port is passed in, then the returned port value
            is the same.

    Raises:
        Exception: An exception is raised if Redis could not be started.
    """
    assert os.path.isfile(executable)
    if modules is None:
        modules = [REDIS_MODULE]
    for module in modules:
        assert os.path.isfile(module)
    counter = 0
    if port is not None:
        # If a port is specified, then try only once to connect.
        num_retries = 1
    else:
        port = new_port()

    load_module_args = []
    for module in modules:
        load_module_args += ["--loadmodule", module]

    while counter < num_retries:
        if counter > 0:
            logger.warning("Redis failed to start, retrying now.")

        # Construct the command to start the Redis server.
        command = [executable]
        if password:
            command += ["--requirepass", password]
        command += (
            ["--port", str(port), "--loglevel", "warning"] + load_module_args)
        process_info = start_ray_process(
            command,
            ray_constants.PROCESS_TYPE_REDIS_SERVER,
            stdout_file=stdout_file,
            stderr_file=stderr_file)
        time.sleep(0.1)
        # Check if Redis successfully started (or at least if it the executable
        # did not exit within 0.1 seconds).
        if process_info.process.poll() is None:
            break
        port = new_port()
        counter += 1
    if counter == num_retries:
        raise Exception("Couldn't start Redis. Check log files: {} {}".format(
            stdout_file.name, stderr_file.name))

    # Create a Redis client just for configuring Redis.
    redis_client = redis.StrictRedis(
        host="127.0.0.1", port=port, password=password)
    # Wait for the Redis server to start.
    wait_for_redis_to_start("127.0.0.1", port, password=password)
    # Configure Redis to generate keyspace notifications. TODO(rkn): Change
    # this to only generate notifications for the export keys.
    redis_client.config_set("notify-keyspace-events", "Kl")

    # Configure Redis to not run in protected mode so that processes on other
    # hosts can connect to it. TODO(rkn): Do this in a more secure way.
    redis_client.config_set("protected-mode", "no")

    # Discard old task and object metadata.
    if redis_max_memory is not None:
        redis_client.config_set("maxmemory", str(redis_max_memory))
        redis_client.config_set("maxmemory-policy", "allkeys-lru")
        redis_client.config_set("maxmemory-samples", "10")
        logger.info("Starting Redis shard with {} GB max memory.".format(
            round(redis_max_memory / 1e9, 2)))

    # If redis_max_clients is provided, attempt to raise the number of maximum
    # number of Redis clients.
    if redis_max_clients is not None:
        redis_client.config_set("maxclients", str(redis_max_clients))
    else:
        # If redis_max_clients is not provided, determine the current ulimit.
        # We will use this to attempt to raise the maximum number of Redis
        # clients.
        current_max_clients = int(
            redis_client.config_get("maxclients")["maxclients"])
        # The below command should be the same as doing ulimit -n.
        ulimit_n = resource.getrlimit(resource.RLIMIT_NOFILE)[0]
        # The quantity redis_client_buffer appears to be the required buffer
        # between the maximum number of redis clients and ulimit -n. That is,
        # if ulimit -n returns 10000, then we can set maxclients to
        # 10000 - redis_client_buffer.
        redis_client_buffer = 32
        if current_max_clients < ulimit_n - redis_client_buffer:
            redis_client.config_set("maxclients",
                                    ulimit_n - redis_client_buffer)

    # Increase the hard and soft limits for the redis client pubsub buffer to
    # 128MB. This is a hack to make it less likely for pubsub messages to be
    # dropped and for pubsub connections to therefore be killed.
    cur_config = (redis_client.config_get("client-output-buffer-limit")[
        "client-output-buffer-limit"])
    cur_config_list = cur_config.split()
    assert len(cur_config_list) == 12
    cur_config_list[8:] = ["pubsub", "134217728", "134217728", "60"]
    redis_client.config_set("client-output-buffer-limit",
                            " ".join(cur_config_list))
    # Put a time stamp in Redis to indicate when it was started.
    redis_client.set("redis_start_time", time.time())
    # Record the log files in Redis.
    record_log_files_in_redis(
        address(node_ip_address, port),
        node_ip_address, [stdout_file, stderr_file],
        password=password)
    return port, process_info


def start_log_monitor(redis_address,
                      node_ip_address,
                      stdout_file=None,
                      stderr_file=None,
                      redis_password=None):
    """Start a log monitor process.

    Args:
        redis_address (str): The address of the Redis instance.
        node_ip_address (str): The IP address of the node that this log monitor
            is running on.
        stdout_file: A file handle opened for writing to redirect stdout to. If
            no redirection should happen, then this should be None.
        stderr_file: A file handle opened for writing to redirect stderr to. If
            no redirection should happen, then this should be None.
        redis_password (str): The password of the redis server.

    Returns:
        ProcessInfo for the process that was started.
    """
    log_monitor_filepath = os.path.join(
        os.path.dirname(os.path.abspath(__file__)), "log_monitor.py")
    command = [
        sys.executable, "-u", log_monitor_filepath, "--redis-address",
        redis_address, "--node-ip-address", node_ip_address
    ]
    if redis_password:
        command += ["--redis-password", redis_password]
    process_info = start_ray_process(
        command,
        ray_constants.PROCESS_TYPE_LOG_MONITOR,
        stdout_file=stdout_file,
        stderr_file=stderr_file)
    record_log_files_in_redis(
        redis_address,
        node_ip_address, [stdout_file, stderr_file],
        password=redis_password)
    return process_info


def start_ui(redis_address, stdout_file=None, stderr_file=None):
    """Start a UI process.

    Args:
        redis_address: The address of the primary Redis shard.
        stdout_file: A file handle opened for writing to redirect stdout to. If
            no redirection should happen, then this should be None.
        stderr_file: A file handle opened for writing to redirect stderr to. If
            no redirection should happen, then this should be None.

    Returns:
        A tuple of the web UI url and ProcessInfo for the process that was
            started.
    """

    port = 8888
    while True:
        try:
            port_test_socket = socket.socket()
            port_test_socket.bind(("127.0.0.1", port))
            port_test_socket.close()
            break
        except socket.error:
            port += 1
    # We generate the token used for authentication ourselves to avoid
    # querying the jupyter server.
    new_notebook_directory, webui_url, token = (
        get_ipython_notebook_path(port))
    # The --ip=0.0.0.0 flag is intended to enable connecting to a notebook
    # running within a docker container (from the outside).
    command = [
        "jupyter", "notebook", "--no-browser", "--port={}".format(port),
        "--ip=0.0.0.0", "--NotebookApp.iopub_data_rate_limit=10000000000",
        "--NotebookApp.open_browser=False",
        "--NotebookApp.token={}".format(token)
    ]
    # If the user is root, add the --allow-root flag.
    if os.geteuid() == 0:
        command.append("--allow-root")

    try:
        process_info = start_ray_process(
            command,
            ray_constants.PROCESS_TYPE_WEB_UI,
            env_updates={"REDIS_ADDRESS": redis_address},
            cwd=new_notebook_directory,
            stdout_file=stdout_file,
            stderr_file=stderr_file)
    except Exception:
        logger.warning("Failed to start the UI, you may need to run "
                       "'pip install jupyter'.")
    else:
<<<<<<< HEAD
        print("\n" + "=" * 70)
        print("View the web UI at {}".format(webui_url))
        print("=" * 70 + "\n")
        return webui_url, ui_process
=======
        logger.info("\n" + "=" * 70)
        logger.info("View the web UI at {}".format(webui_url))
        logger.info("=" * 70 + "\n")
        return webui_url, process_info
>>>>>>> f7415b37
    return None, None


def check_and_update_resources(num_cpus, num_gpus, resources):
    """Sanity check a resource dictionary and add sensible defaults.

    Args:
        num_cpus: The number of CPUs.
        num_gpus: The number of GPUs.
        resources: A dictionary mapping resource names to resource quantities.

    Returns:
        A new resource dictionary.
    """
    if resources is None:
        resources = {}
    resources = resources.copy()
    assert "CPU" not in resources
    assert "GPU" not in resources
    if num_cpus is not None:
        resources["CPU"] = num_cpus
    if num_gpus is not None:
        resources["GPU"] = num_gpus

    if "CPU" not in resources:
        # By default, use the number of hardware execution threads for the
        # number of cores.
        resources["CPU"] = multiprocessing.cpu_count()

    # See if CUDA_VISIBLE_DEVICES has already been set.
    gpu_ids = ray.utils.get_cuda_visible_devices()

    # Check that the number of GPUs that the local scheduler wants doesn't
    # excede the amount allowed by CUDA_VISIBLE_DEVICES.
    if ("GPU" in resources and gpu_ids is not None
            and resources["GPU"] > len(gpu_ids)):
        raise Exception("Attempting to start local scheduler with {} GPUs, "
                        "but CUDA_VISIBLE_DEVICES contains {}.".format(
                            resources["GPU"], gpu_ids))

    if "GPU" not in resources:
        # Try to automatically detect the number of GPUs.
        resources["GPU"] = _autodetect_num_gpus()
        # Don't use more GPUs than allowed by CUDA_VISIBLE_DEVICES.
        if gpu_ids is not None:
            resources["GPU"] = min(resources["GPU"], len(gpu_ids))

    # Check types.
    for _, resource_quantity in resources.items():
        assert (isinstance(resource_quantity, int)
                or isinstance(resource_quantity, float))
        if (isinstance(resource_quantity, float)
                and not resource_quantity.is_integer()):
            raise ValueError("Resource quantities must all be whole numbers.")

        if resource_quantity > ray_constants.MAX_RESOURCE_QUANTITY:
            raise ValueError("Resource quantities must be at most {}.".format(
                ray_constants.MAX_RESOURCE_QUANTITY))

    return resources


def start_raylet(redis_address,
                 node_ip_address,
                 raylet_name,
                 plasma_store_name,
                 worker_path,
                 num_cpus=None,
                 num_gpus=None,
                 resources=None,
                 object_manager_port=None,
                 node_manager_port=None,
                 redis_password=None,
                 use_valgrind=False,
                 use_profiler=False,
                 stdout_file=None,
                 stderr_file=None,
                 config=None):
    """Start a raylet, which is a combined local scheduler and object manager.

    Args:
        redis_address (str): The address of the primary Redis server.
        node_ip_address (str): The IP address of this node.
        raylet_name (str): The name of the raylet socket to create.
        plasma_store_name (str): The name of the plasma store socket to connect
             to.
        worker_path (str): The path of the Python file that new worker
            processes will execute.
        num_cpus: The CPUs allocated for this raylet.
        num_gpus: The GPUs allocated for this raylet.
        resources: The custom resources allocated for this raylet.
        object_manager_port: The port to use for the object manager. If this is
            None, then the object manager will choose its own port.
        node_manager_port: The port to use for the node manager. If this is
            None, then the node manager will choose its own port.
        redis_password: The password to use when connecting to Redis.
        use_valgrind (bool): True if the raylet should be started inside
            of valgrind. If this is True, use_profiler must be False.
        use_profiler (bool): True if the raylet should be started inside
            a profiler. If this is True, use_valgrind must be False.
        stdout_file: A file handle opened for writing to redirect stdout to. If
            no redirection should happen, then this should be None.
        stderr_file: A file handle opened for writing to redirect stderr to. If
            no redirection should happen, then this should be None.
        config (dict|None): Optional Raylet configuration that will
            override defaults in RayConfig.

    Returns:
        ProcessInfo for the process that was started.
    """
    config = config or {}
    config_str = ",".join(["{},{}".format(*kv) for kv in config.items()])

    if use_valgrind and use_profiler:
        raise Exception("Cannot use valgrind and profiler at the same time.")

    num_initial_workers = (num_cpus if num_cpus is not None else
                           multiprocessing.cpu_count())

    static_resources = check_and_update_resources(num_cpus, num_gpus,
                                                  resources)

    # Limit the number of workers that can be started in parallel by the
    # raylet. However, make sure it is at least 1.
    maximum_startup_concurrency = max(
        1, min(multiprocessing.cpu_count(), static_resources["CPU"]))

    # Format the resource argument in a form like 'CPU,1.0,GPU,0,Custom,3'.
    resource_argument = ",".join(
        ["{},{}".format(*kv) for kv in static_resources.items()])

    gcs_ip_address, gcs_port = redis_address.split(":")

    # Create the command that the Raylet will use to start workers.
    start_worker_command = ("{} {} "
                            "--node-ip-address={} "
                            "--object-store-name={} "
                            "--raylet-name={} "
                            "--redis-address={} "
                            "--temp-dir={}".format(
                                sys.executable, worker_path, node_ip_address,
                                plasma_store_name, raylet_name, redis_address,
                                get_temp_root()))
    if redis_password:
        start_worker_command += " --redis-password {}".format(redis_password)

    # If the object manager port is None, then use 0 to cause the object
    # manager to choose its own port.
    if object_manager_port is None:
        object_manager_port = 0
    # If the node manager port is None, then use 0 to cause the node manager
    # to choose its own port.
    if node_manager_port is None:
        node_manager_port = 0

    command = [
        RAYLET_EXECUTABLE,
        raylet_name,
        plasma_store_name,
        str(object_manager_port),
        str(node_manager_port),
        node_ip_address,
        gcs_ip_address,
        gcs_port,
        str(num_initial_workers),
        str(maximum_startup_concurrency),
        resource_argument,
        config_str,
        start_worker_command,
        "",  # Worker command for Java, not needed for Python.
        redis_password or "",
        get_temp_root(),
    ]
    process_info = start_ray_process(
        command,
        ray_constants.PROCESS_TYPE_RAYLET,
        use_valgrind=use_valgrind,
        use_gdb=False,
        use_valgrind_profiler=use_profiler,
        use_perftools_profiler=("RAYLET_PERFTOOLS_PATH" in os.environ),
        stdout_file=stdout_file,
        stderr_file=stderr_file)
    record_log_files_in_redis(
        redis_address,
        node_ip_address, [stdout_file, stderr_file],
        password=redis_password)

    return process_info


def determine_plasma_store_config(object_store_memory=None,
                                  plasma_directory=None,
                                  huge_pages=False):
    """Figure out how to configure the plasma object store.

    This will determine which directory to use for the plasma store (e.g.,
    /tmp or /dev/shm) and how much memory to start the store with. On Linux,
    we will try to use /dev/shm unless the shared memory file system is too
    small, in which case we will fall back to /tmp. If any of the object store
    memory or plasma directory parameters are specified by the user, then those
    values will be preserved.

    Args:
        object_store_memory (int): The user-specified object store memory
            parameter.
        plasma_directory (str): The user-specified plasma directory parameter.
        huge_pages (bool): The user-specified huge pages parameter.

    Returns:
        A tuple of the object store memory to use and the plasma directory to
            use. If either of these values is specified by the user, then that
            value will be preserved.
    """
    system_memory = ray.utils.get_system_memory()

    # Choose a default object store size.
    if object_store_memory is None:
        object_store_memory = int(system_memory * 0.4)
        # Cap memory to avoid memory waste and perf issues on large nodes
        if (object_store_memory >
                ray_constants.DEFAULT_OBJECT_STORE_MAX_MEMORY_BYTES):
            logger.warning(
                "Warning: Capping object memory store to {}GB. ".format(
                    ray_constants.DEFAULT_OBJECT_STORE_MAX_MEMORY_BYTES // 1e9)
                + "To increase this further, specify `object_store_memory` "
                "when calling ray.init() or ray start.")
            object_store_memory = (
                ray_constants.DEFAULT_OBJECT_STORE_MAX_MEMORY_BYTES)

    # Determine which directory to use. By default, use /tmp on MacOS and
    # /dev/shm on Linux, unless the shared-memory file system is too small,
    # in which case we default to /tmp on Linux.
    if plasma_directory is None:
        if sys.platform == "linux" or sys.platform == "linux2":
            shm_avail = ray.utils.get_shared_memory_bytes()
            # Compare the requested memory size to the memory available in
            # /dev/shm.
            if shm_avail > object_store_memory:
                plasma_directory = "/dev/shm"
            else:
                plasma_directory = "/tmp"
                logger.warning(
                    "WARNING: The object store is using /tmp instead of "
                    "/dev/shm because /dev/shm has only {} bytes available. "
                    "This may slow down performance! You may be able to free "
                    "up space by deleting files in /dev/shm or terminating "
                    "any running plasma_store_server processes. If you are "
                    "inside a Docker container, you may need to pass an "
                    "argument with the flag '--shm-size' to 'docker run'."
                    .format(shm_avail))
        else:
            plasma_directory = "/tmp"

        # Do some sanity checks.
        if object_store_memory > system_memory:
            raise Exception(
                "The requested object store memory size is greater "
                "than the total available memory.")
    else:
        plasma_directory = os.path.abspath(plasma_directory)
        logger.warning("WARNING: object_store_memory is not verified when "
                       "plasma_directory is set.")

    if not os.path.isdir(plasma_directory):
        raise Exception("The file {} does not exist or is not a directory."
                        .format(plasma_directory))

    return object_store_memory, plasma_directory


def _start_plasma_store(plasma_store_memory,
                        use_valgrind=False,
                        use_profiler=False,
                        stdout_file=None,
                        stderr_file=None,
                        plasma_directory=None,
                        huge_pages=False,
                        socket_name=None):
    """Start a plasma store process.

    Args:
        plasma_store_memory (int): The amount of memory in bytes to start the
            plasma store with.
        use_valgrind (bool): True if the plasma store should be started inside
            of valgrind. If this is True, use_profiler must be False.
        use_profiler (bool): True if the plasma store should be started inside
            a profiler. If this is True, use_valgrind must be False.
        stdout_file: A file handle opened for writing to redirect stdout to. If
            no redirection should happen, then this should be None.
        stderr_file: A file handle opened for writing to redirect stderr to. If
            no redirection should happen, then this should be None.
        plasma_directory: A directory where the Plasma memory mapped files will
            be created.
        huge_pages: a boolean flag indicating whether to start the
            Object Store with hugetlbfs support. Requires plasma_directory.
        socket_name (str): If provided, it will specify the socket
            name used by the plasma store.

    Return:
        A tuple of the name of the plasma store socket and ProcessInfo for the
            plasma store process.
    """
    if use_valgrind and use_profiler:
        raise Exception("Cannot use valgrind and profiler at the same time.")

    if huge_pages and not (sys.platform == "linux"
                           or sys.platform == "linux2"):
        raise Exception("The huge_pages argument is only supported on "
                        "Linux.")

    if huge_pages and plasma_directory is None:
        raise Exception("If huge_pages is True, then the "
                        "plasma_directory argument must be provided.")

    if not isinstance(plasma_store_memory, int):
        raise Exception("plasma_store_memory should be an integer.")

    plasma_store_executable = os.path.join(
        os.path.abspath(os.path.dirname(__file__)),
        "core/src/plasma/plasma_store_server")
    plasma_store_name = socket_name
    command = [
        plasma_store_executable, "-s", plasma_store_name, "-m",
        str(plasma_store_memory)
    ]
    if plasma_directory is not None:
        command += ["-d", plasma_directory]
    if huge_pages:
        command += ["-h"]
    process_info = start_ray_process(
        command,
        ray_constants.PROCESS_TYPE_PLASMA_STORE,
        use_valgrind=use_valgrind,
        use_valgrind_profiler=use_profiler,
        stdout_file=stdout_file,
        stderr_file=stderr_file)
    return plasma_store_name, process_info


def start_plasma_store(node_ip_address,
                       redis_address,
                       stdout_file=None,
                       stderr_file=None,
                       object_store_memory=None,
                       plasma_directory=None,
                       huge_pages=False,
                       plasma_store_socket_name=None,
                       redis_password=None):
    """This method starts an object store process.

    Args:
        node_ip_address (str): The IP address of the node running the object
            store.
        redis_address (str): The address of the Redis instance to connect to.
        stdout_file: A file handle opened for writing to redirect stdout
            to. If no redirection should happen, then this should be None.
        stderr_file: A file handle opened for writing to redirect stderr
            to. If no redirection should happen, then this should be None.
        object_store_memory: The amount of memory (in bytes) to start the
            object store with.
        plasma_directory: A directory where the Plasma memory mapped files will
            be created.
        huge_pages: Boolean flag indicating whether to start the Object
            Store with hugetlbfs support. Requires plasma_directory.
        redis_password (str): The password of the redis server.

    Returns:
        ProcessInfo for the process that was started.
    """
    object_store_memory, plasma_directory = determine_plasma_store_config(
        object_store_memory, plasma_directory, huge_pages)

    if object_store_memory < ray_constants.OBJECT_STORE_MINIMUM_MEMORY_BYTES:
        raise ValueError("Attempting to cap object store memory usage at {} "
                         "bytes, but the minimum allowed is {} bytes.".format(
                             object_store_memory,
                             ray_constants.OBJECT_STORE_MINIMUM_MEMORY_BYTES))

    # Print the object store memory using two decimal places.
    object_store_memory_str = (object_store_memory / 10**7) / 10**2
    logger.info("Starting the Plasma object store with {} GB memory "
                "using {}.".format(object_store_memory_str, plasma_directory))
    # Start the Plasma store.
    plasma_store_name, process_info = _start_plasma_store(
        object_store_memory,
        use_profiler=RUN_PLASMA_STORE_PROFILER,
        stdout_file=stdout_file,
        stderr_file=stderr_file,
        plasma_directory=plasma_directory,
        huge_pages=huge_pages,
        socket_name=plasma_store_socket_name)

    record_log_files_in_redis(
        redis_address,
        node_ip_address, [stdout_file, stderr_file],
        password=redis_password)

    return process_info


def start_worker(node_ip_address,
                 object_store_name,
                 local_scheduler_name,
                 redis_address,
                 worker_path,
                 stdout_file=None,
                 stderr_file=None):
    """This method starts a worker process.

    Args:
        node_ip_address (str): The IP address of the node that this worker is
            running on.
        object_store_name (str): The name of the object store.
        local_scheduler_name (str): The name of the local scheduler.
        redis_address (str): The address that the Redis server is listening on.
        worker_path (str): The path of the source code which the worker process
            will run.
        stdout_file: A file handle opened for writing to redirect stdout to. If
            no redirection should happen, then this should be None.
        stderr_file: A file handle opened for writing to redirect stderr to. If
            no redirection should happen, then this should be None.

    Returns:
        ProcessInfo for the process that was started.
    """
    command = [
        sys.executable, "-u", worker_path,
        "--node-ip-address=" + node_ip_address,
        "--object-store-name=" + object_store_name,
        "--redis-address=" + str(redis_address),
        "--temp-dir=" + get_temp_root()
    ]
    process_info = start_ray_process(
        command,
        ray_constants.PROCESS_TYPE_WORKER,
        stdout_file=stdout_file,
        stderr_file=stderr_file)
    record_log_files_in_redis(redis_address, node_ip_address,
                              [stdout_file, stderr_file])
    return process_info


def start_monitor(redis_address,
                  node_ip_address,
                  stdout_file=None,
                  stderr_file=None,
                  autoscaling_config=None,
                  redis_password=None):
    """Run a process to monitor the other processes.

    Args:
        redis_address (str): The address that the Redis server is listening on.
        node_ip_address: The IP address of the node that this process will run
            on.
        stdout_file: A file handle opened for writing to redirect stdout to. If
            no redirection should happen, then this should be None.
        stderr_file: A file handle opened for writing to redirect stderr to. If
            no redirection should happen, then this should be None.
        autoscaling_config: path to autoscaling config file.
        redis_password (str): The password of the redis server.

    Returns:
        ProcessInfo for the process that was started.
    """
    monitor_path = os.path.join(
        os.path.dirname(os.path.abspath(__file__)), "monitor.py")
    command = [
        sys.executable, "-u", monitor_path,
        "--redis-address=" + str(redis_address)
    ]
    if autoscaling_config:
        command.append("--autoscaling-config=" + str(autoscaling_config))
    if redis_password:
        command.append("--redis-password=" + redis_password)
    process_info = start_ray_process(
        command,
        ray_constants.PROCESS_TYPE_MONITOR,
        stdout_file=stdout_file,
        stderr_file=stderr_file)
    record_log_files_in_redis(
        redis_address,
        node_ip_address, [stdout_file, stderr_file],
        password=redis_password)
    return process_info


def start_raylet_monitor(redis_address,
                         stdout_file=None,
                         stderr_file=None,
                         redis_password=None,
                         config=None):
    """Run a process to monitor the other processes.

    Args:
        redis_address (str): The address that the Redis server is listening on.
        stdout_file: A file handle opened for writing to redirect stdout to. If
            no redirection should happen, then this should be None.
        stderr_file: A file handle opened for writing to redirect stderr to. If
            no redirection should happen, then this should be None.
        redis_password (str): The password of the redis server.
        config (dict|None): Optional configuration that will
            override defaults in RayConfig.

    Returns:
        ProcessInfo for the process that was started.
    """
    gcs_ip_address, gcs_port = redis_address.split(":")
    redis_password = redis_password or ""
    config = config or {}
    config_str = ",".join(["{},{}".format(*kv) for kv in config.items()])
    command = [RAYLET_MONITOR_EXECUTABLE, gcs_ip_address, gcs_port, config_str]
    if redis_password:
        command += [redis_password]
    process_info = start_ray_process(
        command,
        ray_constants.PROCESS_TYPE_RAYLET_MONITOR,
        stdout_file=stdout_file,
        stderr_file=stderr_file)
    return process_info<|MERGE_RESOLUTION|>--- conflicted
+++ resolved
@@ -849,17 +849,10 @@
         logger.warning("Failed to start the UI, you may need to run "
                        "'pip install jupyter'.")
     else:
-<<<<<<< HEAD
         print("\n" + "=" * 70)
         print("View the web UI at {}".format(webui_url))
         print("=" * 70 + "\n")
-        return webui_url, ui_process
-=======
-        logger.info("\n" + "=" * 70)
-        logger.info("View the web UI at {}".format(webui_url))
-        logger.info("=" * 70 + "\n")
         return webui_url, process_info
->>>>>>> f7415b37
     return None, None
 
 
