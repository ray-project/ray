import ray


# TODO(ekl) deprecate and move this to ray.util
def get_node_ip_address(address="8.8.8.8:53"):
<<<<<<< HEAD
    """Determine the IP address of the local node.

    Args:
        address (str): The IP address and port of any known live service on the
            network you care about.

    Returns:
        The IP address of the current node.
    """
    if ray.worker._global_node is not None:
        return ray.worker._global_node.node_ip_address

    ip_address, port = address.split(":")
    s = socket.socket(socket.AF_INET, socket.SOCK_DGRAM)
    try:
        # This command will raise an exception if there is no internet
        # connection.
        s.connect((ip_address, int(port)))
        node_ip_address = s.getsockname()[0]
    except OSError as e:
        node_ip_address = "127.0.0.1"
        # [Errno 101] Network is unreachable
        if e.errno == errno.ENETUNREACH:
            try:
                # try get node ip address from host name
                host_name = socket.getfqdn(socket.gethostname())
                node_ip_address = socket.gethostbyname(host_name)
            except Exception:
                pass
    finally:
        s.close()

    return node_ip_address


def create_redis_client(redis_address, password=None):
    """Create a Redis client.

    Args:
        The IP address, port, and password of the Redis server.

    Returns:
        A Redis client.
    """
    redis_ip_address, redis_port = redis_address.split(":")
    # For this command to work, some other client (on the same machine
    # as Redis) must have run "CONFIG SET protected-mode no".
    return redis.StrictRedis(
        host=redis_ip_address, port=int(redis_port), password=password)


def start_ray_process(command,
                      process_type,
                      fate_share,
                      env_updates=None,
                      cwd=None,
                      use_valgrind=False,
                      use_gdb=False,
                      use_valgrind_profiler=False,
                      use_perftools_profiler=False,
                      use_tmux=False,
                      stdout_file=None,
                      stderr_file=None,
                      pipe_stdin=False):
    """Start one of the Ray processes.

    TODO(rkn): We need to figure out how these commands interact. For example,
    it may only make sense to start a process in gdb if we also start it in
    tmux. Similarly, certain combinations probably don't make sense, like
    simultaneously running the process in valgrind and the profiler.

    Args:
        command (List[str]): The command to use to start the Ray process.
        process_type (str): The type of the process that is being started
            (e.g., "raylet").
        fate_share: If true, the child will be killed if its parent (us) dies.
            True must only be passed after detection of this functionality.
        env_updates (dict): A dictionary of additional environment variables to
            run the command with (in addition to the caller's environment
            variables).
        cwd (str): The directory to run the process in.
        use_valgrind (bool): True if we should start the process in valgrind.
        use_gdb (bool): True if we should start the process in gdb.
        use_valgrind_profiler (bool): True if we should start the process in
            the valgrind profiler.
        use_perftools_profiler (bool): True if we should profile the process
            using perftools.
        use_tmux (bool): True if we should start the process in tmux.
        stdout_file: A file handle opened for writing to redirect stdout to. If
            no redirection should happen, then this should be None.
        stderr_file: A file handle opened for writing to redirect stderr to. If
            no redirection should happen, then this should be None.
        pipe_stdin: If true, subprocess.PIPE will be passed to the process as
            stdin.

    Returns:
        Information about the process that was started including a handle to
            the process that was started.
    """
    # Detect which flags are set through environment variables.
    valgrind_env_var = f"RAY_{process_type.upper()}_VALGRIND"
    if os.environ.get(valgrind_env_var) == "1":
        logger.info("Detected environment variable '%s'.", valgrind_env_var)
        use_valgrind = True
    valgrind_profiler_env_var = f"RAY_{process_type.upper()}_VALGRIND_PROFILER"
    if os.environ.get(valgrind_profiler_env_var) == "1":
        logger.info("Detected environment variable '%s'.",
                    valgrind_profiler_env_var)
        use_valgrind_profiler = True
    perftools_profiler_env_var = (f"RAY_{process_type.upper()}"
                                  "_PERFTOOLS_PROFILER")
    if os.environ.get(perftools_profiler_env_var) == "1":
        logger.info("Detected environment variable '%s'.",
                    perftools_profiler_env_var)
        use_perftools_profiler = True
    tmux_env_var = f"RAY_{process_type.upper()}_TMUX"
    if os.environ.get(tmux_env_var) == "1":
        logger.info("Detected environment variable '%s'.", tmux_env_var)
        use_tmux = True
    gdb_env_var = f"RAY_{process_type.upper()}_GDB"
    if os.environ.get(gdb_env_var) == "1":
        logger.info("Detected environment variable '%s'.", gdb_env_var)
        use_gdb = True

    if sum([
            use_gdb,
            use_valgrind,
            use_valgrind_profiler,
            use_perftools_profiler,
    ]) > 1:
        raise ValueError(
            "At most one of the 'use_gdb', 'use_valgrind', "
            "'use_valgrind_profiler', and 'use_perftools_profiler' flags can "
            "be used at a time.")
    if env_updates is None:
        env_updates = {}
    if not isinstance(env_updates, dict):
        raise ValueError("The 'env_updates' argument must be a dictionary.")

    modified_env = os.environ.copy()
    modified_env.update(env_updates)

    if use_gdb:
        if not use_tmux:
            raise ValueError(
                "If 'use_gdb' is true, then 'use_tmux' must be true as well.")

        # TODO(suquark): Any better temp file creation here?
        gdb_init_path = os.path.join(ray.utils.get_ray_temp_dir(),
                                     f"gdb_init_{process_type}_{time.time()}")
        ray_process_path = command[0]
        ray_process_args = command[1:]
        run_args = " ".join(["'{}'".format(arg) for arg in ray_process_args])
        with open(gdb_init_path, "w") as gdb_init_file:
            gdb_init_file.write(f"run {run_args}")
        command = ["gdb", ray_process_path, "-x", gdb_init_path]

    if use_valgrind:
        command = [
            "valgrind",
            "--track-origins=yes",
            "--leak-check=full",
            "--show-leak-kinds=all",
            "--leak-check-heuristics=stdstring",
            "--error-exitcode=1",
        ] + command

    if use_valgrind_profiler:
        command = ["valgrind", "--tool=callgrind"] + command

    if use_perftools_profiler:
        modified_env["LD_PRELOAD"] = os.environ["PERFTOOLS_PATH"]
        modified_env["CPUPROFILE"] = os.environ["PERFTOOLS_LOGFILE"]

    if use_tmux:
        # The command has to be created exactly as below to ensure that it
        # works on all versions of tmux. (Tested with tmux 1.8-5, travis'
        # version, and tmux 2.1)
        command = ["tmux", "new-session", "-d", f"{' '.join(command)}"]

    if fate_share:
        assert ray.utils.detect_fate_sharing_support(), (
            "kernel-level fate-sharing must only be specified if "
            "detect_fate_sharing_support() has returned True")

    def preexec_fn():
        import signal
        signal.pthread_sigmask(signal.SIG_BLOCK, {signal.SIGINT})
        if fate_share and sys.platform.startswith("linux"):
            ray.utils.set_kill_on_parent_death_linux()

    win32_fate_sharing = fate_share and sys.platform == "win32"
    # With Windows fate-sharing, we need special care:
    # The process must be added to the job before it is allowed to execute.
    # Otherwise, there's a race condition: the process might spawn children
    # before the process itself is assigned to the job.
    # After that point, its children will not be added to the job anymore.
    CREATE_SUSPENDED = 0x00000004  # from Windows headers

    process = ConsolePopen(
        command,
        env=modified_env,
        cwd=cwd,
        stdout=stdout_file,
        stderr=stderr_file,
        stdin=subprocess.PIPE if pipe_stdin else None,
        preexec_fn=preexec_fn if sys.platform != "win32" else None,
        creationflags=CREATE_SUSPENDED if win32_fate_sharing else 0)

    if win32_fate_sharing:
        try:
            ray.utils.set_kill_child_on_death_win32(process)
            psutil.Process(process.pid).resume()
        except (psutil.Error, OSError):
            process.kill()
            raise

    return ProcessInfo(
        process=process,
        stdout_file=stdout_file.name if stdout_file is not None else None,
        stderr_file=stderr_file.name if stderr_file is not None else None,
        use_valgrind=use_valgrind,
        use_gdb=use_gdb,
        use_valgrind_profiler=use_valgrind_profiler,
        use_perftools_profiler=use_perftools_profiler,
        use_tmux=use_tmux)


def wait_for_redis_to_start(redis_ip_address, redis_port, password=None):
    """Wait for a Redis server to be available.

    This is accomplished by creating a Redis client and sending a random
    command to the server until the command gets through.

    Args:
        redis_ip_address (str): The IP address of the redis server.
        redis_port (int): The port of the redis server.
        password (str): The password of the redis server.

    Raises:
        Exception: An exception is raised if we could not connect with Redis.
    """
    redis_client = redis.StrictRedis(
        host=redis_ip_address, port=redis_port, password=password)
    # Wait for the Redis server to start.
    num_retries = 12
    delay = 0.001
    for _ in range(num_retries):
        try:
            # Run some random command and see if it worked.
            logger.debug(
                "Waiting for redis server at {}:{} to respond...".format(
                    redis_ip_address, redis_port))
            redis_client.client_list()
        except redis.ConnectionError:
            # Wait a little bit.
            time.sleep(delay)
            delay *= 2
        else:
            break
    else:
        cli_logger.error(
            "Unable to connect to Redis at "
            "`{c.underlined}{}:{}{c.no_underlined}` after {} retries.",
            redis_ip_address, redis_port, num_retries)
        cli_logger.abort("Check your firewall and network settings.")

        raise RuntimeError("Unable to connect to Redis. If the Redis instance "
                           "is on a different machine, check that your "
                           "firewall is configured properly.")


def _compute_version_info():
    """Compute the versions of Python, and Ray.

    Returns:
        A tuple containing the version information.
    """
    ray_version = ray.__version__
    python_version = ".".join(map(str, sys.version_info[:3]))
    return ray_version, python_version


def _put_version_info_in_redis(redis_client):
    """Store version information in Redis.

    This will be used to detect if workers or drivers are started using
    different versions of Python, or Ray.

    Args:
        redis_client: A client for the primary Redis shard.
    """
    redis_client.set("VERSION_INFO", json.dumps(_compute_version_info()))


def check_version_info(redis_client):
    """Check if various version info of this process is correct.

    This will be used to detect if workers or drivers are started using
    different versions of Python, or Ray. If the version
    information is not present in Redis, then no check is done.

    Args:
        redis_client: A client for the primary Redis shard.

    Raises:
        Exception: An exception is raised if there is a version mismatch.
    """
    redis_reply = redis_client.get("VERSION_INFO")

    # Don't do the check if there is no version information in Redis. This
    # is to make it easier to do things like start the processes by hand.
    if redis_reply is None:
        return

    true_version_info = tuple(json.loads(ray.utils.decode(redis_reply)))
    version_info = _compute_version_info()
    if version_info != true_version_info:
        node_ip_address = get_node_ip_address()
        error_message = ("Version mismatch: The cluster was started with:\n"
                         "    Ray: " + true_version_info[0] + "\n"
                         "    Python: " + true_version_info[1] + "\n"
                         "This process on node " + node_ip_address +
                         " was started with:" + "\n"
                         "    Ray: " + version_info[0] + "\n"
                         "    Python: " + version_info[1] + "\n")
        if version_info[:2] != true_version_info[:2]:
            raise RuntimeError(error_message)
        else:
            logger.warning(error_message)


def start_reaper(fate_share=None):
    """Start the reaper process.

    This is a lightweight process that simply
    waits for its parent process to die and then terminates its own
    process group. This allows us to ensure that ray processes are always
    terminated properly so long as that process itself isn't SIGKILLed.

    Returns:
        ProcessInfo for the process that was started.
    """
    # Make ourselves a process group leader so that the reaper can clean
    # up other ray processes without killing the process group of the
    # process that started us.
    try:
        if sys.platform != "win32":
            os.setpgrp()
    except OSError as e:
        errcode = e.errno
        if errcode == errno.EPERM and os.getpgrp() == os.getpid():
            # Nothing to do; we're already a session leader.
            pass
        else:
            logger.warning("setpgrp failed, processes may not be "
                           "cleaned up properly: {}.".format(e))
            # Don't start the reaper in this case as it could result in killing
            # other user processes.
            return None

    reaper_filepath = os.path.join(
        os.path.dirname(os.path.abspath(__file__)), "ray_process_reaper.py")
    command = [sys.executable, "-u", reaper_filepath]
    process_info = start_ray_process(
        command,
        ray_constants.PROCESS_TYPE_REAPER,
        pipe_stdin=True,
        fate_share=fate_share)
    return process_info


def start_redis(node_ip_address,
                redirect_files,
                resource_spec,
                port=None,
                redis_shard_ports=None,
                num_redis_shards=1,
                redis_max_clients=None,
                redirect_worker_output=False,
                password=None,
                use_credis=None,
                include_java=False,
                fate_share=None):
    """Start the Redis global state store.

    Args:
        node_ip_address: The IP address of the current node. This is only used
            for recording the log filenames in Redis.
        redirect_files: The list of (stdout, stderr) file pairs.
        resource_spec (ResourceSpec): Resources for the node.
        port (int): If provided, the primary Redis shard will be started on
            this port.
        redis_shard_ports: A list of the ports to use for the non-primary Redis
            shards.
        num_redis_shards (int): If provided, the number of Redis shards to
            start, in addition to the primary one. The default value is one
            shard.
        redis_max_clients: If this is provided, Ray will attempt to configure
            Redis with this maxclients number.
        redirect_worker_output (bool): True if worker output should be
            redirected to a file and false otherwise. Workers will have access
            to this value when they start up.
        password (str): Prevents external clients without the password
            from connecting to Redis if provided.
        use_credis: If True, additionally load the chain-replicated libraries
            into the redis servers.  Defaults to None, which means its value is
            set by the presence of "RAY_USE_NEW_GCS" in os.environ.
        include_java (bool): If True, the raylet backend can also support
            Java worker.

    Returns:
        A tuple of the address for the primary Redis shard, a list of
            addresses for the remaining shards, and the processes that were
            started.
    """

    if len(redirect_files) != 1 + num_redis_shards:
        raise ValueError("The number of redirect file pairs should be equal "
                         "to the number of redis shards (including the "
                         "primary shard) we will start.")
    if redis_shard_ports is None:
        redis_shard_ports = num_redis_shards * [None]
    elif len(redis_shard_ports) != num_redis_shards:
        raise RuntimeError("The number of Redis shard ports does not match "
                           "the number of Redis shards.")

    processes = []

    if use_credis is None:
        use_credis = ("RAY_USE_NEW_GCS" in os.environ)
    if use_credis:
        if password is not None:
            # TODO(pschafhalter) remove this once credis supports
            # authenticating Redis ports
            raise ValueError("Setting the `redis_password` argument is not "
                             "supported in credis. To run Ray with "
                             "password-protected Redis ports, ensure that "
                             "the environment variable `RAY_USE_NEW_GCS=off`.")
        assert num_redis_shards == 1, (
            "For now, RAY_USE_NEW_GCS supports 1 shard, and credis "
            "supports 1-node chain for that shard only.")

    if use_credis:
        redis_executable = CREDIS_EXECUTABLE
        # TODO(suquark): We need credis here because some symbols need to be
        # imported from credis dynamically through dlopen when Ray is built
        # with RAY_USE_NEW_GCS=on. We should remove them later for the primary
        # shard.
        # See src/ray/gcs/redis_module/ray_redis_module.cc
        redis_modules = [CREDIS_MASTER_MODULE, REDIS_MODULE]
    else:
        redis_executable = REDIS_EXECUTABLE
        redis_modules = [REDIS_MODULE]

    redis_stdout_file, redis_stderr_file = redirect_files[0]
    # Start the primary Redis shard.
    port, p = _start_redis_instance(
        redis_executable,
        modules=redis_modules,
        port=port,
        password=password,
        redis_max_clients=redis_max_clients,
        # Below we use None to indicate no limit on the memory of the
        # primary Redis shard.
        redis_max_memory=None,
        stdout_file=redis_stdout_file,
        stderr_file=redis_stderr_file,
        fate_share=fate_share)
    processes.append(p)
    redis_address = address(node_ip_address, port)

    # Register the number of Redis shards in the primary shard, so that clients
    # know how many redis shards to expect under RedisShards.
    primary_redis_client = redis.StrictRedis(
        host=node_ip_address, port=port, password=password)
    primary_redis_client.set("NumRedisShards", str(num_redis_shards))

    # Put the redirect_worker_output bool in the Redis shard so that workers
    # can access it and know whether or not to redirect their output.
    primary_redis_client.set("RedirectOutput", 1
                             if redirect_worker_output else 0)

    # put the include_java bool to primary redis-server, so that other nodes
    # can access it and know whether or not to enable cross-languages.
    primary_redis_client.set("INCLUDE_JAVA", 1 if include_java else 0)

    # Init job counter to GCS.
    primary_redis_client.set("JobCounter", 0)

    # Store version information in the primary Redis shard.
    _put_version_info_in_redis(primary_redis_client)

    # Calculate the redis memory.
    assert resource_spec.resolved()
    redis_max_memory = resource_spec.redis_max_memory

    # Start other Redis shards. Each Redis shard logs to a separate file,
    # prefixed by "redis-<shard number>".
    redis_shards = []
    for i in range(num_redis_shards):
        redis_stdout_file, redis_stderr_file = redirect_files[i + 1]
        if use_credis:
            redis_executable = CREDIS_EXECUTABLE
            # It is important to load the credis module BEFORE the ray module,
            # as the latter contains an extern declaration that the former
            # supplies.
            redis_modules = [CREDIS_MEMBER_MODULE, REDIS_MODULE]
        else:
            redis_executable = REDIS_EXECUTABLE
            redis_modules = [REDIS_MODULE]

        redis_shard_port, p = _start_redis_instance(
            redis_executable,
            modules=redis_modules,
            port=redis_shard_ports[i],
            password=password,
            redis_max_clients=redis_max_clients,
            redis_max_memory=redis_max_memory,
            stdout_file=redis_stdout_file,
            stderr_file=redis_stderr_file,
            fate_share=fate_share)
        processes.append(p)

        shard_address = address(node_ip_address, redis_shard_port)
        redis_shards.append(shard_address)
        # Store redis shard information in the primary redis shard.
        primary_redis_client.rpush("RedisShards", shard_address)

    if use_credis:
        # Configure the chain state. The way it is intended to work is
        # the following:
        #
        # PRIMARY_SHARD
        #
        # SHARD_1 (master replica) -> SHARD_1 (member replica)
        #                                        -> SHARD_1 (member replica)
        #
        # SHARD_2 (master replica) -> SHARD_2 (member replica)
        #                                        -> SHARD_2 (member replica)
        # ...
        #
        #
        # If we have credis members in future, their modules should be:
        # [CREDIS_MEMBER_MODULE, REDIS_MODULE], and they will be initialized by
        # execute_command("MEMBER.CONNECT_TO_MASTER", node_ip_address, port)
        #
        # Currently we have num_redis_shards == 1, so only one chain will be
        # created, and the chain only contains master.

        # TODO(suquark): Currently, this is not correct because we are
        # using the master replica as the primary shard. This should be
        # fixed later. I had tried to fix it but failed because of heartbeat
        # issues.
        primary_client = redis.StrictRedis(
            host=node_ip_address, port=port, password=password)
        shard_client = redis.StrictRedis(
            host=node_ip_address, port=redis_shard_port, password=password)
        primary_client.execute_command("MASTER.ADD", node_ip_address,
                                       redis_shard_port)
        shard_client.execute_command("MEMBER.CONNECT_TO_MASTER",
                                     node_ip_address, port)

    return redis_address, redis_shards, processes


def _start_redis_instance(executable,
                          modules,
                          port=None,
                          redis_max_clients=None,
                          num_retries=20,
                          stdout_file=None,
                          stderr_file=None,
                          password=None,
                          redis_max_memory=None,
                          fate_share=None):
    """Start a single Redis server.

    Notes:
        If "port" is not None, then we will only use this port and try
        only once. Otherwise, we will first try the default redis port,
        and if it is unavailable, we will try random ports with
        maximum retries of "num_retries".

    Args:
        executable (str): Full path of the redis-server executable.
        modules (list of str): A list of pathnames, pointing to the redis
            module(s) that will be loaded in this redis server.
        port (int): If provided, start a Redis server with this port.
        redis_max_clients: If this is provided, Ray will attempt to configure
            Redis with this maxclients number.
        num_retries (int): The number of times to attempt to start Redis. If a
            port is provided, this defaults to 1.
        stdout_file: A file handle opened for writing to redirect stdout to. If
            no redirection should happen, then this should be None.
        stderr_file: A file handle opened for writing to redirect stderr to. If
            no redirection should happen, then this should be None.
        password (str): Prevents external clients without the password
            from connecting to Redis if provided.
        redis_max_memory: The max amount of memory (in bytes) to allow redis
            to use, or None for no limit. Once the limit is exceeded, redis
            will start LRU eviction of entries.

    Returns:
        A tuple of the port used by Redis and ProcessInfo for the process that
            was started. If a port is passed in, then the returned port value
            is the same.

    Raises:
        Exception: An exception is raised if Redis could not be started.
    """
    assert os.path.isfile(executable)
    for module in modules:
        assert os.path.isfile(module)
    counter = 0
    if port is not None:
        # If a port is specified, then try only once to connect.
        # This ensures that we will use the given port.
        num_retries = 1
    else:
        port = ray_constants.DEFAULT_PORT

    load_module_args = []
    for module in modules:
        load_module_args += ["--loadmodule", module]

    while counter < num_retries:
        # Construct the command to start the Redis server.
        command = [executable]
        if password:
            if " " in password:
                raise ValueError("Spaces not permitted in redis password.")
            command += ["--requirepass", password]
        command += (
            ["--port", str(port), "--loglevel", "warning"] + load_module_args)
        process_info = start_ray_process(
            command,
            ray_constants.PROCESS_TYPE_REDIS_SERVER,
            stdout_file=stdout_file,
            stderr_file=stderr_file,
            fate_share=fate_share)
        time.sleep(0.1)
        # Check if Redis successfully started (or at least if it the executable
        # did not exit within 0.1 seconds).
        if process_info.process.poll() is None:
            break
        port = new_port()
        counter += 1
    if counter == num_retries:
        raise RuntimeError("Couldn't start Redis. "
                           "Check log files: {} {}".format(
                               stdout_file.name if stdout_file is not None else
                               "<stdout>", stderr_file.name
                               if stdout_file is not None else "<stderr>"))

    # Create a Redis client just for configuring Redis.
    redis_client = redis.StrictRedis(
        host="127.0.0.1", port=port, password=password)
    # Wait for the Redis server to start.
    wait_for_redis_to_start("127.0.0.1", port, password=password)
    # Configure Redis to generate keyspace notifications. TODO(rkn): Change
    # this to only generate notifications for the export keys.
    redis_client.config_set("notify-keyspace-events", "Kl")

    # Configure Redis to not run in protected mode so that processes on other
    # hosts can connect to it. TODO(rkn): Do this in a more secure way.
    redis_client.config_set("protected-mode", "no")

    # Discard old task and object metadata.
    if redis_max_memory is not None:
        redis_client.config_set("maxmemory", str(redis_max_memory))
        redis_client.config_set("maxmemory-policy", "allkeys-lru")
        redis_client.config_set("maxmemory-samples", "10")
        logger.debug("Starting Redis shard with {} GB max memory.".format(
            round(redis_max_memory / 1e9, 2)))

    # If redis_max_clients is provided, attempt to raise the number of maximum
    # number of Redis clients.
    if redis_max_clients is not None:
        redis_client.config_set("maxclients", str(redis_max_clients))
    elif resource is not None:
        # If redis_max_clients is not provided, determine the current ulimit.
        # We will use this to attempt to raise the maximum number of Redis
        # clients.
        current_max_clients = int(
            redis_client.config_get("maxclients")["maxclients"])
        # The below command should be the same as doing ulimit -n.
        ulimit_n = resource.getrlimit(resource.RLIMIT_NOFILE)[0]
        # The quantity redis_client_buffer appears to be the required buffer
        # between the maximum number of redis clients and ulimit -n. That is,
        # if ulimit -n returns 10000, then we can set maxclients to
        # 10000 - redis_client_buffer.
        redis_client_buffer = 32
        if current_max_clients < ulimit_n - redis_client_buffer:
            redis_client.config_set("maxclients",
                                    ulimit_n - redis_client_buffer)

    # Increase the hard and soft limits for the redis client pubsub buffer to
    # 128MB. This is a hack to make it less likely for pubsub messages to be
    # dropped and for pubsub connections to therefore be killed.
    cur_config = (redis_client.config_get("client-output-buffer-limit")[
        "client-output-buffer-limit"])
    cur_config_list = cur_config.split()
    assert len(cur_config_list) == 12
    cur_config_list[8:] = ["pubsub", "134217728", "134217728", "60"]
    redis_client.config_set("client-output-buffer-limit",
                            " ".join(cur_config_list))
    # Put a time stamp in Redis to indicate when it was started.
    redis_client.set("redis_start_time", time.time())
    return port, process_info


def start_log_monitor(redis_address,
                      logs_dir,
                      stdout_file=None,
                      stderr_file=None,
                      redis_password=None,
                      fate_share=None):
    """Start a log monitor process.

    Args:
        redis_address (str): The address of the Redis instance.
        logs_dir (str): The directory of logging files.
        stdout_file: A file handle opened for writing to redirect stdout to. If
            no redirection should happen, then this should be None.
        stderr_file: A file handle opened for writing to redirect stderr to. If
            no redirection should happen, then this should be None.
        redis_password (str): The password of the redis server.

    Returns:
        ProcessInfo for the process that was started.
    """
    log_monitor_filepath = os.path.join(
        os.path.dirname(os.path.abspath(__file__)), "log_monitor.py")
    command = [
        sys.executable,
        "-u",
        log_monitor_filepath,
        f"--redis-address={redis_address}",
        f"--logs-dir={logs_dir}",
    ]
    if redis_password:
        command += ["--redis-password", redis_password]
    process_info = start_ray_process(
        command,
        ray_constants.PROCESS_TYPE_LOG_MONITOR,
        stdout_file=stdout_file,
        stderr_file=stderr_file,
        fate_share=fate_share)
    return process_info


def start_reporter(redis_address,
                   port,
                   metrics_export_port,
                   stdout_file=None,
                   stderr_file=None,
                   redis_password=None,
                   fate_share=None):
    """Start a reporter process.

    Args:
        redis_address (str): The address of the Redis instance.
        port(int): The port to bind the reporter process.
        metrics_export_port(int): The port at which metrics are exposed to.
        stdout_file: A file handle opened for writing to redirect stdout to. If
            no redirection should happen, then this should be None.
        stderr_file: A file handle opened for writing to redirect stderr to. If
            no redirection should happen, then this should be None.
        redis_password (str): The password of the redis server.

    Returns:
        ProcessInfo for the process that was started.
    """
    reporter_filepath = os.path.join(
        os.path.dirname(os.path.abspath(__file__)), "reporter.py")
    command = [
        sys.executable, "-u", reporter_filepath,
        f"--redis-address={redis_address}", f"--port={port}",
        f"--metrics-export-port={metrics_export_port}"
    ]
    if redis_password:
        command += ["--redis-password", redis_password]

    process_info = start_ray_process(
        command,
        ray_constants.PROCESS_TYPE_REPORTER,
        stdout_file=stdout_file,
        stderr_file=stderr_file,
        fate_share=fate_share)
    return process_info


def start_dashboard(require_dashboard,
                    host,
                    redis_address,
                    temp_dir,
                    port=ray_constants.DEFAULT_DASHBOARD_PORT,
                    stdout_file=None,
                    stderr_file=None,
                    redis_password=None,
                    fate_share=None):
    """Start a dashboard process.

    Args:
        require_dashboard (bool): If true, this will raise an exception if we
            fail to start the dashboard. Otherwise it will print a warning if
            we fail to start the dashboard.
        host (str): The host to bind the dashboard web server to.
        port (str): The port to bind the dashboard web server to.
            Defaults to 8265.
        redis_address (str): The address of the Redis instance.
        temp_dir (str): The temporary directory used for log files and
            information for this Ray session.
        stdout_file: A file handle opened for writing to redirect stdout to. If
            no redirection should happen, then this should be None.
        stderr_file: A file handle opened for writing to redirect stderr to. If
            no redirection should happen, then this should be None.
        redis_password (str): The password of the redis server.

    Returns:
        ProcessInfo for the process that was started.
    """
    if port == ray_constants.DEFAULT_DASHBOARD_PORT:
        while True:
            try:
                port_test_socket = socket.socket()
                port_test_socket.bind(("127.0.0.1", port))
                port_test_socket.close()
                break
            except socket.error:
                port += 1
    else:
        try:
            port_test_socket = socket.socket()
            port_test_socket.bind(("127.0.0.1", port))
            port_test_socket.close()
        except socket.error:
            raise ValueError(
                f"The given dashboard port {port} is already in use")

    if "RAY_USE_NEW_DASHBOARD" in os.environ:
        dashboard_dir = "new_dashboard"
    else:
        dashboard_dir = "dashboard"

    dashboard_filepath = os.path.join(
        os.path.dirname(os.path.abspath(__file__)), dashboard_dir,
        "dashboard.py")
    command = [
        sys.executable,
        "-u",
        dashboard_filepath,
        f"--host={host}",
        f"--port={port}",
        f"--redis-address={redis_address}",
        f"--temp-dir={temp_dir}",
    ]
    if redis_password:
        command += ["--redis-password", redis_password]

    webui_dependencies_present = True
    try:
        import aiohttp  # noqa: F401
        import grpc  # noqa: F401
    except ImportError:
        webui_dependencies_present = False
        warning_message = (
            "Failed to start the dashboard. The dashboard requires Python 3 "
            "as well as 'pip install aiohttp grpcio'.")
        if require_dashboard:
            raise ImportError(warning_message)
        else:
            logger.warning(warning_message)

    if webui_dependencies_present:
        process_info = start_ray_process(
            command,
            ray_constants.PROCESS_TYPE_DASHBOARD,
            stdout_file=stdout_file,
            stderr_file=stderr_file,
            fate_share=fate_share)

        dashboard_url = (
            f"{host if host != '0.0.0.0' else get_node_ip_address()}:{port}")

        cli_logger.labeled_value("Dashboard URL", cf.underlined("http://{}"),
                                 dashboard_url)
        cli_logger.old_info(logger, "View the Ray dashboard at {}{}{}{}{}",
                            colorama.Style.BRIGHT, colorama.Fore.GREEN,
                            dashboard_url, colorama.Fore.RESET,
                            colorama.Style.NORMAL)

        return dashboard_url, process_info
    else:
        return None, None


def start_gcs_server(redis_address,
                     stdout_file=None,
                     stderr_file=None,
                     redis_password=None,
                     config=None,
                     fate_share=None,
                     gcs_server_port=None,
                     metrics_agent_port=None):
    """Start a gcs server.
    Args:
        redis_address (str): The address that the Redis server is listening on.
        stdout_file: A file handle opened for writing to redirect stdout to. If
            no redirection should happen, then this should be None.
        stderr_file: A file handle opened for writing to redirect stderr to. If
            no redirection should happen, then this should be None.
        redis_password (str): The password of the redis server.
        config (dict|None): Optional configuration that will
            override defaults in RayConfig.
        gcs_server_port (int): Port number of the gcs server.
        metrics_agent_port(int): The port where metrics agent is bound to.
    Returns:
        ProcessInfo for the process that was started.
    """
    gcs_ip_address, gcs_port = redis_address.split(":")
    redis_password = redis_password or ""
    config_str = ",".join(["{},{}".format(*kv) for kv in config.items()])
    if gcs_server_port is None:
        gcs_server_port = 0

    command = [
        GCS_SERVER_EXECUTABLE,
        f"--redis_address={gcs_ip_address}",
        f"--redis_port={gcs_port}",
        f"--config_list={config_str}",
        f"--gcs_server_port={gcs_server_port}",
        f"--metrics-agent-port={metrics_agent_port}",
    ]
    if redis_password:
        command += [f"--redis_password={redis_password}"]
    process_info = start_ray_process(
        command,
        ray_constants.PROCESS_TYPE_GCS_SERVER,
        stdout_file=stdout_file,
        stderr_file=stderr_file,
        fate_share=fate_share)
    return process_info


def start_raylet(redis_address,
                 node_ip_address,
                 node_manager_port,
                 raylet_name,
                 plasma_store_name,
                 worker_path,
                 temp_dir,
                 session_dir,
                 resource_spec,
                 min_worker_port=None,
                 max_worker_port=None,
                 object_manager_port=None,
                 redis_password=None,
                 metrics_agent_port=None,
                 metrics_export_port=None,
                 use_valgrind=False,
                 use_profiler=False,
                 stdout_file=None,
                 stderr_file=None,
                 config=None,
                 include_java=False,
                 java_worker_options=None,
                 load_code_from_local=False,
                 plasma_directory=None,
                 huge_pages=False,
                 fate_share=None,
                 socket_to_use=None,
                 head_node=False,
                 start_initial_python_workers_for_first_job=False,
                 object_spilling_config=None):
    """Start a raylet, which is a combined local scheduler and object manager.

    Args:
        redis_address (str): The address of the primary Redis server.
        node_ip_address (str): The IP address of this node.
        node_manager_port(int): The port to use for the node manager. This must
            not be 0.
        raylet_name (str): The name of the raylet socket to create.
        plasma_store_name (str): The name of the plasma store socket to connect
             to.
        worker_path (str): The path of the Python file that new worker
            processes will execute.
        temp_dir (str): The path of the temporary directory Ray will use.
        session_dir (str): The path of this session.
        resource_spec (ResourceSpec): Resources for this raylet.
        object_manager_port: The port to use for the object manager. If this is
            None, then the object manager will choose its own port.
        min_worker_port (int): The lowest port number that workers will bind
            on. If not set, random ports will be chosen.
        max_worker_port (int): The highest port number that workers will bind
            on. If set, min_worker_port must also be set.
        redis_password: The password to use when connecting to Redis.
        metrics_agent_port(int): The port where metrics agent is bound to.
        metrics_export_port(int): The port at which metrics are exposed to.
        use_valgrind (bool): True if the raylet should be started inside
            of valgrind. If this is True, use_profiler must be False.
        use_profiler (bool): True if the raylet should be started inside
            a profiler. If this is True, use_valgrind must be False.
        stdout_file: A file handle opened for writing to redirect stdout to. If
            no redirection should happen, then this should be None.
        stderr_file: A file handle opened for writing to redirect stderr to. If
            no redirection should happen, then this should be None.
        config (dict|None): Optional Raylet configuration that will
            override defaults in RayConfig.
        include_java (bool): If True, the raylet backend can also support
            Java worker.
        java_worker_options (list): The command options for Java worker.
    Returns:
        ProcessInfo for the process that was started.
    """
    # The caller must provide a node manager port so that we can correctly
    # populate the command to start a worker.
    assert node_manager_port is not None and node_manager_port != 0
    config_str = ",".join(["{},{}".format(*kv) for kv in config.items()])

    if use_valgrind and use_profiler:
        raise ValueError("Cannot use valgrind and profiler at the same time.")

    assert resource_spec.resolved()
    static_resources = resource_spec.to_resource_dict()

    # Limit the number of workers that can be started in parallel by the
    # raylet. However, make sure it is at least 1.
    num_cpus_static = static_resources.get("CPU", 0)
    maximum_startup_concurrency = max(
        1, min(multiprocessing.cpu_count(), num_cpus_static))

    # Format the resource argument in a form like 'CPU,1.0,GPU,0,Custom,3'.
    resource_argument = ",".join(
        ["{},{}".format(*kv) for kv in static_resources.items()])

    gcs_ip_address, gcs_port = redis_address.split(":")

    if include_java is True:
        default_cp = os.pathsep.join(DEFAULT_JAVA_WORKER_CLASSPATH)
        java_worker_command = build_java_worker_command(
            json.loads(java_worker_options)
            if java_worker_options else ["-classpath", default_cp],
            redis_address,
            node_manager_port,
            plasma_store_name,
            raylet_name,
            redis_password,
            session_dir,
        )
    else:
        java_worker_command = []

    if os.path.exists(DEFAULT_WORKER_EXECUTABLE):
        cpp_worker_command = build_cpp_worker_command(
            "",
            redis_address,
            node_manager_port,
            plasma_store_name,
            raylet_name,
            redis_password,
            session_dir,
        )
    else:
        cpp_worker_command = []

    # Create the command that the Raylet will use to start workers.
    start_worker_command = [
        sys.executable, worker_path, f"--node-ip-address={node_ip_address}",
        f"--node-manager-port={node_manager_port}",
        f"--object-store-name={plasma_store_name}",
        f"--raylet-name={raylet_name}", f"--redis-address={redis_address}",
        f"--config-list={config_str}", f"--temp-dir={temp_dir}",
        f"--metrics-agent-port={metrics_agent_port}"
    ]
    if redis_password:
        start_worker_command += [f"--redis-password={redis_password}"]

    # If the object manager port is None, then use 0 to cause the object
    # manager to choose its own port.
    if object_manager_port is None:
        object_manager_port = 0

    if min_worker_port is None:
        min_worker_port = 0

    if max_worker_port is None:
        max_worker_port = 0

    if load_code_from_local:
        start_worker_command += ["--load-code-from-local"]

    if object_spilling_config:
        start_worker_command.append(
            f"--object-spilling-config={json.dumps(object_spilling_config)}")

    # Create agent command
    agent_command = [
        sys.executable,
        "-u",
        os.path.join(
            os.path.dirname(os.path.abspath(__file__)),
            "new_dashboard/agent.py"),
        "--redis-address={}".format(redis_address),
        "--metrics-export-port={}".format(metrics_export_port),
        "--node-manager-port={}".format(node_manager_port),
        "--object-store-name={}".format(plasma_store_name),
        "--raylet-name={}".format(raylet_name),
        "--temp-dir={}".format(temp_dir),
    ]

    if redis_password is not None and len(redis_password) != 0:
        agent_command.append("--redis-password={}".format(redis_password))

    command = [
        RAYLET_EXECUTABLE,
        f"--raylet_socket_name={raylet_name}",
        f"--store_socket_name={plasma_store_name}",
        f"--object_manager_port={object_manager_port}",
        f"--min_worker_port={min_worker_port}",
        f"--max_worker_port={max_worker_port}",
        f"--node_manager_port={node_manager_port}",
        f"--node_ip_address={node_ip_address}",
        f"--redis_address={gcs_ip_address}",
        f"--redis_port={gcs_port}",
        f"--maximum_startup_concurrency={maximum_startup_concurrency}",
        f"--static_resource_list={resource_argument}",
        f"--config_list={config_str}",
        f"--python_worker_command={subprocess.list2cmdline(start_worker_command)}",  # noqa
        f"--java_worker_command={subprocess.list2cmdline(java_worker_command)}",  # noqa
        f"--cpp_worker_command={subprocess.list2cmdline(cpp_worker_command)}",  # noqa
        f"--redis_password={redis_password or ''}",
        f"--temp_dir={temp_dir}",
        f"--session_dir={session_dir}",
        f"--metrics-agent-port={metrics_agent_port}",
        f"--metrics_export_port={metrics_export_port}",
    ]
    if start_initial_python_workers_for_first_job:
        command.append("--num_initial_python_workers_for_first_job={}".format(
            resource_spec.num_cpus))
    if "RAY_USE_NEW_DASHBOARD" in os.environ:
        command.append("--agent_command={}".format(
            subprocess.list2cmdline(agent_command)))
    if config.get("plasma_store_as_thread"):
        # command related to the plasma store
        plasma_directory, object_store_memory = determine_plasma_store_config(
            resource_spec.object_store_memory, plasma_directory, huge_pages)
        command += [
            f"--object_store_memory={object_store_memory}",
            f"--plasma_directory={plasma_directory}",
        ]
        if huge_pages:
            command.append("--huge_pages")
    if socket_to_use:
        socket_to_use.close()
    if head_node:
        command.append("--head_node")
    process_info = start_ray_process(
        command,
        ray_constants.PROCESS_TYPE_RAYLET,
        use_valgrind=use_valgrind,
        use_gdb=False,
        use_valgrind_profiler=use_profiler,
        use_perftools_profiler=("RAYLET_PERFTOOLS_PATH" in os.environ),
        stdout_file=stdout_file,
        stderr_file=stderr_file,
        fate_share=fate_share)

    return process_info


def get_ray_jars_dir():
    """Return a directory where all ray-related jars and
      their dependencies locate."""
    current_dir = os.path.abspath(os.path.dirname(__file__))
    jars_dir = os.path.abspath(os.path.join(current_dir, "jars"))
    if not os.path.exists(jars_dir):
        raise RuntimeError("Ray jars is not packaged into ray. "
                           "Please build ray with java enabled "
                           "(set env var RAY_INSTALL_JAVA=1)")
    return os.path.abspath(os.path.join(current_dir, "jars"))


def build_java_worker_command(
        java_worker_options,
        redis_address,
        node_manager_port,
        plasma_store_name,
        raylet_name,
        redis_password,
        session_dir,
):
    """This method assembles the command used to start a Java worker.

    Args:
        java_worker_options (list): The command options for Java worker.
        redis_address (str): Redis address of GCS.
        plasma_store_name (str): The name of the plasma store socket to connect
           to.
        raylet_name (str): The name of the raylet socket to create.
        redis_password (str): The password of connect to redis.
        session_dir (str): The path of this session.
    Returns:
        The command string for starting Java worker.
    """
    pairs = []
    if redis_address is not None:
        pairs.append(("ray.redis.address", redis_address))
    pairs.append(("ray.raylet.node-manager-port", node_manager_port))

    if plasma_store_name is not None:
        pairs.append(("ray.object-store.socket-name", plasma_store_name))

    if raylet_name is not None:
        pairs.append(("ray.raylet.socket-name", raylet_name))

    if redis_password is not None:
        pairs.append(("ray.redis.password", redis_password))

    pairs.append(("ray.home", RAY_HOME))
    pairs.append(("ray.logging.dir", os.path.join(session_dir, "logs")))
    pairs.append(("ray.session-dir", session_dir))

    command = ["java"] + ["-D{}={}".format(*pair) for pair in pairs]

    command += ["RAY_WORKER_RAYLET_CONFIG_PLACEHOLDER"]

    # Add ray jars path to java classpath
    ray_jars = os.path.join(get_ray_jars_dir(), "*")
    if java_worker_options is None:
        options = []
    else:
        assert isinstance(java_worker_options, (tuple, list))
        options = list(java_worker_options)
    cp_index = -1
    for i in range(len(options)):
        option = options[i]
        if option == "-cp" or option == "-classpath":
            cp_index = i + 1
            break
    if cp_index != -1:
        options[cp_index] = options[cp_index] + os.pathsep + ray_jars
    else:
        options = ["-cp", ray_jars] + options
    # Put `java_worker_options` in the last, so it can overwrite the
    # above options.
    command += options

    command += ["RAY_WORKER_DYNAMIC_OPTION_PLACEHOLDER"]
    command += ["io.ray.runtime.runner.worker.DefaultWorker"]

    return command


def build_cpp_worker_command(
        cpp_worker_options,
        redis_address,
        node_manager_port,
        plasma_store_name,
        raylet_name,
        redis_password,
        session_dir,
):
    """This method assembles the command used to start a CPP worker.

    Args:
        cpp_worker_options (list): The command options for CPP worker.
        redis_address (str): Redis address of GCS.
        plasma_store_name (str): The name of the plasma store socket to connect
           to.
        raylet_name (str): The name of the raylet socket to create.
        redis_password (str): The password of connect to redis.
        session_dir (str): The path of this session.
    Returns:
        The command string for starting CPP worker.
    """
    command = [
        DEFAULT_WORKER_EXECUTABLE, plasma_store_name, raylet_name,
        str(node_manager_port), redis_password, session_dir
    ]

    return command


def determine_plasma_store_config(object_store_memory,
                                  plasma_directory=None,
                                  huge_pages=False):
    """Figure out how to configure the plasma object store.

    This will determine which directory to use for the plasma store. On Linux,
    we will try to use /dev/shm unless the shared memory file system is too
    small, in which case we will fall back to /tmp. If any of the object store
    memory or plasma directory parameters are specified by the user, then those
    values will be preserved.

    Args:
        object_store_memory (int): The objec store memory to use.
        plasma_directory (str): The user-specified plasma directory parameter.
        huge_pages (bool): The user-specified huge pages parameter.

    Returns:
        The plasma directory to use. If it is specified by the user, then that
            value will be preserved.
    """
    if not isinstance(object_store_memory, int):
        object_store_memory = int(object_store_memory)

    if huge_pages and not (sys.platform == "linux"
                           or sys.platform == "linux2"):
        raise ValueError("The huge_pages argument is only supported on "
                         "Linux.")

    system_memory = ray.utils.get_system_memory()

    # Determine which directory to use. By default, use /tmp on MacOS and
    # /dev/shm on Linux, unless the shared-memory file system is too small,
    # in which case we default to /tmp on Linux.
    if plasma_directory is None:
        if sys.platform == "linux" or sys.platform == "linux2":
            shm_avail = ray.utils.get_shared_memory_bytes()
            # Compare the requested memory size to the memory available in
            # /dev/shm.
            if shm_avail > object_store_memory:
                plasma_directory = "/dev/shm"
            else:
                plasma_directory = ray.utils.get_user_temp_dir()
                logger.warning(
                    "WARNING: The object store is using {} instead of "
                    "/dev/shm because /dev/shm has only {} bytes available. "
                    "This may slow down performance! You may be able to free "
                    "up space by deleting files in /dev/shm or terminating "
                    "any running plasma_store_server processes. If you are "
                    "inside a Docker container, you may need to pass an "
                    "argument with the flag '--shm-size' to 'docker run'.".
                    format(ray.utils.get_user_temp_dir(), shm_avail))
        else:
            plasma_directory = ray.utils.get_user_temp_dir()

        # Do some sanity checks.
        if object_store_memory > system_memory:
            raise ValueError(
                "The requested object store memory size is greater "
                "than the total available memory.")
    else:
        plasma_directory = os.path.abspath(plasma_directory)
        logger.warning("WARNING: object_store_memory is not verified when "
                       "plasma_directory is set.")

    if not os.path.isdir(plasma_directory):
        raise ValueError(f"The file {plasma_directory} does not "
                         "exist or is not a directory.")

    if huge_pages and plasma_directory is None:
        raise ValueError("If huge_pages is True, then the "
                         "plasma_directory argument must be provided.")

    if object_store_memory < ray_constants.OBJECT_STORE_MINIMUM_MEMORY_BYTES:
        raise ValueError("Attempting to cap object store memory usage at {} "
                         "bytes, but the minimum allowed is {} bytes.".format(
                             object_store_memory,
                             ray_constants.OBJECT_STORE_MINIMUM_MEMORY_BYTES))

    # Print the object store memory using two decimal places.
    logger.debug(
        "Determine to start the Plasma object store with {} GB memory "
        "using {}.".format(
            round(object_store_memory / 10**9, 2), plasma_directory))

    return plasma_directory, object_store_memory


def start_plasma_store(resource_spec,
                       plasma_store_socket_name,
                       stdout_file=None,
                       stderr_file=None,
                       plasma_directory=None,
                       keep_idle=False,
                       huge_pages=False,
                       fate_share=None,
                       use_valgrind=False):
    """This method starts an object store process.

    Args:
        resource_spec (ResourceSpec): Resources for the node.
        plasma_store_socket_name (str): The path/name of the plasma
            store socket.
        stdout_file: A file handle opened for writing to redirect stdout
            to. If no redirection should happen, then this should be None.
        stderr_file: A file handle opened for writing to redirect stderr
            to. If no redirection should happen, then this should be None.
        plasma_directory: A directory where the Plasma memory mapped files will
            be created.
        huge_pages: Boolean flag indicating whether to start the Object
            Store with hugetlbfs support. Requires plasma_directory.
        keep_idle: If True, run the plasma store as an idle placeholder.

    Returns:
        ProcessInfo for the process that was started.
    """
    # Start the Plasma store.
    if use_valgrind and RUN_PLASMA_STORE_PROFILER:
        raise ValueError("Cannot use valgrind and profiler at the same time.")

    assert resource_spec.resolved()
    plasma_directory, object_store_memory = determine_plasma_store_config(
        resource_spec.object_store_memory, plasma_directory, huge_pages)

    command = [
        PLASMA_STORE_EXECUTABLE,
        "-s",
        plasma_store_socket_name,
        "-m",
        str(object_store_memory),
    ]
    if plasma_directory is not None:
        command += ["-d", plasma_directory]
    if huge_pages:
        command += ["-h"]
    if keep_idle:
        command.append("-z")
    process_info = start_ray_process(
        command,
        ray_constants.PROCESS_TYPE_PLASMA_STORE,
        use_valgrind=use_valgrind,
        use_valgrind_profiler=RUN_PLASMA_STORE_PROFILER,
        stdout_file=stdout_file,
        stderr_file=stderr_file,
        fate_share=fate_share)
    return process_info


def start_worker(node_ip_address,
                 object_store_name,
                 raylet_name,
                 redis_address,
                 worker_path,
                 temp_dir,
                 raylet_ip_address=None,
                 stdout_file=None,
                 stderr_file=None,
                 fate_share=None):
    """This method starts a worker process.

    Args:
        node_ip_address (str): The IP address of the node that this worker is
            running on.
        object_store_name (str): The socket name of the object store.
        raylet_name (str): The socket name of the raylet server.
        redis_address (str): The address that the Redis server is listening on.
        worker_path (str): The path of the source code which the worker process
            will run.
        temp_dir (str): The path of the temp dir.
        raylet_ip_address (str): The IP address of the worker's raylet. If not
            provided, it defaults to the node_ip_address.
        stdout_file: A file handle opened for writing to redirect stdout to. If
            no redirection should happen, then this should be None.
        stderr_file: A file handle opened for writing to redirect stderr to. If
            no redirection should happen, then this should be None.

    Returns:
        ProcessInfo for the process that was started.
    """
    command = [
        sys.executable,
        "-u",
        worker_path,
        "--node-ip-address=" + node_ip_address,
        "--object-store-name=" + object_store_name,
        "--raylet-name=" + raylet_name,
        "--redis-address=" + str(redis_address),
        "--temp-dir=" + temp_dir,
    ]
    if raylet_ip_address is not None:
        command.append("--raylet-ip-address=" + raylet_ip_address)
    process_info = start_ray_process(
        command,
        ray_constants.PROCESS_TYPE_WORKER,
        stdout_file=stdout_file,
        stderr_file=stderr_file,
        fate_share=fate_share)
    return process_info


def start_monitor(redis_address,
                  stdout_file=None,
                  stderr_file=None,
                  autoscaling_config=None,
                  redis_password=None,
                  fate_share=None):
    """Run a process to monitor the other processes.

    Args:
        redis_address (str): The address that the Redis server is listening on.
        stdout_file: A file handle opened for writing to redirect stdout to. If
            no redirection should happen, then this should be None.
        stderr_file: A file handle opened for writing to redirect stderr to. If
            no redirection should happen, then this should be None.
        autoscaling_config: path to autoscaling config file.
        redis_password (str): The password of the redis server.

    Returns:
        ProcessInfo for the process that was started.
    """
    monitor_path = os.path.join(
        os.path.dirname(os.path.abspath(__file__)), "monitor.py")
    command = [
        sys.executable,
        "-u",
        monitor_path,
        "--redis-address=" + str(redis_address),
    ]
    if autoscaling_config:
        command.append("--autoscaling-config=" + str(autoscaling_config))
    if redis_password:
        command.append("--redis-password=" + redis_password)
    process_info = start_ray_process(
        command,
        ray_constants.PROCESS_TYPE_MONITOR,
        stdout_file=stdout_file,
        stderr_file=stderr_file,
        fate_share=fate_share)
    return process_info
=======
    return ray._private.services.get_node_ip_address(address)
>>>>>>> 63b85df8
<|MERGE_RESOLUTION|>--- conflicted
+++ resolved
@@ -3,1530 +3,4 @@
 
 # TODO(ekl) deprecate and move this to ray.util
 def get_node_ip_address(address="8.8.8.8:53"):
-<<<<<<< HEAD
-    """Determine the IP address of the local node.
-
-    Args:
-        address (str): The IP address and port of any known live service on the
-            network you care about.
-
-    Returns:
-        The IP address of the current node.
-    """
-    if ray.worker._global_node is not None:
-        return ray.worker._global_node.node_ip_address
-
-    ip_address, port = address.split(":")
-    s = socket.socket(socket.AF_INET, socket.SOCK_DGRAM)
-    try:
-        # This command will raise an exception if there is no internet
-        # connection.
-        s.connect((ip_address, int(port)))
-        node_ip_address = s.getsockname()[0]
-    except OSError as e:
-        node_ip_address = "127.0.0.1"
-        # [Errno 101] Network is unreachable
-        if e.errno == errno.ENETUNREACH:
-            try:
-                # try get node ip address from host name
-                host_name = socket.getfqdn(socket.gethostname())
-                node_ip_address = socket.gethostbyname(host_name)
-            except Exception:
-                pass
-    finally:
-        s.close()
-
-    return node_ip_address
-
-
-def create_redis_client(redis_address, password=None):
-    """Create a Redis client.
-
-    Args:
-        The IP address, port, and password of the Redis server.
-
-    Returns:
-        A Redis client.
-    """
-    redis_ip_address, redis_port = redis_address.split(":")
-    # For this command to work, some other client (on the same machine
-    # as Redis) must have run "CONFIG SET protected-mode no".
-    return redis.StrictRedis(
-        host=redis_ip_address, port=int(redis_port), password=password)
-
-
-def start_ray_process(command,
-                      process_type,
-                      fate_share,
-                      env_updates=None,
-                      cwd=None,
-                      use_valgrind=False,
-                      use_gdb=False,
-                      use_valgrind_profiler=False,
-                      use_perftools_profiler=False,
-                      use_tmux=False,
-                      stdout_file=None,
-                      stderr_file=None,
-                      pipe_stdin=False):
-    """Start one of the Ray processes.
-
-    TODO(rkn): We need to figure out how these commands interact. For example,
-    it may only make sense to start a process in gdb if we also start it in
-    tmux. Similarly, certain combinations probably don't make sense, like
-    simultaneously running the process in valgrind and the profiler.
-
-    Args:
-        command (List[str]): The command to use to start the Ray process.
-        process_type (str): The type of the process that is being started
-            (e.g., "raylet").
-        fate_share: If true, the child will be killed if its parent (us) dies.
-            True must only be passed after detection of this functionality.
-        env_updates (dict): A dictionary of additional environment variables to
-            run the command with (in addition to the caller's environment
-            variables).
-        cwd (str): The directory to run the process in.
-        use_valgrind (bool): True if we should start the process in valgrind.
-        use_gdb (bool): True if we should start the process in gdb.
-        use_valgrind_profiler (bool): True if we should start the process in
-            the valgrind profiler.
-        use_perftools_profiler (bool): True if we should profile the process
-            using perftools.
-        use_tmux (bool): True if we should start the process in tmux.
-        stdout_file: A file handle opened for writing to redirect stdout to. If
-            no redirection should happen, then this should be None.
-        stderr_file: A file handle opened for writing to redirect stderr to. If
-            no redirection should happen, then this should be None.
-        pipe_stdin: If true, subprocess.PIPE will be passed to the process as
-            stdin.
-
-    Returns:
-        Information about the process that was started including a handle to
-            the process that was started.
-    """
-    # Detect which flags are set through environment variables.
-    valgrind_env_var = f"RAY_{process_type.upper()}_VALGRIND"
-    if os.environ.get(valgrind_env_var) == "1":
-        logger.info("Detected environment variable '%s'.", valgrind_env_var)
-        use_valgrind = True
-    valgrind_profiler_env_var = f"RAY_{process_type.upper()}_VALGRIND_PROFILER"
-    if os.environ.get(valgrind_profiler_env_var) == "1":
-        logger.info("Detected environment variable '%s'.",
-                    valgrind_profiler_env_var)
-        use_valgrind_profiler = True
-    perftools_profiler_env_var = (f"RAY_{process_type.upper()}"
-                                  "_PERFTOOLS_PROFILER")
-    if os.environ.get(perftools_profiler_env_var) == "1":
-        logger.info("Detected environment variable '%s'.",
-                    perftools_profiler_env_var)
-        use_perftools_profiler = True
-    tmux_env_var = f"RAY_{process_type.upper()}_TMUX"
-    if os.environ.get(tmux_env_var) == "1":
-        logger.info("Detected environment variable '%s'.", tmux_env_var)
-        use_tmux = True
-    gdb_env_var = f"RAY_{process_type.upper()}_GDB"
-    if os.environ.get(gdb_env_var) == "1":
-        logger.info("Detected environment variable '%s'.", gdb_env_var)
-        use_gdb = True
-
-    if sum([
-            use_gdb,
-            use_valgrind,
-            use_valgrind_profiler,
-            use_perftools_profiler,
-    ]) > 1:
-        raise ValueError(
-            "At most one of the 'use_gdb', 'use_valgrind', "
-            "'use_valgrind_profiler', and 'use_perftools_profiler' flags can "
-            "be used at a time.")
-    if env_updates is None:
-        env_updates = {}
-    if not isinstance(env_updates, dict):
-        raise ValueError("The 'env_updates' argument must be a dictionary.")
-
-    modified_env = os.environ.copy()
-    modified_env.update(env_updates)
-
-    if use_gdb:
-        if not use_tmux:
-            raise ValueError(
-                "If 'use_gdb' is true, then 'use_tmux' must be true as well.")
-
-        # TODO(suquark): Any better temp file creation here?
-        gdb_init_path = os.path.join(ray.utils.get_ray_temp_dir(),
-                                     f"gdb_init_{process_type}_{time.time()}")
-        ray_process_path = command[0]
-        ray_process_args = command[1:]
-        run_args = " ".join(["'{}'".format(arg) for arg in ray_process_args])
-        with open(gdb_init_path, "w") as gdb_init_file:
-            gdb_init_file.write(f"run {run_args}")
-        command = ["gdb", ray_process_path, "-x", gdb_init_path]
-
-    if use_valgrind:
-        command = [
-            "valgrind",
-            "--track-origins=yes",
-            "--leak-check=full",
-            "--show-leak-kinds=all",
-            "--leak-check-heuristics=stdstring",
-            "--error-exitcode=1",
-        ] + command
-
-    if use_valgrind_profiler:
-        command = ["valgrind", "--tool=callgrind"] + command
-
-    if use_perftools_profiler:
-        modified_env["LD_PRELOAD"] = os.environ["PERFTOOLS_PATH"]
-        modified_env["CPUPROFILE"] = os.environ["PERFTOOLS_LOGFILE"]
-
-    if use_tmux:
-        # The command has to be created exactly as below to ensure that it
-        # works on all versions of tmux. (Tested with tmux 1.8-5, travis'
-        # version, and tmux 2.1)
-        command = ["tmux", "new-session", "-d", f"{' '.join(command)}"]
-
-    if fate_share:
-        assert ray.utils.detect_fate_sharing_support(), (
-            "kernel-level fate-sharing must only be specified if "
-            "detect_fate_sharing_support() has returned True")
-
-    def preexec_fn():
-        import signal
-        signal.pthread_sigmask(signal.SIG_BLOCK, {signal.SIGINT})
-        if fate_share and sys.platform.startswith("linux"):
-            ray.utils.set_kill_on_parent_death_linux()
-
-    win32_fate_sharing = fate_share and sys.platform == "win32"
-    # With Windows fate-sharing, we need special care:
-    # The process must be added to the job before it is allowed to execute.
-    # Otherwise, there's a race condition: the process might spawn children
-    # before the process itself is assigned to the job.
-    # After that point, its children will not be added to the job anymore.
-    CREATE_SUSPENDED = 0x00000004  # from Windows headers
-
-    process = ConsolePopen(
-        command,
-        env=modified_env,
-        cwd=cwd,
-        stdout=stdout_file,
-        stderr=stderr_file,
-        stdin=subprocess.PIPE if pipe_stdin else None,
-        preexec_fn=preexec_fn if sys.platform != "win32" else None,
-        creationflags=CREATE_SUSPENDED if win32_fate_sharing else 0)
-
-    if win32_fate_sharing:
-        try:
-            ray.utils.set_kill_child_on_death_win32(process)
-            psutil.Process(process.pid).resume()
-        except (psutil.Error, OSError):
-            process.kill()
-            raise
-
-    return ProcessInfo(
-        process=process,
-        stdout_file=stdout_file.name if stdout_file is not None else None,
-        stderr_file=stderr_file.name if stderr_file is not None else None,
-        use_valgrind=use_valgrind,
-        use_gdb=use_gdb,
-        use_valgrind_profiler=use_valgrind_profiler,
-        use_perftools_profiler=use_perftools_profiler,
-        use_tmux=use_tmux)
-
-
-def wait_for_redis_to_start(redis_ip_address, redis_port, password=None):
-    """Wait for a Redis server to be available.
-
-    This is accomplished by creating a Redis client and sending a random
-    command to the server until the command gets through.
-
-    Args:
-        redis_ip_address (str): The IP address of the redis server.
-        redis_port (int): The port of the redis server.
-        password (str): The password of the redis server.
-
-    Raises:
-        Exception: An exception is raised if we could not connect with Redis.
-    """
-    redis_client = redis.StrictRedis(
-        host=redis_ip_address, port=redis_port, password=password)
-    # Wait for the Redis server to start.
-    num_retries = 12
-    delay = 0.001
-    for _ in range(num_retries):
-        try:
-            # Run some random command and see if it worked.
-            logger.debug(
-                "Waiting for redis server at {}:{} to respond...".format(
-                    redis_ip_address, redis_port))
-            redis_client.client_list()
-        except redis.ConnectionError:
-            # Wait a little bit.
-            time.sleep(delay)
-            delay *= 2
-        else:
-            break
-    else:
-        cli_logger.error(
-            "Unable to connect to Redis at "
-            "`{c.underlined}{}:{}{c.no_underlined}` after {} retries.",
-            redis_ip_address, redis_port, num_retries)
-        cli_logger.abort("Check your firewall and network settings.")
-
-        raise RuntimeError("Unable to connect to Redis. If the Redis instance "
-                           "is on a different machine, check that your "
-                           "firewall is configured properly.")
-
-
-def _compute_version_info():
-    """Compute the versions of Python, and Ray.
-
-    Returns:
-        A tuple containing the version information.
-    """
-    ray_version = ray.__version__
-    python_version = ".".join(map(str, sys.version_info[:3]))
-    return ray_version, python_version
-
-
-def _put_version_info_in_redis(redis_client):
-    """Store version information in Redis.
-
-    This will be used to detect if workers or drivers are started using
-    different versions of Python, or Ray.
-
-    Args:
-        redis_client: A client for the primary Redis shard.
-    """
-    redis_client.set("VERSION_INFO", json.dumps(_compute_version_info()))
-
-
-def check_version_info(redis_client):
-    """Check if various version info of this process is correct.
-
-    This will be used to detect if workers or drivers are started using
-    different versions of Python, or Ray. If the version
-    information is not present in Redis, then no check is done.
-
-    Args:
-        redis_client: A client for the primary Redis shard.
-
-    Raises:
-        Exception: An exception is raised if there is a version mismatch.
-    """
-    redis_reply = redis_client.get("VERSION_INFO")
-
-    # Don't do the check if there is no version information in Redis. This
-    # is to make it easier to do things like start the processes by hand.
-    if redis_reply is None:
-        return
-
-    true_version_info = tuple(json.loads(ray.utils.decode(redis_reply)))
-    version_info = _compute_version_info()
-    if version_info != true_version_info:
-        node_ip_address = get_node_ip_address()
-        error_message = ("Version mismatch: The cluster was started with:\n"
-                         "    Ray: " + true_version_info[0] + "\n"
-                         "    Python: " + true_version_info[1] + "\n"
-                         "This process on node " + node_ip_address +
-                         " was started with:" + "\n"
-                         "    Ray: " + version_info[0] + "\n"
-                         "    Python: " + version_info[1] + "\n")
-        if version_info[:2] != true_version_info[:2]:
-            raise RuntimeError(error_message)
-        else:
-            logger.warning(error_message)
-
-
-def start_reaper(fate_share=None):
-    """Start the reaper process.
-
-    This is a lightweight process that simply
-    waits for its parent process to die and then terminates its own
-    process group. This allows us to ensure that ray processes are always
-    terminated properly so long as that process itself isn't SIGKILLed.
-
-    Returns:
-        ProcessInfo for the process that was started.
-    """
-    # Make ourselves a process group leader so that the reaper can clean
-    # up other ray processes without killing the process group of the
-    # process that started us.
-    try:
-        if sys.platform != "win32":
-            os.setpgrp()
-    except OSError as e:
-        errcode = e.errno
-        if errcode == errno.EPERM and os.getpgrp() == os.getpid():
-            # Nothing to do; we're already a session leader.
-            pass
-        else:
-            logger.warning("setpgrp failed, processes may not be "
-                           "cleaned up properly: {}.".format(e))
-            # Don't start the reaper in this case as it could result in killing
-            # other user processes.
-            return None
-
-    reaper_filepath = os.path.join(
-        os.path.dirname(os.path.abspath(__file__)), "ray_process_reaper.py")
-    command = [sys.executable, "-u", reaper_filepath]
-    process_info = start_ray_process(
-        command,
-        ray_constants.PROCESS_TYPE_REAPER,
-        pipe_stdin=True,
-        fate_share=fate_share)
-    return process_info
-
-
-def start_redis(node_ip_address,
-                redirect_files,
-                resource_spec,
-                port=None,
-                redis_shard_ports=None,
-                num_redis_shards=1,
-                redis_max_clients=None,
-                redirect_worker_output=False,
-                password=None,
-                use_credis=None,
-                include_java=False,
-                fate_share=None):
-    """Start the Redis global state store.
-
-    Args:
-        node_ip_address: The IP address of the current node. This is only used
-            for recording the log filenames in Redis.
-        redirect_files: The list of (stdout, stderr) file pairs.
-        resource_spec (ResourceSpec): Resources for the node.
-        port (int): If provided, the primary Redis shard will be started on
-            this port.
-        redis_shard_ports: A list of the ports to use for the non-primary Redis
-            shards.
-        num_redis_shards (int): If provided, the number of Redis shards to
-            start, in addition to the primary one. The default value is one
-            shard.
-        redis_max_clients: If this is provided, Ray will attempt to configure
-            Redis with this maxclients number.
-        redirect_worker_output (bool): True if worker output should be
-            redirected to a file and false otherwise. Workers will have access
-            to this value when they start up.
-        password (str): Prevents external clients without the password
-            from connecting to Redis if provided.
-        use_credis: If True, additionally load the chain-replicated libraries
-            into the redis servers.  Defaults to None, which means its value is
-            set by the presence of "RAY_USE_NEW_GCS" in os.environ.
-        include_java (bool): If True, the raylet backend can also support
-            Java worker.
-
-    Returns:
-        A tuple of the address for the primary Redis shard, a list of
-            addresses for the remaining shards, and the processes that were
-            started.
-    """
-
-    if len(redirect_files) != 1 + num_redis_shards:
-        raise ValueError("The number of redirect file pairs should be equal "
-                         "to the number of redis shards (including the "
-                         "primary shard) we will start.")
-    if redis_shard_ports is None:
-        redis_shard_ports = num_redis_shards * [None]
-    elif len(redis_shard_ports) != num_redis_shards:
-        raise RuntimeError("The number of Redis shard ports does not match "
-                           "the number of Redis shards.")
-
-    processes = []
-
-    if use_credis is None:
-        use_credis = ("RAY_USE_NEW_GCS" in os.environ)
-    if use_credis:
-        if password is not None:
-            # TODO(pschafhalter) remove this once credis supports
-            # authenticating Redis ports
-            raise ValueError("Setting the `redis_password` argument is not "
-                             "supported in credis. To run Ray with "
-                             "password-protected Redis ports, ensure that "
-                             "the environment variable `RAY_USE_NEW_GCS=off`.")
-        assert num_redis_shards == 1, (
-            "For now, RAY_USE_NEW_GCS supports 1 shard, and credis "
-            "supports 1-node chain for that shard only.")
-
-    if use_credis:
-        redis_executable = CREDIS_EXECUTABLE
-        # TODO(suquark): We need credis here because some symbols need to be
-        # imported from credis dynamically through dlopen when Ray is built
-        # with RAY_USE_NEW_GCS=on. We should remove them later for the primary
-        # shard.
-        # See src/ray/gcs/redis_module/ray_redis_module.cc
-        redis_modules = [CREDIS_MASTER_MODULE, REDIS_MODULE]
-    else:
-        redis_executable = REDIS_EXECUTABLE
-        redis_modules = [REDIS_MODULE]
-
-    redis_stdout_file, redis_stderr_file = redirect_files[0]
-    # Start the primary Redis shard.
-    port, p = _start_redis_instance(
-        redis_executable,
-        modules=redis_modules,
-        port=port,
-        password=password,
-        redis_max_clients=redis_max_clients,
-        # Below we use None to indicate no limit on the memory of the
-        # primary Redis shard.
-        redis_max_memory=None,
-        stdout_file=redis_stdout_file,
-        stderr_file=redis_stderr_file,
-        fate_share=fate_share)
-    processes.append(p)
-    redis_address = address(node_ip_address, port)
-
-    # Register the number of Redis shards in the primary shard, so that clients
-    # know how many redis shards to expect under RedisShards.
-    primary_redis_client = redis.StrictRedis(
-        host=node_ip_address, port=port, password=password)
-    primary_redis_client.set("NumRedisShards", str(num_redis_shards))
-
-    # Put the redirect_worker_output bool in the Redis shard so that workers
-    # can access it and know whether or not to redirect their output.
-    primary_redis_client.set("RedirectOutput", 1
-                             if redirect_worker_output else 0)
-
-    # put the include_java bool to primary redis-server, so that other nodes
-    # can access it and know whether or not to enable cross-languages.
-    primary_redis_client.set("INCLUDE_JAVA", 1 if include_java else 0)
-
-    # Init job counter to GCS.
-    primary_redis_client.set("JobCounter", 0)
-
-    # Store version information in the primary Redis shard.
-    _put_version_info_in_redis(primary_redis_client)
-
-    # Calculate the redis memory.
-    assert resource_spec.resolved()
-    redis_max_memory = resource_spec.redis_max_memory
-
-    # Start other Redis shards. Each Redis shard logs to a separate file,
-    # prefixed by "redis-<shard number>".
-    redis_shards = []
-    for i in range(num_redis_shards):
-        redis_stdout_file, redis_stderr_file = redirect_files[i + 1]
-        if use_credis:
-            redis_executable = CREDIS_EXECUTABLE
-            # It is important to load the credis module BEFORE the ray module,
-            # as the latter contains an extern declaration that the former
-            # supplies.
-            redis_modules = [CREDIS_MEMBER_MODULE, REDIS_MODULE]
-        else:
-            redis_executable = REDIS_EXECUTABLE
-            redis_modules = [REDIS_MODULE]
-
-        redis_shard_port, p = _start_redis_instance(
-            redis_executable,
-            modules=redis_modules,
-            port=redis_shard_ports[i],
-            password=password,
-            redis_max_clients=redis_max_clients,
-            redis_max_memory=redis_max_memory,
-            stdout_file=redis_stdout_file,
-            stderr_file=redis_stderr_file,
-            fate_share=fate_share)
-        processes.append(p)
-
-        shard_address = address(node_ip_address, redis_shard_port)
-        redis_shards.append(shard_address)
-        # Store redis shard information in the primary redis shard.
-        primary_redis_client.rpush("RedisShards", shard_address)
-
-    if use_credis:
-        # Configure the chain state. The way it is intended to work is
-        # the following:
-        #
-        # PRIMARY_SHARD
-        #
-        # SHARD_1 (master replica) -> SHARD_1 (member replica)
-        #                                        -> SHARD_1 (member replica)
-        #
-        # SHARD_2 (master replica) -> SHARD_2 (member replica)
-        #                                        -> SHARD_2 (member replica)
-        # ...
-        #
-        #
-        # If we have credis members in future, their modules should be:
-        # [CREDIS_MEMBER_MODULE, REDIS_MODULE], and they will be initialized by
-        # execute_command("MEMBER.CONNECT_TO_MASTER", node_ip_address, port)
-        #
-        # Currently we have num_redis_shards == 1, so only one chain will be
-        # created, and the chain only contains master.
-
-        # TODO(suquark): Currently, this is not correct because we are
-        # using the master replica as the primary shard. This should be
-        # fixed later. I had tried to fix it but failed because of heartbeat
-        # issues.
-        primary_client = redis.StrictRedis(
-            host=node_ip_address, port=port, password=password)
-        shard_client = redis.StrictRedis(
-            host=node_ip_address, port=redis_shard_port, password=password)
-        primary_client.execute_command("MASTER.ADD", node_ip_address,
-                                       redis_shard_port)
-        shard_client.execute_command("MEMBER.CONNECT_TO_MASTER",
-                                     node_ip_address, port)
-
-    return redis_address, redis_shards, processes
-
-
-def _start_redis_instance(executable,
-                          modules,
-                          port=None,
-                          redis_max_clients=None,
-                          num_retries=20,
-                          stdout_file=None,
-                          stderr_file=None,
-                          password=None,
-                          redis_max_memory=None,
-                          fate_share=None):
-    """Start a single Redis server.
-
-    Notes:
-        If "port" is not None, then we will only use this port and try
-        only once. Otherwise, we will first try the default redis port,
-        and if it is unavailable, we will try random ports with
-        maximum retries of "num_retries".
-
-    Args:
-        executable (str): Full path of the redis-server executable.
-        modules (list of str): A list of pathnames, pointing to the redis
-            module(s) that will be loaded in this redis server.
-        port (int): If provided, start a Redis server with this port.
-        redis_max_clients: If this is provided, Ray will attempt to configure
-            Redis with this maxclients number.
-        num_retries (int): The number of times to attempt to start Redis. If a
-            port is provided, this defaults to 1.
-        stdout_file: A file handle opened for writing to redirect stdout to. If
-            no redirection should happen, then this should be None.
-        stderr_file: A file handle opened for writing to redirect stderr to. If
-            no redirection should happen, then this should be None.
-        password (str): Prevents external clients without the password
-            from connecting to Redis if provided.
-        redis_max_memory: The max amount of memory (in bytes) to allow redis
-            to use, or None for no limit. Once the limit is exceeded, redis
-            will start LRU eviction of entries.
-
-    Returns:
-        A tuple of the port used by Redis and ProcessInfo for the process that
-            was started. If a port is passed in, then the returned port value
-            is the same.
-
-    Raises:
-        Exception: An exception is raised if Redis could not be started.
-    """
-    assert os.path.isfile(executable)
-    for module in modules:
-        assert os.path.isfile(module)
-    counter = 0
-    if port is not None:
-        # If a port is specified, then try only once to connect.
-        # This ensures that we will use the given port.
-        num_retries = 1
-    else:
-        port = ray_constants.DEFAULT_PORT
-
-    load_module_args = []
-    for module in modules:
-        load_module_args += ["--loadmodule", module]
-
-    while counter < num_retries:
-        # Construct the command to start the Redis server.
-        command = [executable]
-        if password:
-            if " " in password:
-                raise ValueError("Spaces not permitted in redis password.")
-            command += ["--requirepass", password]
-        command += (
-            ["--port", str(port), "--loglevel", "warning"] + load_module_args)
-        process_info = start_ray_process(
-            command,
-            ray_constants.PROCESS_TYPE_REDIS_SERVER,
-            stdout_file=stdout_file,
-            stderr_file=stderr_file,
-            fate_share=fate_share)
-        time.sleep(0.1)
-        # Check if Redis successfully started (or at least if it the executable
-        # did not exit within 0.1 seconds).
-        if process_info.process.poll() is None:
-            break
-        port = new_port()
-        counter += 1
-    if counter == num_retries:
-        raise RuntimeError("Couldn't start Redis. "
-                           "Check log files: {} {}".format(
-                               stdout_file.name if stdout_file is not None else
-                               "<stdout>", stderr_file.name
-                               if stdout_file is not None else "<stderr>"))
-
-    # Create a Redis client just for configuring Redis.
-    redis_client = redis.StrictRedis(
-        host="127.0.0.1", port=port, password=password)
-    # Wait for the Redis server to start.
-    wait_for_redis_to_start("127.0.0.1", port, password=password)
-    # Configure Redis to generate keyspace notifications. TODO(rkn): Change
-    # this to only generate notifications for the export keys.
-    redis_client.config_set("notify-keyspace-events", "Kl")
-
-    # Configure Redis to not run in protected mode so that processes on other
-    # hosts can connect to it. TODO(rkn): Do this in a more secure way.
-    redis_client.config_set("protected-mode", "no")
-
-    # Discard old task and object metadata.
-    if redis_max_memory is not None:
-        redis_client.config_set("maxmemory", str(redis_max_memory))
-        redis_client.config_set("maxmemory-policy", "allkeys-lru")
-        redis_client.config_set("maxmemory-samples", "10")
-        logger.debug("Starting Redis shard with {} GB max memory.".format(
-            round(redis_max_memory / 1e9, 2)))
-
-    # If redis_max_clients is provided, attempt to raise the number of maximum
-    # number of Redis clients.
-    if redis_max_clients is not None:
-        redis_client.config_set("maxclients", str(redis_max_clients))
-    elif resource is not None:
-        # If redis_max_clients is not provided, determine the current ulimit.
-        # We will use this to attempt to raise the maximum number of Redis
-        # clients.
-        current_max_clients = int(
-            redis_client.config_get("maxclients")["maxclients"])
-        # The below command should be the same as doing ulimit -n.
-        ulimit_n = resource.getrlimit(resource.RLIMIT_NOFILE)[0]
-        # The quantity redis_client_buffer appears to be the required buffer
-        # between the maximum number of redis clients and ulimit -n. That is,
-        # if ulimit -n returns 10000, then we can set maxclients to
-        # 10000 - redis_client_buffer.
-        redis_client_buffer = 32
-        if current_max_clients < ulimit_n - redis_client_buffer:
-            redis_client.config_set("maxclients",
-                                    ulimit_n - redis_client_buffer)
-
-    # Increase the hard and soft limits for the redis client pubsub buffer to
-    # 128MB. This is a hack to make it less likely for pubsub messages to be
-    # dropped and for pubsub connections to therefore be killed.
-    cur_config = (redis_client.config_get("client-output-buffer-limit")[
-        "client-output-buffer-limit"])
-    cur_config_list = cur_config.split()
-    assert len(cur_config_list) == 12
-    cur_config_list[8:] = ["pubsub", "134217728", "134217728", "60"]
-    redis_client.config_set("client-output-buffer-limit",
-                            " ".join(cur_config_list))
-    # Put a time stamp in Redis to indicate when it was started.
-    redis_client.set("redis_start_time", time.time())
-    return port, process_info
-
-
-def start_log_monitor(redis_address,
-                      logs_dir,
-                      stdout_file=None,
-                      stderr_file=None,
-                      redis_password=None,
-                      fate_share=None):
-    """Start a log monitor process.
-
-    Args:
-        redis_address (str): The address of the Redis instance.
-        logs_dir (str): The directory of logging files.
-        stdout_file: A file handle opened for writing to redirect stdout to. If
-            no redirection should happen, then this should be None.
-        stderr_file: A file handle opened for writing to redirect stderr to. If
-            no redirection should happen, then this should be None.
-        redis_password (str): The password of the redis server.
-
-    Returns:
-        ProcessInfo for the process that was started.
-    """
-    log_monitor_filepath = os.path.join(
-        os.path.dirname(os.path.abspath(__file__)), "log_monitor.py")
-    command = [
-        sys.executable,
-        "-u",
-        log_monitor_filepath,
-        f"--redis-address={redis_address}",
-        f"--logs-dir={logs_dir}",
-    ]
-    if redis_password:
-        command += ["--redis-password", redis_password]
-    process_info = start_ray_process(
-        command,
-        ray_constants.PROCESS_TYPE_LOG_MONITOR,
-        stdout_file=stdout_file,
-        stderr_file=stderr_file,
-        fate_share=fate_share)
-    return process_info
-
-
-def start_reporter(redis_address,
-                   port,
-                   metrics_export_port,
-                   stdout_file=None,
-                   stderr_file=None,
-                   redis_password=None,
-                   fate_share=None):
-    """Start a reporter process.
-
-    Args:
-        redis_address (str): The address of the Redis instance.
-        port(int): The port to bind the reporter process.
-        metrics_export_port(int): The port at which metrics are exposed to.
-        stdout_file: A file handle opened for writing to redirect stdout to. If
-            no redirection should happen, then this should be None.
-        stderr_file: A file handle opened for writing to redirect stderr to. If
-            no redirection should happen, then this should be None.
-        redis_password (str): The password of the redis server.
-
-    Returns:
-        ProcessInfo for the process that was started.
-    """
-    reporter_filepath = os.path.join(
-        os.path.dirname(os.path.abspath(__file__)), "reporter.py")
-    command = [
-        sys.executable, "-u", reporter_filepath,
-        f"--redis-address={redis_address}", f"--port={port}",
-        f"--metrics-export-port={metrics_export_port}"
-    ]
-    if redis_password:
-        command += ["--redis-password", redis_password]
-
-    process_info = start_ray_process(
-        command,
-        ray_constants.PROCESS_TYPE_REPORTER,
-        stdout_file=stdout_file,
-        stderr_file=stderr_file,
-        fate_share=fate_share)
-    return process_info
-
-
-def start_dashboard(require_dashboard,
-                    host,
-                    redis_address,
-                    temp_dir,
-                    port=ray_constants.DEFAULT_DASHBOARD_PORT,
-                    stdout_file=None,
-                    stderr_file=None,
-                    redis_password=None,
-                    fate_share=None):
-    """Start a dashboard process.
-
-    Args:
-        require_dashboard (bool): If true, this will raise an exception if we
-            fail to start the dashboard. Otherwise it will print a warning if
-            we fail to start the dashboard.
-        host (str): The host to bind the dashboard web server to.
-        port (str): The port to bind the dashboard web server to.
-            Defaults to 8265.
-        redis_address (str): The address of the Redis instance.
-        temp_dir (str): The temporary directory used for log files and
-            information for this Ray session.
-        stdout_file: A file handle opened for writing to redirect stdout to. If
-            no redirection should happen, then this should be None.
-        stderr_file: A file handle opened for writing to redirect stderr to. If
-            no redirection should happen, then this should be None.
-        redis_password (str): The password of the redis server.
-
-    Returns:
-        ProcessInfo for the process that was started.
-    """
-    if port == ray_constants.DEFAULT_DASHBOARD_PORT:
-        while True:
-            try:
-                port_test_socket = socket.socket()
-                port_test_socket.bind(("127.0.0.1", port))
-                port_test_socket.close()
-                break
-            except socket.error:
-                port += 1
-    else:
-        try:
-            port_test_socket = socket.socket()
-            port_test_socket.bind(("127.0.0.1", port))
-            port_test_socket.close()
-        except socket.error:
-            raise ValueError(
-                f"The given dashboard port {port} is already in use")
-
-    if "RAY_USE_NEW_DASHBOARD" in os.environ:
-        dashboard_dir = "new_dashboard"
-    else:
-        dashboard_dir = "dashboard"
-
-    dashboard_filepath = os.path.join(
-        os.path.dirname(os.path.abspath(__file__)), dashboard_dir,
-        "dashboard.py")
-    command = [
-        sys.executable,
-        "-u",
-        dashboard_filepath,
-        f"--host={host}",
-        f"--port={port}",
-        f"--redis-address={redis_address}",
-        f"--temp-dir={temp_dir}",
-    ]
-    if redis_password:
-        command += ["--redis-password", redis_password]
-
-    webui_dependencies_present = True
-    try:
-        import aiohttp  # noqa: F401
-        import grpc  # noqa: F401
-    except ImportError:
-        webui_dependencies_present = False
-        warning_message = (
-            "Failed to start the dashboard. The dashboard requires Python 3 "
-            "as well as 'pip install aiohttp grpcio'.")
-        if require_dashboard:
-            raise ImportError(warning_message)
-        else:
-            logger.warning(warning_message)
-
-    if webui_dependencies_present:
-        process_info = start_ray_process(
-            command,
-            ray_constants.PROCESS_TYPE_DASHBOARD,
-            stdout_file=stdout_file,
-            stderr_file=stderr_file,
-            fate_share=fate_share)
-
-        dashboard_url = (
-            f"{host if host != '0.0.0.0' else get_node_ip_address()}:{port}")
-
-        cli_logger.labeled_value("Dashboard URL", cf.underlined("http://{}"),
-                                 dashboard_url)
-        cli_logger.old_info(logger, "View the Ray dashboard at {}{}{}{}{}",
-                            colorama.Style.BRIGHT, colorama.Fore.GREEN,
-                            dashboard_url, colorama.Fore.RESET,
-                            colorama.Style.NORMAL)
-
-        return dashboard_url, process_info
-    else:
-        return None, None
-
-
-def start_gcs_server(redis_address,
-                     stdout_file=None,
-                     stderr_file=None,
-                     redis_password=None,
-                     config=None,
-                     fate_share=None,
-                     gcs_server_port=None,
-                     metrics_agent_port=None):
-    """Start a gcs server.
-    Args:
-        redis_address (str): The address that the Redis server is listening on.
-        stdout_file: A file handle opened for writing to redirect stdout to. If
-            no redirection should happen, then this should be None.
-        stderr_file: A file handle opened for writing to redirect stderr to. If
-            no redirection should happen, then this should be None.
-        redis_password (str): The password of the redis server.
-        config (dict|None): Optional configuration that will
-            override defaults in RayConfig.
-        gcs_server_port (int): Port number of the gcs server.
-        metrics_agent_port(int): The port where metrics agent is bound to.
-    Returns:
-        ProcessInfo for the process that was started.
-    """
-    gcs_ip_address, gcs_port = redis_address.split(":")
-    redis_password = redis_password or ""
-    config_str = ",".join(["{},{}".format(*kv) for kv in config.items()])
-    if gcs_server_port is None:
-        gcs_server_port = 0
-
-    command = [
-        GCS_SERVER_EXECUTABLE,
-        f"--redis_address={gcs_ip_address}",
-        f"--redis_port={gcs_port}",
-        f"--config_list={config_str}",
-        f"--gcs_server_port={gcs_server_port}",
-        f"--metrics-agent-port={metrics_agent_port}",
-    ]
-    if redis_password:
-        command += [f"--redis_password={redis_password}"]
-    process_info = start_ray_process(
-        command,
-        ray_constants.PROCESS_TYPE_GCS_SERVER,
-        stdout_file=stdout_file,
-        stderr_file=stderr_file,
-        fate_share=fate_share)
-    return process_info
-
-
-def start_raylet(redis_address,
-                 node_ip_address,
-                 node_manager_port,
-                 raylet_name,
-                 plasma_store_name,
-                 worker_path,
-                 temp_dir,
-                 session_dir,
-                 resource_spec,
-                 min_worker_port=None,
-                 max_worker_port=None,
-                 object_manager_port=None,
-                 redis_password=None,
-                 metrics_agent_port=None,
-                 metrics_export_port=None,
-                 use_valgrind=False,
-                 use_profiler=False,
-                 stdout_file=None,
-                 stderr_file=None,
-                 config=None,
-                 include_java=False,
-                 java_worker_options=None,
-                 load_code_from_local=False,
-                 plasma_directory=None,
-                 huge_pages=False,
-                 fate_share=None,
-                 socket_to_use=None,
-                 head_node=False,
-                 start_initial_python_workers_for_first_job=False,
-                 object_spilling_config=None):
-    """Start a raylet, which is a combined local scheduler and object manager.
-
-    Args:
-        redis_address (str): The address of the primary Redis server.
-        node_ip_address (str): The IP address of this node.
-        node_manager_port(int): The port to use for the node manager. This must
-            not be 0.
-        raylet_name (str): The name of the raylet socket to create.
-        plasma_store_name (str): The name of the plasma store socket to connect
-             to.
-        worker_path (str): The path of the Python file that new worker
-            processes will execute.
-        temp_dir (str): The path of the temporary directory Ray will use.
-        session_dir (str): The path of this session.
-        resource_spec (ResourceSpec): Resources for this raylet.
-        object_manager_port: The port to use for the object manager. If this is
-            None, then the object manager will choose its own port.
-        min_worker_port (int): The lowest port number that workers will bind
-            on. If not set, random ports will be chosen.
-        max_worker_port (int): The highest port number that workers will bind
-            on. If set, min_worker_port must also be set.
-        redis_password: The password to use when connecting to Redis.
-        metrics_agent_port(int): The port where metrics agent is bound to.
-        metrics_export_port(int): The port at which metrics are exposed to.
-        use_valgrind (bool): True if the raylet should be started inside
-            of valgrind. If this is True, use_profiler must be False.
-        use_profiler (bool): True if the raylet should be started inside
-            a profiler. If this is True, use_valgrind must be False.
-        stdout_file: A file handle opened for writing to redirect stdout to. If
-            no redirection should happen, then this should be None.
-        stderr_file: A file handle opened for writing to redirect stderr to. If
-            no redirection should happen, then this should be None.
-        config (dict|None): Optional Raylet configuration that will
-            override defaults in RayConfig.
-        include_java (bool): If True, the raylet backend can also support
-            Java worker.
-        java_worker_options (list): The command options for Java worker.
-    Returns:
-        ProcessInfo for the process that was started.
-    """
-    # The caller must provide a node manager port so that we can correctly
-    # populate the command to start a worker.
-    assert node_manager_port is not None and node_manager_port != 0
-    config_str = ",".join(["{},{}".format(*kv) for kv in config.items()])
-
-    if use_valgrind and use_profiler:
-        raise ValueError("Cannot use valgrind and profiler at the same time.")
-
-    assert resource_spec.resolved()
-    static_resources = resource_spec.to_resource_dict()
-
-    # Limit the number of workers that can be started in parallel by the
-    # raylet. However, make sure it is at least 1.
-    num_cpus_static = static_resources.get("CPU", 0)
-    maximum_startup_concurrency = max(
-        1, min(multiprocessing.cpu_count(), num_cpus_static))
-
-    # Format the resource argument in a form like 'CPU,1.0,GPU,0,Custom,3'.
-    resource_argument = ",".join(
-        ["{},{}".format(*kv) for kv in static_resources.items()])
-
-    gcs_ip_address, gcs_port = redis_address.split(":")
-
-    if include_java is True:
-        default_cp = os.pathsep.join(DEFAULT_JAVA_WORKER_CLASSPATH)
-        java_worker_command = build_java_worker_command(
-            json.loads(java_worker_options)
-            if java_worker_options else ["-classpath", default_cp],
-            redis_address,
-            node_manager_port,
-            plasma_store_name,
-            raylet_name,
-            redis_password,
-            session_dir,
-        )
-    else:
-        java_worker_command = []
-
-    if os.path.exists(DEFAULT_WORKER_EXECUTABLE):
-        cpp_worker_command = build_cpp_worker_command(
-            "",
-            redis_address,
-            node_manager_port,
-            plasma_store_name,
-            raylet_name,
-            redis_password,
-            session_dir,
-        )
-    else:
-        cpp_worker_command = []
-
-    # Create the command that the Raylet will use to start workers.
-    start_worker_command = [
-        sys.executable, worker_path, f"--node-ip-address={node_ip_address}",
-        f"--node-manager-port={node_manager_port}",
-        f"--object-store-name={plasma_store_name}",
-        f"--raylet-name={raylet_name}", f"--redis-address={redis_address}",
-        f"--config-list={config_str}", f"--temp-dir={temp_dir}",
-        f"--metrics-agent-port={metrics_agent_port}"
-    ]
-    if redis_password:
-        start_worker_command += [f"--redis-password={redis_password}"]
-
-    # If the object manager port is None, then use 0 to cause the object
-    # manager to choose its own port.
-    if object_manager_port is None:
-        object_manager_port = 0
-
-    if min_worker_port is None:
-        min_worker_port = 0
-
-    if max_worker_port is None:
-        max_worker_port = 0
-
-    if load_code_from_local:
-        start_worker_command += ["--load-code-from-local"]
-
-    if object_spilling_config:
-        start_worker_command.append(
-            f"--object-spilling-config={json.dumps(object_spilling_config)}")
-
-    # Create agent command
-    agent_command = [
-        sys.executable,
-        "-u",
-        os.path.join(
-            os.path.dirname(os.path.abspath(__file__)),
-            "new_dashboard/agent.py"),
-        "--redis-address={}".format(redis_address),
-        "--metrics-export-port={}".format(metrics_export_port),
-        "--node-manager-port={}".format(node_manager_port),
-        "--object-store-name={}".format(plasma_store_name),
-        "--raylet-name={}".format(raylet_name),
-        "--temp-dir={}".format(temp_dir),
-    ]
-
-    if redis_password is not None and len(redis_password) != 0:
-        agent_command.append("--redis-password={}".format(redis_password))
-
-    command = [
-        RAYLET_EXECUTABLE,
-        f"--raylet_socket_name={raylet_name}",
-        f"--store_socket_name={plasma_store_name}",
-        f"--object_manager_port={object_manager_port}",
-        f"--min_worker_port={min_worker_port}",
-        f"--max_worker_port={max_worker_port}",
-        f"--node_manager_port={node_manager_port}",
-        f"--node_ip_address={node_ip_address}",
-        f"--redis_address={gcs_ip_address}",
-        f"--redis_port={gcs_port}",
-        f"--maximum_startup_concurrency={maximum_startup_concurrency}",
-        f"--static_resource_list={resource_argument}",
-        f"--config_list={config_str}",
-        f"--python_worker_command={subprocess.list2cmdline(start_worker_command)}",  # noqa
-        f"--java_worker_command={subprocess.list2cmdline(java_worker_command)}",  # noqa
-        f"--cpp_worker_command={subprocess.list2cmdline(cpp_worker_command)}",  # noqa
-        f"--redis_password={redis_password or ''}",
-        f"--temp_dir={temp_dir}",
-        f"--session_dir={session_dir}",
-        f"--metrics-agent-port={metrics_agent_port}",
-        f"--metrics_export_port={metrics_export_port}",
-    ]
-    if start_initial_python_workers_for_first_job:
-        command.append("--num_initial_python_workers_for_first_job={}".format(
-            resource_spec.num_cpus))
-    if "RAY_USE_NEW_DASHBOARD" in os.environ:
-        command.append("--agent_command={}".format(
-            subprocess.list2cmdline(agent_command)))
-    if config.get("plasma_store_as_thread"):
-        # command related to the plasma store
-        plasma_directory, object_store_memory = determine_plasma_store_config(
-            resource_spec.object_store_memory, plasma_directory, huge_pages)
-        command += [
-            f"--object_store_memory={object_store_memory}",
-            f"--plasma_directory={plasma_directory}",
-        ]
-        if huge_pages:
-            command.append("--huge_pages")
-    if socket_to_use:
-        socket_to_use.close()
-    if head_node:
-        command.append("--head_node")
-    process_info = start_ray_process(
-        command,
-        ray_constants.PROCESS_TYPE_RAYLET,
-        use_valgrind=use_valgrind,
-        use_gdb=False,
-        use_valgrind_profiler=use_profiler,
-        use_perftools_profiler=("RAYLET_PERFTOOLS_PATH" in os.environ),
-        stdout_file=stdout_file,
-        stderr_file=stderr_file,
-        fate_share=fate_share)
-
-    return process_info
-
-
-def get_ray_jars_dir():
-    """Return a directory where all ray-related jars and
-      their dependencies locate."""
-    current_dir = os.path.abspath(os.path.dirname(__file__))
-    jars_dir = os.path.abspath(os.path.join(current_dir, "jars"))
-    if not os.path.exists(jars_dir):
-        raise RuntimeError("Ray jars is not packaged into ray. "
-                           "Please build ray with java enabled "
-                           "(set env var RAY_INSTALL_JAVA=1)")
-    return os.path.abspath(os.path.join(current_dir, "jars"))
-
-
-def build_java_worker_command(
-        java_worker_options,
-        redis_address,
-        node_manager_port,
-        plasma_store_name,
-        raylet_name,
-        redis_password,
-        session_dir,
-):
-    """This method assembles the command used to start a Java worker.
-
-    Args:
-        java_worker_options (list): The command options for Java worker.
-        redis_address (str): Redis address of GCS.
-        plasma_store_name (str): The name of the plasma store socket to connect
-           to.
-        raylet_name (str): The name of the raylet socket to create.
-        redis_password (str): The password of connect to redis.
-        session_dir (str): The path of this session.
-    Returns:
-        The command string for starting Java worker.
-    """
-    pairs = []
-    if redis_address is not None:
-        pairs.append(("ray.redis.address", redis_address))
-    pairs.append(("ray.raylet.node-manager-port", node_manager_port))
-
-    if plasma_store_name is not None:
-        pairs.append(("ray.object-store.socket-name", plasma_store_name))
-
-    if raylet_name is not None:
-        pairs.append(("ray.raylet.socket-name", raylet_name))
-
-    if redis_password is not None:
-        pairs.append(("ray.redis.password", redis_password))
-
-    pairs.append(("ray.home", RAY_HOME))
-    pairs.append(("ray.logging.dir", os.path.join(session_dir, "logs")))
-    pairs.append(("ray.session-dir", session_dir))
-
-    command = ["java"] + ["-D{}={}".format(*pair) for pair in pairs]
-
-    command += ["RAY_WORKER_RAYLET_CONFIG_PLACEHOLDER"]
-
-    # Add ray jars path to java classpath
-    ray_jars = os.path.join(get_ray_jars_dir(), "*")
-    if java_worker_options is None:
-        options = []
-    else:
-        assert isinstance(java_worker_options, (tuple, list))
-        options = list(java_worker_options)
-    cp_index = -1
-    for i in range(len(options)):
-        option = options[i]
-        if option == "-cp" or option == "-classpath":
-            cp_index = i + 1
-            break
-    if cp_index != -1:
-        options[cp_index] = options[cp_index] + os.pathsep + ray_jars
-    else:
-        options = ["-cp", ray_jars] + options
-    # Put `java_worker_options` in the last, so it can overwrite the
-    # above options.
-    command += options
-
-    command += ["RAY_WORKER_DYNAMIC_OPTION_PLACEHOLDER"]
-    command += ["io.ray.runtime.runner.worker.DefaultWorker"]
-
-    return command
-
-
-def build_cpp_worker_command(
-        cpp_worker_options,
-        redis_address,
-        node_manager_port,
-        plasma_store_name,
-        raylet_name,
-        redis_password,
-        session_dir,
-):
-    """This method assembles the command used to start a CPP worker.
-
-    Args:
-        cpp_worker_options (list): The command options for CPP worker.
-        redis_address (str): Redis address of GCS.
-        plasma_store_name (str): The name of the plasma store socket to connect
-           to.
-        raylet_name (str): The name of the raylet socket to create.
-        redis_password (str): The password of connect to redis.
-        session_dir (str): The path of this session.
-    Returns:
-        The command string for starting CPP worker.
-    """
-    command = [
-        DEFAULT_WORKER_EXECUTABLE, plasma_store_name, raylet_name,
-        str(node_manager_port), redis_password, session_dir
-    ]
-
-    return command
-
-
-def determine_plasma_store_config(object_store_memory,
-                                  plasma_directory=None,
-                                  huge_pages=False):
-    """Figure out how to configure the plasma object store.
-
-    This will determine which directory to use for the plasma store. On Linux,
-    we will try to use /dev/shm unless the shared memory file system is too
-    small, in which case we will fall back to /tmp. If any of the object store
-    memory or plasma directory parameters are specified by the user, then those
-    values will be preserved.
-
-    Args:
-        object_store_memory (int): The objec store memory to use.
-        plasma_directory (str): The user-specified plasma directory parameter.
-        huge_pages (bool): The user-specified huge pages parameter.
-
-    Returns:
-        The plasma directory to use. If it is specified by the user, then that
-            value will be preserved.
-    """
-    if not isinstance(object_store_memory, int):
-        object_store_memory = int(object_store_memory)
-
-    if huge_pages and not (sys.platform == "linux"
-                           or sys.platform == "linux2"):
-        raise ValueError("The huge_pages argument is only supported on "
-                         "Linux.")
-
-    system_memory = ray.utils.get_system_memory()
-
-    # Determine which directory to use. By default, use /tmp on MacOS and
-    # /dev/shm on Linux, unless the shared-memory file system is too small,
-    # in which case we default to /tmp on Linux.
-    if plasma_directory is None:
-        if sys.platform == "linux" or sys.platform == "linux2":
-            shm_avail = ray.utils.get_shared_memory_bytes()
-            # Compare the requested memory size to the memory available in
-            # /dev/shm.
-            if shm_avail > object_store_memory:
-                plasma_directory = "/dev/shm"
-            else:
-                plasma_directory = ray.utils.get_user_temp_dir()
-                logger.warning(
-                    "WARNING: The object store is using {} instead of "
-                    "/dev/shm because /dev/shm has only {} bytes available. "
-                    "This may slow down performance! You may be able to free "
-                    "up space by deleting files in /dev/shm or terminating "
-                    "any running plasma_store_server processes. If you are "
-                    "inside a Docker container, you may need to pass an "
-                    "argument with the flag '--shm-size' to 'docker run'.".
-                    format(ray.utils.get_user_temp_dir(), shm_avail))
-        else:
-            plasma_directory = ray.utils.get_user_temp_dir()
-
-        # Do some sanity checks.
-        if object_store_memory > system_memory:
-            raise ValueError(
-                "The requested object store memory size is greater "
-                "than the total available memory.")
-    else:
-        plasma_directory = os.path.abspath(plasma_directory)
-        logger.warning("WARNING: object_store_memory is not verified when "
-                       "plasma_directory is set.")
-
-    if not os.path.isdir(plasma_directory):
-        raise ValueError(f"The file {plasma_directory} does not "
-                         "exist or is not a directory.")
-
-    if huge_pages and plasma_directory is None:
-        raise ValueError("If huge_pages is True, then the "
-                         "plasma_directory argument must be provided.")
-
-    if object_store_memory < ray_constants.OBJECT_STORE_MINIMUM_MEMORY_BYTES:
-        raise ValueError("Attempting to cap object store memory usage at {} "
-                         "bytes, but the minimum allowed is {} bytes.".format(
-                             object_store_memory,
-                             ray_constants.OBJECT_STORE_MINIMUM_MEMORY_BYTES))
-
-    # Print the object store memory using two decimal places.
-    logger.debug(
-        "Determine to start the Plasma object store with {} GB memory "
-        "using {}.".format(
-            round(object_store_memory / 10**9, 2), plasma_directory))
-
-    return plasma_directory, object_store_memory
-
-
-def start_plasma_store(resource_spec,
-                       plasma_store_socket_name,
-                       stdout_file=None,
-                       stderr_file=None,
-                       plasma_directory=None,
-                       keep_idle=False,
-                       huge_pages=False,
-                       fate_share=None,
-                       use_valgrind=False):
-    """This method starts an object store process.
-
-    Args:
-        resource_spec (ResourceSpec): Resources for the node.
-        plasma_store_socket_name (str): The path/name of the plasma
-            store socket.
-        stdout_file: A file handle opened for writing to redirect stdout
-            to. If no redirection should happen, then this should be None.
-        stderr_file: A file handle opened for writing to redirect stderr
-            to. If no redirection should happen, then this should be None.
-        plasma_directory: A directory where the Plasma memory mapped files will
-            be created.
-        huge_pages: Boolean flag indicating whether to start the Object
-            Store with hugetlbfs support. Requires plasma_directory.
-        keep_idle: If True, run the plasma store as an idle placeholder.
-
-    Returns:
-        ProcessInfo for the process that was started.
-    """
-    # Start the Plasma store.
-    if use_valgrind and RUN_PLASMA_STORE_PROFILER:
-        raise ValueError("Cannot use valgrind and profiler at the same time.")
-
-    assert resource_spec.resolved()
-    plasma_directory, object_store_memory = determine_plasma_store_config(
-        resource_spec.object_store_memory, plasma_directory, huge_pages)
-
-    command = [
-        PLASMA_STORE_EXECUTABLE,
-        "-s",
-        plasma_store_socket_name,
-        "-m",
-        str(object_store_memory),
-    ]
-    if plasma_directory is not None:
-        command += ["-d", plasma_directory]
-    if huge_pages:
-        command += ["-h"]
-    if keep_idle:
-        command.append("-z")
-    process_info = start_ray_process(
-        command,
-        ray_constants.PROCESS_TYPE_PLASMA_STORE,
-        use_valgrind=use_valgrind,
-        use_valgrind_profiler=RUN_PLASMA_STORE_PROFILER,
-        stdout_file=stdout_file,
-        stderr_file=stderr_file,
-        fate_share=fate_share)
-    return process_info
-
-
-def start_worker(node_ip_address,
-                 object_store_name,
-                 raylet_name,
-                 redis_address,
-                 worker_path,
-                 temp_dir,
-                 raylet_ip_address=None,
-                 stdout_file=None,
-                 stderr_file=None,
-                 fate_share=None):
-    """This method starts a worker process.
-
-    Args:
-        node_ip_address (str): The IP address of the node that this worker is
-            running on.
-        object_store_name (str): The socket name of the object store.
-        raylet_name (str): The socket name of the raylet server.
-        redis_address (str): The address that the Redis server is listening on.
-        worker_path (str): The path of the source code which the worker process
-            will run.
-        temp_dir (str): The path of the temp dir.
-        raylet_ip_address (str): The IP address of the worker's raylet. If not
-            provided, it defaults to the node_ip_address.
-        stdout_file: A file handle opened for writing to redirect stdout to. If
-            no redirection should happen, then this should be None.
-        stderr_file: A file handle opened for writing to redirect stderr to. If
-            no redirection should happen, then this should be None.
-
-    Returns:
-        ProcessInfo for the process that was started.
-    """
-    command = [
-        sys.executable,
-        "-u",
-        worker_path,
-        "--node-ip-address=" + node_ip_address,
-        "--object-store-name=" + object_store_name,
-        "--raylet-name=" + raylet_name,
-        "--redis-address=" + str(redis_address),
-        "--temp-dir=" + temp_dir,
-    ]
-    if raylet_ip_address is not None:
-        command.append("--raylet-ip-address=" + raylet_ip_address)
-    process_info = start_ray_process(
-        command,
-        ray_constants.PROCESS_TYPE_WORKER,
-        stdout_file=stdout_file,
-        stderr_file=stderr_file,
-        fate_share=fate_share)
-    return process_info
-
-
-def start_monitor(redis_address,
-                  stdout_file=None,
-                  stderr_file=None,
-                  autoscaling_config=None,
-                  redis_password=None,
-                  fate_share=None):
-    """Run a process to monitor the other processes.
-
-    Args:
-        redis_address (str): The address that the Redis server is listening on.
-        stdout_file: A file handle opened for writing to redirect stdout to. If
-            no redirection should happen, then this should be None.
-        stderr_file: A file handle opened for writing to redirect stderr to. If
-            no redirection should happen, then this should be None.
-        autoscaling_config: path to autoscaling config file.
-        redis_password (str): The password of the redis server.
-
-    Returns:
-        ProcessInfo for the process that was started.
-    """
-    monitor_path = os.path.join(
-        os.path.dirname(os.path.abspath(__file__)), "monitor.py")
-    command = [
-        sys.executable,
-        "-u",
-        monitor_path,
-        "--redis-address=" + str(redis_address),
-    ]
-    if autoscaling_config:
-        command.append("--autoscaling-config=" + str(autoscaling_config))
-    if redis_password:
-        command.append("--redis-password=" + redis_password)
-    process_info = start_ray_process(
-        command,
-        ray_constants.PROCESS_TYPE_MONITOR,
-        stdout_file=stdout_file,
-        stderr_file=stderr_file,
-        fate_share=fate_share)
-    return process_info
-=======
-    return ray._private.services.get_node_ip_address(address)
->>>>>>> 63b85df8
+    return ray._private.services.get_node_ip_address(address)