import collections
import errno
import io
import json
import logging
import multiprocessing
import os
import random
import signal
import socket
import subprocess
import sys
import time
import redis

import colorama
# Ray modules
import ray
import ray.ray_constants as ray_constants
import psutil

resource = None
if sys.platform != "win32":
    import resource

EXE_SUFFIX = ".exe" if sys.platform == "win32" else ""

# True if processes are run in the valgrind profiler.
RUN_RAYLET_PROFILER = False
RUN_PLASMA_STORE_PROFILER = False

# Location of the redis server and module.
RAY_HOME = os.path.join(os.path.dirname(__file__), "../..")
REDIS_EXECUTABLE = os.path.join(
    os.path.abspath(os.path.dirname(__file__)),
    "core/src/ray/thirdparty/redis/src/redis-server" + EXE_SUFFIX)
REDIS_MODULE = os.path.join(
    os.path.abspath(os.path.dirname(__file__)),
    "core/src/ray/gcs/redis_module/libray_redis_module.so")

# Location of the credis server and modules.
# credis will be enabled if the environment variable RAY_USE_NEW_GCS is set.
CREDIS_EXECUTABLE = os.path.join(
    os.path.abspath(os.path.dirname(__file__)),
    "core/src/credis/redis/src/redis-server" + EXE_SUFFIX)
CREDIS_MASTER_MODULE = os.path.join(
    os.path.abspath(os.path.dirname(__file__)),
    "core/src/credis/build/src/libmaster.so")
CREDIS_MEMBER_MODULE = os.path.join(
    os.path.abspath(os.path.dirname(__file__)),
    "core/src/credis/build/src/libmember.so")

# Location of the plasma object store executable.
PLASMA_STORE_EXECUTABLE = os.path.join(
    os.path.abspath(os.path.dirname(__file__)),
    "core/src/plasma/plasma_store_server" + EXE_SUFFIX)

# Location of the raylet executables.
<<<<<<< HEAD
RAYLET_MONITOR_EXECUTABLE = os.path.join(
    os.path.abspath(os.path.dirname(__file__)),
    "core/src/ray/raylet/raylet_monitor" + EXE_SUFFIX)
=======
>>>>>>> d35f0e40
RAYLET_EXECUTABLE = os.path.join(
    os.path.abspath(os.path.dirname(__file__)),
    "core/src/ray/raylet/raylet" + EXE_SUFFIX)
GCS_SERVER_EXECUTABLE = os.path.join(
    os.path.abspath(os.path.dirname(__file__)),
    "core/src/ray/gcs/gcs_server" + EXE_SUFFIX)

DEFAULT_JAVA_WORKER_CLASSPATH = [
    os.path.join(
        os.path.abspath(os.path.dirname(__file__)), "../../../build/java/*"),
]

# Logger for this module. It should be configured at the entry point
# into the program using Ray. Ray provides a default configuration at
# entry/init points.
logger = logging.getLogger(__name__)

ProcessInfo = collections.namedtuple("ProcessInfo", [
    "process",
    "stdout_file",
    "stderr_file",
    "use_valgrind",
    "use_gdb",
    "use_valgrind_profiler",
    "use_perftools_profiler",
    "use_tmux",
])


class ConsolePopen(subprocess.Popen):
    if sys.platform == "win32":

        def terminate(self):
            if isinstance(self.stdin, io.IOBase):
                self.stdin.close()
            if self._use_signals:
                self.send_signal(signal.CTRL_BREAK_EVENT)
            else:
                super(ConsolePopen, self).terminate()

        def __init__(self, *args, **kwargs):
            # CREATE_NEW_PROCESS_GROUP is used to send Ctrl+C on Windows:
            # https://docs.python.org/3/library/subprocess.html#subprocess.Popen.send_signal
            new_pgroup = subprocess.CREATE_NEW_PROCESS_GROUP
            flags_to_add = 0
            if ray.utils.detect_fate_sharing_support():
                # If we don't have kernel-mode fate-sharing, then don't do this
                # because our children need to be in out process group for
                # the process reaper to properly terminate them.
                flags_to_add = new_pgroup
            flags_key = "creationflags"
            if flags_to_add:
                kwargs[flags_key] = (kwargs.get(flags_key) or 0) | flags_to_add
            self._use_signals = (kwargs[flags_key] & new_pgroup)
            super(ConsolePopen, self).__init__(*args, **kwargs)


def address(ip_address, port):
    return ip_address + ":" + str(port)


def new_port():
    return random.randint(10000, 65535)


def include_java_from_redis(redis_client):
    """This is used for query include_java bool from redis.

    Args:
        redis_client (StrictRedis): The redis client to GCS.

    Returns:
        True if this cluster backend enables Java worker.
    """
    return redis_client.get("INCLUDE_JAVA") == b"1"


def find_redis_address_or_die():
    pids = psutil.pids()
    redis_addresses = set()
    for pid in pids:
        try:
            proc = psutil.Process(pid)
            # HACK: Workaround for UNIX idiosyncrasy
            # Normally, cmdline() is supposed to return the argument list.
            # But it in some cases (such as when setproctitle is called),
            # an arbitrary string resembling a command-line is stored in
            # the first argument.
            # Explanation: https://unix.stackexchange.com/a/432681
            # More info: https://github.com/giampaolo/psutil/issues/1179
            for arglist in proc.cmdline():
                # Given we're merely seeking --redis-address, we just split
                # every argument on spaces for now.
                for arg in arglist.split(" "):
                    # TODO(ekl): Find a robust solution for locating Redis.
                    if arg.startswith("--redis-address="):
                        addr = arg.split("=")[1]
                        redis_addresses.add(addr)
        except psutil.AccessDenied:
            pass
        except psutil.NoSuchProcess:
            pass
    if len(redis_addresses) > 1:
        raise ConnectionError(
            "Found multiple active Ray instances: {}. ".format(redis_addresses)
            + "Please specify the one to connect to by setting `address`.")
        sys.exit(1)
    elif not redis_addresses:
        raise ConnectionError(
            "Could not find any running Ray instance. "
            "Please specify the one to connect to by setting `address`.")
    return redis_addresses.pop()


def get_address_info_from_redis_helper(redis_address,
                                       node_ip_address,
                                       redis_password=None):
    redis_ip_address, redis_port = redis_address.split(":")
    # Get node table from global state accessor.
    global_state = ray.state.GlobalState()
    global_state._initialize_global_state(redis_address, redis_password)
    client_table = global_state.node_table()
    if len(client_table) == 0:
        raise RuntimeError(
            "Redis has started but no raylets have registered yet.")

    relevant_client = None
    for client_info in client_table:
        client_node_ip_address = client_info["NodeManagerAddress"]
        if (client_node_ip_address == node_ip_address
                or (client_node_ip_address == "127.0.0.1"
                    and redis_ip_address == get_node_ip_address())):
            relevant_client = client_info
            break
    if relevant_client is None:
        raise RuntimeError(
            "Redis has started but no raylets have registered yet.")

    return {
        "object_store_address": relevant_client["ObjectStoreSocketName"],
        "raylet_socket_name": relevant_client["RayletSocketName"],
        "node_manager_port": relevant_client["NodeManagerPort"],
    }


def get_address_info_from_redis(redis_address,
                                node_ip_address,
                                num_retries=5,
                                redis_password=None):
    counter = 0
    while True:
        try:
            return get_address_info_from_redis_helper(
                redis_address, node_ip_address, redis_password=redis_password)
        except Exception:
            if counter == num_retries:
                raise
            # Some of the information may not be in Redis yet, so wait a little
            # bit.
            logger.warning(
                "Some processes that the driver needs to connect to have "
                "not registered with Redis, so retrying. Have you run "
                "'ray start' on this node?")
            time.sleep(1)
        counter += 1


def get_webui_url_from_redis(redis_client):
    webui_url = redis_client.hmget("webui", "url")[0]
    return ray.utils.decode(webui_url) if webui_url is not None else None


def remaining_processes_alive():
    """See if the remaining processes are alive or not.

    Note that this ignores processes that have been explicitly killed,
    e.g., via a command like node.kill_raylet().

    Returns:
        True if the remaining processes started by ray.init() are alive and
            False otherwise.

    Raises:
        Exception: An exception is raised if the processes were not started by
            ray.init().
    """
    if ray.worker._global_node is None:
        raise RuntimeError("This process is not in a position to determine "
                           "whether all processes are alive or not.")
    return ray.worker._global_node.remaining_processes_alive()


def validate_redis_address(address, redis_address):
    """Validates redis address parameter and splits it into host/ip components.

    We temporarily support both 'address' and 'redis_address', so both are
    handled here.

    Returns:
        redis_address: string containing the full <host:port> address.
        redis_ip: string representing the host portion of the address.
        redis_port: integer representing the port portion of the address.

    Raises:
        ValueError: if both address and redis_address were specified or the
            address was malformed.
    """

    if redis_address == "auto":
        raise ValueError("auto address resolution not supported for "
                         "redis_address parameter. Please use address.")

    if address:
        if redis_address:
            raise ValueError(
                "Both address and redis_address specified. Use only address.")
        if address == "auto":
            address = find_redis_address_or_die()
        redis_address = address

    redis_address = address_to_ip(redis_address)

    redis_address_parts = redis_address.split(":")
    if len(redis_address_parts) != 2:
        raise ValueError("Malformed address. Expected '<host>:<port>'.")
    redis_ip = redis_address_parts[0]
    try:
        redis_port = int(redis_address_parts[1])
    except ValueError:
        raise ValueError("Malformed address port. Must be an integer.")
    if redis_port < 1024 or redis_port > 65535:
        raise ValueError("Invalid address port. Must "
                         "be between 1024 and 65535.")

    return redis_address, redis_ip, redis_port


def address_to_ip(address):
    """Convert a hostname to a numerical IP addresses in an address.

    This should be a no-op if address already contains an actual numerical IP
    address.

    Args:
        address: This can be either a string containing a hostname (or an IP
            address) and a port or it can be just an IP address.

    Returns:
        The same address but with the hostname replaced by a numerical IP
            address.
    """
    address_parts = address.split(":")
    ip_address = socket.gethostbyname(address_parts[0])
    # Make sure localhost isn't resolved to the loopback ip
    if ip_address == "127.0.0.1":
        ip_address = get_node_ip_address()
    return ":".join([ip_address] + address_parts[1:])


def get_node_ip_address(address="8.8.8.8:53"):
    """Determine the IP address of the local node.

    Args:
        address (str): The IP address and port of any known live service on the
            network you care about.

    Returns:
        The IP address of the current node.
    """
    if ray.worker._global_node is not None:
        return ray.worker._global_node.node_ip_address

    ip_address, port = address.split(":")
    s = socket.socket(socket.AF_INET, socket.SOCK_DGRAM)
    try:
        # This command will raise an exception if there is no internet
        # connection.
        s.connect((ip_address, int(port)))
        node_ip_address = s.getsockname()[0]
    except OSError as e:
        node_ip_address = "127.0.0.1"
        # [Errno 101] Network is unreachable
        if e.errno == errno.ENETUNREACH:
            try:
                # try get node ip address from host name
                host_name = socket.getfqdn(socket.gethostname())
                node_ip_address = socket.gethostbyname(host_name)
            except Exception:
                pass
    finally:
        s.close()

    return node_ip_address


def create_redis_client(redis_address, password=None):
    """Create a Redis client.

    Args:
        The IP address, port, and password of the Redis server.

    Returns:
        A Redis client.
    """
    redis_ip_address, redis_port = redis_address.split(":")
    # For this command to work, some other client (on the same machine
    # as Redis) must have run "CONFIG SET protected-mode no".
    return redis.StrictRedis(
        host=redis_ip_address, port=int(redis_port), password=password)


def start_ray_process(command,
                      process_type,
                      fate_share,
                      env_updates=None,
                      cwd=None,
                      use_valgrind=False,
                      use_gdb=False,
                      use_valgrind_profiler=False,
                      use_perftools_profiler=False,
                      use_tmux=False,
                      stdout_file=None,
                      stderr_file=None,
                      pipe_stdin=False):
    """Start one of the Ray processes.

    TODO(rkn): We need to figure out how these commands interact. For example,
    it may only make sense to start a process in gdb if we also start it in
    tmux. Similarly, certain combinations probably don't make sense, like
    simultaneously running the process in valgrind and the profiler.

    Args:
        command (List[str]): The command to use to start the Ray process.
        process_type (str): The type of the process that is being started
            (e.g., "raylet").
        fate_share: If true, the child will be killed if its parent (us) dies.
            True must only be passed after detection of this functionality.
        env_updates (dict): A dictionary of additional environment variables to
            run the command with (in addition to the caller's environment
            variables).
        cwd (str): The directory to run the process in.
        use_valgrind (bool): True if we should start the process in valgrind.
        use_gdb (bool): True if we should start the process in gdb.
        use_valgrind_profiler (bool): True if we should start the process in
            the valgrind profiler.
        use_perftools_profiler (bool): True if we should profile the process
            using perftools.
        use_tmux (bool): True if we should start the process in tmux.
        stdout_file: A file handle opened for writing to redirect stdout to. If
            no redirection should happen, then this should be None.
        stderr_file: A file handle opened for writing to redirect stderr to. If
            no redirection should happen, then this should be None.
        pipe_stdin: If true, subprocess.PIPE will be passed to the process as
            stdin.

    Returns:
        Information about the process that was started including a handle to
            the process that was started.
    """
    # Detect which flags are set through environment variables.
    valgrind_env_var = "RAY_{}_VALGRIND".format(process_type.upper())
    if os.environ.get(valgrind_env_var) == "1":
        logger.info("Detected environment variable '%s'.", valgrind_env_var)
        use_valgrind = True
    valgrind_profiler_env_var = "RAY_{}_VALGRIND_PROFILER".format(
        process_type.upper())
    if os.environ.get(valgrind_profiler_env_var) == "1":
        logger.info("Detected environment variable '%s'.",
                    valgrind_profiler_env_var)
        use_valgrind_profiler = True
    perftools_profiler_env_var = "RAY_{}_PERFTOOLS_PROFILER".format(
        process_type.upper())
    if os.environ.get(perftools_profiler_env_var) == "1":
        logger.info("Detected environment variable '%s'.",
                    perftools_profiler_env_var)
        use_perftools_profiler = True
    tmux_env_var = "RAY_{}_TMUX".format(process_type.upper())
    if os.environ.get(tmux_env_var) == "1":
        logger.info("Detected environment variable '%s'.", tmux_env_var)
        use_tmux = True
    gdb_env_var = "RAY_{}_GDB".format(process_type.upper())
    if os.environ.get(gdb_env_var) == "1":
        logger.info("Detected environment variable '%s'.", gdb_env_var)
        use_gdb = True

    if sum([
            use_gdb,
            use_valgrind,
            use_valgrind_profiler,
            use_perftools_profiler,
    ]) > 1:
        raise ValueError(
            "At most one of the 'use_gdb', 'use_valgrind', "
            "'use_valgrind_profiler', and 'use_perftools_profiler' flags can "
            "be used at a time.")
    if env_updates is None:
        env_updates = {}
    if not isinstance(env_updates, dict):
        raise ValueError("The 'env_updates' argument must be a dictionary.")

    modified_env = os.environ.copy()
    modified_env.update(env_updates)

    if use_gdb:
        if not use_tmux:
            raise ValueError(
                "If 'use_gdb' is true, then 'use_tmux' must be true as well.")

        # TODO(suquark): Any better temp file creation here?
        gdb_init_path = os.path.join(
            ray.utils.get_ray_temp_dir(), "gdb_init_{}_{}".format(
                process_type, time.time()))
        ray_process_path = command[0]
        ray_process_args = command[1:]
        run_args = " ".join(["'{}'".format(arg) for arg in ray_process_args])
        with open(gdb_init_path, "w") as gdb_init_file:
            gdb_init_file.write("run {}".format(run_args))
        command = ["gdb", ray_process_path, "-x", gdb_init_path]

    if use_valgrind:
        command = [
            "valgrind",
            "--track-origins=yes",
            "--leak-check=full",
            "--show-leak-kinds=all",
            "--leak-check-heuristics=stdstring",
            "--error-exitcode=1",
        ] + command

    if use_valgrind_profiler:
        command = ["valgrind", "--tool=callgrind"] + command

    if use_perftools_profiler:
        modified_env["LD_PRELOAD"] = os.environ["PERFTOOLS_PATH"]
        modified_env["CPUPROFILE"] = os.environ["PERFTOOLS_LOGFILE"]

    if use_tmux:
        # The command has to be created exactly as below to ensure that it
        # works on all versions of tmux. (Tested with tmux 1.8-5, travis'
        # version, and tmux 2.1)
        command = ["tmux", "new-session", "-d", "{}".format(" ".join(command))]

    if fate_share:
        assert ray.utils.detect_fate_sharing_support(), (
            "kernel-level fate-sharing must only be specified if "
            "detect_fate_sharing_support() has returned True")

    def preexec_fn():
        import signal
        signal.pthread_sigmask(signal.SIG_BLOCK, {signal.SIGINT})
        if fate_share and sys.platform.startswith("linux"):
            ray.utils.set_kill_on_parent_death_linux()

    win32_fate_sharing = fate_share and sys.platform == "win32"
    # With Windows fate-sharing, we need special care:
    # The process must be added to the job before it is allowed to execute.
    # Otherwise, there's a race condition: the process might spawn children
    # before the process itself is assigned to the job.
    # After that point, its children will not be added to the job anymore.
    CREATE_SUSPENDED = 0x00000004  # from Windows headers

    process = ConsolePopen(
        command,
        env=modified_env,
        cwd=cwd,
        stdout=stdout_file,
        stderr=stderr_file,
        stdin=subprocess.PIPE if pipe_stdin else None,
        preexec_fn=preexec_fn if sys.platform != "win32" else None,
        creationflags=CREATE_SUSPENDED if win32_fate_sharing else 0)

    if win32_fate_sharing:
        try:
            ray.utils.set_kill_child_on_death_win32(process)
            psutil.Process(process.pid).resume()
        except (psutil.Error, OSError):
            process.kill()
            raise

    return ProcessInfo(
        process=process,
        stdout_file=stdout_file.name if stdout_file is not None else None,
        stderr_file=stderr_file.name if stderr_file is not None else None,
        use_valgrind=use_valgrind,
        use_gdb=use_gdb,
        use_valgrind_profiler=use_valgrind_profiler,
        use_perftools_profiler=use_perftools_profiler,
        use_tmux=use_tmux)


def wait_for_redis_to_start(redis_ip_address, redis_port, password=None):
    """Wait for a Redis server to be available.

    This is accomplished by creating a Redis client and sending a random
    command to the server until the command gets through.

    Args:
        redis_ip_address (str): The IP address of the redis server.
        redis_port (int): The port of the redis server.
        password (str): The password of the redis server.

    Raises:
        Exception: An exception is raised if we could not connect with Redis.
    """
    redis_client = redis.StrictRedis(
        host=redis_ip_address, port=redis_port, password=password)
    # Wait for the Redis server to start.
    num_retries = 12
    delay = 0.001
    for _ in range(num_retries):
        try:
            # Run some random command and see if it worked.
            logger.debug(
                "Waiting for redis server at {}:{} to respond...".format(
                    redis_ip_address, redis_port))
            redis_client.client_list()
        except redis.ConnectionError:
            # Wait a little bit.
            time.sleep(delay)
            delay *= 2
        else:
            break
    else:
        raise RuntimeError("Unable to connect to Redis. If the Redis instance "
                           "is on a different machine, check that your "
                           "firewall is configured properly.")


def _compute_version_info():
    """Compute the versions of Python, and Ray.

    Returns:
        A tuple containing the version information.
    """
    ray_version = ray.__version__
    python_version = ".".join(map(str, sys.version_info[:3]))
    return ray_version, python_version


def _put_version_info_in_redis(redis_client):
    """Store version information in Redis.

    This will be used to detect if workers or drivers are started using
    different versions of Python, or Ray.

    Args:
        redis_client: A client for the primary Redis shard.
    """
    redis_client.set("VERSION_INFO", json.dumps(_compute_version_info()))


def check_version_info(redis_client):
    """Check if various version info of this process is correct.

    This will be used to detect if workers or drivers are started using
    different versions of Python, or Ray. If the version
    information is not present in Redis, then no check is done.

    Args:
        redis_client: A client for the primary Redis shard.

    Raises:
        Exception: An exception is raised if there is a version mismatch.
    """
    redis_reply = redis_client.get("VERSION_INFO")

    # Don't do the check if there is no version information in Redis. This
    # is to make it easier to do things like start the processes by hand.
    if redis_reply is None:
        return

    true_version_info = tuple(json.loads(ray.utils.decode(redis_reply)))
    version_info = _compute_version_info()
    if version_info != true_version_info:
        node_ip_address = get_node_ip_address()
        error_message = ("Version mismatch: The cluster was started with:\n"
                         "    Ray: " + true_version_info[0] + "\n"
                         "    Python: " + true_version_info[1] + "\n"
                         "This process on node " + node_ip_address +
                         " was started with:" + "\n"
                         "    Ray: " + version_info[0] + "\n"
                         "    Python: " + version_info[1] + "\n")
        if version_info[:2] != true_version_info[:2]:
            raise RuntimeError(error_message)
        else:
            logger.warning(error_message)


def start_reaper(fate_share=None):
    """Start the reaper process.

    This is a lightweight process that simply
    waits for its parent process to die and then terminates its own
    process group. This allows us to ensure that ray processes are always
    terminated properly so long as that process itself isn't SIGKILLed.

    Returns:
        ProcessInfo for the process that was started.
    """
    # Make ourselves a process group leader so that the reaper can clean
    # up other ray processes without killing the process group of the
    # process that started us.
    try:
        if sys.platform != "win32":
            os.setpgrp()
    except OSError as e:
        errcode = e.errno
        if errcode == errno.EPERM and os.getpgrp() == os.getpid():
            # Nothing to do; we're already a session leader.
            pass
        else:
            logger.warning("setpgrp failed, processes may not be "
                           "cleaned up properly: {}.".format(e))
            # Don't start the reaper in this case as it could result in killing
            # other user processes.
            return None

    reaper_filepath = os.path.join(
        os.path.dirname(os.path.abspath(__file__)), "ray_process_reaper.py")
    command = [sys.executable, "-u", reaper_filepath]
    process_info = start_ray_process(
        command,
        ray_constants.PROCESS_TYPE_REAPER,
        pipe_stdin=True,
        fate_share=fate_share)
    return process_info


def start_redis(node_ip_address,
                redirect_files,
                resource_spec,
                port=None,
                redis_shard_ports=None,
                num_redis_shards=1,
                redis_max_clients=None,
                redirect_worker_output=False,
                password=None,
                use_credis=None,
                include_java=False,
                fate_share=None):
    """Start the Redis global state store.

    Args:
        node_ip_address: The IP address of the current node. This is only used
            for recording the log filenames in Redis.
        redirect_files: The list of (stdout, stderr) file pairs.
        resource_spec (ResourceSpec): Resources for the node.
        port (int): If provided, the primary Redis shard will be started on
            this port.
        redis_shard_ports: A list of the ports to use for the non-primary Redis
            shards.
        num_redis_shards (int): If provided, the number of Redis shards to
            start, in addition to the primary one. The default value is one
            shard.
        redis_max_clients: If this is provided, Ray will attempt to configure
            Redis with this maxclients number.
        redirect_worker_output (bool): True if worker output should be
            redirected to a file and false otherwise. Workers will have access
            to this value when they start up.
        password (str): Prevents external clients without the password
            from connecting to Redis if provided.
        use_credis: If True, additionally load the chain-replicated libraries
            into the redis servers.  Defaults to None, which means its value is
            set by the presence of "RAY_USE_NEW_GCS" in os.environ.
        include_java (bool): If True, the raylet backend can also support
            Java worker.

    Returns:
        A tuple of the address for the primary Redis shard, a list of
            addresses for the remaining shards, and the processes that were
            started.
    """

    if len(redirect_files) != 1 + num_redis_shards:
        raise ValueError("The number of redirect file pairs should be equal "
                         "to the number of redis shards (including the "
                         "primary shard) we will start.")
    if redis_shard_ports is None:
        redis_shard_ports = num_redis_shards * [None]
    elif len(redis_shard_ports) != num_redis_shards:
        raise RuntimeError("The number of Redis shard ports does not match "
                           "the number of Redis shards.")

    processes = []

    if use_credis is None:
        use_credis = ("RAY_USE_NEW_GCS" in os.environ)
    if use_credis:
        if password is not None:
            # TODO(pschafhalter) remove this once credis supports
            # authenticating Redis ports
            raise ValueError("Setting the `redis_password` argument is not "
                             "supported in credis. To run Ray with "
                             "password-protected Redis ports, ensure that "
                             "the environment variable `RAY_USE_NEW_GCS=off`.")
        assert num_redis_shards == 1, (
            "For now, RAY_USE_NEW_GCS supports 1 shard, and credis "
            "supports 1-node chain for that shard only.")

    if use_credis:
        redis_executable = CREDIS_EXECUTABLE
        # TODO(suquark): We need credis here because some symbols need to be
        # imported from credis dynamically through dlopen when Ray is built
        # with RAY_USE_NEW_GCS=on. We should remove them later for the primary
        # shard.
        # See src/ray/gcs/redis_module/ray_redis_module.cc
        redis_modules = [CREDIS_MASTER_MODULE, REDIS_MODULE]
    else:
        redis_executable = REDIS_EXECUTABLE
        redis_modules = [REDIS_MODULE]

    redis_stdout_file, redis_stderr_file = redirect_files[0]
    # Start the primary Redis shard.
    port, p = _start_redis_instance(
        redis_executable,
        modules=redis_modules,
        port=port,
        password=password,
        redis_max_clients=redis_max_clients,
        # Below we use None to indicate no limit on the memory of the
        # primary Redis shard.
        redis_max_memory=None,
        stdout_file=redis_stdout_file,
        stderr_file=redis_stderr_file,
        fate_share=fate_share)
    processes.append(p)
    redis_address = address(node_ip_address, port)

    # Register the number of Redis shards in the primary shard, so that clients
    # know how many redis shards to expect under RedisShards.
    primary_redis_client = redis.StrictRedis(
        host=node_ip_address, port=port, password=password)
    primary_redis_client.set("NumRedisShards", str(num_redis_shards))

    # Put the redirect_worker_output bool in the Redis shard so that workers
    # can access it and know whether or not to redirect their output.
    primary_redis_client.set("RedirectOutput", 1
                             if redirect_worker_output else 0)

    # put the include_java bool to primary redis-server, so that other nodes
    # can access it and know whether or not to enable cross-languages.
    primary_redis_client.set("INCLUDE_JAVA", 1 if include_java else 0)

    # Init job counter to GCS.
    primary_redis_client.set("JobCounter", 0)

    # Store version information in the primary Redis shard.
    _put_version_info_in_redis(primary_redis_client)

    # Calculate the redis memory.
    assert resource_spec.resolved()
    redis_max_memory = resource_spec.redis_max_memory

    # Start other Redis shards. Each Redis shard logs to a separate file,
    # prefixed by "redis-<shard number>".
    redis_shards = []
    for i in range(num_redis_shards):
        redis_stdout_file, redis_stderr_file = redirect_files[i + 1]
        if use_credis:
            redis_executable = CREDIS_EXECUTABLE
            # It is important to load the credis module BEFORE the ray module,
            # as the latter contains an extern declaration that the former
            # supplies.
            redis_modules = [CREDIS_MEMBER_MODULE, REDIS_MODULE]
        else:
            redis_executable = REDIS_EXECUTABLE
            redis_modules = [REDIS_MODULE]

        redis_shard_port, p = _start_redis_instance(
            redis_executable,
            modules=redis_modules,
            port=redis_shard_ports[i],
            password=password,
            redis_max_clients=redis_max_clients,
            redis_max_memory=redis_max_memory,
            stdout_file=redis_stdout_file,
            stderr_file=redis_stderr_file,
            fate_share=fate_share)
        processes.append(p)

        shard_address = address(node_ip_address, redis_shard_port)
        redis_shards.append(shard_address)
        # Store redis shard information in the primary redis shard.
        primary_redis_client.rpush("RedisShards", shard_address)

    if use_credis:
        # Configure the chain state. The way it is intended to work is
        # the following:
        #
        # PRIMARY_SHARD
        #
        # SHARD_1 (master replica) -> SHARD_1 (member replica)
        #                                        -> SHARD_1 (member replica)
        #
        # SHARD_2 (master replica) -> SHARD_2 (member replica)
        #                                        -> SHARD_2 (member replica)
        # ...
        #
        #
        # If we have credis members in future, their modules should be:
        # [CREDIS_MEMBER_MODULE, REDIS_MODULE], and they will be initialized by
        # execute_command("MEMBER.CONNECT_TO_MASTER", node_ip_address, port)
        #
        # Currently we have num_redis_shards == 1, so only one chain will be
        # created, and the chain only contains master.

        # TODO(suquark): Currently, this is not correct because we are
        # using the master replica as the primary shard. This should be
        # fixed later. I had tried to fix it but failed because of heartbeat
        # issues.
        primary_client = redis.StrictRedis(
            host=node_ip_address, port=port, password=password)
        shard_client = redis.StrictRedis(
            host=node_ip_address, port=redis_shard_port, password=password)
        primary_client.execute_command("MASTER.ADD", node_ip_address,
                                       redis_shard_port)
        shard_client.execute_command("MEMBER.CONNECT_TO_MASTER",
                                     node_ip_address, port)

    return redis_address, redis_shards, processes


def _start_redis_instance(executable,
                          modules,
                          port=None,
                          redis_max_clients=None,
                          num_retries=20,
                          stdout_file=None,
                          stderr_file=None,
                          password=None,
                          redis_max_memory=None,
                          fate_share=None):
    """Start a single Redis server.

    Notes:
        If "port" is not None, then we will only use this port and try
        only once. Otherwise, we will first try the default redis port,
        and if it is unavailable, we will try random ports with
        maximum retries of "num_retries".

    Args:
        executable (str): Full path of the redis-server executable.
        modules (list of str): A list of pathnames, pointing to the redis
            module(s) that will be loaded in this redis server.
        port (int): If provided, start a Redis server with this port.
        redis_max_clients: If this is provided, Ray will attempt to configure
            Redis with this maxclients number.
        num_retries (int): The number of times to attempt to start Redis. If a
            port is provided, this defaults to 1.
        stdout_file: A file handle opened for writing to redirect stdout to. If
            no redirection should happen, then this should be None.
        stderr_file: A file handle opened for writing to redirect stderr to. If
            no redirection should happen, then this should be None.
        password (str): Prevents external clients without the password
            from connecting to Redis if provided.
        redis_max_memory: The max amount of memory (in bytes) to allow redis
            to use, or None for no limit. Once the limit is exceeded, redis
            will start LRU eviction of entries.

    Returns:
        A tuple of the port used by Redis and ProcessInfo for the process that
            was started. If a port is passed in, then the returned port value
            is the same.

    Raises:
        Exception: An exception is raised if Redis could not be started.
    """
    assert os.path.isfile(executable)
    for module in modules:
        assert os.path.isfile(module)
    counter = 0
    if port is not None:
        # If a port is specified, then try only once to connect.
        # This ensures that we will use the given port.
        num_retries = 1
    else:
        port = ray_constants.DEFAULT_PORT

    load_module_args = []
    for module in modules:
        load_module_args += ["--loadmodule", module]

    while counter < num_retries:
        # Construct the command to start the Redis server.
        command = [executable]
        if password:
            if " " in password:
                raise ValueError("Spaces not permitted in redis password.")
            command += ["--requirepass", password]
        command += (
            ["--port", str(port), "--loglevel", "warning"] + load_module_args)
        process_info = start_ray_process(
            command,
            ray_constants.PROCESS_TYPE_REDIS_SERVER,
            stdout_file=stdout_file,
            stderr_file=stderr_file,
            fate_share=fate_share)
        time.sleep(0.1)
        # Check if Redis successfully started (or at least if it the executable
        # did not exit within 0.1 seconds).
        if process_info.process.poll() is None:
            break
        port = new_port()
        counter += 1
    if counter == num_retries:
        raise RuntimeError("Couldn't start Redis. "
                           "Check log files: {} {}".format(
                               stdout_file.name if stdout_file is not None else
                               "<stdout>", stderr_file.name
                               if stdout_file is not None else "<stderr>"))

    # Create a Redis client just for configuring Redis.
    redis_client = redis.StrictRedis(
        host="127.0.0.1", port=port, password=password)
    # Wait for the Redis server to start.
    wait_for_redis_to_start("127.0.0.1", port, password=password)
    # Configure Redis to generate keyspace notifications. TODO(rkn): Change
    # this to only generate notifications for the export keys.
    redis_client.config_set("notify-keyspace-events", "Kl")

    # Configure Redis to not run in protected mode so that processes on other
    # hosts can connect to it. TODO(rkn): Do this in a more secure way.
    redis_client.config_set("protected-mode", "no")

    # Discard old task and object metadata.
    if redis_max_memory is not None:
        redis_client.config_set("maxmemory", str(redis_max_memory))
        redis_client.config_set("maxmemory-policy", "allkeys-lru")
        redis_client.config_set("maxmemory-samples", "10")
        logger.debug("Starting Redis shard with {} GB max memory.".format(
            round(redis_max_memory / 1e9, 2)))

    # If redis_max_clients is provided, attempt to raise the number of maximum
    # number of Redis clients.
    if redis_max_clients is not None:
        redis_client.config_set("maxclients", str(redis_max_clients))
    elif resource is not None:
        # If redis_max_clients is not provided, determine the current ulimit.
        # We will use this to attempt to raise the maximum number of Redis
        # clients.
        current_max_clients = int(
            redis_client.config_get("maxclients")["maxclients"])
        # The below command should be the same as doing ulimit -n.
        ulimit_n = resource.getrlimit(resource.RLIMIT_NOFILE)[0]
        # The quantity redis_client_buffer appears to be the required buffer
        # between the maximum number of redis clients and ulimit -n. That is,
        # if ulimit -n returns 10000, then we can set maxclients to
        # 10000 - redis_client_buffer.
        redis_client_buffer = 32
        if current_max_clients < ulimit_n - redis_client_buffer:
            redis_client.config_set("maxclients",
                                    ulimit_n - redis_client_buffer)

    # Increase the hard and soft limits for the redis client pubsub buffer to
    # 128MB. This is a hack to make it less likely for pubsub messages to be
    # dropped and for pubsub connections to therefore be killed.
    cur_config = (redis_client.config_get("client-output-buffer-limit")[
        "client-output-buffer-limit"])
    cur_config_list = cur_config.split()
    assert len(cur_config_list) == 12
    cur_config_list[8:] = ["pubsub", "134217728", "134217728", "60"]
    redis_client.config_set("client-output-buffer-limit",
                            " ".join(cur_config_list))
    # Put a time stamp in Redis to indicate when it was started.
    redis_client.set("redis_start_time", time.time())
    return port, process_info


def start_log_monitor(redis_address,
                      logs_dir,
                      stdout_file=None,
                      stderr_file=None,
                      redis_password=None,
                      fate_share=None):
    """Start a log monitor process.

    Args:
        redis_address (str): The address of the Redis instance.
        logs_dir (str): The directory of logging files.
        stdout_file: A file handle opened for writing to redirect stdout to. If
            no redirection should happen, then this should be None.
        stderr_file: A file handle opened for writing to redirect stderr to. If
            no redirection should happen, then this should be None.
        redis_password (str): The password of the redis server.

    Returns:
        ProcessInfo for the process that was started.
    """
    log_monitor_filepath = os.path.join(
        os.path.dirname(os.path.abspath(__file__)), "log_monitor.py")
    command = [
        sys.executable,
        "-u",
        log_monitor_filepath,
        "--redis-address={}".format(redis_address),
        "--logs-dir={}".format(logs_dir),
    ]
    if redis_password:
        command += ["--redis-password", redis_password]
    process_info = start_ray_process(
        command,
        ray_constants.PROCESS_TYPE_LOG_MONITOR,
        stdout_file=stdout_file,
        stderr_file=stderr_file,
        fate_share=fate_share)
    return process_info


def start_reporter(redis_address,
                   stdout_file=None,
                   stderr_file=None,
                   redis_password=None,
                   fate_share=None):
    """Start a reporter process.

    Args:
        redis_address (str): The address of the Redis instance.
        stdout_file: A file handle opened for writing to redirect stdout to. If
            no redirection should happen, then this should be None.
        stderr_file: A file handle opened for writing to redirect stderr to. If
            no redirection should happen, then this should be None.
        redis_password (str): The password of the redis server.

    Returns:
        ProcessInfo for the process that was started.
    """
    reporter_filepath = os.path.join(
        os.path.dirname(os.path.abspath(__file__)), "reporter.py")
    command = [
        sys.executable,
        "-u",
        reporter_filepath,
        "--redis-address={}".format(redis_address),
    ]
    if redis_password:
        command += ["--redis-password", redis_password]

    process_info = start_ray_process(
        command,
        ray_constants.PROCESS_TYPE_REPORTER,
        stdout_file=stdout_file,
        stderr_file=stderr_file,
        fate_share=fate_share)
    return process_info


def start_dashboard(require_dashboard,
                    host,
                    redis_address,
                    temp_dir,
                    port=ray_constants.DEFAULT_DASHBOARD_PORT,
                    stdout_file=None,
                    stderr_file=None,
                    redis_password=None,
                    fate_share=None):
    """Start a dashboard process.

    Args:
        require_dashboard (bool): If true, this will raise an exception if we
            fail to start the dashboard. Otherwise it will print a warning if
            we fail to start the dashboard.
        host (str): The host to bind the dashboard web server to.
        port (str): The port to bind the dashboard web server to.
            Defaults to 8265.
        redis_address (str): The address of the Redis instance.
        temp_dir (str): The temporary directory used for log files and
            information for this Ray session.
        stdout_file: A file handle opened for writing to redirect stdout to. If
            no redirection should happen, then this should be None.
        stderr_file: A file handle opened for writing to redirect stderr to. If
            no redirection should happen, then this should be None.
        redis_password (str): The password of the redis server.

    Returns:
        ProcessInfo for the process that was started.
    """
    if port == ray_constants.DEFAULT_DASHBOARD_PORT:
        while True:
            try:
                port_test_socket = socket.socket()
                port_test_socket.bind(("127.0.0.1", port))
                port_test_socket.close()
                break
            except socket.error:
                port += 1
    else:
        try:
            port_test_socket = socket.socket()
            port_test_socket.bind(("127.0.0.1", port))
            port_test_socket.close()
        except socket.error:
            raise ValueError("The given dashboard port {}"
                             " is already in use".format(port))

    dashboard_filepath = os.path.join(
        os.path.dirname(os.path.abspath(__file__)), "dashboard/dashboard.py")
    command = [
        sys.executable,
        "-u",
        dashboard_filepath,
        "--host={}".format(host),
        "--port={}".format(port),
        "--redis-address={}".format(redis_address),
        "--temp-dir={}".format(temp_dir),
    ]
    if redis_password:
        command += ["--redis-password", redis_password]

    webui_dependencies_present = True
    try:
        import aiohttp  # noqa: F401
        import grpc  # noqa: F401
    except ImportError:
        webui_dependencies_present = False
        warning_message = (
            "Failed to start the dashboard. The dashboard requires Python 3 "
            "as well as 'pip install aiohttp grpcio'.")
        if require_dashboard:
            raise ImportError(warning_message)
        else:
            logger.warning(warning_message)

    if webui_dependencies_present:
        process_info = start_ray_process(
            command,
            ray_constants.PROCESS_TYPE_DASHBOARD,
            stdout_file=stdout_file,
            stderr_file=stderr_file,
            fate_share=fate_share)

        dashboard_url = "{}:{}".format(
            host if host != "0.0.0.0" else get_node_ip_address(), port)
        logger.info("View the Ray dashboard at {}{}{}{}{}".format(
            colorama.Style.BRIGHT, colorama.Fore.GREEN, dashboard_url,
            colorama.Fore.RESET, colorama.Style.NORMAL))

        return dashboard_url, process_info
    else:
        return None, None


def start_gcs_server(redis_address,
                     stdout_file=None,
                     stderr_file=None,
                     redis_password=None,
                     config=None,
                     fate_share=None):
    """Start a gcs server.
    Args:
        redis_address (str): The address that the Redis server is listening on.
        stdout_file: A file handle opened for writing to redirect stdout to. If
            no redirection should happen, then this should be None.
        stderr_file: A file handle opened for writing to redirect stderr to. If
            no redirection should happen, then this should be None.
        redis_password (str): The password of the redis server.
        config (dict|None): Optional configuration that will
            override defaults in RayConfig.
    Returns:
        ProcessInfo for the process that was started.
    """
    gcs_ip_address, gcs_port = redis_address.split(":")
    redis_password = redis_password or ""
    config_str = ",".join(["{},{}".format(*kv) for kv in config.items()])
    command = [
        GCS_SERVER_EXECUTABLE,
        "--redis_address={}".format(gcs_ip_address),
        "--redis_port={}".format(gcs_port),
        "--config_list={}".format(config_str),
    ]
    if redis_password:
        command += ["--redis_password={}".format(redis_password)]
    process_info = start_ray_process(
        command,
        ray_constants.PROCESS_TYPE_GCS_SERVER,
        stdout_file=stdout_file,
        stderr_file=stderr_file,
        fate_share=fate_share)
    return process_info


def start_raylet(redis_address,
                 node_ip_address,
                 node_manager_port,
                 raylet_name,
                 plasma_store_name,
                 worker_path,
                 temp_dir,
                 session_dir,
                 resource_spec,
                 min_worker_port=None,
                 max_worker_port=None,
                 object_manager_port=None,
                 redis_password=None,
                 use_valgrind=False,
                 use_profiler=False,
                 stdout_file=None,
                 stderr_file=None,
                 config=None,
                 include_java=False,
                 java_worker_options=None,
                 load_code_from_local=False,
                 plasma_directory=None,
                 huge_pages=False,
                 fate_share=None,
                 socket_to_use=None):
    """Start a raylet, which is a combined local scheduler and object manager.

    Args:
        redis_address (str): The address of the primary Redis server.
        node_ip_address (str): The IP address of this node.
        node_manager_port(int): The port to use for the node manager. This must
            not be 0.
        raylet_name (str): The name of the raylet socket to create.
        plasma_store_name (str): The name of the plasma store socket to connect
             to.
        worker_path (str): The path of the Python file that new worker
            processes will execute.
        temp_dir (str): The path of the temporary directory Ray will use.
        session_dir (str): The path of this session.
        resource_spec (ResourceSpec): Resources for this raylet.
        object_manager_port: The port to use for the object manager. If this is
            None, then the object manager will choose its own port.
        min_worker_port (int): The lowest port number that workers will bind
            on. If not set, random ports will be chosen.
        max_worker_port (int): The highest port number that workers will bind
            on. If set, min_worker_port must also be set.
        redis_password: The password to use when connecting to Redis.
        use_valgrind (bool): True if the raylet should be started inside
            of valgrind. If this is True, use_profiler must be False.
        use_profiler (bool): True if the raylet should be started inside
            a profiler. If this is True, use_valgrind must be False.
        stdout_file: A file handle opened for writing to redirect stdout to. If
            no redirection should happen, then this should be None.
        stderr_file: A file handle opened for writing to redirect stderr to. If
            no redirection should happen, then this should be None.
        config (dict|None): Optional Raylet configuration that will
            override defaults in RayConfig.
        include_java (bool): If True, the raylet backend can also support
            Java worker.
        java_worker_options (list): The command options for Java worker.
    Returns:
        ProcessInfo for the process that was started.
    """
    # The caller must provide a node manager port so that we can correctly
    # populate the command to start a worker.
    assert node_manager_port is not None and node_manager_port != 0
    config_str = ",".join(["{},{}".format(*kv) for kv in config.items()])

    if use_valgrind and use_profiler:
        raise ValueError("Cannot use valgrind and profiler at the same time.")

    assert resource_spec.resolved()
    num_initial_workers = resource_spec.num_cpus
    static_resources = resource_spec.to_resource_dict()

    # Limit the number of workers that can be started in parallel by the
    # raylet. However, make sure it is at least 1.
    num_cpus_static = static_resources.get("CPU", 0)
    maximum_startup_concurrency = max(
        1, min(multiprocessing.cpu_count(), num_cpus_static))

    # Format the resource argument in a form like 'CPU,1.0,GPU,0,Custom,3'.
    resource_argument = ",".join(
        ["{},{}".format(*kv) for kv in static_resources.items()])

    gcs_ip_address, gcs_port = redis_address.split(":")

    if include_java is True:
        default_cp = os.pathsep.join(DEFAULT_JAVA_WORKER_CLASSPATH)
        java_worker_command = build_java_worker_command(
            json.loads(java_worker_options)
            if java_worker_options else ["-classpath", default_cp],
            redis_address,
            node_manager_port,
            plasma_store_name,
            raylet_name,
            redis_password,
            session_dir,
        )
    else:
        java_worker_command = []

    # Create the command that the Raylet will use to start workers.
    start_worker_command = [
        sys.executable,
        worker_path,
        "--node-ip-address={}".format(node_ip_address),
        "--node-manager-port={}".format(node_manager_port),
        "--object-store-name={}".format(plasma_store_name),
        "--raylet-name={}".format(raylet_name),
        "--redis-address={}".format(redis_address),
        "--config-list={}".format(config_str),
        "--temp-dir={}".format(temp_dir),
    ]
    if redis_password:
        start_worker_command += ["--redis-password={}".format(redis_password)]

    # If the object manager port is None, then use 0 to cause the object
    # manager to choose its own port.
    if object_manager_port is None:
        object_manager_port = 0

    if min_worker_port is None:
        min_worker_port = 0

    if max_worker_port is None:
        max_worker_port = 0

    if load_code_from_local:
        start_worker_command += ["--load-code-from-local"]

    command = [
        RAYLET_EXECUTABLE,
        "--raylet_socket_name={}".format(raylet_name),
        "--store_socket_name={}".format(plasma_store_name),
        "--object_manager_port={}".format(object_manager_port),
        "--min_worker_port={}".format(min_worker_port),
        "--max_worker_port={}".format(max_worker_port),
        "--node_manager_port={}".format(node_manager_port),
        "--node_ip_address={}".format(node_ip_address),
        "--redis_address={}".format(gcs_ip_address),
        "--redis_port={}".format(gcs_port),
        "--num_initial_workers={}".format(num_initial_workers),
        "--maximum_startup_concurrency={}".format(maximum_startup_concurrency),
        "--static_resource_list={}".format(resource_argument),
        "--config_list={}".format(config_str),
        "--python_worker_command={}".format(
            subprocess.list2cmdline(start_worker_command)),
        "--java_worker_command={}".format(
            subprocess.list2cmdline(java_worker_command)),
        "--redis_password={}".format(redis_password or ""),
        "--temp_dir={}".format(temp_dir),
        "--session_dir={}".format(session_dir),
    ]
    if config.get("plasma_store_as_thread"):
        # command related to the plasma store
        plasma_directory, object_store_memory = determine_plasma_store_config(
            resource_spec.object_store_memory, plasma_directory, huge_pages)
        command += [
            "--object_store_memory={}".format(object_store_memory),
            "--plasma_directory={}".format(plasma_directory),
        ]
        if huge_pages:
            command.append("--huge_pages")
    if socket_to_use:
        socket_to_use.close()
    process_info = start_ray_process(
        command,
        ray_constants.PROCESS_TYPE_RAYLET,
        use_valgrind=use_valgrind,
        use_gdb=False,
        use_valgrind_profiler=use_profiler,
        use_perftools_profiler=("RAYLET_PERFTOOLS_PATH" in os.environ),
        stdout_file=stdout_file,
        stderr_file=stderr_file,
        fate_share=fate_share)

    return process_info


def get_ray_jars_dir():
    """Return a directory where all ray-related jars and
      their dependencies locate."""
    current_dir = os.path.abspath(os.path.dirname(__file__))
    jars_dir = os.path.abspath(os.path.join(current_dir, "jars"))
    if not os.path.exists(jars_dir):
        raise RuntimeError("Ray jars is not packaged into ray. "
                           "Please build ray with java enabled "
                           "(set env var RAY_INSTALL_JAVA=1)")
    return os.path.abspath(os.path.join(current_dir, "jars"))


def build_java_worker_command(
        java_worker_options,
        redis_address,
        node_manager_port,
        plasma_store_name,
        raylet_name,
        redis_password,
        session_dir,
):
    """This method assembles the command used to start a Java worker.

    Args:
        java_worker_options (list): The command options for Java worker.
        redis_address (str): Redis address of GCS.
        plasma_store_name (str): The name of the plasma store socket to connect
           to.
        raylet_name (str): The name of the raylet socket to create.
        redis_password (str): The password of connect to redis.
        session_dir (str): The path of this session.
    Returns:
        The command string for starting Java worker.
    """
    pairs = []
    if redis_address is not None:
        pairs.append(("ray.redis.address", redis_address))
    pairs.append(("ray.raylet.node-manager-port", node_manager_port))

    if plasma_store_name is not None:
        pairs.append(("ray.object-store.socket-name", plasma_store_name))

    if raylet_name is not None:
        pairs.append(("ray.raylet.socket-name", raylet_name))

    if redis_password is not None:
        pairs.append(("ray.redis.password", redis_password))

    pairs.append(("ray.home", RAY_HOME))
    pairs.append(("ray.log-dir", os.path.join(session_dir, "logs")))
    pairs.append(("ray.session-dir", session_dir))

    command = ["java"] + ["-D{}={}".format(*pair) for pair in pairs]

    command += ["RAY_WORKER_RAYLET_CONFIG_PLACEHOLDER"]

    # Add ray jars path to java classpath
    ray_jars = os.path.join(get_ray_jars_dir(), "*")
    if java_worker_options is None:
        options = []
    else:
        assert isinstance(java_worker_options, (tuple, list))
        options = list(java_worker_options)
    cp_index = -1
    for i in range(len(options)):
        option = options[i]
        if option == "-cp" or option == "-classpath":
            cp_index = i + 1
            break
    if cp_index != -1:
        options[cp_index] = options[cp_index] + os.pathsep + ray_jars
    else:
        options = ["-cp", ray_jars] + options
    # Put `java_worker_options` in the last, so it can overwrite the
    # above options.
    command += options

    command += ["RAY_WORKER_DYNAMIC_OPTION_PLACEHOLDER_0"]
    command += ["io.ray.runtime.runner.worker.DefaultWorker"]

    return command


def determine_plasma_store_config(object_store_memory,
                                  plasma_directory=None,
                                  huge_pages=False):
    """Figure out how to configure the plasma object store.

    This will determine which directory to use for the plasma store. On Linux,
    we will try to use /dev/shm unless the shared memory file system is too
    small, in which case we will fall back to /tmp. If any of the object store
    memory or plasma directory parameters are specified by the user, then those
    values will be preserved.

    Args:
        object_store_memory (int): The objec store memory to use.
        plasma_directory (str): The user-specified plasma directory parameter.
        huge_pages (bool): The user-specified huge pages parameter.

    Returns:
        The plasma directory to use. If it is specified by the user, then that
            value will be preserved.
    """
    if not isinstance(object_store_memory, int):
        object_store_memory = int(object_store_memory)

    if huge_pages and not (sys.platform == "linux"
                           or sys.platform == "linux2"):
        raise ValueError("The huge_pages argument is only supported on "
                         "Linux.")

    system_memory = ray.utils.get_system_memory()

    # Determine which directory to use. By default, use /tmp on MacOS and
    # /dev/shm on Linux, unless the shared-memory file system is too small,
    # in which case we default to /tmp on Linux.
    if plasma_directory is None:
        if sys.platform == "linux" or sys.platform == "linux2":
            shm_avail = ray.utils.get_shared_memory_bytes()
            # Compare the requested memory size to the memory available in
            # /dev/shm.
            if shm_avail > object_store_memory:
                plasma_directory = "/dev/shm"
            else:
                plasma_directory = ray.utils.get_user_temp_dir()
                logger.warning(
                    "WARNING: The object store is using {} instead of "
                    "/dev/shm because /dev/shm has only {} bytes available. "
                    "This may slow down performance! You may be able to free "
                    "up space by deleting files in /dev/shm or terminating "
                    "any running plasma_store_server processes. If you are "
                    "inside a Docker container, you may need to pass an "
                    "argument with the flag '--shm-size' to 'docker run'.".
                    format(ray.utils.get_user_temp_dir(), shm_avail))
        else:
            plasma_directory = ray.utils.get_user_temp_dir()

        # Do some sanity checks.
        if object_store_memory > system_memory:
            raise ValueError(
                "The requested object store memory size is greater "
                "than the total available memory.")
    else:
        plasma_directory = os.path.abspath(plasma_directory)
        logger.warning("WARNING: object_store_memory is not verified when "
                       "plasma_directory is set.")

    if not os.path.isdir(plasma_directory):
        raise ValueError(
            "The file {} does not exist or is not a directory.".format(
                plasma_directory))

    if huge_pages and plasma_directory is None:
        raise ValueError("If huge_pages is True, then the "
                         "plasma_directory argument must be provided.")

    if object_store_memory < ray_constants.OBJECT_STORE_MINIMUM_MEMORY_BYTES:
        raise ValueError("Attempting to cap object store memory usage at {} "
                         "bytes, but the minimum allowed is {} bytes.".format(
                             object_store_memory,
                             ray_constants.OBJECT_STORE_MINIMUM_MEMORY_BYTES))

    # Print the object store memory using two decimal places.
    logger.debug(
        "Determine to start the Plasma object store with {} GB memory "
        "using {}.".format(
            round(object_store_memory / 10**9, 2), plasma_directory))

    return plasma_directory, object_store_memory


def start_plasma_store(resource_spec,
                       plasma_store_socket_name,
                       stdout_file=None,
                       stderr_file=None,
                       plasma_directory=None,
                       keep_idle=False,
                       huge_pages=False,
                       fate_share=None,
                       use_valgrind=False):
    """This method starts an object store process.

    Args:
        resource_spec (ResourceSpec): Resources for the node.
        plasma_store_socket_name (str): The path/name of the plasma
            store socket.
        stdout_file: A file handle opened for writing to redirect stdout
            to. If no redirection should happen, then this should be None.
        stderr_file: A file handle opened for writing to redirect stderr
            to. If no redirection should happen, then this should be None.
        plasma_directory: A directory where the Plasma memory mapped files will
            be created.
        huge_pages: Boolean flag indicating whether to start the Object
            Store with hugetlbfs support. Requires plasma_directory.
        keep_idle: If True, run the plasma store as an idle placeholder.

    Returns:
        ProcessInfo for the process that was started.
    """
    # Start the Plasma store.
    if use_valgrind and RUN_PLASMA_STORE_PROFILER:
        raise ValueError("Cannot use valgrind and profiler at the same time.")

    assert resource_spec.resolved()
    plasma_directory, object_store_memory = determine_plasma_store_config(
        resource_spec.object_store_memory, plasma_directory, huge_pages)

    command = [
        PLASMA_STORE_EXECUTABLE,
        "-s",
        plasma_store_socket_name,
        "-m",
        str(object_store_memory),
    ]
    if plasma_directory is not None:
        command += ["-d", plasma_directory]
    if huge_pages:
        command += ["-h"]
    if keep_idle:
        command.append("-z")
    process_info = start_ray_process(
        command,
        ray_constants.PROCESS_TYPE_PLASMA_STORE,
        use_valgrind=use_valgrind,
        use_valgrind_profiler=RUN_PLASMA_STORE_PROFILER,
        stdout_file=stdout_file,
        stderr_file=stderr_file,
        fate_share=fate_share)
    return process_info


def start_worker(node_ip_address,
                 object_store_name,
                 raylet_name,
                 redis_address,
                 worker_path,
                 temp_dir,
                 raylet_ip_address=None,
                 stdout_file=None,
                 stderr_file=None,
                 fate_share=None):
    """This method starts a worker process.

    Args:
        node_ip_address (str): The IP address of the node that this worker is
            running on.
        object_store_name (str): The socket name of the object store.
        raylet_name (str): The socket name of the raylet server.
        redis_address (str): The address that the Redis server is listening on.
        worker_path (str): The path of the source code which the worker process
            will run.
        temp_dir (str): The path of the temp dir.
        raylet_ip_address (str): The IP address of the worker's raylet. If not
            provided, it defaults to the node_ip_address.
        stdout_file: A file handle opened for writing to redirect stdout to. If
            no redirection should happen, then this should be None.
        stderr_file: A file handle opened for writing to redirect stderr to. If
            no redirection should happen, then this should be None.

    Returns:
        ProcessInfo for the process that was started.
    """
    command = [
        sys.executable,
        "-u",
        worker_path,
        "--node-ip-address=" + node_ip_address,
        "--object-store-name=" + object_store_name,
        "--raylet-name=" + raylet_name,
        "--redis-address=" + str(redis_address),
        "--temp-dir=" + temp_dir,
    ]
    if raylet_ip_address is not None:
        command.append("--raylet-ip-address=" + raylet_ip_address)
    process_info = start_ray_process(
        command,
        ray_constants.PROCESS_TYPE_WORKER,
        stdout_file=stdout_file,
        stderr_file=stderr_file,
        fate_share=fate_share)
    return process_info


def start_monitor(redis_address,
                  stdout_file=None,
                  stderr_file=None,
                  autoscaling_config=None,
                  redis_password=None,
                  fate_share=None):
    """Run a process to monitor the other processes.

    Args:
        redis_address (str): The address that the Redis server is listening on.
        stdout_file: A file handle opened for writing to redirect stdout to. If
            no redirection should happen, then this should be None.
        stderr_file: A file handle opened for writing to redirect stderr to. If
            no redirection should happen, then this should be None.
        autoscaling_config: path to autoscaling config file.
        redis_password (str): The password of the redis server.

    Returns:
        ProcessInfo for the process that was started.
    """
    monitor_path = os.path.join(
        os.path.dirname(os.path.abspath(__file__)), "monitor.py")
    command = [
        sys.executable,
        "-u",
        monitor_path,
        "--redis-address=" + str(redis_address),
    ]
    if autoscaling_config:
        command.append("--autoscaling-config=" + str(autoscaling_config))
    if redis_password:
        command.append("--redis-password=" + redis_password)
    process_info = start_ray_process(
        command,
        ray_constants.PROCESS_TYPE_MONITOR,
        stdout_file=stdout_file,
        stderr_file=stderr_file,
        fate_share=fate_share)
    return process_info<|MERGE_RESOLUTION|>--- conflicted
+++ resolved
@@ -56,12 +56,6 @@
     "core/src/plasma/plasma_store_server" + EXE_SUFFIX)
 
 # Location of the raylet executables.
-<<<<<<< HEAD
-RAYLET_MONITOR_EXECUTABLE = os.path.join(
-    os.path.abspath(os.path.dirname(__file__)),
-    "core/src/ray/raylet/raylet_monitor" + EXE_SUFFIX)
-=======
->>>>>>> d35f0e40
 RAYLET_EXECUTABLE = os.path.join(
     os.path.abspath(os.path.dirname(__file__)),
     "core/src/ray/raylet/raylet" + EXE_SUFFIX)
