from __future__ import absolute_import
from __future__ import division
from __future__ import print_function

import binascii
import json
import os
import random
import resource
import shutil
import signal
import socket
import subprocess
import sys
import threading
import time
from collections import OrderedDict, namedtuple
from datetime import datetime

import psutil
import redis

import pyarrow
# Ray modules
import ray.global_scheduler as global_scheduler
import ray.local_scheduler
import ray.plasma

PROCESS_TYPE_MONITOR = "monitor"
PROCESS_TYPE_LOG_MONITOR = "log_monitor"
PROCESS_TYPE_WORKER = "worker"
PROCESS_TYPE_RAYLET = "raylet"
PROCESS_TYPE_LOCAL_SCHEDULER = "local_scheduler"
PROCESS_TYPE_PLASMA_MANAGER = "plasma_manager"
PROCESS_TYPE_PLASMA_STORE = "plasma_store"
PROCESS_TYPE_GLOBAL_SCHEDULER = "global_scheduler"
PROCESS_TYPE_REDIS_SERVER = "redis_server"
PROCESS_TYPE_WEB_UI = "web_ui"

# This is a dictionary tracking all of the processes of different types that
# have been started by this services module. Note that the order of the keys is
# important because it determines the order in which these processes will be
# terminated when Ray exits, and certain orders will cause errors to be logged
# to the screen.
all_processes = OrderedDict(
    [(PROCESS_TYPE_MONITOR, []), (PROCESS_TYPE_LOG_MONITOR, []),
     (PROCESS_TYPE_WORKER, []), (PROCESS_TYPE_RAYLET, []),
     (PROCESS_TYPE_LOCAL_SCHEDULER, []), (PROCESS_TYPE_PLASMA_MANAGER, []),
     (PROCESS_TYPE_PLASMA_STORE, []), (PROCESS_TYPE_GLOBAL_SCHEDULER, []),
     (PROCESS_TYPE_REDIS_SERVER, []), (PROCESS_TYPE_WEB_UI, [])], )

# True if processes are run in the valgrind profiler.
RUN_RAYLET_PROFILER = False
RUN_LOCAL_SCHEDULER_PROFILER = False
RUN_PLASMA_MANAGER_PROFILER = False
RUN_PLASMA_STORE_PROFILER = False

# Location of the redis server and module.
REDIS_EXECUTABLE = os.path.join(
    os.path.abspath(os.path.dirname(__file__)),
    "core/src/common/thirdparty/redis/src/redis-server")
REDIS_MODULE = os.path.join(
    os.path.abspath(os.path.dirname(__file__)),
    "core/src/common/redis_module/libray_redis_module.so")

# Location of the credis server and modules.
# credis will be enabled if the environment variable RAY_USE_NEW_GCS is set.
CREDIS_EXECUTABLE = os.path.join(
    os.path.abspath(os.path.dirname(__file__)),
    "core/src/credis/redis/src/redis-server")
CREDIS_MASTER_MODULE = os.path.join(
    os.path.abspath(os.path.dirname(__file__)),
    "core/src/credis/build/src/libmaster.so")
CREDIS_MEMBER_MODULE = os.path.join(
    os.path.abspath(os.path.dirname(__file__)),
    "core/src/credis/build/src/libmember.so")

# Location of the raylet executables.
RAYLET_MONITOR_EXECUTABLE = os.path.join(
    os.path.abspath(os.path.dirname(__file__)),
    "core/src/ray/raylet/raylet_monitor")
RAYLET_EXECUTABLE = os.path.join(
    os.path.abspath(os.path.dirname(__file__)), "core/src/ray/raylet/raylet")

# ObjectStoreAddress tuples contain all information necessary to connect to an
# object store. The fields are:
# - name: The socket name for the object store
# - manager_name: The socket name for the object store manager
# - manager_port: The Internet port that the object store manager listens on
ObjectStoreAddress = namedtuple("ObjectStoreAddress",
                                ["name", "manager_name", "manager_port"])


def address(ip_address, port):
    return ip_address + ":" + str(port)


def get_ip_address(address):
    assert type(address) == str, "Address must be a string"
    ip_address = address.split(":")[0]
    return ip_address


def get_port(address):
    try:
        port = int(address.split(":")[1])
    except Exception:
        raise Exception("Unable to parse port from address {}".format(address))
    return port


def new_port():
    return random.randint(10000, 65535)


def random_name():
    return str(random.randint(0, 99999999))


def kill_process(p):
    """Kill a process.

    Args:
        p: The process to kill.

    Returns:
        True if the process was killed successfully and false otherwise.
    """
    if p.poll() is not None:
        # The process has already terminated.
        return True
    if any([
            RUN_RAYLET_PROFILER, RUN_LOCAL_SCHEDULER_PROFILER,
            RUN_PLASMA_MANAGER_PROFILER, RUN_PLASMA_STORE_PROFILER
    ]):
        # Give process signal to write profiler data.
        os.kill(p.pid, signal.SIGINT)
        # Wait for profiling data to be written.
        time.sleep(0.1)

    # Allow the process one second to exit gracefully.
    p.terminate()
    timer = threading.Timer(1, lambda p: p.kill(), [p])
    try:
        timer.start()
        p.wait()
    finally:
        timer.cancel()

    if p.poll() is not None:
        return True

    # If the process did not exit within one second, force kill it.
    p.kill()
    if p.poll() is not None:
        return True

    # The process was not killed for some reason.
    return False


def cleanup():
    """When running in local mode, shutdown the Ray processes.

    This method is used to shutdown processes that were started with
    services.start_ray_head(). It kills all scheduler, object store, and worker
    processes that were started by this services module. Driver processes are
    started and disconnected by worker.py.
    """
    successfully_shut_down = True
    # Terminate the processes in reverse order.
    for process_type in all_processes.keys():
        # Kill all of the processes of a certain type.
        for p in all_processes[process_type]:
            success = kill_process(p)
            successfully_shut_down = successfully_shut_down and success
        # Reset the list of processes of this type.
        all_processes[process_type] = []
    if not successfully_shut_down:
        print("Ray did not shut down properly.")


def all_processes_alive(exclude=[]):
    """Check if all of the processes are still alive.

    Args:
        exclude: Don't check the processes whose types are in this list.
    """
    for process_type, processes in all_processes.items():
        # Note that p.poll() returns the exit code that the process exited
        # with, so an exit code of None indicates that the process is still
        # alive.
        processes_alive = [p.poll() is None for p in processes]
        if (not all(processes_alive) and process_type not in exclude):
            print("A process of type {} has died.".format(process_type))
            return False
    return True


def address_to_ip(address):
    """Convert a hostname to a numerical IP addresses in an address.

    This should be a no-op if address already contains an actual numerical IP
    address.

    Args:
        address: This can be either a string containing a hostname (or an IP
            address) and a port or it can be just an IP address.

    Returns:
        The same address but with the hostname replaced by a numerical IP
            address.
    """
    address_parts = address.split(":")
    ip_address = socket.gethostbyname(address_parts[0])
    # Make sure localhost isn't resolved to the loopback ip
    if ip_address == "127.0.0.1":
        ip_address = get_node_ip_address()
    return ":".join([ip_address] + address_parts[1:])


def get_node_ip_address(address="8.8.8.8:53"):
    """Determine the IP address of the local node.

    Args:
        address (str): The IP address and port of any known live service on the
            network you care about.

    Returns:
        The IP address of the current node.
    """
    ip_address, port = address.split(":")
    s = socket.socket(socket.AF_INET, socket.SOCK_DGRAM)
    try:
        # This command will raise an exception if there is no internet
        # connection.
        s.connect((ip_address, int(port)))
        node_ip_address = s.getsockname()[0]
    except Exception as e:
        node_ip_address = "127.0.0.1"

    return node_ip_address


def record_log_files_in_redis(redis_address, node_ip_address, log_files):
    """Record in Redis that a new log file has been created.

    This is used so that each log monitor can check Redis and figure out which
    log files it is reponsible for monitoring.

    Args:
        redis_address: The address of the redis server.
        node_ip_address: The IP address of the node that the log file exists
            on.
        log_files: A list of file handles for the log files. If one of the file
            handles is None, we ignore it.
    """
    for log_file in log_files:
        if log_file is not None:
            redis_ip_address, redis_port = redis_address.split(":")
            redis_client = redis.StrictRedis(
                host=redis_ip_address, port=redis_port)
            # The name of the key storing the list of log filenames for this IP
            # address.
            log_file_list_key = "LOG_FILENAMES:{}".format(node_ip_address)
            redis_client.rpush(log_file_list_key, log_file.name)


def create_redis_client(redis_address):
    """Create a Redis client.

    Args:
        The IP address and port of the Redis server.

    Returns:
        A Redis client.
    """
    redis_ip_address, redis_port = redis_address.split(":")
    # For this command to work, some other client (on the same machine
    # as Redis) must have run "CONFIG SET protected-mode no".
    return redis.StrictRedis(host=redis_ip_address, port=int(redis_port))


def wait_for_redis_to_start(redis_ip_address, redis_port, num_retries=5):
    """Wait for a Redis server to be available.

    This is accomplished by creating a Redis client and sending a random
    command to the server until the command gets through.

    Args:
        redis_ip_address (str): The IP address of the redis server.
        redis_port (int): The port of the redis server.
        num_retries (int): The number of times to try connecting with redis.
            The client will sleep for one second between attempts.

    Raises:
        Exception: An exception is raised if we could not connect with Redis.
    """
    redis_client = redis.StrictRedis(host=redis_ip_address, port=redis_port)
    # Wait for the Redis server to start.
    counter = 0
    while counter < num_retries:
        try:
            # Run some random command and see if it worked.
            print("Waiting for redis server at {}:{} to respond...".format(
                redis_ip_address, redis_port))
            redis_client.client_list()
        except redis.ConnectionError as e:
            # Wait a little bit.
            time.sleep(1)
            print("Failed to connect to the redis server, retrying.")
            counter += 1
        else:
            break
    if counter == num_retries:
        raise Exception("Unable to connect to Redis. If the Redis instance is "
                        "on a different machine, check that your firewall is "
                        "configured properly.")


def _autodetect_num_gpus():
    """Attempt to detect the number of GPUs on this machine.

    TODO(rkn): This currently assumes Nvidia GPUs and Linux.

    Returns:
        The number of GPUs if any were detected, otherwise 0.
    """
    proc_gpus_path = "/proc/driver/nvidia/gpus"
    if os.path.isdir(proc_gpus_path):
        return len(os.listdir(proc_gpus_path))
    return 0


def _compute_version_info():
    """Compute the versions of Python, pyarrow, and Ray.

    Returns:
        A tuple containing the version information.
    """
    ray_version = ray.__version__
    python_version = ".".join(map(str, sys.version_info[:3]))
    pyarrow_version = pyarrow.__version__
    return (ray_version, python_version, pyarrow_version)


def _put_version_info_in_redis(redis_client):
    """Store version information in Redis.

    This will be used to detect if workers or drivers are started using
    different versions of Python, pyarrow, or Ray.

    Args:
        redis_client: A client for the primary Redis shard.
    """
    redis_client.set("VERSION_INFO", json.dumps(_compute_version_info()))


def check_version_info(redis_client):
    """Check if various version info of this process is correct.

    This will be used to detect if workers or drivers are started using
    different versions of Python, pyarrow, or Ray. If the version
    information is not present in Redis, then no check is done.

    Args:
        redis_client: A client for the primary Redis shard.

    Raises:
        Exception: An exception is raised if there is a version mismatch.
    """
    redis_reply = redis_client.get("VERSION_INFO")

    # Don't do the check if there is no version information in Redis. This
    # is to make it easier to do things like start the processes by hand.
    if redis_reply is None:
        return

    true_version_info = tuple(json.loads(redis_reply.decode("ascii")))
    version_info = _compute_version_info()
    if version_info != true_version_info:
        node_ip_address = ray.services.get_node_ip_address()
        error_message = ("Version mismatch: The cluster was started with:\n"
                         "    Ray: " + true_version_info[0] + "\n"
                         "    Python: " + true_version_info[1] + "\n"
                         "    Pyarrow: " + str(true_version_info[2]) + "\n"
                         "This process on node " + node_ip_address +
                         " was started with:" + "\n"
                         "    Ray: " + version_info[0] + "\n"
                         "    Python: " + version_info[1] + "\n"
                         "    Pyarrow: " + str(version_info[2]))
        if version_info[:2] != true_version_info[:2]:
            raise Exception(error_message)
        else:
            print(error_message)


def start_redis(node_ip_address,
                port=None,
                redis_shard_ports=None,
                num_redis_shards=1,
                redis_max_clients=None,
                use_raylet=False,
                redirect_output=False,
                redirect_worker_output=False,
                cleanup=True,
                use_credis=None):
    """Start the Redis global state store.

    Args:
        node_ip_address: The IP address of the current node. This is only used
            for recording the log filenames in Redis.
        port (int): If provided, the primary Redis shard will be started on
            this port.
        redis_shard_ports: A list of the ports to use for the non-primary Redis
            shards.
        num_redis_shards (int): If provided, the number of Redis shards to
            start, in addition to the primary one. The default value is one
            shard.
        redis_max_clients: If this is provided, Ray will attempt to configure
            Redis with this maxclients number.
        use_raylet: True if the new raylet code path should be used. This is
            not supported yet.
        redirect_output (bool): True if output should be redirected to a file
            and false otherwise.
        redirect_worker_output (bool): True if worker output should be
            redirected to a file and false otherwise. Workers will have access
            to this value when they start up.
        cleanup (bool): True if using Ray in local mode. If cleanup is true,
            then all Redis processes started by this method will be killed by
            services.cleanup() when the Python process that imported services
            exits.
        use_credis: If True, additionally load the chain-replicated libraries
            into the redis servers.  Defaults to None, which means its value is
            set by the presence of "RAY_USE_NEW_GCS" in os.environ.

    Returns:
        A tuple of the address for the primary Redis shard and a list of
            addresses for the remaining shards.
    """
    redis_stdout_file, redis_stderr_file = new_log_files(
        "redis", redirect_output)

    if redis_shard_ports is None:
        redis_shard_ports = num_redis_shards * [None]
    elif len(redis_shard_ports) != num_redis_shards:
        raise Exception("The number of Redis shard ports does not match the "
                        "number of Redis shards.")

    if use_credis is None:
        use_credis = ("RAY_USE_NEW_GCS" in os.environ)
    if not use_credis:
        assigned_port, _ = _start_redis_instance(
            node_ip_address=node_ip_address,
            port=port,
            redis_max_clients=redis_max_clients,
            stdout_file=redis_stdout_file,
            stderr_file=redis_stderr_file,
            cleanup=cleanup)
    else:
        assigned_port, _ = _start_redis_instance(
            node_ip_address=node_ip_address,
            port=port,
            redis_max_clients=redis_max_clients,
            stdout_file=redis_stdout_file,
            stderr_file=redis_stderr_file,
            cleanup=cleanup,
            executable=CREDIS_EXECUTABLE,
            # It is important to load the credis module BEFORE the ray module,
            # as the latter contains an extern declaration that the former
            # supplies.
            modules=[CREDIS_MASTER_MODULE, REDIS_MODULE])
    if port is not None:
        assert assigned_port == port
    port = assigned_port
    redis_address = address(node_ip_address, port)

    redis_client = redis.StrictRedis(host=node_ip_address, port=port)

    # Store whether we're using the raylet code path or not.
    redis_client.set("UseRaylet", 1 if use_raylet else 0)

    # Register the number of Redis shards in the primary shard, so that clients
    # know how many redis shards to expect under RedisShards.
<<<<<<< HEAD
    redis_client.set("NumRedisShards", str(num_redis_shards))
=======
    primary_redis_client = redis.StrictRedis(host=node_ip_address, port=port)
    primary_redis_client.set("NumRedisShards", str(num_redis_shards))
>>>>>>> a8d3c057

    # Put the redirect_worker_output bool in the Redis shard so that workers
    # can access it and know whether or not to redirect their output.
    primary_redis_client.set("RedirectOutput", 1
                             if redirect_worker_output else 0)

    # Store version information in the primary Redis shard.
    _put_version_info_in_redis(primary_redis_client)

    # Start other Redis shards. Each Redis shard logs to a separate file,
    # prefixed by "redis-<shard number>".
    redis_shards = []
    for i in range(num_redis_shards):
        redis_stdout_file, redis_stderr_file = new_log_files(
            "redis-{}".format(i), redirect_output)
        if not use_credis:
            redis_shard_port, _ = _start_redis_instance(
                node_ip_address=node_ip_address,
                port=redis_shard_ports[i],
                redis_max_clients=redis_max_clients,
                stdout_file=redis_stdout_file,
                stderr_file=redis_stderr_file,
                cleanup=cleanup)
        else:
            assert num_redis_shards == 1, \
                "For now, RAY_USE_NEW_GCS supports 1 shard, and credis "\
                "supports 1-node chain for that shard only."
            redis_shard_port, _ = _start_redis_instance(
                node_ip_address=node_ip_address,
                port=redis_shard_ports[i],
                redis_max_clients=redis_max_clients,
                stdout_file=redis_stdout_file,
                stderr_file=redis_stderr_file,
                cleanup=cleanup,
                executable=CREDIS_EXECUTABLE,
                # It is important to load the credis module BEFORE the ray
                # module, as the latter contains an extern declaration that the
                # former supplies.
                modules=[CREDIS_MEMBER_MODULE, REDIS_MODULE])

        if redis_shard_ports[i] is not None:
            assert redis_shard_port == redis_shard_ports[i]
        shard_address = address(node_ip_address, redis_shard_port)
        redis_shards.append(shard_address)
        # Store redis shard information in the primary redis shard.
        primary_redis_client.rpush("RedisShards", shard_address)

    if use_credis:
        # Configure the chain state.
        primary_redis_client.execute_command("MASTER.ADD", node_ip_address,
                                             redis_shard_port)
        shard_client = redis.StrictRedis(
            host=node_ip_address, port=redis_shard_port)
        shard_client.execute_command("MEMBER.CONNECT_TO_MASTER",
                                     node_ip_address, port)

    return redis_address, redis_shards


def _start_redis_instance(node_ip_address="127.0.0.1",
                          port=None,
                          redis_max_clients=None,
                          num_retries=20,
                          stdout_file=None,
                          stderr_file=None,
                          cleanup=True,
                          executable=REDIS_EXECUTABLE,
                          modules=None):
    """Start a single Redis server.

    Args:
        node_ip_address (str): The IP address of the current node. This is only
            used for recording the log filenames in Redis.
        port (int): If provided, start a Redis server with this port.
        redis_max_clients: If this is provided, Ray will attempt to configure
            Redis with this maxclients number.
        num_retries (int): The number of times to attempt to start Redis. If a
            port is provided, this defaults to 1.
        stdout_file: A file handle opened for writing to redirect stdout to. If
            no redirection should happen, then this should be None.
        stderr_file: A file handle opened for writing to redirect stderr to. If
            no redirection should happen, then this should be None.
        cleanup (bool): True if using Ray in local mode. If cleanup is true,
            then this process will be killed by serices.cleanup() when the
            Python process that imported services exits.
        executable (str): Full path tho the redis-server executable.
        modules (list of str): A list of pathnames, pointing to the redis
            module(s) that will be loaded in this redis server.  If None, load
            the default Ray redis module.

    Returns:
        A tuple of the port used by Redis and a handle to the process that was
            started. If a port is passed in, then the returned port value is
            the same.

    Raises:
        Exception: An exception is raised if Redis could not be started.
    """
    assert os.path.isfile(executable)
    if modules is None:
        modules = [REDIS_MODULE]
    for module in modules:
        assert os.path.isfile(module)
    counter = 0
    if port is not None:
        # If a port is specified, then try only once to connect.
        num_retries = 1
    else:
        port = new_port()

    load_module_args = []
    for module in modules:
        load_module_args += ["--loadmodule", module]

    while counter < num_retries:
        if counter > 0:
            print("Redis failed to start, retrying now.")
        command = [executable, "--port",
                   str(port), "--loglevel", "warning"] + load_module_args
        p = subprocess.Popen(command, stdout=stdout_file, stderr=stderr_file)
        time.sleep(0.1)
        # Check if Redis successfully started (or at least if it the executable
        # did not exit within 0.1 seconds).
        if p.poll() is None:
            if cleanup:
                all_processes[PROCESS_TYPE_REDIS_SERVER].append(p)
            break
        port = new_port()
        counter += 1
    if counter == num_retries:
        raise Exception(
            "Couldn't start Redis. Check stdout file {}".format(stdout_file))

    # Create a Redis client just for configuring Redis.
    redis_client = redis.StrictRedis(host="127.0.0.1", port=port)
    # Wait for the Redis server to start.
    wait_for_redis_to_start("127.0.0.1", port)
    # Configure Redis to generate keyspace notifications. TODO(rkn): Change
    # this to only generate notifications for the export keys.
    redis_client.config_set("notify-keyspace-events", "Kl")
    # Configure Redis to not run in protected mode so that processes on other
    # hosts can connect to it. TODO(rkn): Do this in a more secure way.
    redis_client.config_set("protected-mode", "no")
    # If redis_max_clients is provided, attempt to raise the number of maximum
    # number of Redis clients.
    if redis_max_clients is not None:
        redis_client.config_set("maxclients", str(redis_max_clients))
    else:
        # If redis_max_clients is not provided, determine the current ulimit.
        # We will use this to attempt to raise the maximum number of Redis
        # clients.
        current_max_clients = int(
            redis_client.config_get("maxclients")["maxclients"])
        # The below command should be the same as doing ulimit -n.
        ulimit_n = resource.getrlimit(resource.RLIMIT_NOFILE)[0]
        # The quantity redis_client_buffer appears to be the required buffer
        # between the maximum number of redis clients and ulimit -n. That is,
        # if ulimit -n returns 10000, then we can set maxclients to
        # 10000 - redis_client_buffer.
        redis_client_buffer = 32
        if current_max_clients < ulimit_n - redis_client_buffer:
            redis_client.config_set("maxclients",
                                    ulimit_n - redis_client_buffer)

    # Increase the hard and soft limits for the redis client pubsub buffer to
    # 128MB. This is a hack to make it less likely for pubsub messages to be
    # dropped and for pubsub connections to therefore be killed.
    cur_config = (redis_client.config_get("client-output-buffer-limit")[
        "client-output-buffer-limit"])
    cur_config_list = cur_config.split()
    assert len(cur_config_list) == 12
    cur_config_list[8:] = ["pubsub", "134217728", "134217728", "60"]
    redis_client.config_set("client-output-buffer-limit",
                            " ".join(cur_config_list))
    # Put a time stamp in Redis to indicate when it was started.
    redis_client.set("redis_start_time", time.time())
    # Record the log files in Redis.
    record_log_files_in_redis(
        address(node_ip_address, port), node_ip_address,
        [stdout_file, stderr_file])
    return port, p


def start_log_monitor(redis_address,
                      node_ip_address,
                      stdout_file=None,
                      stderr_file=None,
                      cleanup=cleanup):
    """Start a log monitor process.

    Args:
        redis_address (str): The address of the Redis instance.
        node_ip_address (str): The IP address of the node that this log monitor
            is running on.
        stdout_file: A file handle opened for writing to redirect stdout to. If
            no redirection should happen, then this should be None.
        stderr_file: A file handle opened for writing to redirect stderr to. If
            no redirection should happen, then this should be None.
        cleanup (bool): True if using Ray in local mode. If cleanup is true,
            then this process will be killed by services.cleanup() when the
            Python process that imported services exits.
    """
    log_monitor_filepath = os.path.join(
        os.path.dirname(os.path.abspath(__file__)), "log_monitor.py")
    p = subprocess.Popen(
        [
            sys.executable, "-u", log_monitor_filepath, "--redis-address",
            redis_address, "--node-ip-address", node_ip_address
        ],
        stdout=stdout_file,
        stderr=stderr_file)
    if cleanup:
        all_processes[PROCESS_TYPE_LOG_MONITOR].append(p)
    record_log_files_in_redis(redis_address, node_ip_address,
                              [stdout_file, stderr_file])


def start_global_scheduler(redis_address,
                           node_ip_address,
                           stdout_file=None,
                           stderr_file=None,
                           cleanup=True):
    """Start a global scheduler process.

    Args:
        redis_address (str): The address of the Redis instance.
        node_ip_address: The IP address of the node that this scheduler will
            run on.
        stdout_file: A file handle opened for writing to redirect stdout to. If
            no redirection should happen, then this should be None.
        stderr_file: A file handle opened for writing to redirect stderr to. If
            no redirection should happen, then this should be None.
        cleanup (bool): True if using Ray in local mode. If cleanup is true,
            then this process will be killed by services.cleanup() when the
            Python process that imported services exits.
    """
    p = global_scheduler.start_global_scheduler(
        redis_address,
        node_ip_address,
        stdout_file=stdout_file,
        stderr_file=stderr_file)
    if cleanup:
        all_processes[PROCESS_TYPE_GLOBAL_SCHEDULER].append(p)
    record_log_files_in_redis(redis_address, node_ip_address,
                              [stdout_file, stderr_file])


def start_ui(redis_address, stdout_file=None, stderr_file=None, cleanup=True):
    """Start a UI process.

    Args:
        redis_address: The address of the primary Redis shard.
        stdout_file: A file handle opened for writing to redirect stdout to. If
            no redirection should happen, then this should be None.
        stderr_file: A file handle opened for writing to redirect stderr to. If
            no redirection should happen, then this should be None.
        cleanup (bool): True if using Ray in local mode. If cleanup is true,
            then this process will be killed by services.cleanup() when the
            Python process that imported services exits.
    """
    new_env = os.environ.copy()
    notebook_filepath = os.path.join(
        os.path.dirname(os.path.abspath(__file__)), "WebUI.ipynb")
    # We copy the notebook file so that the original doesn't get modified by
    # the user.
    random_ui_id = random.randint(0, 100000)
    new_notebook_filepath = "/tmp/raylogs/ray_ui{}.ipynb".format(random_ui_id)
    new_notebook_directory = os.path.dirname(new_notebook_filepath)
    shutil.copy(notebook_filepath, new_notebook_filepath)
    port = 8888
    while True:
        try:
            port_test_socket = socket.socket()
            port_test_socket.bind(("127.0.0.1", port))
            port_test_socket.close()
            break
        except socket.error:
            port += 1
    new_env = os.environ.copy()
    new_env["REDIS_ADDRESS"] = redis_address
    # We generate the token used for authentication ourselves to avoid
    # querying the jupyter server.
    token = binascii.hexlify(os.urandom(24)).decode("ascii")
    command = [
        "jupyter", "notebook", "--no-browser", "--port={}".format(port),
        "--NotebookApp.iopub_data_rate_limit=10000000000",
        "--NotebookApp.open_browser=False",
        "--NotebookApp.token={}".format(token)
    ]
    # If the user is root, add the --allow-root flag.
    if os.geteuid() == 0:
        command.append("--allow-root")

    try:
        ui_process = subprocess.Popen(
            command,
            env=new_env,
            cwd=new_notebook_directory,
            stdout=stdout_file,
            stderr=stderr_file)
    except Exception:
        print("Failed to start the UI, you may need to run "
              "'pip install jupyter'.")
    else:
        if cleanup:
            all_processes[PROCESS_TYPE_WEB_UI].append(ui_process)
        webui_url = ("http://localhost:{}/notebooks/ray_ui{}.ipynb?token={}"
                     .format(port, random_ui_id, token))
        print("\n" + "=" * 70)
        print("View the web UI at {}".format(webui_url))
        print("=" * 70 + "\n")
        return webui_url


def check_and_update_resources(resources):
    """Sanity check a resource dictionary and add sensible defaults.

    Args:
        resources: A dictionary mapping resource names to resource quantities.

    Returns:
        A new resource dictionary.
    """
    if resources is None:
        resources = {}
    resources = resources.copy()
    if "CPU" not in resources:
        # By default, use the number of hardware execution threads for the
        # number of cores.
        resources["CPU"] = psutil.cpu_count()

    # See if CUDA_VISIBLE_DEVICES has already been set.
    gpu_ids = ray.utils.get_cuda_visible_devices()

    # Check that the number of GPUs that the local scheduler wants doesn't
    # excede the amount allowed by CUDA_VISIBLE_DEVICES.
    if ("GPU" in resources and gpu_ids is not None
            and resources["GPU"] > len(gpu_ids)):
        raise Exception("Attempting to start local scheduler with {} GPUs, "
                        "but CUDA_VISIBLE_DEVICES contains {}.".format(
                            resources["GPU"], gpu_ids))

    if "GPU" not in resources:
        # Try to automatically detect the number of GPUs.
        resources["GPU"] = _autodetect_num_gpus()
        # Don't use more GPUs than allowed by CUDA_VISIBLE_DEVICES.
        if gpu_ids is not None:
            resources["GPU"] = min(resources["GPU"], len(gpu_ids))

    # Check types.
    for _, resource_quantity in resources.items():
        assert (isinstance(resource_quantity, int)
                or isinstance(resource_quantity, float))

    return resources


def start_local_scheduler(redis_address,
                          node_ip_address,
                          plasma_store_name,
                          plasma_manager_name,
                          worker_path,
                          plasma_address=None,
                          stdout_file=None,
                          stderr_file=None,
                          cleanup=True,
                          resources=None,
                          num_workers=0):
    """Start a local scheduler process.

    Args:
        redis_address (str): The address of the Redis instance.
        node_ip_address (str): The IP address of the node that this local
            scheduler is running on.
        plasma_store_name (str): The name of the plasma store socket to connect
            to.
        plasma_manager_name (str): The name of the plasma manager socket to
            connect to.
        worker_path (str): The path of the script to use when the local
            scheduler starts up new workers.
        stdout_file: A file handle opened for writing to redirect stdout to. If
            no redirection should happen, then this should be None.
        stderr_file: A file handle opened for writing to redirect stderr to. If
            no redirection should happen, then this should be None.
        cleanup (bool): True if using Ray in local mode. If cleanup is true,
            then this process will be killed by serices.cleanup() when the
            Python process that imported services exits.
        resources: A dictionary mapping the name of a resource to the available
            quantity of that resource.
        num_workers (int): The number of workers that the local scheduler
            should start.

    Return:
        The name of the local scheduler socket.
    """
    resources = check_and_update_resources(resources)

    print("Starting local scheduler with the following resources: {}."
          .format(resources))
    local_scheduler_name, p = ray.local_scheduler.start_local_scheduler(
        plasma_store_name,
        plasma_manager_name,
        worker_path=worker_path,
        node_ip_address=node_ip_address,
        redis_address=redis_address,
        plasma_address=plasma_address,
        use_profiler=RUN_LOCAL_SCHEDULER_PROFILER,
        stdout_file=stdout_file,
        stderr_file=stderr_file,
        static_resources=resources,
        num_workers=num_workers)
    if cleanup:
        all_processes[PROCESS_TYPE_LOCAL_SCHEDULER].append(p)
    record_log_files_in_redis(redis_address, node_ip_address,
                              [stdout_file, stderr_file])
    return local_scheduler_name


def start_raylet(redis_address,
                 node_ip_address,
                 plasma_store_name,
                 worker_path,
                 resources=None,
                 num_workers=0,
                 stdout_file=None,
                 stderr_file=None,
                 cleanup=True):
    """Start a raylet, which is a combined local scheduler and object manager.

    Args:
        redis_address (str): The address of the Redis instance.
        node_ip_address (str): The IP address of the node that this local
            scheduler is running on.
        plasma_store_name (str): The name of the plasma store socket to connect
            to.
        worker_path (str): The path of the script to use when the local
            scheduler starts up new workers.
        stdout_file: A file handle opened for writing to redirect stdout to. If
            no redirection should happen, then this should be None.
        stderr_file: A file handle opened for writing to redirect stderr to. If
            no redirection should happen, then this should be None.
        cleanup (bool): True if using Ray in local mode. If cleanup is true,
            then this process will be killed by serices.cleanup() when the
            Python process that imported services exits.

    Returns:
        The raylet socket name.
    """
    static_resources = check_and_update_resources(resources)

    # Format the resource argument in a form like 'CPU,1.0,GPU,0,Custom,3'.
    resource_argument = ",".join([
        "{},{}".format(resource_name, resource_value)
        for resource_name, resource_value in zip(static_resources.keys(),
                                                 static_resources.values())
    ])

    gcs_ip_address, gcs_port = redis_address.split(":")
    raylet_name = "/tmp/raylet{}".format(random_name())

    # Create the command that the Raylet will use to start workers.
    start_worker_command = ("{} {} "
                            "--node-ip-address={} "
                            "--object-store-name={} "
                            "--raylet-name={} "
                            "--redis-address={}".format(
                                sys.executable, worker_path, node_ip_address,
                                plasma_store_name, raylet_name, redis_address))

    command = [
        RAYLET_EXECUTABLE,
        raylet_name,
        plasma_store_name,
        node_ip_address,
        gcs_ip_address,
        gcs_port,
        str(num_workers),
        start_worker_command,
        resource_argument,
    ]
    pid = subprocess.Popen(command, stdout=stdout_file, stderr=stderr_file)

    if cleanup:
        all_processes[PROCESS_TYPE_RAYLET].append(pid)
    record_log_files_in_redis(redis_address, node_ip_address,
                              [stdout_file, stderr_file])

    return raylet_name


def start_objstore(node_ip_address,
                   redis_address,
                   object_manager_port=None,
                   store_stdout_file=None,
                   store_stderr_file=None,
                   manager_stdout_file=None,
                   manager_stderr_file=None,
                   objstore_memory=None,
                   cleanup=True,
                   plasma_directory=None,
                   huge_pages=False,
                   use_raylet=False):
    """This method starts an object store process.

    Args:
        node_ip_address (str): The IP address of the node running the object
            store.
        redis_address (str): The address of the Redis instance to connect to.
        object_manager_port (int): The port to use for the object manager. If
            this is not provided, one will be generated randomly.
        store_stdout_file: A file handle opened for writing to redirect stdout
            to. If no redirection should happen, then this should be None.
        store_stderr_file: A file handle opened for writing to redirect stderr
            to. If no redirection should happen, then this should be None.
        manager_stdout_file: A file handle opened for writing to redirect
            stdout to. If no redirection should happen, then this should be
            None.
        manager_stderr_file: A file handle opened for writing to redirect
            stderr to. If no redirection should happen, then this should be
            None.
        objstore_memory: The amount of memory (in bytes) to start the object
            store with.
        cleanup (bool): True if using Ray in local mode. If cleanup is true,
            then this process will be killed by serices.cleanup() when the
            Python process that imported services exits.
        plasma_directory: A directory where the Plasma memory mapped files will
            be created.
        huge_pages: Boolean flag indicating whether to start the Object
            Store with hugetlbfs support. Requires plasma_directory.
        use_raylet: True if the new raylet code path should be used. This is
            not supported yet.

    Return:
        A tuple of the Plasma store socket name, the Plasma manager socket
            name, and the plasma manager port.
    """
    if objstore_memory is None:
        # Compute a fraction of the system memory for the Plasma store to use.
        system_memory = psutil.virtual_memory().total
        if sys.platform == "linux" or sys.platform == "linux2":
            # On linux we use /dev/shm, its size is half the size of the
            # physical memory. To not overflow it, we set the plasma memory
            # limit to 0.4 times the size of the physical memory.
            objstore_memory = int(system_memory * 0.4)
            # Compare the requested memory size to the memory available in
            # /dev/shm.
            shm_fd = os.open("/dev/shm", os.O_RDONLY)
            try:
                shm_fs_stats = os.fstatvfs(shm_fd)
                # The value shm_fs_stats.f_bsize is the block size and the
                # value shm_fs_stats.f_bavail is the number of available
                # blocks.
                shm_avail = shm_fs_stats.f_bsize * shm_fs_stats.f_bavail
                if objstore_memory > shm_avail:
                    print("Warning: Reducing object store memory because "
                          "/dev/shm has only {} bytes available. You may be "
                          "able to free up space by deleting files in "
                          "/dev/shm. If you are inside a Docker container, "
                          "you may need to pass an argument with the flag "
                          "'--shm-size' to 'docker run'.".format(shm_avail))
                    objstore_memory = int(shm_avail * 0.8)
            finally:
                os.close(shm_fd)
        else:
            objstore_memory = int(system_memory * 0.8)
    # Start the Plasma store.
    plasma_store_name, p1 = ray.plasma.start_plasma_store(
        plasma_store_memory=objstore_memory,
        use_profiler=RUN_PLASMA_STORE_PROFILER,
        stdout_file=store_stdout_file,
        stderr_file=store_stderr_file,
        plasma_directory=plasma_directory,
        huge_pages=huge_pages)
    # Start the plasma manager.
    if not use_raylet:
        if object_manager_port is not None:
            (plasma_manager_name, p2,
             plasma_manager_port) = ray.plasma.start_plasma_manager(
                 plasma_store_name,
                 redis_address,
                 plasma_manager_port=object_manager_port,
                 node_ip_address=node_ip_address,
                 num_retries=1,
                 run_profiler=RUN_PLASMA_MANAGER_PROFILER,
                 stdout_file=manager_stdout_file,
                 stderr_file=manager_stderr_file)
            assert plasma_manager_port == object_manager_port
        else:
            (plasma_manager_name, p2,
             plasma_manager_port) = ray.plasma.start_plasma_manager(
                 plasma_store_name,
                 redis_address,
                 node_ip_address=node_ip_address,
                 run_profiler=RUN_PLASMA_MANAGER_PROFILER,
                 stdout_file=manager_stdout_file,
                 stderr_file=manager_stderr_file)
    else:
        plasma_manager_port = None
        plasma_manager_name = None

    if cleanup:
        all_processes[PROCESS_TYPE_PLASMA_STORE].append(p1)
    record_log_files_in_redis(redis_address, node_ip_address,
                              [store_stdout_file, store_stderr_file])
    if not use_raylet:
        if cleanup:
            all_processes[PROCESS_TYPE_PLASMA_MANAGER].append(p2)
        record_log_files_in_redis(redis_address, node_ip_address,
                                  [manager_stdout_file, manager_stderr_file])

    return ObjectStoreAddress(plasma_store_name, plasma_manager_name,
                              plasma_manager_port)


def start_worker(node_ip_address,
                 object_store_name,
                 object_store_manager_name,
                 local_scheduler_name,
                 redis_address,
                 worker_path,
                 stdout_file=None,
                 stderr_file=None,
                 cleanup=True):
    """This method starts a worker process.

    Args:
        node_ip_address (str): The IP address of the node that this worker is
            running on.
        object_store_name (str): The name of the object store.
        object_store_manager_name (str): The name of the object store manager.
        local_scheduler_name (str): The name of the local scheduler.
        redis_address (str): The address that the Redis server is listening on.
        worker_path (str): The path of the source code which the worker process
            will run.
        stdout_file: A file handle opened for writing to redirect stdout to. If
            no redirection should happen, then this should be None.
        stderr_file: A file handle opened for writing to redirect stderr to. If
            no redirection should happen, then this should be None.
        cleanup (bool): True if using Ray in local mode. If cleanup is true,
            then this process will be killed by services.cleanup() when the
            Python process that imported services exits. This is True by
            default.
    """
    command = [
        sys.executable, "-u", worker_path,
        "--node-ip-address=" + node_ip_address,
        "--object-store-name=" + object_store_name,
        "--object-store-manager-name=" + object_store_manager_name,
        "--local-scheduler-name=" + local_scheduler_name,
        "--redis-address=" + str(redis_address)
    ]
    p = subprocess.Popen(command, stdout=stdout_file, stderr=stderr_file)
    if cleanup:
        all_processes[PROCESS_TYPE_WORKER].append(p)
    record_log_files_in_redis(redis_address, node_ip_address,
                              [stdout_file, stderr_file])


def start_monitor(redis_address,
                  node_ip_address,
                  stdout_file=None,
                  stderr_file=None,
                  cleanup=True,
                  autoscaling_config=None):
    """Run a process to monitor the other processes.

    Args:
        redis_address (str): The address that the Redis server is listening on.
        node_ip_address: The IP address of the node that this process will run
            on.
        stdout_file: A file handle opened for writing to redirect stdout to. If
            no redirection should happen, then this should be None.
        stderr_file: A file handle opened for writing to redirect stderr to. If
            no redirection should happen, then this should be None.
        cleanup (bool): True if using Ray in local mode. If cleanup is true,
            then this process will be killed by services.cleanup() when the
            Python process that imported services exits. This is True by
            default.
        autoscaling_config: path to autoscaling config file.
    """
    monitor_path = os.path.join(
        os.path.dirname(os.path.abspath(__file__)), "monitor.py")
    command = [
        sys.executable, "-u", monitor_path,
        "--redis-address=" + str(redis_address)
    ]
    if autoscaling_config:
        command.append("--autoscaling-config=" + str(autoscaling_config))
    p = subprocess.Popen(command, stdout=stdout_file, stderr=stderr_file)
    if cleanup:
        all_processes[PROCESS_TYPE_MONITOR].append(p)
    record_log_files_in_redis(redis_address, node_ip_address,
                              [stdout_file, stderr_file])


def start_raylet_monitor(redis_address,
                         stdout_file=None,
                         stderr_file=None,
                         cleanup=True):
    """Run a process to monitor the other processes.

    Args:
        redis_address (str): The address that the Redis server is listening on.
        stdout_file: A file handle opened for writing to redirect stdout to. If
            no redirection should happen, then this should be None.
        stderr_file: A file handle opened for writing to redirect stderr to. If
            no redirection should happen, then this should be None.
        cleanup (bool): True if using Ray in local mode. If cleanup is true,
            then this process will be killed by services.cleanup() when the
            Python process that imported services exits. This is True by
            default.
    """
    gcs_ip_address, gcs_port = redis_address.split(":")
    command = [RAYLET_MONITOR_EXECUTABLE, gcs_ip_address, gcs_port]
    p = subprocess.Popen(command, stdout=stdout_file, stderr=stderr_file)
    if cleanup:
        all_processes[PROCESS_TYPE_MONITOR].append(p)


def start_ray_processes(address_info=None,
                        node_ip_address="127.0.0.1",
                        redis_port=None,
                        redis_shard_ports=None,
                        num_workers=None,
                        num_local_schedulers=1,
                        object_store_memory=None,
                        num_redis_shards=1,
                        redis_max_clients=None,
                        worker_path=None,
                        cleanup=True,
                        redirect_worker_output=False,
                        redirect_output=False,
                        include_global_scheduler=False,
                        include_log_monitor=False,
                        include_webui=False,
                        start_workers_from_local_scheduler=True,
                        resources=None,
                        plasma_directory=None,
                        huge_pages=False,
                        autoscaling_config=None,
                        use_raylet=False):
    """Helper method to start Ray processes.

    Args:
        address_info (dict): A dictionary with address information for
            processes that have already been started. If provided, address_info
            will be modified to include processes that are newly started.
        node_ip_address (str): The IP address of this node.
        redis_port (int): The port that the primary Redis shard should listen
            to. If None, then a random port will be chosen. If the key
            "redis_address" is in address_info, then this argument will be
            ignored.
        redis_shard_ports: A list of the ports to use for the non-primary Redis
            shards.
        num_workers (int): The number of workers to start.
        num_local_schedulers (int): The total number of local schedulers
            required. This is also the total number of object stores required.
            This method will start new instances of local schedulers and object
            stores until there are num_local_schedulers existing instances of
            each, including ones already registered with the given
            address_info.
        object_store_memory: The amount of memory (in bytes) to start the
            object store with.
        num_redis_shards: The number of Redis shards to start in addition to
            the primary Redis shard.
        redis_max_clients: If provided, attempt to configure Redis with this
            maxclients number.
        worker_path (str): The path of the source code that will be run by the
            worker.
        cleanup (bool): If cleanup is true, then the processes started here
            will be killed by services.cleanup() when the Python process that
            called this method exits.
        redirect_worker_output: True if the stdout and stderr of worker
            processes should be redirected to files.
        redirect_output (bool): True if stdout and stderr for non-worker
            processes should be redirected to files and false otherwise.
        include_global_scheduler (bool): If include_global_scheduler is True,
            then start a global scheduler process.
        include_log_monitor (bool): If True, then start a log monitor to
            monitor the log files for all processes on this node and push their
            contents to Redis.
        include_webui (bool): If True, then attempt to start the web UI. Note
            that this is only possible with Python 3.
        start_workers_from_local_scheduler (bool): If this flag is True, then
            start the initial workers from the local scheduler. Else, start
            them from Python.
        resources: A dictionary mapping resource name to the quantity of that
            resource.
        plasma_directory: A directory where the Plasma memory mapped files will
            be created.
        huge_pages: Boolean flag indicating whether to start the Object
            Store with hugetlbfs support. Requires plasma_directory.
        autoscaling_config: path to autoscaling config file.
        use_raylet: True if the new raylet code path should be used. This is
            not supported yet.

    Returns:
        A dictionary of the address information for the processes that were
            started.
    """
    print("Process STDOUT and STDERR is being redirected to /tmp/raylogs/.")

    if resources is None:
        resources = {}
    if not isinstance(resources, list):
        resources = num_local_schedulers * [resources]

    if num_workers is not None:
        workers_per_local_scheduler = num_local_schedulers * [num_workers]
    else:
        workers_per_local_scheduler = []
        for resource_dict in resources:
            cpus = resource_dict.get("CPU")
            workers_per_local_scheduler.append(cpus if cpus is not None else
                                               psutil.cpu_count())

    if address_info is None:
        address_info = {}
    address_info["node_ip_address"] = node_ip_address

    if worker_path is None:
        worker_path = os.path.join(
            os.path.dirname(os.path.abspath(__file__)),
            "workers/default_worker.py")

    # Start Redis if there isn't already an instance running. TODO(rkn): We are
    # suppressing the output of Redis because on Linux it prints a bunch of
    # warning messages when it starts up. Instead of suppressing the output, we
    # should address the warnings.
    redis_address = address_info.get("redis_address")
    redis_shards = address_info.get("redis_shards", [])
    if redis_address is None:
        redis_address, redis_shards = start_redis(
            node_ip_address,
            port=redis_port,
            redis_shard_ports=redis_shard_ports,
            num_redis_shards=num_redis_shards,
            redis_max_clients=redis_max_clients,
            use_raylet=use_raylet,
            redirect_output=True,
            redirect_worker_output=redirect_worker_output,
            cleanup=cleanup)
        address_info["redis_address"] = redis_address
        time.sleep(0.1)

        # Start monitoring the processes.
        monitor_stdout_file, monitor_stderr_file = new_log_files(
            "monitor", redirect_output)
        start_monitor(
            redis_address,
            node_ip_address,
            stdout_file=monitor_stdout_file,
            stderr_file=monitor_stderr_file,
            cleanup=cleanup,
            autoscaling_config=autoscaling_config)
        if use_raylet:
            start_raylet_monitor(
                redis_address,
                stdout_file=monitor_stdout_file,
                stderr_file=monitor_stderr_file,
                cleanup=cleanup)
    if redis_shards == []:
        # Get redis shards from primary redis instance.
        redis_ip_address, redis_port = redis_address.split(":")
        redis_client = redis.StrictRedis(
            host=redis_ip_address, port=redis_port)
        redis_shards = redis_client.lrange("RedisShards", start=0, end=-1)
        redis_shards = [shard.decode("ascii") for shard in redis_shards]
        address_info["redis_shards"] = redis_shards

    # Start the log monitor, if necessary.
    if include_log_monitor:
        log_monitor_stdout_file, log_monitor_stderr_file = new_log_files(
            "log_monitor", redirect_output=True)
        start_log_monitor(
            redis_address,
            node_ip_address,
            stdout_file=log_monitor_stdout_file,
            stderr_file=log_monitor_stderr_file,
            cleanup=cleanup)

    # Start the global scheduler, if necessary.
    if include_global_scheduler and not use_raylet:
        global_scheduler_stdout_file, global_scheduler_stderr_file = (
            new_log_files("global_scheduler", redirect_output))
        start_global_scheduler(
            redis_address,
            node_ip_address,
            stdout_file=global_scheduler_stdout_file,
            stderr_file=global_scheduler_stderr_file,
            cleanup=cleanup)

    # Initialize with existing services.
    if "object_store_addresses" not in address_info:
        address_info["object_store_addresses"] = []
    object_store_addresses = address_info["object_store_addresses"]
    if "local_scheduler_socket_names" not in address_info:
        address_info["local_scheduler_socket_names"] = []
    local_scheduler_socket_names = address_info["local_scheduler_socket_names"]
    if "raylet_socket_names" not in address_info:
        address_info["raylet_socket_names"] = []
    raylet_socket_names = address_info["raylet_socket_names"]

    # Get the ports to use for the object managers if any are provided.
    object_manager_ports = (address_info["object_manager_ports"] if
                            "object_manager_ports" in address_info else None)
    if not isinstance(object_manager_ports, list):
        object_manager_ports = num_local_schedulers * [object_manager_ports]
    assert len(object_manager_ports) == num_local_schedulers

    # Start any object stores that do not yet exist.
    for i in range(num_local_schedulers - len(object_store_addresses)):
        # Start Plasma.
        plasma_store_stdout_file, plasma_store_stderr_file = new_log_files(
            "plasma_store_{}".format(i), redirect_output)
        plasma_manager_stdout_file, plasma_manager_stderr_file = new_log_files(
            "plasma_manager_{}".format(i), redirect_output)
        object_store_address = start_objstore(
            node_ip_address,
            redis_address,
            object_manager_port=object_manager_ports[i],
            store_stdout_file=plasma_store_stdout_file,
            store_stderr_file=plasma_store_stderr_file,
            manager_stdout_file=plasma_manager_stdout_file,
            manager_stderr_file=plasma_manager_stderr_file,
            objstore_memory=object_store_memory,
            cleanup=cleanup,
            plasma_directory=plasma_directory,
            huge_pages=huge_pages,
            use_raylet=use_raylet)
        object_store_addresses.append(object_store_address)
        time.sleep(0.1)

    if not use_raylet:
        # Start any local schedulers that do not yet exist.
        for i in range(
                len(local_scheduler_socket_names), num_local_schedulers):
            # Connect the local scheduler to the object store at the same
            # index.
            object_store_address = object_store_addresses[i]
            plasma_address = "{}:{}".format(node_ip_address,
                                            object_store_address.manager_port)
            # Determine how many workers this local scheduler should start.
            if start_workers_from_local_scheduler:
                num_local_scheduler_workers = workers_per_local_scheduler[i]
                workers_per_local_scheduler[i] = 0
            else:
                # If we're starting the workers from Python, the local
                # scheduler should not start any workers.
                num_local_scheduler_workers = 0
            # Start the local scheduler. Note that if we do not wish to
            # redirect the worker output, then we cannot redirect the local
            # scheduler output.
            local_scheduler_stdout_file, local_scheduler_stderr_file = (
                new_log_files(
                    "local_scheduler_{}".format(i),
                    redirect_output=redirect_worker_output))
            local_scheduler_name = start_local_scheduler(
                redis_address,
                node_ip_address,
                object_store_address.name,
                object_store_address.manager_name,
                worker_path,
                plasma_address=plasma_address,
                stdout_file=local_scheduler_stdout_file,
                stderr_file=local_scheduler_stderr_file,
                cleanup=cleanup,
                resources=resources[i],
                num_workers=num_local_scheduler_workers)
            local_scheduler_socket_names.append(local_scheduler_name)

        # Make sure that we have exactly num_local_schedulers instances of
        # object stores and local schedulers.
        assert len(object_store_addresses) == num_local_schedulers
        assert len(local_scheduler_socket_names) == num_local_schedulers

    else:
        # Start any raylets that do not exist yet.
        for i in range(len(raylet_socket_names), num_local_schedulers):
            raylet_stdout_file, raylet_stderr_file = new_log_files(
                "raylet_{}".format(i), redirect_output=redirect_output)
            address_info["raylet_socket_names"].append(
                start_raylet(
                    redis_address,
                    node_ip_address,
                    object_store_addresses[i].name,
                    worker_path,
                    resources=resources[i],
                    num_workers=workers_per_local_scheduler[i],
                    stdout_file=raylet_stdout_file,
                    stderr_file=raylet_stderr_file,
                    cleanup=cleanup))

    if not use_raylet:
        # Start any workers that the local scheduler has not already started.
        for i, num_local_scheduler_workers in enumerate(
                workers_per_local_scheduler):
            object_store_address = object_store_addresses[i]
            local_scheduler_name = local_scheduler_socket_names[i]
            for j in range(num_local_scheduler_workers):
                worker_stdout_file, worker_stderr_file = new_log_files(
                    "worker_{}_{}".format(i, j), redirect_output)
                start_worker(
                    node_ip_address,
                    object_store_address.name,
                    object_store_address.manager_name,
                    local_scheduler_name,
                    redis_address,
                    worker_path,
                    stdout_file=worker_stdout_file,
                    stderr_file=worker_stderr_file,
                    cleanup=cleanup)
                workers_per_local_scheduler[i] -= 1

        # Make sure that we've started all the workers.
        assert (sum(workers_per_local_scheduler) == 0)

    # Try to start the web UI.
    if include_webui:
        ui_stdout_file, ui_stderr_file = new_log_files(
            "webui", redirect_output=True)
        address_info["webui_url"] = start_ui(
            redis_address,
            stdout_file=ui_stdout_file,
            stderr_file=ui_stderr_file,
            cleanup=cleanup)
    else:
        address_info["webui_url"] = ""
    # Return the addresses of the relevant processes.
    return address_info


def start_ray_node(node_ip_address,
                   redis_address,
                   object_manager_ports=None,
                   num_workers=0,
                   num_local_schedulers=1,
                   object_store_memory=None,
                   worker_path=None,
                   cleanup=True,
                   redirect_worker_output=False,
                   redirect_output=False,
                   resources=None,
                   plasma_directory=None,
                   huge_pages=False,
                   use_raylet=False):
    """Start the Ray processes for a single node.

    This assumes that the Ray processes on some master node have already been
    started.

    Args:
        node_ip_address (str): The IP address of this node.
        redis_address (str): The address of the Redis server.
        object_manager_ports (list): A list of the ports to use for the object
            managers. There should be one per object manager being started on
            this node (typically just one).
        num_workers (int): The number of workers to start.
        num_local_schedulers (int): The number of local schedulers to start.
            This is also the number of plasma stores and plasma managers to
            start.
        object_store_memory (int): The maximum amount of memory (in bytes) to
            let the plasma store use.
        worker_path (str): The path of the source code that will be run by the
            worker.
        cleanup (bool): If cleanup is true, then the processes started here
            will be killed by services.cleanup() when the Python process that
            called this method exits.
        redirect_worker_output: True if the stdout and stderr of worker
            processes should be redirected to files.
        redirect_output (bool): True if stdout and stderr for non-worker
            processes should be redirected to files and false otherwise.
        resources: A dictionary mapping resource name to the available quantity
            of that resource.
        plasma_directory: A directory where the Plasma memory mapped files will
            be created.
        huge_pages: Boolean flag indicating whether to start the Object
            Store with hugetlbfs support. Requires plasma_directory.
        use_raylet: True if the new raylet code path should be used. This is
            not supported yet.

    Returns:
        A dictionary of the address information for the processes that were
            started.
    """
    address_info = {
        "redis_address": redis_address,
        "object_manager_ports": object_manager_ports
    }
    return start_ray_processes(
        address_info=address_info,
        node_ip_address=node_ip_address,
        num_workers=num_workers,
        num_local_schedulers=num_local_schedulers,
        object_store_memory=object_store_memory,
        worker_path=worker_path,
        include_log_monitor=True,
        cleanup=cleanup,
        redirect_worker_output=redirect_worker_output,
        redirect_output=redirect_output,
        resources=resources,
        plasma_directory=plasma_directory,
        huge_pages=huge_pages,
        use_raylet=use_raylet)


def start_ray_head(address_info=None,
                   node_ip_address="127.0.0.1",
                   redis_port=None,
                   redis_shard_ports=None,
                   num_workers=0,
                   num_local_schedulers=1,
                   object_store_memory=None,
                   worker_path=None,
                   cleanup=True,
                   redirect_worker_output=False,
                   redirect_output=False,
                   start_workers_from_local_scheduler=True,
                   resources=None,
                   num_redis_shards=None,
                   redis_max_clients=None,
                   include_webui=True,
                   plasma_directory=None,
                   huge_pages=False,
                   autoscaling_config=None,
                   use_raylet=False):
    """Start Ray in local mode.

    Args:
        address_info (dict): A dictionary with address information for
            processes that have already been started. If provided, address_info
            will be modified to include processes that are newly started.
        node_ip_address (str): The IP address of this node.
        redis_port (int): The port that the primary Redis shard should listen
            to. If None, then a random port will be chosen. If the key
            "redis_address" is in address_info, then this argument will be
            ignored.
        redis_shard_ports: A list of the ports to use for the non-primary Redis
            shards.
        num_workers (int): The number of workers to start.
        num_local_schedulers (int): The total number of local schedulers
            required. This is also the total number of object stores required.
            This method will start new instances of local schedulers and object
            stores until there are at least num_local_schedulers existing
            instances of each, including ones already registered with the given
            address_info.
        object_store_memory: The amount of memory (in bytes) to start the
            object store with.
        worker_path (str): The path of the source code that will be run by the
            worker.
        cleanup (bool): If cleanup is true, then the processes started here
            will be killed by services.cleanup() when the Python process that
            called this method exits.
        redirect_worker_output: True if the stdout and stderr of worker
            processes should be redirected to files.
        redirect_output (bool): True if stdout and stderr for non-worker
            processes should be redirected to files and false otherwise.
        start_workers_from_local_scheduler (bool): If this flag is True, then
            start the initial workers from the local scheduler. Else, start
            them from Python.
        resources: A dictionary mapping resource name to the available quantity
            of that resource.
        num_redis_shards: The number of Redis shards to start in addition to
            the primary Redis shard.
        redis_max_clients: If provided, attempt to configure Redis with this
            maxclients number.
        include_webui: True if the UI should be started and false otherwise.
        plasma_directory: A directory where the Plasma memory mapped files will
            be created.
        huge_pages: Boolean flag indicating whether to start the Object
            Store with hugetlbfs support. Requires plasma_directory.
        autoscaling_config: path to autoscaling config file.
        use_raylet: True if the new raylet code path should be used. This is
            not supported yet.

    Returns:
        A dictionary of the address information for the processes that were
            started.
    """
    num_redis_shards = 1 if num_redis_shards is None else num_redis_shards
    return start_ray_processes(
        address_info=address_info,
        node_ip_address=node_ip_address,
        redis_port=redis_port,
        redis_shard_ports=redis_shard_ports,
        num_workers=num_workers,
        num_local_schedulers=num_local_schedulers,
        object_store_memory=object_store_memory,
        worker_path=worker_path,
        cleanup=cleanup,
        redirect_worker_output=redirect_worker_output,
        redirect_output=redirect_output,
        include_global_scheduler=True,
        include_log_monitor=True,
        include_webui=include_webui,
        start_workers_from_local_scheduler=start_workers_from_local_scheduler,
        resources=resources,
        num_redis_shards=num_redis_shards,
        redis_max_clients=redis_max_clients,
        plasma_directory=plasma_directory,
        huge_pages=huge_pages,
        autoscaling_config=autoscaling_config,
        use_raylet=use_raylet)


def try_to_create_directory(directory_path):
    """Attempt to create a directory that is globally readable/writable.

    Args:
        directory_path: The path of the directory to create.
    """
    if not os.path.exists(directory_path):
        try:
            os.makedirs(directory_path)
        except OSError as e:
            if e.errno != os.errno.EEXIST:
                raise e
            print("Attempted to create '{}', but the directory already "
                  "exists.".format(directory_path))
        # Change the log directory permissions so others can use it. This is
        # important when multiple people are using the same machine.
        os.chmod(directory_path, 0o0777)


def new_log_files(name, redirect_output):
    """Generate partially randomized filenames for log files.

    Args:
        name (str): descriptive string for this log file.
        redirect_output (bool): True if files should be generated for logging
            stdout and stderr and false if stdout and stderr should not be
            redirected.

    Returns:
        If redirect_output is true, this will return a tuple of two
            filehandles. The first is for redirecting stdout and the second is
            for redirecting stderr. If redirect_output is false, this will
            return a tuple of two None objects.
    """
    if not redirect_output:
        return None, None

    # Create a directory to be used for process log files.
    logs_dir = "/tmp/raylogs"
    try_to_create_directory(logs_dir)
    # Create another directory that will be used by some of the RL algorithms.
    try_to_create_directory("/tmp/ray")

    log_id = random.randint(0, 10000)
    date_str = datetime.today().strftime("%Y-%m-%d_%H-%M-%S")
    log_stdout = "{}/{}-{}-{:05d}.out".format(logs_dir, name, date_str, log_id)
    log_stderr = "{}/{}-{}-{:05d}.err".format(logs_dir, name, date_str, log_id)
    # Line-buffer the output (mode 1)
    log_stdout_file = open(log_stdout, "a", buffering=1)
    log_stderr_file = open(log_stderr, "a", buffering=1)
    return log_stdout_file, log_stderr_file<|MERGE_RESOLUTION|>--- conflicted
+++ resolved
@@ -482,12 +482,8 @@
 
     # Register the number of Redis shards in the primary shard, so that clients
     # know how many redis shards to expect under RedisShards.
-<<<<<<< HEAD
-    redis_client.set("NumRedisShards", str(num_redis_shards))
-=======
     primary_redis_client = redis.StrictRedis(host=node_ip_address, port=port)
     primary_redis_client.set("NumRedisShards", str(num_redis_shards))
->>>>>>> a8d3c057
 
     # Put the redirect_worker_output bool in the Redis shard so that workers
     # can access it and know whether or not to redirect their output.
