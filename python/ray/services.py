--- conflicted
+++ resolved
@@ -1399,30 +1399,10 @@
     if load_code_from_local:
         start_worker_command += ["--load-code-from-local"]
 
-<<<<<<< HEAD
     if object_spilling_config:
         start_worker_command.append(
             f"--object-spilling-config={json.dumps(object_spilling_config)}")
 
-    # Create agent command
-    agent_command = [
-        sys.executable,
-        "-u",
-        os.path.join(
-            os.path.dirname(os.path.abspath(__file__)),
-            "new_dashboard/agent.py"),
-        "--redis-address={}".format(redis_address),
-        "--node-manager-port={}".format(node_manager_port),
-        "--object-store-name={}".format(plasma_store_name),
-        "--raylet-name={}".format(raylet_name),
-        "--temp-dir={}".format(temp_dir),
-    ]
-
-    if redis_password is not None and len(redis_password) != 0:
-        agent_command.append("--redis-password={}".format(redis_password))
-
-=======
->>>>>>> 36e626e9
     command = [
         RAYLET_EXECUTABLE,
         "--raylet_socket_name={}".format(raylet_name),
