from __future__ import absolute_import
from __future__ import division
from __future__ import print_function

import json
import logging
import multiprocessing
import os
import random
import resource
import signal
import socket
import subprocess
import sys
import threading
import time
from collections import OrderedDict
import redis

import pyarrow
# Ray modules
import ray.ray_constants
import ray.plasma

from ray.tempfile_services import (
    get_ipython_notebook_path, get_logs_dir_path, get_raylet_socket_name,
    get_temp_root, new_log_monitor_log_file, new_monitor_log_file,
    new_plasma_store_log_file, new_raylet_log_file, new_redis_log_file,
    new_webui_log_file, set_temp_root)

PROCESS_TYPE_MONITOR = "monitor"
PROCESS_TYPE_LOG_MONITOR = "log_monitor"
PROCESS_TYPE_WORKER = "worker"
PROCESS_TYPE_RAYLET = "raylet"
PROCESS_TYPE_PLASMA_STORE = "plasma_store"
PROCESS_TYPE_REDIS_SERVER = "redis_server"
PROCESS_TYPE_WEB_UI = "web_ui"

# This is a dictionary tracking all of the processes of different types that
# have been started by this services module. Note that the order of the keys is
# important because it determines the order in which these processes will be
# terminated when Ray exits, and certain orders will cause errors to be logged
# to the screen.
all_processes = OrderedDict(
    [(PROCESS_TYPE_MONITOR, []), (PROCESS_TYPE_LOG_MONITOR, []),
     (PROCESS_TYPE_WORKER, []), (PROCESS_TYPE_RAYLET, []),
     (PROCESS_TYPE_PLASMA_STORE, []), (PROCESS_TYPE_REDIS_SERVER, []),
     (PROCESS_TYPE_WEB_UI, [])], )

# True if processes are run in the valgrind profiler.
RUN_RAYLET_PROFILER = False
RUN_PLASMA_STORE_PROFILER = False

# Location of the redis server and module.
REDIS_EXECUTABLE = os.path.join(
    os.path.abspath(os.path.dirname(__file__)),
    "core/src/ray/thirdparty/redis/src/redis-server")
REDIS_MODULE = os.path.join(
    os.path.abspath(os.path.dirname(__file__)),
    "core/src/ray/gcs/redis_module/libray_redis_module.so")

# Location of the credis server and modules.
# credis will be enabled if the environment variable RAY_USE_NEW_GCS is set.
CREDIS_EXECUTABLE = os.path.join(
    os.path.abspath(os.path.dirname(__file__)),
    "core/src/credis/redis/src/redis-server")
CREDIS_MASTER_MODULE = os.path.join(
    os.path.abspath(os.path.dirname(__file__)),
    "core/src/credis/build/src/libmaster.so")
CREDIS_MEMBER_MODULE = os.path.join(
    os.path.abspath(os.path.dirname(__file__)),
    "core/src/credis/build/src/libmember.so")

# Location of the raylet executables.
RAYLET_MONITOR_EXECUTABLE = os.path.join(
    os.path.abspath(os.path.dirname(__file__)),
    "core/src/ray/raylet/raylet_monitor")
RAYLET_EXECUTABLE = os.path.join(
    os.path.abspath(os.path.dirname(__file__)), "core/src/ray/raylet/raylet")

# Logger for this module. It should be configured at the entry point
# into the program using Ray. Ray configures it by default automatically
# using logging.basicConfig in its entry/init points.
logger = logging.getLogger(__name__)


def address(ip_address, port):
    return ip_address + ":" + str(port)


def get_ip_address(address):
    assert type(address) == str, "Address must be a string"
    ip_address = address.split(":")[0]
    return ip_address


def get_port(address):
    try:
        port = int(address.split(":")[1])
    except Exception:
        raise Exception("Unable to parse port from address {}".format(address))
    return port


def new_port():
    return random.randint(10000, 65535)


def kill_process(p):
    """Kill a process.

    Args:
        p: The process to kill.

    Returns:
        True if the process was killed successfully and false otherwise.
    """
    if p.poll() is not None:
        # The process has already terminated.
        return True
    if any([RUN_RAYLET_PROFILER, RUN_PLASMA_STORE_PROFILER]):
        # Give process signal to write profiler data.
        os.kill(p.pid, signal.SIGINT)
        # Wait for profiling data to be written.
        time.sleep(0.1)

    # Allow the process one second to exit gracefully.
    p.terminate()
    timer = threading.Timer(1, lambda p: p.kill(), [p])
    try:
        timer.start()
        p.wait()
    finally:
        timer.cancel()

    if p.poll() is not None:
        return True

    # If the process did not exit within one second, force kill it.
    p.kill()
    if p.poll() is not None:
        return True

    # The process was not killed for some reason.
    return False


def cleanup():
    """When running in local mode, shutdown the Ray processes.

    This method is used to shutdown processes that were started with
    services.start_ray_head(). It kills all scheduler, object store, and worker
    processes that were started by this services module. Driver processes are
    started and disconnected by worker.py.
    """
    successfully_shut_down = True
    # Terminate the processes in reverse order.
    for process_type in all_processes.keys():
        # Kill all of the processes of a certain type.
        for p in all_processes[process_type]:
            success = kill_process(p)
            successfully_shut_down = successfully_shut_down and success
        # Reset the list of processes of this type.
        all_processes[process_type] = []
    if not successfully_shut_down:
        logger.warning("Ray did not shut down properly.")


def all_processes_alive(exclude=None):
    """Check if all of the processes are still alive.

    Args:
        exclude: Don't check the processes whose types are in this list.
    """

    if exclude is None:
        exclude = []
    for process_type, processes in all_processes.items():
        # Note that p.poll() returns the exit code that the process exited
        # with, so an exit code of None indicates that the process is still
        # alive.
        processes_alive = [p.poll() is None for p in processes]
        if not all(processes_alive) and process_type not in exclude:
            logger.warning(
                "A process of type {} has died.".format(process_type))
            return False
    return True


def address_to_ip(address):
    """Convert a hostname to a numerical IP addresses in an address.

    This should be a no-op if address already contains an actual numerical IP
    address.

    Args:
        address: This can be either a string containing a hostname (or an IP
            address) and a port or it can be just an IP address.

    Returns:
        The same address but with the hostname replaced by a numerical IP
            address.
    """
    address_parts = address.split(":")
    ip_address = socket.gethostbyname(address_parts[0])
    # Make sure localhost isn't resolved to the loopback ip
    if ip_address == "127.0.0.1":
        ip_address = get_node_ip_address()
    return ":".join([ip_address] + address_parts[1:])


def get_node_ip_address(address="8.8.8.8:53"):
    """Determine the IP address of the local node.

    Args:
        address (str): The IP address and port of any known live service on the
            network you care about.

    Returns:
        The IP address of the current node.
    """
    ip_address, port = address.split(":")
    s = socket.socket(socket.AF_INET, socket.SOCK_DGRAM)
    try:
        # This command will raise an exception if there is no internet
        # connection.
        s.connect((ip_address, int(port)))
        node_ip_address = s.getsockname()[0]
    except Exception as e:
        node_ip_address = "127.0.0.1"
        # [Errno 101] Network is unreachable
        if e.errno == 101:
            try:
                # try get node ip address from host name
                host_name = socket.getfqdn(socket.gethostname())
                node_ip_address = socket.gethostbyname(host_name)
            except Exception:
                pass

    return node_ip_address


def record_log_files_in_redis(redis_address,
                              node_ip_address,
                              log_files,
                              password=None):
    """Record in Redis that a new log file has been created.

    This is used so that each log monitor can check Redis and figure out which
    log files it is reponsible for monitoring.

    Args:
        redis_address: The address of the redis server.
        node_ip_address: The IP address of the node that the log file exists
            on.
        log_files: A list of file handles for the log files. If one of the file
            handles is None, we ignore it.
        password (str): The password of the redis server.
    """
    for log_file in log_files:
        if log_file is not None:
            redis_ip_address, redis_port = redis_address.split(":")
            redis_client = redis.StrictRedis(
                host=redis_ip_address, port=redis_port, password=password)
            # The name of the key storing the list of log filenames for this IP
            # address.
            log_file_list_key = "LOG_FILENAMES:{}".format(node_ip_address)
            redis_client.rpush(log_file_list_key, log_file.name)


def create_redis_client(redis_address, password=None):
    """Create a Redis client.

    Args:
        The IP address, port, and password of the Redis server.

    Returns:
        A Redis client.
    """
    redis_ip_address, redis_port = redis_address.split(":")
    # For this command to work, some other client (on the same machine
    # as Redis) must have run "CONFIG SET protected-mode no".
    return redis.StrictRedis(
        host=redis_ip_address, port=int(redis_port), password=password)


def wait_for_redis_to_start(redis_ip_address,
                            redis_port,
                            password=None,
                            num_retries=5):
    """Wait for a Redis server to be available.

    This is accomplished by creating a Redis client and sending a random
    command to the server until the command gets through.

    Args:
        redis_ip_address (str): The IP address of the redis server.
        redis_port (int): The port of the redis server.
        password (str): The password of the redis server.
        num_retries (int): The number of times to try connecting with redis.
            The client will sleep for one second between attempts.

    Raises:
        Exception: An exception is raised if we could not connect with Redis.
    """
    redis_client = redis.StrictRedis(
        host=redis_ip_address, port=redis_port, password=password)
    # Wait for the Redis server to start.
    counter = 0
    while counter < num_retries:
        try:
            # Run some random command and see if it worked.
            logger.info(
                "Waiting for redis server at {}:{} to respond...".format(
                    redis_ip_address, redis_port))
            redis_client.client_list()
        except redis.ConnectionError:
            # Wait a little bit.
            time.sleep(1)
            logger.info("Failed to connect to the redis server, retrying.")
            counter += 1
        else:
            break
    if counter == num_retries:
        raise Exception("Unable to connect to Redis. If the Redis instance is "
                        "on a different machine, check that your firewall is "
                        "configured properly.")


def _autodetect_num_gpus():
    """Attempt to detect the number of GPUs on this machine.

    TODO(rkn): This currently assumes Nvidia GPUs and Linux.

    Returns:
        The number of GPUs if any were detected, otherwise 0.
    """
    proc_gpus_path = "/proc/driver/nvidia/gpus"
    if os.path.isdir(proc_gpus_path):
        return len(os.listdir(proc_gpus_path))
    return 0


def _compute_version_info():
    """Compute the versions of Python, pyarrow, and Ray.

    Returns:
        A tuple containing the version information.
    """
    ray_version = ray.__version__
    python_version = ".".join(map(str, sys.version_info[:3]))
    pyarrow_version = pyarrow.__version__
    return ray_version, python_version, pyarrow_version


def _put_version_info_in_redis(redis_client):
    """Store version information in Redis.

    This will be used to detect if workers or drivers are started using
    different versions of Python, pyarrow, or Ray.

    Args:
        redis_client: A client for the primary Redis shard.
    """
    redis_client.set("VERSION_INFO", json.dumps(_compute_version_info()))


def check_version_info(redis_client):
    """Check if various version info of this process is correct.

    This will be used to detect if workers or drivers are started using
    different versions of Python, pyarrow, or Ray. If the version
    information is not present in Redis, then no check is done.

    Args:
        redis_client: A client for the primary Redis shard.

    Raises:
        Exception: An exception is raised if there is a version mismatch.
    """
    redis_reply = redis_client.get("VERSION_INFO")

    # Don't do the check if there is no version information in Redis. This
    # is to make it easier to do things like start the processes by hand.
    if redis_reply is None:
        return

    true_version_info = tuple(json.loads(ray.utils.decode(redis_reply)))
    version_info = _compute_version_info()
    if version_info != true_version_info:
        node_ip_address = ray.services.get_node_ip_address()
        error_message = ("Version mismatch: The cluster was started with:\n"
                         "    Ray: " + true_version_info[0] + "\n"
                         "    Python: " + true_version_info[1] + "\n"
                         "    Pyarrow: " + str(true_version_info[2]) + "\n"
                         "This process on node " + node_ip_address +
                         " was started with:" + "\n"
                         "    Ray: " + version_info[0] + "\n"
                         "    Python: " + version_info[1] + "\n"
                         "    Pyarrow: " + str(version_info[2]))
        if version_info[:2] != true_version_info[:2]:
            raise Exception(error_message)
        else:
            logger.warning(error_message)


def start_redis(node_ip_address,
                port=None,
                redis_shard_ports=None,
                num_redis_shards=1,
                redis_max_clients=None,
                redirect_output=False,
                redirect_worker_output=False,
                cleanup=True,
                password=None,
                use_credis=None):
    """Start the Redis global state store.

    Args:
        node_ip_address: The IP address of the current node. This is only used
            for recording the log filenames in Redis.
        port (int): If provided, the primary Redis shard will be started on
            this port.
        redis_shard_ports: A list of the ports to use for the non-primary Redis
            shards.
        num_redis_shards (int): If provided, the number of Redis shards to
            start, in addition to the primary one. The default value is one
            shard.
        redis_max_clients: If this is provided, Ray will attempt to configure
            Redis with this maxclients number.
        redirect_output (bool): True if output should be redirected to a file
            and false otherwise.
        redirect_worker_output (bool): True if worker output should be
            redirected to a file and false otherwise. Workers will have access
            to this value when they start up.
        cleanup (bool): True if using Ray in local mode. If cleanup is true,
            then all Redis processes started by this method will be killed by
            services.cleanup() when the Python process that imported services
            exits.
        password (str): Prevents external clients without the password
            from connecting to Redis if provided.
        use_credis: If True, additionally load the chain-replicated libraries
            into the redis servers.  Defaults to None, which means its value is
            set by the presence of "RAY_USE_NEW_GCS" in os.environ.

    Returns:
        A tuple of the address for the primary Redis shard and a list of
            addresses for the remaining shards.
    """
    redis_stdout_file, redis_stderr_file = new_redis_log_file(redirect_output)

    if redis_shard_ports is None:
        redis_shard_ports = num_redis_shards * [None]
    elif len(redis_shard_ports) != num_redis_shards:
        raise Exception("The number of Redis shard ports does not match the "
                        "number of Redis shards.")

    if use_credis is None:
        use_credis = ("RAY_USE_NEW_GCS" in os.environ)
    if use_credis and password is not None:
        # TODO(pschafhalter) remove this once credis supports
        # authenticating Redis ports
        raise Exception("Setting the `redis_password` argument is not "
                        "supported in credis. To run Ray with "
                        "password-protected Redis ports, ensure that "
                        "the environment variable `RAY_USE_NEW_GCS=off`.")
    if not use_credis:
        assigned_port, _ = _start_redis_instance(
            node_ip_address=node_ip_address,
            port=port,
            redis_max_clients=redis_max_clients,
            stdout_file=redis_stdout_file,
            stderr_file=redis_stderr_file,
            cleanup=cleanup,
            password=password)
    else:
        assigned_port, _ = _start_redis_instance(
            node_ip_address=node_ip_address,
            port=port,
            redis_max_clients=redis_max_clients,
            stdout_file=redis_stdout_file,
            stderr_file=redis_stderr_file,
            cleanup=cleanup,
            executable=CREDIS_EXECUTABLE,
            # It is important to load the credis module BEFORE the ray module,
            # as the latter contains an extern declaration that the former
            # supplies.
            modules=[CREDIS_MASTER_MODULE, REDIS_MODULE],
            password=password)
    if port is not None:
        assert assigned_port == port
    port = assigned_port
    redis_address = address(node_ip_address, port)

    # Register the number of Redis shards in the primary shard, so that clients
    # know how many redis shards to expect under RedisShards.
    primary_redis_client = redis.StrictRedis(
        host=node_ip_address, port=port, password=password)
    primary_redis_client.set("NumRedisShards", str(num_redis_shards))

    # Put the redirect_worker_output bool in the Redis shard so that workers
    # can access it and know whether or not to redirect their output.
    primary_redis_client.set("RedirectOutput", 1
                             if redirect_worker_output else 0)

    # Store version information in the primary Redis shard.
    _put_version_info_in_redis(primary_redis_client)

    # Start other Redis shards. Each Redis shard logs to a separate file,
    # prefixed by "redis-<shard number>".
    redis_shards = []
    for i in range(num_redis_shards):
        redis_stdout_file, redis_stderr_file = new_redis_log_file(
            redirect_output, shard_number=i)
        if not use_credis:
            redis_shard_port, _ = _start_redis_instance(
                node_ip_address=node_ip_address,
                port=redis_shard_ports[i],
                redis_max_clients=redis_max_clients,
                stdout_file=redis_stdout_file,
                stderr_file=redis_stderr_file,
                cleanup=cleanup,
                password=password)
        else:
            assert num_redis_shards == 1, \
                "For now, RAY_USE_NEW_GCS supports 1 shard, and credis "\
                "supports 1-node chain for that shard only."
            redis_shard_port, _ = _start_redis_instance(
                node_ip_address=node_ip_address,
                port=redis_shard_ports[i],
                redis_max_clients=redis_max_clients,
                stdout_file=redis_stdout_file,
                stderr_file=redis_stderr_file,
                cleanup=cleanup,
                password=password,
                executable=CREDIS_EXECUTABLE,
                # It is important to load the credis module BEFORE the ray
                # module, as the latter contains an extern declaration that the
                # former supplies.
                modules=[CREDIS_MEMBER_MODULE, REDIS_MODULE])

        if redis_shard_ports[i] is not None:
            assert redis_shard_port == redis_shard_ports[i]
        shard_address = address(node_ip_address, redis_shard_port)
        redis_shards.append(shard_address)
        # Store redis shard information in the primary redis shard.
        primary_redis_client.rpush("RedisShards", shard_address)

    if use_credis:
        shard_client = redis.StrictRedis(
            host=node_ip_address, port=redis_shard_port, password=password)
        # Configure the chain state.
        primary_redis_client.execute_command("MASTER.ADD", node_ip_address,
                                             redis_shard_port)
        shard_client.execute_command("MEMBER.CONNECT_TO_MASTER",
                                     node_ip_address, port)

    return redis_address, redis_shards


def _start_redis_instance(node_ip_address="127.0.0.1",
                          port=None,
                          redis_max_clients=None,
                          num_retries=20,
                          stdout_file=None,
                          stderr_file=None,
                          cleanup=True,
                          password=None,
                          executable=REDIS_EXECUTABLE,
                          modules=None):
    """Start a single Redis server.

    Args:
        node_ip_address (str): The IP address of the current node. This is only
            used for recording the log filenames in Redis.
        port (int): If provided, start a Redis server with this port.
        redis_max_clients: If this is provided, Ray will attempt to configure
            Redis with this maxclients number.
        num_retries (int): The number of times to attempt to start Redis. If a
            port is provided, this defaults to 1.
        stdout_file: A file handle opened for writing to redirect stdout to. If
            no redirection should happen, then this should be None.
        stderr_file: A file handle opened for writing to redirect stderr to. If
            no redirection should happen, then this should be None.
        cleanup (bool): True if using Ray in local mode. If cleanup is true,
            then this process will be killed by serices.cleanup() when the
            Python process that imported services exits.
        password (str): Prevents external clients without the password
            from connecting to Redis if provided.
        executable (str): Full path tho the redis-server executable.
        modules (list of str): A list of pathnames, pointing to the redis
            module(s) that will be loaded in this redis server.  If None, load
            the default Ray redis module.

    Returns:
        A tuple of the port used by Redis and a handle to the process that was
            started. If a port is passed in, then the returned port value is
            the same.

    Raises:
        Exception: An exception is raised if Redis could not be started.
    """
    assert os.path.isfile(executable)
    if modules is None:
        modules = [REDIS_MODULE]
    for module in modules:
        assert os.path.isfile(module)
    counter = 0
    if port is not None:
        # If a port is specified, then try only once to connect.
        num_retries = 1
    else:
        port = new_port()

    load_module_args = []
    for module in modules:
        load_module_args += ["--loadmodule", module]

    while counter < num_retries:
        if counter > 0:
            logger.warning("Redis failed to start, retrying now.")

        # Construct the command to start the Redis server.
        command = [executable]
        if password:
            command += ["--requirepass", password]
        command += (
            ["--port", str(port), "--loglevel", "warning"] + load_module_args)

        p = subprocess.Popen(command, stdout=stdout_file, stderr=stderr_file)
        time.sleep(0.1)
        # Check if Redis successfully started (or at least if it the executable
        # did not exit within 0.1 seconds).
        if p.poll() is None:
            if cleanup:
                all_processes[PROCESS_TYPE_REDIS_SERVER].append(p)
            break
        port = new_port()
        counter += 1
    if counter == num_retries:
        raise Exception("Couldn't start Redis. Check log files: {} {}".format(
            stdout_file.name, stderr_file.name))

    # Create a Redis client just for configuring Redis.
    redis_client = redis.StrictRedis(
        host="127.0.0.1", port=port, password=password)
    # Wait for the Redis server to start.
    wait_for_redis_to_start("127.0.0.1", port, password=password)
    # Configure Redis to generate keyspace notifications. TODO(rkn): Change
    # this to only generate notifications for the export keys.
    redis_client.config_set("notify-keyspace-events", "Kl")

    # Configure Redis to not run in protected mode so that processes on other
    # hosts can connect to it. TODO(rkn): Do this in a more secure way.
    redis_client.config_set("protected-mode", "no")

    # If redis_max_clients is provided, attempt to raise the number of maximum
    # number of Redis clients.
    if redis_max_clients is not None:
        redis_client.config_set("maxclients", str(redis_max_clients))
    else:
        # If redis_max_clients is not provided, determine the current ulimit.
        # We will use this to attempt to raise the maximum number of Redis
        # clients.
        current_max_clients = int(
            redis_client.config_get("maxclients")["maxclients"])
        # The below command should be the same as doing ulimit -n.
        ulimit_n = resource.getrlimit(resource.RLIMIT_NOFILE)[0]
        # The quantity redis_client_buffer appears to be the required buffer
        # between the maximum number of redis clients and ulimit -n. That is,
        # if ulimit -n returns 10000, then we can set maxclients to
        # 10000 - redis_client_buffer.
        redis_client_buffer = 32
        if current_max_clients < ulimit_n - redis_client_buffer:
            redis_client.config_set("maxclients",
                                    ulimit_n - redis_client_buffer)

    # Increase the hard and soft limits for the redis client pubsub buffer to
    # 128MB. This is a hack to make it less likely for pubsub messages to be
    # dropped and for pubsub connections to therefore be killed.
    cur_config = (redis_client.config_get("client-output-buffer-limit")[
        "client-output-buffer-limit"])
    cur_config_list = cur_config.split()
    assert len(cur_config_list) == 12
    cur_config_list[8:] = ["pubsub", "134217728", "134217728", "60"]
    redis_client.config_set("client-output-buffer-limit",
                            " ".join(cur_config_list))
    # Put a time stamp in Redis to indicate when it was started.
    redis_client.set("redis_start_time", time.time())
    # Record the log files in Redis.
    record_log_files_in_redis(
        address(node_ip_address, port),
        node_ip_address, [stdout_file, stderr_file],
        password=password)
    return port, p


def start_log_monitor(redis_address,
                      node_ip_address,
                      stdout_file=None,
                      stderr_file=None,
                      cleanup=cleanup,
                      redis_password=None):
    """Start a log monitor process.

    Args:
        redis_address (str): The address of the Redis instance.
        node_ip_address (str): The IP address of the node that this log monitor
            is running on.
        stdout_file: A file handle opened for writing to redirect stdout to. If
            no redirection should happen, then this should be None.
        stderr_file: A file handle opened for writing to redirect stderr to. If
            no redirection should happen, then this should be None.
        cleanup (bool): True if using Ray in local mode. If cleanup is true,
            then this process will be killed by services.cleanup() when the
            Python process that imported services exits.
        redis_password (str): The password of the redis server.
    """
    log_monitor_filepath = os.path.join(
        os.path.dirname(os.path.abspath(__file__)), "log_monitor.py")
    command = [
        sys.executable, "-u", log_monitor_filepath, "--redis-address",
        redis_address, "--node-ip-address", node_ip_address
    ]
    if redis_password:
        command += ["--redis-password", redis_password]
    p = subprocess.Popen(command, stdout=stdout_file, stderr=stderr_file)
    if cleanup:
        all_processes[PROCESS_TYPE_LOG_MONITOR].append(p)
    record_log_files_in_redis(
        redis_address,
        node_ip_address, [stdout_file, stderr_file],
        password=redis_password)


def start_ui(redis_address, stdout_file=None, stderr_file=None, cleanup=True):
    """Start a UI process.

    Args:
        redis_address: The address of the primary Redis shard.
        stdout_file: A file handle opened for writing to redirect stdout to. If
            no redirection should happen, then this should be None.
        stderr_file: A file handle opened for writing to redirect stderr to. If
            no redirection should happen, then this should be None.
        cleanup (bool): True if using Ray in local mode. If cleanup is true,
            then this process will be killed by services.cleanup() when the
            Python process that imported services exits.
    """

    port = 8888
    while True:
        try:
            port_test_socket = socket.socket()
            port_test_socket.bind(("127.0.0.1", port))
            port_test_socket.close()
            break
        except socket.error:
            port += 1
    new_env = os.environ.copy()
    new_env["REDIS_ADDRESS"] = redis_address
    # We generate the token used for authentication ourselves to avoid
    # querying the jupyter server.
    new_notebook_directory, webui_url, token = (
        get_ipython_notebook_path(port))
    # The --ip=0.0.0.0 flag is intended to enable connecting to a notebook
    # running within a docker container (from the outside).
    command = [
        "jupyter", "notebook", "--no-browser", "--port={}".format(port),
        "--ip=0.0.0.0", "--NotebookApp.iopub_data_rate_limit=10000000000",
        "--NotebookApp.open_browser=False",
        "--NotebookApp.token={}".format(token)
    ]
    # If the user is root, add the --allow-root flag.
    if os.geteuid() == 0:
        command.append("--allow-root")

    try:
        ui_process = subprocess.Popen(
            command,
            env=new_env,
            cwd=new_notebook_directory,
            stdout=stdout_file,
            stderr=stderr_file)
    except Exception:
        logger.warning("Failed to start the UI, you may need to run "
                       "'pip install jupyter'.")
    else:
        if cleanup:
            all_processes[PROCESS_TYPE_WEB_UI].append(ui_process)
        logger.info("\n" + "=" * 70)
        logger.info("View the web UI at {}".format(webui_url))
        logger.info("=" * 70 + "\n")
        return webui_url


def check_and_update_resources(resources):
    """Sanity check a resource dictionary and add sensible defaults.

    Args:
        resources: A dictionary mapping resource names to resource quantities.

    Returns:
        A new resource dictionary.
    """
    if resources is None:
        resources = {}
    resources = resources.copy()
    if "CPU" not in resources:
        # By default, use the number of hardware execution threads for the
        # number of cores.
        resources["CPU"] = multiprocessing.cpu_count()

    # See if CUDA_VISIBLE_DEVICES has already been set.
    gpu_ids = ray.utils.get_cuda_visible_devices()

    # Check that the number of GPUs that the local scheduler wants doesn't
    # excede the amount allowed by CUDA_VISIBLE_DEVICES.
    if ("GPU" in resources and gpu_ids is not None
            and resources["GPU"] > len(gpu_ids)):
        raise Exception("Attempting to start local scheduler with {} GPUs, "
                        "but CUDA_VISIBLE_DEVICES contains {}.".format(
                            resources["GPU"], gpu_ids))

    if "GPU" not in resources:
        # Try to automatically detect the number of GPUs.
        resources["GPU"] = _autodetect_num_gpus()
        # Don't use more GPUs than allowed by CUDA_VISIBLE_DEVICES.
        if gpu_ids is not None:
            resources["GPU"] = min(resources["GPU"], len(gpu_ids))

    # Check types.
    for _, resource_quantity in resources.items():
        assert (isinstance(resource_quantity, int)
                or isinstance(resource_quantity, float))
        if (isinstance(resource_quantity, float)
                and not resource_quantity.is_integer()):
            raise ValueError("Resource quantities must all be whole numbers.")

        if resource_quantity > ray.ray_constants.MAX_RESOURCE_QUANTITY:
            raise ValueError("Resource quantities must be at most {}.".format(
                ray.ray_constants.MAX_RESOURCE_QUANTITY))

    return resources


def start_raylet(redis_address,
                 node_ip_address,
                 raylet_name,
                 plasma_store_name,
                 worker_path,
                 resources=None,
                 object_manager_port=None,
                 node_manager_port=None,
                 num_workers=0,
                 use_valgrind=False,
                 use_profiler=False,
                 stdout_file=None,
                 stderr_file=None,
                 cleanup=True,
                 redis_password=None):
    """Start a raylet, which is a combined local scheduler and object manager.

    Args:
        redis_address (str): The address of the Redis instance.
        node_ip_address (str): The IP address of the node that this local
            scheduler is running on.
        plasma_store_name (str): The name of the plasma store socket to connect
            to.
        raylet_name (str): The name of the raylet socket to create.
        worker_path (str): The path of the script to use when the local
            scheduler starts up new workers.
        resources: The resources that this raylet has.
        object_manager_port (int): The port to use for the object manager. If
            this is not provided, we will use 0 and the object manager will
            choose its own port.
        node_manager_port (int): The port to use for the node manager. If
            this is not provided, we will use 0 and the node manager will
            choose its own port.
        use_valgrind (bool): True if the raylet should be started inside
            of valgrind. If this is True, use_profiler must be False.
        use_profiler (bool): True if the raylet should be started inside
            a profiler. If this is True, use_valgrind must be False.
        stdout_file: A file handle opened for writing to redirect stdout to. If
            no redirection should happen, then this should be None.
        stderr_file: A file handle opened for writing to redirect stderr to. If
            no redirection should happen, then this should be None.
        cleanup (bool): True if using Ray in local mode. If cleanup is true,
            then this process will be killed by serices.cleanup() when the
            Python process that imported services exits.
        redis_password (str): The password of the redis server.

    Returns:
        The raylet socket name.
    """
    if use_valgrind and use_profiler:
        raise Exception("Cannot use valgrind and profiler at the same time.")

    static_resources = check_and_update_resources(resources)

    # Limit the number of workers that can be started in parallel by the
    # raylet. However, make sure it is at least 1.
    maximum_startup_concurrency = max(
        1, min(multiprocessing.cpu_count(), static_resources["CPU"]))

    # Format the resource argument in a form like 'CPU,1.0,GPU,0,Custom,3'.
    resource_argument = ",".join([
        "{},{}".format(resource_name, resource_value)
        for resource_name, resource_value in zip(static_resources.keys(),
                                                 static_resources.values())
    ])

    gcs_ip_address, gcs_port = redis_address.split(":")

    # Create the command that the Raylet will use to start workers.
    start_worker_command = ("{} {} "
                            "--node-ip-address={} "
                            "--object-store-name={} "
                            "--raylet-name={} "
                            "--redis-address={} "
                            "--temp-dir={}".format(
                                sys.executable, worker_path, node_ip_address,
                                plasma_store_name, raylet_name, redis_address,
                                get_temp_root()))
    if redis_password:
        start_worker_command += " --redis-password {}".format(redis_password)

    # If the object manager port is None, then use 0 to cause the object
    # manager to choose its own port.
    if object_manager_port is None:
        object_manager_port = 0
    # If the node manager port is None, then use 0 to cause the node manager
    # to choose its own port.
    if node_manager_port is None:
        node_manager_port = 0

    command = [
        RAYLET_EXECUTABLE,
        raylet_name,
        plasma_store_name,
        str(object_manager_port),
        str(node_manager_port),
        node_ip_address,
        gcs_ip_address,
        gcs_port,
        str(num_workers),
        str(maximum_startup_concurrency),
        resource_argument,
        start_worker_command,
        "",  # Worker command for Java, not needed for Python.
        redis_password or "",
    ]

    if use_valgrind:
        pid = subprocess.Popen(
            [
                "valgrind", "--track-origins=yes", "--leak-check=full",
                "--show-leak-kinds=all", "--leak-check-heuristics=stdstring",
                "--error-exitcode=1"
            ] + command,
            stdout=stdout_file,
            stderr=stderr_file)
    elif use_profiler:
        pid = subprocess.Popen(
            ["valgrind", "--tool=callgrind"] + command,
            stdout=stdout_file,
            stderr=stderr_file)
    else:
        pid = subprocess.Popen(command, stdout=stdout_file, stderr=stderr_file)

    if cleanup:
        all_processes[PROCESS_TYPE_RAYLET].append(pid)
    record_log_files_in_redis(
        redis_address,
        node_ip_address, [stdout_file, stderr_file],
        password=redis_password)

    return raylet_name


def start_plasma_store(node_ip_address,
                       redis_address,
                       object_manager_port=None,
                       store_stdout_file=None,
                       store_stderr_file=None,
                       objstore_memory=None,
                       cleanup=True,
                       plasma_directory=None,
                       huge_pages=False,
                       plasma_store_socket_name=None,
                       redis_password=None):
    """This method starts an object store process.

    Args:
        node_ip_address (str): The IP address of the node running the object
            store.
        redis_address (str): The address of the Redis instance to connect to.
        object_manager_port (int): The port to use for the object manager. If
            this is not provided, one will be generated randomly.
        store_stdout_file: A file handle opened for writing to redirect stdout
            to. If no redirection should happen, then this should be None.
        store_stderr_file: A file handle opened for writing to redirect stderr
            to. If no redirection should happen, then this should be None.
        objstore_memory: The amount of memory (in bytes) to start the object
            store with.
        cleanup (bool): True if using Ray in local mode. If cleanup is true,
            then this process will be killed by serices.cleanup() when the
            Python process that imported services exits.
        plasma_directory: A directory where the Plasma memory mapped files will
            be created.
        huge_pages: Boolean flag indicating whether to start the Object
            Store with hugetlbfs support. Requires plasma_directory.
        redis_password (str): The password of the redis server.

    Return:
        The Plasma store socket name.
    """
    if objstore_memory is None:
        # Compute a fraction of the system memory for the Plasma store to use.
        system_memory = ray.utils.get_system_memory()
        if sys.platform == "linux" or sys.platform == "linux2":
            # On linux we use /dev/shm, its size is half the size of the
            # physical memory. To not overflow it, we set the plasma memory
            # limit to 0.4 times the size of the physical memory.
            objstore_memory = int(system_memory * 0.4)
            # Compare the requested memory size to the memory available in
            # /dev/shm.
            shm_fd = os.open("/dev/shm", os.O_RDONLY)
            try:
                shm_fs_stats = os.fstatvfs(shm_fd)
                # The value shm_fs_stats.f_bsize is the block size and the
                # value shm_fs_stats.f_bavail is the number of available
                # blocks.
                shm_avail = shm_fs_stats.f_bsize * shm_fs_stats.f_bavail
                if objstore_memory > shm_avail:
                    logger.warning(
                        "Warning: Reducing object store memory because "
                        "/dev/shm has only {} bytes available. You may be "
                        "able to free up space by deleting files in "
                        "/dev/shm. If you are inside a Docker container, "
                        "you may need to pass an argument with the flag "
                        "'--shm-size' to 'docker run'.".format(shm_avail))
                    objstore_memory = int(shm_avail * 0.8)
            finally:
                os.close(shm_fd)
        else:
            objstore_memory = int(system_memory * 0.8)
    # Start the Plasma store.
    logger.info("Starting the Plasma object store with {0:.2f} GB memory."
                .format(objstore_memory / 10**9))
    plasma_store_name, p1 = ray.plasma.start_plasma_store(
        plasma_store_memory=objstore_memory,
        use_profiler=RUN_PLASMA_STORE_PROFILER,
        stdout_file=store_stdout_file,
        stderr_file=store_stderr_file,
        plasma_directory=plasma_directory,
        huge_pages=huge_pages,
        socket_name=plasma_store_socket_name)

    if cleanup:
        all_processes[PROCESS_TYPE_PLASMA_STORE].append(p1)
    record_log_files_in_redis(
        redis_address,
        node_ip_address, [store_stdout_file, store_stderr_file],
        password=redis_password)

    return plasma_store_name


def start_worker(node_ip_address,
                 object_store_name,
                 local_scheduler_name,
                 redis_address,
                 worker_path,
                 stdout_file=None,
                 stderr_file=None,
                 cleanup=True):
    """This method starts a worker process.

    Args:
        node_ip_address (str): The IP address of the node that this worker is
            running on.
        object_store_name (str): The name of the object store.
        local_scheduler_name (str): The name of the local scheduler.
        redis_address (str): The address that the Redis server is listening on.
        worker_path (str): The path of the source code which the worker process
            will run.
        stdout_file: A file handle opened for writing to redirect stdout to. If
            no redirection should happen, then this should be None.
        stderr_file: A file handle opened for writing to redirect stderr to. If
            no redirection should happen, then this should be None.
        cleanup (bool): True if using Ray in local mode. If cleanup is true,
            then this process will be killed by services.cleanup() when the
            Python process that imported services exits. This is True by
            default.
    """
    command = [
        sys.executable, "-u", worker_path,
        "--node-ip-address=" + node_ip_address,
        "--object-store-name=" + object_store_name,
        "--local-scheduler-name=" + local_scheduler_name,
        "--redis-address=" + str(redis_address),
        "--temp-dir=" + get_temp_root()
    ]
    p = subprocess.Popen(command, stdout=stdout_file, stderr=stderr_file)
    if cleanup:
        all_processes[PROCESS_TYPE_WORKER].append(p)
    record_log_files_in_redis(redis_address, node_ip_address,
                              [stdout_file, stderr_file])


def start_monitor(redis_address,
                  node_ip_address,
                  stdout_file=None,
                  stderr_file=None,
                  cleanup=True,
                  autoscaling_config=None,
                  redis_password=None):
    """Run a process to monitor the other processes.

    Args:
        redis_address (str): The address that the Redis server is listening on.
        node_ip_address: The IP address of the node that this process will run
            on.
        stdout_file: A file handle opened for writing to redirect stdout to. If
            no redirection should happen, then this should be None.
        stderr_file: A file handle opened for writing to redirect stderr to. If
            no redirection should happen, then this should be None.
        cleanup (bool): True if using Ray in local mode. If cleanup is true,
            then this process will be killed by services.cleanup() when the
            Python process that imported services exits. This is True by
            default.
        autoscaling_config: path to autoscaling config file.
        redis_password (str): The password of the redis server.
    """
    monitor_path = os.path.join(
        os.path.dirname(os.path.abspath(__file__)), "monitor.py")
    command = [
        sys.executable, "-u", monitor_path,
        "--redis-address=" + str(redis_address)
    ]
    if autoscaling_config:
        command.append("--autoscaling-config=" + str(autoscaling_config))
    if redis_password:
        command.append("--redis-password=" + redis_password)
    p = subprocess.Popen(command, stdout=stdout_file, stderr=stderr_file)
    if cleanup:
        all_processes[PROCESS_TYPE_MONITOR].append(p)
    record_log_files_in_redis(
        redis_address,
        node_ip_address, [stdout_file, stderr_file],
        password=redis_password)


def start_raylet_monitor(redis_address,
                         stdout_file=None,
                         stderr_file=None,
                         cleanup=True,
                         redis_password=None):
    """Run a process to monitor the other processes.

    Args:
        redis_address (str): The address that the Redis server is listening on.
        stdout_file: A file handle opened for writing to redirect stdout to. If
            no redirection should happen, then this should be None.
        stderr_file: A file handle opened for writing to redirect stderr to. If
            no redirection should happen, then this should be None.
        cleanup (bool): True if using Ray in local mode. If cleanup is true,
            then this process will be killed by services.cleanup() when the
            Python process that imported services exits. This is True by
            default.
        redis_password (str): The password of the redis server.
    """
    gcs_ip_address, gcs_port = redis_address.split(":")
    redis_password = redis_password or ""
    command = [RAYLET_MONITOR_EXECUTABLE, gcs_ip_address, gcs_port]
    p = subprocess.Popen(command, stdout=stdout_file, stderr=stderr_file)
    if cleanup:
        all_processes[PROCESS_TYPE_MONITOR].append(p)


def start_ray_processes(address_info=None,
                        object_manager_ports=None,
                        node_manager_ports=None,
                        node_ip_address="127.0.0.1",
                        redis_port=None,
                        redis_shard_ports=None,
                        num_workers=None,
                        num_local_schedulers=1,
                        object_store_memory=None,
                        num_redis_shards=1,
                        redis_max_clients=None,
                        redis_password=None,
                        worker_path=None,
                        cleanup=True,
                        redirect_worker_output=False,
                        redirect_output=False,
                        include_log_monitor=False,
                        include_webui=False,
                        start_workers_from_local_scheduler=True,
                        resources=None,
                        plasma_directory=None,
                        huge_pages=False,
                        autoscaling_config=None,
                        plasma_store_socket_name=None,
                        raylet_socket_name=None,
                        temp_dir=None):
    """Helper method to start Ray processes.

    Args:
        address_info (dict): A dictionary with address information for
            processes that have already been started. If provided, address_info
            will be modified to include processes that are newly started.
        object_manager_ports (list): A list of the ports to use for the object
            managers. There should be one per object manager being started on
            this node (typically just one).
        node_manager_ports (list): A list of the ports to use for the node
            managers. There should be one per node manager being started on
            this node (typically just one).
        node_ip_address (str): The IP address of this node.
        redis_port (int): The port that the primary Redis shard should listen
            to. If None, then a random port will be chosen. If the key
            "redis_address" is in address_info, then this argument will be
            ignored.
        redis_shard_ports: A list of the ports to use for the non-primary Redis
            shards.
        num_workers (int): The number of workers to start.
        num_local_schedulers (int): The total number of local schedulers
            required. This is also the total number of object stores required.
            This method will start new instances of local schedulers and object
            stores until there are num_local_schedulers existing instances of
            each, including ones already registered with the given
            address_info.
        object_store_memory: The amount of memory (in bytes) to start the
            object store with.
        num_redis_shards: The number of Redis shards to start in addition to
            the primary Redis shard.
        redis_max_clients: If provided, attempt to configure Redis with this
            maxclients number.
        redis_password (str): Prevents external clients without the password
            from connecting to Redis if provided.
        worker_path (str): The path of the source code that will be run by the
            worker.
        cleanup (bool): If cleanup is true, then the processes started here
            will be killed by services.cleanup() when the Python process that
            called this method exits.
        redirect_worker_output: True if the stdout and stderr of worker
            processes should be redirected to files.
        redirect_output (bool): True if stdout and stderr for non-worker
            processes should be redirected to files and false otherwise.
        include_log_monitor (bool): If True, then start a log monitor to
            monitor the log files for all processes on this node and push their
            contents to Redis.
        include_webui (bool): If True, then attempt to start the web UI. Note
            that this is only possible with Python 3.
        start_workers_from_local_scheduler (bool): If this flag is True, then
            start the initial workers from the local scheduler. Else, start
            them from Python.
        resources: A dictionary mapping resource name to the quantity of that
            resource.
        plasma_directory: A directory where the Plasma memory mapped files will
            be created.
        huge_pages: Boolean flag indicating whether to start the Object
            Store with hugetlbfs support. Requires plasma_directory.
        autoscaling_config: path to autoscaling config file.
        plasma_store_socket_name (str): If provided, it will specify the socket
            name used by the plasma store.
        raylet_socket_name (str): If provided, it will specify the socket path
            used by the raylet process.
        temp_dir (str): If provided, it will specify the root temporary
            directory for the Ray process.

    Returns:
        A dictionary of the address information for the processes that were
            started.
    """

    set_temp_root(temp_dir)

    logger.info("Process STDOUT and STDERR is being redirected to {}.".format(
        get_logs_dir_path()))

    if resources is None:
        resources = {}
    if not isinstance(resources, list):
        resources = num_local_schedulers * [resources]

    if num_workers is not None:
        raise Exception("The 'num_workers' argument is deprecated. Please use "
                        "'num_cpus' instead.")
    else:
        workers_per_local_scheduler = []
        for resource_dict in resources:
            cpus = resource_dict.get("CPU")
            workers_per_local_scheduler.append(cpus if cpus is not None else
                                               multiprocessing.cpu_count())

    if address_info is None:
        address_info = {}
    address_info["node_ip_address"] = node_ip_address

    if worker_path is None:
        worker_path = os.path.join(
            os.path.dirname(os.path.abspath(__file__)),
            "workers/default_worker.py")

    # Start Redis if there isn't already an instance running. TODO(rkn): We are
    # suppressing the output of Redis because on Linux it prints a bunch of
    # warning messages when it starts up. Instead of suppressing the output, we
    # should address the warnings.
    redis_address = address_info.get("redis_address")
    redis_shards = address_info.get("redis_shards", [])
    if redis_address is None:
        redis_address, redis_shards = start_redis(
            node_ip_address,
            port=redis_port,
            redis_shard_ports=redis_shard_ports,
            num_redis_shards=num_redis_shards,
            redis_max_clients=redis_max_clients,
            redirect_output=True,
            redirect_worker_output=redirect_worker_output,
            cleanup=cleanup,
            password=redis_password)
        address_info["redis_address"] = redis_address
        time.sleep(0.1)

        # Start monitoring the processes.
        monitor_stdout_file, monitor_stderr_file = new_monitor_log_file(
            redirect_output)
        start_monitor(
            redis_address,
            node_ip_address,
            stdout_file=monitor_stdout_file,
            stderr_file=monitor_stderr_file,
            cleanup=cleanup,
            autoscaling_config=autoscaling_config,
            redis_password=redis_password)
        start_raylet_monitor(
            redis_address,
            stdout_file=monitor_stdout_file,
            stderr_file=monitor_stderr_file,
            cleanup=cleanup,
            redis_password=redis_password)
    if redis_shards == []:
        # Get redis shards from primary redis instance.
        redis_ip_address, redis_port = redis_address.split(":")
        redis_client = redis.StrictRedis(
            host=redis_ip_address, port=redis_port, password=redis_password)
        redis_shards = redis_client.lrange("RedisShards", start=0, end=-1)
        redis_shards = [ray.utils.decode(shard) for shard in redis_shards]
        address_info["redis_shards"] = redis_shards

    # Start the log monitor, if necessary.
    if include_log_monitor:
        log_monitor_stdout_file, log_monitor_stderr_file = (
            new_log_monitor_log_file())
        start_log_monitor(
            redis_address,
            node_ip_address,
            stdout_file=log_monitor_stdout_file,
            stderr_file=log_monitor_stderr_file,
            cleanup=cleanup,
            redis_password=redis_password)

    # Initialize with existing services.
    if "object_store_addresses" not in address_info:
        address_info["object_store_addresses"] = []
    object_store_addresses = address_info["object_store_addresses"]
    if "raylet_socket_names" not in address_info:
        address_info["raylet_socket_names"] = []
    raylet_socket_names = address_info["raylet_socket_names"]

    # Get the ports to use for the object managers if any are provided.
    if not isinstance(object_manager_ports, list):
        assert object_manager_ports is None or num_local_schedulers == 1
        object_manager_ports = num_local_schedulers * [object_manager_ports]
    assert len(object_manager_ports) == num_local_schedulers
    if not isinstance(node_manager_ports, list):
        assert node_manager_ports is None or num_local_schedulers == 1
        node_manager_ports = num_local_schedulers * [node_manager_ports]
    assert len(node_manager_ports) == num_local_schedulers

    # Start any object stores that do not yet exist.
    for i in range(num_local_schedulers - len(object_store_addresses)):
        # Start Plasma.
        plasma_store_stdout_file, plasma_store_stderr_file = (
            new_plasma_store_log_file(i, redirect_output))

        object_store_address = start_plasma_store(
            node_ip_address,
            redis_address,
            store_stdout_file=plasma_store_stdout_file,
            store_stderr_file=plasma_store_stderr_file,
            objstore_memory=object_store_memory,
            cleanup=cleanup,
            plasma_directory=plasma_directory,
            huge_pages=huge_pages,
            plasma_store_socket_name=plasma_store_socket_name,
            redis_password=redis_password)
        object_store_addresses.append(object_store_address)
        time.sleep(0.1)

    # Start any raylets that do not exist yet.
    for i in range(len(raylet_socket_names), num_local_schedulers):
        raylet_stdout_file, raylet_stderr_file = new_raylet_log_file(
            i, redirect_output=redirect_worker_output)
        address_info["raylet_socket_names"].append(
            start_raylet(
                redis_address,
                node_ip_address,
                raylet_socket_name or get_raylet_socket_name(),
                object_store_addresses[i],
                worker_path,
                object_manager_port=object_manager_ports[i],
                node_manager_port=node_manager_ports[i],
                resources=resources[i],
                num_workers=workers_per_local_scheduler[i],
                stdout_file=raylet_stdout_file,
                stderr_file=raylet_stderr_file,
                cleanup=cleanup,
                redis_password=redis_password))

    # Try to start the web UI.
    if include_webui:
        ui_stdout_file, ui_stderr_file = new_webui_log_file()
        address_info["webui_url"] = start_ui(
            redis_address,
            stdout_file=ui_stdout_file,
            stderr_file=ui_stderr_file,
            cleanup=cleanup)
    else:
        address_info["webui_url"] = ""
    # Return the addresses of the relevant processes.
    return address_info


def start_ray_node(node_ip_address,
                   redis_address,
                   object_manager_ports=None,
<<<<<<< HEAD
                   num_workers=None,
=======
                   node_manager_ports=None,
                   num_workers=0,
>>>>>>> fd854ff0
                   num_local_schedulers=1,
                   object_store_memory=None,
                   redis_password=None,
                   worker_path=None,
                   cleanup=True,
                   redirect_worker_output=False,
                   redirect_output=False,
                   resources=None,
                   plasma_directory=None,
                   huge_pages=False,
                   plasma_store_socket_name=None,
                   raylet_socket_name=None,
                   temp_dir=None):
    """Start the Ray processes for a single node.

    This assumes that the Ray processes on some master node have already been
    started.

    Args:
        node_ip_address (str): The IP address of this node.
        redis_address (str): The address of the Redis server.
        object_manager_ports (list): A list of the ports to use for the object
            managers. There should be one per object manager being started on
            this node (typically just one).
        node_manager_ports (list): A list of the ports to use for the node
            managers. There should be one per node manager being started on
            this node (typically just one).
        num_workers (int): The number of workers to start.
        num_local_schedulers (int): The number of local schedulers to start.
            This is also the number of plasma stores and plasma managers to
            start.
        object_store_memory (int): The maximum amount of memory (in bytes) to
            let the plasma store use.
        redis_password (str): Prevents external clients without the password
            from connecting to Redis if provided.
        worker_path (str): The path of the source code that will be run by the
            worker.
        cleanup (bool): If cleanup is true, then the processes started here
            will be killed by services.cleanup() when the Python process that
            called this method exits.
        redirect_worker_output: True if the stdout and stderr of worker
            processes should be redirected to files.
        redirect_output (bool): True if stdout and stderr for non-worker
            processes should be redirected to files and false otherwise.
        resources: A dictionary mapping resource name to the available quantity
            of that resource.
        plasma_directory: A directory where the Plasma memory mapped files will
            be created.
        huge_pages: Boolean flag indicating whether to start the Object
            Store with hugetlbfs support. Requires plasma_directory.
        plasma_store_socket_name (str): If provided, it will specify the socket
            name used by the plasma store.
        raylet_socket_name (str): If provided, it will specify the socket path
            used by the raylet process.
        temp_dir (str): If provided, it will specify the root temporary
            directory for the Ray process.

    Returns:
        A dictionary of the address information for the processes that were
            started.
    """
    address_info = {
        "redis_address": redis_address,
    }
    return start_ray_processes(
        address_info=address_info,
        object_manager_ports=object_manager_ports,
        node_manager_ports=node_manager_ports,
        node_ip_address=node_ip_address,
        num_workers=num_workers,
        num_local_schedulers=num_local_schedulers,
        object_store_memory=object_store_memory,
        redis_password=redis_password,
        worker_path=worker_path,
        include_log_monitor=True,
        cleanup=cleanup,
        redirect_worker_output=redirect_worker_output,
        redirect_output=redirect_output,
        resources=resources,
        plasma_directory=plasma_directory,
        huge_pages=huge_pages,
        plasma_store_socket_name=plasma_store_socket_name,
        raylet_socket_name=raylet_socket_name,
        temp_dir=temp_dir)


def start_ray_head(address_info=None,
                   object_manager_ports=None,
                   node_manager_ports=None,
                   node_ip_address="127.0.0.1",
                   redis_port=None,
                   redis_shard_ports=None,
                   num_workers=None,
                   num_local_schedulers=1,
                   object_store_memory=None,
                   worker_path=None,
                   cleanup=True,
                   redirect_worker_output=False,
                   redirect_output=False,
                   start_workers_from_local_scheduler=True,
                   resources=None,
                   num_redis_shards=None,
                   redis_max_clients=None,
                   redis_password=None,
                   include_webui=True,
                   plasma_directory=None,
                   huge_pages=False,
                   autoscaling_config=None,
                   plasma_store_socket_name=None,
                   raylet_socket_name=None,
                   temp_dir=None):
    """Start Ray in local mode.

    Args:
        address_info (dict): A dictionary with address information for
            processes that have already been started. If provided, address_info
            will be modified to include processes that are newly started.
        object_manager_ports (list): A list of the ports to use for the object
            managers. There should be one per object manager being started on
            this node (typically just one).
        node_manager_ports (list): A list of the ports to use for the node
            managers. There should be one per node manager being started on
            this node (typically just one).
        node_ip_address (str): The IP address of this node.
        redis_port (int): The port that the primary Redis shard should listen
            to. If None, then a random port will be chosen. If the key
            "redis_address" is in address_info, then this argument will be
            ignored.
        redis_shard_ports: A list of the ports to use for the non-primary Redis
            shards.
        num_workers (int): The number of workers to start.
        num_local_schedulers (int): The total number of local schedulers
            required. This is also the total number of object stores required.
            This method will start new instances of local schedulers and object
            stores until there are at least num_local_schedulers existing
            instances of each, including ones already registered with the given
            address_info.
        object_store_memory: The amount of memory (in bytes) to start the
            object store with.
        worker_path (str): The path of the source code that will be run by the
            worker.
        cleanup (bool): If cleanup is true, then the processes started here
            will be killed by services.cleanup() when the Python process that
            called this method exits.
        redirect_worker_output: True if the stdout and stderr of worker
            processes should be redirected to files.
        redirect_output (bool): True if stdout and stderr for non-worker
            processes should be redirected to files and false otherwise.
        start_workers_from_local_scheduler (bool): If this flag is True, then
            start the initial workers from the local scheduler. Else, start
            them from Python.
        resources: A dictionary mapping resource name to the available quantity
            of that resource.
        num_redis_shards: The number of Redis shards to start in addition to
            the primary Redis shard.
        redis_max_clients: If provided, attempt to configure Redis with this
            maxclients number.
        redis_password (str): Prevents external clients without the password
            from connecting to Redis if provided.
        include_webui: True if the UI should be started and false otherwise.
        plasma_directory: A directory where the Plasma memory mapped files will
            be created.
        huge_pages: Boolean flag indicating whether to start the Object
            Store with hugetlbfs support. Requires plasma_directory.
        autoscaling_config: path to autoscaling config file.
        plasma_store_socket_name (str): If provided, it will specify the socket
            name used by the plasma store.
        raylet_socket_name (str): If provided, it will specify the socket path
            used by the raylet process.
        temp_dir (str): If provided, it will specify the root temporary
            directory for the Ray process.

    Returns:
        A dictionary of the address information for the processes that were
            started.
    """
    num_redis_shards = 1 if num_redis_shards is None else num_redis_shards
    return start_ray_processes(
        address_info=address_info,
        object_manager_ports=object_manager_ports,
        node_manager_ports=node_manager_ports,
        node_ip_address=node_ip_address,
        redis_port=redis_port,
        redis_shard_ports=redis_shard_ports,
        num_workers=num_workers,
        num_local_schedulers=num_local_schedulers,
        object_store_memory=object_store_memory,
        worker_path=worker_path,
        cleanup=cleanup,
        redirect_worker_output=redirect_worker_output,
        redirect_output=redirect_output,
        include_log_monitor=True,
        include_webui=include_webui,
        start_workers_from_local_scheduler=start_workers_from_local_scheduler,
        resources=resources,
        num_redis_shards=num_redis_shards,
        redis_max_clients=redis_max_clients,
        redis_password=redis_password,
        plasma_directory=plasma_directory,
        huge_pages=huge_pages,
        autoscaling_config=autoscaling_config,
        plasma_store_socket_name=plasma_store_socket_name,
        raylet_socket_name=raylet_socket_name,
        temp_dir=temp_dir)<|MERGE_RESOLUTION|>--- conflicted
+++ resolved
@@ -1436,12 +1436,8 @@
 def start_ray_node(node_ip_address,
                    redis_address,
                    object_manager_ports=None,
-<<<<<<< HEAD
+                   node_manager_ports=None,
                    num_workers=None,
-=======
-                   node_manager_ports=None,
-                   num_workers=0,
->>>>>>> fd854ff0
                    num_local_schedulers=1,
                    object_store_memory=None,
                    redis_password=None,
