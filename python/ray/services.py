from __future__ import absolute_import
from __future__ import division
from __future__ import print_function

import json
import logging
import multiprocessing
import os
import random
import resource
import socket
import subprocess
import sys
import time
import redis

import pyarrow
# Ray modules
import ray.ray_constants as ray_constants
import ray.plasma

from ray.tempfile_services import (get_ipython_notebook_path, get_temp_root,
                                   new_redis_log_file)

# True if processes are run in the valgrind profiler.
RUN_RAYLET_PROFILER = False
RUN_PLASMA_STORE_PROFILER = False

# Location of the redis server and module.
REDIS_EXECUTABLE = os.path.join(
    os.path.abspath(os.path.dirname(__file__)),
    "core/src/ray/thirdparty/redis/src/redis-server")
REDIS_MODULE = os.path.join(
    os.path.abspath(os.path.dirname(__file__)),
    "core/src/ray/gcs/redis_module/libray_redis_module.so")

# Location of the credis server and modules.
# credis will be enabled if the environment variable RAY_USE_NEW_GCS is set.
CREDIS_EXECUTABLE = os.path.join(
    os.path.abspath(os.path.dirname(__file__)),
    "core/src/credis/redis/src/redis-server")
CREDIS_MASTER_MODULE = os.path.join(
    os.path.abspath(os.path.dirname(__file__)),
    "core/src/credis/build/src/libmaster.so")
CREDIS_MEMBER_MODULE = os.path.join(
    os.path.abspath(os.path.dirname(__file__)),
    "core/src/credis/build/src/libmember.so")

# Location of the raylet executables.
RAYLET_MONITOR_EXECUTABLE = os.path.join(
    os.path.abspath(os.path.dirname(__file__)),
    "core/src/ray/raylet/raylet_monitor")
RAYLET_EXECUTABLE = os.path.join(
    os.path.abspath(os.path.dirname(__file__)), "core/src/ray/raylet/raylet")

# Logger for this module. It should be configured at the entry point
# into the program using Ray. Ray provides a default configuration at
# entry/init points.
logger = logging.getLogger(__name__)


def address(ip_address, port):
    return ip_address + ":" + str(port)


def get_ip_address(address):
    assert type(address) == str, "Address must be a string"
    ip_address = address.split(":")[0]
    return ip_address


def get_port(address):
    try:
        port = int(address.split(":")[1])
    except Exception:
        raise Exception("Unable to parse port from address {}".format(address))
    return port


def new_port():
    return random.randint(10000, 65535)


def remaining_processes_alive(exclude=None):
    """See if the remaining processes are alive or not.

    Note that this ignores processes that have been explicitly killed,
    e.g., via a command like node.kill_raylet().

    Returns:
        True if the remaining processes started by ray.init() are alive and
            False otherwise.

    Raises:
        Exception: An exception is raised if the processes were not started by
            ray.init().
    """
    if ray.worker._global_node is None:
        raise Exception("This process is not in a position to determine "
                        "whether all processes are alive or not.")
    return ray.worker._global_node.remaining_processes_alive()


def address_to_ip(address):
    """Convert a hostname to a numerical IP addresses in an address.

    This should be a no-op if address already contains an actual numerical IP
    address.

    Args:
        address: This can be either a string containing a hostname (or an IP
            address) and a port or it can be just an IP address.

    Returns:
        The same address but with the hostname replaced by a numerical IP
            address.
    """
    address_parts = address.split(":")
    ip_address = socket.gethostbyname(address_parts[0])
    # Make sure localhost isn't resolved to the loopback ip
    if ip_address == "127.0.0.1":
        ip_address = get_node_ip_address()
    return ":".join([ip_address] + address_parts[1:])


def get_node_ip_address(address="8.8.8.8:53"):
    """Determine the IP address of the local node.

    Args:
        address (str): The IP address and port of any known live service on the
            network you care about.

    Returns:
        The IP address of the current node.
    """
    ip_address, port = address.split(":")
    s = socket.socket(socket.AF_INET, socket.SOCK_DGRAM)
    try:
        # This command will raise an exception if there is no internet
        # connection.
        s.connect((ip_address, int(port)))
        node_ip_address = s.getsockname()[0]
    except Exception as e:
        node_ip_address = "127.0.0.1"
        # [Errno 101] Network is unreachable
        if e.errno == 101:
            try:
                # try get node ip address from host name
                host_name = socket.getfqdn(socket.gethostname())
                node_ip_address = socket.gethostbyname(host_name)
            except Exception:
                pass

    return node_ip_address


def record_log_files_in_redis(redis_address,
                              node_ip_address,
                              log_files,
                              password=None):
    """Record in Redis that a new log file has been created.

    This is used so that each log monitor can check Redis and figure out which
    log files it is reponsible for monitoring.

    Args:
        redis_address: The address of the redis server.
        node_ip_address: The IP address of the node that the log file exists
            on.
        log_files: A list of file handles for the log files. If one of the file
            handles is None, we ignore it.
        password (str): The password of the redis server.
    """
    for log_file in log_files:
        if log_file is not None:
            redis_ip_address, redis_port = redis_address.split(":")
            redis_client = redis.StrictRedis(
                host=redis_ip_address, port=redis_port, password=password)
            # The name of the key storing the list of log filenames for this IP
            # address.
            log_file_list_key = "LOG_FILENAMES:{}".format(node_ip_address)
            redis_client.rpush(log_file_list_key, log_file.name)


def create_redis_client(redis_address, password=None):
    """Create a Redis client.

    Args:
        The IP address, port, and password of the Redis server.

    Returns:
        A Redis client.
    """
    redis_ip_address, redis_port = redis_address.split(":")
    # For this command to work, some other client (on the same machine
    # as Redis) must have run "CONFIG SET protected-mode no".
    return redis.StrictRedis(
        host=redis_ip_address, port=int(redis_port), password=password)


def wait_for_redis_to_start(redis_ip_address,
                            redis_port,
                            password=None,
                            num_retries=5):
    """Wait for a Redis server to be available.

    This is accomplished by creating a Redis client and sending a random
    command to the server until the command gets through.

    Args:
        redis_ip_address (str): The IP address of the redis server.
        redis_port (int): The port of the redis server.
        password (str): The password of the redis server.
        num_retries (int): The number of times to try connecting with redis.
            The client will sleep for one second between attempts.

    Raises:
        Exception: An exception is raised if we could not connect with Redis.
    """
    redis_client = redis.StrictRedis(
        host=redis_ip_address, port=redis_port, password=password)
    # Wait for the Redis server to start.
    counter = 0
    while counter < num_retries:
        try:
            # Run some random command and see if it worked.
            logger.info(
                "Waiting for redis server at {}:{} to respond...".format(
                    redis_ip_address, redis_port))
            redis_client.client_list()
        except redis.ConnectionError:
            # Wait a little bit.
            time.sleep(1)
            logger.info("Failed to connect to the redis server, retrying.")
            counter += 1
        else:
            break
    if counter == num_retries:
        raise Exception("Unable to connect to Redis. If the Redis instance is "
                        "on a different machine, check that your firewall is "
                        "configured properly.")


def _autodetect_num_gpus():
    """Attempt to detect the number of GPUs on this machine.

    TODO(rkn): This currently assumes Nvidia GPUs and Linux.

    Returns:
        The number of GPUs if any were detected, otherwise 0.
    """
    proc_gpus_path = "/proc/driver/nvidia/gpus"
    if os.path.isdir(proc_gpus_path):
        return len(os.listdir(proc_gpus_path))
    return 0


def _compute_version_info():
    """Compute the versions of Python, pyarrow, and Ray.

    Returns:
        A tuple containing the version information.
    """
    ray_version = ray.__version__
    python_version = ".".join(map(str, sys.version_info[:3]))
    pyarrow_version = pyarrow.__version__
    return ray_version, python_version, pyarrow_version


def _put_version_info_in_redis(redis_client):
    """Store version information in Redis.

    This will be used to detect if workers or drivers are started using
    different versions of Python, pyarrow, or Ray.

    Args:
        redis_client: A client for the primary Redis shard.
    """
    redis_client.set("VERSION_INFO", json.dumps(_compute_version_info()))


def check_version_info(redis_client):
    """Check if various version info of this process is correct.

    This will be used to detect if workers or drivers are started using
    different versions of Python, pyarrow, or Ray. If the version
    information is not present in Redis, then no check is done.

    Args:
        redis_client: A client for the primary Redis shard.

    Raises:
        Exception: An exception is raised if there is a version mismatch.
    """
    redis_reply = redis_client.get("VERSION_INFO")

    # Don't do the check if there is no version information in Redis. This
    # is to make it easier to do things like start the processes by hand.
    if redis_reply is None:
        return

    true_version_info = tuple(json.loads(ray.utils.decode(redis_reply)))
    version_info = _compute_version_info()
    if version_info != true_version_info:
        node_ip_address = ray.services.get_node_ip_address()
        error_message = ("Version mismatch: The cluster was started with:\n"
                         "    Ray: " + true_version_info[0] + "\n"
                         "    Python: " + true_version_info[1] + "\n"
                         "    Pyarrow: " + str(true_version_info[2]) + "\n"
                         "This process on node " + node_ip_address +
                         " was started with:" + "\n"
                         "    Ray: " + version_info[0] + "\n"
                         "    Python: " + version_info[1] + "\n"
                         "    Pyarrow: " + str(version_info[2]))
        if version_info[:2] != true_version_info[:2]:
            raise Exception(error_message)
        else:
            logger.warning(error_message)


def start_redis(node_ip_address,
                port=None,
                redis_shard_ports=None,
                num_redis_shards=1,
                redis_max_clients=None,
                redirect_output=False,
                redirect_worker_output=False,
                password=None,
                use_credis=None,
                redis_max_memory=None):
    """Start the Redis global state store.

    Args:
        node_ip_address: The IP address of the current node. This is only used
            for recording the log filenames in Redis.
        port (int): If provided, the primary Redis shard will be started on
            this port.
        redis_shard_ports: A list of the ports to use for the non-primary Redis
            shards.
        num_redis_shards (int): If provided, the number of Redis shards to
            start, in addition to the primary one. The default value is one
            shard.
        redis_max_clients: If this is provided, Ray will attempt to configure
            Redis with this maxclients number.
        redirect_output (bool): True if output should be redirected to a file
            and false otherwise.
        redirect_worker_output (bool): True if worker output should be
            redirected to a file and false otherwise. Workers will have access
            to this value when they start up.
        password (str): Prevents external clients without the password
            from connecting to Redis if provided.
        use_credis: If True, additionally load the chain-replicated libraries
            into the redis servers.  Defaults to None, which means its value is
            set by the presence of "RAY_USE_NEW_GCS" in os.environ.
        redis_max_memory: The max amount of memory (in bytes) to allow each
            redis shard to use. Once the limit is exceeded, redis will start
            LRU eviction of entries. This only applies to the sharded redis
            tables (task, object, and profile tables). By default, this is
            capped at 10GB but can be set higher.

    Returns:
        A tuple of the address for the primary Redis shard, a list of
            addresses for the remaining shards, and the processes that were
            started.
    """
    redis_stdout_file, redis_stderr_file = new_redis_log_file(redirect_output)

    if redis_shard_ports is None:
        redis_shard_ports = num_redis_shards * [None]
    elif len(redis_shard_ports) != num_redis_shards:
        raise Exception("The number of Redis shard ports does not match the "
                        "number of Redis shards.")

    processes = []

    if use_credis is None:
        use_credis = ("RAY_USE_NEW_GCS" in os.environ)
    if use_credis and password is not None:
        # TODO(pschafhalter) remove this once credis supports
        # authenticating Redis ports
        raise Exception("Setting the `redis_password` argument is not "
                        "supported in credis. To run Ray with "
                        "password-protected Redis ports, ensure that "
                        "the environment variable `RAY_USE_NEW_GCS=off`.")
    if not use_credis:
        assigned_port, p = _start_redis_instance(
            node_ip_address=node_ip_address,
            port=port,
            redis_max_clients=redis_max_clients,
            stdout_file=redis_stdout_file,
            stderr_file=redis_stderr_file,
            password=password,
            # Below we use None to indicate no limit on the memory of the
            # primary Redis shard.
            redis_max_memory=None)
        processes.append(p)
    else:
        assigned_port, p = _start_redis_instance(
            node_ip_address=node_ip_address,
            port=port,
            redis_max_clients=redis_max_clients,
            stdout_file=redis_stdout_file,
            stderr_file=redis_stderr_file,
            executable=CREDIS_EXECUTABLE,
            # It is important to load the credis module BEFORE the ray module,
            # as the latter contains an extern declaration that the former
            # supplies.
            modules=[CREDIS_MASTER_MODULE, REDIS_MODULE],
            password=password,
            # Below we use None to indicate no limit on the memory of the
            # primary Redis shard.
            redis_max_memory=None)
        processes.append(p)
    if port is not None:
        assert assigned_port == port
    port = assigned_port
    redis_address = address(node_ip_address, port)

    # Register the number of Redis shards in the primary shard, so that clients
    # know how many redis shards to expect under RedisShards.
    primary_redis_client = redis.StrictRedis(
        host=node_ip_address, port=port, password=password)
    primary_redis_client.set("NumRedisShards", str(num_redis_shards))

    # Put the redirect_worker_output bool in the Redis shard so that workers
    # can access it and know whether or not to redirect their output.
    primary_redis_client.set("RedirectOutput", 1
                             if redirect_worker_output else 0)

    # Store version information in the primary Redis shard.
    _put_version_info_in_redis(primary_redis_client)

    # Cap the memory of the other redis shards if no limit is provided.
    redis_max_memory = (redis_max_memory if redis_max_memory is not None else
                        ray_constants.DEFAULT_REDIS_MAX_MEMORY_BYTES)
    if redis_max_memory < ray_constants.REDIS_MINIMUM_MEMORY_BYTES:
        raise ValueError("Attempting to cap Redis memory usage at {} bytes, "
                         "but the minimum allowed is {} bytes.".format(
                             redis_max_memory,
                             ray_constants.REDIS_MINIMUM_MEMORY_BYTES))

    # Start other Redis shards. Each Redis shard logs to a separate file,
    # prefixed by "redis-<shard number>".
    redis_shards = []
    for i in range(num_redis_shards):
        redis_stdout_file, redis_stderr_file = new_redis_log_file(
            redirect_output, shard_number=i)
        if not use_credis:
            redis_shard_port, p = _start_redis_instance(
                node_ip_address=node_ip_address,
                port=redis_shard_ports[i],
                redis_max_clients=redis_max_clients,
                stdout_file=redis_stdout_file,
                stderr_file=redis_stderr_file,
                password=password,
                redis_max_memory=redis_max_memory)
            processes.append(p)
        else:
            assert num_redis_shards == 1, \
                "For now, RAY_USE_NEW_GCS supports 1 shard, and credis "\
                "supports 1-node chain for that shard only."
            redis_shard_port, p = _start_redis_instance(
                node_ip_address=node_ip_address,
                port=redis_shard_ports[i],
                redis_max_clients=redis_max_clients,
                stdout_file=redis_stdout_file,
                stderr_file=redis_stderr_file,
                password=password,
                executable=CREDIS_EXECUTABLE,
                # It is important to load the credis module BEFORE the ray
                # module, as the latter contains an extern declaration that the
                # former supplies.
                modules=[CREDIS_MEMBER_MODULE, REDIS_MODULE],
                redis_max_memory=redis_max_memory)
            processes.append(p)

        if redis_shard_ports[i] is not None:
            assert redis_shard_port == redis_shard_ports[i]
        shard_address = address(node_ip_address, redis_shard_port)
        redis_shards.append(shard_address)
        # Store redis shard information in the primary redis shard.
        primary_redis_client.rpush("RedisShards", shard_address)

    if use_credis:
        shard_client = redis.StrictRedis(
            host=node_ip_address, port=redis_shard_port, password=password)
        # Configure the chain state.
        primary_redis_client.execute_command("MASTER.ADD", node_ip_address,
                                             redis_shard_port)
        shard_client.execute_command("MEMBER.CONNECT_TO_MASTER",
                                     node_ip_address, port)

    return redis_address, redis_shards, processes


def _start_redis_instance(node_ip_address="127.0.0.1",
                          port=None,
                          redis_max_clients=None,
                          num_retries=20,
                          stdout_file=None,
                          stderr_file=None,
                          password=None,
                          executable=REDIS_EXECUTABLE,
                          modules=None,
                          redis_max_memory=None):
    """Start a single Redis server.

    Args:
        node_ip_address (str): The IP address of the current node. This is only
            used for recording the log filenames in Redis.
        port (int): If provided, start a Redis server with this port.
        redis_max_clients: If this is provided, Ray will attempt to configure
            Redis with this maxclients number.
        num_retries (int): The number of times to attempt to start Redis. If a
            port is provided, this defaults to 1.
        stdout_file: A file handle opened for writing to redirect stdout to. If
            no redirection should happen, then this should be None.
        stderr_file: A file handle opened for writing to redirect stderr to. If
            no redirection should happen, then this should be None.
        password (str): Prevents external clients without the password
            from connecting to Redis if provided.
        executable (str): Full path tho the redis-server executable.
        modules (list of str): A list of pathnames, pointing to the redis
            module(s) that will be loaded in this redis server.  If None, load
            the default Ray redis module.
        redis_max_memory: The max amount of memory (in bytes) to allow redis
            to use, or None for no limit. Once the limit is exceeded, redis
            will start LRU eviction of entries.

    Returns:
        A tuple of the port used by Redis and a handle to the process that was
            started. If a port is passed in, then the returned port value is
            the same.

    Raises:
        Exception: An exception is raised if Redis could not be started.
    """
    assert os.path.isfile(executable)
    if modules is None:
        modules = [REDIS_MODULE]
    for module in modules:
        assert os.path.isfile(module)
    counter = 0
    if port is not None:
        # If a port is specified, then try only once to connect.
        num_retries = 1
    else:
        port = new_port()

    load_module_args = []
    for module in modules:
        load_module_args += ["--loadmodule", module]

    while counter < num_retries:
        if counter > 0:
            logger.warning("Redis failed to start, retrying now.")

        # Construct the command to start the Redis server.
        command = [executable]
        if password:
            command += ["--requirepass", password]
        command += (
            ["--port", str(port), "--loglevel", "warning"] + load_module_args)

        p = subprocess.Popen(command, stdout=stdout_file, stderr=stderr_file)
        time.sleep(0.1)
        # Check if Redis successfully started (or at least if it the executable
        # did not exit within 0.1 seconds).
        if p.poll() is None:
            break
        port = new_port()
        counter += 1
    if counter == num_retries:
        raise Exception("Couldn't start Redis. Check log files: {} {}".format(
            stdout_file.name, stderr_file.name))

    # Create a Redis client just for configuring Redis.
    redis_client = redis.StrictRedis(
        host="127.0.0.1", port=port, password=password)
    # Wait for the Redis server to start.
    wait_for_redis_to_start("127.0.0.1", port, password=password)
    # Configure Redis to generate keyspace notifications. TODO(rkn): Change
    # this to only generate notifications for the export keys.
    redis_client.config_set("notify-keyspace-events", "Kl")

    # Configure Redis to not run in protected mode so that processes on other
    # hosts can connect to it. TODO(rkn): Do this in a more secure way.
    redis_client.config_set("protected-mode", "no")

    # Discard old task and object metadata.
    if redis_max_memory is not None:
        redis_client.config_set("maxmemory", str(redis_max_memory))
        redis_client.config_set("maxmemory-policy", "allkeys-lru")
        redis_client.config_set("maxmemory-samples", "10")
        logger.info("Starting Redis shard with {} GB max memory.".format(
            round(redis_max_memory / 1e9, 2)))

    # If redis_max_clients is provided, attempt to raise the number of maximum
    # number of Redis clients.
    if redis_max_clients is not None:
        redis_client.config_set("maxclients", str(redis_max_clients))
    else:
        # If redis_max_clients is not provided, determine the current ulimit.
        # We will use this to attempt to raise the maximum number of Redis
        # clients.
        current_max_clients = int(
            redis_client.config_get("maxclients")["maxclients"])
        # The below command should be the same as doing ulimit -n.
        ulimit_n = resource.getrlimit(resource.RLIMIT_NOFILE)[0]
        # The quantity redis_client_buffer appears to be the required buffer
        # between the maximum number of redis clients and ulimit -n. That is,
        # if ulimit -n returns 10000, then we can set maxclients to
        # 10000 - redis_client_buffer.
        redis_client_buffer = 32
        if current_max_clients < ulimit_n - redis_client_buffer:
            redis_client.config_set("maxclients",
                                    ulimit_n - redis_client_buffer)

    # Increase the hard and soft limits for the redis client pubsub buffer to
    # 128MB. This is a hack to make it less likely for pubsub messages to be
    # dropped and for pubsub connections to therefore be killed.
    cur_config = (redis_client.config_get("client-output-buffer-limit")[
        "client-output-buffer-limit"])
    cur_config_list = cur_config.split()
    assert len(cur_config_list) == 12
    cur_config_list[8:] = ["pubsub", "134217728", "134217728", "60"]
    redis_client.config_set("client-output-buffer-limit",
                            " ".join(cur_config_list))
    # Put a time stamp in Redis to indicate when it was started.
    redis_client.set("redis_start_time", time.time())
    # Record the log files in Redis.
    record_log_files_in_redis(
        address(node_ip_address, port),
        node_ip_address, [stdout_file, stderr_file],
        password=password)
    return port, p


def start_log_monitor(redis_address,
                      node_ip_address,
                      stdout_file=None,
                      stderr_file=None,
                      redis_password=None):
    """Start a log monitor process.

    Args:
        redis_address (str): The address of the Redis instance.
        node_ip_address (str): The IP address of the node that this log monitor
            is running on.
        stdout_file: A file handle opened for writing to redirect stdout to. If
            no redirection should happen, then this should be None.
        stderr_file: A file handle opened for writing to redirect stderr to. If
            no redirection should happen, then this should be None.
        redis_password (str): The password of the redis server.

    Returns:
        The process that was started.
    """
    log_monitor_filepath = os.path.join(
        os.path.dirname(os.path.abspath(__file__)), "log_monitor.py")
    command = [
        sys.executable, "-u", log_monitor_filepath, "--redis-address",
        redis_address, "--node-ip-address", node_ip_address
    ]
    if redis_password:
        command += ["--redis-password", redis_password]
    p = subprocess.Popen(command, stdout=stdout_file, stderr=stderr_file)
    record_log_files_in_redis(
        redis_address,
        node_ip_address, [stdout_file, stderr_file],
        password=redis_password)
    return p


def start_ui(redis_address, stdout_file=None, stderr_file=None):
    """Start a UI process.

    Args:
        redis_address: The address of the primary Redis shard.
        stdout_file: A file handle opened for writing to redirect stdout to. If
            no redirection should happen, then this should be None.
        stderr_file: A file handle opened for writing to redirect stderr to. If
            no redirection should happen, then this should be None.

    Returns:
        A tuple of the web UI url and the process that was started.
    """

    port = 8888
    while True:
        try:
            port_test_socket = socket.socket()
            port_test_socket.bind(("127.0.0.1", port))
            port_test_socket.close()
            break
        except socket.error:
            port += 1
    new_env = os.environ.copy()
    new_env["REDIS_ADDRESS"] = redis_address
    # We generate the token used for authentication ourselves to avoid
    # querying the jupyter server.
    new_notebook_directory, webui_url, token = (
        get_ipython_notebook_path(port))
    # The --ip=0.0.0.0 flag is intended to enable connecting to a notebook
    # running within a docker container (from the outside).
    command = [
        "jupyter", "notebook", "--no-browser", "--port={}".format(port),
        "--ip=0.0.0.0", "--NotebookApp.iopub_data_rate_limit=10000000000",
        "--NotebookApp.open_browser=False",
        "--NotebookApp.token={}".format(token)
    ]
    # If the user is root, add the --allow-root flag.
    if os.geteuid() == 0:
        command.append("--allow-root")

    try:
        ui_process = subprocess.Popen(
            command,
            env=new_env,
            cwd=new_notebook_directory,
            stdout=stdout_file,
            stderr=stderr_file)
    except Exception:
        logger.warning("Failed to start the UI, you may need to run "
                       "'pip install jupyter'.")
    else:
<<<<<<< HEAD
        if cleanup:
            all_processes[PROCESS_TYPE_WEB_UI].append(ui_process)
        print("\n" + "=" * 70)
        print("View the web UI at {}".format(webui_url))
        print("=" * 70 + "\n")
        return webui_url
=======
        logger.info("\n" + "=" * 70)
        logger.info("View the web UI at {}".format(webui_url))
        logger.info("=" * 70 + "\n")
        return webui_url, ui_process
    return None, None
>>>>>>> 0b8008f4


def check_and_update_resources(num_cpus, num_gpus, resources):
    """Sanity check a resource dictionary and add sensible defaults.

    Args:
        num_cpus: The number of CPUs.
        num_gpus: The number of GPUs.
        resources: A dictionary mapping resource names to resource quantities.

    Returns:
        A new resource dictionary.
    """
    if resources is None:
        resources = {}
    resources = resources.copy()
    assert "CPU" not in resources
    assert "GPU" not in resources
    if num_cpus is not None:
        resources["CPU"] = num_cpus
    if num_gpus is not None:
        resources["GPU"] = num_gpus

    if "CPU" not in resources:
        # By default, use the number of hardware execution threads for the
        # number of cores.
        resources["CPU"] = multiprocessing.cpu_count()

    # See if CUDA_VISIBLE_DEVICES has already been set.
    gpu_ids = ray.utils.get_cuda_visible_devices()

    # Check that the number of GPUs that the local scheduler wants doesn't
    # excede the amount allowed by CUDA_VISIBLE_DEVICES.
    if ("GPU" in resources and gpu_ids is not None
            and resources["GPU"] > len(gpu_ids)):
        raise Exception("Attempting to start local scheduler with {} GPUs, "
                        "but CUDA_VISIBLE_DEVICES contains {}.".format(
                            resources["GPU"], gpu_ids))

    if "GPU" not in resources:
        # Try to automatically detect the number of GPUs.
        resources["GPU"] = _autodetect_num_gpus()
        # Don't use more GPUs than allowed by CUDA_VISIBLE_DEVICES.
        if gpu_ids is not None:
            resources["GPU"] = min(resources["GPU"], len(gpu_ids))

    # Check types.
    for _, resource_quantity in resources.items():
        assert (isinstance(resource_quantity, int)
                or isinstance(resource_quantity, float))
        if (isinstance(resource_quantity, float)
                and not resource_quantity.is_integer()):
            raise ValueError("Resource quantities must all be whole numbers.")

        if resource_quantity > ray_constants.MAX_RESOURCE_QUANTITY:
            raise ValueError("Resource quantities must be at most {}.".format(
                ray_constants.MAX_RESOURCE_QUANTITY))

    return resources


def start_raylet(redis_address,
                 node_ip_address,
                 raylet_name,
                 plasma_store_name,
                 worker_path,
                 num_cpus=None,
                 num_gpus=None,
                 resources=None,
                 object_manager_port=None,
                 node_manager_port=None,
                 redis_password=None,
                 use_valgrind=False,
                 use_profiler=False,
                 stdout_file=None,
                 stderr_file=None,
                 config=None):
    """Start a raylet, which is a combined local scheduler and object manager.

    Args:
        redis_address (str): The address of the primary Redis server.
        node_ip_address (str): The IP address of this node.
        raylet_name (str): The name of the raylet socket to create.
        plasma_store_name (str): The name of the plasma store socket to connect
             to.
        worker_path (str): The path of the Python file that new worker
            processes will execute.
        num_cpus: The CPUs allocated for this raylet.
        num_gpus: The GPUs allocated for this raylet.
        resources: The custom resources allocated for this raylet.
        object_manager_port: The port to use for the object manager. If this is
            None, then the object manager will choose its own port.
        node_manager_port: The port to use for the node manager. If this is
            None, then the node manager will choose its own port.
        redis_password: The password to use when connecting to Redis.
        use_valgrind (bool): True if the raylet should be started inside
            of valgrind. If this is True, use_profiler must be False.
        use_profiler (bool): True if the raylet should be started inside
            a profiler. If this is True, use_valgrind must be False.
        stdout_file: A file handle opened for writing to redirect stdout to. If
            no redirection should happen, then this should be None.
        stderr_file: A file handle opened for writing to redirect stderr to. If
            no redirection should happen, then this should be None.
        config (dict|None): Optional Raylet configuration that will
            override defaults in RayConfig.

    Returns:
        The process that was started.
    """
    config = config or {}
    config_str = ",".join(["{},{}".format(*kv) for kv in config.items()])

    if use_valgrind and use_profiler:
        raise Exception("Cannot use valgrind and profiler at the same time.")

    num_initial_workers = (num_cpus if num_cpus is not None else
                           multiprocessing.cpu_count())

    static_resources = check_and_update_resources(num_cpus, num_gpus,
                                                  resources)

    # Limit the number of workers that can be started in parallel by the
    # raylet. However, make sure it is at least 1.
    maximum_startup_concurrency = max(
        1, min(multiprocessing.cpu_count(), static_resources["CPU"]))

    # Format the resource argument in a form like 'CPU,1.0,GPU,0,Custom,3'.
    resource_argument = ",".join(
        ["{},{}".format(*kv) for kv in static_resources.items()])

    gcs_ip_address, gcs_port = redis_address.split(":")

    # Create the command that the Raylet will use to start workers.
    start_worker_command = ("{} {} "
                            "--node-ip-address={} "
                            "--object-store-name={} "
                            "--raylet-name={} "
                            "--redis-address={} "
                            "--temp-dir={}".format(
                                sys.executable, worker_path, node_ip_address,
                                plasma_store_name, raylet_name, redis_address,
                                get_temp_root()))
    if redis_password:
        start_worker_command += " --redis-password {}".format(redis_password)

    # If the object manager port is None, then use 0 to cause the object
    # manager to choose its own port.
    if object_manager_port is None:
        object_manager_port = 0
    # If the node manager port is None, then use 0 to cause the node manager
    # to choose its own port.
    if node_manager_port is None:
        node_manager_port = 0

    command = [
        RAYLET_EXECUTABLE,
        raylet_name,
        plasma_store_name,
        str(object_manager_port),
        str(node_manager_port),
        node_ip_address,
        gcs_ip_address,
        gcs_port,
        str(num_initial_workers),
        str(maximum_startup_concurrency),
        resource_argument,
        config_str,
        start_worker_command,
        "",  # Worker command for Java, not needed for Python.
        redis_password or "",
        get_temp_root(),
    ]

    if use_valgrind:
        p = subprocess.Popen(
            [
                "valgrind", "--track-origins=yes", "--leak-check=full",
                "--show-leak-kinds=all", "--leak-check-heuristics=stdstring",
                "--error-exitcode=1"
            ] + command,
            stdout=stdout_file,
            stderr=stderr_file)
    elif use_profiler:
        p = subprocess.Popen(
            ["valgrind", "--tool=callgrind"] + command,
            stdout=stdout_file,
            stderr=stderr_file)
    elif "RAYLET_PERFTOOLS_PATH" in os.environ:
        modified_env = os.environ.copy()
        modified_env["LD_PRELOAD"] = os.environ["RAYLET_PERFTOOLS_PATH"]
        modified_env["CPUPROFILE"] = os.environ["RAYLET_PERFTOOLS_LOGFILE"]
        p = subprocess.Popen(
            command, stdout=stdout_file, stderr=stderr_file, env=modified_env)
    else:
        p = subprocess.Popen(command, stdout=stdout_file, stderr=stderr_file)

    record_log_files_in_redis(
        redis_address,
        node_ip_address, [stdout_file, stderr_file],
        password=redis_password)

    return p


def determine_plasma_store_config(object_store_memory=None,
                                  plasma_directory=None,
                                  huge_pages=False):
    """Figure out how to configure the plasma object store.

    This will determine which directory to use for the plasma store (e.g.,
    /tmp or /dev/shm) and how much memory to start the store with. On Linux,
    we will try to use /dev/shm unless the shared memory file system is too
    small, in which case we will fall back to /tmp. If any of the object store
    memory or plasma directory parameters are specified by the user, then those
    values will be preserved.

    Args:
        object_store_memory (int): The user-specified object store memory
            parameter.
        plasma_directory (str): The user-specified plasma directory parameter.
        huge_pages (bool): The user-specified huge pages parameter.

    Returns:
        A tuple of the object store memory to use and the plasma directory to
            use. If either of these values is specified by the user, then that
            value will be preserved.
    """
    system_memory = ray.utils.get_system_memory()

    # Choose a default object store size.
    if object_store_memory is None:
        object_store_memory = int(system_memory * 0.4)
        # Cap memory to avoid memory waste and perf issues on large nodes
        if (object_store_memory >
                ray_constants.DEFAULT_OBJECT_STORE_MAX_MEMORY_BYTES):
            logger.warning(
                "Warning: Capping object memory store to {}GB. ".format(
                    ray_constants.DEFAULT_OBJECT_STORE_MAX_MEMORY_BYTES // 1e9)
                + "To increase this further, specify `object_store_memory` "
                "when calling ray.init() or ray start.")
            object_store_memory = (
                ray_constants.DEFAULT_OBJECT_STORE_MAX_MEMORY_BYTES)

    # Determine which directory to use. By default, use /tmp on MacOS and
    # /dev/shm on Linux, unless the shared-memory file system is too small,
    # in which case we default to /tmp on Linux.
    if plasma_directory is None:
        if sys.platform == "linux" or sys.platform == "linux2":
            shm_avail = ray.utils.get_shared_memory_bytes()
            # Compare the requested memory size to the memory available in
            # /dev/shm.
            if shm_avail > object_store_memory:
                plasma_directory = "/dev/shm"
            else:
                plasma_directory = "/tmp"
                logger.warning(
                    "WARNING: The object store is using /tmp instead of "
                    "/dev/shm because /dev/shm has only {} bytes available. "
                    "This may slow down performance! You may be able to free "
                    "up space by deleting files in /dev/shm or terminating "
                    "any running plasma_store_server processes. If you are "
                    "inside a Docker container, you may need to pass an "
                    "argument with the flag '--shm-size' to 'docker run'."
                    .format(shm_avail))
        else:
            plasma_directory = "/tmp"

        # Do some sanity checks.
        if object_store_memory > system_memory:
            raise Exception(
                "The requested object store memory size is greater "
                "than the total available memory.")
    else:
        plasma_directory = os.path.abspath(plasma_directory)
        logger.warning("WARNING: object_store_memory is not verified when "
                       "plasma_directory is set.")

    if not os.path.isdir(plasma_directory):
        raise Exception("The file {} does not exist or is not a directory."
                        .format(plasma_directory))

    return object_store_memory, plasma_directory


def start_plasma_store(node_ip_address,
                       redis_address,
                       stdout_file=None,
                       stderr_file=None,
                       object_store_memory=None,
                       plasma_directory=None,
                       huge_pages=False,
                       plasma_store_socket_name=None,
                       redis_password=None):
    """This method starts an object store process.

    Args:
        node_ip_address (str): The IP address of the node running the object
            store.
        redis_address (str): The address of the Redis instance to connect to.
        stdout_file: A file handle opened for writing to redirect stdout
            to. If no redirection should happen, then this should be None.
        stderr_file: A file handle opened for writing to redirect stderr
            to. If no redirection should happen, then this should be None.
        object_store_memory: The amount of memory (in bytes) to start the
            object store with.
        plasma_directory: A directory where the Plasma memory mapped files will
            be created.
        huge_pages: Boolean flag indicating whether to start the Object
            Store with hugetlbfs support. Requires plasma_directory.
        redis_password (str): The password of the redis server.

    Returns:
        The process that was started.
    """
    object_store_memory, plasma_directory = determine_plasma_store_config(
        object_store_memory, plasma_directory, huge_pages)

    if object_store_memory < ray_constants.OBJECT_STORE_MINIMUM_MEMORY_BYTES:
        raise ValueError("Attempting to cap object store memory usage at {} "
                         "bytes, but the minimum allowed is {} bytes.".format(
                             object_store_memory,
                             ray_constants.OBJECT_STORE_MINIMUM_MEMORY_BYTES))

    # Print the object store memory using two decimal places.
    object_store_memory_str = (object_store_memory / 10**7) / 10**2
    logger.info("Starting the Plasma object store with {} GB memory "
                "using {}.".format(object_store_memory_str, plasma_directory))
    # Start the Plasma store.
    plasma_store_name, p = ray.plasma.start_plasma_store(
        plasma_store_memory=object_store_memory,
        use_profiler=RUN_PLASMA_STORE_PROFILER,
        stdout_file=stdout_file,
        stderr_file=stderr_file,
        plasma_directory=plasma_directory,
        huge_pages=huge_pages,
        socket_name=plasma_store_socket_name)

    record_log_files_in_redis(
        redis_address,
        node_ip_address, [stdout_file, stderr_file],
        password=redis_password)

    return p


def start_worker(node_ip_address,
                 object_store_name,
                 local_scheduler_name,
                 redis_address,
                 worker_path,
                 stdout_file=None,
                 stderr_file=None):
    """This method starts a worker process.

    Args:
        node_ip_address (str): The IP address of the node that this worker is
            running on.
        object_store_name (str): The name of the object store.
        local_scheduler_name (str): The name of the local scheduler.
        redis_address (str): The address that the Redis server is listening on.
        worker_path (str): The path of the source code which the worker process
            will run.
        stdout_file: A file handle opened for writing to redirect stdout to. If
            no redirection should happen, then this should be None.
        stderr_file: A file handle opened for writing to redirect stderr to. If
            no redirection should happen, then this should be None.

    Returns:
        The process that was started.
    """
    command = [
        sys.executable, "-u", worker_path,
        "--node-ip-address=" + node_ip_address,
        "--object-store-name=" + object_store_name,
        "--redis-address=" + str(redis_address),
        "--temp-dir=" + get_temp_root()
    ]
    p = subprocess.Popen(command, stdout=stdout_file, stderr=stderr_file)
    record_log_files_in_redis(redis_address, node_ip_address,
                              [stdout_file, stderr_file])
    return p


def start_monitor(redis_address,
                  node_ip_address,
                  stdout_file=None,
                  stderr_file=None,
                  autoscaling_config=None,
                  redis_password=None):
    """Run a process to monitor the other processes.

    Args:
        redis_address (str): The address that the Redis server is listening on.
        node_ip_address: The IP address of the node that this process will run
            on.
        stdout_file: A file handle opened for writing to redirect stdout to. If
            no redirection should happen, then this should be None.
        stderr_file: A file handle opened for writing to redirect stderr to. If
            no redirection should happen, then this should be None.
        autoscaling_config: path to autoscaling config file.
        redis_password (str): The password of the redis server.

    Returns:
        The process that was started.
    """
    monitor_path = os.path.join(
        os.path.dirname(os.path.abspath(__file__)), "monitor.py")
    command = [
        sys.executable, "-u", monitor_path,
        "--redis-address=" + str(redis_address)
    ]
    if autoscaling_config:
        command.append("--autoscaling-config=" + str(autoscaling_config))
    if redis_password:
        command.append("--redis-password=" + redis_password)
    p = subprocess.Popen(command, stdout=stdout_file, stderr=stderr_file)
    record_log_files_in_redis(
        redis_address,
        node_ip_address, [stdout_file, stderr_file],
        password=redis_password)
    return p


def start_raylet_monitor(redis_address,
                         stdout_file=None,
                         stderr_file=None,
                         redis_password=None,
                         config=None):
    """Run a process to monitor the other processes.

    Args:
        redis_address (str): The address that the Redis server is listening on.
        stdout_file: A file handle opened for writing to redirect stdout to. If
            no redirection should happen, then this should be None.
        stderr_file: A file handle opened for writing to redirect stderr to. If
            no redirection should happen, then this should be None.
        redis_password (str): The password of the redis server.
        config (dict|None): Optional configuration that will
            override defaults in RayConfig.

    Returns:
        The process that was started.
    """
    gcs_ip_address, gcs_port = redis_address.split(":")
    redis_password = redis_password or ""
    config = config or {}
    config_str = ",".join(["{},{}".format(*kv) for kv in config.items()])
    command = [RAYLET_MONITOR_EXECUTABLE, gcs_ip_address, gcs_port, config_str]
    if redis_password:
        command += [redis_password]
    p = subprocess.Popen(command, stdout=stdout_file, stderr=stderr_file)
    return p<|MERGE_RESOLUTION|>--- conflicted
+++ resolved
@@ -724,20 +724,11 @@
         logger.warning("Failed to start the UI, you may need to run "
                        "'pip install jupyter'.")
     else:
-<<<<<<< HEAD
-        if cleanup:
-            all_processes[PROCESS_TYPE_WEB_UI].append(ui_process)
         print("\n" + "=" * 70)
         print("View the web UI at {}".format(webui_url))
         print("=" * 70 + "\n")
-        return webui_url
-=======
-        logger.info("\n" + "=" * 70)
-        logger.info("View the web UI at {}".format(webui_url))
-        logger.info("=" * 70 + "\n")
         return webui_url, ui_process
     return None, None
->>>>>>> 0b8008f4
 
 
 def check_and_update_resources(num_cpus, num_gpus, resources):
