import copy
import numpy as np
import logging
import collections
from typing import List, Dict, Tuple

from ray.autoscaler.node_provider import NodeProvider
from ray.autoscaler.tags import TAG_RAY_USER_NODE_TYPE

logger = logging.getLogger(__name__)

# e.g., m4.16xlarge.
NodeType = str

# e.g., {"resources": ..., "max_workers": ...}.
NodeTypeConfigDict = str

# e.g., {"GPU": 1}.
ResourceDict = str

# e.g., IP address of the node.
NodeID = str


class ResourceDemandScheduler:
    def __init__(self, provider: NodeProvider,
                 node_types: Dict[NodeType, NodeTypeConfigDict],
                 max_workers: int):
        self.provider = provider
        self.node_types = node_types
        self.max_workers = max_workers

    def debug_string(self, nodes: List[NodeID],
                     pending_nodes: Dict[NodeID, int]) -> str:
        node_resources, node_type_counts = self.calculate_node_resources(
            nodes, pending_nodes)

        out = "Worker node types:"
        for node_type, count in node_type_counts.items():
            out += "\n - {}: {}".format(node_type, count)
            if pending_nodes.get(node_type):
                out += " ({} pending)".format(pending_nodes[node_type])

        return out

    def calculate_node_resources(
            self, nodes: List[NodeID], pending_nodes: Dict[NodeID, int]
    ) -> (List[ResourceDict], Dict[NodeType, int]):
        """Returns node resource list and node type counts."""

        node_resources = []
        node_type_counts = collections.defaultdict(int)

        def add_node(node_type):
            if node_type not in self.node_types:
                raise RuntimeError("Missing entry for node_type {} in "
                                   "available_node_types config: {}".format(
                                       node_type, self.node_types))
            # Careful not to include the same dict object multiple times.
            node_resources.append(
                copy.deepcopy(self.node_types[node_type]["resources"]))
            node_type_counts[node_type] += 1

        for node_id in nodes:
            tags = self.provider.node_tags(node_id)
            if TAG_RAY_USER_NODE_TYPE in tags:
                node_type = tags[TAG_RAY_USER_NODE_TYPE]
                add_node(node_type)

        for node_type, count in pending_nodes.items():
            for _ in range(count):
                add_node(node_type)

        return node_resources, node_type_counts

    def get_nodes_to_launch(self, nodes: List[NodeID],
                            pending_nodes: Dict[NodeType, int],
                            resource_demands: List[ResourceDict]
                            ) -> List[Tuple[NodeType, int]]:
<<<<<<< HEAD
        """Get a list of instance types that should be added to the cluster.
=======
        """Get a list of node types that should be added to the cluster.
>>>>>>> 0baf992a

        This method:
            (1) calculates the resources present in the cluster.
            (2) calculates the unfulfilled resource bundles.
            (3) calculates which nodes need to be launched to fulfill all
                the bundle requests, subject to max_worker constraints.
        """

        if resource_demands is None:
            logger.info("No resource demands")
            return []

        node_resources, node_type_counts = self.calculate_node_resources(
            nodes, pending_nodes)
        logger.info("Cluster resources: {}".format(node_resources))
        logger.info("Node counts: {}".format(node_type_counts))

        unfulfilled = get_bin_pack_residual(node_resources, resource_demands)
        logger.info("Resource demands: {}".format(resource_demands))
        logger.info("Unfulfilled demands: {}".format(unfulfilled))

        nodes = get_nodes_for(self.node_types, node_type_counts,
                              self.max_workers - len(nodes), unfulfilled)
        logger.info("Node requests: {}".format(nodes))
        return nodes


def get_nodes_for(node_types: Dict[NodeType, NodeTypeConfigDict],
                  existing_nodes: Dict[NodeType, int], max_to_add: int,
                  resources: List[ResourceDict]) -> List[Tuple[NodeType, int]]:
    """Determine nodes to add given resource demands and constraints.

    Args:
        node_types: node types config.
        existing_nodes: counts of existing nodes already launched.
            This sets constraints on the number of new nodes to add.
        max_to_add: global constraint on nodes to add.
        resources: resource demands to fulfill.

    Returns:
        List of nodes types and count to add.
    """
    nodes_to_add = collections.defaultdict(int)
    allocated_resources = []

    while resources and sum(nodes_to_add.values()) < max_to_add:
        utilization_scores = []
        for node_type in node_types:
            if (existing_nodes.get(node_type, 0) + nodes_to_add.get(
                    node_type, 0) >= node_types[node_type]["max_workers"]):
                continue
            node_resources = node_types[node_type]["resources"]
            score = _utilization_score(node_resources, resources)
            if score is not None:
                utilization_scores.append((score, node_type))

        # Give up, no feasible node.
        if not utilization_scores:
            logger.info(
                "No feasible node type to add for {}".format(resources))
            break

        utilization_scores = sorted(utilization_scores, reverse=True)
        best_node_type = utilization_scores[0][1]
        nodes_to_add[best_node_type] += 1
        allocated_resources.append(node_types[best_node_type]["resources"])
        residual = get_bin_pack_residual(allocated_resources[-1:], resources)
        assert len(residual) < len(resources), (resources, residual)
        resources = residual

    return list(nodes_to_add.items())


def _utilization_score(node_resources: ResourceDict,
                       resources: ResourceDict) -> float:
    remaining = copy.deepcopy(node_resources)

    fittable = []
    for r in resources:
        if _fits(remaining, r):
            fittable.append(r)
            _inplace_subtract(remaining, r)
    if not fittable:
        return None

    util_by_resources = []
    for k, v in node_resources.items():
        util = (v - remaining[k]) / v
        util_by_resources.append(v * (util**3))

    # Prioritize using all resources first, then prioritize overall balance
    # of multiple resources.
    return (min(util_by_resources), np.mean(util_by_resources))


def get_bin_pack_residual(
        node_resources: List[ResourceDict],
        resource_demands: List[ResourceDict]) -> List[ResourceDict]:
    """Return a subset of resource_demands that cannot fit in the cluster.

    TODO(ekl): this currently does not guarantee the resources will be packed
    correctly by the Ray scheduler. This is only possible once the Ray backend
    supports a placement groups API.

    Args:
        node_resources (List[ResourceDict]): List of resources per node.
        resource_demands (List[ResourceDict]): List of resource bundles that
            need to be bin packed onto the nodes.

    Returns:
        List[ResourceDict] the residual list resources that do not fit.
    """

    unfulfilled = []

    # A most naive bin packing algorithm.
    nodes = copy.deepcopy(node_resources)
    for demand in resource_demands:
        found = False
        for node in nodes:
            if _fits(node, demand):
                _inplace_subtract(node, demand)
                found = True
                break
        if not found:
            unfulfilled.append(demand)

    return unfulfilled


def _fits(node: ResourceDict, resources: ResourceDict) -> bool:
    for k, v in resources.items():
        if v > node.get(k, 0.0):
            return False
    return True


def _inplace_subtract(node: ResourceDict, resources: ResourceDict) -> None:
    for k, v in resources.items():
        assert k in node, (k, node)
        node[k] -= v
        assert node[k] >= 0.0, (node, k, v)<|MERGE_RESOLUTION|>--- conflicted
+++ resolved
@@ -77,11 +77,7 @@
                             pending_nodes: Dict[NodeType, int],
                             resource_demands: List[ResourceDict]
                             ) -> List[Tuple[NodeType, int]]:
-<<<<<<< HEAD
-        """Get a list of instance types that should be added to the cluster.
-=======
         """Get a list of node types that should be added to the cluster.
->>>>>>> 0baf992a
 
         This method:
             (1) calculates the resources present in the cluster.
