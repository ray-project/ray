# An unique identifier for the head node and workers of this cluster.
cluster_name: default

## NOTE: Typically for local clusters, min_workers == initial_workers == max_workers.

# The minimum number of workers nodes to launch in addition to the head
# node. This number should be >= 0.
# Typically, min_workers == initial_workers == max_workers.
min_workers: 0
# The initial number of worker nodes to launch in addition to the head node.
# Typically, min_workers == initial_workers == max_workers.
initial_workers: 0

# The maximum number of workers nodes to launch in addition to the head node.
# This takes precedence over min_workers.
# Typically, min_workers == initial_workers == max_workers.
max_workers: 0

# Autoscaling parameters.
# Ignore this if min_workers == initial_workers == max_workers.
autoscaling_mode: default
target_utilization_fraction: 0.8
idle_timeout_minutes: 5

# This executes all commands on all nodes in the docker container,
# and opens all the necessary ports to support the Ray cluster.
# Empty string means disabled. Assumes Docker is installed.
docker:
    image: "" # e.g., tensorflow/tensorflow:1.5.0-py3
    container_name: "" # e.g. ray_docker
    run_options: []  # Extra options to pass into "docker run"

# Local specific configuration.
provider:
    type: local
    head_ip: YOUR_HEAD_NODE_HOSTNAME
<<<<<<< HEAD
    worker_ips: []  # TODO: Put other nodes here
auth:
    ssh_user: YOUR_USERNAME
    ssh_private_key: ~/.ssh/id_rsa
head_node: {}  # Leave these blank
worker_nodes: {}  # Leave these blank
file_mounts: {}
head_setup_commands: []
worker_setup_commands: []
=======
    worker_ips: [WORKER_NODE_1_HOSTNAME, WORKER_NODE_2_HOSTNAME, ... ]

# How Ray will authenticate with newly launched nodes.
auth:
    ssh_user: YOUR_USERNAME
    ssh_private_key: ~/.ssh/id_rsa

# Leave this empty.
head_node: {}

# Leave this empty.
worker_nodes: {}

# Files or directories to copy to the head and worker nodes. The format is a
# dictionary from REMOTE_PATH: LOCAL_PATH, e.g.
file_mounts: {
#    "/path1/on/remote/machine": "/path1/on/local/machine",
#    "/path2/on/remote/machine": "/path2/on/local/machine",
}

# List of commands that will be run before `setup_commands`. If docker is
# enabled, these commands will run outside the container and before docker
# is setup.
>>>>>>> 3bdd1142
initialization_commands: []

# List of shell commands to run to set up each nodes.
setup_commands:
    - pip install -U ray

# Custom commands that will be run on the head node after common setup.
head_setup_commands: []

# Custom commands that will be run on worker nodes after common setup.
worker_setup_commands: []

# Command to start ray on the head node. You don't need to change this.
head_start_ray_commands:
    - ray stop
    - ulimit -c unlimited && ray start --head --redis-port=6379 --autoscaling-config=~/ray_bootstrap_config.yaml

# Command to start ray on worker nodes. You don't need to change this.
worker_start_ray_commands:
    - ray stop
    - ray start --redis-address=$RAY_HEAD_IP:6379<|MERGE_RESOLUTION|>--- conflicted
+++ resolved
@@ -34,17 +34,6 @@
 provider:
     type: local
     head_ip: YOUR_HEAD_NODE_HOSTNAME
-<<<<<<< HEAD
-    worker_ips: []  # TODO: Put other nodes here
-auth:
-    ssh_user: YOUR_USERNAME
-    ssh_private_key: ~/.ssh/id_rsa
-head_node: {}  # Leave these blank
-worker_nodes: {}  # Leave these blank
-file_mounts: {}
-head_setup_commands: []
-worker_setup_commands: []
-=======
     worker_ips: [WORKER_NODE_1_HOSTNAME, WORKER_NODE_2_HOSTNAME, ... ]
 
 # How Ray will authenticate with newly launched nodes.
@@ -68,7 +57,6 @@
 # List of commands that will be run before `setup_commands`. If docker is
 # enabled, these commands will run outside the container and before docker
 # is setup.
->>>>>>> 3bdd1142
 initialization_commands: []
 
 # List of shell commands to run to set up each nodes.
