--- conflicted
+++ resolved
@@ -5,10 +5,6 @@
 import copy
 import hashlib
 import json
-<<<<<<< HEAD
-=======
-import logging
->>>>>>> 132c53ca
 import os
 import tempfile
 import time
@@ -44,7 +40,6 @@
     if override_cluster_name is not None:
         config["cluster_name"] = override_cluster_name
     config = _bootstrap_config(config)
-<<<<<<< HEAD
     get_or_create_head_node(config, config_file, no_restart, restart_only, yes,
                             override_cluster_name)
 
@@ -52,26 +47,13 @@
 def _bootstrap_config(config):
     config = fillout_defaults(config)
 
-=======
-    get_or_create_head_node(config, config_file, no_restart, restart_only, yes)
-
-
-def _bootstrap_config(config):
->>>>>>> 132c53ca
     hasher = hashlib.sha1()
     hasher.update(json.dumps([config], sort_keys=True).encode("utf-8"))
     cache_key = os.path.join(tempfile.gettempdir(),
                              "ray-config-{}".format(hasher.hexdigest()))
     if os.path.exists(cache_key):
-<<<<<<< HEAD
         return json.loads(open(cache_key).read())
     validate_config(config)
-=======
-        print("Cached settings:", cache_key)
-        return json.loads(open(cache_key).read())
-    validate_config(config)
-    config = fillout_defaults(config)
->>>>>>> 132c53ca
 
     importer = NODE_PROVIDERS.get(config["provider"]["type"])
     if not importer:
@@ -100,11 +82,7 @@
 
     if not workers_only:
         for node in provider.nodes({TAG_RAY_NODE_TYPE: "head"}):
-<<<<<<< HEAD
             print("Terminating head node {}".format(node))
-=======
-            logger.info("Terminating head node {}".format(node))
->>>>>>> 132c53ca
             provider.terminate_node(node)
 
     nodes = provider.nodes({TAG_RAY_NODE_TYPE: "worker"})
@@ -116,13 +94,8 @@
         nodes = provider.nodes({TAG_RAY_NODE_TYPE: "worker"})
 
 
-<<<<<<< HEAD
 def get_or_create_head_node(config, config_file, no_restart, restart_only, yes,
                             override_cluster_name):
-=======
-def get_or_create_head_node(config, config_file, no_restart, restart_only,
-                            yes):
->>>>>>> 132c53ca
     """Create the cluster head node, which in turn creates the workers."""
 
     provider = get_node_provider(config["provider"], config["cluster_name"])
@@ -222,7 +195,6 @@
                 and "--autoscaling-config" in s):
             monitor_str = "docker exec {} /bin/sh -c {}".format(
                 config["docker"]["container_name"], quote(monitor_str))
-<<<<<<< HEAD
     if override_cluster_name:
         modifiers = " --cluster-name={}".format(quote(override_cluster_name))
     else:
@@ -236,24 +208,11 @@
           "  ssh -i {} {}@{}\n".format(config["auth"]["ssh_private_key"],
                                        config["auth"]["ssh_user"],
                                        provider.external_ip(head_node)))
-=======
-    logger.info(
-        "To monitor auto-scaling activity, you can run:\n\n"
-        "  ray exec {} {}\n".format(config_file, quote(monitor_str)))
-    logger.info("To login to the cluster, run:\n\n"
-                "  ssh -i {} {}@{}\n".format(config["auth"]["ssh_private_key"],
-                                             config["auth"]["ssh_user"],
-                                             provider.external_ip(head_node)))
->>>>>>> 132c53ca
 
 
 def attach_cluster(config_file, start, override_cluster_name):
     """Attaches to a screen for the specified cluster.
-<<<<<<< HEAD
-
-=======
-    
->>>>>>> 132c53ca
+
     Arguments:
         config_file: path to the cluster yaml
         start: whether to start the cluster if it isn't up
@@ -261,7 +220,6 @@
     """
 
     exec_cluster(config_file, "screen -L -xRR", False, False, start,
-<<<<<<< HEAD
                  override_cluster_name, None)
 
 
@@ -269,14 +227,6 @@
                  port_forward):
     """Runs a command on the specified cluster.
 
-=======
-                 override_cluster_name)
-
-
-def exec_cluster(config_file, cmd, screen, stop, start, override_cluster_name):
-    """Runs a command on the specified cluster.
-    
->>>>>>> 132c53ca
     Arguments:
         config_file: path to the cluster yaml
         cmd: command to run
@@ -284,22 +234,15 @@
         stop: whether to stop the cluster after command run
         start: whether to start the cluster if it isn't up
         override_cluster_name: set the name of the cluster
-<<<<<<< HEAD
         port_forward: port to forward
-=======
->>>>>>> 132c53ca
     """
 
     config = yaml.load(open(config_file).read())
     if override_cluster_name is not None:
         config["cluster_name"] = override_cluster_name
     config = _bootstrap_config(config)
-<<<<<<< HEAD
     head_node = _get_head_node(
         config, config_file, override_cluster_name, create_if_needed=start)
-=======
-    head_node = _get_head_node(config, config_file, create_if_needed=start)
->>>>>>> 132c53ca
     updater = NodeUpdaterProcess(
         head_node,
         config["provider"],
@@ -311,17 +254,10 @@
     if stop:
         cmd += ("; ray stop; ray teardown ~/ray_bootstrap_config.yaml --yes "
                 "--workers-only; sudo shutdown -h now")
-<<<<<<< HEAD
     _exec(updater, cmd, screen, expect_error=stop, port_forward=port_forward)
 
 
 def _exec(updater, cmd, screen, expect_error=False, port_forward=None):
-=======
-    _exec(updater, cmd, screen, expect_error=stop)
-
-
-def _exec(updater, cmd, screen, expect_error=False):
->>>>>>> 132c53ca
     if cmd:
         if screen:
             cmd = [
@@ -330,7 +266,6 @@
             ]
             cmd = " ".join(cmd)
         updater.ssh_cmd(
-<<<<<<< HEAD
             cmd,
             verbose=False,
             allocate_tty=True,
@@ -368,15 +303,6 @@
     else:
         rsync = updater.rsync_up
     rsync(source, target, check_error=False)
-=======
-            cmd, verbose=True, allocate_tty=True, expect_error=expect_error)
-    if screen:
-        updater.ssh_cmd(
-            "screen -L -xRR",
-            verbose=False,
-            allocate_tty=True,
-            emulate_interactive=False)
->>>>>>> 132c53ca
 
 
 def get_head_node_ip(config_file, override_cluster_name):
@@ -386,7 +312,6 @@
     if override_cluster_name is not None:
         config["cluster_name"] = override_cluster_name
     provider = get_node_provider(config["provider"], config["cluster_name"])
-<<<<<<< HEAD
     head_node = _get_head_node(config, config_file, override_cluster_name)
     return provider.external_ip(head_node)
 
@@ -395,13 +320,6 @@
                    config_file,
                    override_cluster_name,
                    create_if_needed=False):
-=======
-    head_node = _get_head_node(config, config_file)
-    return provider.external_ip(head_node)
-
-
-def _get_head_node(config, config_file, create_if_needed=False):
->>>>>>> 132c53ca
     provider = get_node_provider(config["provider"], config["cluster_name"])
     head_node_tags = {
         TAG_RAY_NODE_TYPE: "head",
@@ -416,15 +334,10 @@
             config_file,
             restart_only=False,
             no_restart=False,
-<<<<<<< HEAD
             yes=True,
             override_cluster_name=override_cluster_name)
         return _get_head_node(
             config, config_file, override_cluster_name, create_if_needed=False)
-=======
-            yes=True)
-        return _get_head_node(config, config_file, create_if_needed=False)
->>>>>>> 132c53ca
     else:
         raise ValueError("Head node of cluster ({}) not found!".format(
             config["cluster_name"]))
