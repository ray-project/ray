from __future__ import absolute_import
from __future__ import division
from __future__ import print_function

import copy
import json
import tempfile
import time
import sys
import click

import yaml
try:  # py3
    from shlex import quote
except ImportError:  # py2
    from pipes import quote

from ray.autoscaler.autoscaler import validate_config, hash_runtime_conf, \
    hash_launch_conf, fillout_defaults
from ray.autoscaler.node_provider import get_node_provider, NODE_PROVIDERS
from ray.autoscaler.tags import TAG_RAY_NODE_TYPE, TAG_RAY_LAUNCH_CONFIG, \
    TAG_RAY_NODE_NAME
from ray.autoscaler.updater import NodeUpdaterProcess


<<<<<<< HEAD
def create_or_update_cluster(
        config_file, override_min_workers, override_max_workers,
        no_restart, restart_only, yes):
=======
def create_or_update_cluster(config_file, override_min_workers,
                             override_max_workers, no_restart, yes,
                             override_cluster_name):
>>>>>>> 68a1657b
    """Create or updates an autoscaling Ray cluster from a config json."""

    config = yaml.load(open(config_file).read())
    if override_min_workers is not None:
        config["min_workers"] = override_min_workers
    if override_max_workers is not None:
        config["max_workers"] = override_max_workers
    if override_cluster_name is not None:
        config["cluster_name"] = override_cluster_name
    config = _bootstrap_config(config)
    get_or_create_head_node(config, no_restart, restart_only, yes)


def _bootstrap_config(config):
    validate_config(config)
    config = fillout_defaults(config)

    importer = NODE_PROVIDERS.get(config["provider"]["type"])
    if not importer:
        raise NotImplementedError("Unsupported provider {}".format(
            config["provider"]))

    bootstrap_config, _ = importer()
    return bootstrap_config(config)


def teardown_cluster(config_file, yes, workers_only, override_cluster_name):
    """Destroys all nodes of a Ray cluster described by a config json."""

    config = yaml.load(open(config_file).read())
    if override_cluster_name is not None:
        config["cluster_name"] = override_cluster_name
    validate_config(config)
    config = fillout_defaults(config)

    confirm("This will destroy your cluster", yes)

    provider = get_node_provider(config["provider"], config["cluster_name"])

    if not workers_only:
        for node in provider.nodes({TAG_RAY_NODE_TYPE: "head"}):
            print("Terminating head node {}".format(node))
            provider.terminate_node(node)

    nodes = provider.nodes({TAG_RAY_NODE_TYPE: "worker"})
    while nodes:
        for node in nodes:
            print("Terminating worker {}".format(node))
            provider.terminate_node(node)
        time.sleep(5)
        nodes = provider.nodes({TAG_RAY_NODE_TYPE: "worker"})


def get_or_create_head_node(config, no_restart, restart_only, yes):
    """Create the cluster head node, which in turn creates the workers."""

    provider = get_node_provider(config["provider"], config["cluster_name"])
    head_node_tags = {
        TAG_RAY_NODE_TYPE: "head",
    }
    nodes = provider.nodes(head_node_tags)
    if len(nodes) > 0:
        head_node = nodes[0]
    else:
        head_node = None

    if not head_node:
        confirm("This will create a new cluster", yes)
    elif not no_restart:
        confirm("This will restart cluster services", yes)

    launch_hash = hash_launch_conf(config["head_node"], config["auth"])
    if head_node is None or provider.node_tags(head_node).get(
            TAG_RAY_LAUNCH_CONFIG) != launch_hash:
        if head_node is not None:
            confirm("Head node config out-of-date. It will be terminated", yes)
            print("Terminating outdated head node {}".format(head_node))
            provider.terminate_node(head_node)
        print("Launching new head node...")
        head_node_tags[TAG_RAY_LAUNCH_CONFIG] = launch_hash
        head_node_tags[TAG_RAY_NODE_NAME] = "ray-{}-head".format(
            config["cluster_name"])
        provider.create_node(config["head_node"], head_node_tags, 1)

    nodes = provider.nodes(head_node_tags)
    assert len(nodes) == 1, "Failed to create head node."
    head_node = nodes[0]

    # TODO(ekl) right now we always update the head node even if the hash
    # matches. We could prompt the user for what they want to do in this case.
    runtime_hash = hash_runtime_conf(config["file_mounts"], config)
    print("Updating files on head node...")

    # Rewrite the auth config so that the head node can update the workers
    remote_key_path = "~/ray_bootstrap_key.pem"
    remote_config = copy.deepcopy(config)
    remote_config["auth"]["ssh_private_key"] = remote_key_path

    # Adjust for new file locations
    new_mounts = {}
    for remote_path in config["file_mounts"]:
        new_mounts[remote_path] = remote_path
    remote_config["file_mounts"] = new_mounts
    remote_config["no_restart"] = no_restart

    # Now inject the rewritten config and SSH key into the head node
    remote_config_file = tempfile.NamedTemporaryFile(
        "w", prefix="ray-bootstrap-")
    remote_config_file.write(json.dumps(remote_config))
    remote_config_file.flush()
    config["file_mounts"].update({
        remote_key_path: config["auth"]["ssh_private_key"],
        "~/ray_bootstrap_config.yaml": remote_config_file.name
    })

    if restart_only:
        init_commands = config["head_start_ray_commands"]
    elif no_restart:
        init_commands = (
            config["setup_commands"] + config["head_setup_commands"])
    else:
        init_commands = (
            config["setup_commands"] + config["head_setup_commands"] +
            config["head_start_ray_commands"])

    updater = NodeUpdaterProcess(
        head_node,
        config["provider"],
        config["auth"],
        config["cluster_name"],
        config["file_mounts"],
        init_commands,
        runtime_hash,
        redirect_output=False)
    updater.start()
    updater.join()

    # Refresh the node cache so we see the external ip if available
    provider.nodes(head_node_tags)

    if updater.exitcode != 0:
        print("Error: updating {} failed".format(
            provider.external_ip(head_node)))
        sys.exit(1)
    print("Head node up-to-date, IP address is: {}".format(
        provider.external_ip(head_node)))

    monitor_str = "tail -n 100 -f /tmp/raylogs/monitor-*"
    for s in init_commands:
        if ("ray start" in s and "docker exec" in s
                and "--autoscaling-config" in s):
            monitor_str = "docker exec {} /bin/sh -c {}".format(
                config["docker"]["container_name"], quote(monitor_str))
    print("To monitor auto-scaling activity, you can run:\n\n"
          "  ssh -i {} {}@{} {}\n".format(config["auth"]["ssh_private_key"],
                                          config["auth"]["ssh_user"],
                                          provider.external_ip(head_node),
                                          quote(monitor_str)))
    print("To login to the cluster, run:\n\n"
          "  ssh -i {} {}@{}\n".format(config["auth"]["ssh_private_key"],
                                       config["auth"]["ssh_user"],
                                       provider.external_ip(head_node)))


def attach_cluster(config_file, start, override_cluster_name):
    """Attaches to a screen for the specified cluster."""

    exec_cluster(config_file, "screen -L -xRR", False, False, start,
                 override_cluster_name)


def exec_cluster(config_file, cmd, screen, stop, start, override_cluster_name):
    """Runs a command on the specified cluster."""

    config = yaml.load(open(config_file).read())
    if override_cluster_name is not None:
        config["cluster_name"] = override_cluster_name
    config = _bootstrap_config(config)
    head_node = _get_head_node(config, create_if_needed=start)
    updater = NodeUpdaterProcess(
        head_node,
        config["provider"],
        config["auth"],
        config["cluster_name"],
        config["file_mounts"], [],
        "",
        redirect_output=False)
    if stop:
        cmd += ("; ray stop; ray teardown ~/ray_bootstrap_config.yaml --yes "
                "--workers-only; sudo shutdown -h now")
    _exec(updater, cmd, screen, expect_error=stop)


def _exec(updater, cmd, screen, expect_error=False):
    if cmd:
        if screen:
            cmd = [
                "screen", "-L", "-dm", "bash", "-c",
                quote(cmd + "; exec bash")
            ]
            cmd = " ".join(cmd)
        updater.ssh_cmd(
            cmd, verbose=True, allocate_tty=True, expect_error=expect_error)
    if screen:
        updater.ssh_cmd(
            "screen -L -xRR",
            verbose=False,
            allocate_tty=True,
            emulate_interactive=False)


def get_head_node_ip(config_file, override_cluster_name):
    """Returns head node IP for given configuration file if exists."""

    config = yaml.load(open(config_file).read())
    if override_cluster_name is not None:
        config["cluster_name"] = override_cluster_name
    provider = get_node_provider(config["provider"], config["cluster_name"])
    head_node = _get_head_node(config)
    return provider.external_ip(head_node)


def _get_head_node(config, create_if_needed=False):
    provider = get_node_provider(config["provider"], config["cluster_name"])
    head_node_tags = {
        TAG_RAY_NODE_TYPE: "head",
    }
    nodes = provider.nodes(head_node_tags)
    if len(nodes) > 0:
        head_node = nodes[0]
        return head_node
    elif create_if_needed:
        get_or_create_head_node(config, no_restart=False, yes=True)
        return _get_head_node(config, create_if_needed=False)
    else:
        print("Head node of cluster ({}) not found!".format(
            config["cluster_name"]))
        sys.exit(1)


def confirm(msg, yes):
    return None if yes else click.confirm(msg, abort=True)<|MERGE_RESOLUTION|>--- conflicted
+++ resolved
@@ -23,15 +23,9 @@
 from ray.autoscaler.updater import NodeUpdaterProcess
 
 
-<<<<<<< HEAD
-def create_or_update_cluster(
-        config_file, override_min_workers, override_max_workers,
-        no_restart, restart_only, yes):
-=======
 def create_or_update_cluster(config_file, override_min_workers,
-                             override_max_workers, no_restart, yes,
-                             override_cluster_name):
->>>>>>> 68a1657b
+                             override_max_workers, no_restart, 
+                             restart_only, yes, override_cluster_name):
     """Create or updates an autoscaling Ray cluster from a config json."""
 
     config = yaml.load(open(config_file).read())
