--- conflicted
+++ resolved
@@ -90,19 +90,12 @@
         r.publish(AUTOSCALER_RESOURCE_REQUEST_CHANNEL, json.dumps(bundles))
 
 
-<<<<<<< HEAD
-def create_or_update_cluster(config_file, override_min_workers,
-                             override_max_workers, no_restart, restart_only,
-                             yes, override_cluster_name, no_config_cache,
-                             log_old_style, log_color, verbose):
-=======
 def create_or_update_cluster(
         config_file: str, override_min_workers: Optional[int],
         override_max_workers: Optional[int], no_restart: bool,
         restart_only: bool, yes: bool, override_cluster_name: Optional[str],
         no_config_cache: bool, log_old_style: bool, log_color: str,
         verbose: int) -> None:
->>>>>>> 5242b3b1
     """Create or updates an autoscaling Ray cluster from a config json."""
     cli_logger.old_style = log_old_style
     cli_logger.color_mode = log_color
@@ -188,12 +181,8 @@
 CONFIG_CACHE_VERSION = 1
 
 
-<<<<<<< HEAD
-def _bootstrap_config(config, no_config_cache=False):
-=======
 def _bootstrap_config(config: Dict[str, Any],
                       no_config_cache: bool = False) -> Dict[str, Any]:
->>>>>>> 5242b3b1
     config = prepare_config(config)
 
     hasher = hashlib.sha1()
@@ -249,15 +238,10 @@
     return resolved_config
 
 
-<<<<<<< HEAD
-def teardown_cluster(config_file, yes, workers_only, override_cluster_name,
-                     keep_min_workers, log_old_style, log_color, verbose):
-=======
 def teardown_cluster(config_file: str, yes: bool, workers_only: bool,
                      override_cluster_name: Optional[str],
                      keep_min_workers: bool, log_old_style: bool,
                      log_color: str, verbose: int):
->>>>>>> 5242b3b1
     """Destroys all nodes of a Ray cluster described by a config json."""
     cli_logger.old_style = log_old_style
     cli_logger.color_mode = log_color
@@ -623,17 +607,10 @@
                 docker_config=config.get("docker"))
             updater.start()
             updater.join()
-<<<<<<< HEAD
 
             # Refresh the node cache so we see the external ip if available
             provider.non_terminated_nodes(head_node_tags)
 
-=======
-
-            # Refresh the node cache so we see the external ip if available
-            provider.non_terminated_nodes(head_node_tags)
-
->>>>>>> 5242b3b1
             if config.get("provider", {}).get("use_internal_ips",
                                               False) is True:
                 head_node_ip = provider.internal_ip(head_node)
