from __future__ import absolute_import
from __future__ import division
from __future__ import print_function

import copy
import json
import logging
import tempfile
import time
import sys
import click

import yaml
try:  # py3
    from shlex import quote
except ImportError:  # py2
    from pipes import quote

from ray.autoscaler.autoscaler import validate_config, hash_runtime_conf, \
    hash_launch_conf, fillout_defaults
from ray.autoscaler.node_provider import get_node_provider, NODE_PROVIDERS
from ray.autoscaler.tags import TAG_RAY_NODE_TYPE, TAG_RAY_LAUNCH_CONFIG, \
    TAG_RAY_NODE_NAME
from ray.autoscaler.updater import NodeUpdaterProcess

logger = logging.getLogger("ray.autoscaler")
logger.setLevel(logging.INFO)

<<<<<<< HEAD
=======
def create_or_update_cluster(config_file, override_min_workers,
                             override_max_workers, no_restart, 
                             restart_only, yes, override_cluster_name):
    """Create or updates an autoscaling Ray cluster from a config json."""
>>>>>>> 4c32d962

def create_or_update_cluster(config_file, override_min_workers,
                             override_max_workers, no_restart, restart_only,
                             yes):
    """Create or updates an autoscaling Ray cluster from a config json."""
    config = yaml.load(open(config_file).read())
    if override_min_workers is not None:
        config["min_workers"] = override_min_workers
    if override_max_workers is not None:
        config["max_workers"] = override_max_workers
    if override_cluster_name is not None:
        config["cluster_name"] = override_cluster_name
    config = _bootstrap_config(config)
    get_or_create_head_node(
        config, config_file, no_restart, restart_only, yes)


def _bootstrap_config(config):
    validate_config(config)
    config = fillout_defaults(config)

    importer = NODE_PROVIDERS.get(config["provider"]["type"])
    if not importer:
        raise NotImplementedError("Unsupported provider {}".format(
            config["provider"]))

    bootstrap_config, _ = importer()
    return bootstrap_config(config)


def teardown_cluster(config_file, yes, workers_only, override_cluster_name):
    """Destroys all nodes of a Ray cluster described by a config json."""

    config = yaml.load(open(config_file).read())
    if override_cluster_name is not None:
        config["cluster_name"] = override_cluster_name
    validate_config(config)
    config = fillout_defaults(config)

    confirm("This will destroy your cluster", yes)

    provider = get_node_provider(config["provider"], config["cluster_name"])

    if not workers_only:
        for node in provider.nodes({TAG_RAY_NODE_TYPE: "head"}):
            logger.info("Terminating head node {}".format(node))
            provider.terminate_node(node)

    nodes = provider.nodes({TAG_RAY_NODE_TYPE: "worker"})
    while nodes:
        for node in nodes:
            logger.info("Terminating worker {}".format(node))
            provider.terminate_node(node)
        time.sleep(5)
        nodes = provider.nodes({TAG_RAY_NODE_TYPE: "worker"})


def get_or_create_head_node(
        config, config_file, no_restart, restart_only, yes):
    """Create the cluster head node, which in turn creates the workers."""

    provider = get_node_provider(config["provider"], config["cluster_name"])
    head_node_tags = {
        TAG_RAY_NODE_TYPE: "head",
    }
    nodes = provider.nodes(head_node_tags)
    if len(nodes) > 0:
        head_node = nodes[0]
    else:
        head_node = None

    if not head_node:
        confirm("This will create a new cluster", yes)
    elif not no_restart:
        confirm("This will restart cluster services", yes)

    launch_hash = hash_launch_conf(config["head_node"], config["auth"])
    if head_node is None or provider.node_tags(head_node).get(
            TAG_RAY_LAUNCH_CONFIG) != launch_hash:
        if head_node is not None:
            confirm("Head node config out-of-date. It will be terminated", yes)
            logger.info("Terminating outdated head node {}".format(head_node))
            provider.terminate_node(head_node)
        logger.info("Launching new head node...")
        head_node_tags[TAG_RAY_LAUNCH_CONFIG] = launch_hash
        head_node_tags[TAG_RAY_NODE_NAME] = "ray-{}-head".format(
            config["cluster_name"])
        provider.create_node(config["head_node"], head_node_tags, 1)

    nodes = provider.nodes(head_node_tags)
    assert len(nodes) == 1, "Failed to create head node."
    head_node = nodes[0]

    # TODO(ekl) right now we always update the head node even if the hash
    # matches. We could prompt the user for what they want to do in this case.
    runtime_hash = hash_runtime_conf(config["file_mounts"], config)
    logger.info("Updating files on head node...")

    # Rewrite the auth config so that the head node can update the workers
    remote_key_path = "~/ray_bootstrap_key.pem"
    remote_config = copy.deepcopy(config)
    remote_config["auth"]["ssh_private_key"] = remote_key_path

    # Adjust for new file locations
    new_mounts = {}
    for remote_path in config["file_mounts"]:
        new_mounts[remote_path] = remote_path
    remote_config["file_mounts"] = new_mounts
    remote_config["no_restart"] = no_restart

    # Now inject the rewritten config and SSH key into the head node
    remote_config_file = tempfile.NamedTemporaryFile(
        "w", prefix="ray-bootstrap-")
    remote_config_file.write(json.dumps(remote_config))
    remote_config_file.flush()
    config["file_mounts"].update({
        remote_key_path: config["auth"]["ssh_private_key"],
        "~/ray_bootstrap_config.yaml": remote_config_file.name
    })

    if restart_only:
        init_commands = config["head_start_ray_commands"]
    elif no_restart:
        init_commands = (
            config["setup_commands"] + config["head_setup_commands"])
    else:
        init_commands = (
            config["setup_commands"] + config["head_setup_commands"] +
            config["head_start_ray_commands"])

    updater = NodeUpdaterProcess(
        head_node,
        config["provider"],
        config["auth"],
        config["cluster_name"],
        config["file_mounts"],
        init_commands,
        runtime_hash,
        redirect_output=False)
    updater.start()
    updater.join()

    # Refresh the node cache so we see the external ip if available
    provider.nodes(head_node_tags)

    if updater.exitcode != 0:
        logger.error("Updating {} failed".format(
            provider.external_ip(head_node)))
        sys.exit(1)
    logger.info("Head node up-to-date, IP address is: {}".format(
        provider.external_ip(head_node)))

    monitor_str = "tail -n 100 -f /tmp/raylogs/monitor-*"
    for s in init_commands:
        if ("ray start" in s and "docker exec" in s
                and "--autoscaling-config" in s):
            monitor_str = "docker exec {} /bin/sh -c {}".format(
                config["docker"]["container_name"], quote(monitor_str))
<<<<<<< HEAD
    logger.info(
        "To monitor auto-scaling activity, you can run:\n\n"
        "  ssh -i {} {}@{} {}\n".format(config["auth"]["ssh_private_key"],
                                        config["auth"]["ssh_user"],
                                        provider.external_ip(head_node),
                                        quote(monitor_str)))
    logger.info("To login to the cluster, run:\n\n"
                "  ssh -i {} {}@{}\n".format(config["auth"]["ssh_private_key"],
                                             config["auth"]["ssh_user"],
                                             provider.external_ip(head_node)))
=======
    print("To monitor auto-scaling activity, you can run:\n\n"
          " ray exec {} {}\n".format(config_file, quote(monitor_str)))
    print("To login to the cluster, run:\n\n"
          "  ssh -i {} {}@{}\n".format(config["auth"]["ssh_private_key"],
                                       config["auth"]["ssh_user"],
                                       provider.external_ip(head_node)))
>>>>>>> 4c32d962


def attach_cluster(config_file, start, override_cluster_name):
    """Attaches to a screen for the specified cluster."""

    exec_cluster(config_file, "screen -L -xRR", False, False, start,
                 override_cluster_name)


def exec_cluster(config_file, cmd, screen, stop, start, override_cluster_name):
    """Runs a command on the specified cluster."""

    config = yaml.load(open(config_file).read())
    if override_cluster_name is not None:
        config["cluster_name"] = override_cluster_name
    config = _bootstrap_config(config)
    head_node = _get_head_node(config, config_file, create_if_needed=start)
    updater = NodeUpdaterProcess(
        head_node,
        config["provider"],
        config["auth"],
        config["cluster_name"],
        config["file_mounts"], [],
        "",
        redirect_output=False)
    if stop:
        cmd += ("; ray stop; ray teardown ~/ray_bootstrap_config.yaml --yes "
                "--workers-only; sudo shutdown -h now")
    _exec(updater, cmd, screen, expect_error=stop)


def _exec(updater, cmd, screen, expect_error=False):
    if cmd:
        if screen:
            cmd = [
                "screen", "-L", "-dm", "bash", "-c",
                quote(cmd + "; exec bash")
            ]
            cmd = " ".join(cmd)
        updater.ssh_cmd(
            cmd, verbose=True, allocate_tty=True, expect_error=expect_error)
    if screen:
        updater.ssh_cmd(
            "screen -L -xRR",
            verbose=False,
            allocate_tty=True,
            emulate_interactive=False)


def get_head_node_ip(config_file, override_cluster_name):
    """Returns head node IP for given configuration file if exists."""

    config = yaml.load(open(config_file).read())
    if override_cluster_name is not None:
        config["cluster_name"] = override_cluster_name
    provider = get_node_provider(config["provider"], config["cluster_name"])
    head_node = _get_head_node(config, config_file)
    return provider.external_ip(head_node)


def _get_head_node(config, config_file, create_if_needed=False):
    provider = get_node_provider(config["provider"], config["cluster_name"])
    head_node_tags = {
        TAG_RAY_NODE_TYPE: "head",
    }
    nodes = provider.nodes(head_node_tags)
    if len(nodes) > 0:
        head_node = nodes[0]
        return head_node
    elif create_if_needed:
        get_or_create_head_node(
            config, config_file, no_restart=False, yes=True)
        return _get_head_node(config, config_file, create_if_needed=False)
    else:
        raise ValueError("Head node of cluster ({}) not found!".format(
            config["cluster_name"]))


def confirm(msg, yes):
    return None if yes else click.confirm(msg, abort=True)<|MERGE_RESOLUTION|>--- conflicted
+++ resolved
@@ -26,17 +26,10 @@
 logger = logging.getLogger("ray.autoscaler")
 logger.setLevel(logging.INFO)
 
-<<<<<<< HEAD
-=======
+
 def create_or_update_cluster(config_file, override_min_workers,
                              override_max_workers, no_restart, 
                              restart_only, yes, override_cluster_name):
-    """Create or updates an autoscaling Ray cluster from a config json."""
->>>>>>> 4c32d962
-
-def create_or_update_cluster(config_file, override_min_workers,
-                             override_max_workers, no_restart, restart_only,
-                             yes):
     """Create or updates an autoscaling Ray cluster from a config json."""
     config = yaml.load(open(config_file).read())
     if override_min_workers is not None:
@@ -191,25 +184,13 @@
                 and "--autoscaling-config" in s):
             monitor_str = "docker exec {} /bin/sh -c {}".format(
                 config["docker"]["container_name"], quote(monitor_str))
-<<<<<<< HEAD
     logger.info(
         "To monitor auto-scaling activity, you can run:\n\n"
-        "  ssh -i {} {}@{} {}\n".format(config["auth"]["ssh_private_key"],
-                                        config["auth"]["ssh_user"],
-                                        provider.external_ip(head_node),
-                                        quote(monitor_str)))
+        " ray exec {} {}\n".format(config_file, quote(monitor_str)))
     logger.info("To login to the cluster, run:\n\n"
                 "  ssh -i {} {}@{}\n".format(config["auth"]["ssh_private_key"],
                                              config["auth"]["ssh_user"],
                                              provider.external_ip(head_node)))
-=======
-    print("To monitor auto-scaling activity, you can run:\n\n"
-          " ray exec {} {}\n".format(config_file, quote(monitor_str)))
-    print("To login to the cluster, run:\n\n"
-          "  ssh -i {} {}@{}\n".format(config["auth"]["ssh_private_key"],
-                                       config["auth"]["ssh_user"],
-                                       provider.external_ip(head_node)))
->>>>>>> 4c32d962
 
 
 def attach_cluster(config_file, start, override_cluster_name):
