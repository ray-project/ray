--- conflicted
+++ resolved
@@ -80,12 +80,8 @@
     provider = get_node_provider(config["provider"], config["cluster_name"])
     try:
         def remaining_nodes():
-<<<<<<< HEAD
-            workers = [
-                node_id for node_id in provider.nodes({
-                    TAG_RAY_NODE_TYPE: "worker"
-                })
-            ]
+
+            workers = provider.non_terminated_nodes({TAG_RAY_NODE_TYPE: NODE_TYPE_WORKER})
 
             if keep_min_workers:
                 min_workers = config.get("min_workers", 0)
@@ -96,25 +92,9 @@
             if workers_only:
                 return workers
 
-            head = [
-                node_id for node_id in provider.nodes({
-                    TAG_RAY_NODE_TYPE: "head"
-                })
-            ]
+            head = provider.non_terminated_nodes({TAG_RAY_NODE_TYPE: NODE_TYPE_HEAD})
 
             return head + workers
-=======
-            if workers_only:
-                A = []
-            else:
-                A = provider.non_terminated_nodes({
-                    TAG_RAY_NODE_TYPE: NODE_TYPE_HEAD
-                })
-            A += provider.non_terminated_nodes({
-                TAG_RAY_NODE_TYPE: NODE_TYPE_WORKER
-            })
-            return A
->>>>>>> ad90693c
 
         # Loop here to check that both the head and worker nodes are actually
         #   really gone
