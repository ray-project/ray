import copy
import hashlib
import json
import os
import tempfile
import time
import logging
import sys
import click
import random

import yaml
try:  # py3
    from shlex import quote
except ImportError:  # py2
    from pipes import quote

from ray.experimental.internal_kv import _internal_kv_get
import ray.services as services
from ray.autoscaler.util import validate_config, hash_runtime_conf, \
    hash_launch_conf, prepare_config, DEBUG_AUTOSCALING_ERROR, \
    DEBUG_AUTOSCALING_STATUS
from ray.autoscaler.node_provider import get_node_provider, NODE_PROVIDERS
from ray.autoscaler.tags import TAG_RAY_NODE_TYPE, TAG_RAY_LAUNCH_CONFIG, \
    TAG_RAY_NODE_NAME, NODE_TYPE_WORKER, NODE_TYPE_HEAD
<<<<<<< HEAD
from ray.autoscaler.updater import NodeUpdaterThread, DockerCommandRunner
from ray.autoscaler.log_timer import LogTimer

logger = logging.getLogger(__name__)

RUN_ENV_TYPES = ["auto", "host", "docker"]
=======
from ray.ray_constants import AUTOSCALER_RESOURCE_REQUEST_CHANNEL
from ray.autoscaler.updater import NodeUpdaterThread
from ray.autoscaler.log_timer import LogTimer
from ray.autoscaler.docker import with_docker_exec
from ray.worker import global_worker

logger = logging.getLogger(__name__)

redis_client = None


def _redis():
    global redis_client
    if redis_client is None:
        redis_client = services.create_redis_client(
            global_worker.node.redis_address,
            password=global_worker.node.redis_password)
    return redis_client


def debug_status():
    """Return a debug string for the autoscaler."""
    status = _internal_kv_get(DEBUG_AUTOSCALING_STATUS)
    error = _internal_kv_get(DEBUG_AUTOSCALING_ERROR)
    if not status:
        status = "No cluster status."
    else:
        status = status.decode("utf-8")
    if error:
        status += "\n"
        status += error.decode("utf-8")
    return status


def request_resources(num_cpus=None, bundles=None):
    """Remotely request some CPU or GPU resources from the autoscaler.

    This function is to be called e.g. on a node before submitting a bunch of
    ray.remote calls to ensure that resources rapidly become available.

    This function is EXPERIMENTAL.

    Args:
        num_cpus: int -- the number of CPU cores to request
        bundles: List[dict] -- list of resource dicts (e.g., {"CPU": 1}). This
            only has an effect if you've configured `available_instance_types`
            if your cluster config.
    """
    r = _redis()
    if num_cpus is not None and num_cpus > 0:
        r.publish(AUTOSCALER_RESOURCE_REQUEST_CHANNEL,
                  json.dumps({
                      "CPU": num_cpus
                  }))
    if bundles:
        r.publish(AUTOSCALER_RESOURCE_REQUEST_CHANNEL, json.dumps(bundles))
>>>>>>> 75e6775b


def create_or_update_cluster(config_file, override_min_workers,
                             override_max_workers, no_restart, restart_only,
                             yes, override_cluster_name):
    """Create or updates an autoscaling Ray cluster from a config json."""
    config = yaml.safe_load(open(config_file).read())
    if override_min_workers is not None:
        config["min_workers"] = override_min_workers
    if override_max_workers is not None:
        config["max_workers"] = override_max_workers
    if override_cluster_name is not None:
        config["cluster_name"] = override_cluster_name
    config = _bootstrap_config(config)
    get_or_create_head_node(config, config_file, no_restart, restart_only, yes,
                            override_cluster_name)


def _bootstrap_config(config):
    config = prepare_config(config)

    hasher = hashlib.sha1()
    hasher.update(json.dumps([config], sort_keys=True).encode("utf-8"))
    cache_key = os.path.join(tempfile.gettempdir(),
                             "ray-config-{}".format(hasher.hexdigest()))
    if os.path.exists(cache_key):
        logger.info("Using cached config at {}".format(cache_key))
        return json.loads(open(cache_key).read())
    validate_config(config)

    importer = NODE_PROVIDERS.get(config["provider"]["type"])
    if not importer:
        raise NotImplementedError("Unsupported provider {}".format(
            config["provider"]))

    bootstrap_config, _ = importer()
    resolved_config = bootstrap_config(config)
    with open(cache_key, "w") as f:
        f.write(json.dumps(resolved_config))
    return resolved_config


def teardown_cluster(config_file, yes, workers_only, override_cluster_name,
                     keep_min_workers):
    """Destroys all nodes of a Ray cluster described by a config json."""

    config = yaml.safe_load(open(config_file).read())
    if override_cluster_name is not None:
        config["cluster_name"] = override_cluster_name
    config = prepare_config(config)
    validate_config(config)

    confirm("This will destroy your cluster", yes)

    if not workers_only:
        try:
            exec_cluster(config_file, "ray stop", False, False, False, False,
                         False, override_cluster_name, None, False)
        except Exception:
            logger.exception("Ignoring error attempting a clean shutdown.")

    provider = get_node_provider(config["provider"], config["cluster_name"])
    try:

        def remaining_nodes():

            workers = provider.non_terminated_nodes({
                TAG_RAY_NODE_TYPE: NODE_TYPE_WORKER
            })

            if keep_min_workers:
                min_workers = config.get("min_workers", 0)
                logger.info("teardown_cluster: "
                            "Keeping {} nodes...".format(min_workers))
                workers = random.sample(workers, len(workers) - min_workers)

            if workers_only:
                return workers

            head = provider.non_terminated_nodes({
                TAG_RAY_NODE_TYPE: NODE_TYPE_HEAD
            })

            return head + workers

        # Loop here to check that both the head and worker nodes are actually
        #   really gone
        A = remaining_nodes()
        with LogTimer("teardown_cluster: done."):
            while A:
                logger.info("teardown_cluster: "
                            "Shutting down {} nodes...".format(len(A)))
                provider.terminate_nodes(A)
                time.sleep(1)
                A = remaining_nodes()
    finally:
        provider.cleanup()


def kill_node(config_file, yes, hard, override_cluster_name):
    """Kills a random Raylet worker."""

    config = yaml.safe_load(open(config_file).read())
    if override_cluster_name is not None:
        config["cluster_name"] = override_cluster_name
    config = _bootstrap_config(config)

    confirm("This will kill a node in your cluster", yes)

    provider = get_node_provider(config["provider"], config["cluster_name"])
    try:
        nodes = provider.non_terminated_nodes({
            TAG_RAY_NODE_TYPE: NODE_TYPE_WORKER
        })
        node = random.choice(nodes)
        logger.info("kill_node: Shutdown worker {}".format(node))
        if hard:
            provider.terminate_node(node)
        else:
            updater = NodeUpdaterThread(
                node_id=node,
                provider_config=config["provider"],
                provider=provider,
                auth_config=config["auth"],
                cluster_name=config["cluster_name"],
                file_mounts=config["file_mounts"],
                initialization_commands=[],
                setup_commands=[],
                ray_start_commands=[],
                runtime_hash="",
                docker_config=config.get("docker"))

            _exec(updater, "ray stop", False, False)

        time.sleep(5)

        if config.get("provider", {}).get("use_internal_ips", False) is True:
            node_ip = provider.internal_ip(node)
        else:
            node_ip = provider.external_ip(node)
    finally:
        provider.cleanup()

    return node_ip


def monitor_cluster(cluster_config_file, num_lines, override_cluster_name):
    """Tails the autoscaler logs of a Ray cluster."""
    cmd = "tail -n {} -f /tmp/ray/session_*/logs/monitor*".format(num_lines)
    exec_cluster(cluster_config_file, cmd, "auto", False, False, False, False,
                 override_cluster_name, None)


def warn_about_bad_start_command(start_commands):
    ray_start_cmd = list(filter(lambda x: "ray start" in x, start_commands))
    if len(ray_start_cmd) == 0:
        logger.warning(
            "Ray start is not included in the head_start_ray_commands section."
        )
    if not any("autoscaling-config" in x for x in ray_start_cmd):
        logger.warning(
            "Ray start on the head node does not have the flag"
            "--autoscaling-config set. The head node will not launch"
            "workers. Add --autoscaling-config=~/ray_bootstrap_config.yaml"
            "to ray start in the head_start_ray_commands section.")


def get_or_create_head_node(config, config_file, no_restart, restart_only, yes,
                            override_cluster_name):
    """Create the cluster head node, which in turn creates the workers."""
    provider = get_node_provider(config["provider"], config["cluster_name"])
    config_file = os.path.abspath(config_file)
    try:
        head_node_tags = {
            TAG_RAY_NODE_TYPE: NODE_TYPE_HEAD,
        }
        nodes = provider.non_terminated_nodes(head_node_tags)
        if len(nodes) > 0:
            head_node = nodes[0]
        else:
            head_node = None

        if not head_node:
            confirm("This will create a new cluster", yes)
        elif not no_restart:
            confirm("This will restart cluster services", yes)

        launch_hash = hash_launch_conf(config["head_node"], config["auth"])
        if head_node is None or provider.node_tags(head_node).get(
                TAG_RAY_LAUNCH_CONFIG) != launch_hash:
            if head_node is not None:
                confirm("Head node config out-of-date. It will be terminated",
                        yes)
                logger.info(
                    "get_or_create_head_node: "
                    "Shutting down outdated head node {}".format(head_node))
                provider.terminate_node(head_node)
            logger.info("get_or_create_head_node: Launching new head node...")
            head_node_tags[TAG_RAY_LAUNCH_CONFIG] = launch_hash
            head_node_tags[TAG_RAY_NODE_NAME] = "ray-{}-head".format(
                config["cluster_name"])
            provider.create_node(config["head_node"], head_node_tags, 1)

        start = time.time()
        head_node = None
        while True:
            if time.time() - start > 50:
                raise RuntimeError("Failed to create head node.")
            nodes = provider.non_terminated_nodes(head_node_tags)
            if len(nodes) == 1:
                head_node = nodes[0]
                break
            time.sleep(1)

        # TODO(ekl) right now we always update the head node even if the hash
        # matches. We could prompt the user for what they want to do here.
        runtime_hash = hash_runtime_conf(config["file_mounts"], config)
        logger.info("get_or_create_head_node: Updating files on head node...")

        # Rewrite the auth config so that the head node can update the workers
        remote_config = copy.deepcopy(config)
        if config["provider"]["type"] != "kubernetes":
            remote_key_path = "~/ray_bootstrap_key.pem"
            remote_config["auth"]["ssh_private_key"] = remote_key_path

        # Adjust for new file locations
        new_mounts = {}
        for remote_path in config["file_mounts"]:
            new_mounts[remote_path] = remote_path
        remote_config["file_mounts"] = new_mounts
        remote_config["no_restart"] = no_restart

        # Now inject the rewritten config and SSH key into the head node
        remote_config_file = tempfile.NamedTemporaryFile(
            "w", prefix="ray-bootstrap-")
        remote_config_file.write(json.dumps(remote_config))
        remote_config_file.flush()
        config["file_mounts"].update({
            "~/ray_bootstrap_config.yaml": remote_config_file.name
        })
        if config["provider"]["type"] != "kubernetes":
            config["file_mounts"].update({
                remote_key_path: config["auth"]["ssh_private_key"],
            })

        if restart_only:
            init_commands = []
            ray_start_commands = config["head_start_ray_commands"]
        elif no_restart:
            init_commands = config["head_setup_commands"]
            ray_start_commands = []
        else:
            init_commands = config["head_setup_commands"]
            ray_start_commands = config["head_start_ray_commands"]

        if not no_restart:
            warn_about_bad_start_command(ray_start_commands)

        updater = NodeUpdaterThread(
            node_id=head_node,
            provider_config=config["provider"],
            provider=provider,
            auth_config=config["auth"],
            cluster_name=config["cluster_name"],
            file_mounts=config["file_mounts"],
            initialization_commands=config["initialization_commands"],
            setup_commands=init_commands,
            ray_start_commands=ray_start_commands,
            runtime_hash=runtime_hash,
            docker_config=config.get("docker"))
        updater.start()
        updater.join()

        # Refresh the node cache so we see the external ip if available
        provider.non_terminated_nodes(head_node_tags)

        if config.get("provider", {}).get("use_internal_ips", False) is True:
            head_node_ip = provider.internal_ip(head_node)
        else:
            head_node_ip = provider.external_ip(head_node)

        if updater.exitcode != 0:
            logger.error("get_or_create_head_node: "
                         "Updating {} failed".format(head_node_ip))
            sys.exit(1)
        logger.info(
            "get_or_create_head_node: "
            "Head node up-to-date, IP address is: {}".format(head_node_ip))

        monitor_str = "tail -n 100 -f /tmp/ray/session_*/logs/monitor*"
        if override_cluster_name:
            modifiers = " --cluster-name={}".format(
                quote(override_cluster_name))
        else:
            modifiers = ""
        print("To monitor auto-scaling activity, you can run:\n\n"
              "  ray exec {} {}{}\n".format(config_file, quote(monitor_str),
                                            modifiers))
        print("To open a console on the cluster:\n\n"
              "  ray attach {}{}\n".format(config_file, modifiers))

        print("To get a remote shell to the cluster manually, run:\n\n"
              "  {}\n".format(updater.cmd_runner.remote_shell_command_str()))
    finally:
        provider.cleanup()


def attach_cluster(config_file, start, use_screen, use_tmux,
                   override_cluster_name, new, port_forward):
    """Attaches to a screen for the specified cluster.

    Arguments:
        config_file: path to the cluster yaml
        start: whether to start the cluster if it isn't up
        use_screen: whether to use screen as multiplexer
        use_tmux: whether to use tmux as multiplexer
        override_cluster_name: set the name of the cluster
        new: whether to force a new screen
        port_forward (int or list[int]): port(s) to forward
    """

    if use_tmux:
        if new:
            cmd = "tmux new"
        else:
            cmd = "tmux attach || tmux new"
    elif use_screen:
        if new:
            cmd = "screen -L"
        else:
            cmd = "screen -L -xRR"
    else:
        if new:
            raise ValueError(
                "--new only makes sense if passing --screen or --tmux")
        cmd = "$SHELL"

    exec_cluster(config_file, cmd, "auto", False, False, False, start,
                 override_cluster_name, port_forward)


def exec_cluster(config_file,
                 cmd=None,
                 run_env="auto",
                 screen=False,
                 tmux=False,
                 stop=False,
                 start=False,
                 override_cluster_name=None,
                 port_forward=None,
                 with_output=False):
    """Runs a command on the specified cluster.

    Arguments:
        config_file: path to the cluster yaml
        cmd: command to run
        run_env: whether to run the command on the host or in a container.
            Select between "auto", "host" and "docker"
        screen: whether to run in a screen
        tmux: whether to run in a tmux session
        stop: whether to stop the cluster after command run
        start: whether to start the cluster if it isn't up
        override_cluster_name: set the name of the cluster
        port_forward (int or list[int]): port(s) to forward
    """
    assert not (screen and tmux), "Can specify only one of `screen` or `tmux`."
    assert run_env in RUN_ENV_TYPES, "--run_env must be in {}".format(
        RUN_ENV_TYPES)
    config = yaml.safe_load(open(config_file).read())
    if override_cluster_name is not None:
        config["cluster_name"] = override_cluster_name
    config = _bootstrap_config(config)

    head_node = _get_head_node(
        config, config_file, override_cluster_name, create_if_needed=start)

    provider = get_node_provider(config["provider"], config["cluster_name"])
    try:
        updater = NodeUpdaterThread(
            node_id=head_node,
            provider_config=config["provider"],
            provider=provider,
            auth_config=config["auth"],
            cluster_name=config["cluster_name"],
            file_mounts=config["file_mounts"],
            initialization_commands=[],
            setup_commands=[],
            ray_start_commands=[],
            runtime_hash="",
            docker_config=config.get("docker"))

        is_docker = isinstance(updater.cmd_runner, DockerCommandRunner)

        if cmd and stop:
            cmd += "; ".join([
                "ray stop",
                "ray teardown ~/ray_bootstrap_config.yaml --yes --workers-only"
            ])
            if is_docker and run_env == "docker":
                updater.cmd_runner.shutdown_after_next_cmd()
            else:
                cmd += "; sudo shutdown -h now"

        result = _exec(
            updater,
            cmd,
            screen,
            tmux,
            port_forward=port_forward,
            with_output=with_output,
            run_env=run_env)
        if tmux or screen:
            attach_command_parts = ["ray attach", config_file]
            if override_cluster_name is not None:
                attach_command_parts.append(
                    "--cluster-name={}".format(override_cluster_name))
            if tmux:
                attach_command_parts.append("--tmux")
            elif screen:
                attach_command_parts.append("--screen")

            attach_command = " ".join(attach_command_parts)
            attach_info = "Use `{}` to check on command status.".format(
                attach_command)
            logger.info(attach_info)
        return result
    finally:
        provider.cleanup()


def _exec(updater,
          cmd,
          screen,
          tmux,
          port_forward=None,
          with_output=False,
          run_env="auto"):
    if cmd:
        if screen:
            cmd = [
                "screen", "-L", "-dm", "bash", "-c",
                quote(cmd + "; exec bash")
            ]
            cmd = " ".join(cmd)
        elif tmux:
            # TODO: Consider providing named session functionality
            cmd = [
                "tmux", "new", "-d", "bash", "-c",
                quote(cmd + "; exec bash")
            ]
            cmd = " ".join(cmd)
    return updater.cmd_runner.run(
        cmd,
        exit_on_fail=True,
        port_forward=port_forward,
        with_output=with_output,
        run_env=run_env)


def rsync(config_file,
          source,
          target,
          override_cluster_name,
          down,
          all_nodes=False):
    """Rsyncs files.

    Arguments:
        config_file: path to the cluster yaml
        source: source dir
        target: target dir
        override_cluster_name: set the name of the cluster
        down: whether we're syncing remote -> local
        all_nodes: whether to sync worker nodes in addition to the head node
    """
    assert bool(source) == bool(target), (
        "Must either provide both or neither source and target.")

    config = yaml.safe_load(open(config_file).read())
    if override_cluster_name is not None:
        config["cluster_name"] = override_cluster_name
    config = _bootstrap_config(config)

    provider = get_node_provider(config["provider"], config["cluster_name"])
    try:
        nodes = []
        if all_nodes:
            # technically we re-open the provider for no reason
            # in get_worker_nodes but it's cleaner this way
            # and _get_head_node does this too
            nodes = _get_worker_nodes(config, override_cluster_name)

        nodes += [
            _get_head_node(
                config,
                config_file,
                override_cluster_name,
                create_if_needed=False)
        ]

        for node_id in nodes:
            updater = NodeUpdaterThread(
                node_id=node_id,
                provider_config=config["provider"],
                provider=provider,
                auth_config=config["auth"],
                cluster_name=config["cluster_name"],
                file_mounts=config["file_mounts"],
                initialization_commands=[],
                setup_commands=[],
                ray_start_commands=[],
                runtime_hash="",
                docker_config=config.get("docker"))
            if down:
                rsync = updater.rsync_down
            else:
                rsync = updater.rsync_up

            if source and target:
                rsync(source, target)
            else:
                updater.sync_file_mounts(rsync)

    finally:
        provider.cleanup()


def get_head_node_ip(config_file, override_cluster_name):
    """Returns head node IP for given configuration file if exists."""

    config = yaml.safe_load(open(config_file).read())
    if override_cluster_name is not None:
        config["cluster_name"] = override_cluster_name

    provider = get_node_provider(config["provider"], config["cluster_name"])
    try:
        head_node = _get_head_node(config, config_file, override_cluster_name)
        if config.get("provider", {}).get("use_internal_ips", False) is True:
            head_node_ip = provider.internal_ip(head_node)
        else:
            head_node_ip = provider.external_ip(head_node)
    finally:
        provider.cleanup()

    return head_node_ip


def get_worker_node_ips(config_file, override_cluster_name):
    """Returns worker node IPs for given configuration file."""

    config = yaml.safe_load(open(config_file).read())
    if override_cluster_name is not None:
        config["cluster_name"] = override_cluster_name

    provider = get_node_provider(config["provider"], config["cluster_name"])
    try:
        nodes = provider.non_terminated_nodes({
            TAG_RAY_NODE_TYPE: NODE_TYPE_WORKER
        })

        if config.get("provider", {}).get("use_internal_ips", False) is True:
            return [provider.internal_ip(node) for node in nodes]
        else:
            return [provider.external_ip(node) for node in nodes]
    finally:
        provider.cleanup()


def _get_worker_nodes(config, override_cluster_name):
    """Returns worker node ids for given configuration."""
    # todo: technically could be reused in get_worker_node_ips
    if override_cluster_name is not None:
        config["cluster_name"] = override_cluster_name

    provider = get_node_provider(config["provider"], config["cluster_name"])
    try:
        return provider.non_terminated_nodes({
            TAG_RAY_NODE_TYPE: NODE_TYPE_WORKER
        })
    finally:
        provider.cleanup()


def _get_head_node(config,
                   config_file,
                   override_cluster_name,
                   create_if_needed=False):
    provider = get_node_provider(config["provider"], config["cluster_name"])
    try:
        head_node_tags = {
            TAG_RAY_NODE_TYPE: NODE_TYPE_HEAD,
        }
        nodes = provider.non_terminated_nodes(head_node_tags)
    finally:
        provider.cleanup()

    if len(nodes) > 0:
        head_node = nodes[0]
        return head_node
    elif create_if_needed:
        get_or_create_head_node(
            config,
            config_file,
            restart_only=False,
            no_restart=False,
            yes=True,
            override_cluster_name=override_cluster_name)
        return _get_head_node(
            config, config_file, override_cluster_name, create_if_needed=False)
    else:
        raise RuntimeError("Head node of cluster ({}) not found!".format(
            config["cluster_name"]))


def confirm(msg, yes):
    return None if yes else click.confirm(msg, abort=True)<|MERGE_RESOLUTION|>--- conflicted
+++ resolved
@@ -23,16 +23,9 @@
 from ray.autoscaler.node_provider import get_node_provider, NODE_PROVIDERS
 from ray.autoscaler.tags import TAG_RAY_NODE_TYPE, TAG_RAY_LAUNCH_CONFIG, \
     TAG_RAY_NODE_NAME, NODE_TYPE_WORKER, NODE_TYPE_HEAD
-<<<<<<< HEAD
+
+from ray.ray_constants import AUTOSCALER_RESOURCE_REQUEST_CHANNEL
 from ray.autoscaler.updater import NodeUpdaterThread, DockerCommandRunner
-from ray.autoscaler.log_timer import LogTimer
-
-logger = logging.getLogger(__name__)
-
-RUN_ENV_TYPES = ["auto", "host", "docker"]
-=======
-from ray.ray_constants import AUTOSCALER_RESOURCE_REQUEST_CHANNEL
-from ray.autoscaler.updater import NodeUpdaterThread
 from ray.autoscaler.log_timer import LogTimer
 from ray.autoscaler.docker import with_docker_exec
 from ray.worker import global_worker
@@ -40,6 +33,8 @@
 logger = logging.getLogger(__name__)
 
 redis_client = None
+
+RUN_ENV_TYPES = ["auto", "host", "docker"]
 
 
 def _redis():
@@ -87,7 +82,6 @@
                   }))
     if bundles:
         r.publish(AUTOSCALER_RESOURCE_REQUEST_CHANNEL, json.dumps(bundles))
->>>>>>> 75e6775b
 
 
 def create_or_update_cluster(config_file, override_min_workers,
