--- conflicted
+++ resolved
@@ -95,14 +95,6 @@
         r.publish(AUTOSCALER_RESOURCE_REQUEST_CHANNEL, json.dumps(bundles))
 
 
-<<<<<<< HEAD
-def create_or_update_cluster(
-        config_file: str, override_min_workers: Optional[int],
-        override_max_workers: Optional[int], no_restart: bool,
-        restart_only: bool, yes: bool, override_cluster_name: Optional[str],
-        no_config_cache: bool, dump_command_output: Optional[bool],
-        use_login_shells: bool) -> None:
-=======
 def create_or_update_cluster(config_file: str,
                              override_min_workers: Optional[int],
                              override_max_workers: Optional[int],
@@ -113,7 +105,6 @@
                              no_config_cache: bool,
                              dump_command_output: bool = True,
                              use_login_shells: bool = True) -> None:
->>>>>>> 07cd815e
     """Create or updates an autoscaling Ray cluster from a config json."""
     set_using_login_shells(use_login_shells)
     if dump_command_output is None:
