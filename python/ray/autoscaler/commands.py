--- conflicted
+++ resolved
@@ -184,22 +184,13 @@
                 and "--autoscaling-config" in s):
             monitor_str = "docker exec {} /bin/sh -c {}".format(
                 config["docker"]["container_name"], quote(monitor_str))
-<<<<<<< HEAD
     logger.info(
         "To monitor auto-scaling activity, you can run:\n\n"
-        " ray exec {} {}\n".format(config_file, quote(monitor_str)))
+        "  ray exec {} {}\n".format(config_file, quote(monitor_str)))
     logger.info("To login to the cluster, run:\n\n"
                 "  ssh -i {} {}@{}\n".format(config["auth"]["ssh_private_key"],
                                              config["auth"]["ssh_user"],
                                              provider.external_ip(head_node)))
-=======
-    print("To monitor auto-scaling activity, you can run:\n\n"
-          "  ray exec {} {}\n".format(config_file, quote(monitor_str)))
-    print("To login to the cluster, run:\n\n"
-          "  ssh -i {} {}@{}\n".format(config["auth"]["ssh_private_key"],
-                                       config["auth"]["ssh_user"],
-                                       provider.external_ip(head_node)))
->>>>>>> c4335a1b
 
 
 def attach_cluster(config_file, start, override_cluster_name):
