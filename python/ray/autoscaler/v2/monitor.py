"""Autoscaler monitoring loop daemon."""

import argparse
import logging
import os
import sys
import time
<<<<<<< HEAD
import traceback
from collections import Counter
from dataclasses import asdict
from typing import Any, Callable, Dict, Optional, Union
from ray.autoscaler.v2.autoscaler import Autoscaler
from ray.autoscaler.v2.instance_manager.config import (
    FileConfigReader,
    IConfigReader,
)
from ray.autoscaler.v2.metrics_reporter import AutoscalerMetricsReporter
=======
from typing import Optional
>>>>>>> 1fb2b5fe

import ray
import ray._private.ray_constants as ray_constants
import ray._private.utils
from ray._private.event.event_logger import get_event_logger
from ray._private.ray_logging import setup_component_logger
from ray._raylet import GcsClient
from ray.autoscaler._private.constants import (
    AUTOSCALER_METRIC_PORT,
    AUTOSCALER_UPDATE_INTERVAL_S,
)
from ray.autoscaler._private.prom_metrics import AutoscalerPrometheusMetrics
from ray.autoscaler.v2.autoscaler import Autoscaler
from ray.autoscaler.v2.event_logger import AutoscalerEventLogger
from ray.autoscaler.v2.instance_manager.config import FileConfigReader, IConfigReader
from ray.autoscaler.v2.metrics_reporter import AutoscalerMetricsReporter
from ray.core.generated.autoscaler_pb2 import AutoscalingState
from ray.core.generated.event_pb2 import Event as RayEvent
from ray.experimental.internal_kv import (
    _initialize_internal_kv,
    _internal_kv_initialized,
)

try:
    import prometheus_client
except ImportError:
    prometheus_client = None


logger = logging.getLogger(__name__)


class AutoscalerMonitor:
    """Autoscaling monitor.

    This process periodically collects stats from the GCS and triggers
    autoscaler updates.
    """

    def __init__(
        self,
        gcs_address: str,
        config_reader: IConfigReader,
        log_dir: str = None,
        monitor_ip: str = None,
    ):
        self.gcs_address = gcs_address
        worker = ray._private.worker.global_worker
        # TODO: eventually plumb ClusterID through to here
        self.gcs_client = GcsClient(address=self.gcs_address)
        _initialize_internal_kv(self.gcs_client)
        if monitor_ip:
            monitor_addr = f"{monitor_ip}:{AUTOSCALER_METRIC_PORT}"
            self.gcs_client.internal_kv_put(
                b"AutoscalerMetricsAddress", monitor_addr.encode(), True, None
            )
        self._session_name = self._get_session_name(self.gcs_client)
        logger.info(f"session_name: {self._session_name}")
        worker.mode = 0
        head_node_ip = self.gcs_address.split(":")[0]

<<<<<<< HEAD
=======
        self.autoscaler = None
>>>>>>> 1fb2b5fe
        if log_dir:
            try:
                ray_event_logger = get_event_logger(
                    RayEvent.SourceType.AUTOSCALER, log_dir
                )
                self.event_logger = AutoscalerEventLogger(ray_event_logger)
            except Exception:
                self.event_logger = None
        else:
            self.event_logger = None

        prom_metrics = AutoscalerPrometheusMetrics(session_name=self._session_name)
        self.metric_reporter = AutoscalerMetricsReporter(prom_metrics)

        if monitor_ip and prometheus_client:
            # If monitor_ip wasn't passed in, then don't attempt to start the
            # metric server to keep behavior identical to before metrics were
            # introduced
            try:
                logger.info(
                    "Starting autoscaler metrics server on port {}".format(
                        AUTOSCALER_METRIC_PORT
                    )
                )
                kwargs = {"addr": "127.0.0.1"} if head_node_ip == "127.0.0.1" else {}
                prometheus_client.start_http_server(
                    port=AUTOSCALER_METRIC_PORT,
                    registry=prom_metrics.registry,
                    **kwargs,
                )
            except Exception:
                logger.exception(
                    "An exception occurred while starting the metrics server."
                )
        elif not prometheus_client:
            logger.warning(
                "`prometheus_client` not found, so metrics will not be exported."
            )

        self.autoscaler = Autoscaler(
            session_name=self._session_name,
            config_reader=config_reader,
            gcs_client=self.gcs_client,
            event_logger=self.event_logger,
            metrics_reporter=self.metric_reporter,
        )

    @staticmethod
    def _get_session_name(gcs_client: GcsClient) -> Optional[str]:
        """Obtain the session name from the GCS.

        If the GCS doesn't respond, session name is considered None.
        In this case, the metrics reported from the monitor won't have
        the correct session name.
        """
        if not _internal_kv_initialized():
            return None

        session_name = gcs_client.internal_kv_get(
            b"session_name",
            ray_constants.KV_NAMESPACE_SESSION,
            timeout=10,
        )

        if session_name:
            session_name = session_name.decode()

        return session_name

    @staticmethod
    def _report_autoscaling_state(
        gcs_client: GcsClient, autoscaling_state: AutoscalingState
    ):
        """Report the autoscaling state to the GCS."""
        try:
            gcs_client.report_autoscaling_state(autoscaling_state.SerializeToString())
        except Exception:
            logger.exception("Error reporting autoscaling state to GCS.")

    def _run(self):
        """Run the monitor loop."""

        while True:
            autoscaling_state = self.autoscaler.update_autoscaling_state()
            if autoscaling_state:
                # report autoscaling state
                self._report_autoscaling_state(self.gcs_client, autoscaling_state)
            else:
                logger.warning("No autoscaling state to report.")

            # Wait for a autoscaler update interval before processing the next
            # round of messages.
            time.sleep(AUTOSCALER_UPDATE_INTERVAL_S)

    def run(self):
        try:
            self._run()
        except Exception:
            logger.exception("Error in monitor loop")
            raise


if __name__ == "__main__":
    parser = argparse.ArgumentParser(
        description=("Parse GCS server for the monitor to connect to.")
    )
    parser.add_argument(
        "--gcs-address", required=False, type=str, help="The address (ip:port) of GCS."
    )
    parser.add_argument(
        "--redis-address", required=False, type=str, help="This is deprecated"
    )
    parser.add_argument(
        "--redis-password",
        required=False,
        type=str,
        default=None,
        help="This is deprecated",
    )
    parser.add_argument(
        "--autoscaling-config",
        required=False,
        type=str,
        help="the path to the autoscaling config file",
    )
    parser.add_argument(
        "--logging-level",
        required=False,
        type=str,
        default=ray_constants.LOGGER_LEVEL,
        choices=ray_constants.LOGGER_LEVEL_CHOICES,
        help=ray_constants.LOGGER_LEVEL_HELP,
    )
    parser.add_argument(
        "--logging-format",
        required=False,
        type=str,
        default=ray_constants.LOGGER_FORMAT,
        help=ray_constants.LOGGER_FORMAT_HELP,
    )
    parser.add_argument(
        "--logging-filename",
        required=False,
        type=str,
        default=ray_constants.MONITOR_LOG_FILE_NAME,
        help="Specify the name of log file, "
        "log to stdout if set empty, default is "
        f'"{ray_constants.MONITOR_LOG_FILE_NAME}"',
    )
    parser.add_argument(
        "--logs-dir",
        required=True,
        type=str,
        help="Specify the path of the temporary directory used by Ray processes.",
    )
    parser.add_argument(
        "--logging-rotate-bytes",
        required=False,
        type=int,
        default=ray_constants.LOGGING_ROTATE_BYTES,
        help="Specify the max bytes for rotating "
        "log file, default is "
        f"{ray_constants.LOGGING_ROTATE_BYTES} bytes.",
    )
    parser.add_argument(
        "--logging-rotate-backup-count",
        required=False,
        type=int,
        default=ray_constants.LOGGING_ROTATE_BACKUP_COUNT,
        help="Specify the backup count of rotated log file, default is "
        f"{ray_constants.LOGGING_ROTATE_BACKUP_COUNT}.",
    )
    parser.add_argument(
        "--monitor-ip",
        required=False,
        type=str,
        default=None,
        help="The IP address of the machine hosting the monitor process.",
    )

    args = parser.parse_args()
    setup_component_logger(
        logging_level=args.logging_level,
        logging_format=args.logging_format,
        log_dir=args.logs_dir,
        filename=args.logging_filename,
        max_bytes=args.logging_rotate_bytes,
        backup_count=args.logging_rotate_backup_count,
    )

    if not args.autoscaling_config:
        logger.info("No autoscaling config provided: Not running autoscaler monitor.")
        exit(0)

    autoscaling_config = os.path.expanduser(args.autoscaling_config)
    logger.info(
        f"Starting autoscaler v2 monitor using ray installation: {ray.__file__}"
    )
    logger.info(f"Ray version: {ray.__version__}")
    logger.info(f"Ray commit: {ray.__commit__}")
    logger.info(f"AutoscalerMonitor started with command: {sys.argv}")

    bootstrap_address = args.gcs_address
    if bootstrap_address is None:
        raise ValueError("--gcs-address must be set!")

    config_reader = FileConfigReader(
        config_file=autoscaling_config, skip_content_hash=True
    )

    monitor = AutoscalerMonitor(
        bootstrap_address,
        config_reader,
        log_dir=args.logs_dir,
        monitor_ip=args.monitor_ip,
    )

    monitor.run()<|MERGE_RESOLUTION|>--- conflicted
+++ resolved
@@ -5,7 +5,6 @@
 import os
 import sys
 import time
-<<<<<<< HEAD
 import traceback
 from collections import Counter
 from dataclasses import asdict
@@ -16,9 +15,7 @@
     IConfigReader,
 )
 from ray.autoscaler.v2.metrics_reporter import AutoscalerMetricsReporter
-=======
 from typing import Optional
->>>>>>> 1fb2b5fe
 
 import ray
 import ray._private.ray_constants as ray_constants
@@ -80,10 +77,7 @@
         worker.mode = 0
         head_node_ip = self.gcs_address.split(":")[0]
 
-<<<<<<< HEAD
-=======
         self.autoscaler = None
->>>>>>> 1fb2b5fe
         if log_dir:
             try:
                 ray_event_logger = get_event_logger(
