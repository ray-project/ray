# --------------------------------------------------------------------
# Tests from the python/ray/autoscaler/v2/tests directory.
# Covers all tests starting with `test_`.
# Please keep these sorted alphabetically.
# --------------------------------------------------------------------
load("//bazel:python.bzl", "py_test_module_list")


py_library(
    name = "conftest",
    srcs = ["tests/conftest.py"],
    deps = ["//python/ray/tests:conftest"],
)

# Unit test. (These should not have ray started)
py_test_module_list(
    files = [
<<<<<<< HEAD
        "test_instance_storage.py",
        "test_storage.py",
        "test_config.py",
        "test_node_provider.py",
        "test_ray_installer.py",
        "test_subscribers.py",
        "test_reconciler.py",
        "test_threaded_ray_installer.py",
        "test_utils.py",
        "test_scheduler.py",
        "test_instance_manager.py",
        "test_instance_util.py",
        "test_schema.py",
        "test_event_logger.py",
        "test_metrics_reporter.py",
=======
        "tests/test_instance_storage.py",
        "tests/test_storage.py",
        "tests/test_config.py",
        "tests/test_node_provider.py",
        "tests/test_ray_installer.py",
        "tests/test_subscribers.py",
        "tests/test_reconciler.py",
        "tests/test_threaded_ray_installer.py",
        "tests/test_utils.py",
        "tests/test_scheduler.py",
        "tests/test_instance_manager.py",
        "tests/test_instance_util.py",
        "tests/test_schema.py",
        "tests/test_event_logger.py",
        "tests/test_metrics_reporter.py",
>>>>>>> c4cb04a4
    ],
    size = "small",
    tags = ["team:core"],
    deps = ["//:ray_lib", ":conftest"],
)

# Integration test.
py_test_module_list(
    files=[
<<<<<<< HEAD
        "test_sdk.py",
        "test_e2e.py",
        "test_autoscaler.py",
=======
        "tests/test_sdk.py",
        "tests/test_e2e.py",
        "tests/test_autoscaler.py",
>>>>>>> c4cb04a4
    ],
    size="medium",
    tags=["team:core", "exclusive"],
    deps=["//:ray_lib", ":conftest"],
)<|MERGE_RESOLUTION|>--- conflicted
+++ resolved
@@ -15,23 +15,6 @@
 # Unit test. (These should not have ray started)
 py_test_module_list(
     files = [
-<<<<<<< HEAD
-        "test_instance_storage.py",
-        "test_storage.py",
-        "test_config.py",
-        "test_node_provider.py",
-        "test_ray_installer.py",
-        "test_subscribers.py",
-        "test_reconciler.py",
-        "test_threaded_ray_installer.py",
-        "test_utils.py",
-        "test_scheduler.py",
-        "test_instance_manager.py",
-        "test_instance_util.py",
-        "test_schema.py",
-        "test_event_logger.py",
-        "test_metrics_reporter.py",
-=======
         "tests/test_instance_storage.py",
         "tests/test_storage.py",
         "tests/test_config.py",
@@ -47,7 +30,6 @@
         "tests/test_schema.py",
         "tests/test_event_logger.py",
         "tests/test_metrics_reporter.py",
->>>>>>> c4cb04a4
     ],
     size = "small",
     tags = ["team:core"],
@@ -57,15 +39,9 @@
 # Integration test.
 py_test_module_list(
     files=[
-<<<<<<< HEAD
-        "test_sdk.py",
-        "test_e2e.py",
-        "test_autoscaler.py",
-=======
         "tests/test_sdk.py",
         "tests/test_e2e.py",
         "tests/test_autoscaler.py",
->>>>>>> c4cb04a4
     ],
     size="medium",
     tags=["team:core", "exclusive"],
