# --------------------------------------------------------------------
# Tests from the python/ray/autoscaler/v2/tests directory.
# Covers all tests starting with `test_`.
# Please keep these sorted alphabetically.
# --------------------------------------------------------------------
load("//bazel:python.bzl", "py_test_module_list")


py_library(
    name = "conftest",
    srcs = ["tests/conftest.py"],
    deps = ["//python/ray/tests:conftest"],
)

py_test(
    name = "test_instance_storage",
    size = "small",
    srcs = ["tests/test_instance_storage.py"],
    tags = ["team:core"],
    deps = ["//:ray_lib",],
)

py_test(
    name = "test_storage",
    size = "small",
    srcs = ["tests/test_storage.py"],
    tags = ["team:core"],
    deps = ["//:ray_lib",],
)

py_test(
    name = "test_config",
    size = "small",
    srcs = ["tests/test_config.py"],
    tags = ["team:core"],
    deps = [
        "//:ray_lib",
    ]
)

py_test(
    name = "test_node_provider",
    size = "small",
    srcs = ["tests/test_node_provider.py"],
    tags = ["team:core"],
    deps = ["//:ray_lib",],
)

py_test(
    name = "test_ray_installer",
    size = "small",
    srcs = ["tests/test_ray_installer.py"],
    tags = ["team:core"],
    deps = ["//:ray_lib",],
)

py_test(
    name = "test_subscribers",
<<<<<<< HEAD
    size = "small",
    srcs = ["tests/test_subscribers.py"],
    tags = ["team:core"],
    deps = ["//:ray_lib",],
)

py_test(
    name = "test_instance_launcher",
=======
>>>>>>> 0f257964
    size = "small",
    srcs = ["tests/test_subscribers.py"],
    tags = ["team:core"],
    deps = ["//:ray_lib",],
)

py_test(
    name = "test_reconciler",
    size = "small",
    srcs = ["tests/test_reconciler.py"],
    tags = ["team:core"],
    deps = ["//:ray_lib",],
)

py_test(
    name = "test_threaded_ray_installer",
    size = "small",
    srcs = ["tests/test_threaded_ray_installer.py"],
    tags = ["team:core"],
    deps = ["//:ray_lib",],
)

py_test(
    name = "test_sdk",
    size = "medium",
    srcs = ["tests/test_sdk.py"],
    tags = ["team:core", "exclusive"],
    deps = ["//:ray_lib", ":conftest"],
)

py_test(
    name = "test_utils",
    size = "small",
    srcs = ["tests/test_utils.py"],
    tags = ["team:core"],
    deps = ["//:ray_lib", ":conftest"],
)

py_test(
    name = "test_e2e",
    size = "medium",
    srcs = ["tests/test_e2e.py"],
    tags = ["team:core", "exclusive"],
    deps = ["//:ray_lib", ":conftest"],
)

py_test(
    name = "test_scheduler",
    size = "small",
    srcs = ["tests/test_scheduler.py"],
    tags = ["team:core", "exclusive"],
    deps = ["//:ray_lib", ":conftest"],
)

py_test(
    name = "test_instance_manager",
    size = "small",
    srcs = ["tests/test_instance_manager.py"],
    tags = ["team:core", "exclusive"],
    deps = ["//:ray_lib", ":conftest"],
)

py_test(
    name = "test_instance_util",
    size = "small",
    srcs = ["tests/test_instance_util.py"],
    tags = ["team:core", "exclusive"],
    deps = ["//:ray_lib", ":conftest"],
)

py_test(
    name = "test_schema",
    size = "small",
    srcs = ["tests/test_schema.py"],
    tags = ["team:core", "exclusive"],
    deps = ["//:ray_lib", ":conftest"],
)<|MERGE_RESOLUTION|>--- conflicted
+++ resolved
@@ -56,22 +56,12 @@
 
 py_test(
     name = "test_subscribers",
-<<<<<<< HEAD
     size = "small",
     srcs = ["tests/test_subscribers.py"],
     tags = ["team:core"],
     deps = ["//:ray_lib",],
 )
 
-py_test(
-    name = "test_instance_launcher",
-=======
->>>>>>> 0f257964
-    size = "small",
-    srcs = ["tests/test_subscribers.py"],
-    tags = ["team:core"],
-    deps = ["//:ray_lib",],
-)
 
 py_test(
     name = "test_reconciler",
