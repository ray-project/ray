import logging
from concurrent.futures import ThreadPoolExecutor
from dataclasses import dataclass
from queue import Queue
from typing import List

from ray._private.utils import hex_to_binary
from ray._raylet import GcsClient
from ray.autoscaler.v2.instance_manager.instance_manager import (
    InstanceUpdatedSubscriber,
)
from ray.core.generated.autoscaler_pb2 import DrainNodeReason
from ray.core.generated.instance_manager_pb2 import (
    Instance,
    InstanceUpdateEvent,
    TerminationRequest,
)

logger = logging.getLogger(__name__)


@dataclass(frozen=True)
class RayStopError:
    # Instance manager's instance id.
    im_instance_id: str


class RayStopper(InstanceUpdatedSubscriber):
    """RayStopper is responsible for stopping ray on instances.

    It will drain the ray node if it's for idle termination.
    For other terminations, it will stop the ray node. (e.g. scale down, etc.)

    If any failures happen when stopping/draining the node, we will not retry
    and rely on the reconciler to handle the failure.

    TODO: we could also surface the errors back to the reconciler for
    quicker failure detection.

    """

    def __init__(self, gcs_client: GcsClient, error_queue: Queue) -> None:
        self._gcs_client = gcs_client
        self._error_queue = error_queue
        self._executor = ThreadPoolExecutor(max_workers=1)

    def notify(self, events: List[InstanceUpdateEvent]) -> None:
        for event in events:
            if event.new_instance_status == Instance.RAY_STOP_REQUESTED:
                fut = self._executor.submit(self._stop_or_drain_ray, event)

                def _log_on_error(fut):
                    try:
                        fut.result()
                    except Exception:
                        logger.exception("Error stopping/drain ray.")

                fut.add_done_callback(_log_on_error)

    def _stop_or_drain_ray(self, event: InstanceUpdateEvent) -> None:
        """
        Stops or drains the ray node based on the termination request.
        """
        assert event.HasField("termination_request"), "Termination request is required."
        termination_request = event.termination_request
        ray_node_id = termination_request.ray_node_id
        instance_id = event.instance_id

        if termination_request.cause == TerminationRequest.Cause.IDLE:
            reason = DrainNodeReason.DRAIN_NODE_REASON_IDLE_TERMINATION
            reason_str = "Termination of node that's idle for {} seconds.".format(
                termination_request.idle_duration_ms / 1000
            )
            self._drain_ray_node(
                self._gcs_client,
                self._error_queue,
                ray_node_id,
                instance_id,
                reason,
                reason_str,
            )
            return

        # If it's not an idle termination, we stop the ray node.
        self._stop_ray_node(
            self._gcs_client, self._error_queue, ray_node_id, instance_id
        )

    @staticmethod
    def _drain_ray_node(
        gcs_client: GcsClient,
        error_queue: Queue,
        ray_node_id: str,
        instance_id: str,
        reason: DrainNodeReason,
        reason_str: str,
    ):
        """
        Drains the ray node.

        Args:
            gcs_client: The gcs client to use.
            ray_node_id: The ray node id to drain.
            reason: The reason to drain the node.
            reason_str: The reason message to drain the node.
        """
        try:
            accepted, reject_msg_str = gcs_client.drain_node(
                node_id=ray_node_id,
                reason=reason,
                reason_message=reason_str,
                # TODO: we could probably add a deadline here that's derived
                # from the stuck instance reconciliation configs.
                deadline_timestamp_ms=0,
            )
            logger.info(
<<<<<<< HEAD
                f"Drained ray on {ray_node_id}(success={accepted}, msg={reject_msg_str})"
=======
                f"Drained ray on {ray_node_id}(success={accepted}, "
                f"msg={reject_msg_str})"
>>>>>>> 006cabe1
            )
            if not accepted:
                error_queue.put_nowait(RayStopError(im_instance_id=instance_id))
        except Exception:
            logger.exception(f"Error draining ray on {ray_node_id}")
            error_queue.put_nowait(RayStopError(im_instance_id=instance_id))

    @staticmethod
    def _stop_ray_node(
        gcs_client: GcsClient,
        error_queue: Queue,
        ray_node_id: str,
        instance_id: str,
    ):
        """
        Stops the ray node.

        Args:
            gcs_client: The gcs client to use.
            ray_node_id: The ray node id to stop.
        """
        try:
            drained = gcs_client.drain_nodes(node_ids=[hex_to_binary(ray_node_id)])
            success = len(drained) > 0
            logger.info(
                f"Stopping ray on {ray_node_id}(instance={instance_id}): "
                f"success={success})"
            )

            if not success:
                error_queue.put_nowait(RayStopError(im_instance_id=instance_id))
        except Exception:
            logger.exception(
                f"Error stopping ray on {ray_node_id}(instance={instance_id})"
            )
            error_queue.put_nowait(RayStopError(im_instance_id=instance_id))<|MERGE_RESOLUTION|>--- conflicted
+++ resolved
@@ -114,12 +114,8 @@
                 deadline_timestamp_ms=0,
             )
             logger.info(
-<<<<<<< HEAD
-                f"Drained ray on {ray_node_id}(success={accepted}, msg={reject_msg_str})"
-=======
                 f"Drained ray on {ray_node_id}(success={accepted}, "
                 f"msg={reject_msg_str})"
->>>>>>> 006cabe1
             )
             if not accepted:
                 error_queue.put_nowait(RayStopError(im_instance_id=instance_id))
