--- conflicted
+++ resolved
@@ -105,11 +105,7 @@
             reason_str: The reason message to drain the node.
         """
         try:
-<<<<<<< HEAD
-            accepted = gcs_client.drain_node(
-=======
             accepted, reject_msg_str = gcs_client.drain_node(
->>>>>>> bfdbae30
                 node_id=ray_node_id,
                 reason=reason,
                 reason_message=reason_str,
@@ -117,13 +113,9 @@
                 # from the stuck instance reconciliation configs.
                 deadline_timestamp_ms=0,
             )
-<<<<<<< HEAD
-            logger.info(f"Drained ray on {ray_node_id}(success={accepted})")
-=======
             logger.info(
                 f"Drained ray on {ray_node_id}(success={accepted}, msg={reject_msg_str})"
             )
->>>>>>> bfdbae30
             if not accepted:
                 error_queue.put_nowait(RayStopError(im_instance_id=instance_id))
         except Exception:
@@ -147,16 +139,6 @@
         try:
             drained = gcs_client.drain_nodes(node_ids=[hex_to_binary(ray_node_id)])
             success = len(drained) > 0
-<<<<<<< HEAD
-            if not success:
-                if not success:
-                    error_queue.put_nowait(RayStopError(im_instance_id=instance_id))
-            logger.info(
-                f"Stopping ray on {ray_node_id}(instance={instance_id}): {success}"
-            )
-        except Exception:
-            logger.exception("Error stopping ray on")
-=======
             logger.info(
                 f"Stopping ray on {ray_node_id}(instance={instance_id}): "
                 f"success={success})"
@@ -168,5 +150,4 @@
             logger.exception(
                 f"Error stopping ray on {ray_node_id}(instance={instance_id})"
             )
->>>>>>> bfdbae30
             error_queue.put_nowait(RayStopError(im_instance_id=instance_id))