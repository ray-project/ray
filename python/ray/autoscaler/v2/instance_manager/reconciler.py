--- conflicted
+++ resolved
@@ -289,11 +289,7 @@
                 non_terminated_cloud_instances=non_terminated_cloud_instances,
             )
 
-<<<<<<< HEAD
-        Reconciler._fill_autoscaler_state(
-=======
         Reconciler._fill_autoscaling_state(
->>>>>>> f283b2c0
             instance_manager=instance_manager, autoscaling_state=autoscaling_state
         )
 
