import logging
import math
import uuid
import time
<<<<<<< HEAD
=======
import uuid
>>>>>>> ee10591f
from collections import defaultdict
from typing import Dict, List, Optional, Set, Tuple

from ray._private.utils import binary_to_hex
from ray.autoscaler.v2.instance_manager.common import InstanceUtil
from ray.autoscaler.v2.instance_manager.config import (
    AutoscalingConfig,
    InstanceReconcileConfig,
)
from ray.autoscaler.v2.instance_manager.instance_manager import InstanceManager
from ray.autoscaler.v2.instance_manager.node_provider import (
    CloudInstance,
    CloudInstanceId,
    CloudInstanceProviderError,
    ICloudInstanceProvider,
    LaunchNodeError,
    TerminateNodeError,
)
from ray.autoscaler.v2.instance_manager.ray_installer import RayInstallError
from ray.autoscaler.v2.instance_manager.subscribers.ray_stopper import RayStopError
from ray.autoscaler.v2.metrics_reporter import AutoscalerMetricsReporter
from ray.autoscaler.v2.scheduler import IResourceScheduler, SchedulingRequest
from ray.autoscaler.v2.schema import AutoscalerInstance, NodeType
from ray.autoscaler.v2.scheduler import IResourceScheduler
from ray.autoscaler.v2.schema import NodeType
from ray.core.generated.autoscaler_pb2 import (
    AutoscalingState,
    ClusterResourceState,
    FailedInstanceRequest,
    NodeState,
    NodeStatus,
    PendingInstance,
    PendingInstanceRequest,
)
from ray.core.generated.instance_manager_pb2 import GetInstanceManagerStateRequest
from ray.core.generated.instance_manager_pb2 import Instance as IMInstance
from ray.core.generated.instance_manager_pb2 import (
    InstanceUpdateEvent as IMInstanceUpdateEvent,
)
from ray.core.generated.instance_manager_pb2 import (
    NodeKind,
    StatusCode,
    UpdateInstanceManagerStateRequest,
)

logger = logging.getLogger(__name__)


class Reconciler:
    """
    A singleton class that reconciles the instance states of the instance manager
    for autoscaler.

    """

    @staticmethod
    def reconcile(
        instance_manager: InstanceManager,
        scheduler: IResourceScheduler,
        cloud_provider: ICloudInstanceProvider,
        ray_cluster_resource_state: ClusterResourceState,
        non_terminated_cloud_instances: Dict[CloudInstanceId, CloudInstance],
        autoscaling_config: AutoscalingConfig,
        cloud_provider_errors: Optional[List[CloudInstanceProviderError]] = None,
        ray_install_errors: Optional[List[RayInstallError]] = None,
        ray_stop_errors: Optional[List[RayStopError]] = None,
        metrics_reporter: Optional[AutoscalerMetricsReporter] = None,
        _logger: Optional[logging.Logger] = None,
    ) -> AutoscalingState:
        """
        The reconcile method computes InstanceUpdateEvents for the instance manager
        by:

        1. Reconciling the instance manager's instances with external states like
        the cloud provider's, the ray cluster's states, the ray installer's results.
        It performs "passive" status transitions for the instances (where the status
        transition should only be reflecting the external states of the cloud provider
        and the ray cluster, and should not be actively changing them)

        2. Stepping the instances to the active states by computing instance status
        transitions that are needed and updating the instance manager's state.
        These transitions should be "active" where the transitions have side effects
        (through InstanceStatusSubscriber) to the cloud provider and the ray cluster.

        Args:
            instance_manager: The instance manager to reconcile.
            ray_cluster_resource_state: The ray cluster's resource state.
            non_terminated_cloud_instances: The non-terminated cloud instances from
                the cloud provider.
            cloud_provider_errors: The errors from the cloud provider.
            ray_install_errors: The errors from RayInstaller.
            ray_stop_errors: The errors from RayStopper.
            metrics_reporter: The metric reporter to report the autoscaler metrics.
            _logger: The logger (for testing).

        """
        cloud_provider_errors = cloud_provider_errors or []
        ray_install_errors = ray_install_errors or []
        ray_stop_errors = ray_stop_errors or []

        autoscaling_state = AutoscalingState()
        autoscaling_state.last_seen_cluster_resource_state_version = (
            ray_cluster_resource_state.cluster_resource_state_version
        )
        Reconciler._sync_from(
            instance_manager=instance_manager,
            ray_nodes=ray_cluster_resource_state.node_states,
            non_terminated_cloud_instances=non_terminated_cloud_instances,
            cloud_provider_errors=cloud_provider_errors,
            ray_install_errors=ray_install_errors,
            ray_stop_errors=ray_stop_errors,
        )

        Reconciler._step_next(
            autoscaling_state=autoscaling_state,
            instance_manager=instance_manager,
            scheduler=scheduler,
            cloud_provider=cloud_provider,
            ray_cluster_resource_state=ray_cluster_resource_state,
            non_terminated_cloud_instances=non_terminated_cloud_instances,
            autoscaling_config=autoscaling_config,
            _logger=_logger,
        )

        Reconciler._report_metrics(
            instance_manager=instance_manager,
            autoscaling_config=autoscaling_config,
            metrics_reporter=metrics_reporter,
        )

        return autoscaling_state

    @staticmethod
    def _sync_from(
        instance_manager: InstanceManager,
        ray_nodes: List[NodeState],
        non_terminated_cloud_instances: Dict[CloudInstanceId, CloudInstance],
        cloud_provider_errors: List[CloudInstanceProviderError],
        ray_install_errors: List[RayInstallError],
        ray_stop_errors: List[RayStopError],
    ):
        """
        Reconcile the instance states of the instance manager from external states like
        the cloud provider's, the ray cluster's states, the ray installer's results,
        etc.

        For each instance, we try to figure out if we need to transition the instance
        status to a new status, and if so, what the new status should be.

        These transitions should be purely "passive", meaning they should only be
        reflecting the external states of the cloud provider and the ray cluster,
        and should not be actively changing the states of the cloud provider or the ray
        cluster.

        More specifically, we will reconcile status transitions for:
            1.  QUEUED/REQUESTED -> ALLOCATED:
                When a instance with launch request id (indicating a previous launch
                request was made) could be assigned to an unassigned cloud instance
                of the same instance type.
            2.  REQUESTED -> ALLOCATION_FAILED:
                When there's an error from the cloud provider for launch failure so
                that the instance becomes ALLOCATION_FAILED.
            3.  * -> RAY_RUNNING:
                When a ray node on a cloud instance joins the ray cluster, we will
                transition the instance to RAY_RUNNING.
            4.  * -> TERMINATED:
                When the cloud instance is already terminated, we will transition the
                instance to TERMINATED.
            5.  TERMINATING -> TERMINATION_FAILED:
                When there's an error from the cloud provider for termination failure.
            6.  * -> RAY_STOPPED:
                When ray was stopped on the cloud instance, we will transition the
                instance to RAY_STOPPED.
            7.  * -> RAY_INSTALL_FAILED:
                When there's an error from RayInstaller.
            8. RAY_STOP_REQUESTED -> RAY_RUNNING:
                When requested to stop ray, but failed to stop/drain the ray node
                (e.g. idle termination drain rejected by the node).

        Args:
            instance_manager: The instance manager to reconcile.
            ray_nodes: The ray cluster's states of ray nodes.
            non_terminated_cloud_instances: The non-terminated cloud instances from
                the cloud provider.
            cloud_provider_errors: The errors from the cloud provider.
            ray_install_errors: The errors from RayInstaller.
            ray_stop_errors: The errors from RayStopper.

        """

        # Handle 1 & 2 for cloud instance allocation.
        Reconciler._handle_cloud_instance_allocation(
            instance_manager,
            non_terminated_cloud_instances,
            cloud_provider_errors,
        )
        Reconciler._handle_cloud_instance_terminated(
            instance_manager, non_terminated_cloud_instances
        )

        Reconciler._handle_cloud_instance_termination_errors(
            instance_manager, cloud_provider_errors
        )

        Reconciler._handle_extra_cloud_instances(
            instance_manager, non_terminated_cloud_instances
        )

        Reconciler._handle_ray_status_transition(instance_manager, ray_nodes)

        Reconciler._handle_ray_install_failed(instance_manager, ray_install_errors)

        Reconciler._handle_ray_stop_failed(instance_manager, ray_stop_errors, ray_nodes)

    @staticmethod
    def _step_next(
        autoscaling_state: AutoscalingState,
        instance_manager: InstanceManager,
        scheduler: IResourceScheduler,
        cloud_provider: ICloudInstanceProvider,
        ray_cluster_resource_state: ClusterResourceState,
        non_terminated_cloud_instances: Dict[CloudInstanceId, CloudInstance],
        autoscaling_config: AutoscalingConfig,
        _logger: Optional[logging.Logger] = None,
    ):
        """
        Step the reconciler to the next state by computing instance status transitions
        that are needed and updating the instance manager's state.

        Specifically, we will:
            1. Shut down leak cloud instances
                Leaked cloud instances that are not managed by the instance manager.
            2. Terminating instances with ray stopped or ray install failure.
            3. Scale down the cluster:
              (* -> RAY_STOP_REQUESTED/TERMINATING)
                b. Extra cloud due to max nodes config.
                c. Cloud instances with outdated configs.
            4. Scale up the cluster:
              (new QUEUED)
                Create new instances based on the IResourceScheduler's decision for
                scaling up.
            5. Request cloud provider to launch new instances.
              (QUEUED -> REQUESTED)
            6. Install ray
              (ALLOCATED -> RAY_INSTALLING)
                When ray could be installed and launched.
            7. Handle any stuck instances with timeouts.

        Args:
            instance_manager: The instance manager to reconcile.
            scheduler: The resource scheduler to make scaling decisions.
            ray_cluster_resource_state: The ray cluster's resource state.
            non_terminated_cloud_instances: The non-terminated cloud instances from
                the cloud provider.
            autoscaling_config: The autoscaling config.
            _logger: The logger (for testing).

        """

        Reconciler._handle_stuck_instances(
            instance_manager=instance_manager,
            reconcile_config=autoscaling_config.get_instance_reconcile_config(),
            _logger=_logger or logger,
        )

        Reconciler._scale_cluster(
            autoscaling_state=autoscaling_state,
            instance_manager=instance_manager,
            ray_state=ray_cluster_resource_state,
            scheduler=scheduler,
            autoscaling_config=autoscaling_config,
        )

        Reconciler._handle_instances_launch(
            instance_manager=instance_manager, autoscaling_config=autoscaling_config
        )

        Reconciler._terminate_instances(instance_manager=instance_manager)
        if not autoscaling_config.disable_node_updaters():
            Reconciler._install_ray(
                instance_manager=instance_manager,
                non_terminated_cloud_instances=non_terminated_cloud_instances,
            )

        Reconciler._fill_autoscaler_state(
            instance_manager=instance_manager, autoscaling_state=autoscaling_state
        )

    #######################################################
    # Utility methods for reconciling instance states.
    #######################################################

    @staticmethod
    def _handle_cloud_instance_allocation(
        instance_manager: InstanceManager,
        non_terminated_cloud_instances: Dict[CloudInstanceId, CloudInstance],
        cloud_provider_errors: List[CloudInstanceProviderError],
    ):
        im_instances, version = Reconciler._get_im_instances(instance_manager)
        updates = {}

        # Compute intermediate states.

        instances_with_launch_requests: List[IMInstance] = []
        for instance in im_instances:
            if instance.status != IMInstance.REQUESTED:
                continue

            assert (
                instance.launch_request_id
            ), "Instance in REQUESTED status should have launch_request_id set."
            instances_with_launch_requests.append(instance)

        assigned_cloud_instance_ids: Set[CloudInstanceId] = {
            instance.cloud_instance_id for instance in im_instances
        }
        launch_errors: Dict[str, LaunchNodeError] = {
            error.request_id: error
            for error in cloud_provider_errors
            if isinstance(error, LaunchNodeError)
        }
        unassigned_cloud_instances_by_type: Dict[
            str, List[CloudInstance]
        ] = defaultdict(list)

        for cloud_instance_id, cloud_instance in non_terminated_cloud_instances.items():
            if cloud_instance_id not in assigned_cloud_instance_ids:
                unassigned_cloud_instances_by_type[cloud_instance.node_type].append(
                    cloud_instance
                )

        # Sort the request instance by the increasing request time.
        instances_with_launch_requests.sort(
            key=lambda instance: InstanceUtil.get_status_transition_times_ns(
                instance, IMInstance.REQUESTED
            )
        )

        # For each instance, try to allocate or fail the allocation.
        for instance in instances_with_launch_requests:
            # Try allocate or fail with errors.
            update_event = Reconciler._try_resolve_pending_allocation(
                instance, unassigned_cloud_instances_by_type, launch_errors
            )
            if not update_event:
                continue

            updates[instance.instance_id] = update_event

        # Update the instance manager for the events.
        Reconciler._update_instance_manager(instance_manager, version, updates)

    @staticmethod
    def _try_resolve_pending_allocation(
        im_instance: IMInstance,
        unassigned_cloud_instances_by_type: Dict[str, List[CloudInstance]],
        launch_errors: Dict[str, LaunchNodeError],
    ) -> Optional[IMInstanceUpdateEvent]:
        """
        Allocate, or fail the cloud instance allocation for the instance.

        Args:
            im_instance: The instance to allocate or fail.
            unassigned_cloud_instances_by_type: The unassigned cloud instances by type.
            launch_errors: The launch errors from the cloud provider.

        Returns:
            Instance update to ALLOCATED: if there's a matching unassigned cloud
                instance with the same type.
            Instance update to ALLOCATION_FAILED: if the instance allocation failed
                with errors.
            None: if there's no update.

        """
        unassigned_cloud_instance = None

        # Try to allocate an unassigned cloud instance.
        # TODO(rickyx): We could also look at the launch request id
        # on the cloud node and the im instance later once all node providers
        # support request id. For now, we only look at the instance type.
        if len(unassigned_cloud_instances_by_type.get(im_instance.instance_type, [])):
            unassigned_cloud_instance = unassigned_cloud_instances_by_type[
                im_instance.instance_type
            ].pop()

        if unassigned_cloud_instance:
            return IMInstanceUpdateEvent(
                instance_id=im_instance.instance_id,
                new_instance_status=IMInstance.ALLOCATED,
                cloud_instance_id=unassigned_cloud_instance.cloud_instance_id,
                node_kind=unassigned_cloud_instance.node_kind,
                instance_type=unassigned_cloud_instance.node_type,
                details=(
                    "allocated unassigned cloud instance "
                    f"{unassigned_cloud_instance.cloud_instance_id}"
                ),
            )

        # If there's a launch error, transition to ALLOCATION_FAILED.
        launch_error = launch_errors.get(im_instance.launch_request_id)
        if launch_error and launch_error.node_type == im_instance.instance_type:
            return IMInstanceUpdateEvent(
                instance_id=im_instance.instance_id,
                new_instance_status=IMInstance.ALLOCATION_FAILED,
                details=f"launch failed with {str(launch_error)}",
            )
        # No update.
        return None

    @staticmethod
    def _handle_ray_stop_failed(
        instance_manager: InstanceManager,
        ray_stop_errors: List[RayStopError],
        ray_nodes: List[NodeState],
    ):
        """
        The instance requested to stop ray, but failed to stop/drain the ray node.
        E.g. connection errors, idle termination drain rejected by the node.

        We will transition the instance back to RAY_RUNNING.

        Args:
            instance_manager: The instance manager to reconcile.
            ray_stop_errors: The errors from RayStopper.

        """
        instances, version = Reconciler._get_im_instances(instance_manager)
        updates = {}

        ray_stop_errors_by_instance_id = {
            error.im_instance_id: error for error in ray_stop_errors
        }

        ray_nodes_by_ray_node_id = {binary_to_hex(n.node_id): n for n in ray_nodes}

        ray_stop_requested_instances = {
            instance.instance_id: instance
            for instance in instances
            if instance.status == IMInstance.RAY_STOP_REQUESTED
        }

        for instance_id, instance in ray_stop_requested_instances.items():
            stop_error = ray_stop_errors_by_instance_id.get(instance_id)
            if not stop_error:
                continue

            assert instance.node_id
            ray_node = ray_nodes_by_ray_node_id.get(instance.node_id)
            assert ray_node is not None and ray_node.status in [
                NodeStatus.RUNNING,
                NodeStatus.IDLE,
            ], (
                "There should be a running ray node for instance with ray stop "
                "requested failed."
            )

            updates[instance_id] = IMInstanceUpdateEvent(
                instance_id=instance_id,
                new_instance_status=IMInstance.RAY_RUNNING,
                details="failed to stop/drain ray",
                ray_node_id=instance.node_id,
            )

        Reconciler._update_instance_manager(instance_manager, version, updates)

    @staticmethod
    def _handle_ray_install_failed(
        instance_manager: InstanceManager, ray_install_errors: List[RayInstallError]
    ):

        instances, version = Reconciler._get_im_instances(instance_manager)
        updates = {}

        # Get all instances with RAY_INSTALLING status.
        instances_with_ray_installing = {
            instance.instance_id: instance
            for instance in instances
            if instance.status == IMInstance.RAY_INSTALLING
        }

        install_errors = {error.im_instance_id: error for error in ray_install_errors}

        # For each instance with RAY_INSTALLING status, check if there's any
        # install error.
        for instance_id, instance in instances_with_ray_installing.items():
            install_error = install_errors.get(instance_id)
            if install_error:
                updates[instance_id] = IMInstanceUpdateEvent(
                    instance_id=instance_id,
                    new_instance_status=IMInstance.RAY_INSTALL_FAILED,
                    details=f"failed to install ray with errors: {install_error.details}",
                )

        # Update the instance manager for the events.
        Reconciler._update_instance_manager(instance_manager, version, updates)

    @staticmethod
    def _handle_cloud_instance_terminated(
        instance_manager: InstanceManager,
        non_terminated_cloud_instances: Dict[CloudInstanceId, CloudInstance],
    ):
        """
        For any IM (instance manager) instance with a cloud node id, if the mapped
        cloud instance is no longer running, transition the instance to TERMINATED.

        Args:
            instance_manager: The instance manager to reconcile.
            non_terminated_cloud_instances: The non-terminated cloud instances from
                the cloud provider.
        """
        updates = {}
        instances, version = Reconciler._get_im_instances(instance_manager)

        non_terminated_instances_with_cloud_instance_assigned = {
            instance.cloud_instance_id: instance
            for instance in instances
            if instance.cloud_instance_id and instance.status != IMInstance.TERMINATED
        }

        for (
            cloud_instance_id,
            instance,
        ) in non_terminated_instances_with_cloud_instance_assigned.items():
            if cloud_instance_id in non_terminated_cloud_instances.keys():
                # The cloud instance is still running.
                continue

            # The cloud instance is terminated.
            updates[instance.instance_id] = IMInstanceUpdateEvent(
                instance_id=instance.instance_id,
                new_instance_status=IMInstance.TERMINATED,
                details=f"cloud instance {cloud_instance_id} no longer found",
            )

        Reconciler._update_instance_manager(instance_manager, version, updates)

    @staticmethod
    def _handle_cloud_instance_termination_errors(
        instance_manager: InstanceManager,
        cloud_provider_errors: List[CloudInstanceProviderError],
    ):
        """
        If any TERMINATING instances have termination errors, transition the instance to
        TERMINATION_FAILED.

        We will retry the termination for the TERMINATION_FAILED instances in the next
        reconciler step.

        Args:
            instance_manager: The instance manager to reconcile.
            cloud_provider_errors: The errors from the cloud provider.

        """
        instances, version = Reconciler._get_im_instances(instance_manager)
        updates = {}

        termination_errors = {
            error.cloud_instance_id: error
            for error in cloud_provider_errors
            if isinstance(error, TerminateNodeError)
        }

        terminating_instances_by_cloud_instance_id = {
            instance.cloud_instance_id: instance
            for instance in instances
            if instance.status == IMInstance.TERMINATING
        }

        for cloud_instance_id, failure in termination_errors.items():
            instance = terminating_instances_by_cloud_instance_id.get(cloud_instance_id)
            if not instance:
                # The instance is no longer in TERMINATING status.
                continue

            updates[instance.instance_id] = IMInstanceUpdateEvent(
                instance_id=instance.instance_id,
                new_instance_status=IMInstance.TERMINATION_FAILED,
                details=f"termination failed: {str(failure)}",
            )

        Reconciler._update_instance_manager(instance_manager, version, updates)

    @staticmethod
    def _get_im_instances(
        instance_manager: InstanceManager,
    ) -> Tuple[List[IMInstance], int]:
        reply = instance_manager.get_instance_manager_state(
            request=GetInstanceManagerStateRequest()
        )
        assert reply.status.code == StatusCode.OK
        im_state = reply.state
        return im_state.instances, im_state.version

    @staticmethod
    def _update_instance_manager(
        instance_manager: InstanceManager,
        version: int,
        updates: Dict[str, IMInstanceUpdateEvent],
    ) -> None:
        if not updates:
            return

        updates = list(updates.values()) or []

        reply = instance_manager.update_instance_manager_state(
            request=UpdateInstanceManagerStateRequest(
                expected_version=version,
                updates=updates,
            )
        )
        # TODO: While it's possible that a version mismatch
        # happens, or some other failures could happen. But given
        # the current implementation:
        #   1. There's only 1 writer (the reconciler) for updating the instance
        #       manager states, so there shouldn't be version mismatch.
        #   2. Any failures in one reconciler step should be caught at a higher
        #       level and be retried in the next reconciler step. If the IM
        #       fails to be updated, we don't have sufficient info to handle it
        #       here.
        assert (
            reply.status.code == StatusCode.OK
        ), f"Failed to update instance manager: {reply}"

    @staticmethod
    def _handle_ray_status_transition(
        instance_manager: InstanceManager, ray_nodes: List[NodeState]
    ):
        """
        Handle the ray status transition for the instance manager.

        If a new ray node running on the instance, transition it to RAY_RUNNING.
        If a ray node stopped, transition it to RAY_STOPPED.
        If a ray node is draining, transition it to RAY_STOPPING.

        Args:
            instance_manager: The instance manager to reconcile.
            ray_nodes: The ray cluster's states of ray nodes.
        """
        instances, version = Reconciler._get_im_instances(instance_manager)
        updates = {}

        im_instances_by_cloud_instance_id = {
            i.cloud_instance_id: i for i in instances if i.cloud_instance_id
        }
        ray_nodes_by_cloud_instance_id = {}
        for n in ray_nodes:
            if n.instance_id:
                ray_nodes_by_cloud_instance_id[n.instance_id] = n
            else:
                # This should only happen to a ray node that's not managed by us.
                logger.warning(
                    f"Ray node {binary_to_hex(n.node_id)} has no instance id. "
                    "This only happens to a ray node that's not managed by autoscaler. "
                    "If not, please file a bug at https://github.com/ray-project/ray"
                )

        for cloud_instance_id, ray_node in ray_nodes_by_cloud_instance_id.items():
            assert cloud_instance_id in im_instances_by_cloud_instance_id, (
                f"Ray node {binary_to_hex(ray_node.node_id)} has no matching "
                f"instance with cloud instance id={cloud_instance_id}. We should "
                "not see a ray node with cloud instance id not found in IM since "
                "we have reconciled all cloud instances, and ray nodes by now."
            )

            im_instance = im_instances_by_cloud_instance_id[cloud_instance_id]
            reconciled_im_status = Reconciler._reconciled_im_status_from_ray_status(
                ray_node.status, im_instance.status
            )

            if reconciled_im_status != im_instance.status:
                updates[im_instance.instance_id] = IMInstanceUpdateEvent(
                    instance_id=im_instance.instance_id,
                    new_instance_status=reconciled_im_status,
                    details=(
                        f"ray node {binary_to_hex(ray_node.node_id)} is "
                        f"{NodeStatus.Name(ray_node.status)}"
                    ),
                    ray_node_id=binary_to_hex(ray_node.node_id),
                )

        Reconciler._update_instance_manager(instance_manager, version, updates)

    @staticmethod
    def _reconciled_im_status_from_ray_status(
        ray_status: NodeStatus, cur_im_status: IMInstance.InstanceStatus
    ) -> "IMInstance.InstanceStatus":
        """
        Reconcile the instance status from the ray node status.
        Args:
            ray_status: the current ray node status.
            cur_im_status: the current IM instance status.
        Returns:
            The reconciled IM instance status

        Raises:
            ValueError: If the ray status is unknown.
        """
        reconciled_im_status = None
        if ray_status in [NodeStatus.RUNNING, NodeStatus.IDLE]:
            reconciled_im_status = IMInstance.RAY_RUNNING
        elif ray_status == NodeStatus.DEAD:
            reconciled_im_status = IMInstance.RAY_STOPPED
        elif ray_status == NodeStatus.DRAINING:
            reconciled_im_status = IMInstance.RAY_STOPPING
        else:
            raise ValueError(f"Unknown ray status: {ray_status}")

        if (
            cur_im_status == reconciled_im_status
            or cur_im_status
            in InstanceUtil.get_reachable_statuses(reconciled_im_status)
        ):
            # No need to reconcile if the instance is already in the reconciled status
            # or has already transitioned beyond it.
            return cur_im_status

        return reconciled_im_status

    @staticmethod
    def _handle_instances_launch(
        instance_manager: InstanceManager, autoscaling_config: AutoscalingConfig
    ):

        instances, version = Reconciler._get_im_instances(instance_manager)

        queued_instances = []
        requested_instances = []
        allocated_instances = []

        for instance in instances:
            if instance.status == IMInstance.QUEUED:
                queued_instances.append(instance)
            elif instance.status == IMInstance.REQUESTED:
                requested_instances.append(instance)
            elif instance.cloud_instance_id:
                allocated_instances.append(instance)

        if not queued_instances:
            # No QUEUED instances
            return

        to_launch = Reconciler._compute_to_launch(
            queued_instances,
            requested_instances,
            allocated_instances,
            autoscaling_config.get_upscaling_speed(),
            autoscaling_config.get_max_concurrent_launches(),
        )

        # Transition the instances to REQUESTED for instance launcher to
        # launch them.
        updates = {}
        for instance_type, instances in to_launch.items():
            for instance in instances:
                # Reuse launch request id for any QUEUED instances that have been
                # requested before due to retry.
                launch_request_id = (
                    str(uuid.uuid4())
                    if len(instance.launch_request_id) == 0
                    else instance.launch_request_id
                )
                updates[instance.instance_id] = IMInstanceUpdateEvent(
                    instance_id=instance.instance_id,
                    new_instance_status=IMInstance.REQUESTED,
                    launch_request_id=launch_request_id,
                    instance_type=instance_type,
                    details=(
                        f"requested to launch {instance_type} with request id "
                        f"{launch_request_id}"
                    ),
                )

        Reconciler._update_instance_manager(instance_manager, version, updates)

    @staticmethod
    def _compute_to_launch(
        queued_instances: List[IMInstance],
        requested_instances: List[IMInstance],
        allocated_instances: List[IMInstance],
        upscaling_speed: float,
        max_concurrent_launches: int,
    ) -> Dict[NodeType, List[IMInstance]]:
        def _group_by_type(instances):
            instances_by_type = defaultdict(list)
            for instance in instances:
                instances_by_type[instance.instance_type].append(instance)
            return instances_by_type

        # Sort the instances by the time they were queued.
        def _sort_by_earliest_queued(instance: IMInstance) -> List[int]:
            queue_times = InstanceUtil.get_status_transition_times_ns(
                instance, IMInstance.QUEUED
            )
            return sorted(queue_times)

        queued_instances_by_type = _group_by_type(queued_instances)
        requested_instances_by_type = _group_by_type(requested_instances)
        allocated_instances_by_type = _group_by_type(allocated_instances)

        total_num_requested_to_launch = len(requested_instances)
        all_to_launch: Dict[NodeType : List[IMInstance]] = defaultdict(list)

        for (
            instance_type,
            queued_instances_for_type,
        ) in queued_instances_by_type.items():
            requested_instances_for_type = requested_instances_by_type.get(
                instance_type, []
            )
            allocated_instances_for_type = allocated_instances_by_type.get(
                instance_type, []
            )

            num_desired_to_upscale = max(
                1,
                math.ceil(
                    upscaling_speed
                    * (
                        len(requested_instances_for_type)
                        + len(allocated_instances_for_type)
                    )
                ),
            )

            # Enforce global limit, at most we can launch `max_concurrent_launches`
            num_to_launch = min(
                max_concurrent_launches - total_num_requested_to_launch,
                num_desired_to_upscale,
            )

            # Cap both ends 0 <= num_to_launch <= num_queued
            num_to_launch = max(0, num_to_launch)
            num_to_launch = min(len(queued_instances_for_type), num_to_launch)

            to_launch = sorted(queued_instances_for_type, key=_sort_by_earliest_queued)[
                :num_to_launch
            ]

            all_to_launch[instance_type].extend(to_launch)
            total_num_requested_to_launch += num_to_launch

        return all_to_launch

    @staticmethod
    def _handle_stuck_instances(
        instance_manager: InstanceManager,
        reconcile_config: InstanceReconcileConfig,
        _logger: logging.Logger,
    ):
        """
        Handle stuck instances with timeouts.

        Instances could be stuck in the following status and needs to be updated:
            - REQUESTED: cloud provider is slow/fails to launch instances.
            - ALLOCATED: ray fails to be started on the instance.
            - RAY_INSTALLING: ray fails to be installed on the instance.
            - TERMINATING: cloud provider is slow/fails to terminate instances.

        Instances could be in the following status which could be unbounded or
        transient, and we don't have a timeout mechanism to handle them. We would
        warn if they are stuck for too long:
            - RAY_STOPPING: ray taking time to drain.
            - QUEUED: cloud provider is slow to launch instances, resulting in long
                queue.

            Reconciler should handle below statuses, if not, could be slow
                reconcilation loop or a bug:
            - RAY_INSTALL_FAILED
            - RAY_STOPPED
            - TERMINATION_FAILED


        Args:
            instance_manager: The instance manager to reconcile.
            reconcile_config: The instance reconcile config.
            _logger: The logger to log the warning messages. It's used for testing.

        """
        instances, version = Reconciler._get_im_instances(instance_manager)

        instances_by_status = defaultdict(list)
        for instance in instances:
            instances_by_status[instance.status].append(instance)

        im_updates = {}

        # Fail or retry the cloud instance allocation if it's stuck
        # in the REQUESTED state.
        for instance in instances_by_status[IMInstance.REQUESTED]:
            update = Reconciler._handle_stuck_requested_instance(
                instance,
                reconcile_config.request_status_timeout_s,
                reconcile_config.max_num_retry_request_to_allocate,
            )
            if update:
                im_updates[instance.instance_id] = update

        # Leaked ALLOCATED instances should be terminated.
        # This usually happens when ray fails to be started on the instance, so
        # it's unable to be RAY_RUNNING after a long time.
        for instance in instances_by_status[IMInstance.ALLOCATED]:
<<<<<<< HEAD
=======
            assert (
                instance.cloud_instance_id
            ), "cloud instance id should be set on ALLOCATED instance"
>>>>>>> ee10591f
            update = Reconciler._handle_stuck_instance(
                instance,
                reconcile_config.allocate_status_timeout_s,
                new_status=IMInstance.TERMINATING,
<<<<<<< HEAD
=======
                cloud_instance_id=instance.cloud_instance_id,
>>>>>>> ee10591f
            )
            if update:
                im_updates[instance.instance_id] = update

        # Fail the installation if it's stuck in RAY_INSTALLING for too long.
        # If RAY_INSTALLING is stuck for too long, it's likely that the instance
        # is not able to install ray, so we should also fail the installation.
        for instance in instances_by_status[IMInstance.RAY_INSTALLING]:
            update = Reconciler._handle_stuck_instance(
                instance,
                reconcile_config.ray_install_status_timeout_s,
                new_status=IMInstance.RAY_INSTALL_FAILED,
            )
            if update:
                im_updates[instance.instance_id] = update

        # If we tried to terminate the instance, but it doesn't terminate (disappear
        # from the cloud provider) after a long time, we fail the termination.
        # This will trigger another attempt to terminate the instance.
        for instance in instances_by_status[IMInstance.TERMINATING]:
            update = Reconciler._handle_stuck_instance(
                instance,
                reconcile_config.terminating_status_timeout_s,
                new_status=IMInstance.TERMINATION_FAILED,
            )
            if update:
                im_updates[instance.instance_id] = update

<<<<<<< HEAD
        # FIXME
=======
        # If we tried to stop ray on the instance, but it doesn't stop after a long
        # time, we will transition it back to RAY_RUNNING as the stop/drain somehow
        # failed. If it had succeed, we should have transitioned it to RAY_STOPPING
        # or RAY_STOPPED.
>>>>>>> ee10591f
        for instance in instances_by_status[IMInstance.RAY_STOP_REQUESTED]:
            update = Reconciler._handle_stuck_instance(
                instance,
                reconcile_config.ray_stop_requested_status_timeout_s,
                new_status=IMInstance.RAY_RUNNING,
                ray_node_id=instance.node_id,
            )
            if update:
                im_updates[instance.instance_id] = update

        # These statues could be unbounded or transient, and we don't have a timeout
        # mechanism to handle them. We only warn if they are stuck for too long.
        for status in [
            # Ray taking time to drain. We could also have a timeout when Drain protocol
            # supports timeout.
            IMInstance.RAY_STOPPING,
            # These should just be transient, we will terminate instances with this
            # status in the next reconciler step.
            IMInstance.RAY_INSTALL_FAILED,
            IMInstance.RAY_STOPPED,
            IMInstance.TERMINATION_FAILED,
            # Instances could be in the QUEUED status for a long time if the cloud
            # provider is slow to launch instances.
            IMInstance.QUEUED,
        ]:
            Reconciler._warn_stuck_instances(
                instances_by_status[status],
                status=status,
                warn_interval_s=reconcile_config.transient_status_warn_interval_s,
                logger=_logger,
            )

        Reconciler._update_instance_manager(instance_manager, version, im_updates)

    @staticmethod
    def _warn_stuck_instances(
        instances: List[IMInstance],
        status: IMInstance.InstanceStatus,
        warn_interval_s: int,
        logger: logging.Logger,
    ):
        """Warn if any instance is stuck in a transient/unbounded status for too
        long.
        """
        for instance in instances:
            status_times_ns = InstanceUtil.get_status_transition_times_ns(
                instance, select_instance_status=status
            )
            assert len(status_times_ns) >= 1
            status_time_ns = sorted(status_times_ns)[-1]

            if time.time_ns() - status_time_ns > warn_interval_s * 1e9:
                logger.warning(
                    "Instance {}({}) is stuck in {} for {} seconds.".format(
                        instance.instance_id,
                        IMInstance.InstanceStatus.Name(instance.status),
                        IMInstance.InstanceStatus.Name(status),
                        (time.time_ns() - status_time_ns) // 1e9,
                    )
                )

    @staticmethod
    def _is_head_node_running(instance_manager: InstanceManager) -> bool:
        """
        Check if the head node is running and ready.

        If we scale up the cluster before head node is running,
        it would cause issues when launching the worker nodes.

        Args:
            instance_manager: The instance manager to reconcile.

        Returns:
            True if the head node is running and ready, False otherwise.
        """

        im_instances, _ = Reconciler._get_im_instances(instance_manager)

        for instance in im_instances:
            if instance.node_kind == NodeKind.HEAD:
                if instance.status == IMInstance.RAY_RUNNING:
                    return True
        return False

    @staticmethod
    def _scale_cluster(
        autoscaling_state: AutoscalingState,
        instance_manager: InstanceManager,
        ray_state: ClusterResourceState,
        scheduler: IResourceScheduler,
        autoscaling_config: AutoscalingConfig,
    ) -> None:
        """
        Scale the cluster based on the resource state and the resource scheduler's
        decision:

        - It launches new instances if needed.
        - It terminates extra ray nodes if they should be shut down (preemption
            or idle termination)

        Args:
            autoscaling_state: The autoscaling state to reconcile.
            instance_manager: The instance manager to reconcile.
            ray_state: The ray cluster's resource state.
            scheduler: The resource scheduler to make scaling decisions.
            autoscaling_config: The autoscaling config.

        """

        # Get the current instance states.
        im_instances, version = Reconciler._get_im_instances(instance_manager)

        autoscaler_instances = []
        ray_nodes_by_id = {
            binary_to_hex(node.node_id): node for node in ray_state.node_states
        }

        for im_instance in im_instances:
            ray_node = ray_nodes_by_id.get(im_instance.node_id)
            autoscaler_instances.append(
                AutoscalerInstance(
                    ray_node=ray_node,
                    im_instance=im_instance,
                    cloud_instance_id=(
                        im_instance.cloud_instance_id
                        if im_instance.cloud_instance_id
                        else None
                    ),
                )
            )

        # TODO(rickyx): We should probably name it as "Planner" or "Scaler"
        # or "ClusterScaler"
        sched_request = SchedulingRequest(
            node_type_configs=autoscaling_config.get_node_type_configs(),
            max_num_nodes=autoscaling_config.get_max_num_nodes(),
            resource_requests=ray_state.pending_resource_requests,
            gang_resource_requests=ray_state.pending_gang_resource_requests,
            cluster_resource_constraints=ray_state.cluster_resource_constraints,
            current_instances=autoscaler_instances,
            idle_timeout_s=autoscaling_config.get_idle_timeout_s(),
            disable_launch_config_check=(
                autoscaling_config.disable_launch_config_check()
            ),
        )

        # Ask scheduler for updates to the cluster shape.
        reply = scheduler.schedule(sched_request)

        # Populate the autoscaling state.
        autoscaling_state.infeasible_resource_requests.extend(
            reply.infeasible_resource_requests
        )
        autoscaling_state.infeasible_gang_resource_requests.extend(
            reply.infeasible_gang_resource_requests
        )
        autoscaling_state.infeasible_cluster_resource_constraints.extend(
            reply.infeasible_cluster_resource_constraints
        )

        if not Reconciler._is_head_node_running(instance_manager):
            # We shouldn't be scaling the cluster until the head node is ready.
            return

        # Scale the clusters if needed.
        to_launch = reply.to_launch
        to_terminate = reply.to_terminate
        updates = {}
        instances_by_id = {i.instance_id: i for i in im_instances}
        # Add terminating instances.
        for terminate_request in to_terminate:
            instance_id = terminate_request.instance_id
            instance = instances_by_id[instance_id]

            if autoscaling_config.worker_rpc_drain():
                # If we would need to stop/drain ray.
                updates[terminate_request.instance_id] = IMInstanceUpdateEvent(
                    instance_id=instance_id,
                    new_instance_status=IMInstance.RAY_STOP_REQUESTED,
                    termination_request=terminate_request,
                    details=f"draining ray: {terminate_request.details}",
                )
            else:
                # If we would just terminate the cloud instance.
                assert (
                    instance.cloud_instance_id
                ), f"Cloud instance id is not set on {instance.instance_id}."
                updates[terminate_request.instance_id] = IMInstanceUpdateEvent(
                    instance_id=instance_id,
                    new_instance_status=IMInstance.TERMINATING,
                    cloud_instance_id=instance.cloud_instance_id,
                    details=(
                        "terminating cloud instance without draining ray -"
                        f"{terminate_request.details}"
                    ),
                )

        # Add new instances.
        for launch_request in to_launch:
            for _ in range(launch_request.count):
                instance_id = InstanceUtil.random_instance_id()
                updates[instance_id] = IMInstanceUpdateEvent(
                    instance_id=instance_id,
                    new_instance_status=IMInstance.QUEUED,
                    instance_type=launch_request.instance_type,
                    upsert=True,
                    details=(
                        f"queuing new instance of {launch_request.instance_type} "
                        "from scheduler"
                    ),
                )

        Reconciler._update_instance_manager(instance_manager, version, updates)

    @staticmethod
    def _terminate_instances(instance_manager: InstanceManager):
        """
        Terminate instances with the below statuses:
            - RAY_STOPPED: ray was stopped on the cloud instance.
            - RAY_INSTALL_FAILED: ray installation failed on the cloud instance,
                we will not retry.
            - TERMINATION_FAILED: cloud provider failed to terminate the instance
                or timeout for termination happened, we will retry again.

        Args:
            instance_manager: The instance manager to reconcile.
        """

        im_instances, version = Reconciler._get_im_instances(instance_manager)
        updates = {}
        for instance in im_instances:
            if instance.status not in [
                IMInstance.RAY_STOPPED,
                IMInstance.RAY_INSTALL_FAILED,
                IMInstance.TERMINATION_FAILED,
            ]:
                continue

            # Terminate the instance.
            updates[instance.instance_id] = IMInstanceUpdateEvent(
                instance_id=instance.instance_id,
                new_instance_status=IMInstance.TERMINATING,
                cloud_instance_id=instance.cloud_instance_id,
                details="terminating instance from "
                f"{IMInstance.InstanceStatus.Name(instance.status)}",
            )

        Reconciler._update_instance_manager(instance_manager, version, updates)

    @staticmethod
    def _install_ray(
        instance_manager: InstanceManager,
        non_terminated_cloud_instances: Dict[CloudInstanceId, CloudInstance],
    ) -> None:
        """
        Install ray on the allocated instances when it's ready (cloud instance
        should be running)

        This is needed if ray installation needs to be performed by
        the instance manager.

        Args:
            instance_manager: The instance manager to reconcile.
        """
        im_instances, version = Reconciler._get_im_instances(instance_manager)
        updates = {}
        for instance in im_instances:
            if instance.status != IMInstance.ALLOCATED:
                continue

            if instance.node_kind == NodeKind.HEAD:
                # Skip head node.
                continue

            cloud_instance = non_terminated_cloud_instances.get(
                instance.cloud_instance_id
            )

            assert cloud_instance, (
                f"Cloud instance {instance.cloud_instance_id} is not found "
                "in non_terminated_cloud_instances."
            )

            if not cloud_instance.is_running:
                # It might still be pending (e.g. setting up ssh)
                continue

            # Install ray on the running cloud instance
            updates[instance.instance_id] = IMInstanceUpdateEvent(
                instance_id=instance.instance_id,
                new_instance_status=IMInstance.RAY_INSTALLING,
                details="installing ray",
            )

        Reconciler._update_instance_manager(instance_manager, version, updates)

    @staticmethod
    def _fill_autoscaler_state(
        instance_manager: InstanceManager,
        autoscaling_state: AutoscalingState,
    ) -> None:

        # Use the IM instance version for the autoscaler_state_version
        instances, version = Reconciler._get_im_instances(instance_manager)
        autoscaling_state.autoscaler_state_version = version

        # Group instances by status
        instances_by_status = defaultdict(list)
        for instance in instances:
            instances_by_status[instance.status].append(instance)

        # Pending instance requests
        instances_by_launch_request = defaultdict(list)
        queued_instances = []
        for instance in (
            instances_by_status[IMInstance.REQUESTED]
            + instances_by_status[IMInstance.QUEUED]
        ):
            if instance.launch_request_id:
                instances_by_launch_request[instance.launch_request_id].append(instance)
            else:
                queued_instances.append(instance)

        for _, instances in instances_by_launch_request.items():
            num_instances_by_type = defaultdict(int)
            for instance in instances:
                num_instances_by_type[instance.instance_type] += 1

            # All instances with same request id should have the same
            # request time.
            request_update = InstanceUtil.get_last_status_transition(
                instances[0], IMInstance.REQUESTED
            )
            request_time_ns = request_update.timestamp_ns if request_update else 0

            for instance_type, count in num_instances_by_type.items():
                autoscaling_state.pending_instance_requests.append(
                    PendingInstanceRequest(
                        ray_node_type_name=instance_type,
                        count=int(count),
                        request_ts=int(request_time_ns // 1e9),
                    )
                )

        # Pending instances
        for instance in (
            instances_by_status[IMInstance.ALLOCATED]
            + instances_by_status[IMInstance.RAY_INSTALLING]
        ):

            status_history = sorted(
                instance.status_history, key=lambda x: x.timestamp_ns, reverse=True
            )
            autoscaling_state.pending_instances.append(
                PendingInstance(
                    instance_id=instance.instance_id,
                    ray_node_type_name=instance.instance_type,
                    details=status_history[0].details,
                )
            )

        # Failed instance requests
        for instance in instances_by_status[IMInstance.ALLOCATION_FAILED]:
            request_status_update = InstanceUtil.get_last_status_transition(
                instance, IMInstance.REQUESTED
            )
            failed_status_update = InstanceUtil.get_last_status_transition(
                instance, IMInstance.ALLOCATION_FAILED
            )
            failed_time = (
                failed_status_update.timestamp_ns if failed_status_update else 0
            )
            request_time = (
                request_status_update.timestamp_ns if request_status_update else 0
            )
            autoscaling_state.failed_instance_requests.append(
                FailedInstanceRequest(
                    ray_node_type_name=instance.instance_type,
                    start_ts=int(request_time // 1e9),
                    failed_ts=int(
                        failed_time // 1e9,
                    ),
                    reason=failed_status_update.details,
                    count=1,
                )
            )

    def _handle_stuck_requested_instance(
        instance: IMInstance, timeout_s: int, max_num_retry_request_to_allocate: int
    ) -> Optional[IMInstanceUpdateEvent]:
        """
        Fail the cloud instance allocation if it's stuck in the REQUESTED state.

        Args:
            instance: The instance to handle.
            timeout_s: The timeout in seconds.
            max_num_retry_request_to_allocate: The maximum number of times an instance
                could be requested to allocate.

        Returns:
            Instance update to ALLOCATION_FAILED: if the instance allocation failed
                with errors.
            None: if there's no update.

        """
        if not InstanceUtil.has_timeout(instance, timeout_s):
            # Not timeout yet, be patient.
            return None

        all_request_times_ns = sorted(
            InstanceUtil.get_status_transition_times_ns(
                instance, select_instance_status=IMInstance.REQUESTED
            )
        )

        # Fail the allocation if we have tried too many times.
        if len(all_request_times_ns) > max_num_retry_request_to_allocate:
            return IMInstanceUpdateEvent(
                instance_id=instance.instance_id,
                new_instance_status=IMInstance.ALLOCATION_FAILED,
                details=(
                    "Failed to allocate cloud instance after "
                    f"{len(all_request_times_ns)} attempts > "
                    f"max_num_retry_request_to_allocate={max_num_retry_request_to_allocate}"  # noqa
                ),
            )

        # Retry the allocation if we could by transitioning to QUEUED again.
        return IMInstanceUpdateEvent(
            instance_id=instance.instance_id,
            new_instance_status=IMInstance.QUEUED,
            details=f"QUEUED again after timeout={timeout_s}s",
        )

    @staticmethod
    def _handle_stuck_instance(
        instance: IMInstance,
        timeout_s: int,
        new_status: IMInstance.InstanceStatus,
        **update_kwargs,
    ) -> Optional[IMInstanceUpdateEvent]:
        """
        Fail the instance if it's stuck in the status for too long.

        Args:
            instance: The instance to handle.
            timeout_s: The timeout in seconds.
            new_status: The new status to transition to.

        Returns:
            Instance update to the new status: if the instance is stuck in the status
                for too long.
            None: if there's no update.

        """
        if not InstanceUtil.has_timeout(instance, timeout_s):
            # Not timeout yet, be patient.
            return None

        return IMInstanceUpdateEvent(
            instance_id=instance.instance_id,
            new_instance_status=new_status,
            details=f"Timeout={timeout_s}s at status "
            f"{IMInstance.InstanceStatus.Name(instance.status)}",
            **update_kwargs,
        )

    @staticmethod
    def _handle_stuck_requested_instance(
        instance: IMInstance, timeout_s: int, max_num_retry_request_to_allocate: int
    ) -> Optional[IMInstanceUpdateEvent]:
        """
        Fail the cloud instance allocation if it's stuck in the REQUESTED state.

        Args:
            instance: The instance to handle.
            timeout_s: The timeout in seconds.
            max_num_retry_request_to_allocate: The maximum number of times an instance
                could be requested to allocate.

        Returns:
            Instance update to ALLOCATION_FAILED: if the instance allocation failed
                with errors.
            None: if there's no update.

        """
        if not InstanceUtil.has_timeout(instance, timeout_s):
            # Not timeout yet, be patient.
            return None

        all_request_times_ns = sorted(
            InstanceUtil.get_status_transition_times_ns(
                instance, select_instance_status=IMInstance.REQUESTED
            )
        )

        # Fail the allocation if we have tried too many times.
        if len(all_request_times_ns) > max_num_retry_request_to_allocate:
            return IMInstanceUpdateEvent(
                instance_id=instance.instance_id,
                new_instance_status=IMInstance.ALLOCATION_FAILED,
                details=(
                    "failed to allocate cloud instance after "
                    f"{len(all_request_times_ns)} attempts > "
                    f"max_num_retry_request_to_allocate={max_num_retry_request_to_allocate}"  # noqa
                ),
            )

        # Retry the allocation if we could by transitioning to QUEUED again.
        return IMInstanceUpdateEvent(
            instance_id=instance.instance_id,
            new_instance_status=IMInstance.QUEUED,
            details=f"queue again to launch after timeout={timeout_s}s",
        )

    @staticmethod
    def _handle_stuck_instance(
        instance: IMInstance,
        timeout_s: int,
        new_status: IMInstance.InstanceStatus,
        **update_kwargs: Dict,
    ) -> Optional[IMInstanceUpdateEvent]:
        """
        Fail the instance if it's stuck in the status for too long.

        Args:
            instance: The instance to handle.
            timeout_s: The timeout in seconds.
            new_status: The new status to transition to.
            update_kwargs: The update kwargs for InstanceUpdateEvent

        Returns:
            Instance update to the new status: if the instance is stuck in the status
                for too long.
            None: if there's no update.

        """
        if not InstanceUtil.has_timeout(instance, timeout_s):
            # Not timeout yet, be patient.
            return None

        return IMInstanceUpdateEvent(
            instance_id=instance.instance_id,
            new_instance_status=new_status,
            details=f"Timeout={timeout_s}s at status "
            f"{IMInstance.InstanceStatus.Name(instance.status)}",
            **update_kwargs,
        )

    @staticmethod
    def _handle_extra_cloud_instances(
        instance_manager: InstanceManager,
        non_terminated_cloud_instances: Dict[CloudInstanceId, CloudInstance],
    ):
        """
<<<<<<< HEAD
        TODO:
        Shut down extra cloud instances that are not managed by the instance manager.

        Since we have sync the IM states with the cloud provider's states in
        earlier step (`sync_from`), each non terminated cloud instance should either
        be:
            1. assigned to a newly ALLOCATED im instance
            2. already associated with an im instance that's running/terminating.

        Any cloud instance that's not managed by the IM should be considered leak.
=======
        For extra cloud instances (i.e. cloud instances that are non terminated as
        returned by cloud provider, but not managed by the instance manager), we
        will create new IM instances with ALLOCATED status.

        Such instances could either be:
            1. Leaked instances that are incorrectly started by the cloud instance
            provider, and they would be terminated eventually if they fail to
            transition to RAY_RUNNING by stuck instances reconciliation, or they
            would join the  ray cluster and be terminated when the cluster scales down.
            2. Instances that are started by the cloud instance provider intentionally
            but not yet discovered by the instance manager. This could happen for
               a. Head node that's started before the autoscaler.
               b. Worker nodes that's started by the cloud provider upon users'
               actions: i.e. KubeRay scaling up the cluster with ray cluster config
               change.
>>>>>>> ee10591f

        Args:
            instance_manager: The instance manager to reconcile.
            non_terminated_cloud_instances: The non-terminated cloud instances from
                the cloud provider.
        """
        instances, version = Reconciler._get_im_instances(instance_manager)

        cloud_instance_ids_managed_by_im = {
            instance.cloud_instance_id
            for instance in instances
            if instance.cloud_instance_id
        }

<<<<<<< HEAD
        extra_cloud_instances = {}
=======
        extra_cloud_instances: Dict[str, CloudInstance] = {}
>>>>>>> ee10591f
        for cloud_instance_id, cloud_instance in non_terminated_cloud_instances.items():
            if cloud_instance_id in cloud_instance_ids_managed_by_im:
                continue

            extra_cloud_instances[cloud_instance_id] = cloud_instance

        if not extra_cloud_instances:
            return

        # Update the IM with TERMINATING status for the leaked cloud instances.
        # Update those instances to be ALLOCATED,
        # if these are extra leaks:
        #   1. They would be temrinated if they violate node type configs (e.g.
        #  max workers) OR
        #   2. They would not become RAY_RUNNING, and would be terminated
        #   when reconciling stuck instances.
        # if these are not extra leaks:
        #   Some node providers would launch instances before the instance manager
        #   become aware of them. We would just mark them as ALLOCATED and let the
        #   reconciler to handle their lifecycles later.
        updates = {}

        for cloud_instance_id, cloud_instance in extra_cloud_instances.items():
            updates[cloud_instance_id] = IMInstanceUpdateEvent(
                instance_id=InstanceUtil.random_instance_id(),  # Assign a new id.
                cloud_instance_id=cloud_instance_id,
                new_instance_status=IMInstance.ALLOCATED,
<<<<<<< HEAD
                details="Cloud instance not launched by instance manager",
                instance_type=cloud_instance.node_type,
                node_kind=cloud_instance.node_kind,
=======
                node_kind=cloud_instance.node_kind,
                instance_type=cloud_instance.node_type,
                details=(
                    f"allocated unmanaged cloud instance {cloud_instance.cloud_instance_id} "
                    f"({NodeKind.Name(cloud_instance.node_kind)}) from cloud provider"
                ),
                upsert=True,
>>>>>>> ee10591f
            )

        Reconciler._update_instance_manager(instance_manager, version, updates)

    @staticmethod
    def _report_metrics(
        instance_manager: InstanceManager,
        autoscaling_config: AutoscalingConfig,
        metrics_reporter: Optional[AutoscalerMetricsReporter] = None,
    ):
        if not metrics_reporter:
            return

        instances, _ = Reconciler._get_im_instances(instance_manager)
        node_type_configs = autoscaling_config.get_node_type_configs()

        metrics_reporter.report_instances(instances, node_type_configs)
        metrics_reporter.report_resources(instances, node_type_configs)<|MERGE_RESOLUTION|>--- conflicted
+++ resolved
@@ -1,11 +1,7 @@
 import logging
 import math
+import time
 import uuid
-import time
-<<<<<<< HEAD
-=======
-import uuid
->>>>>>> ee10591f
 from collections import defaultdict
 from typing import Dict, List, Optional, Set, Tuple
 
@@ -29,8 +25,6 @@
 from ray.autoscaler.v2.metrics_reporter import AutoscalerMetricsReporter
 from ray.autoscaler.v2.scheduler import IResourceScheduler, SchedulingRequest
 from ray.autoscaler.v2.schema import AutoscalerInstance, NodeType
-from ray.autoscaler.v2.scheduler import IResourceScheduler
-from ray.autoscaler.v2.schema import NodeType
 from ray.core.generated.autoscaler_pb2 import (
     AutoscalingState,
     ClusterResourceState,
@@ -907,20 +901,14 @@
         # This usually happens when ray fails to be started on the instance, so
         # it's unable to be RAY_RUNNING after a long time.
         for instance in instances_by_status[IMInstance.ALLOCATED]:
-<<<<<<< HEAD
-=======
             assert (
                 instance.cloud_instance_id
             ), "cloud instance id should be set on ALLOCATED instance"
->>>>>>> ee10591f
             update = Reconciler._handle_stuck_instance(
                 instance,
                 reconcile_config.allocate_status_timeout_s,
                 new_status=IMInstance.TERMINATING,
-<<<<<<< HEAD
-=======
                 cloud_instance_id=instance.cloud_instance_id,
->>>>>>> ee10591f
             )
             if update:
                 im_updates[instance.instance_id] = update
@@ -949,14 +937,10 @@
             if update:
                 im_updates[instance.instance_id] = update
 
-<<<<<<< HEAD
-        # FIXME
-=======
         # If we tried to stop ray on the instance, but it doesn't stop after a long
         # time, we will transition it back to RAY_RUNNING as the stop/drain somehow
         # failed. If it had succeed, we should have transitioned it to RAY_STOPPING
         # or RAY_STOPPED.
->>>>>>> ee10591f
         for instance in instances_by_status[IMInstance.RAY_STOP_REQUESTED]:
             update = Reconciler._handle_stuck_instance(
                 instance,
@@ -1344,86 +1328,6 @@
                 )
             )
 
-    def _handle_stuck_requested_instance(
-        instance: IMInstance, timeout_s: int, max_num_retry_request_to_allocate: int
-    ) -> Optional[IMInstanceUpdateEvent]:
-        """
-        Fail the cloud instance allocation if it's stuck in the REQUESTED state.
-
-        Args:
-            instance: The instance to handle.
-            timeout_s: The timeout in seconds.
-            max_num_retry_request_to_allocate: The maximum number of times an instance
-                could be requested to allocate.
-
-        Returns:
-            Instance update to ALLOCATION_FAILED: if the instance allocation failed
-                with errors.
-            None: if there's no update.
-
-        """
-        if not InstanceUtil.has_timeout(instance, timeout_s):
-            # Not timeout yet, be patient.
-            return None
-
-        all_request_times_ns = sorted(
-            InstanceUtil.get_status_transition_times_ns(
-                instance, select_instance_status=IMInstance.REQUESTED
-            )
-        )
-
-        # Fail the allocation if we have tried too many times.
-        if len(all_request_times_ns) > max_num_retry_request_to_allocate:
-            return IMInstanceUpdateEvent(
-                instance_id=instance.instance_id,
-                new_instance_status=IMInstance.ALLOCATION_FAILED,
-                details=(
-                    "Failed to allocate cloud instance after "
-                    f"{len(all_request_times_ns)} attempts > "
-                    f"max_num_retry_request_to_allocate={max_num_retry_request_to_allocate}"  # noqa
-                ),
-            )
-
-        # Retry the allocation if we could by transitioning to QUEUED again.
-        return IMInstanceUpdateEvent(
-            instance_id=instance.instance_id,
-            new_instance_status=IMInstance.QUEUED,
-            details=f"QUEUED again after timeout={timeout_s}s",
-        )
-
-    @staticmethod
-    def _handle_stuck_instance(
-        instance: IMInstance,
-        timeout_s: int,
-        new_status: IMInstance.InstanceStatus,
-        **update_kwargs,
-    ) -> Optional[IMInstanceUpdateEvent]:
-        """
-        Fail the instance if it's stuck in the status for too long.
-
-        Args:
-            instance: The instance to handle.
-            timeout_s: The timeout in seconds.
-            new_status: The new status to transition to.
-
-        Returns:
-            Instance update to the new status: if the instance is stuck in the status
-                for too long.
-            None: if there's no update.
-
-        """
-        if not InstanceUtil.has_timeout(instance, timeout_s):
-            # Not timeout yet, be patient.
-            return None
-
-        return IMInstanceUpdateEvent(
-            instance_id=instance.instance_id,
-            new_instance_status=new_status,
-            details=f"Timeout={timeout_s}s at status "
-            f"{IMInstance.InstanceStatus.Name(instance.status)}",
-            **update_kwargs,
-        )
-
     @staticmethod
     def _handle_stuck_requested_instance(
         instance: IMInstance, timeout_s: int, max_num_retry_request_to_allocate: int
@@ -1512,18 +1416,6 @@
         non_terminated_cloud_instances: Dict[CloudInstanceId, CloudInstance],
     ):
         """
-<<<<<<< HEAD
-        TODO:
-        Shut down extra cloud instances that are not managed by the instance manager.
-
-        Since we have sync the IM states with the cloud provider's states in
-        earlier step (`sync_from`), each non terminated cloud instance should either
-        be:
-            1. assigned to a newly ALLOCATED im instance
-            2. already associated with an im instance that's running/terminating.
-
-        Any cloud instance that's not managed by the IM should be considered leak.
-=======
         For extra cloud instances (i.e. cloud instances that are non terminated as
         returned by cloud provider, but not managed by the instance manager), we
         will create new IM instances with ALLOCATED status.
@@ -1539,7 +1431,6 @@
                b. Worker nodes that's started by the cloud provider upon users'
                actions: i.e. KubeRay scaling up the cluster with ray cluster config
                change.
->>>>>>> ee10591f
 
         Args:
             instance_manager: The instance manager to reconcile.
@@ -1554,11 +1445,7 @@
             if instance.cloud_instance_id
         }
 
-<<<<<<< HEAD
-        extra_cloud_instances = {}
-=======
         extra_cloud_instances: Dict[str, CloudInstance] = {}
->>>>>>> ee10591f
         for cloud_instance_id, cloud_instance in non_terminated_cloud_instances.items():
             if cloud_instance_id in cloud_instance_ids_managed_by_im:
                 continue
@@ -1586,11 +1473,6 @@
                 instance_id=InstanceUtil.random_instance_id(),  # Assign a new id.
                 cloud_instance_id=cloud_instance_id,
                 new_instance_status=IMInstance.ALLOCATED,
-<<<<<<< HEAD
-                details="Cloud instance not launched by instance manager",
-                instance_type=cloud_instance.node_type,
-                node_kind=cloud_instance.node_kind,
-=======
                 node_kind=cloud_instance.node_kind,
                 instance_type=cloud_instance.node_type,
                 details=(
@@ -1598,7 +1480,6 @@
                     f"({NodeKind.Name(cloud_instance.node_kind)}) from cloud provider"
                 ),
                 upsert=True,
->>>>>>> ee10591f
             )
 
         Reconciler._update_instance_manager(instance_manager, version, updates)
