import logging
import math
import time
import uuid
from abc import ABC, abstractmethod
from collections import defaultdict
from typing import Dict, List, Optional, Set, Tuple

from ray._private.protobuf_compat import message_to_dict
from ray._private.utils import binary_to_hex
from ray.autoscaler.v2.instance_manager.common import InstanceUtil
from ray.autoscaler.v2.instance_manager.config import (
    AutoscalingConfig,
    InstanceReconcileConfig,
)
from ray.autoscaler.v2.instance_manager.instance_manager import InstanceManager
from ray.autoscaler.v2.instance_manager.node_provider import (
    CloudInstance,
    CloudInstanceId,
    CloudInstanceProviderError,
    ICloudInstanceProvider,
    LaunchNodeError,
    TerminateNodeError,
)
from ray.autoscaler.v2.instance_manager.ray_installer import RayInstallError
from ray.autoscaler.v2.instance_manager.subscribers.ray_stopper import RayStopError
from ray.autoscaler.v2.scheduler import IResourceScheduler, SchedulingRequest
from ray.autoscaler.v2.schema import AutoscalerInstance, NodeType
from ray.core.generated.autoscaler_pb2 import (
    AutoscalingState,
    ClusterResourceState,
    FailedInstanceRequest,
    NodeState,
    NodeStatus,
    PendingInstance,
    PendingInstanceRequest,
)
from ray.core.generated.instance_manager_pb2 import GetInstanceManagerStateRequest
from ray.core.generated.instance_manager_pb2 import Instance as IMInstance
from ray.core.generated.instance_manager_pb2 import (
    InstanceUpdateEvent as IMInstanceUpdateEvent,
)
from ray.core.generated.instance_manager_pb2 import (
    StatusCode,
    UpdateInstanceManagerStateRequest,
)

logger = logging.getLogger(__name__)


class IInstanceUpdater(ABC):
    """
    An interface to for making instance update.
    """

    @abstractmethod
    def make_update(self, instance: IMInstance) -> Optional[IMInstanceUpdateEvent]:
        """
        Make an instance update for the instance.

        Args:
            instance: The instance to make update.

        Returns:
            The instance update event if there's an update. None otherwise.
        """
        raise NotImplementedError


class TimeoutInstanceUpdater(IInstanceUpdater):
    """
    An instance updater that updates the instance to a new status if it's stuck in the
    current status for too long.
    """

    def __init__(
        self,
        cur_status: IMInstance.InstanceStatus,
        timeout_s: int,
        new_status: Optional["IMInstance.InstanceStatus"] = None,
    ):
        """
        Args:
            cur_status: The current status of the instance.
            timeout_s: The timeout in seconds.
            new_status: The new status to transition to if the instance is stuck in the
                current status for too long.
        """
        self.cur_status = cur_status
        self.timeout_s = timeout_s
        self.new_status = new_status

    def make_update(self, instance: IMInstance) -> Optional[IMInstanceUpdateEvent]:
        if InstanceUtil.has_timeout(instance, self.timeout_s):
            return IMInstanceUpdateEvent(
                instance_id=instance.instance_id,
                new_instance_status=self.new_status,
                details=(
                    f"Timeout={self.timeout_s}s at status "
                    f"{IMInstance.InstanceStatus.Name(self.cur_status)}"
                ),
            )
        return None


class StuckRequestedInstanceUpdater(IInstanceUpdater):
    """
    An instance updater that makes updates for instances stuck in the REQUESTED status
    for too long.
    """

    def __init__(
        self,
        timeout_s: int,
        max_num_request_to_allocate: int,
    ):
        """
        Args:
            timeout_s: The timeout in seconds.
            max_num_request_to_allocate: The maximum number of times an instance
                could be requested to allocate.
        """
        self.max_num_request_to_allocate = max_num_request_to_allocate
        self.timeout_s = timeout_s

    def make_update(self, instance: IMInstance) -> Optional[IMInstanceUpdateEvent]:
        if not InstanceUtil.has_timeout(instance, self.timeout_s):
            # Not timeout yet, be patient.
            return None

        all_request_times_ns = sorted(
            InstanceUtil.get_status_transition_times_ns(
                instance, select_instance_status=IMInstance.REQUESTED
            )
        )

        # Fail the allocation if we have tried too many times.
        if len(all_request_times_ns) >= self.max_num_request_to_allocate:
            return IMInstanceUpdateEvent(
                instance_id=instance.instance_id,
                new_instance_status=IMInstance.ALLOCATION_FAILED,
                details=(
                    "Failed to allocate cloud instance after "
                    f"{len(all_request_times_ns)} attempts"
                ),
            )

        # Retry the allocation if we could by transitioning to QUEUED again.
        return IMInstanceUpdateEvent(
            instance_id=instance.instance_id,
            new_instance_status=IMInstance.QUEUED,
            details=f"QUEUED again after timeout={self.timeout_s}s",
        )


class Reconciler:
    """
    A singleton class that reconciles the instance states of the instance manager
    for autoscaler.

    """

    @staticmethod
    def reconcile(
        instance_manager: InstanceManager,
        scheduler: IResourceScheduler,
        cloud_provider: ICloudInstanceProvider,
        ray_cluster_resource_state: ClusterResourceState,
        non_terminated_cloud_instances: Dict[CloudInstanceId, CloudInstance],
        autoscaling_config: AutoscalingConfig,
        cloud_provider_errors: Optional[List[CloudInstanceProviderError]] = None,
        ray_install_errors: Optional[List[RayInstallError]] = None,
        ray_stop_errors: Optional[List[RayStopError]] = None,
        _logger: Optional[logging.Logger] = None,
    ) -> AutoscalingState:
        """
        The reconcile method computes InstanceUpdateEvents for the instance manager
        by:

        1. Reconciling the instance manager's instances with external states like
        the cloud provider's, the ray cluster's states, the ray installer's results.
        It performs "passive" status transitions for the instances (where the status
        transition should only be reflecting the external states of the cloud provider
        and the ray cluster, and should not be actively changing them)

        2. Stepping the instances to the active states by computing instance status
        transitions that are needed and updating the instance manager's state.
        These transitions should be "active" where the transitions have side effects
        (through InstanceStatusSubscriber) to the cloud provider and the ray cluster.

        Args:
            instance_manager: The instance manager to reconcile.
            ray_cluster_resource_state: The ray cluster's resource state.
            non_terminated_cloud_instances: The non-terminated cloud instances from
                the cloud provider.
            cloud_provider_errors: The errors from the cloud provider.
            ray_install_errors: The errors from RayInstaller.
            ray_stop_errors: The errors from RayStopper.

        """
        cloud_provider_errors = cloud_provider_errors or []
        ray_install_errors = ray_install_errors or []
        ray_stop_errors = ray_stop_errors or []

        autoscaling_state = AutoscalingState()
        autoscaling_state.last_seen_cluster_resource_state_version = (
            ray_cluster_resource_state.cluster_resource_state_version
        )
        Reconciler._sync_from(
            instance_manager=instance_manager,
            ray_nodes=ray_cluster_resource_state.node_states,
            non_terminated_cloud_instances=non_terminated_cloud_instances,
            cloud_provider_errors=cloud_provider_errors,
            ray_install_errors=ray_install_errors,
            ray_stop_errors=ray_stop_errors,
        )

        Reconciler._step_next(
            autoscaling_state=autoscaling_state,
            instance_manager=instance_manager,
            scheduler=scheduler,
            cloud_provider=cloud_provider,
            ray_cluster_resource_state=ray_cluster_resource_state,
            non_terminated_cloud_instances=non_terminated_cloud_instances,
            autoscaling_config=autoscaling_config,
            _logger=_logger,
        )
        return autoscaling_state

    @staticmethod
    def _sync_from(
        instance_manager: InstanceManager,
        ray_nodes: List[NodeState],
        non_terminated_cloud_instances: Dict[CloudInstanceId, CloudInstance],
        cloud_provider_errors: List[CloudInstanceProviderError],
        ray_install_errors: List[RayInstallError],
        ray_stop_errors: List[RayStopError],
    ):
        """
        Reconcile the instance states of the instance manager from external states like
        the cloud provider's, the ray cluster's states, the ray installer's results,
        etc.

        For each instance, we try to figure out if we need to transition the instance
        status to a new status, and if so, what the new status should be.

        These transitions should be purely "passive", meaning they should only be
        reflecting the external states of the cloud provider and the ray cluster,
        and should not be actively changing the states of the cloud provider or the ray
        cluster.

        More specifically, we will reconcile status transitions for:
            1.  QUEUED/REQUESTED -> ALLOCATED:
                When a instance with launch request id (indicating a previous launch
                request was made) could be assigned to an unassigned cloud instance
                of the same instance type.
            2.  REQUESTED -> ALLOCATION_FAILED:
                When there's an error from the cloud provider for launch failure so
                that the instance becomes ALLOCATION_FAILED.
            3.  * -> RAY_RUNNING:
                When a ray node on a cloud instance joins the ray cluster, we will
                transition the instance to RAY_RUNNING.
            4.  * -> TERMINATED:
                When the cloud instance is already terminated, we will transition the
                instance to TERMINATED.
            5.  TERMINATING -> TERMINATION_FAILED:
                When there's an error from the cloud provider for termination failure.
            6.  * -> RAY_STOPPED:
                When ray was stopped on the cloud instance, we will transition the
                instance to RAY_STOPPED.
            7.  * -> RAY_INSTALL_FAILED:
                When there's an error from RayInstaller.
            8. RAY_STOP_REQUESTED -> RAY_RUNNING:
                When requested to stop ray, but failed to stop/drain the ray node
                (e.g. idle termination drain rejected by the node).

        Args:
            instance_manager: The instance manager to reconcile.
            ray_nodes: The ray cluster's states of ray nodes.
            non_terminated_cloud_instances: The non-terminated cloud instances from
                the cloud provider.
            cloud_provider_errors: The errors from the cloud provider.
            ray_install_errors: The errors from RayInstaller.

        """

        # Handle 1 & 2 for cloud instance allocation.
        Reconciler._handle_cloud_instance_allocation(
            instance_manager,
            non_terminated_cloud_instances,
            cloud_provider_errors,
        )
        Reconciler._handle_cloud_instance_terminated(
            instance_manager, non_terminated_cloud_instances
        )
        Reconciler._handle_ray_status_transition(instance_manager, ray_nodes)

        Reconciler._handle_cloud_instance_termination_errors(
            instance_manager, cloud_provider_errors
        )

        Reconciler._handle_ray_install_failed(instance_manager, ray_install_errors)

        Reconciler._handle_ray_stop_failed(instance_manager, ray_stop_errors, ray_nodes)

    @staticmethod
    def _step_next(
        autoscaling_state: AutoscalingState,
        instance_manager: InstanceManager,
        scheduler: IResourceScheduler,
        cloud_provider: ICloudInstanceProvider,
        ray_cluster_resource_state: ClusterResourceState,
        non_terminated_cloud_instances: Dict[CloudInstanceId, CloudInstance],
        autoscaling_config: AutoscalingConfig,
        _logger: Optional[logging.Logger] = None,
    ):
        """
        Step the reconciler to the next state by computing instance status transitions
        that are needed and updating the instance manager's state.

        Specifically, we will:
            1. Shut down leak cloud instances
                Leaked cloud instances that are not managed by the instance manager.
            2. Terminating instances with ray stopped or ray install failure.
            3. Scale down the cluster:
              (* -> RAY_STOP_REQUESTED/TERMINATING)
                b. Extra cloud due to max nodes config.
                c. Cloud instances with outdated configs.
            4. Scale up the cluster:
              (new QUEUED)
                Create new instances based on the IResourceScheduler's decision for
                scaling up.
            5. Request cloud provider to launch new instances.
              (QUEUED -> REQUESTED)
            6. Install ray
              (ALLOCATED -> RAY_INSTALLING)
                When ray could be installed and launched.
            7. Handle any stuck instances with timeouts.

        Args:
            instance_manager: The instance manager to reconcile.
            scheduler: The resource scheduler to make scaling decisions.
            ray_cluster_resource_state: The ray cluster's resource state.
            non_terminated_cloud_instances: The non-terminated cloud instances from
                the cloud provider.

        """

        Reconciler._handle_extra_cloud_instances(
            instance_manager, non_terminated_cloud_instances
        )

        Reconciler._handle_stuck_instances(
            instance_manager=instance_manager,
            reconcile_config=autoscaling_config.get_instance_reconcile_config(),
            _logger=_logger or logger,
        )

        Reconciler._scale_cluster(
            autoscaling_state=autoscaling_state,
            instance_manager=instance_manager,
            ray_state=ray_cluster_resource_state,
            scheduler=scheduler,
            autoscaling_config=autoscaling_config,
        )

        Reconciler._handle_instances_launch(
            instance_manager=instance_manager, autoscaling_config=autoscaling_config
        )

        Reconciler._terminate_instances(instance_manager=instance_manager)
        if not autoscaling_config.skip_ray_install():
            Reconciler._install_ray(
                instance_manager=instance_manager,
                non_terminated_cloud_instances=non_terminated_cloud_instances,
            )

        Reconciler._fill_autoscaler_state(
            instance_manager=instance_manager, autoscaling_state=autoscaling_state
        )

    #######################################################
    # Utility methods for reconciling instance states.
    #######################################################

    @staticmethod
    def _handle_cloud_instance_allocation(
        instance_manager: InstanceManager,
        non_terminated_cloud_instances: Dict[CloudInstanceId, CloudInstance],
        cloud_provider_errors: List[CloudInstanceProviderError],
    ):
        im_instances, version = Reconciler._get_im_instances(instance_manager)
        updates = {}

        # Compute intermediate states.
        instances_with_launch_requests: List[IMInstance] = [
            instance for instance in im_instances if instance.launch_request_id
        ]
        assigned_cloud_instance_ids: Set[CloudInstanceId] = {
            instance.cloud_instance_id for instance in im_instances
        }
        launch_errors: Dict[str, LaunchNodeError] = {
            error.request_id: error
            for error in cloud_provider_errors
            if isinstance(error, LaunchNodeError)
        }
        unassigned_cloud_instances_by_type: Dict[
            str, List[CloudInstance]
        ] = defaultdict(list)

        for cloud_instance_id, cloud_instance in non_terminated_cloud_instances.items():
            if cloud_instance_id not in assigned_cloud_instance_ids:
                unassigned_cloud_instances_by_type[cloud_instance.node_type].append(
                    cloud_instance
                )

        # Sort the request instance by the increasing request time.
        instances_with_launch_requests.sort(
            key=lambda instance: InstanceUtil.get_status_transition_times_ns(
                instance, IMInstance.REQUESTED
            )
        )

        # For each instance, try to allocate or fail the allocation.
        for instance in instances_with_launch_requests:
            # Try allocate or fail with errors.
            update_event = Reconciler._try_resolve_pending_allocation(
                instance, unassigned_cloud_instances_by_type, launch_errors
            )
            if not update_event:
                continue

            logger.debug(
                "Updating {}({}) with {}".format(
                    instance.instance_id,
                    IMInstance.InstanceStatus.Name(instance.status),
                    message_to_dict(update_event),
                )
            )
            updates[instance.instance_id] = update_event

        # Update the instance manager for the events.
        Reconciler._update_instance_manager(instance_manager, version, updates)

    @staticmethod
    def _try_resolve_pending_allocation(
        im_instance: IMInstance,
        unassigned_cloud_instances_by_type: Dict[str, List[CloudInstance]],
        launch_errors: Dict[str, LaunchNodeError],
    ) -> Optional[IMInstanceUpdateEvent]:
        """
        Allocate, or fail the cloud instance allocation for the instance.

        Args:
            im_instance: The instance to allocate or fail.
            unassigned_cloud_instances_by_type: The unassigned cloud instances by type.
            launch_errors: The launch errors from the cloud provider.

        Returns:
            Instance update to ALLOCATED: if there's a matching unassigned cloud
                instance with the same type.
            Instance update to ALLOCATION_FAILED: if the instance allocation failed
                with errors.
            None: if there's no update.

        """
        unassigned_cloud_instance = None

        # Try to allocate an unassigned cloud instance.
        # TODO(rickyx): We could also look at the launch request id
        # on the cloud node and the im instance later once all node providers
        # support request id. For now, we only look at the instance type.
        if len(unassigned_cloud_instances_by_type.get(im_instance.instance_type, [])):
            unassigned_cloud_instance = unassigned_cloud_instances_by_type[
                im_instance.instance_type
            ].pop()

        if unassigned_cloud_instance:
            return IMInstanceUpdateEvent(
                instance_id=im_instance.instance_id,
                new_instance_status=IMInstance.ALLOCATED,
                cloud_instance_id=unassigned_cloud_instance.cloud_instance_id,
            )

        # If there's a launch error, transition to ALLOCATION_FAILED.
        launch_error = launch_errors.get(im_instance.launch_request_id)
        if launch_error and launch_error.node_type == im_instance.instance_type:
            return IMInstanceUpdateEvent(
                instance_id=im_instance.instance_id,
                new_instance_status=IMInstance.ALLOCATION_FAILED,
                details=str(launch_error),
            )
        # No update.
        return None

    @staticmethod
    def _handle_ray_stop_failed(
        instance_manager: InstanceManager,
        ray_stop_errors: List[RayStopError],
        ray_nodes: List[NodeState],
    ):
        """
        The instance requested to stop ray, but failed to stop/drain the ray node.
        E.g. connection errors, idle termination drain rejected by the node.

        We will transition the instance back to RAY_RUNNING.

        Args:
            instance_manager: The instance manager to reconcile.
            ray_stop_errors: The errors from RayStopper.

        """
        instances, version = Reconciler._get_im_instances(instance_manager)
        updates = {}

        ray_stop_errors_by_instance_id = {
            error.im_instance_id: error for error in ray_stop_errors
        }

        ray_nodes_by_ray_node_id = {binary_to_hex(n.node_id): n for n in ray_nodes}

        ray_stop_requested_instances = {
            instance.instance_id: instance
            for instance in instances
            if instance.status == IMInstance.RAY_STOP_REQUESTED
        }

        for instance_id, instance in ray_stop_requested_instances.items():
            stop_error = ray_stop_errors_by_instance_id.get(instance_id)
            if not stop_error:
                continue

            assert instance.node_id
            ray_node = ray_nodes_by_ray_node_id.get(instance.node_id)
            assert ray_node is not None and ray_node.status in [
                NodeStatus.RUNNING,
                NodeStatus.IDLE,
            ], (
                "There should be a running ray node for instance with ray stop "
                "requested failed."
            )

            updates[instance_id] = IMInstanceUpdateEvent(
                instance_id=instance_id,
                new_instance_status=IMInstance.RAY_RUNNING,
                details="Failed to stop/drain ray.",
                ray_node_id=instance.node_id,
            )
            logger.debug(
                "Updating {}({}) with {}".format(
                    instance_id,
                    IMInstance.InstanceStatus.Name(instance.status),
                    message_to_dict(updates[instance_id]),
                )
            )

        Reconciler._update_instance_manager(instance_manager, version, updates)

    @staticmethod
    def _handle_ray_install_failed(
        instance_manager: InstanceManager, ray_install_errors: List[RayInstallError]
    ):

        instances, version = Reconciler._get_im_instances(instance_manager)
        updates = {}

        # Get all instances with RAY_INSTALLING status.
        instances_with_ray_installing = {
            instance.instance_id: instance
            for instance in instances
            if instance.status == IMInstance.RAY_INSTALLING
        }

        install_errors = {error.im_instance_id: error for error in ray_install_errors}

        # For each instance with RAY_INSTALLING status, check if there's any
        # install error.
        for instance_id, instance in instances_with_ray_installing.items():
            install_error = install_errors.get(instance_id)
            if install_error:
                updates[instance_id] = IMInstanceUpdateEvent(
                    instance_id=instance_id,
                    new_instance_status=IMInstance.RAY_INSTALL_FAILED,
                    details=install_error.details,
                )
                logger.debug(
                    "Updating {}({}) with {}".format(
                        instance_id,
                        IMInstance.InstanceStatus.Name(instance.status),
                        message_to_dict(updates[instance_id]),
                    )
                )

        # Update the instance manager for the events.
        Reconciler._update_instance_manager(instance_manager, version, updates)

    @staticmethod
    def _handle_cloud_instance_terminated(
        instance_manager: InstanceManager,
        non_terminated_cloud_instances: Dict[CloudInstanceId, CloudInstance],
    ):
        """
        For any IM (instance manager) instance with a cloud node id, if the mapped
        cloud instance is no longer running, transition the instance to TERMINATED.

        Args:
            instance_manager: The instance manager to reconcile.
            non_terminated_cloud_instances: The non-terminated cloud instances from
                the cloud provider.
        """
        updates = {}
        instances, version = Reconciler._get_im_instances(instance_manager)

        instances_with_cloud_instance_assigned = {
            instance.cloud_instance_id: instance
            for instance in instances
            if instance.cloud_instance_id
        }

        for (
            cloud_instance_id,
            instance,
        ) in instances_with_cloud_instance_assigned.items():
            if cloud_instance_id in non_terminated_cloud_instances.keys():
                # The cloud instance is still running.
                continue

            # The cloud instance is terminated.
            updates[instance.instance_id] = IMInstanceUpdateEvent(
                instance_id=instance.instance_id,
                new_instance_status=IMInstance.TERMINATED,
                details=f"Cloud instance {cloud_instance_id} is terminated.",
            )

            logger.debug(
                "Updating {}({}) with {}".format(
                    instance.instance_id,
                    IMInstance.InstanceStatus.Name(instance.status),
                    message_to_dict(updates[instance.instance_id]),
                )
            )

        Reconciler._update_instance_manager(instance_manager, version, updates)

    @staticmethod
    def _handle_cloud_instance_termination_errors(
        instance_manager: InstanceManager,
        cloud_provider_errors: List[CloudInstanceProviderError],
    ):
        """
        If any TERMINATING instances have termination errors, transition the instance to
        TERMINATION_FAILED.

        We will retry the termination for the TERMINATION_FAILED instances in the next
        reconciler step.

        Args:
            instance_manager: The instance manager to reconcile.
            cloud_provider_errors: The errors from the cloud provider.

        """
        instances, version = Reconciler._get_im_instances(instance_manager)
        updates = {}

        termination_errors = {
            error.cloud_instance_id: error
            for error in cloud_provider_errors
            if isinstance(error, TerminateNodeError)
        }

        terminating_instances_by_cloud_instance_id = {
            instance.cloud_instance_id: instance
            for instance in instances
            if instance.status == IMInstance.TERMINATING
        }

        for cloud_instance_id, failure in termination_errors.items():
            instance = terminating_instances_by_cloud_instance_id.get(cloud_instance_id)
            if not instance:
                # The instance is no longer in TERMINATING status.
                continue

            updates[instance.instance_id] = IMInstanceUpdateEvent(
                instance_id=instance.instance_id,
                new_instance_status=IMInstance.TERMINATION_FAILED,
                details=str(failure),
            )
            logger.debug(
                "Updating {}({}) with {}".format(
                    instance.instance_id,
                    IMInstance.InstanceStatus.Name(instance.status),
                    message_to_dict(updates[instance.instance_id]),
                )
            )

        Reconciler._update_instance_manager(instance_manager, version, updates)

    @staticmethod
    def _get_im_instances(
        instance_manager: InstanceManager,
    ) -> Tuple[List[IMInstance], int]:
        reply = instance_manager.get_instance_manager_state(
            request=GetInstanceManagerStateRequest()
        )
        assert reply.status.code == StatusCode.OK
        im_state = reply.state
        return im_state.instances, im_state.version

    @staticmethod
    def _update_instance_manager(
        instance_manager: InstanceManager,
        version: int,
        updates: Dict[str, IMInstanceUpdateEvent],
    ) -> None:
        if not updates:
            return

        updates = list(updates.values()) or []

        reply = instance_manager.update_instance_manager_state(
            request=UpdateInstanceManagerStateRequest(
                expected_version=version,
                updates=updates,
            )
        )
        # TODO: While it's possible that a version mismatch
        # happens, or some other failures could happen. But given
        # the current implementation:
        #   1. There's only 1 writer (the reconciler) for updating the instance
        #       manager states, so there shouldn't be version mismatch.
        #   2. Any failures in one reconciler step should be caught at a higher
        #       level and be retried in the next reconciler step. If the IM
        #       fails to be updated, we don't have sufficient info to handle it
        #       here.
        assert (
            reply.status.code == StatusCode.OK
        ), f"Failed to update instance manager: {reply}"

    @staticmethod
    def _handle_ray_status_transition(
        instance_manager: InstanceManager, ray_nodes: List[NodeState]
    ):
        """
        Handle the ray status transition for the instance manager.

        If a new ray node running on the instance, transition it to RAY_RUNNING.
        If a ray node stopped, transition it to RAY_STOPPED.
        If a ray node is draining, transition it to RAY_STOPPING.

        Args:
            instance_manager: The instance manager to reconcile.
            ray_nodes: The ray cluster's states of ray nodes.
        """
        instances, version = Reconciler._get_im_instances(instance_manager)
        updates = {}

        im_instances_by_cloud_instance_id = {
            i.cloud_instance_id: i for i in instances if i.cloud_instance_id
        }
        ray_nodes_by_cloud_instance_id = {}
        for n in ray_nodes:
            if n.instance_id:
                ray_nodes_by_cloud_instance_id[n.instance_id] = n
            else:
                # This should only happen to a ray node that's not managed by us.
                logger.warning(
                    f"Ray node {binary_to_hex(n.node_id)} has no instance id. "
                    "This only happens to a ray node that's not managed by autoscaler. "
                    "If not, please file a bug at https://github.com/ray-project/ray"
                )

        for cloud_instance_id, ray_node in ray_nodes_by_cloud_instance_id.items():
            if cloud_instance_id not in im_instances_by_cloud_instance_id:
                # This is a ray node that's not managed by the instance manager.
                # or we haven't discovered the instance yet. There's nothing
                # much we could do here.
                logger.info(
                    f"Ray node {binary_to_hex(ray_node.node_id)} has no matching "
                    f"instance with cloud instance id={cloud_instance_id}."
                )
                continue

            im_instance = im_instances_by_cloud_instance_id[cloud_instance_id]
            reconciled_im_status = Reconciler._reconciled_im_status_from_ray_status(
                ray_node.status, im_instance.status
            )

            if reconciled_im_status != im_instance.status:
                updates[im_instance.instance_id] = IMInstanceUpdateEvent(
                    instance_id=im_instance.instance_id,
                    new_instance_status=reconciled_im_status,
                    details="Reconciled from ray node status "
                    f"{NodeStatus.Name(ray_node.status)} "
                    f"for ray node {binary_to_hex(ray_node.node_id)}",
                    ray_node_id=binary_to_hex(ray_node.node_id),
                )
                logger.debug(
                    "Updating {}({}) with {}.".format(
                        im_instance.instance_id,
                        IMInstance.InstanceStatus.Name(im_instance.status),
                        message_to_dict(updates[im_instance.instance_id]),
                    )
                )

        Reconciler._update_instance_manager(instance_manager, version, updates)

    @staticmethod
    def _reconciled_im_status_from_ray_status(
        ray_status: NodeStatus, cur_im_status: IMInstance.InstanceStatus
    ) -> "IMInstance.InstanceStatus":
        """
        Reconcile the instance status from the ray node status.
        Args:
            ray_status: the current ray node status.
            cur_im_status: the current IM instance status.
        Returns:
            The reconciled IM instance status

        Raises:
            ValueError: If the ray status is unknown.
        """
        reconciled_im_status = None
        if ray_status in [NodeStatus.RUNNING, NodeStatus.IDLE]:
            reconciled_im_status = IMInstance.RAY_RUNNING
        elif ray_status == NodeStatus.DEAD:
            reconciled_im_status = IMInstance.RAY_STOPPED
        elif ray_status == NodeStatus.DRAINING:
            reconciled_im_status = IMInstance.RAY_STOPPING
        else:
            raise ValueError(f"Unknown ray status: {ray_status}")

        if (
            cur_im_status == reconciled_im_status
            or cur_im_status
            in InstanceUtil.get_reachable_statuses(reconciled_im_status)
        ):
            # No need to reconcile if the instance is already in the reconciled status
            # or has already transitioned beyond it.
            return cur_im_status

        return reconciled_im_status

    @staticmethod
    def _handle_instances_launch(
        instance_manager: InstanceManager, autoscaling_config: AutoscalingConfig
    ):

        instances, version = Reconciler._get_im_instances(instance_manager)

        queued_instances = []
        requested_instances = []
        allocated_instances = []

        for instance in instances:
            if instance.status == IMInstance.QUEUED:
                queued_instances.append(instance)
            elif instance.status == IMInstance.REQUESTED:
                requested_instances.append(instance)
            elif instance.cloud_instance_id:
                allocated_instances.append(instance)

        if not queued_instances:
            # No QUEUED instances
            return

        to_launch = Reconciler._compute_to_launch(
            queued_instances,
            requested_instances,
            allocated_instances,
            autoscaling_config.get_upscaling_speed(),
            autoscaling_config.get_max_concurrent_launches(),
        )

        # Transition the instances to REQUESTED for instance launcher to
        # launch them.
        updates = {}
        for instance_type, instances in to_launch.items():
            for instance in instances:
                # Reuse launch request id for any QUEUED instances that have been
                # requested before due to retry.
                launch_request_id = (
                    str(uuid.uuid4())
                    if len(instance.launch_request_id) == 0
                    else instance.launch_request_id
                )
                updates[instance.instance_id] = IMInstanceUpdateEvent(
                    instance_id=instance.instance_id,
                    new_instance_status=IMInstance.REQUESTED,
                    launch_request_id=launch_request_id,
                    instance_type=instance_type,
                )
                logger.debug(
                    "Updating {}({}) with {}".format(
                        instance.instance_id,
                        IMInstance.InstanceStatus.Name(instance.status),
                        message_to_dict(updates[instance.instance_id]),
                    )
                )

        Reconciler._update_instance_manager(instance_manager, version, updates)

    @staticmethod
    def _compute_to_launch(
        queued_instances: List[IMInstance],
        requested_instances: List[IMInstance],
        allocated_instances: List[IMInstance],
        upscaling_speed: float,
        max_concurrent_launches: int,
    ) -> Dict[NodeType, List[IMInstance]]:
        def _group_by_type(instances):
            instances_by_type = defaultdict(list)
            for instance in instances:
                instances_by_type[instance.instance_type].append(instance)
            return instances_by_type

        # Sort the instances by the time they were queued.
        def _sort_by_earliest_queued(instance: IMInstance) -> List[int]:
            queue_times = InstanceUtil.get_status_transition_times_ns(
                instance, IMInstance.QUEUED
            )
            return sorted(queue_times)

        queued_instances_by_type = _group_by_type(queued_instances)
        requested_instances_by_type = _group_by_type(requested_instances)
        allocated_instances_by_type = _group_by_type(allocated_instances)

        total_num_requested_to_launch = len(requested_instances)
        all_to_launch: Dict[NodeType : List[IMInstance]] = defaultdict(list)

        for (
            instance_type,
            queued_instances_for_type,
        ) in queued_instances_by_type.items():
            requested_instances_for_type = requested_instances_by_type.get(
                instance_type, []
            )
            allocated_instances_for_type = allocated_instances_by_type.get(
                instance_type, []
            )

            num_desired_to_upscale = max(
                1,
                math.ceil(
                    upscaling_speed
                    * (
                        len(requested_instances_for_type)
                        + len(allocated_instances_for_type)
                    )
                ),
            )

            # Enforce global limit, at most we can launch `max_concurrent_launches`
            num_to_launch = min(
                max_concurrent_launches - total_num_requested_to_launch,
                num_desired_to_upscale,
            )

            # Cap both ends 0 <= num_to_launch <= num_queued
            num_to_launch = max(0, num_to_launch)
            num_to_launch = min(len(queued_instances_for_type), num_to_launch)

            to_launch = sorted(queued_instances_for_type, key=_sort_by_earliest_queued)[
                :num_to_launch
            ]

            all_to_launch[instance_type].extend(to_launch)
            total_num_requested_to_launch += num_to_launch

        return all_to_launch

    @staticmethod
    def _handle_stuck_instances(
        instance_manager: InstanceManager,
        reconcile_config: InstanceReconcileConfig,
        _logger: logging.Logger,
    ):
        """
        Handle stuck instances with timeouts.

        Instances could be stuck in the following status and needs to be updated:
            - REQUESTED: cloud provider is slow/fails to launch instances.
            - ALLOCATED: ray fails to be started on the instance.
            - RAY_INSTALLING: ray fails to be installed on the instance.
            - TERMINATING: cloud provider is slow/fails to terminate instances.

        Instances could be in the following status which could be unbounded or
        transient, and we don't have a timeout mechanism to handle them. We would
        warn if they are stuck for too long:
            - RAY_STOPPING: ray taking time to drain.
            - QUEUED: cloud provider is slow to launch instances, resulting in long
                queue.

            Reconciler should handle below statuses, if not, could be slow
                reconcilation loop or a bug:
            - RAY_INSTALL_FAILED
            - RAY_STOPPED
            - TERMINATION_FAILED


        Args:
            instance_manager: The instance manager to reconcile.
            reconcile_config: The instance reconcile config.
            _logger: The logger to log the warning messages. It's used for testing.

        """
        instances, version = Reconciler._get_im_instances(instance_manager)

        instances_by_status = defaultdict(list)
        for instance in instances:
            instances_by_status[instance.status].append(instance)

        im_updates = {}

        # Fail or retry the cloud instance allocation if it's stuck
        # in the REQUESTED state.
        for instance in instances_by_status[IMInstance.REQUESTED]:
            update = Reconciler._handle_stuck_requested_instance(
                instance,
                reconcile_config.request_status_timeout_s,
                reconcile_config.max_num_retry_request_to_allocate,
            )
            if update:
                im_updates[instance.instance_id] = update

        # Leaked ALLOCATED instances should be terminated.
        # This usually happens when ray fails to be started on the instance, so
        # it's unable to be RAY_RUNNING after a long time.
        for instance in instances_by_status[IMInstance.ALLOCATED]:
            update = Reconciler._handle_stuck_instance(
                instance,
                reconcile_config.allocate_status_timeout_s,
                new_status=IMInstance.TERMINATING,
            )
            if update:
                im_updates[instance.instance_id] = update

        # Fail the installation if it's stuck in RAY_INSTALLING for too long.
        # If RAY_INSTALLING is stuck for too long, it's likely that the instance
        # is not able to install ray, so we should also fail the installation.
        for instance in instances_by_status[IMInstance.RAY_INSTALLING]:
            update = Reconciler._handle_stuck_instance(
                instance,
                reconcile_config.ray_install_status_timeout_s,
                new_status=IMInstance.RAY_INSTALL_FAILED,
            )
            if update:
                im_updates[instance.instance_id] = update

        # If we tried to terminate the instance, but it doesn't terminate (disappear
        # from the cloud provider) after a long time, we fail the termination.
        # This will trigger another attempt to terminate the instance.
        for instance in instances_by_status[IMInstance.TERMINATING]:
            update = Reconciler._handle_stuck_instance(
                instance,
                reconcile_config.terminating_status_timeout_s,
                new_status=IMInstance.TERMINATION_FAILED,
            )
            if update:
                im_updates[instance.instance_id] = update

        # If we tried to stop ray on the instance, but it doesn't stop after a long
        # time, we will transition it back to RAY_RUNNING as the stop/drain somehow
        # failed. If it had succeed, we should have transitioned it to RAY_STOPPING
        # or RAY_STOPPED.
        for instance in instances_by_status[IMInstance.RAY_STOP_REQUESTED]:
            update = Reconciler._handle_stuck_instance(
                instance,
                reconcile_config.ray_stop_requested_status_timeout_s,
                new_status=IMInstance.RAY_RUNNING,
                ray_node_id=instance.node_id,
            )
            if update:
                im_updates[instance.instance_id] = update

        # These statues could be unbounded or transient, and we don't have a timeout
        # mechanism to handle them. We only warn if they are stuck for too long.
        for status in [
            # Ray taking time to drain. We could also have a timeout when Drain protocol
            # supports timeout.
            IMInstance.RAY_STOPPING,
            # These should just be transient, we will terminate instances with this
            # status in the next reconciler step.
            IMInstance.RAY_INSTALL_FAILED,
            IMInstance.RAY_STOPPED,
            IMInstance.TERMINATION_FAILED,
            # Instances could be in the QUEUED status for a long time if the cloud
            # provider is slow to launch instances.
            IMInstance.QUEUED,
        ]:
            Reconciler._warn_stuck_instances(
                instances_by_status[status],
                status=status,
                warn_interval_s=reconcile_config.transient_status_warn_interval_s,
                logger=_logger,
            )

        Reconciler._update_instance_manager(instance_manager, version, im_updates)

    @staticmethod
    def _warn_stuck_instances(
        instances: List[IMInstance],
        status: IMInstance.InstanceStatus,
        warn_interval_s: int,
        logger: logging.Logger,
    ):
        """Warn if any instance is stuck in a transient/unbounded status for too
        long.
        """
        for instance in instances:
            status_times_ns = InstanceUtil.get_status_transition_times_ns(
                instance, select_instance_status=status
            )
            assert len(status_times_ns) >= 1
            status_time_ns = sorted(status_times_ns)[-1]

            if time.time_ns() - status_time_ns > warn_interval_s * 1e9:
                logger.warning(
                    "Instance {}({}) is stuck in {} for {} seconds.".format(
                        instance.instance_id,
                        IMInstance.InstanceStatus.Name(instance.status),
                        IMInstance.InstanceStatus.Name(status),
                        (time.time_ns() - status_time_ns) // 1e9,
                    )
                )

    @staticmethod
    def _scale_cluster(
        autoscaling_state: AutoscalingState,
        instance_manager: InstanceManager,
        ray_state: ClusterResourceState,
        scheduler: IResourceScheduler,
        autoscaling_config: AutoscalingConfig,
    ) -> None:
        """
        Scale the cluster based on the resource state and the resource scheduler's
        decision:

        - It launches new instances if needed.
        - It terminates extra ray nodes if they should be shut down (preemption
            or idle termination)

        Args:
            autoscaling_state: The autoscaling state to reconcile.
            instance_manager: The instance manager to reconcile.
            ray_state: The ray cluster's resource state.
            scheduler: The resource scheduler to make scaling decisions.
            autoscaling_config: The autoscaling config.

        """

        # Get the current instance states.
        im_instances, version = Reconciler._get_im_instances(instance_manager)

        autoscaler_instances = []
        ray_nodes_by_id = {
            binary_to_hex(node.node_id): node for node in ray_state.node_states
        }

        for im_instance in im_instances:
            ray_node = ray_nodes_by_id.get(im_instance.node_id)
            autoscaler_instances.append(
                AutoscalerInstance(
                    ray_node=ray_node,
                    im_instance=im_instance,
                    cloud_instance_id=im_instance.cloud_instance_id
                    if im_instance.cloud_instance_id
                    else None,
                )
            )

        # TODO(rickyx): We should probably name it as "Planner" or "Scaler"
        # or "ClusterScaler"
        sched_request = SchedulingRequest(
            node_type_configs=autoscaling_config.get_node_type_configs(),
            max_num_nodes=autoscaling_config.get_max_num_nodes(),
            resource_requests=ray_state.pending_resource_requests,
            gang_resource_requests=ray_state.pending_gang_resource_requests,
            cluster_resource_constraints=ray_state.cluster_resource_constraints,
            current_instances=autoscaler_instances,
        )

        # Ask scheduler for updates to the cluster shape.
        reply = scheduler.schedule(sched_request)

        # Populate the autoscaling state.
        autoscaling_state.infeasible_resource_requests.extend(
            reply.infeasible_resource_requests
        )
        autoscaling_state.infeasible_gang_resource_requests.extend(
            reply.infeasible_gang_resource_requests
        )
        autoscaling_state.infeasible_cluster_resource_constraints.extend(
            reply.infeasible_cluster_resource_constraints
        )

        to_launch = reply.to_launch
        to_terminate = reply.to_terminate
        updates = {}
        # Add terminating instances.
        for terminate_request in to_terminate:
            instance_id = terminate_request.instance_id
            if autoscaling_config.need_ray_stop():
                # If we would need to stop/drain ray.
                updates[terminate_request.instance_id] = IMInstanceUpdateEvent(
                    instance_id=instance_id,
                    new_instance_status=IMInstance.RAY_STOP_REQUESTED,
                    termination_request=terminate_request,
                )
                logger.info(
                    "Stopping ray on {} with {}".format(
                        instance_id, message_to_dict(updates[instance_id])
                    )
                )
            else:
                # If we would just terminate the cloud instance.
                updates[terminate_request.instance_id] = IMInstanceUpdateEvent(
                    instance_id=instance_id,
                    new_instance_status=IMInstance.TERMINATING,
                )
                logger.info(
                    "Terminating {} with {}".format(
                        instance_id,
                        message_to_dict(updates[instance_id]),
                    )
                )

        # Add new instances.
        for launch_request in to_launch:
            for _ in range(launch_request.count):
                instance_id = InstanceUtil.random_instance_id()
                updates[instance_id] = IMInstanceUpdateEvent(
                    instance_id=instance_id,
                    new_instance_status=IMInstance.QUEUED,
                    instance_type=launch_request.instance_type,
                )

                logger.info(
                    "Queueing new instance {} of type {}".format(
                        instance_id, launch_request.instance_type
                    )
                )

        Reconciler._update_instance_manager(instance_manager, version, updates)

    @staticmethod
    def _terminate_instances(instance_manager: InstanceManager):
        """
        Terminate instances with the below statuses:
            - RAY_STOPPED: ray was stopped on the cloud instance.
            - RAY_INSTALL_FAILED: ray installation failed on the cloud instance,
                we will not retry.
            - TERMINATION_FAILED: cloud provider failed to terminate the instance
                or timeout for termination happened, we will retry again.

        Args:
            instance_manager: The instance manager to reconcile.
        """

        im_instances, version = Reconciler._get_im_instances(instance_manager)
        updates = {}
        for instance in im_instances:
            if instance.status not in [
                IMInstance.RAY_STOPPED,
                IMInstance.RAY_INSTALL_FAILED,
                IMInstance.TERMINATION_FAILED,
            ]:
                continue

            # Terminate the instance.
            logger.info(
                f"Terminating instance {instance.instance_id} with status "
                f"{IMInstance.InstanceStatus.Name(instance.status)}"
            )
            updates[instance.instance_id] = IMInstanceUpdateEvent(
                instance_id=instance.instance_id,
                new_instance_status=IMInstance.TERMINATING,
            )

        Reconciler._update_instance_manager(instance_manager, version, updates)

    @staticmethod
    def _install_ray(
        instance_manager: InstanceManager,
        non_terminated_cloud_instances: Dict[CloudInstanceId, CloudInstance],
    ) -> None:
        """
        Install ray on the allocated instances when it's ready (cloud instance
        should be running)

        This is needed if ray installation needs to be performed by
        the instance manager.

        Args:
            instance_manager: The instance manager to reconcile.
        """
        im_instances, version = Reconciler._get_im_instances(instance_manager)
        updates = {}
        for instance in im_instances:
            if instance.status != IMInstance.ALLOCATED:
                continue

            cloud_instance = non_terminated_cloud_instances.get(
                instance.cloud_instance_id
            )

            assert cloud_instance, (
                f"Cloud instance {instance.cloud_instance_id} is not found "
                "in non_terminated_cloud_instances."
            )

            if not cloud_instance.is_running:
                # It might still be pending (e.g. setting up ssh)
                continue

            # Install ray on the running cloud instance
            updates[instance.instance_id] = IMInstanceUpdateEvent(
                instance_id=instance.instance_id,
                new_instance_status=IMInstance.RAY_INSTALLING,
            )
            logger.info(
                "Updating {}({}) with {}".format(
                    instance.instance_id,
                    IMInstance.InstanceStatus.Name(instance.status),
                    message_to_dict(updates[instance.instance_id]),
                )
            )

        Reconciler._update_instance_manager(instance_manager, version, updates)

    @staticmethod
<<<<<<< HEAD
    def _fill_autoscaler_state(
        instance_manager: InstanceManager,
        autoscaling_state: AutoscalingState,
    ) -> None:

        # Use the IM instance version for the autoscaler_state_version
        instances, version = Reconciler._get_im_instances(instance_manager)
        autoscaling_state.autoscaler_state_version = version

        # Group instances by status
        instances_by_status = defaultdict(list)
        for instance in instances:
            instances_by_status[instance.status].append(instance)

        # Pending instance requests
        instances_by_launch_request = defaultdict(list)
        queued_instances = []
        for instance in (
            instances_by_status[IMInstance.REQUESTED]
            + instances_by_status[IMInstance.QUEUED]
        ):
            if instance.launch_request_id:
                instances_by_launch_request[instance.launch_request_id].append(instance)
            else:
                queued_instances.append(instance)

        for _, instances in instances_by_launch_request.items():
            num_instances_by_type = defaultdict(int)
            for instance in instances:
                num_instances_by_type[instance.instance_type] += 1

            # All instances with same request id should have the same
            # request time.
            request_update = InstanceUtil.get_last_status_transition(
                instances[0], IMInstance.REQUESTED
            )
            request_time_ns = request_update.timestamp_ns if request_update else 0

            for instance_type, count in num_instances_by_type.items():
                autoscaling_state.pending_instance_requests.append(
                    PendingInstanceRequest(
                        ray_node_type_name=instance_type,
                        count=int(count),
                        request_ts=int(request_time_ns // 1e9),
                    )
                )

        # Pending instances
        for instance in (
            instances_by_status[IMInstance.ALLOCATED]
            + instances_by_status[IMInstance.RAY_INSTALLING]
        ):

            status_history = sorted(
                instance.status_history, key=lambda x: x.timestamp_ns, reverse=True
            )
            autoscaling_state.pending_instances.append(
                PendingInstance(
                    instance_id=instance.instance_id,
                    ray_node_type_name=instance.instance_type,
                    details=status_history[0].details,
                )
            )

        # Failed instance requests
        for instance in instances_by_status[IMInstance.ALLOCATION_FAILED]:
            request_status_update = InstanceUtil.get_last_status_transition(
                instance, IMInstance.REQUESTED
            )
            failed_status_update = InstanceUtil.get_last_status_transition(
                instance, IMInstance.ALLOCATION_FAILED
            )
            failed_time = (
                failed_status_update.timestamp_ns if failed_status_update else 0
            )
            request_time = (
                request_status_update.timestamp_ns if request_status_update else 0
            )
            autoscaling_state.failed_instance_requests.append(
                FailedInstanceRequest(
                    ray_node_type_name=instance.instance_type,
                    start_ts=int(request_time // 1e9),
                    failed_ts=int(
                        failed_time // 1e9,
                    ),
                    reason=failed_status_update.details,
                    count=1,
                )
            )

=======
    def _handle_stuck_requested_instance(
        instance: IMInstance, timeout_s: int, max_num_retry_request_to_allocate: int
    ) -> Optional[IMInstanceUpdateEvent]:
        """
        Fail the cloud instance allocation if it's stuck in the REQUESTED state.

        Args:
            instance: The instance to handle.
            timeout_s: The timeout in seconds.
            max_num_retry_request_to_allocate: The maximum number of times an instance
                could be requested to allocate.

        Returns:
            Instance update to ALLOCATION_FAILED: if the instance allocation failed
                with errors.
            None: if there's no update.

        """
        if not InstanceUtil.has_timeout(instance, timeout_s):
            # Not timeout yet, be patient.
            return None

        all_request_times_ns = sorted(
            InstanceUtil.get_status_transition_times_ns(
                instance, select_instance_status=IMInstance.REQUESTED
            )
        )

        # Fail the allocation if we have tried too many times.
        if len(all_request_times_ns) > max_num_retry_request_to_allocate:
            return IMInstanceUpdateEvent(
                instance_id=instance.instance_id,
                new_instance_status=IMInstance.ALLOCATION_FAILED,
                details=(
                    "Failed to allocate cloud instance after "
                    f"{len(all_request_times_ns)} attempts > "
                    f"max_num_retry_request_to_allocate={max_num_retry_request_to_allocate}"  # noqa
                ),
            )

        # Retry the allocation if we could by transitioning to QUEUED again.
        return IMInstanceUpdateEvent(
            instance_id=instance.instance_id,
            new_instance_status=IMInstance.QUEUED,
            details=f"QUEUED again after timeout={timeout_s}s",
        )

    @staticmethod
    def _handle_stuck_instance(
        instance: IMInstance,
        timeout_s: int,
        new_status: IMInstance.InstanceStatus,
        **update_kwargs: Dict,
    ) -> Optional[IMInstanceUpdateEvent]:
        """
        Fail the instance if it's stuck in the status for too long.

        Args:
            instance: The instance to handle.
            timeout_s: The timeout in seconds.
            new_status: The new status to transition to.
            update_kwargs: The update kwargs for InstanceUpdateEvent

        Returns:
            Instance update to the new status: if the instance is stuck in the status
                for too long.
            None: if there's no update.

        """
        if not InstanceUtil.has_timeout(instance, timeout_s):
            # Not timeout yet, be patient.
            return None

        return IMInstanceUpdateEvent(
            instance_id=instance.instance_id,
            new_instance_status=new_status,
            details=f"Timeout={timeout_s}s at status "
            f"{IMInstance.InstanceStatus.Name(instance.status)}",
            **update_kwargs,
        )

    @staticmethod
>>>>>>> 3debbe34
    def _handle_extra_cloud_instances(
        instance_manager: InstanceManager,
        non_terminated_cloud_instances: Dict[CloudInstanceId, CloudInstance],
    ):
        """
        Shut down extra cloud instances that are not managed by the instance manager.

        Since we have sync the IM states with the cloud provider's states in
        earlier step (`sync_from`), each non terminated cloud instance should either
        be:
            1. assigned to a newly ALLOCATED im instance
            2. already associated with an im instance that's running/terminating.

        Any cloud instance that's not managed by the IM should be considered leak.

        Args:
            instance_manager: The instance manager to reconcile.
            non_terminated_cloud_instances: The non-terminated cloud instances from
                the cloud provider.
        """
        instances, version = Reconciler._get_im_instances(instance_manager)

        cloud_instance_ids_managed_by_im = {
            instance.cloud_instance_id
            for instance in instances
            if instance.cloud_instance_id
        }

        leaked_cloud_instance_ids = []
        for cloud_instance_id, _ in non_terminated_cloud_instances.items():
            if cloud_instance_id in cloud_instance_ids_managed_by_im:
                continue

            leaked_cloud_instance_ids.append(cloud_instance_id)

        if not leaked_cloud_instance_ids:
            return

        # Update the IM with TERMINATING status for the leaked cloud instances.
        updates = {}

        for cloud_instance_id in leaked_cloud_instance_ids:
            updates[cloud_instance_id] = IMInstanceUpdateEvent(
                instance_id=InstanceUtil.random_instance_id(),  # Assign a new id.
                cloud_instance_id=cloud_instance_id,
                new_instance_status=IMInstance.TERMINATING,
                details="Leaked cloud instance",
            )

        Reconciler._update_instance_manager(instance_manager, version, updates)

        logger.warning(
            f"Terminating leaked cloud instances: {leaked_cloud_instance_ids}: no"
            " matching instance found in instance manager."
        )<|MERGE_RESOLUTION|>--- conflicted
+++ resolved
@@ -1328,7 +1328,6 @@
         Reconciler._update_instance_manager(instance_manager, version, updates)
 
     @staticmethod
-<<<<<<< HEAD
     def _fill_autoscaler_state(
         instance_manager: InstanceManager,
         autoscaling_state: AutoscalingState,
@@ -1419,7 +1418,7 @@
                 )
             )
 
-=======
+    @staticmethod
     def _handle_stuck_requested_instance(
         instance: IMInstance, timeout_s: int, max_num_retry_request_to_allocate: int
     ) -> Optional[IMInstanceUpdateEvent]:
@@ -1502,7 +1501,6 @@
         )
 
     @staticmethod
->>>>>>> 3debbe34
     def _handle_extra_cloud_instances(
         instance_manager: InstanceManager,
         non_terminated_cloud_instances: Dict[CloudInstanceId, CloudInstance],
