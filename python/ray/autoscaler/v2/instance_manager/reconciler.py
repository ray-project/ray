--- conflicted
+++ resolved
@@ -24,7 +24,7 @@
 )
 from ray.autoscaler.v2.instance_manager.ray_installer import RayInstallError
 from ray.autoscaler.v2.instance_manager.subscribers.ray_stopper import RayStopError
-from ray.autoscaler.v2.metric_reporter import AutoscalerMetricsReporter
+from ray.autoscaler.v2.metrics_reporter import AutoscalerMetricsReporter
 from ray.autoscaler.v2.scheduler import IResourceScheduler, SchedulingRequest
 from ray.autoscaler.v2.schema import AutoscalerInstance, NodeType
 from ray.core.generated.autoscaler_pb2 import (
@@ -1637,13 +1637,7 @@
                 upsert=True,
             )
 
-<<<<<<< HEAD
         Reconciler._update_instance_manager(instance_manager, version, updates)
-
-        logger.warning(
-            f"Terminating leaked cloud instances: {leaked_cloud_instance_ids}: no"
-            " matching instance found in instance manager."
-        )
 
     @staticmethod
     def _report_metrics(
@@ -1658,7 +1652,4 @@
         node_type_configs = autoscaling_config.get_node_type_configs()
 
         metric_reporter.report_instances(instances)
-        metric_reporter.report_resources(instances, node_type_configs)
-=======
-        Reconciler._update_instance_manager(instance_manager, version, updates)
->>>>>>> 3581fe3b
+        metric_reporter.report_resources(instances, node_type_configs)