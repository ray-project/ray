import logging
from collections import defaultdict
from typing import Dict, List, Optional, Set, Tuple

from google.protobuf.json_format import MessageToDict

from ray.autoscaler.v2.instance_manager.common import InstanceUtil
from ray.autoscaler.v2.instance_manager.instance_manager import InstanceManager
from ray.autoscaler.v2.instance_manager.node_provider import (
    CloudInstance,
    CloudInstanceId,
    CloudInstanceProviderError,
    LaunchNodeError,
    TerminateNodeError,
)
from ray.autoscaler.v2.instance_manager.ray_installer import RayInstallError
from ray.autoscaler.v2.scheduler import IResourceScheduler
from ray.core.generated.autoscaler_pb2 import (
    ClusterResourceState,
    NodeState,
    NodeStatus,
)
from ray.core.generated.instance_manager_pb2 import GetInstanceManagerStateRequest
from ray.core.generated.instance_manager_pb2 import Instance as IMInstance
from ray.core.generated.instance_manager_pb2 import (
    InstanceUpdateEvent as IMInstanceUpdateEvent,
)
from ray.core.generated.instance_manager_pb2 import (
    StatusCode,
    UpdateInstanceManagerStateRequest,
)

logger = logging.getLogger(__name__)


class Reconciler:
    """
    Reconciler is responsible for
        1. Reconciling the instance manager's instances with external states like
        the cloud provider's, the ray cluster's states, the ray installer's results.
        It performs "passive" status transitions for the instances (where the status
        transition should only be reflecting the external states of the cloud provider
        and the ray cluster, and should not be actively changing them)

        2. Stepping the reconciler to the next state by computing instance status
        transitions that are needed and updating the instance manager's state.
        These transitions should be "active" where the transitions have side effects
        (through InstanceStatusSubscriber) to the cloud provider and the ray cluster.

    Example:
    ```
        # Step 1: Reconcile the instance manager's instances with external states.
        Reconciler.sync_from([external states])

        # Step 2: Step the reconciler to the next state by computing instance status
        # transitions that are needed and updating the instance manager's state.
        Reconciler.step_next()

    """

    @staticmethod
    def sync_from(
        instance_manager: InstanceManager,
        ray_nodes: List[NodeState],
        non_terminated_cloud_instances: Dict[CloudInstanceId, CloudInstance],
        cloud_provider_errors: List[CloudInstanceProviderError],
        ray_install_errors: List[RayInstallError],
    ):
        """
        Reconcile the instance states of the instance manager from external states like
        the cloud provider's, the ray cluster's states, the ray installer's results,
        etc.

        For each instance, we try to figure out if we need to transition the instance
        status to a new status, and if so, what the new status should be.

        These transitions should be purely "passive", meaning they should only be
        reflecting the external states of the cloud provider and the ray cluster,
        and should not be actively changing the states of the cloud provider or the ray
        cluster.

        More specifically, we will reconcile status transitions for:
            1.  QUEUED/REQUESTED -> ALLOCATED:
                When a instance with launch request id (indicating a previous launch
                request was made) could be assigned to an unassigned cloud instance
                of the same instance type.
            2.  REQUESTED -> ALLOCATION_FAILED:
                When there's an error from the cloud provider for launch failure so
                that the instance becomes ALLOCATION_FAILED.
            3.  * -> RAY_RUNNING:
                When a ray node on a cloud instance joins the ray cluster, we will
                transition the instance to RAY_RUNNING.
            4.  * -> TERMINATED:
                When the cloud instance is already terminated, we will transition the
                instance to TERMINATED.
            5.  TERMINATING -> TERMINATION_FAILED:
                When there's an error from the cloud provider for termination failure.
            6.  * -> RAY_STOPPED:
                When ray was stopped on the cloud instance, we will transition the
                instance to RAY_STOPPED.
            7.  * -> RAY_INSTALL_FAILED:
                When there's an error from RayInstaller.

        Args:
            instance_manager: The instance manager to reconcile.
            ray_nodes: The ray cluster's states of ray nodes.
            non_terminated_cloud_instances: The non-terminated cloud instances from
                the cloud provider.
            cloud_provider_errors: The errors from the cloud provider.
            ray_install_errors: The errors from RayInstaller.

        """

        # Handle 1 & 2 for cloud instance allocation.
        Reconciler._handle_cloud_instance_allocation(
            instance_manager,
            non_terminated_cloud_instances,
            cloud_provider_errors,
        )
        Reconciler._handle_cloud_instance_terminated(
            instance_manager, non_terminated_cloud_instances
        )
<<<<<<< HEAD
        Reconciler._handle_ray_status_transition(instance_manager, ray_nodes)
=======
        Reconciler._handle_cloud_instance_termination_errors(
            instance_manager, cloud_provider_errors
        )

        Reconciler._handle_ray_running(instance_manager, ray_nodes)
        Reconciler._handle_ray_stopped(instance_manager, ray_nodes)
>>>>>>> 9697216e
        Reconciler._handle_ray_install_failed(instance_manager, ray_install_errors)

    @staticmethod
    def step_next(
        instance_manager: InstanceManager,
        ray_cluster_resource_state: ClusterResourceState,
        scheduler: IResourceScheduler,
    ):
        """
        Step the reconciler to the next state by computing instance status transitions
        that are needed and updating the instance manager's state.

        Specifically, we will:
            1. Shut down extra cloud instances
              (* -> TERMINATING)
                a. Leaked cloud instances that are not managed by the instance manager.
                b. Extra cloud due to max nodes config.
                c. Cloud instances with outdated configs.
                d. Stopped ray nodes or failed to install ray nodes.
            2. Create new instances
              (new QUEUED)
                Create new instances based on the IResourceScheduler's decision for
                scaling up.
            3. Request cloud provider to launch new instances.
              (QUEUED -> REQUESTED)
            4. Install ray
              (ALLOCATED -> RAY_INSTALLING)
                When ray needs to be manually installed.
            5. Drain ray nodes
              (RAY_RUNNING -> RAY_STOPPING):
                a. Idle terminating ray nodes.
            6. Handle any stuck instances with timeouts.
        """
        pass

    #######################################################
    # Private methods for reconciling instance states.
    #######################################################

    @staticmethod
    def _handle_cloud_instance_allocation(
        instance_manager: InstanceManager,
        non_terminated_cloud_instances: Dict[CloudInstanceId, CloudInstance],
        cloud_provider_errors: List[CloudInstanceProviderError],
    ):
        im_instances, version = Reconciler._get_im_instances(instance_manager)
        updates = {}

        # Compute intermediate states.
        instances_with_launch_requests: List[IMInstance] = [
            instance for instance in im_instances if instance.launch_request_id
        ]
        assigned_cloud_instance_ids: Set[CloudInstanceId] = {
            instance.cloud_instance_id for instance in im_instances
        }
        launch_errors: Dict[str, LaunchNodeError] = {
            error.request_id: error
            for error in cloud_provider_errors
            if isinstance(error, LaunchNodeError)
        }
        unassigned_cloud_instances_by_type: Dict[
            str, List[CloudInstance]
        ] = defaultdict(list)

        for cloud_instance_id, cloud_instance in non_terminated_cloud_instances.items():
            if cloud_instance_id not in assigned_cloud_instance_ids:
                unassigned_cloud_instances_by_type[cloud_instance.node_type].append(
                    cloud_instance
                )

        # Sort the request instance by the increasing request time.
        instances_with_launch_requests.sort(
            key=lambda instance: InstanceUtil.get_status_transition_times_ns(
                instance, IMInstance.REQUESTED
            )
        )

        # For each instance, try to allocate or fail the allocation.
        for instance in instances_with_launch_requests:
            # Try allocate or fail with errors.
            update_event = Reconciler._try_or_fail_allocation(
                instance, unassigned_cloud_instances_by_type, launch_errors
            )
            if not update_event:
                continue

            logger.debug(
                "Updating {}({}) with {}".format(
                    instance.instance_id,
                    IMInstance.InstanceStatus.Name(instance.status),
                    MessageToDict(update_event),
                )
            )
            updates[instance.instance_id] = update_event

        # Update the instance manager for the events.
        Reconciler._update_instance_manager(instance_manager, updates, version)

    @staticmethod
    def _try_or_fail_allocation(
        im_instance: IMInstance,
        unassigned_cloud_instances_by_type: Dict[str, List[CloudInstance]],
        launch_errors: Dict[str, LaunchNodeError],
    ) -> Optional[IMInstanceUpdateEvent]:
        """
        Allocate, or fail the cloud instance allocation for the instance.

        Args:
            im_instance: The instance to allocate or fail.
            unassigned_cloud_instances_by_type: The unassigned cloud instances by type.
            launch_errors: The launch errors from the cloud provider.

        Returns:
            Instance update to ALLOCATED: if there's a matching unassigned cloud
                instance with the same type.
            Instance update to ALLOCATION_FAILED: if the instance allocation failed
                with errors.
            None: if there's no update.

        """
        unassigned_cloud_instance = None

        # Try to allocate an unassigned cloud instance.
        # TODO(rickyx): We could also look at the launch request id
        # on the cloud node and the im instance later once all node providers
        # support request id. For now, we only look at the instance type.
        if len(unassigned_cloud_instances_by_type.get(im_instance.instance_type, [])):
            unassigned_cloud_instance = unassigned_cloud_instances_by_type[
                im_instance.instance_type
            ].pop()

        if unassigned_cloud_instance:
            return IMInstanceUpdateEvent(
                instance_id=im_instance.instance_id,
                new_instance_status=IMInstance.ALLOCATED,
                cloud_instance_id=unassigned_cloud_instance.cloud_instance_id,
            )

        # If there's a launch error, transition to ALLOCATION_FAILED.
        launch_error = launch_errors.get(im_instance.launch_request_id)
        if launch_error and launch_error.node_type == im_instance.instance_type:
            return IMInstanceUpdateEvent(
                instance_id=im_instance.instance_id,
                new_instance_status=IMInstance.ALLOCATION_FAILED,
                details=launch_error.details,
            )
        # No update.
        return None

    @staticmethod
    def _handle_ray_install_failed(
        instance_manager: InstanceManager, ray_install_errors: List[RayInstallError]
    ):

        instances, version = Reconciler._get_im_instances(instance_manager)
        updates = {}

        # Get all instances with RAY_INSTALLING status.
        instances_with_ray_installing = {
            instance.instance_id: instance
            for instance in instances
            if instance.status == IMInstance.RAY_INSTALLING
        }

        install_errors = {error.im_instance_id: error for error in ray_install_errors}

        # For each instance with RAY_INSTALLING status, check if there's any
        # install error.
        for instance_id, instance in instances_with_ray_installing.items():
            install_error = install_errors.get(instance_id)
            if install_error:
                updates[instance_id] = IMInstanceUpdateEvent(
                    instance_id=instance_id,
                    new_instance_status=IMInstance.RAY_INSTALL_FAILED,
                    details=install_error.details,
                )
                logger.debug(
                    "Updating {}({}) with {}".format(
                        instance_id,
                        IMInstance.InstanceStatus.Name(instance.status),
                        MessageToDict(updates[instance_id]),
                    )
                )

        # Update the instance manager for the events.
        Reconciler._update_instance_manager(instance_manager, updates, version)

    @staticmethod
    def _handle_cloud_instance_terminated(
        instance_manager: InstanceManager,
        non_terminated_cloud_instances: Dict[CloudInstanceId, CloudInstance],
    ):
        """
        For any IM (instance manager) instance with a cloud node id, if the mapped
        cloud instance is no longer running, transition the instance to TERMINATED.

        Args:
            instance_manager: The instance manager to reconcile.
            non_terminated_cloud_instances: The non-terminated cloud instances from
                the cloud provider.
        """
        updates = {}
        instances, version = Reconciler._get_im_instances(instance_manager)

        instances_with_cloud_instance_assigned = {
            instance.cloud_instance_id: instance
            for instance in instances
            if instance.cloud_instance_id
        }

        for (
            cloud_instance_id,
            instance,
        ) in instances_with_cloud_instance_assigned.items():
            if cloud_instance_id in non_terminated_cloud_instances.keys():
                # The cloud instance is still running.
                continue

            # The cloud instance is terminated.
            updates[instance.instance_id] = IMInstanceUpdateEvent(
                instance_id=instance.instance_id,
                new_instance_status=IMInstance.TERMINATED,
                details=f"Cloud instance {cloud_instance_id} is terminated.",
            )

            logger.debug(
                "Updating {}({}) with {}".format(
                    instance.instance_id,
                    IMInstance.InstanceStatus.Name(instance.status),
                    MessageToDict(updates[instance.instance_id]),
                )
            )

        Reconciler._update_instance_manager(instance_manager, updates, version)

    @staticmethod
    def _handle_cloud_instance_termination_errors(
        instance_manager: InstanceManager,
        cloud_provider_errors: List[CloudInstanceProviderError],
    ):
        """
        If any TERMINATING instances have termination errors, transition the instance to
        TERMINATION_FAILED.

        We will retry the termination for the TERMINATION_FAILED instances in the next
        reconciler step.

        Args:
            instance_manager: The instance manager to reconcile.
            cloud_provider_errors: The errors from the cloud provider.

        """
        instances, version = Reconciler._get_im_instances(instance_manager)
        updates = {}

        termination_errors = {
            error.cloud_instance_id: error
            for error in cloud_provider_errors
            if isinstance(error, TerminateNodeError)
        }

        terminating_instances_by_cloud_instance_id = {
            instance.cloud_instance_id: instance
            for instance in instances
            if instance.status == IMInstance.TERMINATING
        }

        for cloud_instance_id, failure in termination_errors.items():
            instance = terminating_instances_by_cloud_instance_id.get(cloud_instance_id)
            if not instance:
                # The instance is no longer in TERMINATING status.
                continue

            updates[instance.instance_id] = IMInstanceUpdateEvent(
                instance_id=instance.instance_id,
                new_instance_status=IMInstance.TERMINATION_FAILED,
                details=failure.details,
            )
            logger.debug(
                "Updating {}({}) with {}".format(
                    instance.instance_id,
                    IMInstance.InstanceStatus.Name(instance.status),
                    MessageToDict(updates[instance.instance_id]),
                )
            )

        Reconciler._update_instance_manager(instance_manager, updates, version)

    @staticmethod
    def _get_im_instances(
        instance_manager: InstanceManager,
    ) -> Tuple[List[IMInstance], int]:
        reply = instance_manager.get_instance_manager_state(
            request=GetInstanceManagerStateRequest()
        )
        assert reply.status.code == StatusCode.OK
        im_state = reply.state
        return im_state.instances, im_state.version

    @staticmethod
    def _update_instance_manager(
        instance_manager: InstanceManager,
        updates: Dict[str, IMInstanceUpdateEvent],
        version: int,
    ) -> None:
        if not updates:
            return
        reply = instance_manager.update_instance_manager_state(
            request=UpdateInstanceManagerStateRequest(
                expected_version=version,
                updates=list(updates.values()),
            )
        )
        assert (
            reply.status.code == StatusCode.OK
        ), f"Failed to update instance manager: {reply}"

    @staticmethod
    def _handle_ray_status_transition(
        instance_manager: InstanceManager, ray_nodes: List[NodeState]
    ):
        """
        Handle the ray status transition for the instance manager.

        If a new ray node running on the instance, transition it to RAY_RUNNING.
        If a ray node stopped, transition it to RAY_STOPPED.
        If a ray node is draining, transition it to RAY_STOPPING.

        Args:
            instance_manager: The instance manager to reconcile.
            ray_nodes: The ray cluster's states of ray nodes.
        """
        instances, version = Reconciler._get_im_instances(instance_manager)
        updates = {}

        im_instances_by_cloud_instance_id = {
            i.cloud_instance_id: i for i in instances if i.cloud_instance_id
        }
        ray_nodes_by_cloud_instance_id = {}
        for n in ray_nodes:
            if n.instance_id:
                ray_nodes_by_cloud_instance_id[n.instance_id] = n
            else:
                # This should only happen to a ray node that's not managed by us.
                logger.warning(
                    f"Ray node {n.node_id.decode()} has no instance id. "
                    "This only happens to a ray node that's not managed by autoscaler. "
                    "If not, please file a bug at https://github.com/ray-project/ray"
                )

        for cloud_instance_id, ray_node in ray_nodes_by_cloud_instance_id.items():
            if cloud_instance_id not in im_instances_by_cloud_instance_id:
                # This is a ray node that's not managed by the instance manager.
                # or we haven't discovered the instance yet. There's nothing
                # much we could do here.
                logger.info(
                    f"Ray node {ray_node.node_id.decode()} has no matching instance in "
                    f"instance manager with cloud instance id={cloud_instance_id}."
                )
                continue

            im_instance = im_instances_by_cloud_instance_id[cloud_instance_id]
            reconciled_im_status = Reconciler._reconciled_im_status_from_ray_status(
                ray_node.status, im_instance.status
            )
            if not reconciled_im_status:
                logger.error(
                    "Failed to reconcile from ray status: "
                    f"im_instance={im_instance.instance_id} "
                    f"with cloud instance id={cloud_instance_id}, "
                    f"cur_status={IMInstance.InstanceStatus.Name(im_instance.status)}, "
                    f"ray status={NodeStatus.Name(ray_node.status)}"
                )
                continue

            if reconciled_im_status != im_instance.status:
                updates[im_instance.instance_id] = IMInstanceUpdateEvent(
                    instance_id=im_instance.instance_id,
                    new_instance_status=reconciled_im_status,
                    details="Reconciled from ray node status "
                    f"{NodeStatus.Name(ray_node.status)} "
                    f"for ray node {ray_node.node_id.decode()}",
                )
                logger.debug(
                    "Updating {}({}) with {}.".format(
                        im_instance.instance_id,
                        IMInstance.InstanceStatus.Name(im_instance.status),
                        MessageToDict(updates[im_instance.instance_id]),
                    )
                )

        Reconciler._update_instance_manager(instance_manager, updates, version)

    @staticmethod
    def _reconciled_im_status_from_ray_status(
        ray_status: NodeStatus, cur_im_status: IMInstance.InstanceStatus
    ) -> Optional["IMInstance.InstanceStatus"]:
        """
        Reconcile the instance status from the ray node status.
        Args:
            ray_status: the current ray node status.
            cur_im_status: the current IM instance status.
        Returns:
            The reconciled IM instance status, or None if no reconciliation
            could be done,  e.g. the ray node has an undefined status.
        """
        reconciled_im_status = None
        if ray_status in [NodeStatus.RUNNING, NodeStatus.IDLE]:
            reconciled_im_status = IMInstance.RAY_RUNNING
        elif ray_status == NodeStatus.DEAD:
            reconciled_im_status = IMInstance.RAY_STOPPED
        elif ray_status == NodeStatus.DRAINING:
            reconciled_im_status = IMInstance.RAY_STOPPING
        else:
            return None

        if (
            cur_im_status == reconciled_im_status
            or cur_im_status
            in InstanceUtil.get_reachable_statuses(reconciled_im_status)
        ):
            # No need to reconcile if the instance is already in the reconciled status
            # or has already transitioned beyond it.
            return cur_im_status

        return reconciled_im_status<|MERGE_RESOLUTION|>--- conflicted
+++ resolved
@@ -120,16 +120,11 @@
         Reconciler._handle_cloud_instance_terminated(
             instance_manager, non_terminated_cloud_instances
         )
-<<<<<<< HEAD
         Reconciler._handle_ray_status_transition(instance_manager, ray_nodes)
-=======
         Reconciler._handle_cloud_instance_termination_errors(
             instance_manager, cloud_provider_errors
         )
 
-        Reconciler._handle_ray_running(instance_manager, ray_nodes)
-        Reconciler._handle_ray_stopped(instance_manager, ray_nodes)
->>>>>>> 9697216e
         Reconciler._handle_ray_install_failed(instance_manager, ray_install_errors)
 
     @staticmethod
