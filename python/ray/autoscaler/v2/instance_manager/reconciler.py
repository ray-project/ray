--- conflicted
+++ resolved
@@ -539,18 +539,6 @@
             reconciled_im_status = Reconciler._reconciled_im_status_from_ray_status(
                 ray_node.status, im_instance.status
             )
-<<<<<<< HEAD
-            if not reconciled_im_status:
-                logger.error(
-                    "Failed to reconcile from ray status: "
-                    f"im_instance={im_instance.instance_id} "
-                    f"with cloud instance id={cloud_instance_id}, "
-                    f"cur_status={IMInstance.InstanceStatus.Name(im_instance.status)}, "
-                    f"ray status={NodeStatus.Name(ray_node.status)}"
-                )
-                continue
-=======
->>>>>>> 15ae620d
 
             if reconciled_im_status != im_instance.status:
                 updates[im_instance.instance_id] = IMInstanceUpdateEvent(
@@ -574,26 +562,17 @@
     @staticmethod
     def _reconciled_im_status_from_ray_status(
         ray_status: NodeStatus, cur_im_status: IMInstance.InstanceStatus
-<<<<<<< HEAD
-    ) -> Optional["IMInstance.InstanceStatus"]:
-=======
     ) -> "IMInstance.InstanceStatus":
->>>>>>> 15ae620d
         """
         Reconcile the instance status from the ray node status.
         Args:
             ray_status: the current ray node status.
             cur_im_status: the current IM instance status.
         Returns:
-<<<<<<< HEAD
-            The reconciled IM instance status, or None if no reconciliation
-            could be done,  e.g. the ray node has an undefined status.
-=======
             The reconciled IM instance status
 
         Raises:
             ValueError: If the ray status is unknown.
->>>>>>> 15ae620d
         """
         reconciled_im_status = None
         if ray_status in [NodeStatus.RUNNING, NodeStatus.IDLE]:
@@ -603,11 +582,7 @@
         elif ray_status == NodeStatus.DRAINING:
             reconciled_im_status = IMInstance.RAY_STOPPING
         else:
-<<<<<<< HEAD
-            return None
-=======
             raise ValueError(f"Unknown ray status: {ray_status}")
->>>>>>> 15ae620d
 
         if (
             cur_im_status == reconciled_im_status
