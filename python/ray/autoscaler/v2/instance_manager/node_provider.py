import logging
import math
import time
from abc import ABC, abstractmethod
from concurrent.futures import ThreadPoolExecutor
from dataclasses import dataclass
from queue import Queue
from typing import Any, Dict, List, Optional

from ray.autoscaler._private.constants import (
    AUTOSCALER_MAX_CONCURRENT_LAUNCHES,
    AUTOSCALER_MAX_LAUNCH_BATCH,
)
from ray.autoscaler._private.util import hash_launch_conf
from ray.autoscaler.node_provider import NodeProvider as NodeProviderV1
from ray.autoscaler.tags import (
    NODE_KIND_HEAD,
    NODE_KIND_UNMANAGED,
    NODE_KIND_WORKER,
    STATUS_UNINITIALIZED,
    TAG_RAY_LAUNCH_CONFIG,
    TAG_RAY_LAUNCH_REQUEST,
    TAG_RAY_NODE_KIND,
    TAG_RAY_NODE_NAME,
    TAG_RAY_NODE_STATUS,
    TAG_RAY_USER_NODE_TYPE,
)
from ray.autoscaler.v2.instance_manager.config import IConfigReader
from ray.autoscaler.v2.schema import NodeType
<<<<<<< HEAD
from ray.core.generated.instance_manager_pb2 import Instance, NodeKind
=======
from ray.core.generated.instance_manager_pb2 import NodeKind
>>>>>>> 39ef34aa

logger = logging.getLogger(__name__)

# Type Alias. This is a **unique identifier** for a cloud instance in the cluster.
# The provider should guarantee that this id is unique across the cluster,
# such that:
#   - When a cloud instance is created and running, no other cloud instance in the
#     cluster has the same id.
#   - When a cloud instance is terminated, no other cloud instance in the cluster will
#     be assigned the same id later.
CloudInstanceId = str


@dataclass
class CloudInstance:
    """
    A class that represents a cloud instance in the cluster, with necessary metadata
    of the cloud instance.
    """

    # The cloud instance id.
    cloud_instance_id: CloudInstanceId
    # The node type of the cloud instance.
    node_type: NodeType
    # Update request id from which the cloud instance is launched.
    request_id: str
    # If the cloud instance is running.
    is_running: bool
<<<<<<< HEAD
    # The node kind of the cloud instance.
=======
    # The ray node kind, i.e. head or worker
>>>>>>> 39ef34aa
    node_kind: NodeKind


class CloudInstanceProviderError(Exception):
    """
    An base error class that represents an error that happened in the cloud instance
    provider.
    """

    # The timestamp of the error occurred in nanoseconds.
    timestamp_ns: int

    def __init__(self, msg, timestamp_ns) -> None:
        super().__init__(msg)
        self.timestamp_ns = timestamp_ns


class LaunchNodeError(CloudInstanceProviderError):
    # The node type that failed to launch.
    node_type: NodeType
    # Number of nodes that failed to launch.
    count: int
    # A unique id that identifies from which update request the error originates.
    request_id: str

    def __init__(
        self,
        node_type: NodeType,
        count: int,
        request_id: str,
        timestamp_ns: int,
    ) -> None:
        msg = (
            f"Failed to launch {count} nodes of type {node_type} with "
            f"request id {request_id}."
        )
        super().__init__(msg, timestamp_ns=timestamp_ns)
        self.node_type = node_type
        self.count = count
        self.request_id = request_id

    def __repr__(self) -> str:
        return (
            f"LaunchNodeError(node_type={self.node_type}, count={self.count}, "
            f"request_id={self.request_id}): {self.__cause__}"
        )


class TerminateNodeError(CloudInstanceProviderError):
    # The cloud instance id of the node that failed to terminate.
    cloud_instance_id: CloudInstanceId
    # A unique id that identifies from which update request the error originates.
    request_id: str

    def __init__(
        self,
        cloud_instance_id: CloudInstanceId,
        request_id: str,
        timestamp_ns: int,
    ) -> None:
        msg = (
            f"Failed to terminate node {cloud_instance_id} with request id {request_id}"
        )
        super().__init__(msg, timestamp_ns=timestamp_ns)
        self.cloud_instance_id = cloud_instance_id
        self.request_id = request_id

    def __repr__(self) -> str:
        return (
            f"TerminateNodeError(cloud_instance_id={self.cloud_instance_id}, "
            f"request_id={self.request_id}): {self.__cause__}"
        )


class ICloudInstanceProvider(ABC):
    """
    The interface for a cloud instance provider.

    This interface is a minimal interface that should be implemented by the
    various cloud instance providers (e.g. AWS, and etc).

    The cloud instance provider is responsible for managing the cloud instances in the
    cluster. It provides the following main functionalities:
        - Launch new cloud instances.
        - Terminate existing running instances.
        - Get the non-terminated cloud instances in the cluster.
        - Poll the errors that happened for the updates to the cloud instance provider.

    Below properties of the cloud instance provider are assumed with this interface:

    1. Eventually consistent
    The cloud instance provider is expected to be eventually consistent with the
    cluster state. For example, when a cloud instance is request to be terminated
    or launched, the provider may not immediately reflect the change in its state.
    However, the provider is expected to eventually reflect the change in its state.

    2. Asynchronous
    The provider could also be asynchronous, where the termination/launch
    request may not immediately return the result of the request.

    3. Unique cloud instance ids
    Cloud instance ids are expected to be unique across the cluster.

    4. Idempotent updates
    For the update APIs (e.g. ensure_min_nodes, terminate), the provider may use the
    request ids to provide idempotency.

    Usage:
        ```
            provider: ICloudInstanceProvider = ...

            # Update the cluster with a desired shape.
            provider.launch(
                shape={
                    "worker_nodes": 10,
                    "ray_head": 1,
                },
                request_id="1",
                config=AutoscalingConfig(...),
            )

            # Get the non-terminated nodes of the cloud instance provider.
            running = provider.get_non_terminated()

            # Poll the errors
            errors = provider.poll_errors()

            # Terminate nodes.
            provider.terminate(
                ids=["cloud_instance_id_1", "cloud_instance_id_2"],
                request_id="2",
            )

            # Process the state of the provider.
            ...
        ```
    """

    @abstractmethod
    def get_non_terminated(self) -> Dict[CloudInstanceId, CloudInstance]:
        """Get the non-terminated cloud instances in the cluster.

        Returns:
            A dictionary of the non-terminated cloud instances in the cluster.
            The key is the cloud instance id, and the value is the cloud instance.
        """
        pass

    @abstractmethod
    def terminate(self, ids: List[CloudInstanceId], request_id: str) -> None:
        """
        Terminate the cloud instances asynchronously.

        This method is expected to be idempotent, i.e. if the same request id is used
        to terminate the same cloud instances, this should be a no-op if
        the cloud instances are already terminated or being terminated.

        Args:
            ids: the cloud instance ids to terminate.
            request_id: a unique id that identifies the request.
        """
        pass

    @abstractmethod
    def launch(
        self,
        shape: Dict[NodeType, int],
        request_id: str,
    ) -> None:
        """Launch the cloud instances asynchronously.

        Args:
            shape: A map from node type to number of nodes to launch.
            request_id: a unique id that identifies the update request.
        """
        pass

    @abstractmethod
    def poll_errors(self) -> List[CloudInstanceProviderError]:
        """
        Poll the errors that happened since the last poll.

        This method would also clear the errors that happened since the last poll.

        Returns:
            The errors that happened since the last poll.
        """
        pass


@dataclass(frozen=True)
class CloudInstanceLaunchRequest:
    """
    The arguments to launch a node.
    """

    # The node type to launch.
    node_type: NodeType
    # Number of nodes to launch.
    count: int
    # A unique id that identifies the request.
    request_id: str


@dataclass(frozen=True)
class CloudInstanceTerminateRequest:
    """
    The arguments to terminate a node.
    """

    # The cloud instance id of the node to terminate.
    cloud_instance_id: CloudInstanceId
    # A unique id that identifies the request.
    request_id: str


class NodeProviderAdapter(ICloudInstanceProvider):
    """
    Warps a NodeProviderV1 to a ICloudInstanceProvider.

    TODO(rickyx):
    The current adapter right now consists of two sets of APIs:
    - v1: the old APIs that are used by the autoscaler, where
    we forward the calls to the NodeProviderV1.
    - v2: the new APIs that are used by the autoscaler v2, this is
    defined in the ICloudInstanceProvider interface.

    We should eventually remove the v1 APIs and only use the v2 APIs.
    It's currently left as a TODO since changing the v1 APIs would
    requires a lot of changes in the cluster launcher codebase.
    """

    def __init__(
        self,
        v1_provider: NodeProviderV1,
        config_reader: IConfigReader,
        max_launch_batch_per_type: int = AUTOSCALER_MAX_LAUNCH_BATCH,
        max_concurrent_launches: int = AUTOSCALER_MAX_CONCURRENT_LAUNCHES,
    ) -> None:
        """
        Args:
            v1_provider: The v1 node provider to wrap.
            config_reader: The config reader to read the autoscaling config.
            max_launch_batch_per_type: The maximum number of nodes to launch per
                node type in a single batch.
            max_concurrent_launches: The maximum number of concurrent launches.
        """

        super().__init__()
        self._v1_provider = v1_provider
        self._config_reader = config_reader
        # Executor to async launching and terminating nodes.
        self._main_executor = ThreadPoolExecutor(
            max_workers=1, thread_name_prefix="ray::NodeProviderAdapter"
        )

        # v1 legacy rate limiting on the node provider launch calls.
        self._max_launch_batch_per_type = max_launch_batch_per_type
        max_batches = math.ceil(
            max_concurrent_launches / float(max_launch_batch_per_type)
        )
        self._node_launcher_executors = ThreadPoolExecutor(
            max_workers=max_batches,
            thread_name_prefix="ray::NodeLauncherPool",
        )

        # Queue to retrieve new errors occur in the multi-thread executors
        # temporarily.
        self._errors_queue = Queue()

    def get_non_terminated(self) -> Dict[CloudInstanceId, CloudInstance]:
        nodes = {}

        cloud_instance_ids = self._v1_non_terminated_nodes({})
        # Filter out nodes that are not running.
        # This is efficient since the provider is expected to cache the
        # running status of the nodes.
        for cloud_instance_id in cloud_instance_ids:
            node_tags = self._v1_node_tags(cloud_instance_id)
            node_kind_tag = node_tags.get(TAG_RAY_NODE_KIND, NODE_KIND_UNMANAGED)
            if node_kind_tag == NODE_KIND_UNMANAGED:
                # Filter out unmanaged nodes.
                continue
            elif node_kind_tag == NODE_KIND_WORKER:
                node_kind = NodeKind.WORKER
            elif node_kind_tag == NODE_KIND_HEAD:
                node_kind = NodeKind.HEAD
            else:
                raise ValueError(f"Invalid node kind: {node_kind_tag}")

            nodes[cloud_instance_id] = CloudInstance(
                cloud_instance_id=cloud_instance_id,
                node_type=node_tags.get(TAG_RAY_USER_NODE_TYPE, ""),
                is_running=self._v1_is_running(cloud_instance_id),
                request_id=node_tags.get(TAG_RAY_LAUNCH_REQUEST, ""),
                node_kind=node_kind,
            )

        return nodes

    def poll_errors(self) -> List[CloudInstanceProviderError]:
        errors = []
        while not self._errors_queue.empty():
            errors.append(self._errors_queue.get_nowait())
        return errors

    def launch(
        self,
        shape: Dict[NodeType, int],
        request_id: str,
    ) -> None:
        self._main_executor.submit(self._do_launch, shape, request_id)

    def terminate(self, ids: List[CloudInstanceId], request_id: str) -> None:
        self._main_executor.submit(self._do_terminate, ids, request_id)

    ###########################################
    # Private APIs
    ###########################################

    def _do_launch(
        self,
        shape: Dict[NodeType, int],
        request_id: str,
    ) -> None:
        """
        Launch the cloud instances by calling into the v1 base node provider.

        Args:
            shape: The requested to launch node type and number of nodes.
            request_id: The request id that identifies the request.
        """
        for node_type, count in shape.items():
            # Keep submitting the launch requests to the launch pool in batches.
            while count > 0:
                to_launch = min(count, self._max_launch_batch_per_type)
                self._node_launcher_executors.submit(
                    self._launch_nodes_by_type,
                    node_type,
                    to_launch,
                    request_id,
                )
                count -= to_launch

    def _do_terminate(self, ids: List[CloudInstanceId], request_id: str) -> None:
        """
        Terminate the cloud instances by calling into the v1 base node provider.

        If errors happen during the termination, the errors will be put into the
        errors queue.

        Args:
            ids: The cloud instance ids to terminate.
            request_id: The request id that identifies the request.
        """

        try:
            self._v1_terminate_nodes(ids)
        except Exception as e:
            for id in ids:
                error = TerminateNodeError(id, request_id, int(time.time_ns()))
                error.__cause__ = e
                self._errors_queue.put(error)

    def _launch_nodes_by_type(
        self,
        node_type: NodeType,
        count: int,
        request_id: str,
    ) -> None:
        """
        Launch nodes of the given node type.

        Args:
            node_type: The node type to launch.
            count: Number of nodes to launch.
            request_id: A unique id that identifies the request.

        Raises:
            ValueError: If the node type is invalid.
            LaunchNodeError: If the launch failed and raised by the underlying provider.
        """
        # Check node type is valid.
        try:
            config = self._config_reader.get_autoscaling_config()
            launch_config = config.get_cloud_node_config(node_type)
            resources = config.get_node_resources(node_type)
            labels = config.get_node_labels(node_type)

            # This is to be compatible with the v1 node launcher.
            # See more in https://github.com/ray-project/ray/blob/6f5a189bc463e52c51a70f8aea41fb2950b443e8/python/ray/autoscaler/_private/node_launcher.py#L78-L85 # noqa
            # TODO: this should be synced with what's stored in the IM, it should
            # probably be made as a metadata field in the cloud instance. This is
            # another incompatibility with KubeRay.
            launch_hash = hash_launch_conf(launch_config, config.get_config("auth", {}))
            node_tags = {
                TAG_RAY_NODE_NAME: "ray-{}-worker".format(
                    config.get_config("cluster_name", "")
                ),
                TAG_RAY_NODE_KIND: NODE_KIND_WORKER,
                TAG_RAY_NODE_STATUS: STATUS_UNINITIALIZED,
                TAG_RAY_LAUNCH_CONFIG: launch_hash,
                TAG_RAY_LAUNCH_REQUEST: request_id,
                TAG_RAY_USER_NODE_TYPE: node_type,
            }

            logger.info("Launching {} nodes of type {}.".format(count, node_type))
            self._v1_provider.create_node_with_resources_and_labels(
                launch_config, node_tags, count, resources, labels
            )
            logger.info("Launched {} nodes of type {}.".format(count, node_type))
        except Exception as e:
            error = LaunchNodeError(node_type, count, request_id, int(time.time_ns()))
            error.__cause__ = e
            self._errors_queue.put(error)

    ###########################################
    # V1 Legacy APIs
    ###########################################
    """
    Below are the necessary legacy APIs from the V1 node provider.
    These are needed as of now to provide the needed features
    for V2 node provider.
    The goal is to eventually remove these APIs and only use the
    V2 APIs by modifying the individual node provider to inherit
    from ICloudInstanceProvider.
    """

    def _v1_terminate_nodes(
        self, ids: List[CloudInstanceId]
    ) -> Optional[Dict[str, Any]]:
        return self._v1_provider.terminate_nodes(ids)

    def _v1_non_terminated_nodes(
        self, tag_filters: Dict[str, str]
    ) -> List[CloudInstanceId]:
        return self._v1_provider.non_terminated_nodes(tag_filters)

    def _v1_is_running(self, node_id: CloudInstanceId) -> bool:
        return self._v1_provider.is_running(node_id)

    def _v1_post_process(self) -> None:
        self._v1_provider.post_process()

    def _v1_node_tags(self, node_id: CloudInstanceId) -> Dict[str, str]:
        return self._v1_provider.node_tags(node_id)

    def _v1_safe_to_scale(self) -> bool:
        return self._v1_provider.safe_to_scale()<|MERGE_RESOLUTION|>--- conflicted
+++ resolved
@@ -27,11 +27,7 @@
 )
 from ray.autoscaler.v2.instance_manager.config import IConfigReader
 from ray.autoscaler.v2.schema import NodeType
-<<<<<<< HEAD
-from ray.core.generated.instance_manager_pb2 import Instance, NodeKind
-=======
 from ray.core.generated.instance_manager_pb2 import NodeKind
->>>>>>> 39ef34aa
 
 logger = logging.getLogger(__name__)
 
@@ -60,11 +56,7 @@
     request_id: str
     # If the cloud instance is running.
     is_running: bool
-<<<<<<< HEAD
-    # The node kind of the cloud instance.
-=======
     # The ray node kind, i.e. head or worker
->>>>>>> 39ef34aa
     node_kind: NodeKind
 
 
