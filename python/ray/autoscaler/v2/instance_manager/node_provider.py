import logging
from abc import ABC, ABCMeta, abstractmethod
<<<<<<< HEAD
from dataclasses import dataclass, field
=======
from dataclasses import dataclass
>>>>>>> 0ffa01cb
from typing import Dict, List, Optional, Set

from ray.autoscaler._private.node_launcher import BaseNodeLauncher
from ray.autoscaler.node_provider import NodeProvider as NodeProviderV1
from ray.autoscaler.tags import TAG_RAY_USER_NODE_TYPE
from ray.autoscaler.v2.schema import NodeType
from ray.autoscaler.v2.instance_manager.config import AutoscalingConfig
from ray.autoscaler.v2.schema import NodeType
from ray.core.generated.instance_manager_pb2 import Instance

logger = logging.getLogger(__name__)


<<<<<<< HEAD
# Type Alias. This is a **unique identifier** for a cloud node in the cluster.
# The node provider should guarantee that this id is unique across the cluster,
# such that:
#   - When a cloud node is created and running, no other cloud node in the
#     cluster has the same id.
#   - When a cloud node is terminated, no other cloud node in the cluster should
=======
# Type Alias. This is a **unique identifier** for a cloud instance in the cluster.
# The provider should guarantee that this id is unique across the cluster,
# such that:
#   - When a cloud instance is created and running, no other cloud instance in the
#     cluster has the same id.
#   - When a cloud instance is terminated, no other cloud instance in the cluster will
>>>>>>> 0ffa01cb
#     be assigned the same id later.
CloudInstanceId = str


@dataclass
class CloudInstance:
<<<<<<< HEAD
=======
    """
    A class that represents a cloud instance in the cluster, with necessary metadata
    of the cloud instance.
    """

>>>>>>> 0ffa01cb
    # The cloud instance id.
    cloud_instance_id: CloudInstanceId
    # The node type of the cloud instance.
    node_type: NodeType
<<<<<<< HEAD


@dataclass
class CloudNodeProviderError:
    """
    An error class that represents an error that happened in the cloud node provider.
    """

    # The exception that caused the error.
    exception: Optional[Exception] = None
    # The details of the error.
    details: Optional[str] = None
    # The timestamp of the error in nanoseconds.
=======
    # Update request id from which the cloud instance is launched.
    request_id: str
    # If the cloud instance is running.
    is_running: bool


@dataclass
class CloudInstanceProviderError:
    """
    An base error class that represents an error that happened in the cloud instance
    provider.
    """

    # The exception that caused the error.
    exception: Optional[Exception]
    # The details of the error.
    details: Optional[str]
    # The timestamp of the error occurred in nanoseconds.
>>>>>>> 0ffa01cb
    timestamp_ns: int


@dataclass
<<<<<<< HEAD
class LaunchNodeError(CloudNodeProviderError):
=======
class LaunchNodeError(CloudInstanceProviderError):
>>>>>>> 0ffa01cb
    # The node type that failed to launch.
    node_type: NodeType
    # Number of nodes that failed to launch.
    count: int
<<<<<<< HEAD
    # From which update request the error originates.
    update_id: str


@dataclass
class TerminateNodeError(CloudNodeProviderError):
    # The cloud instance id of the node that failed to terminate.
    cloud_instance_id: CloudInstanceId
    # From which update request the error originates.
    update_id: str


@dataclass
class CloudNodeProviderState:
    """
    The state of a cloud node provider.
    """

    # The terminated cloud nodes in the cluster.
    terminated: List[CloudInstanceId] = field(default_factory=list)
    # The cloud nodes that are currently running.
    running: Dict[CloudInstanceId, CloudInstance] = field(default_factory=dict)
    # Errors that have happened when launching nodes.
    launch_errors: List[LaunchNodeError] = field(default_factory=list)
    # Errors that have happened when terminating nodes.
    termination_errors: List[TerminateNodeError] = field(default_factory=list)


class ICloudNodeProvider(ABC):
    """
    The interface for a cloud node provider.

    This interface is a minimal interface that should be implemented by the
    various cloud node providers (e.g. AWS, and etc).

    The cloud node provider is responsible for managing the cloud nodes in the
    cluster. It provides the following main functionalities:
        - Launch new cloud nodes.
        - Terminate cloud nodes.
        - Get the running cloud nodes in the cluster.

    Below properties of the cloud node provider are assumed with this interface:

    1. Eventually consistent
    The cloud node provider is expected to be eventually consistent with the
    cluster state. For example, when a node is request to be terminated/launched,
    the node provider may not immediately reflect the change in its state.

    2. Asynchronous
    The node provider could also be asynchronous, where the termination/launch
    request may not immediately return the result of the request.

    3. Unique cloud node ids
    Cloud node ids are expected to be unique across the cluster.

    Usage:
        ```
            cloud_node_provider: ICloudNodeProvider = ...

            # Update the cluster with a designed shape.
            cloud_node_provider.update(
                id="update_1",
                target_running_nodes={
                    "worker_nodes": 10,
                    "ray_head": 1,
                },
                to_terminate=["node_1", "node_2"],
            )

            # Poll the state of the cloud node provider.
            state = cloud_node_provider.get_state()

            # Process the state of the cloud node provider.
=======
    # A unique id that identifies from which update request the error originates.
    request_id: str


@dataclass
class TerminateNodeError(CloudInstanceProviderError):
    # The cloud instance id of the node that failed to terminate.
    cloud_instance_id: CloudInstanceId
    # From which update request the error originates.
    request_id: str


class ICloudInstanceProvider(ABC):
    """
    The interface for a cloud instance provider.

    This interface is a minimal interface that should be implemented by the
    various cloud instance providers (e.g. AWS, and etc).

    The cloud instance provider is responsible for managing the cloud instances in the
    cluster. It provides the following main functionalities:
        - Launch new cloud instances.
        - Terminate existing running instances.
        - Get the non-terminated cloud instances in the cluster.
        - Poll the errors that happened for the updates to the cloud instance provider.

    Below properties of the cloud instance provider are assumed with this interface:

    1. Eventually consistent
    The cloud instance provider is expected to be eventually consistent with the
    cluster state. For example, when a cloud instance is request to be terminated
    or launched, the provider may not immediately reflect the change in its state.
    However, the provider is expected to eventually reflect the change in its state.

    2. Asynchronous
    The provider could also be asynchronous, where the termination/launch
    request may not immediately return the result of the request.

    3. Unique cloud instance ids
    Cloud instance ids are expected to be unique across the cluster.

    4. Idempotent updates
    For the update APIs (e.g. ensure_min_nodes, terminate), the provider may use the
    request ids to provide idempotency.

    Usage:
        ```
            provider: ICloudInstanceProvider = ...

            # Update the cluster with a desired shape.
            provider.launch(
                shape={
                    "worker_nodes": 10,
                    "ray_head": 1,
                },
                request_id="1",
            )

            # Get the non-terminated nodes of the cloud instance provider.
            running = provider.get_non_terminated()

            # Poll the errors
            errors = provider.poll_errors()

            # Terminate nodes.
            provider.terminate(
                ids=["cloud_instance_id_1", "cloud_instance_id_2"],
                request_id="2",
            )

            # Process the state of the provider.
            ...
>>>>>>> 0ffa01cb
        ```
    """

    @abstractmethod
<<<<<<< HEAD
    def get_state(self, errors_since_ns: Optional[int]) -> CloudNodeProviderState:
        """Get the current state of the cloud node provider.

        Args:
            errors_since_ns: retrieve errors that happened since this timestamp.

        Returns:
            The current state of the cloud node provider.
=======
    def get_non_terminated(self) -> Dict[CloudInstanceId, CloudInstance]:
        """Get the non-terminated cloud instances in the cluster.

        Returns:
            A dictionary of the non-terminated cloud instances in the cluster.
            The key is the cloud instance id, and the value is the cloud instance.
>>>>>>> 0ffa01cb
        """
        pass

    @abstractmethod
<<<<<<< HEAD
    def update(
        self,
        id: str,
        target_running_nodes: Dict[NodeType, int],
        to_terminate: List[CloudInstanceId],
    ) -> None:
        """Update the cloud node provider state by launching
         or terminating cloud nodes.

        Args:
            id: the id of the update request.
            target_running_nodes: the target cluster shape (number of running nodes by type).
            to_terminate: the nodes to terminate.
=======
    def terminate(self, ids: List[CloudInstanceId], request_id: str) -> None:
        """
        Terminate the cloud instances asynchronously.

        Args:
            ids: the cloud instance ids to terminate.
            request_id: a unique id that identifies the request.
        """
        pass

    @abstractmethod
    def launch(
        self,
        shape: Dict[NodeType, int],
        request_id: str,
    ) -> None:
        """Launch the cloud instances asynchronously.

        Args:
            shape: A map from node type to number of nodes to launch.
            request_id: a unique id that identifies the update request.
        """
        pass

    @abstractmethod
    def poll_errors(self) -> List[CloudInstanceProviderError]:
        """
        Poll the errors that happened since the last poll.

        This method would also clear the errors that happened since the last poll.

        Returns:
            The errors that happened since the last poll.
>>>>>>> 0ffa01cb
        """
        pass


class NodeProvider(metaclass=ABCMeta):
    """NodeProvider defines the interface for
    interacting with cloud provider, such as AWS, GCP, Azure, etc.
    """

    @abstractmethod
    def create_nodes(self, instance_type_name: str, count: int) -> List[str]:
        """Create new nodes synchronously, returns all non-terminated nodes in the cluster.
        Note that create_nodes could fail partially.
        """
        pass

    @abstractmethod
    def terminate_node(self, cloud_instance_id: str) -> None:
        """
        Terminate nodes asynchronously, returns immediately."""
        pass

    @abstractmethod
    def get_non_terminated_nodes(
        self,
    ) -> Dict[str, Instance]:
        """Get all non-terminated nodes in the cluster"""
        pass

    @abstractmethod
    def get_nodes_by_cloud_instance_id(
        self,
        cloud_instance_ids: List[str],
    ) -> Dict[str, Instance]:
        """Get nodes by node ids, including terminated nodes"""
        pass

    @abstractmethod
    def is_readonly(self) -> bool:
        return False


# TODO:
<<<<<<< HEAD
#  We will make the NodeProviderAdaptor inherits from ICloudNodeProvider
# to make V1 node providers work with the new interface.
=======
#  We will make the NodeProviderAdaptor inherits from ICloudInstanceProvider
# to make V1 providers work with the new interface.
>>>>>>> 0ffa01cb
class NodeProviderAdapter(NodeProvider):
    """
    Warps a NodeProviderV1 to a NodeProvider.
    """

    def __init__(
        self,
        provider: NodeProviderV1,
        node_launcher: BaseNodeLauncher,
        autoscaling_config: AutoscalingConfig,
    ) -> None:
        super().__init__()
        self._provider = provider
        self._node_launcher = node_launcher
        self._config = autoscaling_config

    def _filter_instances(
        self,
        instances: Dict[str, Instance],
        instance_ids_filter: Set[str],
        instance_states_filter: Set[int],
    ) -> Dict[str, Instance]:
        filtered = {}
        for instance_id, instance in instances.items():
            if instance_ids_filter and instance_id not in instance_ids_filter:
                continue
            if instance_states_filter and instance.state not in instance_states_filter:
                continue
            filtered[instance_id] = instance
        return filtered

    def create_nodes(self, instance_type_name: str, count: int) -> List[Instance]:
        created_nodes = self._node_launcher.launch_node(
            self._config.get_raw_config_mutable(),
            count,
            instance_type_name,
        )
        # TODO: we should handle failures where the instance type is
        # not available
        if created_nodes:
            return [
                self._get_instance(cloud_instance_id)
                for cloud_instance_id in created_nodes.keys()
            ]
        return []

    def terminate_node(self, clould_instance_id: str) -> None:
        self._provider.terminate_node(clould_instance_id)

    def is_readonly(self) -> bool:
        return self._provider.is_readonly()

    def get_non_terminated_nodes(self):
        clould_instance_ids = self._provider.non_terminated_nodes({})
        return self.get_nodes_by_cloud_instance_id(clould_instance_ids)

    def get_nodes_by_cloud_instance_id(
        self,
        cloud_instance_ids: List[str],
    ) -> Dict[str, Instance]:
        instances = {}
        for cloud_instance_id in cloud_instance_ids:
            instances[cloud_instance_id] = self._get_instance(cloud_instance_id)
        return instances

    def _get_instance(self, cloud_instance_id: str) -> Instance:
        instance = Instance()
        instance.cloud_instance_id = cloud_instance_id
        if self._provider.is_running(cloud_instance_id):
            instance.status = Instance.ALLOCATED
        elif self._provider.is_terminated(cloud_instance_id):
            instance.status = Instance.STOPPED
        else:
            instance.status = Instance.UNKNOWN
        instance.internal_ip = self._provider.internal_ip(cloud_instance_id)
        instance.external_ip = self._provider.external_ip(cloud_instance_id)
        instance.instance_type = self._provider.node_tags(cloud_instance_id)[
            TAG_RAY_USER_NODE_TYPE
        ]
        return instance<|MERGE_RESOLUTION|>--- conflicted
+++ resolved
@@ -1,16 +1,11 @@
 import logging
 from abc import ABC, ABCMeta, abstractmethod
-<<<<<<< HEAD
-from dataclasses import dataclass, field
-=======
 from dataclasses import dataclass
->>>>>>> 0ffa01cb
 from typing import Dict, List, Optional, Set
 
 from ray.autoscaler._private.node_launcher import BaseNodeLauncher
 from ray.autoscaler.node_provider import NodeProvider as NodeProviderV1
 from ray.autoscaler.tags import TAG_RAY_USER_NODE_TYPE
-from ray.autoscaler.v2.schema import NodeType
 from ray.autoscaler.v2.instance_manager.config import AutoscalingConfig
 from ray.autoscaler.v2.schema import NodeType
 from ray.core.generated.instance_manager_pb2 import Instance
@@ -18,54 +13,27 @@
 logger = logging.getLogger(__name__)
 
 
-<<<<<<< HEAD
-# Type Alias. This is a **unique identifier** for a cloud node in the cluster.
-# The node provider should guarantee that this id is unique across the cluster,
-# such that:
-#   - When a cloud node is created and running, no other cloud node in the
-#     cluster has the same id.
-#   - When a cloud node is terminated, no other cloud node in the cluster should
-=======
 # Type Alias. This is a **unique identifier** for a cloud instance in the cluster.
 # The provider should guarantee that this id is unique across the cluster,
 # such that:
 #   - When a cloud instance is created and running, no other cloud instance in the
 #     cluster has the same id.
 #   - When a cloud instance is terminated, no other cloud instance in the cluster will
->>>>>>> 0ffa01cb
 #     be assigned the same id later.
 CloudInstanceId = str
 
 
 @dataclass
 class CloudInstance:
-<<<<<<< HEAD
-=======
     """
     A class that represents a cloud instance in the cluster, with necessary metadata
     of the cloud instance.
     """
 
->>>>>>> 0ffa01cb
     # The cloud instance id.
     cloud_instance_id: CloudInstanceId
     # The node type of the cloud instance.
     node_type: NodeType
-<<<<<<< HEAD
-
-
-@dataclass
-class CloudNodeProviderError:
-    """
-    An error class that represents an error that happened in the cloud node provider.
-    """
-
-    # The exception that caused the error.
-    exception: Optional[Exception] = None
-    # The details of the error.
-    details: Optional[str] = None
-    # The timestamp of the error in nanoseconds.
-=======
     # Update request id from which the cloud instance is launched.
     request_id: str
     # If the cloud instance is running.
@@ -84,95 +52,15 @@
     # The details of the error.
     details: Optional[str]
     # The timestamp of the error occurred in nanoseconds.
->>>>>>> 0ffa01cb
     timestamp_ns: int
 
 
 @dataclass
-<<<<<<< HEAD
-class LaunchNodeError(CloudNodeProviderError):
-=======
 class LaunchNodeError(CloudInstanceProviderError):
->>>>>>> 0ffa01cb
     # The node type that failed to launch.
     node_type: NodeType
     # Number of nodes that failed to launch.
     count: int
-<<<<<<< HEAD
-    # From which update request the error originates.
-    update_id: str
-
-
-@dataclass
-class TerminateNodeError(CloudNodeProviderError):
-    # The cloud instance id of the node that failed to terminate.
-    cloud_instance_id: CloudInstanceId
-    # From which update request the error originates.
-    update_id: str
-
-
-@dataclass
-class CloudNodeProviderState:
-    """
-    The state of a cloud node provider.
-    """
-
-    # The terminated cloud nodes in the cluster.
-    terminated: List[CloudInstanceId] = field(default_factory=list)
-    # The cloud nodes that are currently running.
-    running: Dict[CloudInstanceId, CloudInstance] = field(default_factory=dict)
-    # Errors that have happened when launching nodes.
-    launch_errors: List[LaunchNodeError] = field(default_factory=list)
-    # Errors that have happened when terminating nodes.
-    termination_errors: List[TerminateNodeError] = field(default_factory=list)
-
-
-class ICloudNodeProvider(ABC):
-    """
-    The interface for a cloud node provider.
-
-    This interface is a minimal interface that should be implemented by the
-    various cloud node providers (e.g. AWS, and etc).
-
-    The cloud node provider is responsible for managing the cloud nodes in the
-    cluster. It provides the following main functionalities:
-        - Launch new cloud nodes.
-        - Terminate cloud nodes.
-        - Get the running cloud nodes in the cluster.
-
-    Below properties of the cloud node provider are assumed with this interface:
-
-    1. Eventually consistent
-    The cloud node provider is expected to be eventually consistent with the
-    cluster state. For example, when a node is request to be terminated/launched,
-    the node provider may not immediately reflect the change in its state.
-
-    2. Asynchronous
-    The node provider could also be asynchronous, where the termination/launch
-    request may not immediately return the result of the request.
-
-    3. Unique cloud node ids
-    Cloud node ids are expected to be unique across the cluster.
-
-    Usage:
-        ```
-            cloud_node_provider: ICloudNodeProvider = ...
-
-            # Update the cluster with a designed shape.
-            cloud_node_provider.update(
-                id="update_1",
-                target_running_nodes={
-                    "worker_nodes": 10,
-                    "ray_head": 1,
-                },
-                to_terminate=["node_1", "node_2"],
-            )
-
-            # Poll the state of the cloud node provider.
-            state = cloud_node_provider.get_state()
-
-            # Process the state of the cloud node provider.
-=======
     # A unique id that identifies from which update request the error originates.
     request_id: str
 
@@ -245,47 +133,20 @@
 
             # Process the state of the provider.
             ...
->>>>>>> 0ffa01cb
         ```
     """
 
     @abstractmethod
-<<<<<<< HEAD
-    def get_state(self, errors_since_ns: Optional[int]) -> CloudNodeProviderState:
-        """Get the current state of the cloud node provider.
-
-        Args:
-            errors_since_ns: retrieve errors that happened since this timestamp.
-
-        Returns:
-            The current state of the cloud node provider.
-=======
     def get_non_terminated(self) -> Dict[CloudInstanceId, CloudInstance]:
         """Get the non-terminated cloud instances in the cluster.
 
         Returns:
             A dictionary of the non-terminated cloud instances in the cluster.
             The key is the cloud instance id, and the value is the cloud instance.
->>>>>>> 0ffa01cb
-        """
-        pass
-
-    @abstractmethod
-<<<<<<< HEAD
-    def update(
-        self,
-        id: str,
-        target_running_nodes: Dict[NodeType, int],
-        to_terminate: List[CloudInstanceId],
-    ) -> None:
-        """Update the cloud node provider state by launching
-         or terminating cloud nodes.
-
-        Args:
-            id: the id of the update request.
-            target_running_nodes: the target cluster shape (number of running nodes by type).
-            to_terminate: the nodes to terminate.
-=======
+        """
+        pass
+
+    @abstractmethod
     def terminate(self, ids: List[CloudInstanceId], request_id: str) -> None:
         """
         Terminate the cloud instances asynchronously.
@@ -319,7 +180,6 @@
 
         Returns:
             The errors that happened since the last poll.
->>>>>>> 0ffa01cb
         """
         pass
 
@@ -363,13 +223,8 @@
 
 
 # TODO:
-<<<<<<< HEAD
-#  We will make the NodeProviderAdaptor inherits from ICloudNodeProvider
-# to make V1 node providers work with the new interface.
-=======
 #  We will make the NodeProviderAdaptor inherits from ICloudInstanceProvider
 # to make V1 providers work with the new interface.
->>>>>>> 0ffa01cb
 class NodeProviderAdapter(NodeProvider):
     """
     Warps a NodeProviderV1 to a NodeProvider.
