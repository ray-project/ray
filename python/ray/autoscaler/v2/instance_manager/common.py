--- conflicted
+++ resolved
@@ -3,10 +3,7 @@
 from typing import Dict, List, Optional, Set
 
 from ray.core.generated.instance_manager_pb2 import Instance, InstanceUpdateEvent
-<<<<<<< HEAD
-=======
 from google.protobuf.text_format import MessageToString
->>>>>>> ee10591f
 
 
 class InstanceUtil:
