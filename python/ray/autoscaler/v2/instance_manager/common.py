--- conflicted
+++ resolved
@@ -41,21 +41,6 @@
         instance.status = status
         InstanceUtil._record_status_transition(instance, status, details)
         return instance
-
-    @staticmethod
-    def is_launch_requested(instance) -> bool:
-        """
-        Returns True if the instance is in a status where a launch request is
-        made to the cloud provider.
-        """
-        if instance.status == Instance.REQUESTED:
-            return True
-
-        if instance.status == Instance.QUEUED and instance.launch_request_id:
-            # The instance launch request was retried thus it had a launch request id.
-            return True
-
-        return False
 
     @staticmethod
     def random_instance_id() -> str:
@@ -356,8 +341,6 @@
 
     @staticmethod
     def get_status_transitions(
-<<<<<<< HEAD
-=======
         instance: Instance,
         select_instance_status: Optional["Instance.InstanceStatus"] = None,
     ) -> List["Instance.StatusHistory"]:
@@ -401,50 +384,6 @@
 
     @staticmethod
     def get_status_transition_times_ns(
->>>>>>> f283b2c0a96b4eb4d9ff150c7a39bf5c4d0d11af
-        instance: Instance,
-        select_instance_status: Optional["Instance.InstanceStatus"] = None,
-    ) -> List["Instance.StatusHistory"]:
-        """
-        Returns the status history of the instance.
-
-        Args:
-            instance: The instance.
-            instance_status: The status to search for. If None, returns all
-                status updates.
-        """
-<<<<<<< HEAD
-        history = []
-        for status_update in instance.status_history:
-            if (
-                select_instance_status
-                and status_update.instance_status != select_instance_status
-            ):
-                continue
-            history.append(status_update)
-        return history
-
-    @staticmethod
-    def get_last_status_transition(
-        instance: Instance,
-        select_instance_status: Optional["Instance.InstanceStatus"] = None,
-    ) -> Optional["Instance.StatusHistory"]:
-        """
-        Returns the last status transition of the instance.
-
-        Args:
-            instance: The instance.
-            instance_status: The status to search for. If None, returns the last
-                status update.
-        """
-        history = InstanceUtil.get_status_transitions(instance, select_instance_status)
-        history.sort(key=lambda x: x.timestamp_ns)
-        if history:
-            return history[-1]
-        return None
-
-    @staticmethod
-    def get_status_transition_times_ns(
         instance: Instance,
         select_instance_status: Optional["Instance.InstanceStatus"] = None,
     ) -> List[int]:
@@ -459,8 +398,6 @@
         Returns:
             The list of timestamps of the instance status updates.
         """
-=======
->>>>>>> f283b2c0a96b4eb4d9ff150c7a39bf5c4d0d11af
         return [
             e.timestamp_ns
             for e in InstanceUtil.get_status_transitions(
