--- conflicted
+++ resolved
@@ -243,22 +243,10 @@
         Returns:
             The updated instance.
         """
-<<<<<<< HEAD
-        if not InstanceUtil.set_status(
-            instance, update.new_instance_status, update.details
-        ):
-            raise InvalidInstanceUpdateError(
-                instance_id=update.instance_id,
-                cur_status=instance.status,
-                update=update,
-                details="Invalid status transition",
-            )
-=======
         assert InstanceUtil.set_status(instance, update.new_instance_status), (
             f"Invalid status transition from {instance.status} to "
             f"{update.new_instance_status}"
         )
->>>>>>> 3debbe34
         InstanceManager._apply_update(instance, update)
 
         return instance