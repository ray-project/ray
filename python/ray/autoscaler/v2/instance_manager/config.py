import copy
import logging
from abc import ABC, abstractmethod
from dataclasses import dataclass, field
from enum import Enum
from pathlib import Path
from typing import Any, Dict, List, Optional
from ray.autoscaler._private.kuberay.autoscaling_config import AutoscalingConfigProducer
from ray.autoscaler.v2.utils import is_head_node

import yaml
from ray._private.utils import binary_to_hex
from ray.autoscaler._private.monitor import BASE_READONLY_CONFIG
from ray.autoscaler.v2.sdk import get_cluster_resource_state

from ray._private.ray_constants import env_integer
from ray._raylet import GcsClient
from ray.autoscaler._private.constants import (
    AUTOSCALER_MAX_CONCURRENT_LAUNCHES,
    DEFAULT_UPSCALING_SPEED,
    DISABLE_LAUNCH_CONFIG_CHECK_KEY,
    DISABLE_NODE_UPDATERS_KEY,
    WORKER_RPC_DRAIN_KEY,
)
from ray.autoscaler._private.util import (
    format_readonly_node_type,
)
from ray.autoscaler._private.util import (
    hash_launch_conf,
    hash_runtime_conf,
    prepare_config,
    validate_config,
)
from ray.autoscaler.v2.schema import NodeType

logger = logging.getLogger(__name__)


class Provider(Enum):
    UNKNOWN = 0
    ALIYUN = 1
    AWS = 2
    AZURE = 3
    GCP = 4
    KUBERAY = 5
    LOCAL = 6
    READ_ONLY = 7


class IConfigReader(ABC):
    """An interface for reading Autoscaling config.

    A utility class that reads autoscaling configs from various sources:
        - File
        - In-memory dict
        - Remote config service (e.g. KubeRay's config)

    Example:
        reader = FileConfigReader("path/to/config.yaml")
        # Get the recently loaded config.
        config = reader.get_autoscaling_config()

        ...
        # Read from the source
        reader.read_from_source()
        config = reader.get_autoscaling_config()

    """

    @abstractmethod
    def get_autoscaling_config(self) -> "AutoscalingConfig":
        """Returns the recently read autoscaling config.

        Returns:
            AutoscalingConfig: The recently read autoscaling config.
        """
        pass

    @abstractmethod
    def read_from_source(self):
        """Read the config from the source."""
        pass


@dataclass(frozen=True)
class InstanceReconcileConfig:
    # The timeout for waiting for a REQUESTED instance to be ALLOCATED.
    request_status_timeout_s: int = env_integer(
        "RAY_AUTOSCALER_RECONCILE_REQUEST_STATUS_TIMEOUT_S", 10 * 60
    )
    # The timeout for waiting for a ALLOCATED instance to be RAY_RUNNING.
    allocate_status_timeout_s: int = env_integer(
        "RAY_AUTOSCALER_RECONCILE_ALLOCATE_STATUS_TIMEOUT_S", 300
    )
    # The timeout for waiting for a RAY_INSTALLING instance to be RAY_RUNNING.
    ray_install_status_timeout_s: int = env_integer(
        "RAY_AUTOSCALER_RECONCILE_RAY_INSTALL_STATUS_TIMEOUT_S", 30 * 60
    )
    # The timeout for waiting for a TERMINATING instance to be TERMINATED.
    terminating_status_timeout_s: int = env_integer(
        "RAY_AUTOSCALER_RECONCILE_TERMINATING_STATUS_TIMEOUT_S", 300
    )
    # The timeout for waiting for a RAY_STOP_REQUESTED instance
    # to be RAY_STOPPING or RAY_STOPPED.
    ray_stop_requested_status_timeout_s: int = env_integer(
        "RAY_AUTOSCALER_RECONCILE_RAY_STOP_REQUESTED_STATUS_TIMEOUT_S", 300
    )
    # The interval for raise a warning when an instance in transient status
    # is not updated for a long time.
    transient_status_warn_interval_s: int = env_integer(
        "RAY_AUTOSCALER_RECONCILE_TRANSIENT_STATUS_WARN_INTERVAL_S", 90
    )
    # The number of times to retry requesting to allocate an instance.
    max_num_retry_request_to_allocate: int = env_integer(
        "RAY_AUTOSCALER_RECONCILE_MAX_NUM_RETRY_REQUEST_TO_ALLOCATE", 3
    )


@dataclass
class NodeTypeConfig:
    """
    NodeTypeConfig is the helper class to provide node type specific configs.
    This maps to subset of the `available_node_types` field in the
    autoscaling config.
    """

    # Node type name
    name: NodeType
    # The minimal number of worker nodes to be launched for this node type.
    min_worker_nodes: int
    # The maximal number of worker nodes can be launched for this node type.
    max_worker_nodes: int
    # The total resources on the node.
    resources: Dict[str, float] = field(default_factory=dict)
    # The labels on the node.
    labels: Dict[str, str] = field(default_factory=dict)
    # The node config's launch config hash. It's calculated from the auth
    # config, and the node's config in the `AutoscalingConfig` for the node
    # type when launching the node. It's used to detect config changes.
    launch_config_hash: str = ""

    def __post_init__(self):
        assert self.min_worker_nodes <= self.max_worker_nodes
        assert self.min_worker_nodes >= 0


class AutoscalingConfig:
    """
    AutoscalingConfig is the helper class to provide autoscaling
    related configs.

    # TODO(rickyx):
        1. Move the config validation logic here.
        2. Deprecate the ray-schema.json for validation because it's
        static thus not possible to validate the config with interdependency
        of each other.
    """

    def __init__(
        self,
        configs: Dict[str, Any],
        skip_content_hash: bool = False,
        skip_prepare: bool = False,
    ) -> None:
        """
        Args:
            configs : The raw configs dict.
            skip_content_hash :
                Whether to skip file mounts/ray command hash calculation.
            skip_prepare:
                Whether to skip the config preparation and validation.
        """
        self._sync_continuously = False
        self.update_configs(configs, skip_content_hash, skip_prepare)

    def update_configs(
        self, configs: Dict[str, Any], skip_content_hash: bool, skip_prepare
    ) -> None:
        if skip_prepare:
            self._configs = configs
            return
        self._configs = prepare_config(configs)
        validate_config(self._configs)
        if skip_content_hash:
            return
        self._calculate_hashes()
        self._sync_continuously = self._configs.get(
            "generate_file_mounts_contents_hash", True
        )

    def _calculate_hashes(self) -> None:
        logger.info("Calculating hashes for file mounts and ray commands.")
        self._runtime_hash, self._file_mounts_contents_hash = hash_runtime_conf(
            self._configs.get("file_mounts", {}),
            self._configs.get("cluster_synced_files", []),
            [
                self._configs.get("worker_setup_commands", []),
                self._configs.get("worker_start_ray_commands", []),
            ],
            generate_file_mounts_contents_hash=self._configs.get(
                "generate_file_mounts_contents_hash", True
            ),
        )

    def get_cloud_node_config(self, ray_node_type: NodeType) -> Dict[str, Any]:
        return copy.deepcopy(
            self.get_node_type_specific_config(ray_node_type, "node_config") or {}
        )

    def get_docker_config(self, ray_node_type: NodeType) -> Dict[str, Any]:
        """
        Return the docker config for the specified node type.
            If it's a head node, the image will be chosen in the following order:
                1. Node specific docker image.
                2. The 'docker' config's 'head_image' field.
                3. The 'docker' config's 'image' field.
            If it's a worker node, the image will be chosen in the following order:
                1. Node specific docker image.
                2. The 'docker' config's 'worker_image' field.
                3. The 'docker' config's 'image' field.
        """
        # TODO(rickyx): It's unfortunate we have multiple fields in ray-schema.json
        #  that can specify docker images. We should consolidate them.
        docker_config = copy.deepcopy(self._configs.get("docker", {}))
        node_specific_docker_config = self._configs["available_node_types"][
            ray_node_type
        ].get("docker", {})
        # Override the global docker config with node specific docker config.
        docker_config.update(node_specific_docker_config)

        if self._configs.get("head_node_type") == ray_node_type:
            if "head_image" in docker_config:
                logger.info(
                    "Overwriting image={} by head_image({}) for head node docker.".format(  # noqa: E501
                        docker_config["image"], docker_config["head_image"]
                    )
                )
                docker_config["image"] = docker_config["head_image"]
        else:
            if "worker_image" in docker_config:
                logger.info(
                    "Overwriting image={} by worker_image({}) for worker node docker.".format(  # noqa: E501
                        docker_config["image"], docker_config["worker_image"]
                    )
                )
                docker_config["image"] = docker_config["worker_image"]

        # These fields should be merged.
        docker_config.pop("head_image", None)
        docker_config.pop("worker_image", None)
        return docker_config

    def get_worker_start_ray_commands(self) -> List[str]:
        return self._configs.get("worker_start_ray_commands", [])

    def get_head_setup_commands(self) -> List[str]:
        return self._configs.get("head_setup_commands", [])

    def get_head_start_ray_commands(self) -> List[str]:
        return self._configs.get("head_start_ray_commands", [])

    def get_worker_setup_commands(self, ray_node_type: NodeType) -> List[str]:
        """
        Return the worker setup commands for the specified node type.

        If the node type specific worker setup commands are not specified,
        return the global worker setup commands.
        """
        worker_setup_command = self.get_node_type_specific_config(
            ray_node_type, "worker_setup_commands"
        )
        if worker_setup_command is None:
            # Return global worker setup commands if node type specific
            # worker setup commands are not specified.
            logger.info(
                "Using global worker setup commands for {}".format(ray_node_type)
            )
            return self._configs.get("worker_setup_commands", [])
        return worker_setup_command

    def get_initialization_commands(self, ray_node_type: NodeType) -> List[str]:
        """
        Return the initialization commands for the specified node type.

        If the node type specific initialization commands are not specified,
        return the global initialization commands.
        """
        initialization_command = self.get_node_type_specific_config(
            ray_node_type, "initialization_commands"
        )
        if initialization_command is None:
            logger.info(
                "Using global initialization commands for {}".format(ray_node_type)
            )
            return self._configs.get("initialization_commands", [])
        return initialization_command

    def get_node_type_specific_config(
        self, ray_node_type: NodeType, config_name: str
    ) -> Optional[Any]:
        node_specific_config = self._configs["available_node_types"].get(
            ray_node_type, {}
        )
        return node_specific_config.get(config_name, None)

    def get_node_resources(self, ray_node_type: NodeType) -> Dict[str, float]:
        return copy.deepcopy(
            self.get_node_type_specific_config(ray_node_type, "resources") or {}
        )

    def get_node_labels(self, ray_node_type: NodeType) -> Dict[str, str]:
        return copy.deepcopy(
            self.get_node_type_specific_config(ray_node_type, "labels") or {}
        )

    def get_config(self, config_name, default=None) -> Any:
        return self._configs.get(config_name, default)

    def get_provider_instance_type(self, ray_node_type: NodeType) -> str:
        provider = self.provider
        node_config = self.get_node_type_specific_config(ray_node_type, "node_config")
        if provider in [Provider.AWS, Provider.ALIYUN]:
            return node_config.get("InstanceType", "")
        elif provider == Provider.AZURE:
            return node_config.get("azure_arm_parameters", {}).get("vmSize", "")
        elif provider == Provider.GCP:
            return node_config.get("machineType", "")
        elif provider in [Provider.KUBERAY, Provider.LOCAL, Provider.UNKNOWN]:
            return ""
        else:
            raise ValueError(f"Unknown provider {provider}")

    def get_node_type_configs(self) -> Dict[NodeType, NodeTypeConfig]:
        """
        Returns the node type configs from the `available_node_types` field.

        Returns:
            Dict[NodeType, NodeTypeConfig]: The node type configs.
        """
        available_node_types = self._configs.get("available_node_types", {})
        if not available_node_types:
            return None
        node_type_configs = {}
        auth_config = self._configs.get("auth", {})
        head_node_type = self.get_head_node_type()
        assert head_node_type
        for node_type, node_config in available_node_types.items():
            launch_config_hash = hash_launch_conf(
                node_config.get("node_config", {}), auth_config
            )
            max_workers_nodes = node_config.get("max_workers", 0)
            if head_node_type == node_type:
                max_workers_nodes += 1

            node_type_configs[node_type] = NodeTypeConfig(
                name=node_type,
                min_worker_nodes=node_config.get("min_workers", 0),
                max_worker_nodes=max_workers_nodes,
                resources=node_config.get("resources", {}),
                labels=node_config.get("labels", {}),
                launch_config_hash=launch_config_hash,
            )
        return node_type_configs

    def get_head_node_type(self) -> NodeType:
        available_node_types = self._configs.get("available_node_types", {})
        if len(available_node_types) == 1:
            return list(available_node_types.keys())[0]
        return self._configs.get("head_node_type")

    def get_max_num_worker_nodes(self) -> Optional[int]:
        return self.get_config("max_workers", None)

    def get_max_num_nodes(self) -> Optional[int]:
        max_num_workers = self.get_max_num_worker_nodes()
        if max_num_workers is not None:
            return max_num_workers + 1  # For head node
        return None

    def get_raw_config_mutable(self) -> Dict[str, Any]:
        return self._configs

    def get_upscaling_speed(self) -> float:
        return self.get_config("upscaling_speed", DEFAULT_UPSCALING_SPEED)

    def get_max_concurrent_launches(self) -> int:
        return AUTOSCALER_MAX_CONCURRENT_LAUNCHES

    def disable_node_updaters(self) -> bool:
        provider_config = self._configs.get("provider", {})
        return provider_config.get(DISABLE_NODE_UPDATERS_KEY, True)

    def get_idle_timeout_s(self) -> Optional[float]:
        """
        Returns the idle timeout in seconds if present in config, otherwise None.
        """
        idle_timeout_s = self.get_config("idle_timeout_minutes", None)
        return idle_timeout_s * 60 if idle_timeout_s is not None else None

    def disable_launch_config_check(self) -> bool:
        provider_config = self.get_provider_config()
        return provider_config.get(DISABLE_LAUNCH_CONFIG_CHECK_KEY, True)

    def worker_rpc_drain(self) -> bool:
        provider_config = self._configs.get("provider", {})
        return provider_config.get(WORKER_RPC_DRAIN_KEY, True)

    def get_instance_reconcile_config(self) -> InstanceReconcileConfig:
        # TODO(rickyx): we need a way to customize these configs,
        # either extending the current ray-schema.json, or just use another
        # schema validation paths.
        return InstanceReconcileConfig()

    def get_provider_config(self) -> Dict[str, Any]:
        return self._configs.get("provider", {})

    def get_head_node_type(self) -> NodeType:
        node_types = self._configs.get("available_node_types", {})
        if len(node_types) == 1:
            # If there's only one node type, it's the head node type.
            return list(node_types.keys())[0]
        return self._configs.get("head_node_type", "")

    def dump(self) -> str:
        return yaml.safe_dump(self._configs)

    @property
    def provider(self) -> Provider:
        provider_str = self._configs.get("provider", {}).get("type", "")
        if provider_str == "local":
            return Provider.LOCAL
        elif provider_str == "aws":
            return Provider.AWS
        elif provider_str == "azure":
            return Provider.AZURE
        elif provider_str == "gcp":
            return Provider.GCP
        elif provider_str == "aliyun":
            return Provider.ALIYUN
        elif provider_str == "kuberay":
            return Provider.KUBERAY
        elif provider_str == "readonly":
            return Provider.READ_ONLY
        else:
            return Provider.UNKNOWN

    @property
    def runtime_hash(self) -> str:
        return self._runtime_hash

    @property
    def file_mounts_contents_hash(self) -> str:
        return self._file_mounts_contents_hash


class FileConfigReader(IConfigReader):
    """A class that reads cluster config from a yaml file."""

    def __init__(self, config_file: str, skip_content_hash: bool = True) -> None:
        """
        Args:
            config_file: The path to the config file.
            skip_content_hash:  Whether to skip file mounts/ray command
                hash calculation. Default to True.
        """
        self._config_file_path = Path(config_file).resolve()
        self._skip_content_hash = skip_content_hash
        self._cached_config = self._read()

    def _read(self) -> AutoscalingConfig:
        with open(self._config_file_path) as f:
            config = yaml.safe_load(f.read())
            return AutoscalingConfig(config, skip_content_hash=self._skip_content_hash)

    def get_autoscaling_config(self) -> AutoscalingConfig:
        """
        Reads the configs from the file and returns the autoscaling config.

        Args:

        Returns:
            AutoscalingConfig: The autoscaling config.
        """
<<<<<<< HEAD

        return self._cached_config

    def read_from_source(self):
        self._cached_config = self._read()


class KubeRayConfigReader(IConfigReader):
    """A class that reads cluster config from a K8s RayCluster CR."""

    def __init__(self, config_producer: AutoscalingConfigProducer):
        self._config_producer = config_producer
        self._cached_config = self._read()

    def _read(self) -> AutoscalingConfig:
        return AutoscalingConfig(self._config_producer(), skip_prepare=True)

    def get_autoscaling_config(self) -> AutoscalingConfig:
        """
        Reads the configs from the K8s RayCluster CR and returns the autoscaling config.

        This reads from the K8s API server every time to pick up changes.

        Returns:
            AutoscalingConfig: The autoscaling config.
        """
=======
>>>>>>> 2a127766
        return self._cached_config

    def read_from_source(self):
        self._cached_config = self._read()


class ReadOnlyProviderConfigReader(IConfigReader):
    """A class that reads cluster config for a read-only provider.

    This is used for laptop mode / manual cluster setup modes, in order to
    provide status reporting in the same way for users."""

    def __init__(self, gcs_address: str):
        self._configs = BASE_READONLY_CONFIG
        self._gcs_client = GcsClient(address=gcs_address)

    def get_autoscaling_config(self) -> AutoscalingConfig:
        return AutoscalingConfig(
            self._configs, skip_content_hash=True, skip_prepare=True
        )

    def read_from_source(self):
        # Update the config with node types from GCS.
        ray_cluster_resource_state = get_cluster_resource_state(self._gcs_client)

        # Format each node type's config from the running nodes.
        available_node_types = {}

        head_node_type = None
        for node_state in ray_cluster_resource_state.node_states:
            node_type = format_readonly_node_type(binary_to_hex(node_state.node_id))
            if is_head_node(node_state):
                head_node_type = node_type

            available_node_types[node_type] = {
                "resources": dict(node_state.total_resources),
                "min_workers": 0,
                "max_workers": 0 if is_head_node(node_state) else 1,
            }
        if available_node_types:
            self._configs["available_node_types"].update(available_node_types)
            self._configs["max_workers"] = len(available_node_types)
            assert head_node_type, "Head node type should be found."
            self._configs["head_node_type"] = head_node_type

        # Don't idle terminated nodes in read-only mode.
        self._configs.pop("idle_timeout_minutes", None)<|MERGE_RESOLUTION|>--- conflicted
+++ resolved
@@ -481,7 +481,6 @@
         Returns:
             AutoscalingConfig: The autoscaling config.
         """
-<<<<<<< HEAD
 
         return self._cached_config
 
@@ -508,8 +507,6 @@
         Returns:
             AutoscalingConfig: The autoscaling config.
         """
-=======
->>>>>>> 2a127766
         return self._cached_config
 
     def read_from_source(self):
@@ -556,4 +553,8 @@
             self._configs["head_node_type"] = head_node_type
 
         # Don't idle terminated nodes in read-only mode.
-        self._configs.pop("idle_timeout_minutes", None)+        self._configs.pop("idle_timeout_minutes", None)
+
+        return AutoscalingConfig(
+            self._configs, skip_content_hash=True, skip_prepare=True
+        )