--- conflicted
+++ resolved
@@ -479,7 +479,6 @@
         Returns:
             AutoscalingConfig: The autoscaling config.
         """
-<<<<<<< HEAD
 
         return self._cached_config
 
@@ -506,8 +505,6 @@
         Returns:
             AutoscalingConfig: The autoscaling config.
         """
-=======
->>>>>>> 53a80845
         return self._cached_config
 
     def read_from_source(self):
@@ -554,4 +551,8 @@
             self._configs["head_node_type"] = head_node_type
 
         # Don't idle terminated nodes in read-only mode.
-        self._configs.pop("idle_timeout_minutes", None)+        self._configs.pop("idle_timeout_minutes", None)
+
+        return AutoscalingConfig(
+            self._configs, skip_content_hash=True, skip_prepare=True
+        )