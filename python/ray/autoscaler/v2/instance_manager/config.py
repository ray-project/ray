import copy
import logging
from abc import ABC, abstractmethod
from dataclasses import dataclass, field
from enum import Enum
from pathlib import Path
from typing import Any, Dict, List, Optional
<<<<<<< HEAD
from ray.autoscaler._private.kuberay.autoscaling_config import AutoscalingConfigProducer
=======
from ray.autoscaler.v2.utils import is_head_node
>>>>>>> 2b661a70

import yaml
from ray._private.utils import binary_to_hex
from ray.autoscaler._private.monitor import BASE_READONLY_CONFIG
from ray.autoscaler.v2.sdk import get_cluster_resource_state

from ray._private.ray_constants import env_integer
from ray._raylet import GcsClient
from ray.autoscaler._private.constants import (
    AUTOSCALER_MAX_CONCURRENT_LAUNCHES,
    DEFAULT_UPSCALING_SPEED,
    DISABLE_LAUNCH_CONFIG_CHECK_KEY,
    DISABLE_NODE_UPDATERS_KEY,
    WORKER_RPC_DRAIN_KEY,
)
from ray.autoscaler._private.util import (
    format_readonly_node_type,
    hash_launch_conf,
    hash_runtime_conf,
    prepare_config,
    validate_config,
)
from ray.autoscaler.v2.schema import NodeType

logger = logging.getLogger(__name__)


class Provider(Enum):
    UNKNOWN = 0
    ALIYUN = 1
    AWS = 2
    AZURE = 3
    GCP = 4
    KUBERAY = 5
    LOCAL = 6
    READ_ONLY = 7


class IConfigReader(ABC):
    """An interface for reading Autoscaling config.

    A utility class that reads autoscaling configs from various sources:
        - File
        - In-memory dict
        - Remote config service (e.g. KubeRay's config)

    Example:
        reader = FileConfigReader("path/to/config.yaml")
        # Get the recently loaded config.
        config = reader.get_autoscaling_config()

        ...
        # Read from the source
        reader.read_from_source()
        config = reader.get_autoscaling_config()

    """

    @abstractmethod
    def get_autoscaling_config(self) -> "AutoscalingConfig":
        """Returns the recently read autoscaling config.

        Returns:
            AutoscalingConfig: The recently read autoscaling config.
        """
        pass

    @abstractmethod
    def read_from_source(self):
        """Read the config from the source."""
        pass


@dataclass(frozen=True)
class InstanceReconcileConfig:
    # The timeout for waiting for a REQUESTED instance to be ALLOCATED.
    request_status_timeout_s: int = env_integer(
        "RAY_AUTOSCALER_RECONCILE_REQUEST_STATUS_TIMEOUT_S", 10 * 60
    )
    # The timeout for waiting for a ALLOCATED instance to be RAY_RUNNING.
    allocate_status_timeout_s: int = env_integer(
        "RAY_AUTOSCALER_RECONCILE_ALLOCATE_STATUS_TIMEOUT_S", 300
    )
    # The timeout for waiting for a RAY_INSTALLING instance to be RAY_RUNNING.
    ray_install_status_timeout_s: int = env_integer(
        "RAY_AUTOSCALER_RECONCILE_RAY_INSTALL_STATUS_TIMEOUT_S", 30 * 60
    )
    # The timeout for waiting for a TERMINATING instance to be TERMINATED.
    terminating_status_timeout_s: int = env_integer(
        "RAY_AUTOSCALER_RECONCILE_TERMINATING_STATUS_TIMEOUT_S", 300
    )
    # The timeout for waiting for a RAY_STOP_REQUESTED instance
    # to be RAY_STOPPING or RAY_STOPPED.
    ray_stop_requested_status_timeout_s: int = env_integer(
        "RAY_AUTOSCALER_RECONCILE_RAY_STOP_REQUESTED_STATUS_TIMEOUT_S", 300
    )
    # The interval for raise a warning when an instance in transient status
    # is not updated for a long time.
    transient_status_warn_interval_s: int = env_integer(
        "RAY_AUTOSCALER_RECONCILE_TRANSIENT_STATUS_WARN_INTERVAL_S", 90
    )
    # The number of times to retry requesting to allocate an instance.
    max_num_retry_request_to_allocate: int = env_integer(
        "RAY_AUTOSCALER_RECONCILE_MAX_NUM_RETRY_REQUEST_TO_ALLOCATE", 3
    )


@dataclass
class NodeTypeConfig:
    """
    NodeTypeConfig is the helper class to provide node type specific configs.
    This maps to subset of the `available_node_types` field in the
    autoscaling config.
    """

    # Node type name
    name: NodeType
    # The minimal number of worker nodes to be launched for this node type.
    min_worker_nodes: int
    # The maximal number of worker nodes can be launched for this node type.
    max_worker_nodes: int
    # The total resources on the node.
    resources: Dict[str, float] = field(default_factory=dict)
    # The labels on the node.
    labels: Dict[str, str] = field(default_factory=dict)
    # The node config's launch config hash. It's calculated from the auth
    # config, and the node's config in the `AutoscalingConfig` for the node
    # type when launching the node. It's used to detect config changes.
    launch_config_hash: str = ""

    def __post_init__(self):
        assert self.min_worker_nodes <= self.max_worker_nodes
        assert self.min_worker_nodes >= 0


class AutoscalingConfig:
    """
    AutoscalingConfig is the helper class to provide autoscaling
    related configs.

    # TODO(rickyx):
        1. Move the config validation logic here.
        2. Deprecate the ray-schema.json for validation because it's
        static thus not possible to validate the config with interdependency
        of each other.
    """

    def __init__(
        self,
        configs: Dict[str, Any],
        skip_content_hash: bool = False,
<<<<<<< HEAD
        skip_update: bool = False,
=======
        skip_prepare=False,
>>>>>>> 2b661a70
    ) -> None:
        """
        Args:
            configs : The raw configs dict.
            skip_content_hash :
                Whether to skip file mounts/ray command hash calculation.
            skip_prepare:
                Whether to skip the config preparation and validation.
        """
        self._sync_continuously = False
<<<<<<< HEAD
        if skip_update:
            self._configs = configs
        else:
            self.update_configs(configs, skip_content_hash)
=======
        self.update_configs(configs, skip_content_hash, skip_prepare)
>>>>>>> 2b661a70

    def update_configs(
        self, configs: Dict[str, Any], skip_content_hash: bool, skip_prepare
    ) -> None:
        if skip_prepare:
            self._configs = configs
            return
        self._configs = prepare_config(configs)
        validate_config(self._configs)
        if skip_content_hash:
            return
        self._calculate_hashes()
        self._sync_continuously = self._configs.get(
            "generate_file_mounts_contents_hash", True
        )

    def _calculate_hashes(self) -> None:
        logger.info("Calculating hashes for file mounts and ray commands.")
        self._runtime_hash, self._file_mounts_contents_hash = hash_runtime_conf(
            self._configs.get("file_mounts", {}),
            self._configs.get("cluster_synced_files", []),
            [
                self._configs.get("worker_setup_commands", []),
                self._configs.get("worker_start_ray_commands", []),
            ],
            generate_file_mounts_contents_hash=self._configs.get(
                "generate_file_mounts_contents_hash", True
            ),
        )

    def get_cloud_node_config(self, ray_node_type: NodeType) -> Dict[str, Any]:
        return copy.deepcopy(
            self.get_node_type_specific_config(ray_node_type, "node_config") or {}
        )

    def get_docker_config(self, ray_node_type: NodeType) -> Dict[str, Any]:
        """
        Return the docker config for the specified node type.
            If it's a head node, the image will be chosen in the following order:
                1. Node specific docker image.
                2. The 'docker' config's 'head_image' field.
                3. The 'docker' config's 'image' field.
            If it's a worker node, the image will be chosen in the following order:
                1. Node specific docker image.
                2. The 'docker' config's 'worker_image' field.
                3. The 'docker' config's 'image' field.
        """
        # TODO(rickyx): It's unfortunate we have multiple fields in ray-schema.json
        #  that can specify docker images. We should consolidate them.
        docker_config = copy.deepcopy(self._configs.get("docker", {}))
        node_specific_docker_config = self._configs["available_node_types"][
            ray_node_type
        ].get("docker", {})
        # Override the global docker config with node specific docker config.
        docker_config.update(node_specific_docker_config)

        if self._configs.get("head_node_type") == ray_node_type:
            if "head_image" in docker_config:
                logger.info(
                    "Overwriting image={} by head_image({}) for head node docker.".format(  # noqa: E501
                        docker_config["image"], docker_config["head_image"]
                    )
                )
                docker_config["image"] = docker_config["head_image"]
        else:
            if "worker_image" in docker_config:
                logger.info(
                    "Overwriting image={} by worker_image({}) for worker node docker.".format(  # noqa: E501
                        docker_config["image"], docker_config["worker_image"]
                    )
                )
                docker_config["image"] = docker_config["worker_image"]

        # These fields should be merged.
        docker_config.pop("head_image", None)
        docker_config.pop("worker_image", None)
        return docker_config

    def get_worker_start_ray_commands(self) -> List[str]:
        return self._configs.get("worker_start_ray_commands", [])

    def get_head_setup_commands(self) -> List[str]:
        return self._configs.get("head_setup_commands", [])

    def get_head_start_ray_commands(self) -> List[str]:
        return self._configs.get("head_start_ray_commands", [])

    def get_worker_setup_commands(self, ray_node_type: NodeType) -> List[str]:
        """
        Return the worker setup commands for the specified node type.

        If the node type specific worker setup commands are not specified,
        return the global worker setup commands.
        """
        worker_setup_command = self.get_node_type_specific_config(
            ray_node_type, "worker_setup_commands"
        )
        if worker_setup_command is None:
            # Return global worker setup commands if node type specific
            # worker setup commands are not specified.
            logger.info(
                "Using global worker setup commands for {}".format(ray_node_type)
            )
            return self._configs.get("worker_setup_commands", [])
        return worker_setup_command

    def get_initialization_commands(self, ray_node_type: NodeType) -> List[str]:
        """
        Return the initialization commands for the specified node type.

        If the node type specific initialization commands are not specified,
        return the global initialization commands.
        """
        initialization_command = self.get_node_type_specific_config(
            ray_node_type, "initialization_commands"
        )
        if initialization_command is None:
            logger.info(
                "Using global initialization commands for {}".format(ray_node_type)
            )
            return self._configs.get("initialization_commands", [])
        return initialization_command

    def get_node_type_specific_config(
        self, ray_node_type: NodeType, config_name: str
    ) -> Optional[Any]:
        node_specific_config = self._configs["available_node_types"].get(
            ray_node_type, {}
        )
        return node_specific_config.get(config_name, None)

    def get_node_resources(self, ray_node_type: NodeType) -> Dict[str, float]:
        return copy.deepcopy(
            self.get_node_type_specific_config(ray_node_type, "resources") or {}
        )

    def get_node_labels(self, ray_node_type: NodeType) -> Dict[str, str]:
        return copy.deepcopy(
            self.get_node_type_specific_config(ray_node_type, "labels") or {}
        )

    def get_config(self, config_name, default=None) -> Any:
        return self._configs.get(config_name, default)

    def get_provider_instance_type(self, ray_node_type: NodeType) -> str:
        provider = self.provider
        node_config = self.get_node_type_specific_config(ray_node_type, "node_config")
        if provider in [Provider.AWS, Provider.ALIYUN]:
            return node_config.get("InstanceType", "")
        elif provider == Provider.AZURE:
            return node_config.get("azure_arm_parameters", {}).get("vmSize", "")
        elif provider == Provider.GCP:
            return node_config.get("machineType", "")
        elif provider in [Provider.KUBERAY, Provider.LOCAL, Provider.UNKNOWN]:
            return ""
        else:
            raise ValueError(f"Unknown provider {provider}")

    def get_node_type_configs(self) -> Dict[NodeType, NodeTypeConfig]:
        """
        Returns the node type configs from the `available_node_types` field.

        Returns:
            Dict[NodeType, NodeTypeConfig]: The node type configs.
        """
        available_node_types = self._configs.get("available_node_types", {})
        if not available_node_types:
            return None
        node_type_configs = {}
        auth_config = self._configs.get("auth", {})
        head_node_type = self.get_head_node_type()
        assert head_node_type
        for node_type, node_config in available_node_types.items():
            launch_config_hash = hash_launch_conf(
                node_config.get("node_config", {}), auth_config
            )
            max_workers_nodes = node_config.get("max_workers", 0)
            if head_node_type == node_type:
                max_workers_nodes += 1

            node_type_configs[node_type] = NodeTypeConfig(
                name=node_type,
                min_worker_nodes=node_config.get("min_workers", 0),
                max_worker_nodes=max_workers_nodes,
                resources=node_config.get("resources", {}),
                labels=node_config.get("labels", {}),
                launch_config_hash=launch_config_hash,
            )
        return node_type_configs

    def get_head_node_type(self) -> NodeType:
        available_node_types = self._configs.get("available_node_types", {})
        if len(available_node_types) == 1:
            return list(available_node_types.keys())[0]
        return self._configs.get("head_node_type")

    def get_max_num_worker_nodes(self) -> Optional[int]:
        return self.get_config("max_workers", None)

    def get_max_num_nodes(self) -> Optional[int]:
        max_num_workers = self.get_max_num_worker_nodes()
        if max_num_workers is not None:
            return max_num_workers + 1  # For head node
        return None

    def get_raw_config_mutable(self) -> Dict[str, Any]:
        return self._configs

    def get_upscaling_speed(self) -> float:
        return self.get_config("upscaling_speed", DEFAULT_UPSCALING_SPEED)

    def get_max_concurrent_launches(self) -> int:
        return AUTOSCALER_MAX_CONCURRENT_LAUNCHES

    def disable_node_updaters(self) -> bool:
        provider_config = self._configs.get("provider", {})
        return provider_config.get(DISABLE_NODE_UPDATERS_KEY, True)

    def get_idle_timeout_s(self) -> Optional[float]:
        """
        Returns the idle timeout in seconds if present in config, otherwise None.
        """
        idle_timeout_s = self.get_config("idle_timeout_minutes", None)
        return idle_timeout_s * 60 if idle_timeout_s is not None else None

    def disable_launch_config_check(self) -> bool:
        provider_config = self.get_provider_config()
        return provider_config.get(DISABLE_LAUNCH_CONFIG_CHECK_KEY, True)

    def worker_rpc_drain(self) -> bool:
        provider_config = self._configs.get("provider", {})
        return provider_config.get(WORKER_RPC_DRAIN_KEY, True)

    def get_instance_reconcile_config(self) -> InstanceReconcileConfig:
        # TODO(rickyx): we need a way to customize these configs,
        # either extending the current ray-schema.json, or just use another
        # schema validation paths.
        return InstanceReconcileConfig()

    def get_provider_config(self) -> Dict[str, Any]:
        return self._configs.get("provider", {})

    def get_head_node_type(self) -> NodeType:
        node_types = self._configs.get("available_node_types", {})
        if len(node_types) == 1:
            # If there's only one node type, it's the head node type.
            return list(node_types.keys())[0]
        return self._configs.get("head_node_type", "")

    def dump(self) -> str:
        return yaml.safe_dump(self._configs)

    @property
    def provider(self) -> Provider:
        provider_str = self._configs.get("provider", {}).get("type", "")
        if provider_str == "local":
            return Provider.LOCAL
        elif provider_str == "aws":
            return Provider.AWS
        elif provider_str == "azure":
            return Provider.AZURE
        elif provider_str == "gcp":
            return Provider.GCP
        elif provider_str == "aliyun":
            return Provider.ALIYUN
        elif provider_str == "kuberay":
            return Provider.KUBERAY
        elif provider_str == "readonly":
            return Provider.READ_ONLY
        else:
            return Provider.UNKNOWN

    @property
    def runtime_hash(self) -> str:
        return self._runtime_hash

    @property
    def file_mounts_contents_hash(self) -> str:
        return self._file_mounts_contents_hash


class FileConfigReader(IConfigReader):
    """A class that reads cluster config from a yaml file."""

    def __init__(self, config_file: str, skip_content_hash: bool = True) -> None:
        """
        Args:
            config_file: The path to the config file.
            skip_content_hash:  Whether to skip file mounts/ray command
                hash calculation. Default to True.
        """
        self._config_file_path = Path(config_file).resolve()
        self._skip_content_hash = skip_content_hash
        self._cached_config = self._read()

    def _read(self) -> AutoscalingConfig:
        with open(self._config_file_path) as f:
            config = yaml.safe_load(f.read())
            return AutoscalingConfig(config, skip_content_hash=self._skip_content_hash)

    def get_autoscaling_config(self) -> AutoscalingConfig:
        """
        Reads the configs from the file and returns the autoscaling config.

        Args:

        Returns:
            AutoscalingConfig: The autoscaling config.
        """

        return self._cached_config

    def read_from_source(self):
        self._cached_config = self._read()


class KubeRayConfigReader(IConfigReader):
    """A class that reads cluster config from a K8s RayCluster CR."""

    def __init__(self, config_producer: AutoscalingConfigProducer):
        self._config_producer = config_producer
        self._cached_config = self._read()

    def _read(self) -> AutoscalingConfig:
        return AutoscalingConfig(self._config_producer(), skip_update=True)

    def get_autoscaling_config(self) -> AutoscalingConfig:
        """
        Reads the configs from the K8s RayCluster CR and returns the autoscaling config.

        This reads from the K8s API server every time to pick up changes.

        Returns:
            AutoscalingConfig: The autoscaling config.
        """
        return self._cached_config

    def read_from_source(self):
        self._cached_config = self._read()


class ReadOnlyProviderConfigReader(IConfigReader):
    """A class that reads cluster config for a read-only provider.

    This is used for laptop mode / manual cluster setup modes, in order to
    provide status reporting in the same way for users."""

    def __init__(self, gcs_address: str):
        self._configs = BASE_READONLY_CONFIG
        self._gcs_client = GcsClient(address=gcs_address)

    def get_autoscaling_config(self) -> AutoscalingConfig:
        return AutoscalingConfig(
            self._configs, skip_content_hash=True, skip_prepare=True
        )

    def read_from_source(self):
        # Update the config with node types from GCS.
        ray_cluster_resource_state = get_cluster_resource_state(self._gcs_client)

        # Format each node type's config from the running nodes.
        available_node_types = {}

        head_node_type = None
        for node_state in ray_cluster_resource_state.node_states:
            node_type = format_readonly_node_type(binary_to_hex(node_state.node_id))
            if is_head_node(node_state):
                head_node_type = node_type

            available_node_types[node_type] = {
                "resources": dict(node_state.total_resources),
                "min_workers": 0,
                "max_workers": 0 if is_head_node(node_state) else 1,
            }
        if available_node_types:
            self._configs["available_node_types"].update(available_node_types)
            self._configs["max_workers"] = len(available_node_types)
            assert head_node_type, "Head node type should be found."
            self._configs["head_node_type"] = head_node_type

        # Don't idle terminated nodes in read-only mode.
        self._configs.pop("idle_timeout_minutes", None)<|MERGE_RESOLUTION|>--- conflicted
+++ resolved
@@ -5,11 +5,8 @@
 from enum import Enum
 from pathlib import Path
 from typing import Any, Dict, List, Optional
-<<<<<<< HEAD
 from ray.autoscaler._private.kuberay.autoscaling_config import AutoscalingConfigProducer
-=======
 from ray.autoscaler.v2.utils import is_head_node
->>>>>>> 2b661a70
 
 import yaml
 from ray._private.utils import binary_to_hex
@@ -161,11 +158,7 @@
         self,
         configs: Dict[str, Any],
         skip_content_hash: bool = False,
-<<<<<<< HEAD
-        skip_update: bool = False,
-=======
-        skip_prepare=False,
->>>>>>> 2b661a70
+        skip_prepare: bool = False,
     ) -> None:
         """
         Args:
@@ -176,14 +169,7 @@
                 Whether to skip the config preparation and validation.
         """
         self._sync_continuously = False
-<<<<<<< HEAD
-        if skip_update:
-            self._configs = configs
-        else:
-            self.update_configs(configs, skip_content_hash)
-=======
         self.update_configs(configs, skip_content_hash, skip_prepare)
->>>>>>> 2b661a70
 
     def update_configs(
         self, configs: Dict[str, Any], skip_content_hash: bool, skip_prepare
