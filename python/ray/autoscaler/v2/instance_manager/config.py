--- conflicted
+++ resolved
@@ -322,7 +322,6 @@
     def get_raw_config_mutable(self) -> Dict[str, Any]:
         return self._configs
 
-<<<<<<< HEAD
     def get_upscaling_speed(self) -> float:
         return self.get_config("upscaling_speed", DEFAULT_UPSCALING_SPEED)
 
@@ -341,10 +340,9 @@
         # either extending the current ray-schema.json, or just use another
         # schema validation paths.
         return InstanceReconcileConfig()
-=======
+
     def get_provider_config(self) -> Dict[str, Any]:
         return self.get_config("provider", {})
->>>>>>> 39ef34aa
 
     @property
     def provider(self) -> Provider:
