--- conflicted
+++ resolved
@@ -471,15 +471,10 @@
         Returns:
             AutoscalingConfig: The autoscaling config.
         """
-<<<<<<< HEAD
         return self._cached_config
 
     def read_from_source(self):
         self._cached_config = self._read()
-=======
-        with open(self._config_file_path) as f:
-            config = yaml.safe_load(f.read())
-            return AutoscalingConfig(config, skip_content_hash=self._skip_content_hash)
 
 
 class ReadOnlyProviderConfigReader(IConfigReader):
@@ -490,6 +485,11 @@
         self._gcs_client = GcsClient(address=gcs_address)
 
     def get_autoscaling_config(self) -> AutoscalingConfig:
+        return AutoscalingConfig(
+            self._configs, skip_content_hash=True, skip_prepare=True
+        )
+
+    def read_from_source(self):
         # Update the config with node types from GCS.
         ray_cluster_resource_state = get_cluster_resource_state(self._gcs_client)
 
@@ -514,9 +514,4 @@
             self._configs["head_node_type"] = head_node_type
 
         # Don't idle terminated nodes in read-only mode.
-        self._configs.pop("idle_timeout_minutes", None)
-
-        return AutoscalingConfig(
-            self._configs, skip_content_hash=True, skip_prepare=True
-        )
->>>>>>> 84d47aff
+        self._configs.pop("idle_timeout_minutes", None)