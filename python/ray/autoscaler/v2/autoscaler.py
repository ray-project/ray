import logging
from queue import Queue
from typing import List, Optional

from ray._raylet import GcsClient
from ray.autoscaler._private.providers import _get_node_provider
from ray.autoscaler.v2.event_logger import AutoscalerEventLogger
from ray.autoscaler.v2.instance_manager.config import AutoscalingConfig, IConfigReader
from ray.autoscaler.v2.instance_manager.instance_manager import (
    InstanceManager,
    InstanceUpdatedSubscriber,
)
from ray.autoscaler.v2.instance_manager.instance_storage import InstanceStorage
from ray.autoscaler.v2.instance_manager.node_provider import (
    ICloudInstanceProvider,
    NodeProviderAdapter,
)
from ray.autoscaler.v2.instance_manager.reconciler import Reconciler
from ray.autoscaler.v2.instance_manager.storage import InMemoryStorage
from ray.autoscaler.v2.instance_manager.subscribers.cloud_instance_updater import (
    CloudInstanceUpdater,
)
from ray.autoscaler.v2.instance_manager.subscribers.ray_stopper import RayStopper
from ray.autoscaler.v2.scheduler import ResourceDemandScheduler
from ray.core.generated.autoscaler_pb2 import (
    AutoscalingState,
    ClusterResourceState,
    GetClusterResourceStateReply,
)

logger = logging.getLogger(__name__)


class Autoscaler:
    def __init__(
        self,
        session_name: str,
        config_reader: IConfigReader,
        gcs_client: GcsClient,
        event_logger: Optional[AutoscalerEventLogger] = None,
    ) -> None:
        """
        Args:
            session_name: The name of the ray session.
            config_reader: The config reader.
            gcs_client: The GCS client.
            event_logger: The event logger for emitting cluster events.
        """

        self._config_reader = config_reader
        config = config_reader.get_autoscaling_config()
        logger.info(config.dump())

        self._gcs_client = gcs_client
        self._cloud_provider = None
        self._instance_manager = None
<<<<<<< HEAD
        self._ray_stop_errors_queue = None
        self._ray_install_errors_queue = None
        self._event_logger = None
=======
        self._ray_stop_errors_queue = Queue()
        self._ray_install_errors_queue = Queue()
>>>>>>> 733e4a2e

        self._init_cloud_provider(config, config_reader)
        self._init_instance_manager(
            session_name=session_name,
            config=config,
            cloud_provider=self._cloud_provider,
            gcs_client=self._gcs_client,
        )
        self._event_logger = event_logger
        self._scheduler = ResourceDemandScheduler(self._event_logger)

    def _init_cloud_provider(
        self, config: AutoscalingConfig, config_reader: IConfigReader
    ):
        """
        Initialize the cloud provider, and its dependencies (the v1 node provider)

        Args:
            config: The autoscaling config.
            config_reader: The config reader.

        """
        node_provider_v1 = _get_node_provider(
            config.get_provider_config(),
            config.get_config("cluster_name"),
        )

        self._cloud_provider = NodeProviderAdapter(
            v1_provider=node_provider_v1,
            config_reader=config_reader,
        )

    def _init_instance_manager(
        self,
        session_name: str,
        cloud_provider: ICloudInstanceProvider,
        gcs_client: GcsClient,
        config: AutoscalingConfig,
    ):
        """
        Initialize the instance manager, and its dependencies.
        """

        instance_storage = InstanceStorage(
            cluster_id=session_name,
            storage=InMemoryStorage(),
        )
        subscribers: List[InstanceUpdatedSubscriber] = []
        subscribers.append(CloudInstanceUpdater(cloud_provider=cloud_provider))
        subscribers.append(
            RayStopper(gcs_client=gcs_client, error_queue=self._ray_stop_errors_queue)
        )
        if not config.disable_node_updaters():
            # Supporting ray installer is only needed for providers that install
            # and manage ray. Not for providers that only launch instances
            # (e.g. KubeRay)
            raise NotImplementedError("RayInstaller is not implemented yet.")

        self._instance_manager = InstanceManager(
            instance_storage=instance_storage,
            instance_status_update_subscribers=subscribers,
        )

    def _get_cluster_resource_state(self) -> ClusterResourceState:
        """
        Get the current state of the ray cluster resources.

        Returns:
            ClusterResourceState: The current state of the cluster resources.
        """
        str_reply = self._gcs_client.get_cluster_resource_state()
        reply = GetClusterResourceStateReply()
        reply.ParseFromString(str_reply)

        return reply.cluster_resource_state

    def update_autoscaling_state(
        self,
    ) -> Optional[AutoscalingState]:
        """
        Update the autoscaling state of the cluster by reconciling the current
        state of the cluster resources, the cloud providers as well as instance
        update subscribers with the desired state.

        Returns:
            AutoscalingState: The new autoscaling state of the cluster.
        """

        try:
            ray_stop_errors = []
            while not self._ray_stop_errors_queue.empty():
                ray_stop_errors.append(self._ray_stop_errors_queue.get())

            ray_install_errors = []
            while not self._ray_install_errors_queue.empty():
                ray_install_errors.append(self._ray_install_errors_queue.get())

            ray_cluster_resource_state = self._get_cluster_resource_state()

            return Reconciler.reconcile(
                instance_manager=self._instance_manager,
                scheduler=self._scheduler,
                cloud_provider=self._cloud_provider,
                ray_cluster_resource_state=ray_cluster_resource_state,
                non_terminated_cloud_instances=(
                    self._cloud_provider.get_non_terminated()
                ),
                cloud_provider_errors=self._cloud_provider.poll_errors(),
                ray_install_errors=ray_install_errors,
                ray_stop_errors=ray_stop_errors,
                autoscaling_config=self._config_reader.get_autoscaling_config(),
            )
        except Exception as e:
            logger.exception(e)
            return None<|MERGE_RESOLUTION|>--- conflicted
+++ resolved
@@ -54,14 +54,9 @@
         self._gcs_client = gcs_client
         self._cloud_provider = None
         self._instance_manager = None
-<<<<<<< HEAD
-        self._ray_stop_errors_queue = None
-        self._ray_install_errors_queue = None
-        self._event_logger = None
-=======
         self._ray_stop_errors_queue = Queue()
         self._ray_install_errors_queue = Queue()
->>>>>>> 733e4a2e
+        self._event_logger = event_logger
 
         self._init_cloud_provider(config, config_reader)
         self._init_instance_manager(
@@ -70,7 +65,6 @@
             cloud_provider=self._cloud_provider,
             gcs_client=self._gcs_client,
         )
-        self._event_logger = event_logger
         self._scheduler = ResourceDemandScheduler(self._event_logger)
 
     def _init_cloud_provider(
