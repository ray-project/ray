import logging
from queue import Queue
from typing import List, Optional
from ray.autoscaler.v2.instance_manager.cloud_providers.read_only.cloud_provider import (
    ReadOnlyProvider,
)

from ray._raylet import GcsClient
from ray.autoscaler._private.providers import _get_node_provider
from ray.autoscaler.v2.event_logger import AutoscalerEventLogger
from ray.autoscaler.v2.instance_manager.config import (
    AutoscalingConfig,
    IConfigReader,
    Provider,
)
from ray.autoscaler.v2.instance_manager.instance_manager import (
    InstanceManager,
    InstanceUpdatedSubscriber,
)
from ray.autoscaler.v2.instance_manager.instance_storage import InstanceStorage
from ray.autoscaler.v2.instance_manager.node_provider import (
    ICloudInstanceProvider,
    NodeProviderAdapter,
)
from ray.autoscaler.v2.instance_manager.reconciler import Reconciler
from ray.autoscaler.v2.instance_manager.storage import InMemoryStorage
from ray.autoscaler.v2.instance_manager.subscribers.cloud_instance_updater import (
    CloudInstanceUpdater,
)
from ray.autoscaler.v2.instance_manager.subscribers.ray_stopper import RayStopper
from ray.autoscaler.v2.metrics_reporter import AutoscalerMetricsReporter
from ray.autoscaler.v2.scheduler import ResourceDemandScheduler
from ray.core.generated.autoscaler_pb2 import (
    AutoscalingState,
    ClusterResourceState,
    GetClusterResourceStateReply,
)

logger = logging.getLogger(__name__)


class Autoscaler:
    def __init__(
        self,
        session_name: str,
        config_reader: IConfigReader,
        gcs_client: GcsClient,
        event_logger: Optional[AutoscalerEventLogger] = None,
        metrics_reporter: Optional[AutoscalerMetricsReporter] = None,
    ) -> None:
        """
        Args:
            session_name: The name of the ray session.
            config_reader: The config reader.
            gcs_client: The GCS client.
            event_logger: The event logger for emitting cluster events.
            metrics_reporter: The metrics reporter for emitting cluster metrics.
        """

        self._config_reader = config_reader
        config = config_reader.get_autoscaling_config()
        logger.info(config.dump())

        self._gcs_client = gcs_client
        self._cloud_provider = None
        self._instance_manager = None
<<<<<<< HEAD
=======
        self._ray_stop_errors_queue = Queue()
        self._ray_install_errors_queue = Queue()
>>>>>>> bfdbae30
        self._event_logger = event_logger
        self._metrics_reporter = metrics_reporter
        self._ray_stop_errors_queue = Queue()
        self._ray_install_errors_queue = Queue()

        self._init_cloud_provider(config, config_reader)
        self._init_instance_manager(
            session_name=session_name,
            config=config,
            cloud_provider=self._cloud_provider,
            gcs_client=self._gcs_client,
        )
        self._scheduler = ResourceDemandScheduler(self._event_logger)

    def _init_cloud_provider(
        self, config: AutoscalingConfig, config_reader: IConfigReader
    ):
        """
        Initialize the cloud provider, and its dependencies (the v1 node provider)

        Args:
            config: The autoscaling config.
            config_reader: The config reader.

        """
        provider_config = config.get_provider_config()
        if config.provider == Provider.READ_ONLY:
            provider_config["gcs_address"] = self._gcs_client.address
            self._cloud_provider = ReadOnlyProvider(
                provider_config=provider_config,
            )
        else:
            node_provider_v1 = _get_node_provider(
                provider_config,
                config.get_config("cluster_name"),
            )

            self._cloud_provider = NodeProviderAdapter(
                v1_provider=node_provider_v1,
                config_reader=config_reader,
            )

    def _init_instance_manager(
        self,
        session_name: str,
        cloud_provider: ICloudInstanceProvider,
        gcs_client: GcsClient,
        config: AutoscalingConfig,
    ):
        """
        Initialize the instance manager, and its dependencies.
        """

        instance_storage = InstanceStorage(
            cluster_id=session_name,
            storage=InMemoryStorage(),
        )
        subscribers: List[InstanceUpdatedSubscriber] = []
        subscribers.append(CloudInstanceUpdater(cloud_provider=cloud_provider))
        subscribers.append(
            RayStopper(gcs_client=gcs_client, error_queue=self._ray_stop_errors_queue)
        )
        if not config.disable_node_updaters():
            # Supporting ray installer is only needed for providers that install
            # and manage ray. Not for providers that only launch instances
            # (e.g. KubeRay)
            raise NotImplementedError("RayInstaller is not implemented yet.")

        self._instance_manager = InstanceManager(
            instance_storage=instance_storage,
            instance_status_update_subscribers=subscribers,
        )

    def _get_cluster_resource_state(self) -> ClusterResourceState:
        """
        Get the current state of the ray cluster resources.

        Returns:
            ClusterResourceState: The current state of the cluster resources.
        """
        str_reply = self._gcs_client.get_cluster_resource_state()
        reply = GetClusterResourceStateReply()
        reply.ParseFromString(str_reply)

        return reply.cluster_resource_state

    def update_autoscaling_state(
        self,
    ) -> Optional[AutoscalingState]:
        """
        Update the autoscaling state of the cluster by reconciling the current
        state of the cluster resources, the cloud providers as well as instance
        update subscribers with the desired state.

        Returns:
            AutoscalingState: The new autoscaling state of the cluster.
        """

        try:
            ray_stop_errors = []
            while not self._ray_stop_errors_queue.empty():
                ray_stop_errors.append(self._ray_stop_errors_queue.get())

            ray_install_errors = []
            while not self._ray_install_errors_queue.empty():
                ray_install_errors.append(self._ray_install_errors_queue.get())

            ray_cluster_resource_state = self._get_cluster_resource_state()

            return Reconciler.reconcile(
                instance_manager=self._instance_manager,
                scheduler=self._scheduler,
                cloud_provider=self._cloud_provider,
                ray_cluster_resource_state=ray_cluster_resource_state,
                non_terminated_cloud_instances=(
                    self._cloud_provider.get_non_terminated()
                ),
                cloud_provider_errors=self._cloud_provider.poll_errors(),
                ray_install_errors=ray_install_errors,
                ray_stop_errors=ray_stop_errors,
                autoscaling_config=self._config_reader.get_autoscaling_config(),
                metrics_reporter=self._metrics_reporter,
            )
        except Exception as e:
            logger.exception(e)
            return None<|MERGE_RESOLUTION|>--- conflicted
+++ resolved
@@ -64,11 +64,6 @@
         self._gcs_client = gcs_client
         self._cloud_provider = None
         self._instance_manager = None
-<<<<<<< HEAD
-=======
-        self._ray_stop_errors_queue = Queue()
-        self._ray_install_errors_queue = Queue()
->>>>>>> bfdbae30
         self._event_logger = event_logger
         self._metrics_reporter = metrics_reporter
         self._ray_stop_errors_queue = Queue()
