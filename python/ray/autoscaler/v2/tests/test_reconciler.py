--- conflicted
+++ resolved
@@ -864,8 +864,8 @@
         ]
 
         cloud_instances = {
-            "c-1": CloudInstance("c-1", "type-1", "", True, NodeKind.WORKER),
-            "c-2": CloudInstance("c-2", "type-2", "", True, NodeKind.WORKER),
+            "c-1": CloudInstance("c-1", "type-1", True, NodeKind.WORKER),
+            "c-2": CloudInstance("c-2", "type-2", True, NodeKind.WORKER),
         }
 
         TestReconciler._add_instances(instance_storage, instances)
@@ -925,8 +925,8 @@
         ]
 
         cloud_instances = {
-            "c-1": CloudInstance("c-1", "type-1", "", True, NodeKind.WORKER),
-            "c-2": CloudInstance("c-2", "type-1", "", True, NodeKind.WORKER),
+            "c-1": CloudInstance("c-1", "type-1", True, NodeKind.WORKER),
+            "c-2": CloudInstance("c-2", "type-1", True, NodeKind.WORKER),
         }
 
         TestReconciler._add_instances(instance_storage, instances)
@@ -996,8 +996,8 @@
         mock_logger = mock.MagicMock()
 
         cloud_instances = {
-            "c-1": CloudInstance("c-1", "type-1", "", True, NodeKind.WORKER),
-            "c-2": CloudInstance("c-2", "type-1", "", True, NodeKind.WORKER),
+            "c-1": CloudInstance("c-1", "type-1", True, NodeKind.WORKER),
+            "c-2": CloudInstance("c-2", "type-1", True, NodeKind.WORKER),
         }
 
         Reconciler.reconcile(
@@ -1138,8 +1138,8 @@
         ]
 
         cloud_instances = {
-            "c-0": CloudInstance("c-0", "head", "", True, NodeKind.HEAD),
-            "c-1": CloudInstance("c-1", "type-1", "", True, NodeKind.WORKER),
+            "c-0": CloudInstance("c-0", "head", True, NodeKind.HEAD),
+            "c-1": CloudInstance("c-1", "type-1", True, NodeKind.WORKER),
         }
 
         mock_scheduler = MagicMock()
@@ -1220,9 +1220,9 @@
         ]
 
         cloud_instances = {
-            "c-1": CloudInstance("c-1", "type-1", "", True, NodeKind.WORKER),
-            "c-2": CloudInstance("c-2", "type-2", "", True, NodeKind.WORKER),
-            "c-3": CloudInstance("c-3", "type-3", "", True, NodeKind.WORKER),
+            "c-1": CloudInstance("c-1", "type-1", True, NodeKind.WORKER),
+            "c-2": CloudInstance("c-2", "type-2", True, NodeKind.WORKER),
+            "c-3": CloudInstance("c-3", "type-3", True, NodeKind.WORKER),
         }
 
         TestReconciler._add_instances(instance_storage, instances)
@@ -1302,7 +1302,6 @@
 
         instances = [
             create_instance(
-<<<<<<< HEAD
                 "head",
                 status=Instance.RAY_RUNNING,
                 cloud_instance_id="c-0",
@@ -1310,8 +1309,6 @@
                 node_kind=NodeKind.HEAD,
             ),
             create_instance(
-=======
->>>>>>> 164fc160
                 "i-1",
                 status=Instance.ALLOCATED,
                 instance_type="type-1",
@@ -1370,12 +1367,9 @@
         ]
 
         cloud_instances = {
-<<<<<<< HEAD
-            "c-0": CloudInstance("c-0", "head", "", True, NodeKind.HEAD),
-=======
->>>>>>> 164fc160
-            "c-1": CloudInstance("c-1", "type-1", "", True, NodeKind.WORKER),
-            "c-5": CloudInstance("c-5", "type-5", "", True, NodeKind.WORKER),
+            "c-0": CloudInstance("c-0", "head", True, NodeKind.HEAD),
+            "c-1": CloudInstance("c-1", "type-1", True, NodeKind.WORKER),
+            "c-5": CloudInstance("c-5", "type-5", True, NodeKind.WORKER),
         }
 
         TestReconciler._add_instances(instance_storage, instances)
