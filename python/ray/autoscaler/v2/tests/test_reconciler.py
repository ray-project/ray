import os
import sys
import time

# coding: utf-8
from collections import defaultdict

import pytest

import mock
from mock import MagicMock

from ray._private.utils import binary_to_hex
from ray.autoscaler.v2.instance_manager.config import InstanceReconcileConfig, Provider
from ray.autoscaler.v2.instance_manager.instance_manager import InstanceManager
from ray.autoscaler.v2.instance_manager.instance_storage import InstanceStorage
from ray.autoscaler.v2.instance_manager.node_provider import (  # noqa
    CloudInstance,
    LaunchNodeError,
    TerminateNodeError,
)
from ray.autoscaler.v2.instance_manager.ray_installer import RayInstallError
from ray.autoscaler.v2.instance_manager.reconciler import Reconciler, logger
from ray.autoscaler.v2.instance_manager.storage import InMemoryStorage
from ray.autoscaler.v2.instance_manager.subscribers.ray_stopper import RayStopError
from ray.autoscaler.v2.scheduler import IResourceScheduler, SchedulingReply
from ray.autoscaler.v2.tests.util import MockSubscriber, create_instance
from ray.core.generated.autoscaler_pb2 import (
    ClusterResourceState,
    GangResourceRequest,
    NodeState,
    NodeStatus,
    ResourceRequest,
)
from ray.core.generated.instance_manager_pb2 import (
    Instance,
    LaunchRequest,
    NodeKind,
    TerminationRequest,
)

s_to_ns = 1 * 1_000_000_000

logger.setLevel("DEBUG")


class MockAutoscalingConfig:
    def __init__(self, configs=None):
        if configs is None:
            configs = {}
        self._configs = configs

    def get_node_type_configs(self):
        return self._configs.get("node_type_configs", {})

    def get_max_num_worker_nodes(self):
        return self._configs.get("max_num_worker_nodes")

    def get_max_num_nodes(self):
        n = self._configs.get("max_num_worker_nodes")
        return n + 1 if n is not None else None

    def get_upscaling_speed(self):
        return self._configs.get("upscaling_speed", 0.0)

    def get_max_concurrent_launches(self):
        return self._configs.get("max_concurrent_launches", 100)

    def get_instance_reconcile_config(self):
        return self._configs.get("instance_reconcile_config", InstanceReconcileConfig())

    def disable_node_updaters(self):
        return self._configs.get("disable_node_updaters", True)

    def worker_rpc_drain(self):
        return self._configs.get("worker_rpc_drain", True)
<<<<<<< HEAD

    def disable_launch_config_check(self):
        return self._configs.get("disable_launch_config_check", False)

    def get_idle_timeout_s(self):
        return self._configs.get("idle_timeout_s", 999)

    def get_idle_timeout_s(self):
        return self._configs.get("idle_timeout_s", 0)

    def disable_launch_config_check(self):
        return self._configs.get("disable_launch_config_check", False)

    @property
    def provider(self):
        return Provider.UNKNOWN
=======
>>>>>>> 006cabe1

    def disable_launch_config_check(self):
        return self._configs.get("disable_launch_config_check", False)

    def get_idle_timeout_s(self):
        return self._configs.get("idle_timeout_s", 999)

    @property
    def provider(self):
        return Provider.UNKNOWN


class MockScheduler(IResourceScheduler):
    def __init__(self, to_launch=None, to_terminate=None):
        if to_launch is None:
            to_launch = []

        if to_terminate is None:
            to_terminate = []

        self.to_launch = to_launch
        self.to_terminate = to_terminate

    def schedule(self, req):
        return SchedulingReply(
            to_launch=self.to_launch,
            to_terminate=self.to_terminate,
        )


@pytest.fixture()
def setup():
    instance_storage = InstanceStorage(
        cluster_id="test_cluster_id",
        storage=InMemoryStorage(),
    )

    mock_subscriber = MockSubscriber()

    instance_manager = InstanceManager(
        instance_storage=instance_storage,
        instance_status_update_subscribers=[mock_subscriber],
    )

    yield instance_manager, instance_storage, mock_subscriber


class TestReconciler:
    @staticmethod
    def _add_instances(instance_storage, instances):
        for instance in instances:
            ok, _ = instance_storage.upsert_instance(instance)
            assert ok

    @staticmethod
    def test_requested_instance_no_op(setup):
        instance_manager, instance_storage, _ = setup
        # Request no timeout yet.
        TestReconciler._add_instances(
            instance_storage,
            [
                create_instance(
                    "i-1",
                    Instance.REQUESTED,
                    launch_request_id="l1",
                    instance_type="type-1",
                    status_times=[(Instance.REQUESTED, time.time_ns())],
                ),
            ],
        )

        Reconciler.reconcile(
            instance_manager,
            scheduler=MockScheduler(),
            cloud_provider=MagicMock(),
            ray_cluster_resource_state=ClusterResourceState(),
            non_terminated_cloud_instances={},
            cloud_provider_errors=[],
            ray_install_errors=[],
            autoscaling_config=MockAutoscalingConfig(),
        )

        instances, _ = instance_storage.get_instances()
        assert len(instances) == 1
        assert instances["i-1"].status == Instance.REQUESTED

    @staticmethod
    def test_requested_instance_to_allocated(setup):
        # When there's a matching cloud instance for the requested instance.
        # The requested instance should be moved to ALLOCATED.
        instance_manager, instance_storage, _ = setup
        TestReconciler._add_instances(
            instance_storage,
            [
                create_instance(
                    "i-1",
                    status=Instance.REQUESTED,
                    instance_type="type-1",
                    status_times=[(Instance.REQUESTED, time.time_ns())],
                    launch_request_id="l1",
                ),
                create_instance(
                    "i-2",
                    status=Instance.REQUESTED,
                    instance_type="type-2",
                    status_times=[(Instance.REQUESTED, time.time_ns())],
                    launch_request_id="l2",
                ),
            ],
        )

        cloud_instances = {
            "c-1": CloudInstance("c-1", "type-1", True, NodeKind.WORKER),
        }

        Reconciler.reconcile(
            instance_manager,
            scheduler=MockScheduler(),
            cloud_provider=MagicMock(),
            ray_cluster_resource_state=ClusterResourceState(),
            non_terminated_cloud_instances=cloud_instances,
            cloud_provider_errors=[],
            ray_install_errors=[],
            autoscaling_config=MockAutoscalingConfig(),
        )

        instances, _ = instance_storage.get_instances()

        assert len(instances) == 2
        assert instances["i-1"].status == Instance.ALLOCATED
        assert instances["i-1"].cloud_instance_id == "c-1"
        assert instances["i-2"].status == Instance.REQUESTED

    @staticmethod
    def test_requested_instance_to_allocation_failed(setup):
        """
        Test that the instance should be transitioned to ALLOCATION_FAILED
        when launch error happens.
        """
        instance_manager, instance_storage, _ = setup

        instances = [
            # Should succeed with instance matched.
            create_instance(
                "i-1",
                status=Instance.REQUESTED,
                instance_type="type-1",
                launch_request_id="l1",
            ),
            # Should fail due to launch error.
            create_instance(
                "i-2",
                status=Instance.REQUESTED,
                instance_type="type-2",
                launch_request_id="l1",
            ),
        ]
        TestReconciler._add_instances(instance_storage, instances)

        launch_errors = [
            LaunchNodeError(
                request_id="l1",
                count=1,  # The request failed.
                node_type="type-2",
                timestamp_ns=1,
            )
        ]

        cloud_instances = {
            "c-1": CloudInstance("c-1", "type-1", True, NodeKind.WORKER),
        }
        Reconciler.reconcile(
            instance_manager,
            scheduler=MockScheduler(),
            cloud_provider=MagicMock(),
            ray_cluster_resource_state=ClusterResourceState(),
            non_terminated_cloud_instances=cloud_instances,
            cloud_provider_errors=launch_errors,
            ray_install_errors=[],
            autoscaling_config=MockAutoscalingConfig(),
        )

        instances, _ = instance_storage.get_instances()
        assert len(instances) == 2
        assert instances["i-1"].status == Instance.ALLOCATED
        assert instances["i-1"].cloud_instance_id == "c-1"
        assert instances["i-2"].status == Instance.ALLOCATION_FAILED

    @staticmethod
    def test_reconcile_terminated_cloud_instances(setup):

        instance_manager, instance_storage, subscriber = setup

        instances = [
            create_instance(
                "i-1",
                status=Instance.ALLOCATED,
                instance_type="type-1",
                cloud_instance_id="c-1",
            ),
            create_instance(
                "i-2",
                status=Instance.TERMINATING,  # pending terminated, no update
                instance_type="type-2",
                cloud_instance_id="c-2",
            ),
            create_instance(
                "i-3",
                status=Instance.TERMINATED,  # Already terminated, no update
                instance_type="type-2",
                cloud_instance_id="c-3",
            ),
        ]
        TestReconciler._add_instances(instance_storage, instances)

        cloud_instances = {
            "c-2": CloudInstance("c-2", "type-2", False, NodeKind.WORKER),
        }

        termination_errors = [
            TerminateNodeError(
                cloud_instance_id="c-2",
                timestamp_ns=1,
                request_id="t1",
            )
        ]
        subscriber.clear()
        Reconciler.reconcile(
            instance_manager,
            scheduler=MockScheduler(),
            cloud_provider=MagicMock(),
            ray_cluster_resource_state=ClusterResourceState(),
            non_terminated_cloud_instances=cloud_instances,
            cloud_provider_errors=termination_errors,
            ray_install_errors=[],
            autoscaling_config=MockAutoscalingConfig(),
        )

        instances, _ = instance_storage.get_instances()
        assert len(instances) == 3
        assert instances["i-1"].status == Instance.TERMINATED
        assert instances["i-2"].status == Instance.TERMINATING
        events = subscriber.events
        assert len(events) == 3

        events_i_1 = subscriber.events_by_id("i-1")
        assert len(events_i_1) == 1
        assert events_i_1[0].new_instance_status == Instance.TERMINATED
        assert events_i_1[0].instance_id == "i-1"

        events_i_2 = subscriber.events_by_id("i-2")
        assert len(events_i_2) == 2
        assert events_i_2[0].new_instance_status == Instance.TERMINATION_FAILED
        assert events_i_2[1].new_instance_status == Instance.TERMINATING

    @staticmethod
    def test_ray_reconciler_no_op(setup):
        instance_manager, instance_storage, subscriber = setup

        im_instances = [
            create_instance(
                "i-1",
                status=Instance.ALLOCATED,
                launch_request_id="l1",
                instance_type="type-1",
                cloud_instance_id="c-1",
            ),
        ]
        cloud_instances = {
            "c-1": CloudInstance("c-1", "type-1", True, NodeKind.WORKER),
        }

        TestReconciler._add_instances(instance_storage, im_instances)
        subscriber.clear()

        Reconciler.reconcile(
            instance_manager,
            scheduler=MockScheduler(),
            cloud_provider=MagicMock(),
            ray_cluster_resource_state=ClusterResourceState(),
            non_terminated_cloud_instances=cloud_instances,
            cloud_provider_errors=[],
            ray_install_errors=[],
            autoscaling_config=MockAutoscalingConfig(),
        )

        # Assert no changes.
        assert subscriber.events == []

        # Unknown ray node status - no action.
        ray_nodes = [
            NodeState(node_id=b"r-1", status=NodeStatus.UNSPECIFIED, instance_id="c-1"),
        ]

        with pytest.raises(ValueError):
            Reconciler.reconcile(
                instance_manager,
                scheduler=MockScheduler(),
                cloud_provider=MagicMock(),
                ray_cluster_resource_state=ClusterResourceState(node_states=ray_nodes),
                non_terminated_cloud_instances=cloud_instances,
                cloud_provider_errors=[],
                ray_install_errors=[],
                autoscaling_config=MockAutoscalingConfig(),
            )

        # Assert no changes.
        assert subscriber.events == []

    @staticmethod
    def test_ray_reconciler_new_ray(setup):
        instance_manager, instance_storage, _ = setup

        # A newly running ray node with matching cloud instance id
        node_states = [
            NodeState(node_id=b"r-1", status=NodeStatus.RUNNING, instance_id="c-1"),
        ]
        im_instances = [
            create_instance("i-1", status=Instance.ALLOCATED, cloud_instance_id="c-1"),
        ]
        cloud_instances = {
            "c-1": CloudInstance("c-1", "type-1", True, NodeKind.WORKER),
        }
        TestReconciler._add_instances(instance_storage, im_instances)
        Reconciler.reconcile(
            instance_manager,
            scheduler=MockScheduler(),
            cloud_provider=MagicMock(),
            ray_cluster_resource_state=ClusterResourceState(node_states=node_states),
            non_terminated_cloud_instances=cloud_instances,
            cloud_provider_errors=[],
            ray_install_errors=[],
            autoscaling_config=MockAutoscalingConfig(),
        )

        instances, _ = instance_storage.get_instances()
        assert len(instances) == 1
        assert instances["i-1"].status == Instance.RAY_RUNNING
        assert instances["i-1"].node_id == binary_to_hex(b"r-1")

    @staticmethod
    def test_ray_reconciler_already_ray_running(setup):
        instance_manager, instance_storage, subscriber = setup
        # A running ray node already reconciled.
        TestReconciler._add_instances(
            instance_storage,
            [
                create_instance(
                    "i-1", status=Instance.RAY_RUNNING, cloud_instance_id="c-1"
                ),
                create_instance(
                    "i-2", status=Instance.TERMINATING, cloud_instance_id="c-2"
                ),  # Already reconciled.
            ],
        )
        ray_nodes = [
            NodeState(node_id=b"r-1", status=NodeStatus.IDLE, instance_id="c-1"),
            NodeState(
                node_id=b"r-2", status=NodeStatus.IDLE, instance_id="c-2"
            ),  # Already being stopped
        ]
        cloud_instances = {
            "c-1": CloudInstance("c-1", "type-1", True, NodeKind.WORKER),
            "c-2": CloudInstance("c-2", "type-2", True, NodeKind.WORKER),
        }

        subscriber.clear()
        Reconciler.reconcile(
            instance_manager,
            scheduler=MockScheduler(),
            cloud_provider=MagicMock(),
            ray_cluster_resource_state=ClusterResourceState(node_states=ray_nodes),
            non_terminated_cloud_instances=cloud_instances,
            cloud_provider_errors=[],
            ray_install_errors=[],
            autoscaling_config=MockAutoscalingConfig(),
        )

        assert len(subscriber.events) == 0

    @staticmethod
    def test_ray_reconciler_stopping_ray(setup):
        instance_manager, instance_storage, _ = setup

        # draining ray nodes
        im_instances = [
            create_instance(
                "i-1", status=Instance.RAY_RUNNING, cloud_instance_id="c-1"
            ),  # To be reconciled.
            create_instance(
                "i-2", status=Instance.RAY_STOPPING, cloud_instance_id="c-2"
            ),  # Already reconciled.
            create_instance(
                "i-3", status=Instance.TERMINATING, cloud_instance_id="c-3"
            ),  # Already reconciled.
        ]

        TestReconciler._add_instances(instance_storage, im_instances)

        ray_nodes = [
            NodeState(node_id=b"r-1", status=NodeStatus.DRAINING, instance_id="c-1"),
            NodeState(node_id=b"r-2", status=NodeStatus.DRAINING, instance_id="c-2"),
            NodeState(node_id=b"r-3", status=NodeStatus.DRAINING, instance_id="c-3"),
        ]
        cloud_instances = {
            "c-1": CloudInstance("c-1", "type-1", True, NodeKind.WORKER),
            "c-2": CloudInstance("c-2", "type-2", True, NodeKind.WORKER),
            "c-3": CloudInstance("c-3", "type-3", True, NodeKind.WORKER),
        }

        Reconciler.reconcile(
            instance_manager,
            scheduler=MockScheduler(),
            cloud_provider=MagicMock(),
            ray_cluster_resource_state=ClusterResourceState(node_states=ray_nodes),
            non_terminated_cloud_instances=cloud_instances,
            cloud_provider_errors=[],
            ray_install_errors=[],
            autoscaling_config=MockAutoscalingConfig(),
        )

        instances, _ = instance_storage.get_instances()
        assert len(instances) == 3
        assert instances["i-1"].status == Instance.RAY_STOPPING
        assert instances["i-2"].status == Instance.RAY_STOPPING
        assert instances["i-3"].status == Instance.TERMINATING

    @staticmethod
    def test_ray_reconciler_stopped_ray(setup):
        instance_manager, instance_storage, _ = setup

        # dead ray nodes
        im_instances = [
            create_instance(
                "i-1", status=Instance.ALLOCATED, cloud_instance_id="c-1"
            ),  # To be reconciled.
            create_instance(
                "i-2", status=Instance.RAY_STOPPING, cloud_instance_id="c-2"
            ),  # To be reconciled.
            create_instance(
                "i-3", status=Instance.TERMINATING, cloud_instance_id="c-3"
            ),  # Already reconciled.
        ]
        TestReconciler._add_instances(instance_storage, im_instances)

        ray_nodes = [
            NodeState(node_id=b"r-1", status=NodeStatus.DEAD, instance_id="c-1"),
            NodeState(node_id=b"r-2", status=NodeStatus.DEAD, instance_id="c-2"),
            NodeState(node_id=b"r-3", status=NodeStatus.DEAD, instance_id="c-3"),
        ]

        cloud_instances = {
            "c-1": CloudInstance("c-1", "type-1", True, NodeKind.WORKER),
            "c-2": CloudInstance("c-2", "type-2", True, NodeKind.WORKER),
            "c-3": CloudInstance("c-3", "type-3", True, NodeKind.WORKER),
        }

        Reconciler.reconcile(
            instance_manager,
            scheduler=MockScheduler(),
            cloud_provider=MagicMock(),
            ray_cluster_resource_state=ClusterResourceState(node_states=ray_nodes),
            non_terminated_cloud_instances=cloud_instances,
            cloud_provider_errors=[],
            ray_install_errors=[],
            autoscaling_config=MockAutoscalingConfig(),
        )

        instances, _ = instance_storage.get_instances()
        assert len(instances) == 3
        assert instances["i-1"].status == Instance.TERMINATING
        assert instances["i-2"].status == Instance.TERMINATING
        assert instances["i-3"].status == Instance.TERMINATING

    @staticmethod
    def test_reconcile_ray_installer_failures(setup):
        instance_manager, instance_storage, _ = setup

        # dead ray nodes
        im_instances = [
            create_instance(
                "i-1", status=Instance.RAY_INSTALLING, cloud_instance_id="c-1"
            ),  # To be reconciled.
        ]
        TestReconciler._add_instances(instance_storage, im_instances)

        ray_install_errors = [
            RayInstallError(
                im_instance_id="i-1",
                details="failed to install",
            )
        ]

        cloud_instances = {
            "c-1": CloudInstance("c-1", "type-1", True, NodeKind.WORKER),
        }

        Reconciler.reconcile(
            instance_manager,
            scheduler=MockScheduler(),
            cloud_provider=MagicMock(),
            ray_cluster_resource_state=ClusterResourceState(node_states=[]),
            non_terminated_cloud_instances=cloud_instances,
            cloud_provider_errors=[],
            ray_install_errors=ray_install_errors,
            autoscaling_config=MockAutoscalingConfig(),
        )

        instances, _ = instance_storage.get_instances()
        assert len(instances) == 1
        assert instances["i-1"].status == Instance.TERMINATING

    @staticmethod
    def test_draining_ray_node_also_terminated(setup):
        """
        A draining ray node due to a cloud instance termination should also
        transition the instance to TERMINATED.
        """

        instance_manager, instance_storage, _ = setup

        im_instances = [
            create_instance(
                "i-1", status=Instance.RAY_RUNNING, cloud_instance_id="c-1"
            ),  # To be reconciled.
            create_instance(
                "i-2", status=Instance.RAY_RUNNING, cloud_instance_id="c-2"
            ),  # To be reconciled.
        ]
        TestReconciler._add_instances(instance_storage, im_instances)

        ray_nodes = [
            NodeState(node_id=b"r-1", status=NodeStatus.DEAD, instance_id="c-1"),
            NodeState(node_id=b"r-2", status=NodeStatus.DRAINING, instance_id="c-2"),
        ]

        cloud_instances = {
            # Terminated cloud instance.
        }

        Reconciler.reconcile(
            instance_manager,
            scheduler=MockScheduler(),
            cloud_provider=MagicMock(),
            ray_cluster_resource_state=ClusterResourceState(node_states=ray_nodes),
            non_terminated_cloud_instances=cloud_instances,
            cloud_provider_errors=[],
            ray_install_errors=[],
            autoscaling_config=MockAutoscalingConfig(),
        )

        instances, _ = instance_storage.get_instances()
        assert len(instances) == 2
        assert instances["i-1"].status == Instance.TERMINATED
        assert instances["i-2"].status == Instance.TERMINATED

    @staticmethod
    @pytest.mark.parametrize(
        "max_concurrent_launches,num_allocated,num_requested",
        [
            (1, 0, 0),
            (10, 0, 0),
            (1, 0, 1),
            (1, 1, 0),
            (10, 1, 0),
            (10, 0, 1),
            (10, 5, 5),
        ],
    )
    @pytest.mark.parametrize(
        "upscaling_speed",
        [0.0, 0.1, 0.5, 1.0, 100.0],
    )
    def test_max_concurrent_launches(
        max_concurrent_launches, num_allocated, num_requested, upscaling_speed, setup
    ):
        instance_manager, instance_storage, subscriber = setup
        next_id = 0

        # Add some allocated instances.
        cloud_instances = {}
        for _ in range(num_allocated):
            instance = create_instance(
                str(next_id),
                status=Instance.ALLOCATED,
                instance_type="type-1",
                cloud_instance_id=f"c-{next_id}",
            )
            next_id += 1
            cloud_instances[instance.cloud_instance_id] = CloudInstance(
                instance.cloud_instance_id, "type-1", True, NodeKind.WORKER
            )
            TestReconciler._add_instances(instance_storage, [instance])

        # Add some requested instances.
        for _ in range(num_requested):
            instance = create_instance(
                str(next_id),
                status=Instance.REQUESTED,
                instance_type="type-1",
                launch_request_id="l-1",
            )
            TestReconciler._add_instances(instance_storage, [instance])
            next_id += 1

        # Add many queued instances.
        queued_instances = [
            create_instance(
                str(i + next_id), status=Instance.QUEUED, instance_type="type-1"
            )
            for i in range(1000)
        ]
        TestReconciler._add_instances(instance_storage, queued_instances)

        num_desired_upscale = max(1, upscaling_speed * (num_requested + num_allocated))
        expected_launch_num = min(
            num_desired_upscale,
            max(0, max_concurrent_launches - num_requested),  # global limit
        )

        subscriber.clear()
        Reconciler.reconcile(
            instance_manager=instance_manager,
            scheduler=MockScheduler(),
            cloud_provider=MagicMock(),
            ray_cluster_resource_state=ClusterResourceState(),
            non_terminated_cloud_instances=cloud_instances,
            cloud_provider_errors=[],
            ray_install_errors=[],
            autoscaling_config=MockAutoscalingConfig(
                configs={
                    "upscaling_speed": upscaling_speed,
                    "max_concurrent_launches": max_concurrent_launches,
                }
            ),
        )
        instances, _ = instance_storage.get_instances()
        assert len(subscriber.events) == expected_launch_num
        for event in subscriber.events:
            assert event.new_instance_status == Instance.REQUESTED
            assert (
                event.launch_request_id
                == instances[event.instance_id].launch_request_id
            )
            assert event.instance_type == "type-1"

    @staticmethod
    @mock.patch("time.time_ns")
    def test_stuck_instances_requested(mock_time_ns, setup):
        instance_manager, instance_storage, subscriber = setup
        cur_time_s = 10
        mock_time_ns.return_value = cur_time_s * s_to_ns

        reconcile_config = InstanceReconcileConfig(
            request_status_timeout_s=5,
            max_num_retry_request_to_allocate=1,  # max 1 retry.
        )

        instances = [
            create_instance(
                "no-update",
                Instance.REQUESTED,
                status_times=[(Instance.REQUESTED, 9 * s_to_ns)],
                launch_request_id="l1",
            ),
            create_instance(
                "retry",
                Instance.REQUESTED,
                status_times=[(Instance.REQUESTED, 2 * s_to_ns)],
                launch_request_id="l2",
            ),
            create_instance(
                "failed",
                Instance.REQUESTED,
                status_times=[
                    (Instance.REQUESTED, 1 * s_to_ns),
                    (Instance.REQUESTED, 2 * s_to_ns),  # This is a retry.
                ],
                launch_request_id="l3",
            ),
        ]

        TestReconciler._add_instances(instance_storage, instances)

        Reconciler.reconcile(
            instance_manager=instance_manager,
            scheduler=MockScheduler(),
            cloud_provider=MagicMock(),
            ray_cluster_resource_state=ClusterResourceState(),
            non_terminated_cloud_instances={},
            cloud_provider_errors=[],
            ray_install_errors=[],
            autoscaling_config=MockAutoscalingConfig(
                configs={
                    "instance_reconcile_config": reconcile_config,
                    "max_concurrent_launches": 0,  # prevent launches
                }
            ),
        )

        instances, _ = instance_storage.get_instances()
        assert instances["no-update"].status == Instance.REQUESTED
        assert instances["retry"].status == Instance.QUEUED
        assert instances["failed"].status == Instance.ALLOCATION_FAILED

    @staticmethod
    @mock.patch("time.time_ns")
    def test_stuck_instances_ray_stop_requested(mock_time_ns, setup):
        instance_manager, instance_storage, subscriber = setup
        timeout_s = 5
        cur_time_s = 20
        mock_time_ns.return_value = cur_time_s * s_to_ns

        config = InstanceReconcileConfig(
            ray_stop_requested_status_timeout_s=timeout_s,
        )
        cur_status = Instance.RAY_STOP_REQUESTED

        instances = [
            create_instance(
                "no-update",
                cur_status,
                status_times=[(cur_status, (cur_time_s - timeout_s + 1) * s_to_ns)],
                ray_node_id="r-1",
            ),
            create_instance(
                "updated",
                cur_status,
                status_times=[(cur_status, (cur_time_s - timeout_s - 1) * s_to_ns)],
                ray_node_id="r-2",
            ),
        ]

        TestReconciler._add_instances(instance_storage, instances)

        Reconciler.reconcile(
            instance_manager=instance_manager,
            scheduler=MockScheduler(),
            cloud_provider=MagicMock(),
            ray_cluster_resource_state=ClusterResourceState(),
            non_terminated_cloud_instances={},
            cloud_provider_errors=[],
            ray_install_errors=[],
            autoscaling_config=MockAutoscalingConfig(
                configs={
                    "instance_reconcile_config": config,
                    "max_concurrent_launches": 0,  # prevent launches
                }
            ),
        )

        instances, _ = instance_storage.get_instances()
        assert instances["no-update"].status == cur_status
        assert instances["updated"].status == Instance.RAY_RUNNING

    @staticmethod
    @mock.patch("time.time_ns")
    def test_ray_stop_requested_fail(mock_time_ns, setup):
        # Test that the instance should be transitioned to RAY_RUNNING
        # when the ray stop request fails.

        instance_manager, instance_storage, _ = setup
        mock_time_ns.return_value = 10 * s_to_ns

        instances = [
            create_instance(
                "i-1",
                status=Instance.RAY_STOP_REQUESTED,
                ray_node_id=binary_to_hex(b"r-1"),
                cloud_instance_id="c-1",
                status_times=[(Instance.RAY_STOP_REQUESTED, 10 * s_to_ns)],
            ),
            create_instance(
                "i-2",
                status=Instance.RAY_STOP_REQUESTED,
                ray_node_id=binary_to_hex(b"r-2"),
                cloud_instance_id="c-2",
                status_times=[(Instance.RAY_STOP_REQUESTED, 10 * s_to_ns)],
            ),
        ]

        ray_nodes = [
            NodeState(node_id=b"r-1", status=NodeStatus.RUNNING, instance_id="c-1"),
            NodeState(node_id=b"r-2", status=NodeStatus.RUNNING, instance_id="c-2"),
        ]

        ray_stop_errors = [
            RayStopError(im_instance_id="i-1"),
        ]

        cloud_instances = {
            "c-1": CloudInstance("c-1", "type-1", True, NodeKind.WORKER),
            "c-2": CloudInstance("c-2", "type-2", True, NodeKind.WORKER),
        }

        TestReconciler._add_instances(instance_storage, instances)

        Reconciler.reconcile(
            instance_manager=instance_manager,
            scheduler=MockScheduler(),
            cloud_provider=MagicMock(),
            ray_cluster_resource_state=ClusterResourceState(node_states=ray_nodes),
            non_terminated_cloud_instances=cloud_instances,
            cloud_provider_errors=[],
            ray_install_errors=[],
            ray_stop_errors=ray_stop_errors,
            autoscaling_config=MockAutoscalingConfig(),
        )

        instances, _ = instance_storage.get_instances()
        assert len(instances) == 2
        assert instances["i-1"].status == Instance.RAY_RUNNING
        assert instances["i-2"].status == Instance.RAY_STOP_REQUESTED

    @staticmethod
    @mock.patch("time.time_ns")
    @pytest.mark.parametrize(
        "cur_status,expect_status",
        [
            (Instance.ALLOCATED, Instance.TERMINATING),
            (Instance.RAY_INSTALLING, Instance.TERMINATING),
            (Instance.TERMINATING, Instance.TERMINATING),
        ],
    )
    def test_stuck_instances(mock_time_ns, cur_status, expect_status, setup):
        instance_manager, instance_storage, subscriber = setup
        timeout_s = 5
        cur_time_s = 20
        mock_time_ns.return_value = cur_time_s * s_to_ns
        config = InstanceReconcileConfig(
            allocate_status_timeout_s=timeout_s,
            terminating_status_timeout_s=timeout_s,
            ray_install_status_timeout_s=timeout_s,
        )
        instances = [
            create_instance(
                "no-update",
                cur_status,
                status_times=[(cur_status, (cur_time_s - timeout_s + 1) * s_to_ns)],
                instance_type="type-1",
                cloud_instance_id="c-1",
            ),
            create_instance(
                "updated",
                cur_status,
                status_times=[(cur_status, (cur_time_s - timeout_s - 1) * s_to_ns)],
                instance_type="type-1",
                cloud_instance_id="c-2",
            ),
        ]

        cloud_instances = {
<<<<<<< HEAD
            "c-1": CloudInstance("c-1", "type-1", "", True, NodeKind.WORKER),
            "c-2": CloudInstance("c-2", "type-1", "", True, NodeKind.WORKER),
=======
            "c-1": CloudInstance("c-1", "type-1", True, NodeKind.WORKER),
            "c-2": CloudInstance("c-2", "type-1", True, NodeKind.WORKER),
>>>>>>> 006cabe1
        }

        TestReconciler._add_instances(instance_storage, instances)

        Reconciler.reconcile(
            instance_manager=instance_manager,
            scheduler=MockScheduler(),
            cloud_provider=MagicMock(),
            ray_cluster_resource_state=ClusterResourceState(),
            non_terminated_cloud_instances=cloud_instances,
            cloud_provider_errors=[],
            ray_install_errors=[],
            autoscaling_config=MockAutoscalingConfig(
                configs={
                    "instance_reconcile_config": config,
                    "max_concurrent_launches": 0,  # prevent launches
                }
            ),
        )

        instances, _ = instance_storage.get_instances()
        assert instances["no-update"].status == cur_status
        assert instances["updated"].status == expect_status

    @staticmethod
    @mock.patch("time.time_ns")
    @pytest.mark.parametrize(
        "status",
        [
            Instance.InstanceStatus.Name(Instance.RAY_STOPPING),
            Instance.InstanceStatus.Name(Instance.QUEUED),
        ],
    )
    def test_warn_stuck_transient_instances(mock_time_ns, status, setup):
        instance_manager, instance_storage, subscriber = setup
        cur_time_s = 10
        mock_time_ns.return_value = cur_time_s * s_to_ns
        timeout_s = 5
        status = Instance.InstanceStatus.Value(status)

        config = InstanceReconcileConfig(
            transient_status_warn_interval_s=timeout_s,
        )
        # TODO: we are only mocking the necessary fields for testing.
        # Probably better to have a more comprehensive mocker for instance
        # of various statuses.
        instances = [
            create_instance(
                "no-warn",
                status,
                status_times=[(status, (cur_time_s - timeout_s + 1) * s_to_ns)],
                cloud_instance_id="c-1" if status != Instance.QUEUED else "",
                instance_type="type-1",
            ),
            create_instance(
                "warn",
                status,
                status_times=[(status, (cur_time_s - timeout_s - 1) * s_to_ns)],
                cloud_instance_id="c-2" if status != Instance.QUEUED else "",
                instance_type="type-1",
            ),
        ]
        TestReconciler._add_instances(instance_storage, instances)
        mock_logger = mock.MagicMock()

        cloud_instances = {
<<<<<<< HEAD
            "c-1": CloudInstance("c-1", "type-1", "", True, NodeKind.WORKER),
            "c-2": CloudInstance("c-2", "type-1", "", True, NodeKind.WORKER),
=======
            "c-1": CloudInstance("c-1", "type-1", True, NodeKind.WORKER),
            "c-2": CloudInstance("c-2", "type-1", True, NodeKind.WORKER),
>>>>>>> 006cabe1
        }

        Reconciler.reconcile(
            instance_manager=instance_manager,
            scheduler=MockScheduler(),
            cloud_provider=MagicMock(),
            ray_cluster_resource_state=ClusterResourceState(),
            non_terminated_cloud_instances=cloud_instances
            if status != Instance.QUEUED
            else {},
            cloud_provider_errors=[],
            ray_install_errors=[],
            autoscaling_config=MockAutoscalingConfig(
                configs={
                    "instance_reconcile_config": config,
                    "max_concurrent_launches": 0,  # prevent launches
                }
            ),
            _logger=mock_logger,
        )

        assert mock_logger.warning.call_count == 1

    @staticmethod
    @mock.patch("time.time_ns")
    def test_stuck_instances_no_op(mock_time_ns, setup):
        instance_manager, instance_storage, subscriber = setup
        # Large enough to not trigger any timeouts
        mock_time_ns.return_value = 999999 * s_to_ns

        config = InstanceReconcileConfig()

        all_status = set(Instance.InstanceStatus.values())
        reconciled_stuck_statuses = {
            Instance.REQUESTED,
            Instance.ALLOCATED,
            Instance.RAY_INSTALLING,
            Instance.TERMINATING,
            Instance.RAY_STOP_REQUESTED,
        }

        transient_statuses = {
            Instance.RAY_STOPPING,
            Instance.RAY_INSTALL_FAILED,
            Instance.RAY_STOPPED,
            Instance.TERMINATION_FAILED,
            Instance.QUEUED,
        }
        no_op_statuses = all_status - reconciled_stuck_statuses - transient_statuses

        for status in no_op_statuses:
            instances = [
                create_instance(
                    f"no-op-{status}",
                    status,
                    status_times=[(status, 1 * s_to_ns)],
                ),
            ]
            TestReconciler._add_instances(instance_storage, instances)

        subscriber.clear()
        mock_logger = mock.MagicMock()
        Reconciler.reconcile(
            instance_manager=instance_manager,
            scheduler=MockScheduler(),
            cloud_provider=MagicMock(),
            ray_cluster_resource_state=ClusterResourceState(),
            non_terminated_cloud_instances={},
            cloud_provider_errors=[],
            ray_install_errors=[],
            autoscaling_config=MockAutoscalingConfig(
                configs={
                    "instance_reconcile_config": config,
                    "max_concurrent_launches": 0,  # prevent launches
                }
            ),
            _logger=mock_logger,
        )

        assert subscriber.events == []
        assert mock_logger.warning.call_count == 0

    @staticmethod
    @pytest.mark.parametrize(
        "status,expected_running",
        [(Instance.RAY_RUNNING, True), (Instance.ALLOCATED, False)],
        ids=["ray_running", "allocated"],
    )
    def test_is_head_node_running(status, expected_running, setup):
        instance_manager, instance_storage, subscriber = setup

        instances = [
            create_instance(
                "i-1",
                status=status,
                cloud_instance_id="c-1",
                node_kind=NodeKind.HEAD,
            ),
        ]

        TestReconciler._add_instances(instance_storage, instances)
        assert Reconciler._is_head_node_running(instance_manager) is expected_running

    @staticmethod
    @pytest.mark.parametrize(
        "worker_rpc_drain",
        [True, False],
        ids=["worker_rpc_drain", "no_ray_stop"],
    )
    def test_scaling_updates(setup, worker_rpc_drain):
        """
        Tests that new instances should be launched due to autoscaling
        decisions, and existing instances should be terminated if needed.
        """
        instance_manager, instance_storage, _ = setup

        im_instances = [
            create_instance(
                "head",
                status=Instance.RAY_RUNNING,
                cloud_instance_id="c-0",
                ray_node_id=binary_to_hex(b"r-0"),
                node_kind=NodeKind.HEAD,
            ),
            create_instance(
                "i-1",
                status=Instance.RAY_RUNNING,
                cloud_instance_id="c-1",
                ray_node_id=binary_to_hex(b"r-1"),
                node_kind=NodeKind.WORKER,
            ),  # To be reconciled.
        ]
        TestReconciler._add_instances(instance_storage, im_instances)

        ray_nodes = [
            NodeState(node_id=b"r-0", status=NodeStatus.RUNNING, instance_id="c-1"),
            NodeState(node_id=b"r-1", status=NodeStatus.RUNNING, instance_id="c-1"),
        ]

        cloud_instances = {
<<<<<<< HEAD
            "c-0": CloudInstance("c-0", "head", "", True, NodeKind.HEAD),
            "c-1": CloudInstance("c-1", "type-1", "", True, NodeKind.WORKER),
=======
            "c-0": CloudInstance("c-0", "head", True, NodeKind.HEAD),
            "c-1": CloudInstance("c-1", "type-1", True, NodeKind.WORKER),
>>>>>>> 006cabe1
        }

        mock_scheduler = MagicMock()
        mock_scheduler.schedule.return_value = SchedulingReply(
            to_launch=[
                LaunchRequest(instance_type="type-1", count=2),
            ],
            to_terminate=[
                TerminationRequest(
                    id="t1",
                    ray_node_id="r-1",
                    instance_id="i-1",
                    cause=TerminationRequest.Cause.IDLE,
                    idle_duration_ms=1000,
                )
            ],
            infeasible_gang_resource_requests=[
                GangResourceRequest(
                    requests=[ResourceRequest(resources_bundle={"CPU": 1})]
                )
            ],
        )

        state = Reconciler.reconcile(
            instance_manager=instance_manager,
            scheduler=mock_scheduler,
            cloud_provider=MagicMock(),
            ray_cluster_resource_state=ClusterResourceState(node_states=ray_nodes),
            non_terminated_cloud_instances=cloud_instances,
            cloud_provider_errors=[],
            ray_install_errors=[],
            autoscaling_config=MockAutoscalingConfig(
                configs={
                    "max_concurrent_launches": 0,  # don't launch anything.
                    "worker_rpc_drain": worker_rpc_drain,
                }
            ),
        )

        instances, _ = instance_storage.get_instances()

        assert len(instances) == 3 + 1  # for head node
        for id, instance in instances.items():
            if id == "head":
                assert instance.status == Instance.RAY_RUNNING
            elif id == "i-1":
                assert (
                    instance.status == Instance.RAY_STOP_REQUESTED
                    if worker_rpc_drain
                    else Instance.TERMINATING
                )
            else:
                assert instance.status == Instance.QUEUED
                assert instance.instance_type == "type-1"

        assert len(state.infeasible_gang_resource_requests) == 1

    @staticmethod
    def test_terminating_instances(setup):
        instance_manager, instance_storage, subscriber = setup

        instances = [
            create_instance(
                "i-1",
                status=Instance.RAY_STOPPED,
                cloud_instance_id="c-1",
            ),
            create_instance(
                "i-2",
                status=Instance.RAY_INSTALL_FAILED,
                cloud_instance_id="c-2",
            ),
            create_instance(
                "i-3",
                status=Instance.TERMINATION_FAILED,
                cloud_instance_id="c-3",
            ),
        ]

        cloud_instances = {
            "c-1": CloudInstance("c-1", "type-1", True, NodeKind.WORKER),
            "c-2": CloudInstance("c-2", "type-2", True, NodeKind.WORKER),
            "c-3": CloudInstance("c-3", "type-3", True, NodeKind.WORKER),
        }

        TestReconciler._add_instances(instance_storage, instances)

        Reconciler.reconcile(
            instance_manager=instance_manager,
            scheduler=MockScheduler(),
            cloud_provider=MagicMock(),
            ray_cluster_resource_state=ClusterResourceState(),
            non_terminated_cloud_instances=cloud_instances,
            cloud_provider_errors=[],
            ray_install_errors=[],
            autoscaling_config=MockAutoscalingConfig(),
        )

        instances, _ = instance_storage.get_instances()
        assert instances["i-1"].status == Instance.TERMINATING
        assert instances["i-2"].status == Instance.TERMINATING
        assert instances["i-3"].status == Instance.TERMINATING

    @staticmethod
    @pytest.mark.parametrize(
        "disable_node_updaters",
        [True, False],
    )
    @pytest.mark.parametrize(
        "cloud_instance_running",
        [True, False],
    )
    def test_ray_install(disable_node_updaters, cloud_instance_running, setup):
        instance_manager, instance_storage, _ = setup

        instances = [
            create_instance(
                "i-1",
                status=Instance.ALLOCATED,
                instance_type="type-1",
                launch_request_id="l1",
                cloud_instance_id="c-1",
            ),
        ]

        cloud_instances = {
            "c-1": CloudInstance(
                "c-1", "type-1", "", cloud_instance_running, NodeKind.WORKER
            ),
        }

        TestReconciler._add_instances(instance_storage, instances)

        Reconciler.reconcile(
            instance_manager=instance_manager,
            scheduler=MockScheduler(),
            cloud_provider=MagicMock(),
            ray_cluster_resource_state=ClusterResourceState(),
            non_terminated_cloud_instances=cloud_instances,
            cloud_provider_errors=[],
            ray_install_errors=[],
            autoscaling_config=MockAutoscalingConfig(
                configs={
                    "disable_node_updaters": disable_node_updaters,
                }
            ),
        )

        instances, _ = instance_storage.get_instances()
        if disable_node_updaters or not cloud_instance_running:
            assert instances["i-1"].status == Instance.ALLOCATED
        else:
            assert instances["i-1"].status == Instance.RAY_INSTALLING

    @staticmethod
    @mock.patch("time.time_ns")
    def test_autoscaler_state(mock_time_ns, setup):
        instance_manager, instance_storage, _ = setup
        mock_time_ns.return_value = 5

        instances = [
            create_instance(
                "head",
                status=Instance.RAY_RUNNING,
                cloud_instance_id="c-0",
                ray_node_id=binary_to_hex(b"r-0"),
                node_kind=NodeKind.HEAD,
            ),
            create_instance(
                "i-1",
                status=Instance.ALLOCATED,
                instance_type="type-1",
                cloud_instance_id="c-1",
                launch_request_id="l1",
                status_times=[
                    (Instance.QUEUED, 0),
                    (Instance.REQUESTED, 1),
                    (Instance.ALLOCATED, 2),
                ],
            ),
            # requested instance
            create_instance(
                "i-2",
                status=Instance.REQUESTED,
                instance_type="type-2",
                launch_request_id="l2",
                status_times=[(Instance.QUEUED, 0), (Instance.REQUESTED, 1)],
            ),
            # queued instance
            create_instance(
                "i-3",
                status=Instance.QUEUED,
                instance_type="type-3",
                launch_request_id="l3",
                status_times=[
                    (Instance.QUEUED, 0),
                ],
            ),
            # allocation failed
            create_instance(
                "i-4",
                status=Instance.ALLOCATION_FAILED,
                instance_type="type-4",
                launch_request_id="l4",
                status_times=[
                    (Instance.QUEUED, 0),
                    (Instance.REQUESTED, 1),
                    (Instance.ALLOCATION_FAILED, 2),
                ],
            ),
            # ray installing
            create_instance(
                "i-5",
                status=Instance.RAY_INSTALLING,
                instance_type="type-5",
                launch_request_id="l5",
                cloud_instance_id="c-5",
                status_times=[
                    (Instance.QUEUED, 0),
                    (Instance.REQUESTED, 1),
                    (Instance.ALLOCATED, 2),
                    (Instance.RAY_INSTALLING, 3),
                ],
            ),
        ]

        cloud_instances = {
<<<<<<< HEAD
            "c-0": CloudInstance("c-0", "head", "", True, NodeKind.HEAD),
            "c-1": CloudInstance("c-1", "type-1", "", True, NodeKind.WORKER),
            "c-5": CloudInstance("c-5", "type-5", "", True, NodeKind.WORKER),
=======
            "c-0": CloudInstance("c-0", "head", True, NodeKind.HEAD),
            "c-1": CloudInstance("c-1", "type-1", True, NodeKind.WORKER),
            "c-5": CloudInstance("c-5", "type-5", True, NodeKind.WORKER),
>>>>>>> 006cabe1
        }

        TestReconciler._add_instances(instance_storage, instances)

        mock_scheduler = MagicMock()
        mock_scheduler.schedule.return_value = SchedulingReply(
            to_launch=[],
            to_terminate=[],
            infeasible_gang_resource_requests=[
                GangResourceRequest(
                    requests=[ResourceRequest(resources_bundle={"CPU": 1})]
                )
            ],
            infeasible_resource_requests=[ResourceRequest(resources_bundle={"CPU": 1})],
        )

        autoscaling_state = Reconciler.reconcile(
            instance_manager=instance_manager,
            scheduler=mock_scheduler,
            cloud_provider=MagicMock(),
            ray_cluster_resource_state=ClusterResourceState(
                cluster_resource_state_version=1,
            ),
            non_terminated_cloud_instances=cloud_instances,
            cloud_provider_errors=[],
            ray_install_errors=[],
            autoscaling_config=MockAutoscalingConfig(
                configs={
                    "max_concurrent_launches": 0,  # don't launch anything.
                }
            ),
        )

        assert autoscaling_state.last_seen_cluster_resource_state_version == 1
        assert len(autoscaling_state.infeasible_gang_resource_requests) == 1
        assert len(autoscaling_state.infeasible_resource_requests) == 1
        assert len(autoscaling_state.pending_instances) == 2
        pending_instances = {i.instance_id for i in autoscaling_state.pending_instances}
        assert pending_instances == {"i-1", "i-5"}
        pending_instance_requests = defaultdict(int)
        for r in autoscaling_state.pending_instance_requests:
            pending_instance_requests[r.ray_node_type_name] += r.count
        failed_instance_requests = defaultdict(int)
        for r in autoscaling_state.failed_instance_requests:
            failed_instance_requests[r.ray_node_type_name] += r.count
        assert pending_instance_requests == {"type-2": 1, "type-3": 1}
        assert failed_instance_requests == {"type-4": 1}

    @staticmethod
    def test_extra_cloud_instances_cloud_provider(setup):
        """
        Test that extra cloud instances should be terminated.
        """
        instance_manager, instance_storage, subscriber = setup

        im_instances = [
            create_instance(
                "i-1", status=Instance.RAY_RUNNING, cloud_instance_id="c-1"
            ),  # To be reconciled.
        ]
        TestReconciler._add_instances(instance_storage, im_instances)

        ray_nodes = [
            NodeState(node_id=b"r-1", status=NodeStatus.RUNNING, instance_id="c-1"),
            # Out of band ray nodes.
            NodeState(
                node_id=b"r-2",
                status=NodeStatus.RUNNING,
                instance_id="c-3",
                ray_node_type_name="type-1",
            ),
        ]

        cloud_instances = {
            "c-1": CloudInstance("c-1", "type-1", True, NodeKind.WORKER),
            # Out of band cloud instance.
            "c-2": CloudInstance("c-2", "type-2", True, NodeKind.WORKER),
        }

        subscriber.clear()
        Reconciler.reconcile(
            instance_manager,
            scheduler=MockScheduler(),
            cloud_provider=MagicMock(),
            ray_cluster_resource_state=ClusterResourceState(node_states=ray_nodes),
            non_terminated_cloud_instances=cloud_instances,
            cloud_provider_errors=[],
            ray_install_errors=[],
            autoscaling_config=MockAutoscalingConfig(),
        )
<<<<<<< HEAD

        assert len(subscriber.events) == 1
        assert subscriber.events[0].new_instance_status == Instance.ALLOCATED
        assert subscriber.events[0].cloud_instance_id == "c-2"
        assert subscriber.events[0].instance_type == "type-2"
=======
        events = subscriber.events
        for e in events:
            if e.new_instance_status == Instance.ALLOCATED:
                assert e.cloud_instance_id in {"c-2", "c-3"}
            else:
                assert e.new_instance_status == Instance.RAY_RUNNING
                assert e.ray_node_id == binary_to_hex(b"r-2")
>>>>>>> 006cabe1

        instances, _ = instance_storage.get_instances()
        assert len(instances) == 3
        statuses = {instance.status for instance in instances.values()}
        assert statuses == {Instance.RAY_RUNNING, Instance.ALLOCATED}


if __name__ == "__main__":
    if os.environ.get("PARALLEL_CI"):
        sys.exit(pytest.main(["-n", "auto", "--boxed", "-vs", __file__]))
    else:
        sys.exit(pytest.main(["-sv", __file__]))<|MERGE_RESOLUTION|>--- conflicted
+++ resolved
@@ -74,25 +74,6 @@
 
     def worker_rpc_drain(self):
         return self._configs.get("worker_rpc_drain", True)
-<<<<<<< HEAD
-
-    def disable_launch_config_check(self):
-        return self._configs.get("disable_launch_config_check", False)
-
-    def get_idle_timeout_s(self):
-        return self._configs.get("idle_timeout_s", 999)
-
-    def get_idle_timeout_s(self):
-        return self._configs.get("idle_timeout_s", 0)
-
-    def disable_launch_config_check(self):
-        return self._configs.get("disable_launch_config_check", False)
-
-    @property
-    def provider(self):
-        return Provider.UNKNOWN
-=======
->>>>>>> 006cabe1
 
     def disable_launch_config_check(self):
         return self._configs.get("disable_launch_config_check", False)
@@ -945,13 +926,8 @@
         ]
 
         cloud_instances = {
-<<<<<<< HEAD
-            "c-1": CloudInstance("c-1", "type-1", "", True, NodeKind.WORKER),
-            "c-2": CloudInstance("c-2", "type-1", "", True, NodeKind.WORKER),
-=======
             "c-1": CloudInstance("c-1", "type-1", True, NodeKind.WORKER),
             "c-2": CloudInstance("c-2", "type-1", True, NodeKind.WORKER),
->>>>>>> 006cabe1
         }
 
         TestReconciler._add_instances(instance_storage, instances)
@@ -1018,13 +994,8 @@
         mock_logger = mock.MagicMock()
 
         cloud_instances = {
-<<<<<<< HEAD
-            "c-1": CloudInstance("c-1", "type-1", "", True, NodeKind.WORKER),
-            "c-2": CloudInstance("c-2", "type-1", "", True, NodeKind.WORKER),
-=======
             "c-1": CloudInstance("c-1", "type-1", True, NodeKind.WORKER),
             "c-2": CloudInstance("c-2", "type-1", True, NodeKind.WORKER),
->>>>>>> 006cabe1
         }
 
         Reconciler.reconcile(
@@ -1165,13 +1136,8 @@
         ]
 
         cloud_instances = {
-<<<<<<< HEAD
-            "c-0": CloudInstance("c-0", "head", "", True, NodeKind.HEAD),
-            "c-1": CloudInstance("c-1", "type-1", "", True, NodeKind.WORKER),
-=======
             "c-0": CloudInstance("c-0", "head", True, NodeKind.HEAD),
             "c-1": CloudInstance("c-1", "type-1", True, NodeKind.WORKER),
->>>>>>> 006cabe1
         }
 
         mock_scheduler = MagicMock()
@@ -1399,15 +1365,9 @@
         ]
 
         cloud_instances = {
-<<<<<<< HEAD
-            "c-0": CloudInstance("c-0", "head", "", True, NodeKind.HEAD),
-            "c-1": CloudInstance("c-1", "type-1", "", True, NodeKind.WORKER),
-            "c-5": CloudInstance("c-5", "type-5", "", True, NodeKind.WORKER),
-=======
             "c-0": CloudInstance("c-0", "head", True, NodeKind.HEAD),
             "c-1": CloudInstance("c-1", "type-1", True, NodeKind.WORKER),
             "c-5": CloudInstance("c-5", "type-5", True, NodeKind.WORKER),
->>>>>>> 006cabe1
         }
 
         TestReconciler._add_instances(instance_storage, instances)
@@ -1498,13 +1458,6 @@
             ray_install_errors=[],
             autoscaling_config=MockAutoscalingConfig(),
         )
-<<<<<<< HEAD
-
-        assert len(subscriber.events) == 1
-        assert subscriber.events[0].new_instance_status == Instance.ALLOCATED
-        assert subscriber.events[0].cloud_instance_id == "c-2"
-        assert subscriber.events[0].instance_type == "type-2"
-=======
         events = subscriber.events
         for e in events:
             if e.new_instance_status == Instance.ALLOCATED:
@@ -1512,7 +1465,6 @@
             else:
                 assert e.new_instance_status == Instance.RAY_RUNNING
                 assert e.ray_node_id == binary_to_hex(b"r-2")
->>>>>>> 006cabe1
 
         instances, _ = instance_storage.get_instances()
         assert len(instances) == 3
