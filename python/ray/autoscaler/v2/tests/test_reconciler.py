import os
import sys
import time

# coding: utf-8
from collections import defaultdict

import pytest

import mock
from mock import MagicMock

from ray._private.utils import binary_to_hex
from ray.autoscaler.v2.instance_manager.config import InstanceReconcileConfig, Provider
from ray.autoscaler.v2.instance_manager.instance_manager import InstanceManager
from ray.autoscaler.v2.instance_manager.instance_storage import InstanceStorage
from ray.autoscaler.v2.instance_manager.node_provider import (  # noqa
    CloudInstance,
    LaunchNodeError,
    TerminateNodeError,
)
from ray.autoscaler.v2.instance_manager.ray_installer import RayInstallError
from ray.autoscaler.v2.instance_manager.reconciler import Reconciler, logger
from ray.autoscaler.v2.instance_manager.storage import InMemoryStorage
from ray.autoscaler.v2.instance_manager.subscribers.ray_stopper import RayStopError
from ray.autoscaler.v2.scheduler import IResourceScheduler, SchedulingReply
from ray.autoscaler.v2.tests.util import MockSubscriber, create_instance
from ray.core.generated.autoscaler_pb2 import (
    ClusterResourceState,
    GangResourceRequest,
    NodeState,
    NodeStatus,
    ResourceRequest,
)
from ray.core.generated.instance_manager_pb2 import (
    Instance,
    LaunchRequest,
    NodeKind,
    TerminationRequest,
)

s_to_ns = 1 * 1_000_000_000

logger.setLevel("DEBUG")


class MockAutoscalingConfig:
    def __init__(self, configs=None):
        if configs is None:
            configs = {}
        self._configs = configs

    def get_node_type_configs(self):
        return self._configs.get("node_type_configs", {})

    def get_max_num_worker_nodes(self):
        return self._configs.get("max_num_worker_nodes")

    def get_max_num_nodes(self):
        n = self._configs.get("max_num_worker_nodes")
        return n + 1 if n is not None else None

    def get_upscaling_speed(self):
        return self._configs.get("upscaling_speed", 0.0)

    def get_max_concurrent_launches(self):
        return self._configs.get("max_concurrent_launches", 100)

    def get_instance_reconcile_config(self):
        return self._configs.get("instance_reconcile_config", InstanceReconcileConfig())

    def disable_node_updaters(self):
        return self._configs.get("disable_node_updaters", True)

    def worker_rpc_drain(self):
        return self._configs.get("worker_rpc_drain", True)

    def disable_launch_config_check(self):
        return self._configs.get("disable_launch_config_check", False)

    def get_idle_timeout_s(self):
        return self._configs.get("idle_timeout_s", 999)

    def get_idle_timeout_s(self):
        return self._configs.get("idle_timeout_s", 0)

    def disable_launch_config_check(self):
        return self._configs.get("disable_launch_config_check", False)

    @property
    def provider(self):
        return Provider.UNKNOWN

    def disable_launch_config_check(self):
        return self._configs.get("disable_launch_config_check", False)

    def get_idle_timeout_s(self):
        return self._configs.get("idle_timeout_s", 999)


class MockScheduler(IResourceScheduler):
    def __init__(self, to_launch=None, to_terminate=None):
        if to_launch is None:
            to_launch = []

        if to_terminate is None:
            to_terminate = []

        self.to_launch = to_launch
        self.to_terminate = to_terminate

    def schedule(self, req):
        return SchedulingReply(
            to_launch=self.to_launch,
            to_terminate=self.to_terminate,
        )


@pytest.fixture()
def setup():
    instance_storage = InstanceStorage(
        cluster_id="test_cluster_id",
        storage=InMemoryStorage(),
    )

    mock_subscriber = MockSubscriber()

    instance_manager = InstanceManager(
        instance_storage=instance_storage,
        instance_status_update_subscribers=[mock_subscriber],
    )

    yield instance_manager, instance_storage, mock_subscriber


class TestReconciler:
    @staticmethod
    def _add_instances(instance_storage, instances):
        for instance in instances:
            ok, _ = instance_storage.upsert_instance(instance)
            assert ok

    @staticmethod
    def test_requested_instance_no_op(setup):
        instance_manager, instance_storage, _ = setup
        # Request no timeout yet.
        TestReconciler._add_instances(
            instance_storage,
            [
                create_instance(
                    "i-1",
                    Instance.REQUESTED,
                    launch_request_id="l1",
                    instance_type="type-1",
                    status_times=[(Instance.REQUESTED, time.time_ns())],
                ),
            ],
        )

        Reconciler.reconcile(
            instance_manager,
            scheduler=MockScheduler(),
            cloud_provider=MagicMock(),
            ray_cluster_resource_state=ClusterResourceState(),
            non_terminated_cloud_instances={},
            cloud_provider_errors=[],
            ray_install_errors=[],
            autoscaling_config=MockAutoscalingConfig(),
        )

        instances, _ = instance_storage.get_instances()
        assert len(instances) == 1
        assert instances["i-1"].status == Instance.REQUESTED

    @staticmethod
    def test_requested_instance_to_allocated(setup):
        # When there's a matching cloud instance for the requested instance.
        # The requested instance should be moved to ALLOCATED.
        instance_manager, instance_storage, _ = setup
        TestReconciler._add_instances(
            instance_storage,
            [
                create_instance(
                    "i-1",
                    status=Instance.REQUESTED,
                    instance_type="type-1",
                    status_times=[(Instance.REQUESTED, time.time_ns())],
                    launch_request_id="l1",
                ),
                create_instance(
                    "i-2",
                    status=Instance.REQUESTED,
                    instance_type="type-2",
                    status_times=[(Instance.REQUESTED, time.time_ns())],
                    launch_request_id="l2",
                ),
            ],
        )

        cloud_instances = {
            "c-1": CloudInstance("c-1", "type-1", True, NodeKind.WORKER),
        }

        Reconciler.reconcile(
            instance_manager,
            scheduler=MockScheduler(),
            cloud_provider=MagicMock(),
            ray_cluster_resource_state=ClusterResourceState(),
            non_terminated_cloud_instances=cloud_instances,
            cloud_provider_errors=[],
            ray_install_errors=[],
            autoscaling_config=MockAutoscalingConfig(),
        )

        instances, _ = instance_storage.get_instances()

        assert len(instances) == 2
        assert instances["i-1"].status == Instance.ALLOCATED
        assert instances["i-1"].cloud_instance_id == "c-1"
        assert instances["i-2"].status == Instance.REQUESTED

    @staticmethod
    def test_requested_instance_to_allocation_failed(setup):
        """
        Test that the instance should be transitioned to ALLOCATION_FAILED
        when launch error happens.
        """
        instance_manager, instance_storage, _ = setup

        instances = [
            # Should succeed with instance matched.
            create_instance(
                "i-1",
                status=Instance.REQUESTED,
                instance_type="type-1",
                launch_request_id="l1",
            ),
            # Should fail due to launch error.
            create_instance(
                "i-2",
                status=Instance.REQUESTED,
                instance_type="type-2",
                launch_request_id="l1",
            ),
        ]
        TestReconciler._add_instances(instance_storage, instances)

        launch_errors = [
            LaunchNodeError(
                request_id="l1",
                count=1,  # The request failed.
                node_type="type-2",
                timestamp_ns=1,
            )
        ]

        cloud_instances = {
            "c-1": CloudInstance("c-1", "type-1", True, NodeKind.WORKER),
        }
        Reconciler.reconcile(
            instance_manager,
            scheduler=MockScheduler(),
            cloud_provider=MagicMock(),
            ray_cluster_resource_state=ClusterResourceState(),
            non_terminated_cloud_instances=cloud_instances,
            cloud_provider_errors=launch_errors,
            ray_install_errors=[],
            autoscaling_config=MockAutoscalingConfig(),
        )

        instances, _ = instance_storage.get_instances()
        assert len(instances) == 2
        assert instances["i-1"].status == Instance.ALLOCATED
        assert instances["i-1"].cloud_instance_id == "c-1"
        assert instances["i-2"].status == Instance.ALLOCATION_FAILED

    @staticmethod
    def test_reconcile_terminated_cloud_instances(setup):

        instance_manager, instance_storage, subscriber = setup

        instances = [
            create_instance(
                "i-1",
                status=Instance.ALLOCATED,
                instance_type="type-1",
                cloud_instance_id="c-1",
            ),
            create_instance(
                "i-2",
                status=Instance.TERMINATING,  # pending terminated, no update
                instance_type="type-2",
                cloud_instance_id="c-2",
            ),
            create_instance(
                "i-3",
                status=Instance.TERMINATED,  # Already terminated, no update
                instance_type="type-2",
                cloud_instance_id="c-3",
            ),
        ]
        TestReconciler._add_instances(instance_storage, instances)

        cloud_instances = {
            "c-2": CloudInstance("c-2", "type-2", False, NodeKind.WORKER),
        }

        termination_errors = [
            TerminateNodeError(
                cloud_instance_id="c-2",
                timestamp_ns=1,
                request_id="t1",
            )
        ]
        subscriber.clear()
        Reconciler.reconcile(
            instance_manager,
            scheduler=MockScheduler(),
            cloud_provider=MagicMock(),
            ray_cluster_resource_state=ClusterResourceState(),
            non_terminated_cloud_instances=cloud_instances,
            cloud_provider_errors=termination_errors,
            ray_install_errors=[],
            autoscaling_config=MockAutoscalingConfig(),
        )

        instances, _ = instance_storage.get_instances()
        assert len(instances) == 3
        assert instances["i-1"].status == Instance.TERMINATED
        assert instances["i-2"].status == Instance.TERMINATING
        events = subscriber.events
        assert len(events) == 3

        events_i_1 = subscriber.events_by_id("i-1")
        assert len(events_i_1) == 1
        assert events_i_1[0].new_instance_status == Instance.TERMINATED
        assert events_i_1[0].instance_id == "i-1"

        events_i_2 = subscriber.events_by_id("i-2")
        assert len(events_i_2) == 2
        assert events_i_2[0].new_instance_status == Instance.TERMINATION_FAILED
        assert events_i_2[1].new_instance_status == Instance.TERMINATING

    @staticmethod
    def test_ray_reconciler_no_op(setup):
        instance_manager, instance_storage, subscriber = setup

        im_instances = [
            create_instance(
                "i-1",
                status=Instance.ALLOCATED,
                launch_request_id="l1",
                instance_type="type-1",
                cloud_instance_id="c-1",
            ),
        ]
        cloud_instances = {
            "c-1": CloudInstance("c-1", "type-1", True, NodeKind.WORKER),
        }

        TestReconciler._add_instances(instance_storage, im_instances)
        subscriber.clear()

        Reconciler.reconcile(
            instance_manager,
            scheduler=MockScheduler(),
            cloud_provider=MagicMock(),
            ray_cluster_resource_state=ClusterResourceState(),
            non_terminated_cloud_instances=cloud_instances,
            cloud_provider_errors=[],
            ray_install_errors=[],
            autoscaling_config=MockAutoscalingConfig(),
        )

        # Assert no changes.
        assert subscriber.events == []

        # Unknown ray node status - no action.
        ray_nodes = [
            NodeState(node_id=b"r-1", status=NodeStatus.UNSPECIFIED, instance_id="c-1"),
            NodeState(
                node_id=b"r-2", status=NodeStatus.RUNNING, instance_id="c-unknown"
            ),
        ]

        with pytest.raises(ValueError):
            Reconciler.reconcile(
                instance_manager,
                scheduler=MockScheduler(),
                cloud_provider=MagicMock(),
                ray_cluster_resource_state=ClusterResourceState(node_states=ray_nodes),
                non_terminated_cloud_instances=cloud_instances,
                cloud_provider_errors=[],
                ray_install_errors=[],
                autoscaling_config=MockAutoscalingConfig(),
            )

        # Assert no changes.
        assert subscriber.events == []

    @staticmethod
    def test_ray_reconciler_new_ray(setup):
        instance_manager, instance_storage, _ = setup

        # A newly running ray node with matching cloud instance id
        node_states = [
            NodeState(node_id=b"r-1", status=NodeStatus.RUNNING, instance_id="c-1"),
        ]
        im_instances = [
            create_instance("i-1", status=Instance.ALLOCATED, cloud_instance_id="c-1"),
        ]
        cloud_instances = {
            "c-1": CloudInstance("c-1", "type-1", True, NodeKind.WORKER),
        }
        TestReconciler._add_instances(instance_storage, im_instances)
        Reconciler.reconcile(
            instance_manager,
            scheduler=MockScheduler(),
            cloud_provider=MagicMock(),
            ray_cluster_resource_state=ClusterResourceState(node_states=node_states),
            non_terminated_cloud_instances=cloud_instances,
            cloud_provider_errors=[],
            ray_install_errors=[],
            autoscaling_config=MockAutoscalingConfig(),
        )

        instances, _ = instance_storage.get_instances()
        assert len(instances) == 1
        assert instances["i-1"].status == Instance.RAY_RUNNING
        assert instances["i-1"].node_id == binary_to_hex(b"r-1")

    @staticmethod
    def test_ray_reconciler_already_ray_running(setup):
        instance_manager, instance_storage, subscriber = setup
        # A running ray node already reconciled.
        TestReconciler._add_instances(
            instance_storage,
            [
                create_instance(
                    "i-1", status=Instance.RAY_RUNNING, cloud_instance_id="c-1"
                ),
                create_instance(
                    "i-2", status=Instance.TERMINATING, cloud_instance_id="c-2"
                ),  # Already reconciled.
            ],
        )
        ray_nodes = [
            NodeState(node_id=b"r-1", status=NodeStatus.IDLE, instance_id="c-1"),
            NodeState(
                node_id=b"r-2", status=NodeStatus.IDLE, instance_id="c-2"
            ),  # Already being stopped
        ]
        cloud_instances = {
            "c-1": CloudInstance("c-1", "type-1", True, NodeKind.WORKER),
            "c-2": CloudInstance("c-2", "type-2", True, NodeKind.WORKER),
        }

        subscriber.clear()
        Reconciler.reconcile(
            instance_manager,
            scheduler=MockScheduler(),
            cloud_provider=MagicMock(),
            ray_cluster_resource_state=ClusterResourceState(node_states=ray_nodes),
            non_terminated_cloud_instances=cloud_instances,
            cloud_provider_errors=[],
            ray_install_errors=[],
            autoscaling_config=MockAutoscalingConfig(),
        )

        assert len(subscriber.events) == 0

    @staticmethod
    def test_ray_reconciler_stopping_ray(setup):
        instance_manager, instance_storage, _ = setup

        # draining ray nodes
        im_instances = [
            create_instance(
                "i-1", status=Instance.RAY_RUNNING, cloud_instance_id="c-1"
            ),  # To be reconciled.
            create_instance(
                "i-2", status=Instance.RAY_STOPPING, cloud_instance_id="c-2"
            ),  # Already reconciled.
            create_instance(
                "i-3", status=Instance.TERMINATING, cloud_instance_id="c-3"
            ),  # Already reconciled.
        ]

        TestReconciler._add_instances(instance_storage, im_instances)

        ray_nodes = [
            NodeState(node_id=b"r-1", status=NodeStatus.DRAINING, instance_id="c-1"),
            NodeState(node_id=b"r-2", status=NodeStatus.DRAINING, instance_id="c-2"),
            NodeState(node_id=b"r-3", status=NodeStatus.DRAINING, instance_id="c-3"),
        ]
        cloud_instances = {
            "c-1": CloudInstance("c-1", "type-1", True, NodeKind.WORKER),
            "c-2": CloudInstance("c-2", "type-2", True, NodeKind.WORKER),
            "c-3": CloudInstance("c-3", "type-3", True, NodeKind.WORKER),
        }

        Reconciler.reconcile(
            instance_manager,
            scheduler=MockScheduler(),
            cloud_provider=MagicMock(),
            ray_cluster_resource_state=ClusterResourceState(node_states=ray_nodes),
            non_terminated_cloud_instances=cloud_instances,
            cloud_provider_errors=[],
            ray_install_errors=[],
            autoscaling_config=MockAutoscalingConfig(),
        )

        instances, _ = instance_storage.get_instances()
        assert len(instances) == 3
        assert instances["i-1"].status == Instance.RAY_STOPPING
        assert instances["i-2"].status == Instance.RAY_STOPPING
        assert instances["i-3"].status == Instance.TERMINATING

    @staticmethod
    def test_ray_reconciler_stopped_ray(setup):
        instance_manager, instance_storage, _ = setup

        # dead ray nodes
        im_instances = [
            create_instance(
                "i-1", status=Instance.ALLOCATED, cloud_instance_id="c-1"
            ),  # To be reconciled.
            create_instance(
                "i-2", status=Instance.RAY_STOPPING, cloud_instance_id="c-2"
            ),  # To be reconciled.
            create_instance(
                "i-3", status=Instance.TERMINATING, cloud_instance_id="c-3"
            ),  # Already reconciled.
        ]
        TestReconciler._add_instances(instance_storage, im_instances)

        ray_nodes = [
            NodeState(node_id=b"r-1", status=NodeStatus.DEAD, instance_id="c-1"),
            NodeState(node_id=b"r-2", status=NodeStatus.DEAD, instance_id="c-2"),
            NodeState(node_id=b"r-3", status=NodeStatus.DEAD, instance_id="c-3"),
        ]

        cloud_instances = {
            "c-1": CloudInstance("c-1", "type-1", True, NodeKind.WORKER),
            "c-2": CloudInstance("c-2", "type-2", True, NodeKind.WORKER),
            "c-3": CloudInstance("c-3", "type-3", True, NodeKind.WORKER),
        }

        Reconciler.reconcile(
            instance_manager,
            scheduler=MockScheduler(),
            cloud_provider=MagicMock(),
            ray_cluster_resource_state=ClusterResourceState(node_states=ray_nodes),
            non_terminated_cloud_instances=cloud_instances,
            cloud_provider_errors=[],
            ray_install_errors=[],
            autoscaling_config=MockAutoscalingConfig(),
        )

        instances, _ = instance_storage.get_instances()
        assert len(instances) == 3
        assert instances["i-1"].status == Instance.TERMINATING
        assert instances["i-2"].status == Instance.TERMINATING
        assert instances["i-3"].status == Instance.TERMINATING

    @staticmethod
    def test_reconcile_ray_installer_failures(setup):
        instance_manager, instance_storage, _ = setup

        # dead ray nodes
        im_instances = [
            create_instance(
                "i-1", status=Instance.RAY_INSTALLING, cloud_instance_id="c-1"
            ),  # To be reconciled.
        ]
        TestReconciler._add_instances(instance_storage, im_instances)

        ray_install_errors = [
            RayInstallError(
                im_instance_id="i-1",
                details="failed to install",
            )
        ]

        cloud_instances = {
            "c-1": CloudInstance("c-1", "type-1", True, NodeKind.WORKER),
        }

        Reconciler.reconcile(
            instance_manager,
            scheduler=MockScheduler(),
            cloud_provider=MagicMock(),
            ray_cluster_resource_state=ClusterResourceState(node_states=[]),
            non_terminated_cloud_instances=cloud_instances,
            cloud_provider_errors=[],
            ray_install_errors=ray_install_errors,
            autoscaling_config=MockAutoscalingConfig(),
        )

        instances, _ = instance_storage.get_instances()
        assert len(instances) == 1
        assert instances["i-1"].status == Instance.TERMINATING

    @staticmethod
    def test_draining_ray_node_also_terminated(setup):
        """
        A draining ray node due to a cloud instance termination should also
        transition the instance to TERMINATED.
        """

        instance_manager, instance_storage, _ = setup

        im_instances = [
            create_instance(
                "i-1", status=Instance.RAY_RUNNING, cloud_instance_id="c-1"
            ),  # To be reconciled.
            create_instance(
                "i-2", status=Instance.RAY_RUNNING, cloud_instance_id="c-2"
            ),  # To be reconciled.
        ]
        TestReconciler._add_instances(instance_storage, im_instances)

        ray_nodes = [
            NodeState(node_id=b"r-1", status=NodeStatus.DEAD, instance_id="c-1"),
            NodeState(node_id=b"r-2", status=NodeStatus.DRAINING, instance_id="c-2"),
        ]

        cloud_instances = {
            # Terminated cloud instance.
        }

        Reconciler.reconcile(
            instance_manager,
            scheduler=MockScheduler(),
            cloud_provider=MagicMock(),
            ray_cluster_resource_state=ClusterResourceState(node_states=ray_nodes),
            non_terminated_cloud_instances=cloud_instances,
            cloud_provider_errors=[],
            ray_install_errors=[],
            autoscaling_config=MockAutoscalingConfig(),
        )

        instances, _ = instance_storage.get_instances()
        assert len(instances) == 2
        assert instances["i-1"].status == Instance.TERMINATED
        assert instances["i-2"].status == Instance.TERMINATED

    @staticmethod
    @pytest.mark.parametrize(
        "max_concurrent_launches,num_allocated,num_requested",
        [
            (1, 0, 0),
            (10, 0, 0),
            (1, 0, 1),
            (1, 1, 0),
            (10, 1, 0),
            (10, 0, 1),
            (10, 5, 5),
        ],
    )
    @pytest.mark.parametrize(
        "upscaling_speed",
        [0.0, 0.1, 0.5, 1.0, 100.0],
    )
    def test_max_concurrent_launches(
        max_concurrent_launches, num_allocated, num_requested, upscaling_speed, setup
    ):
        instance_manager, instance_storage, subscriber = setup
        next_id = 0

        # Add some allocated instances.
        cloud_instances = {}
        for _ in range(num_allocated):
            instance = create_instance(
                str(next_id),
                status=Instance.ALLOCATED,
                instance_type="type-1",
                cloud_instance_id=f"c-{next_id}",
            )
            next_id += 1
            cloud_instances[instance.cloud_instance_id] = CloudInstance(
                instance.cloud_instance_id, "type-1", True, NodeKind.WORKER
            )
            TestReconciler._add_instances(instance_storage, [instance])

        # Add some requested instances.
        for _ in range(num_requested):
            instance = create_instance(
                str(next_id),
                status=Instance.REQUESTED,
                instance_type="type-1",
                launch_request_id="l-1",
            )
            TestReconciler._add_instances(instance_storage, [instance])
            next_id += 1

        # Add many queued instances.
        queued_instances = [
            create_instance(
                str(i + next_id), status=Instance.QUEUED, instance_type="type-1"
            )
            for i in range(1000)
        ]
        TestReconciler._add_instances(instance_storage, queued_instances)

        num_desired_upscale = max(1, upscaling_speed * (num_requested + num_allocated))
        expected_launch_num = min(
            num_desired_upscale,
            max(0, max_concurrent_launches - num_requested),  # global limit
        )

        subscriber.clear()
        Reconciler.reconcile(
            instance_manager=instance_manager,
            scheduler=MockScheduler(),
            cloud_provider=MagicMock(),
            ray_cluster_resource_state=ClusterResourceState(),
            non_terminated_cloud_instances=cloud_instances,
            cloud_provider_errors=[],
            ray_install_errors=[],
            autoscaling_config=MockAutoscalingConfig(
                configs={
                    "upscaling_speed": upscaling_speed,
                    "max_concurrent_launches": max_concurrent_launches,
                }
            ),
        )
        instances, _ = instance_storage.get_instances()
        assert len(subscriber.events) == expected_launch_num
        for event in subscriber.events:
            assert event.new_instance_status == Instance.REQUESTED
            assert (
                event.launch_request_id
                == instances[event.instance_id].launch_request_id
            )
            assert event.instance_type == "type-1"

    @staticmethod
    @mock.patch("time.time_ns")
    def test_stuck_instances_requested(mock_time_ns, setup):
        instance_manager, instance_storage, subscriber = setup
        cur_time_s = 10
        mock_time_ns.return_value = cur_time_s * s_to_ns

        reconcile_config = InstanceReconcileConfig(
            request_status_timeout_s=5,
            max_num_retry_request_to_allocate=1,  # max 1 retry.
        )

        instances = [
            create_instance(
                "no-update",
                Instance.REQUESTED,
                status_times=[(Instance.REQUESTED, 9 * s_to_ns)],
                launch_request_id="l1",
            ),
            create_instance(
                "retry",
                Instance.REQUESTED,
                status_times=[(Instance.REQUESTED, 2 * s_to_ns)],
                launch_request_id="l2",
            ),
            create_instance(
                "failed",
                Instance.REQUESTED,
                status_times=[
                    (Instance.REQUESTED, 1 * s_to_ns),
                    (Instance.REQUESTED, 2 * s_to_ns),  # This is a retry.
                ],
                launch_request_id="l3",
            ),
        ]

        TestReconciler._add_instances(instance_storage, instances)

        Reconciler.reconcile(
            instance_manager=instance_manager,
            scheduler=MockScheduler(),
            cloud_provider=MagicMock(),
            ray_cluster_resource_state=ClusterResourceState(),
            non_terminated_cloud_instances={},
            cloud_provider_errors=[],
            ray_install_errors=[],
            autoscaling_config=MockAutoscalingConfig(
                configs={
                    "instance_reconcile_config": reconcile_config,
                    "max_concurrent_launches": 0,  # prevent launches
                }
            ),
        )

        instances, _ = instance_storage.get_instances()
        assert instances["no-update"].status == Instance.REQUESTED
        assert instances["retry"].status == Instance.QUEUED
        assert instances["failed"].status == Instance.ALLOCATION_FAILED

    @staticmethod
    @mock.patch("time.time_ns")
    def test_stuck_instances_ray_stop_requested(mock_time_ns, setup):
        instance_manager, instance_storage, subscriber = setup
        timeout_s = 5
        cur_time_s = 20
        mock_time_ns.return_value = cur_time_s * s_to_ns

        config = InstanceReconcileConfig(
            ray_stop_requested_status_timeout_s=timeout_s,
        )
        cur_status = Instance.RAY_STOP_REQUESTED

        instances = [
            create_instance(
                "no-update",
                cur_status,
                status_times=[(cur_status, (cur_time_s - timeout_s + 1) * s_to_ns)],
                ray_node_id="r-1",
            ),
            create_instance(
                "updated",
                cur_status,
                status_times=[(cur_status, (cur_time_s - timeout_s - 1) * s_to_ns)],
                ray_node_id="r-2",
            ),
        ]

        TestReconciler._add_instances(instance_storage, instances)

        Reconciler.reconcile(
            instance_manager=instance_manager,
            scheduler=MockScheduler(),
            cloud_provider=MagicMock(),
            ray_cluster_resource_state=ClusterResourceState(),
            non_terminated_cloud_instances={},
            cloud_provider_errors=[],
            ray_install_errors=[],
            autoscaling_config=MockAutoscalingConfig(
                configs={
                    "instance_reconcile_config": config,
                    "max_concurrent_launches": 0,  # prevent launches
                }
            ),
        )

        instances, _ = instance_storage.get_instances()
        assert instances["no-update"].status == cur_status
        assert instances["updated"].status == Instance.RAY_RUNNING

    @staticmethod
    @mock.patch("time.time_ns")
    def test_ray_stop_requested_fail(mock_time_ns, setup):
        # Test that the instance should be transitioned to RAY_RUNNING
        # when the ray stop request fails.

        instance_manager, instance_storage, _ = setup
        mock_time_ns.return_value = 10 * s_to_ns

        instances = [
            create_instance(
                "i-1",
                status=Instance.RAY_STOP_REQUESTED,
                ray_node_id=binary_to_hex(b"r-1"),
                cloud_instance_id="c-1",
                status_times=[(Instance.RAY_STOP_REQUESTED, 10 * s_to_ns)],
            ),
            create_instance(
                "i-2",
                status=Instance.RAY_STOP_REQUESTED,
                ray_node_id=binary_to_hex(b"r-2"),
                cloud_instance_id="c-2",
                status_times=[(Instance.RAY_STOP_REQUESTED, 10 * s_to_ns)],
            ),
        ]

        ray_nodes = [
            NodeState(node_id=b"r-1", status=NodeStatus.RUNNING, instance_id="c-1"),
            NodeState(node_id=b"r-2", status=NodeStatus.RUNNING, instance_id="c-2"),
        ]

        ray_stop_errors = [
            RayStopError(im_instance_id="i-1"),
        ]

        cloud_instances = {
            "c-1": CloudInstance("c-1", "type-1", "", True, NodeKind.WORKER),
            "c-2": CloudInstance("c-2", "type-2", "", True, NodeKind.WORKER),
        }

        TestReconciler._add_instances(instance_storage, instances)

        Reconciler.reconcile(
            instance_manager=instance_manager,
            scheduler=MockScheduler(),
            cloud_provider=MagicMock(),
            ray_cluster_resource_state=ClusterResourceState(node_states=ray_nodes),
            non_terminated_cloud_instances=cloud_instances,
            cloud_provider_errors=[],
            ray_install_errors=[],
            ray_stop_errors=ray_stop_errors,
            autoscaling_config=MockAutoscalingConfig(),
        )

        instances, _ = instance_storage.get_instances()
        assert len(instances) == 2
        assert instances["i-1"].status == Instance.RAY_RUNNING
        assert instances["i-2"].status == Instance.RAY_STOP_REQUESTED

    @staticmethod
    @mock.patch("time.time_ns")
    @pytest.mark.parametrize(
        "cur_status,expect_status",
        [
            (Instance.ALLOCATED, Instance.TERMINATING),
            (Instance.RAY_INSTALLING, Instance.TERMINATING),
            (Instance.TERMINATING, Instance.TERMINATING),
        ],
    )
    def test_stuck_instances(mock_time_ns, cur_status, expect_status, setup):
        instance_manager, instance_storage, subscriber = setup
        timeout_s = 5
        cur_time_s = 20
        mock_time_ns.return_value = cur_time_s * s_to_ns
        config = InstanceReconcileConfig(
            allocate_status_timeout_s=timeout_s,
            terminating_status_timeout_s=timeout_s,
            ray_install_status_timeout_s=timeout_s,
        )
        instances = [
            create_instance(
                "no-update",
                cur_status,
                status_times=[(cur_status, (cur_time_s - timeout_s + 1) * s_to_ns)],
                instance_type="type-1",
                cloud_instance_id="c-1",
            ),
            create_instance(
                "updated",
                cur_status,
                status_times=[(cur_status, (cur_time_s - timeout_s - 1) * s_to_ns)],
                instance_type="type-1",
                cloud_instance_id="c-2",
            ),
        ]

        cloud_instances = {
            "c-1": CloudInstance("c-1", "type-1", "", True, NodeKind.WORKER),
            "c-2": CloudInstance("c-2", "type-1", "", True, NodeKind.WORKER),
        }

        TestReconciler._add_instances(instance_storage, instances)

        Reconciler.reconcile(
            instance_manager=instance_manager,
            scheduler=MockScheduler(),
            cloud_provider=MagicMock(),
            ray_cluster_resource_state=ClusterResourceState(),
            non_terminated_cloud_instances=cloud_instances,
            cloud_provider_errors=[],
            ray_install_errors=[],
            autoscaling_config=MockAutoscalingConfig(
                configs={
                    "instance_reconcile_config": config,
                    "max_concurrent_launches": 0,  # prevent launches
                }
            ),
        )

        instances, _ = instance_storage.get_instances()
        assert instances["no-update"].status == cur_status
        assert instances["updated"].status == expect_status

    @staticmethod
    @mock.patch("time.time_ns")
    @pytest.mark.parametrize(
        "status",
        [
            Instance.InstanceStatus.Name(Instance.RAY_STOPPING),
            Instance.InstanceStatus.Name(Instance.QUEUED),
        ],
    )
    def test_warn_stuck_transient_instances(mock_time_ns, status, setup):
        instance_manager, instance_storage, subscriber = setup
        cur_time_s = 10
        mock_time_ns.return_value = cur_time_s * s_to_ns
        timeout_s = 5
        status = Instance.InstanceStatus.Value(status)

        config = InstanceReconcileConfig(
            transient_status_warn_interval_s=timeout_s,
        )
        # TODO: we are only mocking the necessary fields for testing.
        # Probably better to have a more comprehensive mocker for instance
        # of various statuses.
        instances = [
            create_instance(
                "no-warn",
                status,
                status_times=[(status, (cur_time_s - timeout_s + 1) * s_to_ns)],
                cloud_instance_id="c-1" if status != Instance.QUEUED else "",
                instance_type="type-1",
            ),
            create_instance(
                "warn",
                status,
                status_times=[(status, (cur_time_s - timeout_s - 1) * s_to_ns)],
                cloud_instance_id="c-2" if status != Instance.QUEUED else "",
                instance_type="type-1",
            ),
        ]
        TestReconciler._add_instances(instance_storage, instances)
        mock_logger = mock.MagicMock()

        cloud_instances = {
            "c-1": CloudInstance("c-1", "type-1", "", True, NodeKind.WORKER),
            "c-2": CloudInstance("c-2", "type-1", "", True, NodeKind.WORKER),
        }

        Reconciler.reconcile(
            instance_manager=instance_manager,
            scheduler=MockScheduler(),
            cloud_provider=MagicMock(),
            ray_cluster_resource_state=ClusterResourceState(),
            non_terminated_cloud_instances=cloud_instances
            if status != Instance.QUEUED
            else {},
            cloud_provider_errors=[],
            ray_install_errors=[],
            autoscaling_config=MockAutoscalingConfig(
                configs={
                    "instance_reconcile_config": config,
                    "max_concurrent_launches": 0,  # prevent launches
                }
            ),
            _logger=mock_logger,
        )

        assert mock_logger.warning.call_count == 1

    @staticmethod
    @mock.patch("time.time_ns")
    def test_stuck_instances_no_op(mock_time_ns, setup):
        instance_manager, instance_storage, subscriber = setup
        # Large enough to not trigger any timeouts
        mock_time_ns.return_value = 999999 * s_to_ns

        config = InstanceReconcileConfig()

        all_status = set(Instance.InstanceStatus.values())
        reconciled_stuck_statuses = {
            Instance.REQUESTED,
            Instance.ALLOCATED,
            Instance.RAY_INSTALLING,
            Instance.TERMINATING,
            Instance.RAY_STOP_REQUESTED,
        }

        transient_statuses = {
            Instance.RAY_STOPPING,
            Instance.RAY_INSTALL_FAILED,
            Instance.RAY_STOPPED,
            Instance.TERMINATION_FAILED,
            Instance.QUEUED,
        }
        no_op_statuses = all_status - reconciled_stuck_statuses - transient_statuses

        for status in no_op_statuses:
            instances = [
                create_instance(
                    f"no-op-{status}",
                    status,
                    status_times=[(status, 1 * s_to_ns)],
                ),
            ]
            TestReconciler._add_instances(instance_storage, instances)

        subscriber.clear()
        mock_logger = mock.MagicMock()
        Reconciler.reconcile(
            instance_manager=instance_manager,
            scheduler=MockScheduler(),
            cloud_provider=MagicMock(),
            ray_cluster_resource_state=ClusterResourceState(),
            non_terminated_cloud_instances={},
            cloud_provider_errors=[],
            ray_install_errors=[],
            autoscaling_config=MockAutoscalingConfig(
                configs={
                    "instance_reconcile_config": config,
                    "max_concurrent_launches": 0,  # prevent launches
                }
            ),
            _logger=mock_logger,
        )

        assert subscriber.events == []
        assert mock_logger.warning.call_count == 0

    @staticmethod
    @pytest.mark.parametrize(
        "status,expected_running",
        [(Instance.RAY_RUNNING, True), (Instance.ALLOCATED, False)],
        ids=["ray_running", "allocated"],
    )
    def test_is_head_node_running(status, expected_running, setup):
        instance_manager, instance_storage, subscriber = setup

        instances = [
            create_instance(
                "i-1",
                status=status,
                cloud_instance_id="c-1",
                node_kind=NodeKind.HEAD,
            ),
        ]

        TestReconciler._add_instances(instance_storage, instances)
        assert Reconciler._is_head_node_running(instance_manager) is expected_running

    @staticmethod
    @pytest.mark.parametrize(
        "worker_rpc_drain",
        [True, False],
        ids=["worker_rpc_drain", "no_ray_stop"],
    )
    def test_scaling_updates(setup, worker_rpc_drain):
        """
        Tests that new instances should be launched due to autoscaling
        decisions, and existing instances should be terminated if needed.
        """
        instance_manager, instance_storage, _ = setup

        im_instances = [
            create_instance(
                "head",
                status=Instance.RAY_RUNNING,
                cloud_instance_id="c-0",
                ray_node_id=binary_to_hex(b"r-0"),
                node_kind=NodeKind.HEAD,
            ),
            create_instance(
                "i-1",
                status=Instance.RAY_RUNNING,
                cloud_instance_id="c-1",
                ray_node_id=binary_to_hex(b"r-1"),
                node_kind=NodeKind.WORKER,
            ),  # To be reconciled.
        ]
        TestReconciler._add_instances(instance_storage, im_instances)

        ray_nodes = [
            NodeState(node_id=b"r-0", status=NodeStatus.RUNNING, instance_id="c-1"),
            NodeState(node_id=b"r-1", status=NodeStatus.RUNNING, instance_id="c-1"),
        ]

        cloud_instances = {
            "c-0": CloudInstance("c-0", "head", "", True, NodeKind.HEAD),
            "c-1": CloudInstance("c-1", "type-1", "", True, NodeKind.WORKER),
        }

        mock_scheduler = MagicMock()
        mock_scheduler.schedule.return_value = SchedulingReply(
            to_launch=[
                LaunchRequest(instance_type="type-1", count=2),
            ],
            to_terminate=[
                TerminationRequest(
                    id="t1",
                    ray_node_id="r-1",
                    instance_id="i-1",
                    cause=TerminationRequest.Cause.IDLE,
                    idle_duration_ms=1000,
                )
            ],
            infeasible_gang_resource_requests=[
                GangResourceRequest(
                    requests=[ResourceRequest(resources_bundle={"CPU": 1})]
                )
            ],
        )

        state = Reconciler.reconcile(
            instance_manager=instance_manager,
            scheduler=mock_scheduler,
            cloud_provider=MagicMock(),
            ray_cluster_resource_state=ClusterResourceState(node_states=ray_nodes),
            non_terminated_cloud_instances=cloud_instances,
            cloud_provider_errors=[],
            ray_install_errors=[],
            autoscaling_config=MockAutoscalingConfig(
                configs={
                    "max_concurrent_launches": 0,  # don't launch anything.
                    "worker_rpc_drain": worker_rpc_drain,
                }
            ),
        )

        instances, _ = instance_storage.get_instances()

        assert len(instances) == 3 + 1  # for head node
        for id, instance in instances.items():
            if id == "head":
                assert instance.status == Instance.RAY_RUNNING
            elif id == "i-1":
                assert (
                    instance.status == Instance.RAY_STOP_REQUESTED
                    if worker_rpc_drain
                    else Instance.TERMINATING
                )
            else:
                assert instance.status == Instance.QUEUED
                assert instance.instance_type == "type-1"

        assert len(state.infeasible_gang_resource_requests) == 1

    @staticmethod
    def test_terminating_instances(setup):
        instance_manager, instance_storage, subscriber = setup

        instances = [
            create_instance(
                "i-1",
                status=Instance.RAY_STOPPED,
                cloud_instance_id="c-1",
            ),
            create_instance(
                "i-2",
                status=Instance.RAY_INSTALL_FAILED,
                cloud_instance_id="c-2",
            ),
            create_instance(
                "i-3",
                status=Instance.TERMINATION_FAILED,
                cloud_instance_id="c-3",
            ),
        ]

        cloud_instances = {
            "c-1": CloudInstance("c-1", "type-1", "", True, NodeKind.WORKER),
            "c-2": CloudInstance("c-2", "type-2", "", True, NodeKind.WORKER),
            "c-3": CloudInstance("c-3", "type-3", "", True, NodeKind.WORKER),
        }

        TestReconciler._add_instances(instance_storage, instances)

        Reconciler.reconcile(
            instance_manager=instance_manager,
            scheduler=MockScheduler(),
            cloud_provider=MagicMock(),
            ray_cluster_resource_state=ClusterResourceState(),
            non_terminated_cloud_instances=cloud_instances,
            cloud_provider_errors=[],
            ray_install_errors=[],
            autoscaling_config=MockAutoscalingConfig(),
        )

        instances, _ = instance_storage.get_instances()
        assert instances["i-1"].status == Instance.TERMINATING
        assert instances["i-2"].status == Instance.TERMINATING
        assert instances["i-3"].status == Instance.TERMINATING

    @staticmethod
    @pytest.mark.parametrize(
        "disable_node_updaters",
        [True, False],
    )
    @pytest.mark.parametrize(
        "cloud_instance_running",
        [True, False],
    )
    def test_ray_install(disable_node_updaters, cloud_instance_running, setup):
        instance_manager, instance_storage, _ = setup

        instances = [
            create_instance(
                "i-1",
                status=Instance.ALLOCATED,
                instance_type="type-1",
                launch_request_id="l1",
                cloud_instance_id="c-1",
            ),
        ]

        cloud_instances = {
            "c-1": CloudInstance(
                "c-1", "type-1", "", cloud_instance_running, NodeKind.WORKER
            ),
        }

        TestReconciler._add_instances(instance_storage, instances)

        Reconciler.reconcile(
            instance_manager=instance_manager,
            scheduler=MockScheduler(),
            cloud_provider=MagicMock(),
            ray_cluster_resource_state=ClusterResourceState(),
            non_terminated_cloud_instances=cloud_instances,
            cloud_provider_errors=[],
            ray_install_errors=[],
            autoscaling_config=MockAutoscalingConfig(
                configs={
                    "disable_node_updaters": disable_node_updaters,
                }
            ),
        )

        instances, _ = instance_storage.get_instances()
        if disable_node_updaters or not cloud_instance_running:
            assert instances["i-1"].status == Instance.ALLOCATED
        else:
            assert instances["i-1"].status == Instance.RAY_INSTALLING

    @staticmethod
    @mock.patch("time.time_ns")
    def test_autoscaler_state(mock_time_ns, setup):
        instance_manager, instance_storage, _ = setup
        mock_time_ns.return_value = 5

        instances = [
            create_instance(
<<<<<<< HEAD
                "head",
                status=Instance.RAY_RUNNING,
                cloud_instance_id="c-0",
                ray_node_id=binary_to_hex(b"r-0"),
                node_kind=NodeKind.HEAD,
            ),
            create_instance(
=======
>>>>>>> f283b2c0
                "i-1",
                status=Instance.ALLOCATED,
                instance_type="type-1",
                cloud_instance_id="c-1",
                launch_request_id="l1",
                status_times=[
                    (Instance.QUEUED, 0),
                    (Instance.REQUESTED, 1),
                    (Instance.ALLOCATED, 2),
                ],
            ),
            # requested instance
            create_instance(
                "i-2",
                status=Instance.REQUESTED,
                instance_type="type-2",
                launch_request_id="l2",
                status_times=[(Instance.QUEUED, 0), (Instance.REQUESTED, 1)],
            ),
            # queued instance
            create_instance(
                "i-3",
                status=Instance.QUEUED,
                instance_type="type-3",
                launch_request_id="l3",
                status_times=[
                    (Instance.QUEUED, 0),
                ],
            ),
            # allocation failed
            create_instance(
                "i-4",
                status=Instance.ALLOCATION_FAILED,
                instance_type="type-4",
                launch_request_id="l4",
                status_times=[
                    (Instance.QUEUED, 0),
                    (Instance.REQUESTED, 1),
                    (Instance.ALLOCATION_FAILED, 2),
                ],
            ),
            # ray installing
            create_instance(
                "i-5",
                status=Instance.RAY_INSTALLING,
                instance_type="type-5",
                launch_request_id="l5",
                cloud_instance_id="c-5",
                status_times=[
                    (Instance.QUEUED, 0),
                    (Instance.REQUESTED, 1),
                    (Instance.ALLOCATED, 2),
                    (Instance.RAY_INSTALLING, 3),
                ],
            ),
        ]

        cloud_instances = {
<<<<<<< HEAD
            "c-0": CloudInstance("c-0", "head", "", True, NodeKind.HEAD),
=======
>>>>>>> f283b2c0
            "c-1": CloudInstance("c-1", "type-1", "", True, NodeKind.WORKER),
            "c-5": CloudInstance("c-5", "type-5", "", True, NodeKind.WORKER),
        }

        TestReconciler._add_instances(instance_storage, instances)

        mock_scheduler = MagicMock()
        mock_scheduler.schedule.return_value = SchedulingReply(
            to_launch=[],
            to_terminate=[],
            infeasible_gang_resource_requests=[
                GangResourceRequest(
                    requests=[ResourceRequest(resources_bundle={"CPU": 1})]
                )
            ],
            infeasible_resource_requests=[ResourceRequest(resources_bundle={"CPU": 1})],
        )

        autoscaling_state = Reconciler.reconcile(
            instance_manager=instance_manager,
            scheduler=mock_scheduler,
            cloud_provider=MagicMock(),
            ray_cluster_resource_state=ClusterResourceState(
                cluster_resource_state_version=1,
            ),
            non_terminated_cloud_instances=cloud_instances,
            cloud_provider_errors=[],
            ray_install_errors=[],
            autoscaling_config=MockAutoscalingConfig(
                configs={
                    "max_concurrent_launches": 0,  # don't launch anything.
                }
            ),
        )

        assert autoscaling_state.last_seen_cluster_resource_state_version == 1
        assert len(autoscaling_state.infeasible_gang_resource_requests) == 1
        assert len(autoscaling_state.infeasible_resource_requests) == 1
        assert len(autoscaling_state.pending_instances) == 2
        pending_instances = {i.instance_id for i in autoscaling_state.pending_instances}
        assert pending_instances == {"i-1", "i-5"}
        pending_instance_requests = defaultdict(int)
        for r in autoscaling_state.pending_instance_requests:
            pending_instance_requests[r.ray_node_type_name] += r.count
        failed_instance_requests = defaultdict(int)
        for r in autoscaling_state.failed_instance_requests:
            failed_instance_requests[r.ray_node_type_name] += r.count
        assert pending_instance_requests == {"type-2": 1, "type-3": 1}
        assert failed_instance_requests == {"type-4": 1}

    @staticmethod
    def test_extra_cloud_instances(setup):
        """
        Test that extra cloud instances should be terminated.
        """
        instance_manager, instance_storage, subscriber = setup

        im_instances = [
            create_instance(
                "i-1", status=Instance.RAY_RUNNING, cloud_instance_id="c-1"
            ),  # To be reconciled.
        ]
        TestReconciler._add_instances(instance_storage, im_instances)

        ray_nodes = [
            NodeState(node_id=b"r-1", status=NodeStatus.RUNNING, instance_id="c-1"),
        ]

        cloud_instances = {
            "c-1": CloudInstance("c-1", "type-1", True, NodeKind.WORKER),
            "c-2": CloudInstance("c-2", "type-2", True, NodeKind.WORKER),  # Extra
        }

        subscriber.clear()
        Reconciler.reconcile(
            instance_manager,
            scheduler=MockScheduler(),
            cloud_provider=MagicMock(),
            ray_cluster_resource_state=ClusterResourceState(node_states=ray_nodes),
            non_terminated_cloud_instances=cloud_instances,
            cloud_provider_errors=[],
            ray_install_errors=[],
            autoscaling_config=MockAutoscalingConfig(),
        )

        assert len(subscriber.events) == 1
        assert subscriber.events[0].new_instance_status == Instance.ALLOCATED
        assert subscriber.events[0].cloud_instance_id == "c-2"
        assert subscriber.events[0].instance_type == "type-2"

        instances, _ = instance_storage.get_instances()
        assert len(instances) == 2
        statuses = {instance.status for instance in instances.values()}
        assert statuses == {Instance.RAY_RUNNING, Instance.ALLOCATED}


if __name__ == "__main__":
    if os.environ.get("PARALLEL_CI"):
        sys.exit(pytest.main(["-n", "auto", "--boxed", "-vs", __file__]))
    else:
        sys.exit(pytest.main(["-sv", __file__]))<|MERGE_RESOLUTION|>--- conflicted
+++ resolved
@@ -1315,7 +1315,6 @@
 
         instances = [
             create_instance(
-<<<<<<< HEAD
                 "head",
                 status=Instance.RAY_RUNNING,
                 cloud_instance_id="c-0",
@@ -1323,8 +1322,6 @@
                 node_kind=NodeKind.HEAD,
             ),
             create_instance(
-=======
->>>>>>> f283b2c0
                 "i-1",
                 status=Instance.ALLOCATED,
                 instance_type="type-1",
@@ -1383,10 +1380,7 @@
         ]
 
         cloud_instances = {
-<<<<<<< HEAD
             "c-0": CloudInstance("c-0", "head", "", True, NodeKind.HEAD),
-=======
->>>>>>> f283b2c0
             "c-1": CloudInstance("c-1", "type-1", "", True, NodeKind.WORKER),
             "c-5": CloudInstance("c-5", "type-5", "", True, NodeKind.WORKER),
         }
