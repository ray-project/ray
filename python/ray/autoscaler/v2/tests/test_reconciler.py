import os
import sys
import time

# coding: utf-8
from collections import defaultdict

import pytest

import mock
from mock import MagicMock

from ray._private.utils import binary_to_hex
from ray.autoscaler.v2.instance_manager.config import InstanceReconcileConfig
from ray.autoscaler.v2.instance_manager.instance_manager import InstanceManager
from ray.autoscaler.v2.instance_manager.instance_storage import InstanceStorage
from ray.autoscaler.v2.instance_manager.node_provider import (  # noqa
    CloudInstance,
    LaunchNodeError,
    TerminateNodeError,
)
from ray.autoscaler.v2.instance_manager.ray_installer import RayInstallError
from ray.autoscaler.v2.instance_manager.reconciler import Reconciler, logger
from ray.autoscaler.v2.instance_manager.storage import InMemoryStorage
from ray.autoscaler.v2.instance_manager.subscribers.ray_stopper import RayStopError
from ray.autoscaler.v2.scheduler import IResourceScheduler, SchedulingReply
from ray.autoscaler.v2.tests.util import MockSubscriber, create_instance
from ray.core.generated.autoscaler_pb2 import (
    ClusterResourceState,
    GangResourceRequest,
    NodeState,
    NodeStatus,
    ResourceRequest,
)
from ray.core.generated.instance_manager_pb2 import (
    Instance,
    LaunchRequest,
    NodeKind,
    TerminationRequest,
)

s_to_ns = 1 * 1_000_000_000

logger.setLevel("DEBUG")


class MockAutoscalingConfig:
    def __init__(self, configs=None):
        if configs is None:
            configs = {}
        self._configs = configs

    def get_node_type_configs(self):
        return self._configs.get("node_type_configs", {})

    def get_max_num_worker_nodes(self):
        return self._configs.get("max_num_worker_nodes")

    def get_max_num_nodes(self):
        n = self._configs.get("max_num_worker_nodes")
        return n + 1 if n is not None else None

    def get_upscaling_speed(self):
        return self._configs.get("upscaling_speed", 0.0)

    def get_max_concurrent_launches(self):
        return self._configs.get("max_concurrent_launches", 100)

    def get_instance_reconcile_config(self):
        return self._configs.get("instance_reconcile_config", InstanceReconcileConfig())

    def disable_node_updaters(self):
        return self._configs.get("disable_node_updaters", True)

    def worker_rpc_drain(self):
        return self._configs.get("worker_rpc_drain", True)

    def disable_launch_config_check(self):
        return self._configs.get("disable_launch_config_check", False)

    def get_idle_timeout_s(self):
        return self._configs.get("idle_timeout_s", 999)

    def get_idle_timeout_s(self):
        return self._configs.get("idle_timeout_s", 0)

    def disable_launch_config_check(self):
        return self._configs.get("disable_launch_config_check", False)


class MockScheduler(IResourceScheduler):
    def __init__(self, to_launch=None, to_terminate=None):
        if to_launch is None:
            to_launch = []

        if to_terminate is None:
            to_terminate = []

        self.to_launch = to_launch
        self.to_terminate = to_terminate

    def schedule(self, req):
        return SchedulingReply(
            to_launch=self.to_launch,
            to_terminate=self.to_terminate,
        )


@pytest.fixture()
def setup():
    instance_storage = InstanceStorage(
        cluster_id="test_cluster_id",
        storage=InMemoryStorage(),
    )

    mock_subscriber = MockSubscriber()

    instance_manager = InstanceManager(
        instance_storage=instance_storage,
        instance_status_update_subscribers=[mock_subscriber],
    )

    yield instance_manager, instance_storage, mock_subscriber


class TestReconciler:
    @staticmethod
    def _add_instances(instance_storage, instances):
        for instance in instances:
            ok, _ = instance_storage.upsert_instance(instance)
            assert ok

    @staticmethod
<<<<<<< HEAD
    def test_initialize_head_node(setup):
        instance_manager, instance_storage, _ = setup

        cloud_instances = {
            "c-1": CloudInstance("c-1", "type-1", True, NodeKind.HEAD, ""),
        }

        ray_node = NodeState(
            node_id=b"r-1", status=NodeStatus.RUNNING, instance_id="c-1"
        )

        Reconciler.initialize_head_node(
            instance_manager,
            cloud_instances,
        )

        instances, _ = instance_storage.get_instances()
        instance_id = list(instances.values())[0].instance_id
        assert len(instances) == 1
        assert instances[instance_id].status == Instance.ALLOCATED
        assert instances[instance_id].node_kind == NodeKind.HEAD

        # Normal reconciliation should work.
        Reconciler.reconcile(
            instance_manager=instance_manager,
            scheduler=MockScheduler(),
            cloud_provider=MagicMock(),
            ray_cluster_resource_state=ClusterResourceState(node_states=[ray_node]),
            non_terminated_cloud_instances=cloud_instances,
            cloud_provider_errors=[],
            ray_install_errors=[],
            autoscaling_config=MockAutoscalingConfig(),
        )
        instances, _ = instance_storage.get_instances()
        assert instances[instance_id].status == Instance.RAY_RUNNING

    @staticmethod
=======
>>>>>>> ee10591f
    def test_requested_instance_no_op(setup):
        instance_manager, instance_storage, _ = setup
        # Request no timeout yet.
        TestReconciler._add_instances(
            instance_storage,
            [
                create_instance(
                    "i-1",
                    Instance.REQUESTED,
                    launch_request_id="l1",
                    instance_type="type-1",
                    status_times=[(Instance.REQUESTED, time.time_ns())],
                ),
            ],
        )

        Reconciler.reconcile(
            instance_manager,
            scheduler=MockScheduler(),
            cloud_provider=MagicMock(),
            ray_cluster_resource_state=ClusterResourceState(),
            non_terminated_cloud_instances={},
            cloud_provider_errors=[],
            ray_install_errors=[],
            autoscaling_config=MockAutoscalingConfig(),
        )

        instances, _ = instance_storage.get_instances()
        assert len(instances) == 1
        assert instances["i-1"].status == Instance.REQUESTED

    @staticmethod
    def test_requested_instance_to_allocated(setup):
        # When there's a matching cloud instance for the requested instance.
        # The requested instance should be moved to ALLOCATED.
        instance_manager, instance_storage, _ = setup
        TestReconciler._add_instances(
            instance_storage,
            [
                create_instance(
                    "i-1",
                    status=Instance.REQUESTED,
                    instance_type="type-1",
                    status_times=[(Instance.REQUESTED, time.time_ns())],
                    launch_request_id="l1",
                ),
                create_instance(
                    "i-2",
                    status=Instance.REQUESTED,
                    instance_type="type-2",
                    status_times=[(Instance.REQUESTED, time.time_ns())],
                    launch_request_id="l2",
                ),
            ],
        )

        cloud_instances = {
            "c-1": CloudInstance("c-1", "type-1", True, NodeKind.WORKER),
        }

        Reconciler.reconcile(
            instance_manager,
            scheduler=MockScheduler(),
            cloud_provider=MagicMock(),
            ray_cluster_resource_state=ClusterResourceState(),
            non_terminated_cloud_instances=cloud_instances,
            cloud_provider_errors=[],
            ray_install_errors=[],
            autoscaling_config=MockAutoscalingConfig(),
        )

        instances, _ = instance_storage.get_instances()

        assert len(instances) == 2
        assert instances["i-1"].status == Instance.ALLOCATED
        assert instances["i-1"].cloud_instance_id == "c-1"
        assert instances["i-2"].status == Instance.REQUESTED

    @staticmethod
    def test_requested_instance_to_allocation_failed(setup):
        """
        Test that the instance should be transitioned to ALLOCATION_FAILED
        when launch error happens.
        """
        instance_manager, instance_storage, _ = setup

        instances = [
            # Should succeed with instance matched.
            create_instance(
                "i-1",
                status=Instance.REQUESTED,
                instance_type="type-1",
                launch_request_id="l1",
            ),
            # Should fail due to launch error.
            create_instance(
                "i-2",
                status=Instance.REQUESTED,
                instance_type="type-2",
                launch_request_id="l1",
            ),
        ]
        TestReconciler._add_instances(instance_storage, instances)

        launch_errors = [
            LaunchNodeError(
                request_id="l1",
                count=1,  # The request failed.
                node_type="type-2",
                timestamp_ns=1,
            )
        ]

        cloud_instances = {
            "c-1": CloudInstance("c-1", "type-1", True, NodeKind.WORKER),
        }
        Reconciler.reconcile(
            instance_manager,
            scheduler=MockScheduler(),
            cloud_provider=MagicMock(),
            ray_cluster_resource_state=ClusterResourceState(),
            non_terminated_cloud_instances=cloud_instances,
            cloud_provider_errors=launch_errors,
            ray_install_errors=[],
            autoscaling_config=MockAutoscalingConfig(),
        )

        instances, _ = instance_storage.get_instances()
        assert len(instances) == 2
        assert instances["i-1"].status == Instance.ALLOCATED
        assert instances["i-1"].cloud_instance_id == "c-1"
        assert instances["i-2"].status == Instance.ALLOCATION_FAILED

    @staticmethod
    def test_reconcile_terminated_cloud_instances(setup):

        instance_manager, instance_storage, subscriber = setup

        instances = [
            create_instance(
                "i-1",
                status=Instance.ALLOCATED,
                instance_type="type-1",
                cloud_instance_id="c-1",
            ),
            create_instance(
                "i-2",
                status=Instance.TERMINATING,  # pending terminated, no update
                instance_type="type-2",
                cloud_instance_id="c-2",
            ),
            create_instance(
                "i-3",
                status=Instance.TERMINATED,  # Already terminated, no update
                instance_type="type-2",
                cloud_instance_id="c-3",
            ),
        ]
        TestReconciler._add_instances(instance_storage, instances)

        cloud_instances = {
            "c-2": CloudInstance("c-2", "type-2", "", False, NodeKind.WORKER),
        }

        termination_errors = [
            TerminateNodeError(
                cloud_instance_id="c-2",
                timestamp_ns=1,
                request_id="t1",
            )
        ]
        subscriber.clear()
        Reconciler.reconcile(
            instance_manager,
            scheduler=MockScheduler(),
            cloud_provider=MagicMock(),
            ray_cluster_resource_state=ClusterResourceState(),
            non_terminated_cloud_instances=cloud_instances,
            cloud_provider_errors=termination_errors,
            ray_install_errors=[],
            autoscaling_config=MockAutoscalingConfig(),
        )

        instances, _ = instance_storage.get_instances()
        assert len(instances) == 3
        assert instances["i-1"].status == Instance.TERMINATED
        assert instances["i-2"].status == Instance.TERMINATING
        events = subscriber.events
        assert len(events) == 3

        events_i_1 = subscriber.events_by_id("i-1")
        assert len(events_i_1) == 1
        assert events_i_1[0].new_instance_status == Instance.TERMINATED
        assert events_i_1[0].instance_id == "i-1"

        events_i_2 = subscriber.events_by_id("i-2")
        assert len(events_i_2) == 2
        assert events_i_2[0].new_instance_status == Instance.TERMINATION_FAILED
        assert events_i_2[1].new_instance_status == Instance.TERMINATING

    @staticmethod
    def test_ray_reconciler_no_op(setup):
        instance_manager, instance_storage, subscriber = setup

        im_instances = [
            create_instance(
                "i-1",
                status=Instance.ALLOCATED,
                launch_request_id="l1",
                instance_type="type-1",
                cloud_instance_id="c-1",
            ),
        ]
        cloud_instances = {
            "c-1": CloudInstance("c-1", "type-1", True, NodeKind.WORKER),
        }

        TestReconciler._add_instances(instance_storage, im_instances)
        subscriber.clear()

        Reconciler.reconcile(
            instance_manager,
            scheduler=MockScheduler(),
            cloud_provider=MagicMock(),
            ray_cluster_resource_state=ClusterResourceState(),
            non_terminated_cloud_instances=cloud_instances,
            cloud_provider_errors=[],
            ray_install_errors=[],
            autoscaling_config=MockAutoscalingConfig(),
        )

        # Assert no changes.
        assert subscriber.events == []

        # Unknown ray node status - no action.
        ray_nodes = [
            NodeState(node_id=b"r-1", status=NodeStatus.UNSPECIFIED, instance_id="c-1"),
            NodeState(
                node_id=b"r-2", status=NodeStatus.RUNNING, instance_id="c-unknown"
            ),
        ]

        with pytest.raises(ValueError):
            Reconciler.reconcile(
                instance_manager,
                scheduler=MockScheduler(),
                cloud_provider=MagicMock(),
                ray_cluster_resource_state=ClusterResourceState(node_states=ray_nodes),
                non_terminated_cloud_instances=cloud_instances,
                cloud_provider_errors=[],
                ray_install_errors=[],
                autoscaling_config=MockAutoscalingConfig(),
            )

        # Assert no changes.
        assert subscriber.events == []

    @staticmethod
    def test_ray_reconciler_new_ray(setup):
        instance_manager, instance_storage, _ = setup

        # A newly running ray node with matching cloud instance id
        node_states = [
            NodeState(node_id=b"r-1", status=NodeStatus.RUNNING, instance_id="c-1"),
        ]
        im_instances = [
            create_instance("i-1", status=Instance.ALLOCATED, cloud_instance_id="c-1"),
        ]
        cloud_instances = {
            "c-1": CloudInstance("c-1", "type-1", True, NodeKind.WORKER),
        }
        TestReconciler._add_instances(instance_storage, im_instances)
        Reconciler.reconcile(
            instance_manager,
            scheduler=MockScheduler(),
            cloud_provider=MagicMock(),
            ray_cluster_resource_state=ClusterResourceState(node_states=node_states),
            non_terminated_cloud_instances=cloud_instances,
            cloud_provider_errors=[],
            ray_install_errors=[],
            autoscaling_config=MockAutoscalingConfig(),
        )

        instances, _ = instance_storage.get_instances()
        assert len(instances) == 1
        assert instances["i-1"].status == Instance.RAY_RUNNING
        assert instances["i-1"].node_id == binary_to_hex(b"r-1")

    @staticmethod
    def test_ray_reconciler_already_ray_running(setup):
        instance_manager, instance_storage, subscriber = setup
        # A running ray node already reconciled.
        TestReconciler._add_instances(
            instance_storage,
            [
                create_instance(
                    "i-1", status=Instance.RAY_RUNNING, cloud_instance_id="c-1"
                ),
                create_instance(
                    "i-2", status=Instance.TERMINATING, cloud_instance_id="c-2"
                ),  # Already reconciled.
            ],
        )
        ray_nodes = [
            NodeState(node_id=b"r-1", status=NodeStatus.IDLE, instance_id="c-1"),
            NodeState(
                node_id=b"r-2", status=NodeStatus.IDLE, instance_id="c-2"
            ),  # Already being stopped
        ]
        cloud_instances = {
            "c-1": CloudInstance("c-1", "type-1", True, NodeKind.WORKER),
            "c-2": CloudInstance("c-2", "type-2", True, NodeKind.WORKER),
        }

        subscriber.clear()
        Reconciler.reconcile(
            instance_manager,
            scheduler=MockScheduler(),
            cloud_provider=MagicMock(),
            ray_cluster_resource_state=ClusterResourceState(node_states=ray_nodes),
            non_terminated_cloud_instances=cloud_instances,
            cloud_provider_errors=[],
            ray_install_errors=[],
            autoscaling_config=MockAutoscalingConfig(),
        )

        assert len(subscriber.events) == 0

    @staticmethod
    def test_ray_reconciler_stopping_ray(setup):
        instance_manager, instance_storage, _ = setup

        # draining ray nodes
        im_instances = [
            create_instance(
                "i-1", status=Instance.RAY_RUNNING, cloud_instance_id="c-1"
            ),  # To be reconciled.
            create_instance(
                "i-2", status=Instance.RAY_STOPPING, cloud_instance_id="c-2"
            ),  # Already reconciled.
            create_instance(
                "i-3", status=Instance.TERMINATING, cloud_instance_id="c-3"
            ),  # Already reconciled.
        ]

        TestReconciler._add_instances(instance_storage, im_instances)

        ray_nodes = [
            NodeState(node_id=b"r-1", status=NodeStatus.DRAINING, instance_id="c-1"),
            NodeState(node_id=b"r-2", status=NodeStatus.DRAINING, instance_id="c-2"),
            NodeState(node_id=b"r-3", status=NodeStatus.DRAINING, instance_id="c-3"),
        ]
        cloud_instances = {
            "c-1": CloudInstance("c-1", "type-1", True, NodeKind.WORKER),
            "c-2": CloudInstance("c-2", "type-2", True, NodeKind.WORKER),
            "c-3": CloudInstance("c-3", "type-3", True, NodeKind.WORKER),
        }

        Reconciler.reconcile(
            instance_manager,
            scheduler=MockScheduler(),
            cloud_provider=MagicMock(),
            ray_cluster_resource_state=ClusterResourceState(node_states=ray_nodes),
            non_terminated_cloud_instances=cloud_instances,
            cloud_provider_errors=[],
            ray_install_errors=[],
            autoscaling_config=MockAutoscalingConfig(),
        )

        instances, _ = instance_storage.get_instances()
        assert len(instances) == 3
        assert instances["i-1"].status == Instance.RAY_STOPPING
        assert instances["i-2"].status == Instance.RAY_STOPPING
        assert instances["i-3"].status == Instance.TERMINATING

    @staticmethod
    def test_ray_reconciler_stopped_ray(setup):
        instance_manager, instance_storage, _ = setup

        # dead ray nodes
        im_instances = [
            create_instance(
                "i-1", status=Instance.ALLOCATED, cloud_instance_id="c-1"
            ),  # To be reconciled.
            create_instance(
                "i-2", status=Instance.RAY_STOPPING, cloud_instance_id="c-2"
            ),  # To be reconciled.
            create_instance(
                "i-3", status=Instance.TERMINATING, cloud_instance_id="c-3"
            ),  # Already reconciled.
        ]
        TestReconciler._add_instances(instance_storage, im_instances)

        ray_nodes = [
            NodeState(node_id=b"r-1", status=NodeStatus.DEAD, instance_id="c-1"),
            NodeState(node_id=b"r-2", status=NodeStatus.DEAD, instance_id="c-2"),
            NodeState(node_id=b"r-3", status=NodeStatus.DEAD, instance_id="c-3"),
        ]

        cloud_instances = {
            "c-1": CloudInstance("c-1", "type-1", True, NodeKind.WORKER),
            "c-2": CloudInstance("c-2", "type-2", True, NodeKind.WORKER),
            "c-3": CloudInstance("c-3", "type-3", True, NodeKind.WORKER),
        }

        Reconciler.reconcile(
            instance_manager,
            scheduler=MockScheduler(),
            cloud_provider=MagicMock(),
            ray_cluster_resource_state=ClusterResourceState(node_states=ray_nodes),
            non_terminated_cloud_instances=cloud_instances,
            cloud_provider_errors=[],
            ray_install_errors=[],
            autoscaling_config=MockAutoscalingConfig(),
        )

        instances, _ = instance_storage.get_instances()
        assert len(instances) == 3
        assert instances["i-1"].status == Instance.TERMINATING
        assert instances["i-2"].status == Instance.TERMINATING
        assert instances["i-3"].status == Instance.TERMINATING

    @staticmethod
    def test_reconcile_ray_installer_failures(setup):
        instance_manager, instance_storage, _ = setup

        # dead ray nodes
        im_instances = [
            create_instance(
                "i-1", status=Instance.RAY_INSTALLING, cloud_instance_id="c-1"
            ),  # To be reconciled.
        ]
        TestReconciler._add_instances(instance_storage, im_instances)

        ray_install_errors = [
            RayInstallError(
                im_instance_id="i-1",
                details="failed to install",
            )
        ]

        cloud_instances = {
            "c-1": CloudInstance("c-1", "type-1", True, NodeKind.WORKER),
        }

        Reconciler.reconcile(
            instance_manager,
            scheduler=MockScheduler(),
            cloud_provider=MagicMock(),
            ray_cluster_resource_state=ClusterResourceState(node_states=[]),
            non_terminated_cloud_instances=cloud_instances,
            cloud_provider_errors=[],
            ray_install_errors=ray_install_errors,
            autoscaling_config=MockAutoscalingConfig(),
        )

        instances, _ = instance_storage.get_instances()
        assert len(instances) == 1
        assert instances["i-1"].status == Instance.TERMINATING

    @staticmethod
    def test_draining_ray_node_also_terminated(setup):
        """
        A draining ray node due to a cloud instance termination should also
        transition the instance to TERMINATED.
        """

        instance_manager, instance_storage, _ = setup

        im_instances = [
            create_instance(
                "i-1", status=Instance.RAY_RUNNING, cloud_instance_id="c-1"
            ),  # To be reconciled.
            create_instance(
                "i-2", status=Instance.RAY_RUNNING, cloud_instance_id="c-2"
            ),  # To be reconciled.
        ]
        TestReconciler._add_instances(instance_storage, im_instances)

        ray_nodes = [
            NodeState(node_id=b"r-1", status=NodeStatus.DEAD, instance_id="c-1"),
            NodeState(node_id=b"r-2", status=NodeStatus.DRAINING, instance_id="c-2"),
        ]

        cloud_instances = {
            # Terminated cloud instance.
        }

        Reconciler.reconcile(
            instance_manager,
            scheduler=MockScheduler(),
            cloud_provider=MagicMock(),
            ray_cluster_resource_state=ClusterResourceState(node_states=ray_nodes),
            non_terminated_cloud_instances=cloud_instances,
            cloud_provider_errors=[],
            ray_install_errors=[],
            autoscaling_config=MockAutoscalingConfig(),
        )

        instances, _ = instance_storage.get_instances()
        assert len(instances) == 2
        assert instances["i-1"].status == Instance.TERMINATED
        assert instances["i-2"].status == Instance.TERMINATED

    @staticmethod
    @pytest.mark.parametrize(
        "max_concurrent_launches,num_allocated,num_requested",
        [
            (1, 0, 0),
            (10, 0, 0),
            (1, 0, 1),
            (1, 1, 0),
            (10, 1, 0),
            (10, 0, 1),
            (10, 5, 5),
        ],
    )
    @pytest.mark.parametrize(
        "upscaling_speed",
        [0.0, 0.1, 0.5, 1.0, 100.0],
    )
    def test_max_concurrent_launches(
        max_concurrent_launches, num_allocated, num_requested, upscaling_speed, setup
    ):
        instance_manager, instance_storage, subscriber = setup
        next_id = 0

        # Add some allocated instances.
        cloud_instances = {}
        for _ in range(num_allocated):
            instance = create_instance(
                str(next_id),
                status=Instance.ALLOCATED,
                instance_type="type-1",
                cloud_instance_id=f"c-{next_id}",
            )
            next_id += 1
            cloud_instances[instance.cloud_instance_id] = CloudInstance(
                instance.cloud_instance_id, "type-1", True, NodeKind.WORKER
            )
            TestReconciler._add_instances(instance_storage, [instance])

        # Add some requested instances.
        for _ in range(num_requested):
            instance = create_instance(
                str(next_id),
                status=Instance.REQUESTED,
                instance_type="type-1",
                launch_request_id="l-1",
            )
            TestReconciler._add_instances(instance_storage, [instance])
            next_id += 1

        # Add many queued instances.
        queued_instances = [
            create_instance(
                str(i + next_id), status=Instance.QUEUED, instance_type="type-1"
            )
            for i in range(1000)
        ]
        TestReconciler._add_instances(instance_storage, queued_instances)

        num_desired_upscale = max(1, upscaling_speed * (num_requested + num_allocated))
        expected_launch_num = min(
            num_desired_upscale,
            max(0, max_concurrent_launches - num_requested),  # global limit
        )

        subscriber.clear()
        Reconciler.reconcile(
            instance_manager=instance_manager,
            scheduler=MockScheduler(),
            cloud_provider=MagicMock(),
            ray_cluster_resource_state=ClusterResourceState(),
            non_terminated_cloud_instances=cloud_instances,
            cloud_provider_errors=[],
            ray_install_errors=[],
            autoscaling_config=MockAutoscalingConfig(
                configs={
                    "upscaling_speed": upscaling_speed,
                    "max_concurrent_launches": max_concurrent_launches,
                }
            ),
        )
        instances, _ = instance_storage.get_instances()
        assert len(subscriber.events) == expected_launch_num
        for event in subscriber.events:
            assert event.new_instance_status == Instance.REQUESTED
            assert (
                event.launch_request_id
                == instances[event.instance_id].launch_request_id
            )
            assert event.instance_type == "type-1"

    @staticmethod
    @mock.patch("time.time_ns")
    def test_stuck_instances_requested(mock_time_ns, setup):
        instance_manager, instance_storage, subscriber = setup
        cur_time_s = 10
        mock_time_ns.return_value = cur_time_s * s_to_ns

        reconcile_config = InstanceReconcileConfig(
            request_status_timeout_s=5,
            max_num_retry_request_to_allocate=1,  # max 1 retry.
        )

        instances = [
            create_instance(
                "no-update",
                Instance.REQUESTED,
                status_times=[(Instance.REQUESTED, 9 * s_to_ns)],
                launch_request_id="l1",
            ),
            create_instance(
                "retry",
                Instance.REQUESTED,
                status_times=[(Instance.REQUESTED, 2 * s_to_ns)],
                launch_request_id="l2",
            ),
            create_instance(
                "failed",
                Instance.REQUESTED,
                status_times=[
                    (Instance.REQUESTED, 1 * s_to_ns),
                    (Instance.REQUESTED, 2 * s_to_ns),  # This is a retry.
                ],
                launch_request_id="l3",
            ),
        ]

        TestReconciler._add_instances(instance_storage, instances)

        Reconciler.reconcile(
            instance_manager=instance_manager,
            scheduler=MockScheduler(),
            cloud_provider=MagicMock(),
            ray_cluster_resource_state=ClusterResourceState(),
            non_terminated_cloud_instances={},
            cloud_provider_errors=[],
            ray_install_errors=[],
            autoscaling_config=MockAutoscalingConfig(
                configs={
                    "instance_reconcile_config": reconcile_config,
                    "max_concurrent_launches": 0,  # prevent launches
                }
            ),
        )

        instances, _ = instance_storage.get_instances()
        assert instances["no-update"].status == Instance.REQUESTED
        assert instances["retry"].status == Instance.QUEUED
        assert instances["failed"].status == Instance.ALLOCATION_FAILED

    @staticmethod
    @mock.patch("time.time_ns")
    def test_stuck_instances_ray_stop_requested(mock_time_ns, setup):
        instance_manager, instance_storage, subscriber = setup
        timeout_s = 5
        cur_time_s = 20
        mock_time_ns.return_value = cur_time_s * s_to_ns

        config = InstanceReconcileConfig(
            ray_stop_requested_status_timeout_s=timeout_s,
        )
        cur_status = Instance.RAY_STOP_REQUESTED

        instances = [
            create_instance(
                "no-update",
                cur_status,
                status_times=[(cur_status, (cur_time_s - timeout_s + 1) * s_to_ns)],
                ray_node_id="r-1",
            ),
            create_instance(
                "updated",
                cur_status,
                status_times=[(cur_status, (cur_time_s - timeout_s - 1) * s_to_ns)],
                ray_node_id="r-2",
            ),
        ]

        TestReconciler._add_instances(instance_storage, instances)

        Reconciler.reconcile(
            instance_manager=instance_manager,
            scheduler=MockScheduler(),
            cloud_provider=MagicMock(),
            ray_cluster_resource_state=ClusterResourceState(),
            non_terminated_cloud_instances={},
            cloud_provider_errors=[],
            ray_install_errors=[],
            autoscaling_config=MockAutoscalingConfig(
                configs={
                    "instance_reconcile_config": config,
                    "max_concurrent_launches": 0,  # prevent launches
                }
            ),
        )

        instances, _ = instance_storage.get_instances()
        assert instances["no-update"].status == cur_status
        assert instances["updated"].status == Instance.RAY_RUNNING

    @staticmethod
    @mock.patch("time.time_ns")
    def test_ray_stop_requested_fail(mock_time_ns, setup):
        # Test that the instance should be transitioned to RAY_RUNNING
        # when the ray stop request fails.

        instance_manager, instance_storage, _ = setup
        mock_time_ns.return_value = 10 * s_to_ns

        instances = [
            create_instance(
                "i-1",
                status=Instance.RAY_STOP_REQUESTED,
                ray_node_id=binary_to_hex(b"r-1"),
                cloud_instance_id="c-1",
                status_times=[(Instance.RAY_STOP_REQUESTED, 10 * s_to_ns)],
            ),
            create_instance(
                "i-2",
                status=Instance.RAY_STOP_REQUESTED,
                ray_node_id=binary_to_hex(b"r-2"),
                cloud_instance_id="c-2",
                status_times=[(Instance.RAY_STOP_REQUESTED, 10 * s_to_ns)],
            ),
        ]

        ray_nodes = [
            NodeState(node_id=b"r-1", status=NodeStatus.RUNNING, instance_id="c-1"),
            NodeState(node_id=b"r-2", status=NodeStatus.RUNNING, instance_id="c-2"),
        ]

        ray_stop_errors = [
            RayStopError(im_instance_id="i-1"),
        ]

        cloud_instances = {
            "c-1": CloudInstance("c-1", "type-1", True, NodeKind.WORKER),
            "c-2": CloudInstance("c-2", "type-2", True, NodeKind.WORKER),
        }

        TestReconciler._add_instances(instance_storage, instances)

        Reconciler.reconcile(
            instance_manager=instance_manager,
            scheduler=MockScheduler(),
            cloud_provider=MagicMock(),
            ray_cluster_resource_state=ClusterResourceState(node_states=ray_nodes),
            non_terminated_cloud_instances=cloud_instances,
            cloud_provider_errors=[],
            ray_install_errors=[],
            ray_stop_errors=ray_stop_errors,
            autoscaling_config=MockAutoscalingConfig(),
        )

        instances, _ = instance_storage.get_instances()
        assert len(instances) == 2
        assert instances["i-1"].status == Instance.RAY_RUNNING
        assert instances["i-2"].status == Instance.RAY_STOP_REQUESTED

    @staticmethod
    @mock.patch("time.time_ns")
    @pytest.mark.parametrize(
        "cur_status,expect_status",
        [
            (Instance.ALLOCATED, Instance.TERMINATING),
            (Instance.RAY_INSTALLING, Instance.TERMINATING),
            (Instance.TERMINATING, Instance.TERMINATING),
        ],
    )
    def test_stuck_instances(mock_time_ns, cur_status, expect_status, setup):
        instance_manager, instance_storage, subscriber = setup
        timeout_s = 5
        cur_time_s = 20
        mock_time_ns.return_value = cur_time_s * s_to_ns
        config = InstanceReconcileConfig(
            allocate_status_timeout_s=timeout_s,
            terminating_status_timeout_s=timeout_s,
            ray_install_status_timeout_s=timeout_s,
        )
        instances = [
            create_instance(
                "no-update",
                cur_status,
                status_times=[(cur_status, (cur_time_s - timeout_s + 1) * s_to_ns)],
                instance_type="type-1",
                cloud_instance_id="c-1",
            ),
            create_instance(
                "updated",
                cur_status,
                status_times=[(cur_status, (cur_time_s - timeout_s - 1) * s_to_ns)],
                instance_type="type-1",
                cloud_instance_id="c-2",
            ),
        ]

        cloud_instances = {
            "c-1": CloudInstance("c-1", "type-1", True, NodeKind.WORKER),
            "c-2": CloudInstance("c-2", "type-1", True, NodeKind.WORKER),
        }

        TestReconciler._add_instances(instance_storage, instances)

        Reconciler.reconcile(
            instance_manager=instance_manager,
            scheduler=MockScheduler(),
            cloud_provider=MagicMock(),
            ray_cluster_resource_state=ClusterResourceState(),
            non_terminated_cloud_instances=cloud_instances,
            cloud_provider_errors=[],
            ray_install_errors=[],
            autoscaling_config=MockAutoscalingConfig(
                configs={
                    "instance_reconcile_config": config,
                    "max_concurrent_launches": 0,  # prevent launches
                }
            ),
        )

        instances, _ = instance_storage.get_instances()
        assert instances["no-update"].status == cur_status
        assert instances["updated"].status == expect_status

    @staticmethod
    @mock.patch("time.time_ns")
    @pytest.mark.parametrize(
        "status",
        [
            Instance.InstanceStatus.Name(Instance.RAY_STOPPING),
            Instance.InstanceStatus.Name(Instance.QUEUED),
        ],
    )
    def test_warn_stuck_transient_instances(mock_time_ns, status, setup):
        instance_manager, instance_storage, subscriber = setup
        cur_time_s = 10
        mock_time_ns.return_value = cur_time_s * s_to_ns
        timeout_s = 5
        status = Instance.InstanceStatus.Value(status)

        config = InstanceReconcileConfig(
            transient_status_warn_interval_s=timeout_s,
        )
        # TODO: we are only mocking the necessary fields for testing.
        # Probably better to have a more comprehensive mocker for instance
        # of various statuses.
        instances = [
            create_instance(
                "no-warn",
                status,
                status_times=[(status, (cur_time_s - timeout_s + 1) * s_to_ns)],
                cloud_instance_id="c-1" if status != Instance.QUEUED else "",
                instance_type="type-1",
            ),
            create_instance(
                "warn",
                status,
                status_times=[(status, (cur_time_s - timeout_s - 1) * s_to_ns)],
                cloud_instance_id="c-2" if status != Instance.QUEUED else "",
                instance_type="type-1",
            ),
        ]
        TestReconciler._add_instances(instance_storage, instances)
        mock_logger = mock.MagicMock()

        cloud_instances = {
            "c-1": CloudInstance("c-1", "type-1", "", True, NodeKind.WORKER),
            "c-2": CloudInstance("c-2", "type-1", "", True, NodeKind.WORKER),
        }

        Reconciler.reconcile(
            instance_manager=instance_manager,
            scheduler=MockScheduler(),
            cloud_provider=MagicMock(),
            ray_cluster_resource_state=ClusterResourceState(),
            non_terminated_cloud_instances=cloud_instances
            if status != Instance.QUEUED
            else {},
            cloud_provider_errors=[],
            ray_install_errors=[],
            autoscaling_config=MockAutoscalingConfig(
                configs={
                    "instance_reconcile_config": config,
                    "max_concurrent_launches": 0,  # prevent launches
                }
            ),
            _logger=mock_logger,
        )

        assert mock_logger.warning.call_count == 1

    @staticmethod
    @mock.patch("time.time_ns")
    def test_stuck_instances_no_op(mock_time_ns, setup):
        instance_manager, instance_storage, subscriber = setup
        # Large enough to not trigger any timeouts
        mock_time_ns.return_value = 999999 * s_to_ns

        config = InstanceReconcileConfig()

        all_status = set(Instance.InstanceStatus.values())
        reconciled_stuck_statuses = {
            Instance.REQUESTED,
            Instance.ALLOCATED,
            Instance.RAY_INSTALLING,
            Instance.TERMINATING,
            Instance.RAY_STOP_REQUESTED,
        }

        transient_statuses = {
            Instance.RAY_STOPPING,
            Instance.RAY_INSTALL_FAILED,
            Instance.RAY_STOPPED,
            Instance.TERMINATION_FAILED,
            Instance.QUEUED,
        }
        no_op_statuses = all_status - reconciled_stuck_statuses - transient_statuses

        for status in no_op_statuses:
            instances = [
                create_instance(
                    f"no-op-{status}",
                    status,
                    status_times=[(status, 1 * s_to_ns)],
                ),
            ]
            TestReconciler._add_instances(instance_storage, instances)

        subscriber.clear()
        mock_logger = mock.MagicMock()
        Reconciler.reconcile(
            instance_manager=instance_manager,
            scheduler=MockScheduler(),
            cloud_provider=MagicMock(),
            ray_cluster_resource_state=ClusterResourceState(),
            non_terminated_cloud_instances={},
            cloud_provider_errors=[],
            ray_install_errors=[],
            autoscaling_config=MockAutoscalingConfig(
                configs={
                    "instance_reconcile_config": config,
                    "max_concurrent_launches": 0,  # prevent launches
                }
            ),
            _logger=mock_logger,
        )

        assert subscriber.events == []
        assert mock_logger.warning.call_count == 0

    @staticmethod
    @pytest.mark.parametrize(
        "status,expected_running",
        [(Instance.RAY_RUNNING, True), (Instance.ALLOCATED, False)],
        ids=["ray_running", "allocated"],
    )
    def test_is_head_node_running(status, expected_running, setup):
        instance_manager, instance_storage, subscriber = setup

        instances = [
            create_instance(
                "i-1",
                status=status,
                cloud_instance_id="c-1",
                node_kind=NodeKind.HEAD,
            ),
        ]

        TestReconciler._add_instances(instance_storage, instances)
        assert Reconciler._is_head_node_running(instance_manager) is expected_running

    @staticmethod
    @pytest.mark.parametrize(
        "worker_rpc_drain",
        [True, False],
        ids=["worker_rpc_drain", "no_ray_stop"],
    )
    def test_scaling_updates(setup, worker_rpc_drain):
        """
        Tests that new instances should be launched due to autoscaling
        decisions, and existing instances should be terminated if needed.
        """
        instance_manager, instance_storage, _ = setup

        im_instances = [
            create_instance(
                "head",
                status=Instance.RAY_RUNNING,
                cloud_instance_id="c-0",
                ray_node_id=binary_to_hex(b"r-0"),
                node_kind=NodeKind.HEAD,
            ),
            create_instance(
                "i-1",
                status=Instance.RAY_RUNNING,
                cloud_instance_id="c-1",
                ray_node_id=binary_to_hex(b"r-1"),
                node_kind=NodeKind.WORKER,
            ),  # To be reconciled.
        ]
        TestReconciler._add_instances(instance_storage, im_instances)

        ray_nodes = [
            NodeState(node_id=b"r-0", status=NodeStatus.RUNNING, instance_id="c-1"),
            NodeState(node_id=b"r-1", status=NodeStatus.RUNNING, instance_id="c-1"),
        ]

        cloud_instances = {
<<<<<<< HEAD
            "c-1": CloudInstance("c-1", "type-1", True, NodeKind.WORKER),
=======
            "c-0": CloudInstance("c-0", "head", "", True, NodeKind.HEAD),
            "c-1": CloudInstance("c-1", "type-1", "", True, NodeKind.WORKER),
>>>>>>> ee10591f
        }

        mock_scheduler = MagicMock()
        mock_scheduler.schedule.return_value = SchedulingReply(
            to_launch=[
                LaunchRequest(instance_type="type-1", count=2),
            ],
            to_terminate=[
                TerminationRequest(
                    id="t1",
                    ray_node_id="r-1",
                    instance_id="i-1",
                    cause=TerminationRequest.Cause.IDLE,
                    idle_duration_ms=1000,
                )
            ],
            infeasible_gang_resource_requests=[
                GangResourceRequest(
                    requests=[ResourceRequest(resources_bundle={"CPU": 1})]
                )
            ],
        )

        state = Reconciler.reconcile(
            instance_manager=instance_manager,
            scheduler=mock_scheduler,
            cloud_provider=MagicMock(),
            ray_cluster_resource_state=ClusterResourceState(node_states=ray_nodes),
            non_terminated_cloud_instances=cloud_instances,
            cloud_provider_errors=[],
            ray_install_errors=[],
            autoscaling_config=MockAutoscalingConfig(
                configs={
                    "max_concurrent_launches": 0,  # don't launch anything.
                    "worker_rpc_drain": worker_rpc_drain,
                }
            ),
        )

        instances, _ = instance_storage.get_instances()

        assert len(instances) == 3 + 1  # for head node
        for id, instance in instances.items():
            if id == "head":
                assert instance.status == Instance.RAY_RUNNING
            elif id == "i-1":
                assert (
                    instance.status == Instance.RAY_STOP_REQUESTED
                    if worker_rpc_drain
                    else Instance.TERMINATING
                )
            else:
                assert instance.status == Instance.QUEUED
                assert instance.instance_type == "type-1"

        assert len(state.infeasible_gang_resource_requests) == 1

    @staticmethod
    def test_terminating_instances(setup):
        instance_manager, instance_storage, subscriber = setup

        instances = [
            create_instance(
                "i-1",
                status=Instance.RAY_STOPPED,
                cloud_instance_id="c-1",
            ),
            create_instance(
                "i-2",
                status=Instance.RAY_INSTALL_FAILED,
                cloud_instance_id="c-2",
            ),
            create_instance(
                "i-3",
                status=Instance.TERMINATION_FAILED,
                cloud_instance_id="c-3",
            ),
        ]

        cloud_instances = {
            "c-1": CloudInstance("c-1", "type-1", True, NodeKind.WORKER),
            "c-2": CloudInstance("c-2", "type-2", True, NodeKind.WORKER),
            "c-3": CloudInstance("c-3", "type-3", True, NodeKind.WORKER),
        }

        TestReconciler._add_instances(instance_storage, instances)

        Reconciler.reconcile(
            instance_manager=instance_manager,
            scheduler=MockScheduler(),
            cloud_provider=MagicMock(),
            ray_cluster_resource_state=ClusterResourceState(),
            non_terminated_cloud_instances=cloud_instances,
            cloud_provider_errors=[],
            ray_install_errors=[],
            autoscaling_config=MockAutoscalingConfig(),
        )

        instances, _ = instance_storage.get_instances()
        assert instances["i-1"].status == Instance.TERMINATING
        assert instances["i-2"].status == Instance.TERMINATING
        assert instances["i-3"].status == Instance.TERMINATING

    @staticmethod
    @pytest.mark.parametrize(
        "disable_node_updaters",
        [True, False],
    )
    @pytest.mark.parametrize(
        "cloud_instance_running",
        [True, False],
    )
    def test_ray_install(disable_node_updaters, cloud_instance_running, setup):
        instance_manager, instance_storage, _ = setup

        instances = [
            create_instance(
                "i-1",
                status=Instance.ALLOCATED,
                instance_type="type-1",
                launch_request_id="l1",
                cloud_instance_id="c-1",
            ),
        ]

        cloud_instances = {
            "c-1": CloudInstance(
                "c-1", "type-1", "", cloud_instance_running, NodeKind.WORKER
            ),
        }

        TestReconciler._add_instances(instance_storage, instances)

        Reconciler.reconcile(
            instance_manager=instance_manager,
            scheduler=MockScheduler(),
            cloud_provider=MagicMock(),
            ray_cluster_resource_state=ClusterResourceState(),
            non_terminated_cloud_instances=cloud_instances,
            cloud_provider_errors=[],
            ray_install_errors=[],
            autoscaling_config=MockAutoscalingConfig(
                configs={
                    "disable_node_updaters": disable_node_updaters,
                }
            ),
        )

        instances, _ = instance_storage.get_instances()
        if disable_node_updaters or not cloud_instance_running:
            assert instances["i-1"].status == Instance.ALLOCATED
        else:
            assert instances["i-1"].status == Instance.RAY_INSTALLING

    @staticmethod
    @mock.patch("time.time_ns")
    def test_autoscaler_state(mock_time_ns, setup):
        instance_manager, instance_storage, _ = setup
        mock_time_ns.return_value = 5

        instances = [
            create_instance(
                "head",
                status=Instance.RAY_RUNNING,
                cloud_instance_id="c-0",
                ray_node_id=binary_to_hex(b"r-0"),
                node_kind=NodeKind.HEAD,
            ),
            create_instance(
                "i-1",
                status=Instance.ALLOCATED,
                instance_type="type-1",
                cloud_instance_id="c-1",
                launch_request_id="l1",
                status_times=[
                    (Instance.QUEUED, 0),
                    (Instance.REQUESTED, 1),
                    (Instance.ALLOCATED, 2),
                ],
            ),
            # requested instance
            create_instance(
                "i-2",
                status=Instance.REQUESTED,
                instance_type="type-2",
                launch_request_id="l2",
                status_times=[(Instance.QUEUED, 0), (Instance.REQUESTED, 1)],
            ),
            # queued instance
            create_instance(
                "i-3",
                status=Instance.QUEUED,
                instance_type="type-3",
                launch_request_id="l3",
                status_times=[
                    (Instance.QUEUED, 0),
                ],
            ),
            # allocation failed
            create_instance(
                "i-4",
                status=Instance.ALLOCATION_FAILED,
                instance_type="type-4",
                launch_request_id="l4",
                status_times=[
                    (Instance.QUEUED, 0),
                    (Instance.REQUESTED, 1),
                    (Instance.ALLOCATION_FAILED, 2),
                ],
            ),
            # ray installing
            create_instance(
                "i-5",
                status=Instance.RAY_INSTALLING,
                instance_type="type-5",
                launch_request_id="l5",
                cloud_instance_id="c-5",
                status_times=[
                    (Instance.QUEUED, 0),
                    (Instance.REQUESTED, 1),
                    (Instance.ALLOCATED, 2),
                    (Instance.RAY_INSTALLING, 3),
                ],
            ),
        ]

        cloud_instances = {
<<<<<<< HEAD
            "c-1": CloudInstance("c-1", "type-1", True, NodeKind.WORKER),
            "c-5": CloudInstance("c-5", "type-5", True, NodeKind.WORKER),
=======
            "c-0": CloudInstance("c-0", "head", "", True, NodeKind.HEAD),
            "c-1": CloudInstance("c-1", "type-1", "", True, NodeKind.WORKER),
            "c-5": CloudInstance("c-5", "type-5", "", True, NodeKind.WORKER),
>>>>>>> ee10591f
        }

        TestReconciler._add_instances(instance_storage, instances)

        mock_scheduler = MagicMock()
        mock_scheduler.schedule.return_value = SchedulingReply(
            to_launch=[],
            to_terminate=[],
            infeasible_gang_resource_requests=[
                GangResourceRequest(
                    requests=[ResourceRequest(resources_bundle={"CPU": 1})]
                )
            ],
            infeasible_resource_requests=[ResourceRequest(resources_bundle={"CPU": 1})],
        )

        autoscaling_state = Reconciler.reconcile(
            instance_manager=instance_manager,
            scheduler=mock_scheduler,
            cloud_provider=MagicMock(),
            ray_cluster_resource_state=ClusterResourceState(
                cluster_resource_state_version=1,
            ),
            non_terminated_cloud_instances=cloud_instances,
            cloud_provider_errors=[],
            ray_install_errors=[],
            autoscaling_config=MockAutoscalingConfig(
                configs={
                    "max_concurrent_launches": 0,  # don't launch anything.
                }
            ),
        )

        assert autoscaling_state.last_seen_cluster_resource_state_version == 1
        assert len(autoscaling_state.infeasible_gang_resource_requests) == 1
        assert len(autoscaling_state.infeasible_resource_requests) == 1
        assert len(autoscaling_state.pending_instances) == 2
        pending_instances = {i.instance_id for i in autoscaling_state.pending_instances}
        assert pending_instances == {"i-1", "i-5"}
        pending_instance_requests = defaultdict(int)
        for r in autoscaling_state.pending_instance_requests:
            pending_instance_requests[r.ray_node_type_name] += r.count
        failed_instance_requests = defaultdict(int)
        for r in autoscaling_state.failed_instance_requests:
            failed_instance_requests[r.ray_node_type_name] += r.count
        assert pending_instance_requests == {"type-2": 1, "type-3": 1}
        assert failed_instance_requests == {"type-4": 1}

    @staticmethod
    def test_extra_cloud_instances(setup):
        """
        Test that extra cloud instances should be terminated.
        """
        instance_manager, instance_storage, subscriber = setup

        im_instances = [
            create_instance(
                "i-1", status=Instance.RAY_RUNNING, cloud_instance_id="c-1"
            ),  # To be reconciled.
        ]
        TestReconciler._add_instances(instance_storage, im_instances)

        ray_nodes = [
            NodeState(node_id=b"r-1", status=NodeStatus.RUNNING, instance_id="c-1"),
        ]

        cloud_instances = {
            "c-1": CloudInstance("c-1", "type-1", True, NodeKind.WORKER),
            "c-2": CloudInstance("c-2", "type-2", True, NodeKind.WORKER),  # Extra
        }

        subscriber.clear()
        Reconciler.reconcile(
            instance_manager,
            scheduler=MockScheduler(),
            cloud_provider=MagicMock(),
            ray_cluster_resource_state=ClusterResourceState(node_states=ray_nodes),
            non_terminated_cloud_instances=cloud_instances,
            cloud_provider_errors=[],
            ray_install_errors=[],
            autoscaling_config=MockAutoscalingConfig(),
        )

        assert len(subscriber.events) == 1
        assert subscriber.events[0].new_instance_status == Instance.ALLOCATED
        assert subscriber.events[0].cloud_instance_id == "c-2"
        assert subscriber.events[0].instance_type == "type-2"

        instances, _ = instance_storage.get_instances()
        assert len(instances) == 2
        statuses = {instance.status for instance in instances.values()}
        assert statuses == {Instance.RAY_RUNNING, Instance.ALLOCATED}


if __name__ == "__main__":
    if os.environ.get("PARALLEL_CI"):
        sys.exit(pytest.main(["-n", "auto", "--boxed", "-vs", __file__]))
    else:
        sys.exit(pytest.main(["-sv", __file__]))<|MERGE_RESOLUTION|>--- conflicted
+++ resolved
@@ -131,46 +131,6 @@
             assert ok
 
     @staticmethod
-<<<<<<< HEAD
-    def test_initialize_head_node(setup):
-        instance_manager, instance_storage, _ = setup
-
-        cloud_instances = {
-            "c-1": CloudInstance("c-1", "type-1", True, NodeKind.HEAD, ""),
-        }
-
-        ray_node = NodeState(
-            node_id=b"r-1", status=NodeStatus.RUNNING, instance_id="c-1"
-        )
-
-        Reconciler.initialize_head_node(
-            instance_manager,
-            cloud_instances,
-        )
-
-        instances, _ = instance_storage.get_instances()
-        instance_id = list(instances.values())[0].instance_id
-        assert len(instances) == 1
-        assert instances[instance_id].status == Instance.ALLOCATED
-        assert instances[instance_id].node_kind == NodeKind.HEAD
-
-        # Normal reconciliation should work.
-        Reconciler.reconcile(
-            instance_manager=instance_manager,
-            scheduler=MockScheduler(),
-            cloud_provider=MagicMock(),
-            ray_cluster_resource_state=ClusterResourceState(node_states=[ray_node]),
-            non_terminated_cloud_instances=cloud_instances,
-            cloud_provider_errors=[],
-            ray_install_errors=[],
-            autoscaling_config=MockAutoscalingConfig(),
-        )
-        instances, _ = instance_storage.get_instances()
-        assert instances[instance_id].status == Instance.RAY_RUNNING
-
-    @staticmethod
-=======
->>>>>>> ee10591f
     def test_requested_instance_no_op(setup):
         instance_manager, instance_storage, _ = setup
         # Request no timeout yet.
@@ -1181,12 +1141,8 @@
         ]
 
         cloud_instances = {
-<<<<<<< HEAD
-            "c-1": CloudInstance("c-1", "type-1", True, NodeKind.WORKER),
-=======
             "c-0": CloudInstance("c-0", "head", "", True, NodeKind.HEAD),
             "c-1": CloudInstance("c-1", "type-1", "", True, NodeKind.WORKER),
->>>>>>> ee10591f
         }
 
         mock_scheduler = MagicMock()
@@ -1414,14 +1370,9 @@
         ]
 
         cloud_instances = {
-<<<<<<< HEAD
-            "c-1": CloudInstance("c-1", "type-1", True, NodeKind.WORKER),
-            "c-5": CloudInstance("c-5", "type-5", True, NodeKind.WORKER),
-=======
             "c-0": CloudInstance("c-0", "head", "", True, NodeKind.HEAD),
             "c-1": CloudInstance("c-1", "type-1", "", True, NodeKind.WORKER),
             "c-5": CloudInstance("c-5", "type-5", "", True, NodeKind.WORKER),
->>>>>>> ee10591f
         }
 
         TestReconciler._add_instances(instance_storage, instances)
