import os
import sys
import time

# coding: utf-8
from collections import defaultdict

import pytest

import mock
from mock import MagicMock

from ray.autoscaler.v2.instance_manager.config import InstanceReconcileConfig
from ray.autoscaler.v2.instance_manager.instance_manager import InstanceManager
from ray.autoscaler.v2.instance_manager.instance_storage import InstanceStorage
from ray.autoscaler.v2.instance_manager.node_provider import (  # noqa
    CloudInstance,
    LaunchNodeError,
    TerminateNodeError,
)
from ray.autoscaler.v2.instance_manager.ray_installer import RayInstallError
from ray.autoscaler.v2.instance_manager.reconciler import Reconciler, logger
from ray.autoscaler.v2.instance_manager.storage import InMemoryStorage
<<<<<<< HEAD
from ray.autoscaler.v2.scheduler import IResourceScheduler, SchedulingReply
from ray.autoscaler.v2.tests.util import (
    MockSubscriber,
    create_instance,
    MockAutoscalingConfig,
)
from ray.autoscaler.v2.utils import NodeStateUtil
from ray.core.generated.autoscaler_pb2 import (
    ClusterResourceState,
    GangResourceRequest,
    NodeState,
    NodeStatus,
    ResourceRequest,
)
from ray.core.generated.instance_manager_pb2 import (
    Instance,
    LaunchRequest,
    NodeKind,
    TerminationRequest,
)
=======
from ray.autoscaler.v2.schema import NodeKind
from ray.autoscaler.v2.tests.util import create_instance
from ray.core.generated.autoscaler_pb2 import ClusterResourceState
from ray.core.generated.instance_manager_pb2 import Instance
>>>>>>> 5bdd89bb

s_to_ns = 1 * 1_000_000_000

logger.setLevel("DEBUG")


class MockScheduler(IResourceScheduler):
    def __init__(self, to_launch=None, to_terminate=None):
        if to_launch is None:
            to_launch = []

        if to_terminate is None:
            to_terminate = []

        self.to_launch = to_launch
        self.to_terminate = to_terminate

    def schedule(self, req):
        return SchedulingReply(
            to_launch=self.to_launch,
            to_terminate=self.to_terminate,
        )


@pytest.fixture()
def setup():
    instance_storage = InstanceStorage(
        cluster_id="test_cluster_id",
        storage=InMemoryStorage(),
    )

    mock_subscriber = MockSubscriber()

    instance_manager = InstanceManager(
        instance_storage=instance_storage,
        instance_status_update_subscribers=[mock_subscriber],
    )

    yield instance_manager, instance_storage, mock_subscriber


class TestReconciler:
    @staticmethod
    def _add_instances(instance_storage, instances):
        for instance in instances:
            ok, _ = instance_storage.upsert_instance(instance)
            assert ok

    @staticmethod
    def test_initialize_head_node(setup):
        instance_manager, instance_storage, _ = setup

        cloud_instances = {
            "c-1": CloudInstance("c-1", "type-1", "", True, NodeKind.HEAD),
        }

        ray_node = NodeState(
            node_id=b"r-1", status=NodeStatus.RUNNING, instance_id="c-1"
        )

        Reconciler.initialize_head_node(
            instance_manager,
            cloud_instances,
        )

        instances, _ = instance_storage.get_instances()
        instance_id = list(instances.values())[0].instance_id
        assert len(instances) == 1
        assert instances[instance_id].status == Instance.ALLOCATED
        assert instances[instance_id].node_kind == NodeKind.HEAD

        # Normal reconciliation should work.
        Reconciler.reconcile(
            instance_manager=instance_manager,
            scheduler=MockScheduler(),
            cloud_provider=MagicMock(),
            ray_cluster_resource_state=ClusterResourceState(node_states=[ray_node]),
            non_terminated_cloud_instances=cloud_instances,
            cloud_provider_errors=[],
            ray_install_errors=[],
            autoscaling_config=MockAutoscalingConfig(),
        )
        instances, _ = instance_storage.get_instances()
        assert instances[instance_id].status == Instance.RAY_RUNNING

    @staticmethod
    def test_requested_instance_no_op(setup):
        instance_manager, instance_storage, _ = setup
        # Request no timeout yet.
        TestReconciler._add_instances(
            instance_storage,
            [
                create_instance(
                    "i-1",
                    Instance.REQUESTED,
                    launch_request_id="l1",
                    instance_type="type-1",
                    status_times=[(Instance.REQUESTED, time.time_ns())],
                ),
            ],
        )

        Reconciler.reconcile(
            instance_manager,
            scheduler=MockScheduler(),
            cloud_provider=MagicMock(),
            ray_cluster_resource_state=ClusterResourceState(),
            non_terminated_cloud_instances={},
            cloud_provider_errors=[],
            ray_install_errors=[],
            autoscaling_config=MockAutoscalingConfig(),
        )

        instances, _ = instance_storage.get_instances()
        assert len(instances) == 1
        assert instances["i-1"].status == Instance.REQUESTED

    @staticmethod
    def test_requested_instance_to_allocated(setup):
        # When there's a matching cloud instance for the requested instance.
        # The requested instance should be moved to ALLOCATED.
        instance_manager, instance_storage, _ = setup
        TestReconciler._add_instances(
            instance_storage,
            [
                create_instance(
                    "i-1",
                    status=Instance.REQUESTED,
                    instance_type="type-1",
                    status_times=[(Instance.REQUESTED, time.time_ns())],
                    launch_request_id="l1",
                ),
                create_instance(
                    "i-2",
                    status=Instance.REQUESTED,
                    instance_type="type-2",
                    status_times=[(Instance.REQUESTED, time.time_ns())],
                    launch_request_id="l2",
                ),
            ],
        )

        cloud_instances = {
            "c-1": CloudInstance("c-1", "type-1", "", True, NodeKind.WORKER),
<<<<<<< HEAD
=======
            "c-2": CloudInstance("c-2", "type-999", "", True, NodeKind.WORKER),
>>>>>>> 5bdd89bb
        }

        Reconciler.reconcile(
            instance_manager,
            scheduler=MockScheduler(),
            cloud_provider=MagicMock(),
            ray_cluster_resource_state=ClusterResourceState(),
            non_terminated_cloud_instances=cloud_instances,
            cloud_provider_errors=[],
            ray_install_errors=[],
            autoscaling_config=MockAutoscalingConfig(),
        )

        instances, _ = instance_storage.get_instances()

        assert len(instances) == 2
        assert instances["i-1"].status == Instance.ALLOCATED
        assert instances["i-1"].cloud_instance_id == "c-1"
        assert instances["i-2"].status == Instance.REQUESTED

    @staticmethod
    def test_requested_instance_to_allocation_failed(setup):
        """
        Test that the instance should be transitioned to ALLOCATION_FAILED
        when launch error happens.
        """
        instance_manager, instance_storage, _ = setup

        instances = [
            # Should succeed with instance matched.
            create_instance(
                "i-1",
                status=Instance.REQUESTED,
                instance_type="type-1",
                launch_request_id="l1",
            ),
            # Should fail due to launch error.
            create_instance(
                "i-2",
                status=Instance.REQUESTED,
                instance_type="type-2",
                launch_request_id="l1",
            ),
        ]
        TestReconciler._add_instances(instance_storage, instances)

        launch_errors = [
            LaunchNodeError(
                request_id="l1",
                count=1,  # The request failed.
                node_type="type-2",
                timestamp_ns=1,
            )
        ]

        cloud_instances = {
            "c-1": CloudInstance("c-1", "type-1", "", True, NodeKind.WORKER),
        }

        Reconciler.reconcile(
            instance_manager,
            scheduler=MockScheduler(),
            cloud_provider=MagicMock(),
            ray_cluster_resource_state=ClusterResourceState(),
            non_terminated_cloud_instances=cloud_instances,
            cloud_provider_errors=launch_errors,
            ray_install_errors=[],
            autoscaling_config=MockAutoscalingConfig(),
        )

        instances, _ = instance_storage.get_instances()
        assert len(instances) == 2
        assert instances["i-1"].status == Instance.ALLOCATED
        assert instances["i-1"].cloud_instance_id == "c-1"
        assert instances["i-2"].status == Instance.ALLOCATION_FAILED

    @staticmethod
    def test_reconcile_terminated_cloud_instances(setup):

        instance_manager, instance_storage, subscriber = setup

        instances = [
            create_instance(
                "i-1",
                status=Instance.ALLOCATED,
                instance_type="type-1",
                cloud_instance_id="c-1",
            ),
            create_instance(
                "i-2",
                status=Instance.TERMINATING,
                instance_type="type-2",
                cloud_instance_id="c-2",
            ),
        ]
        TestReconciler._add_instances(instance_storage, instances)

        cloud_instances = {
            "c-2": CloudInstance("c-2", "type-2", "", False, NodeKind.WORKER),
        }

        termination_errors = [
            TerminateNodeError(
                cloud_instance_id="c-2",
                timestamp_ns=1,
                request_id="t1",
            )
        ]
        subscriber.clear()
        Reconciler.reconcile(
            instance_manager,
            scheduler=MockScheduler(),
            cloud_provider=MagicMock(),
            ray_cluster_resource_state=ClusterResourceState(),
            non_terminated_cloud_instances=cloud_instances,
            cloud_provider_errors=termination_errors,
            ray_install_errors=[],
            autoscaling_config=MockAutoscalingConfig(),
        )

        instances, _ = instance_storage.get_instances()
        assert len(instances) == 2
        assert instances["i-1"].status == Instance.TERMINATED
        assert not instances["i-1"].cloud_instance_id
        assert instances["i-2"].status == Instance.TERMINATING
        events = subscriber.events_by_id("i-2")
        assert len(events) == 2
        assert events[0].new_instance_status == Instance.TERMINATION_FAILED
        assert events[1].new_instance_status == Instance.TERMINATING

    @staticmethod
    def test_ray_reconciler_no_op(setup):
        instance_manager, instance_storage, subscriber = setup

        im_instances = [
            create_instance(
                "i-1",
                status=Instance.ALLOCATED,
                launch_request_id="l1",
                instance_type="type-1",
                cloud_instance_id="c-1",
            ),
        ]
        cloud_instances = {
            "c-1": CloudInstance("c-1", "type-1", "", True, NodeKind.WORKER),
        }

        TestReconciler._add_instances(instance_storage, im_instances)
        subscriber.clear()

        Reconciler.reconcile(
            instance_manager,
            scheduler=MockScheduler(),
            cloud_provider=MagicMock(),
            ray_cluster_resource_state=ClusterResourceState(),
            non_terminated_cloud_instances=cloud_instances,
            cloud_provider_errors=[],
            ray_install_errors=[],
            autoscaling_config=MockAutoscalingConfig(),
        )

        # Assert no changes.
        assert subscriber.events == []

        # Unknown ray node status - no action.
        ray_nodes = [
            NodeState(node_id=b"r-1", status=NodeStatus.UNSPECIFIED, instance_id="c-1"),
            NodeState(
                node_id=b"r-2", status=NodeStatus.RUNNING, instance_id="c-unknown"
            ),
        ]

        Reconciler.reconcile(
            instance_manager,
            scheduler=MockScheduler(),
            cloud_provider=MagicMock(),
            ray_cluster_resource_state=ClusterResourceState(node_states=ray_nodes),
            non_terminated_cloud_instances=cloud_instances,
            cloud_provider_errors=[],
            ray_install_errors=[],
            autoscaling_config=MockAutoscalingConfig(),
        )

        # Assert no changes.
        assert subscriber.events == []

    @staticmethod
    def test_ray_reconciler_new_ray(setup):
        instance_manager, instance_storage, _ = setup

        # A newly running ray node with matching cloud instance id
        node_states = [
            NodeState(node_id=b"r1", status=NodeStatus.RUNNING, instance_id="c-1"),
        ]
        im_instances = [
            create_instance("i-1", status=Instance.ALLOCATED, cloud_instance_id="c-1"),
        ]
        cloud_instances = {
            "c-1": CloudInstance("c-1", "type-1", "", True, NodeKind.WORKER),
        }
        TestReconciler._add_instances(instance_storage, im_instances)
        Reconciler.reconcile(
            instance_manager,
            scheduler=MockScheduler(),
            cloud_provider=MagicMock(),
            ray_cluster_resource_state=ClusterResourceState(node_states=node_states),
            non_terminated_cloud_instances=cloud_instances,
            cloud_provider_errors=[],
            ray_install_errors=[],
            autoscaling_config=MockAutoscalingConfig(),
        )

        instances, _ = instance_storage.get_instances()
        assert len(instances) == 1
        assert instances["i-1"].status == Instance.RAY_RUNNING
        assert instances["i-1"].node_id == NodeStateUtil.node_id_hex(b"r1")

    @staticmethod
    def test_ray_reconciler_already_ray_running(setup):
        instance_manager, instance_storage, subscriber = setup
        # A running ray node already reconciled.
        TestReconciler._add_instances(
            instance_storage,
            [
                create_instance(
                    "i-1", status=Instance.RAY_RUNNING, cloud_instance_id="c-1"
                ),
                create_instance(
                    "i-2", status=Instance.TERMINATING, cloud_instance_id="c-2"
                ),  # Already reconciled.
            ],
        )
        ray_nodes = [
            NodeState(node_id=b"r-1", status=NodeStatus.IDLE, instance_id="c-1"),
            NodeState(
                node_id=b"r-2", status=NodeStatus.IDLE, instance_id="c-2"
            ),  # Already being stopped
        ]
        cloud_instances = {
            "c-1": CloudInstance("c-1", "type-1", "", True, NodeKind.WORKER),
            "c-2": CloudInstance("c-2", "type-2", "", True, NodeKind.WORKER),
        }

        subscriber.clear()
        Reconciler.reconcile(
            instance_manager,
            scheduler=MockScheduler(),
            cloud_provider=MagicMock(),
            ray_cluster_resource_state=ClusterResourceState(node_states=ray_nodes),
            non_terminated_cloud_instances=cloud_instances,
            cloud_provider_errors=[],
            ray_install_errors=[],
            autoscaling_config=MockAutoscalingConfig(),
        )

        assert len(subscriber.events) == 0

    @staticmethod
    def test_ray_reconciler_stopping_ray(setup):
        instance_manager, instance_storage, _ = setup

        # draining ray nodes
        im_instances = [
            create_instance(
                "i-1", status=Instance.RAY_RUNNING, cloud_instance_id="c-1"
            ),  # To be reconciled.
            create_instance(
                "i-2", status=Instance.RAY_STOPPING, cloud_instance_id="c-2"
            ),  # Already reconciled.
            create_instance(
                "i-3", status=Instance.TERMINATING, cloud_instance_id="c-3"
            ),  # Already reconciled.
        ]

        TestReconciler._add_instances(instance_storage, im_instances)

        ray_nodes = [
            NodeState(node_id=b"r-1", status=NodeStatus.DRAINING, instance_id="c-1"),
            NodeState(node_id=b"r-2", status=NodeStatus.DRAINING, instance_id="c-2"),
            NodeState(node_id=b"r-3", status=NodeStatus.DRAINING, instance_id="c-3"),
        ]
        cloud_instances = {
            "c-1": CloudInstance("c-1", "type-1", "", True, NodeKind.WORKER),
            "c-2": CloudInstance("c-2", "type-2", "", True, NodeKind.WORKER),
            "c-3": CloudInstance("c-3", "type-3", "", True, NodeKind.WORKER),
        }

        Reconciler.reconcile(
            instance_manager,
            scheduler=MockScheduler(),
            cloud_provider=MagicMock(),
            ray_cluster_resource_state=ClusterResourceState(node_states=ray_nodes),
            non_terminated_cloud_instances=cloud_instances,
            cloud_provider_errors=[],
            ray_install_errors=[],
            autoscaling_config=MockAutoscalingConfig(),
        )

        instances, _ = instance_storage.get_instances()
        assert len(instances) == 3
        assert instances["i-1"].status == Instance.RAY_STOPPING
        assert instances["i-2"].status == Instance.RAY_STOPPING
        assert instances["i-3"].status == Instance.TERMINATING

    @staticmethod
    def test_ray_reconciler_stopped_ray(setup):
        instance_manager, instance_storage, _ = setup

        # dead ray nodes
        im_instances = [
            create_instance(
                "i-1", status=Instance.ALLOCATED, cloud_instance_id="c-1"
            ),  # To be reconciled.
            create_instance(
                "i-2", status=Instance.RAY_STOPPING, cloud_instance_id="c-2"
            ),  # To be reconciled.
            create_instance(
                "i-3", status=Instance.TERMINATING, cloud_instance_id="c-3"
            ),  # Already reconciled.
        ]
        TestReconciler._add_instances(instance_storage, im_instances)

        ray_nodes = [
            NodeState(node_id=b"r-1", status=NodeStatus.DEAD, instance_id="c-1"),
            NodeState(node_id=b"r-2", status=NodeStatus.DEAD, instance_id="c-2"),
            NodeState(node_id=b"r-3", status=NodeStatus.DEAD, instance_id="c-3"),
        ]

        cloud_instances = {
            "c-1": CloudInstance("c-1", "type-1", "", True, NodeKind.WORKER),
            "c-2": CloudInstance("c-2", "type-2", "", True, NodeKind.WORKER),
            "c-3": CloudInstance("c-3", "type-3", "", True, NodeKind.WORKER),
        }

        Reconciler.reconcile(
            instance_manager,
            scheduler=MockScheduler(),
            cloud_provider=MagicMock(),
            ray_cluster_resource_state=ClusterResourceState(node_states=ray_nodes),
            non_terminated_cloud_instances=cloud_instances,
            cloud_provider_errors=[],
            ray_install_errors=[],
            autoscaling_config=MockAutoscalingConfig(),
        )

        instances, _ = instance_storage.get_instances()
        assert len(instances) == 3
        assert instances["i-1"].status == Instance.TERMINATING
        assert instances["i-2"].status == Instance.TERMINATING
        assert instances["i-3"].status == Instance.TERMINATING

    @staticmethod
    def test_reconcile_ray_installer_failures(setup):
        instance_manager, instance_storage, _ = setup

        # dead ray nodes
        im_instances = [
            create_instance(
                "i-1", status=Instance.RAY_INSTALLING, cloud_instance_id="c-1"
            ),  # To be reconciled.
        ]
        TestReconciler._add_instances(instance_storage, im_instances)

        ray_install_errors = [
            RayInstallError(
                im_instance_id="i-1",
                details="failed to install",
            )
        ]

        cloud_instances = {
            "c-1": CloudInstance("c-1", "type-1", "", True, NodeKind.WORKER),
        }

        Reconciler.reconcile(
            instance_manager,
            scheduler=MockScheduler(),
            cloud_provider=MagicMock(),
            ray_cluster_resource_state=ClusterResourceState(node_states=[]),
            non_terminated_cloud_instances=cloud_instances,
            cloud_provider_errors=[],
            ray_install_errors=ray_install_errors,
            autoscaling_config=MockAutoscalingConfig(),
        )

        instances, _ = instance_storage.get_instances()
        assert len(instances) == 1
        assert instances["i-1"].status == Instance.TERMINATING

    @staticmethod
    def test_draining_ray_node_also_terminated(setup):
        """
        A draining ray node due to a cloud instance termination should also
        transition the instance to TERMINATED.
        """

        instance_manager, instance_storage, _ = setup

        im_instances = [
            create_instance(
                "i-1", status=Instance.RAY_RUNNING, cloud_instance_id="c-1"
            ),  # To be reconciled.
            create_instance(
                "i-2", status=Instance.RAY_RUNNING, cloud_instance_id="c-2"
            ),  # To be reconciled.
        ]
        TestReconciler._add_instances(instance_storage, im_instances)

        ray_nodes = [
            NodeState(node_id=b"r-1", status=NodeStatus.DEAD, instance_id="c-1"),
            NodeState(node_id=b"r-2", status=NodeStatus.DRAINING, instance_id="c-2"),
        ]

        cloud_instances = {
            # Terminated cloud instance.
        }

        Reconciler.reconcile(
            instance_manager,
            scheduler=MockScheduler(),
            cloud_provider=MagicMock(),
            ray_cluster_resource_state=ClusterResourceState(node_states=ray_nodes),
            non_terminated_cloud_instances=cloud_instances,
            cloud_provider_errors=[],
            ray_install_errors=[],
            autoscaling_config=MockAutoscalingConfig(),
        )

        instances, _ = instance_storage.get_instances()
        assert len(instances) == 2
        assert instances["i-1"].status == Instance.TERMINATED
        assert instances["i-2"].status == Instance.TERMINATED

    @staticmethod
    @pytest.mark.parametrize(
        "max_concurrent_launches,num_allocated,num_requested",
        [
            (1, 0, 0),
            (10, 0, 0),
            (1, 0, 1),
            (1, 1, 0),
            (10, 1, 0),
            (10, 0, 1),
            (10, 5, 5),
        ],
    )
    @pytest.mark.parametrize(
        "upscaling_speed",
        [0.0, 0.1, 0.5, 1.0, 100.0],
    )
    def test_max_concurrent_launches(
        max_concurrent_launches, num_allocated, num_requested, upscaling_speed, setup
    ):
        instance_manager, instance_storage, subscriber = setup
        next_id = 0

        # Add some allocated instances.
        cloud_instances = {}
        for _ in range(num_allocated):
            instance = create_instance(
                str(next_id),
                status=Instance.ALLOCATED,
                instance_type="type-1",
                cloud_instance_id=f"c-{next_id}",
            )
            next_id += 1
            cloud_instances[instance.cloud_instance_id] = CloudInstance(
                instance.cloud_instance_id, "type-1", "", True, NodeKind.WORKER
            )
            TestReconciler._add_instances(instance_storage, [instance])

        # Add some requested instances.
        for _ in range(num_requested):
            instance = create_instance(
                str(next_id), status=Instance.REQUESTED, instance_type="type-1"
            )
            TestReconciler._add_instances(instance_storage, [instance])
            next_id += 1

        # Add many queued instances.
        queued_instances = [
            create_instance(
                str(i + next_id), status=Instance.QUEUED, instance_type="type-1"
            )
            for i in range(1000)
        ]
        TestReconciler._add_instances(instance_storage, queued_instances)

        num_desired_upscale = max(1, upscaling_speed * (num_requested + num_allocated))
        expected_launch_num = min(
            num_desired_upscale,
            max(0, max_concurrent_launches - num_requested),  # global limit
        )

        subscriber.clear()
        Reconciler.reconcile(
            instance_manager=instance_manager,
            scheduler=MockScheduler(),
            cloud_provider=MagicMock(),
            ray_cluster_resource_state=ClusterResourceState(),
            non_terminated_cloud_instances=cloud_instances,
            cloud_provider_errors=[],
            ray_install_errors=[],
            autoscaling_config=MockAutoscalingConfig(
                configs={
                    "upscaling_speed": upscaling_speed,
                    "max_concurrent_launches": max_concurrent_launches,
                }
            ),
        )
        instances, _ = instance_storage.get_instances()
        assert len(subscriber.events) == expected_launch_num
        for event in subscriber.events:
            assert event.new_instance_status == Instance.REQUESTED
            assert (
                event.launch_request_id
                == instances[event.instance_id].launch_request_id
            )

    @staticmethod
    @mock.patch("time.time_ns")
    def test_stuck_instances_requested(mock_time_ns, setup):
        instance_manager, instance_storage, subscriber = setup
        cur_time_s = 10
        mock_time_ns.return_value = cur_time_s * s_to_ns

        reconcile_config = InstanceReconcileConfig(
            request_status_timeout_s=5,
            max_num_retry_request_to_allocate=2,
        )

        instances = [
            create_instance(
                "no-update",
                Instance.REQUESTED,
                status_times=[(Instance.REQUESTED, 9 * s_to_ns)],
            ),
            create_instance(
                "retry",
                Instance.REQUESTED,
                status_times=[(Instance.REQUESTED, 2 * s_to_ns)],
            ),
            create_instance(
                "failed",
                Instance.REQUESTED,
                status_times=[
                    (Instance.REQUESTED, 1 * s_to_ns),
                    (Instance.REQUESTED, 2 * s_to_ns),
                ],
            ),
        ]

        TestReconciler._add_instances(instance_storage, instances)

        Reconciler.reconcile(
            instance_manager=instance_manager,
            scheduler=MockScheduler(),
            cloud_provider=MagicMock(),
            ray_cluster_resource_state=ClusterResourceState(),
            non_terminated_cloud_instances={},
            cloud_provider_errors=[],
            ray_install_errors=[],
            autoscaling_config=MockAutoscalingConfig(
                configs={
                    "instance_reconcile_config": reconcile_config,
                    "max_concurrent_launches": 0,  # prevent launches
                }
            ),
        )

        instances, _ = instance_storage.get_instances()
        assert instances["no-update"].status == Instance.REQUESTED
        assert instances["retry"].status == Instance.QUEUED
        assert instances["failed"].status == Instance.ALLOCATION_FAILED

    @staticmethod
    @mock.patch("time.time_ns")
    @pytest.mark.parametrize(
        "cur_status,expect_status",
        [
            (Instance.ALLOCATED, Instance.TERMINATING),
            (Instance.RAY_INSTALLING, Instance.TERMINATING),
            (Instance.TERMINATING, Instance.TERMINATING),
        ],
    )
    def test_stuck_instances(mock_time_ns, cur_status, expect_status, setup):
        instance_manager, instance_storage, subscriber = setup
        timeout_s = 5
        cur_time_s = 20
        mock_time_ns.return_value = cur_time_s * s_to_ns
        config = InstanceReconcileConfig(
            allocate_status_timeout_s=timeout_s,
            terminating_status_timeout_s=timeout_s,
            ray_install_status_timeout_s=timeout_s,
        )
        instances = [
            create_instance(
                "no-update",
                cur_status,
                status_times=[(cur_status, (cur_time_s - timeout_s + 1) * s_to_ns)],
            ),
            create_instance(
                "updated",
                cur_status,
                status_times=[(cur_status, (cur_time_s - timeout_s - 1) * s_to_ns)],
            ),
        ]

        TestReconciler._add_instances(instance_storage, instances)

        Reconciler.reconcile(
            instance_manager=instance_manager,
            scheduler=MockScheduler(),
            cloud_provider=MagicMock(),
            ray_cluster_resource_state=ClusterResourceState(),
            non_terminated_cloud_instances={},
            cloud_provider_errors=[],
            ray_install_errors=[],
            autoscaling_config=MockAutoscalingConfig(
                configs={
                    "instance_reconcile_config": config,
                    "max_concurrent_launches": 0,  # prevent launches
                }
            ),
        )

        instances, _ = instance_storage.get_instances()
        assert instances["no-update"].status == cur_status
        assert instances["updated"].status == expect_status

    @staticmethod
    @mock.patch("time.time_ns")
    @pytest.mark.parametrize(
        "status",
        [
            Instance.InstanceStatus.Name(Instance.RAY_STOPPING),
            Instance.InstanceStatus.Name(Instance.RAY_INSTALL_FAILED),
            Instance.InstanceStatus.Name(Instance.RAY_STOPPED),
            Instance.InstanceStatus.Name(Instance.TERMINATION_FAILED),
            Instance.InstanceStatus.Name(Instance.QUEUED),
        ],
    )
    def test_warn_stuck_transient_instances(mock_time_ns, status, setup):
        instance_manager, instance_storage, subscriber = setup
        cur_time_s = 10
        mock_time_ns.return_value = cur_time_s * s_to_ns
        timeout_s = 5
        status = Instance.InstanceStatus.Value(status)

        config = InstanceReconcileConfig(
            transient_status_warn_interval_s=timeout_s,
        )
        instances = [
            create_instance(
                "no-warn",
                status,
                status_times=[(status, (cur_time_s - timeout_s + 1) * s_to_ns)],
            ),
            create_instance(
                "warn",
                status,
                status_times=[(status, (cur_time_s - timeout_s - 1) * s_to_ns)],
            ),
        ]
        TestReconciler._add_instances(instance_storage, instances)
        mock_logger = mock.MagicMock()

        Reconciler.reconcile(
            instance_manager=instance_manager,
            scheduler=MockScheduler(),
            cloud_provider=MagicMock(),
            ray_cluster_resource_state=ClusterResourceState(),
            non_terminated_cloud_instances={},
            cloud_provider_errors=[],
            ray_install_errors=[],
            autoscaling_config=MockAutoscalingConfig(
                configs={
                    "instance_reconcile_config": config,
                    "max_concurrent_launches": 0,  # prevent launches
                }
            ),
            _logger=mock_logger,
        )

        assert mock_logger.warning.call_count == 1

    @staticmethod
    @mock.patch("time.time_ns")
    def test_stuck_instances_no_op(mock_time_ns, setup):
        instance_manager, instance_storage, subscriber = setup
        # Large enough to not trigger any timeouts
        mock_time_ns.return_value = 999999 * s_to_ns

        config = InstanceReconcileConfig()

        all_status = set(Instance.InstanceStatus.values())
        reconciled_stuck_statuses = {
            Instance.REQUESTED,
            Instance.ALLOCATED,
            Instance.RAY_INSTALLING,
            Instance.TERMINATING,
        }

        transient_statuses = {
            Instance.RAY_STOPPING,
            Instance.RAY_INSTALL_FAILED,
            Instance.RAY_STOPPED,
            Instance.TERMINATION_FAILED,
            Instance.QUEUED,
        }
        no_op_statuses = all_status - reconciled_stuck_statuses - transient_statuses

        for status in no_op_statuses:
            instances = [
                create_instance(
                    f"no-op-{status}",
                    status,
                    status_times=[(status, 1 * s_to_ns)],
                ),
            ]
            TestReconciler._add_instances(instance_storage, instances)

        subscriber.clear()
        mock_logger = mock.MagicMock()
        Reconciler.reconcile(
            instance_manager=instance_manager,
            scheduler=MockScheduler(),
            cloud_provider=MagicMock(),
            ray_cluster_resource_state=ClusterResourceState(),
            non_terminated_cloud_instances={},
            cloud_provider_errors=[],
            ray_install_errors=[],
            autoscaling_config=MockAutoscalingConfig(
                configs={
                    "instance_reconcile_config": config,
                    "max_concurrent_launches": 0,  # prevent launches
                }
            ),
            _logger=mock_logger,
        )

        assert subscriber.events == []
        assert mock_logger.warning.call_count == 0

    @staticmethod
    def test_scaling_updates(setup):
        """
        Tests that new instances should be launched due to autoscaling
        decisions, and existing instances should be terminated if needed.
        """
        instance_manager, instance_storage, _ = setup

        im_instances = [
            create_instance(
                "i-1", status=Instance.RAY_RUNNING, cloud_instance_id="c-1"
            ),  # To be reconciled.
        ]
        TestReconciler._add_instances(instance_storage, im_instances)

        ray_nodes = [
            NodeState(node_id=b"r-1", status=NodeStatus.RUNNING, instance_id="c-1"),
        ]

        cloud_instances = {
            "c-1": CloudInstance("c-1", "type-1", "", True, NodeKind.WORKER),
        }

        mock_scheduler = MagicMock()
        mock_scheduler.schedule.return_value = SchedulingReply(
            to_launch=[
                LaunchRequest(instance_type="type-1", count=2),
            ],
            to_terminate=[
                TerminationRequest(
                    id="t1",
                    ray_node_id="r-1",
                    instance_id="i-1",
                    cause=TerminationRequest.Cause.IDLE,
                    idle_duration_ms=1000,
                )
            ],
            infeasible_gang_resource_requests=[
                GangResourceRequest(
                    requests=[ResourceRequest(resources_bundle={"CPU": 1})]
                )
            ],
        )

        state = Reconciler.reconcile(
            instance_manager=instance_manager,
            scheduler=mock_scheduler,
            cloud_provider=MagicMock(),
            ray_cluster_resource_state=ClusterResourceState(node_states=ray_nodes),
            non_terminated_cloud_instances=cloud_instances,
            cloud_provider_errors=[],
            ray_install_errors=[],
            autoscaling_config=MockAutoscalingConfig(
                configs={"max_concurrent_launches": 0}  # don't launch anything.
            ),
        )

        instances, _ = instance_storage.get_instances()

        assert len(instances) == 3
        for id, instance in instances.items():
            if id == "i-1":
                assert instance.status == Instance.RAY_STOPPING
            else:
                assert instance.status == Instance.QUEUED
                assert instance.instance_type == "type-1"

        assert len(state.infeasible_gang_resource_requests) == 1

    @staticmethod
    def test_terminating_instances(setup):
        instance_manager, instance_storage, subscriber = setup

        instances = [
            create_instance(
                "i-1",
                status=Instance.RAY_STOPPED,
                cloud_instance_id="c-1",
            ),
            create_instance(
                "i-2",
                status=Instance.RAY_INSTALL_FAILED,
                cloud_instance_id="c-2",
            ),
            create_instance(
                "i-3",
                status=Instance.TERMINATION_FAILED,
                cloud_instance_id="c-3",
            ),
        ]

        cloud_instances = {
            "c-1": CloudInstance("c-1", "type-1", "", True, NodeKind.WORKER),
            "c-2": CloudInstance("c-2", "type-2", "", True, NodeKind.WORKER),
            "c-3": CloudInstance("c-3", "type-3", "", True, NodeKind.WORKER),
        }

        TestReconciler._add_instances(instance_storage, instances)

        Reconciler.reconcile(
            instance_manager=instance_manager,
            scheduler=MockScheduler(),
            cloud_provider=MagicMock(),
            ray_cluster_resource_state=ClusterResourceState(),
            non_terminated_cloud_instances=cloud_instances,
            cloud_provider_errors=[],
            ray_install_errors=[],
            autoscaling_config=MockAutoscalingConfig(),
        )

        instances, _ = instance_storage.get_instances()
        assert instances["i-1"].status == Instance.TERMINATING
        assert instances["i-2"].status == Instance.TERMINATING
        assert instances["i-3"].status == Instance.TERMINATING

    @staticmethod
    @pytest.mark.parametrize(
        "skip_ray_install",
        [True, False],
    )
    @pytest.mark.parametrize(
        "cloud_instance_running",
        [True, False],
    )
    def test_ray_install(skip_ray_install, cloud_instance_running, setup):
        instance_manager, instance_storage, _ = setup

        instances = [
            create_instance(
                "i-1",
                status=Instance.ALLOCATED,
                instance_type="type-1",
                launch_request_id="l1",
                cloud_instance_id="c-1",
            ),
        ]

        cloud_instances = {
            "c-1": CloudInstance(
                "c-1", "type-1", "", cloud_instance_running, NodeKind.WORKER
            ),
        }

        TestReconciler._add_instances(instance_storage, instances)

        Reconciler.reconcile(
            instance_manager=instance_manager,
            scheduler=MockScheduler(),
            cloud_provider=MagicMock(),
            ray_cluster_resource_state=ClusterResourceState(),
            non_terminated_cloud_instances=cloud_instances,
            cloud_provider_errors=[],
            ray_install_errors=[],
            autoscaling_config=MockAutoscalingConfig(
                configs={
                    "skip_ray_install": skip_ray_install,
                }
            ),
        )

        instances, _ = instance_storage.get_instances()
        if skip_ray_install or not cloud_instance_running:
            assert instances["i-1"].status == Instance.ALLOCATED
        else:
            assert instances["i-1"].status == Instance.RAY_INSTALLING

    @staticmethod
    @mock.patch("time.time_ns")
    def test_autoscaler_state(mock_time_ns, setup):
        instance_manager, instance_storage, _ = setup
        mock_time_ns.return_value = 5

        instances = [
            create_instance(
                "i-1",
                status=Instance.ALLOCATED,
                instance_type="type-1",
                cloud_instance_id="c-1",
                launch_request_id="l1",
                status_times=[
                    (Instance.QUEUED, 0),
                    (Instance.REQUESTED, 1),
                    (Instance.ALLOCATED, 2),
                ],
            ),
            # requested instance
            create_instance(
                "i-2",
                status=Instance.REQUESTED,
                instance_type="type-2",
                launch_request_id="l2",
                status_times=[(Instance.QUEUED, 0), (Instance.REQUESTED, 1)],
            ),
            # queued instance
            create_instance(
                "i-3",
                status=Instance.QUEUED,
                instance_type="type-3",
                launch_request_id="l3",
                status_times=[
                    (Instance.QUEUED, 0),
                ],
            ),
            # allocation failed
            create_instance(
                "i-4",
                status=Instance.ALLOCATION_FAILED,
                instance_type="type-4",
                launch_request_id="l4",
                status_times=[
                    (Instance.QUEUED, 0),
                    (Instance.REQUESTED, 1),
                    (Instance.ALLOCATION_FAILED, 2),
                ],
            ),
            # ray installing
            create_instance(
                "i-5",
                status=Instance.RAY_INSTALLING,
                instance_type="type-5",
                launch_request_id="l5",
                cloud_instance_id="c-5",
                status_times=[
                    (Instance.QUEUED, 0),
                    (Instance.REQUESTED, 1),
                    (Instance.ALLOCATED, 2),
                    (Instance.RAY_INSTALLING, 3),
                ],
            ),
        ]

        cloud_instances = {
            "c-1": CloudInstance("c-1", "type-1", "", True, NodeKind.WORKER),
            "c-5": CloudInstance("c-5", "type-5", "", True, NodeKind.WORKER),
        }

        TestReconciler._add_instances(instance_storage, instances)

        mock_scheduler = MagicMock()
        mock_scheduler.schedule.return_value = SchedulingReply(
            to_launch=[],
            to_terminate=[],
            infeasible_gang_resource_requests=[
                GangResourceRequest(
                    requests=[ResourceRequest(resources_bundle={"CPU": 1})]
                )
            ],
            infeasible_resource_requests=[ResourceRequest(resources_bundle={"CPU": 1})],
        )

        autoscaling_state = Reconciler.reconcile(
            instance_manager=instance_manager,
            scheduler=mock_scheduler,
            cloud_provider=MagicMock(),
            ray_cluster_resource_state=ClusterResourceState(
                cluster_resource_state_version=1,
            ),
            non_terminated_cloud_instances=cloud_instances,
            cloud_provider_errors=[],
            ray_install_errors=[],
            autoscaling_config=MockAutoscalingConfig(
                configs={
                    "max_concurrent_launches": 0,  # don't launch anything.
                }
            ),
        )

        assert autoscaling_state.last_seen_cluster_resource_state_version == 1
        assert len(autoscaling_state.infeasible_gang_resource_requests) == 1
        assert len(autoscaling_state.infeasible_resource_requests) == 1
        assert len(autoscaling_state.pending_instances) == 2
        pending_instances = {i.instance_id for i in autoscaling_state.pending_instances}
        assert pending_instances == {"i-1", "i-5"}
        pending_instance_requests = defaultdict(int)
        for r in autoscaling_state.pending_instance_requests:
            pending_instance_requests[r.ray_node_type_name] += r.count
        failed_instance_requests = defaultdict(int)
        for r in autoscaling_state.failed_instance_requests:
            failed_instance_requests[r.ray_node_type_name] += r.count
        assert pending_instance_requests == {"type-2": 1, "type-3": 1}
        assert failed_instance_requests == {"type-4": 1}

    @staticmethod
    def test_extra_cloud_instances(setup):
        """
        Test that extra cloud instances should be terminated.
        """
        instance_manager, instance_storage, subscriber = setup

        im_instances = [
            create_instance(
                "i-1", status=Instance.RAY_RUNNING, cloud_instance_id="c-1"
            ),  # To be reconciled.
        ]
        TestReconciler._add_instances(instance_storage, im_instances)

        ray_nodes = [
            NodeState(node_id=b"r-1", status=NodeStatus.RUNNING, instance_id="c-1"),
        ]

        cloud_instances = {
            "c-1": CloudInstance("c-1", "type-1", "", True, NodeKind.WORKER),
            "c-2": CloudInstance("c-2", "type-2", "", True, NodeKind.WORKER),  # Extra
        }

        subscriber.clear()
        Reconciler.reconcile(
            instance_manager,
            scheduler=MockScheduler(),
            cloud_provider=MagicMock(),
            ray_cluster_resource_state=ClusterResourceState(node_states=ray_nodes),
            non_terminated_cloud_instances=cloud_instances,
            cloud_provider_errors=[],
            ray_install_errors=[],
            autoscaling_config=MockAutoscalingConfig(),
        )

        assert len(subscriber.events) == 1
        assert subscriber.events[0].new_instance_status == Instance.TERMINATING
        assert subscriber.events[0].cloud_instance_id == "c-2"

        instances, _ = instance_storage.get_instances()
        assert len(instances) == 2
        statuses = {instance.status for instance in instances.values()}
        assert statuses == {Instance.RAY_RUNNING, Instance.TERMINATING}


if __name__ == "__main__":
    if os.environ.get("PARALLEL_CI"):
        sys.exit(pytest.main(["-n", "auto", "--boxed", "-vs", __file__]))
    else:
        sys.exit(pytest.main(["-sv", __file__]))<|MERGE_RESOLUTION|>--- conflicted
+++ resolved
@@ -21,7 +21,6 @@
 from ray.autoscaler.v2.instance_manager.ray_installer import RayInstallError
 from ray.autoscaler.v2.instance_manager.reconciler import Reconciler, logger
 from ray.autoscaler.v2.instance_manager.storage import InMemoryStorage
-<<<<<<< HEAD
 from ray.autoscaler.v2.scheduler import IResourceScheduler, SchedulingReply
 from ray.autoscaler.v2.tests.util import (
     MockSubscriber,
@@ -42,12 +41,6 @@
     NodeKind,
     TerminationRequest,
 )
-=======
-from ray.autoscaler.v2.schema import NodeKind
-from ray.autoscaler.v2.tests.util import create_instance
-from ray.core.generated.autoscaler_pb2 import ClusterResourceState
-from ray.core.generated.instance_manager_pb2 import Instance
->>>>>>> 5bdd89bb
 
 s_to_ns = 1 * 1_000_000_000
 
@@ -101,7 +94,7 @@
         instance_manager, instance_storage, _ = setup
 
         cloud_instances = {
-            "c-1": CloudInstance("c-1", "type-1", "", True, NodeKind.HEAD),
+            "c-1": CloudInstance("c-1", "type-1", True, NodeKind.HEAD),
         }
 
         ray_node = NodeState(
@@ -191,11 +184,7 @@
         )
 
         cloud_instances = {
-            "c-1": CloudInstance("c-1", "type-1", "", True, NodeKind.WORKER),
-<<<<<<< HEAD
-=======
-            "c-2": CloudInstance("c-2", "type-999", "", True, NodeKind.WORKER),
->>>>>>> 5bdd89bb
+            "c-1": CloudInstance("c-1", "type-1", True, NodeKind.WORKER),
         }
 
         Reconciler.reconcile(
@@ -252,7 +241,7 @@
         ]
 
         cloud_instances = {
-            "c-1": CloudInstance("c-1", "type-1", "", True, NodeKind.WORKER),
+            "c-1": CloudInstance("c-1", "type-1", True, NodeKind.WORKER),
         }
 
         Reconciler.reconcile(
@@ -294,7 +283,7 @@
         TestReconciler._add_instances(instance_storage, instances)
 
         cloud_instances = {
-            "c-2": CloudInstance("c-2", "type-2", "", False, NodeKind.WORKER),
+            "c-2": CloudInstance("c-2", "type-2", False, NodeKind.WORKER),
         }
 
         termination_errors = [
@@ -340,7 +329,7 @@
             ),
         ]
         cloud_instances = {
-            "c-1": CloudInstance("c-1", "type-1", "", True, NodeKind.WORKER),
+            "c-1": CloudInstance("c-1", "type-1", True, NodeKind.WORKER),
         }
 
         TestReconciler._add_instances(instance_storage, im_instances)
@@ -394,7 +383,7 @@
             create_instance("i-1", status=Instance.ALLOCATED, cloud_instance_id="c-1"),
         ]
         cloud_instances = {
-            "c-1": CloudInstance("c-1", "type-1", "", True, NodeKind.WORKER),
+            "c-1": CloudInstance("c-1", "type-1", True, NodeKind.WORKER),
         }
         TestReconciler._add_instances(instance_storage, im_instances)
         Reconciler.reconcile(
@@ -435,8 +424,8 @@
             ),  # Already being stopped
         ]
         cloud_instances = {
-            "c-1": CloudInstance("c-1", "type-1", "", True, NodeKind.WORKER),
-            "c-2": CloudInstance("c-2", "type-2", "", True, NodeKind.WORKER),
+            "c-1": CloudInstance("c-1", "type-1", True, NodeKind.WORKER),
+            "c-2": CloudInstance("c-2", "type-2", True, NodeKind.WORKER),
         }
 
         subscriber.clear()
@@ -478,9 +467,9 @@
             NodeState(node_id=b"r-3", status=NodeStatus.DRAINING, instance_id="c-3"),
         ]
         cloud_instances = {
-            "c-1": CloudInstance("c-1", "type-1", "", True, NodeKind.WORKER),
-            "c-2": CloudInstance("c-2", "type-2", "", True, NodeKind.WORKER),
-            "c-3": CloudInstance("c-3", "type-3", "", True, NodeKind.WORKER),
+            "c-1": CloudInstance("c-1", "type-1", True, NodeKind.WORKER),
+            "c-2": CloudInstance("c-2", "type-2", True, NodeKind.WORKER),
+            "c-3": CloudInstance("c-3", "type-3", True, NodeKind.WORKER),
         }
 
         Reconciler.reconcile(
@@ -525,9 +514,9 @@
         ]
 
         cloud_instances = {
-            "c-1": CloudInstance("c-1", "type-1", "", True, NodeKind.WORKER),
-            "c-2": CloudInstance("c-2", "type-2", "", True, NodeKind.WORKER),
-            "c-3": CloudInstance("c-3", "type-3", "", True, NodeKind.WORKER),
+            "c-1": CloudInstance("c-1", "type-1", True, NodeKind.WORKER),
+            "c-2": CloudInstance("c-2", "type-2", True, NodeKind.WORKER),
+            "c-3": CloudInstance("c-3", "type-3", True, NodeKind.WORKER),
         }
 
         Reconciler.reconcile(
@@ -567,7 +556,7 @@
         ]
 
         cloud_instances = {
-            "c-1": CloudInstance("c-1", "type-1", "", True, NodeKind.WORKER),
+            "c-1": CloudInstance("c-1", "type-1", True, NodeKind.WORKER),
         }
 
         Reconciler.reconcile(
@@ -663,7 +652,7 @@
             )
             next_id += 1
             cloud_instances[instance.cloud_instance_id] = CloudInstance(
-                instance.cloud_instance_id, "type-1", "", True, NodeKind.WORKER
+                instance.cloud_instance_id, "type-1", True, NodeKind.WORKER
             )
             TestReconciler._add_instances(instance_storage, [instance])
 
@@ -960,7 +949,7 @@
         ]
 
         cloud_instances = {
-            "c-1": CloudInstance("c-1", "type-1", "", True, NodeKind.WORKER),
+            "c-1": CloudInstance("c-1", "type-1", True, NodeKind.WORKER),
         }
 
         mock_scheduler = MagicMock()
@@ -1032,9 +1021,9 @@
         ]
 
         cloud_instances = {
-            "c-1": CloudInstance("c-1", "type-1", "", True, NodeKind.WORKER),
-            "c-2": CloudInstance("c-2", "type-2", "", True, NodeKind.WORKER),
-            "c-3": CloudInstance("c-3", "type-3", "", True, NodeKind.WORKER),
+            "c-1": CloudInstance("c-1", "type-1", True, NodeKind.WORKER),
+            "c-2": CloudInstance("c-2", "type-2", True, NodeKind.WORKER),
+            "c-3": CloudInstance("c-3", "type-3", True, NodeKind.WORKER),
         }
 
         TestReconciler._add_instances(instance_storage, instances)
@@ -1079,7 +1068,7 @@
 
         cloud_instances = {
             "c-1": CloudInstance(
-                "c-1", "type-1", "", cloud_instance_running, NodeKind.WORKER
+                "c-1", "type-1", cloud_instance_running, NodeKind.WORKER
             ),
         }
 
@@ -1172,8 +1161,8 @@
         ]
 
         cloud_instances = {
-            "c-1": CloudInstance("c-1", "type-1", "", True, NodeKind.WORKER),
-            "c-5": CloudInstance("c-5", "type-5", "", True, NodeKind.WORKER),
+            "c-1": CloudInstance("c-1", "type-1", True, NodeKind.WORKER),
+            "c-5": CloudInstance("c-5", "type-5", True, NodeKind.WORKER),
         }
 
         TestReconciler._add_instances(instance_storage, instances)
@@ -1241,8 +1230,8 @@
         ]
 
         cloud_instances = {
-            "c-1": CloudInstance("c-1", "type-1", "", True, NodeKind.WORKER),
-            "c-2": CloudInstance("c-2", "type-2", "", True, NodeKind.WORKER),  # Extra
+            "c-1": CloudInstance("c-1", "type-1", True, NodeKind.WORKER),
+            "c-2": CloudInstance("c-2", "type-2", True, NodeKind.WORKER),  # Extra
         }
 
         subscriber.clear()
