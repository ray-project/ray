--- conflicted
+++ resolved
@@ -219,7 +219,6 @@
             instance.status = s
             assert not InstanceUtil.is_cloud_instance_allocated(instance.status)
 
-<<<<<<< HEAD
     def test_is_ray_running(self):
         all_statuses = set(Instance.InstanceStatus.values())
         positive_statuses = {
@@ -250,7 +249,7 @@
 
         for s in all_statuses:
             assert not InstanceUtil.is_ray_pending(s)
-=======
+
     def test_is_ray_running_reachable(self):
         all_status = set(Instance.InstanceStatus.values())
         positive_status = {
@@ -269,7 +268,6 @@
         all_status.remove(Instance.UNKNOWN)
         for s in all_status:
             assert not InstanceUtil.is_ray_running_reachable(s)
->>>>>>> 3581fe3b
 
     def test_reachable_from(self):
         def add_reachable_from(reachable, src, transitions):
