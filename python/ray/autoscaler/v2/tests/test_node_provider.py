import logging
import os
import sys
<<<<<<< HEAD
import unittest
from typing import Any, Dict, List

import pytest  # noqa

from ray._private.test_utils import load_test_config
from ray.autoscaler._private.event_summarizer import EventSummarizer
from ray.autoscaler._private.kuberay.node_provider import IKubernetesHttpApiClient
from ray.autoscaler._private.node_launcher import BaseNodeLauncher
from ray.autoscaler._private.node_provider_availability_tracker import (
    NodeProviderAvailabilityTracker,
)
from ray.autoscaler.node_launch_exception import NodeLaunchException
from ray.autoscaler.v2.instance_manager.cloud_providers.kuberay.cloud_provider import (
    KubeRayProvider,
)
from ray.autoscaler.v2.instance_manager.config import AutoscalingConfig
from ray.autoscaler.v2.instance_manager.node_provider import (
    CloudInstance,
    NodeProviderAdapter,
)
from ray.autoscaler.v2.tests.util import FakeCounter
from ray.core.generated.instance_manager_pb2 import Instance, NodeKind
=======
import time

# coding: utf-8
from collections import defaultdict
from unittest.mock import MagicMock

import pytest  # noqa

import ray
from ray._private.test_utils import get_test_config_path, wait_for_condition
from ray.autoscaler._private.constants import (
    AUTOSCALER_MAX_CONCURRENT_LAUNCHES,
    AUTOSCALER_MAX_LAUNCH_BATCH,
)
from ray.autoscaler._private.fake_multi_node.node_provider import FakeMultiNodeProvider
from ray.autoscaler.v2.instance_manager.config import (
    AutoscalingConfig,
    FileConfigReader,
)
from ray.autoscaler.v2.instance_manager.node_provider import (
    ICloudInstanceProvider,
    LaunchNodeError,
    NodeProviderAdapter,
    TerminateNodeError,
    logger,
)
>>>>>>> d201d942
from ray.tests.autoscaler_test_utils import MockProvider
from ray.tests.kuberay.test_autoscaling_config import get_basic_ray_cr
from ray.tests.kuberay.test_kuberay_node_provider import _get_test_yaml

logger.setLevel(logging.DEBUG)


class CloudInstanceProviderTesterBase(ICloudInstanceProvider):
    def __init__(
        self,
        inner_provider: ICloudInstanceProvider,
        config: AutoscalingConfig,
    ):
        self.inner_provider = inner_provider
        self.config = config

    def __del__(self):
        self.shutdown()

    def shutdown(self):
        pass

    def launch(self, request_id, shape):
        self.inner_provider.launch(
            shape=shape, request_id=request_id, config=self.config
        )
<<<<<<< HEAD
        self.config = AutoscalingConfig(
            load_test_config("test_ray_complex.yaml"), skip_content_hash=True
        )
        self.node_provider = NodeProviderAdapter(
            self.base_provider, self.node_launcher, self.config
=======

    def terminate(self, request_id, ids):
        self.inner_provider.terminate(ids=ids, request_id=request_id)

    def poll_errors(self):
        return self.inner_provider.poll_errors()

    def get_non_terminated(self):
        return self.inner_provider.get_non_terminated()

    ############################
    # Test mock methods
    ############################
    def _add_creation_error(self, e: Exception):
        raise NotImplementedError("Subclass should implement it")

    def _add_termination_errors(self, e: Exception):
        raise NotImplementedError("Subclass should implement it")


class FakeMultiNodeProviderTester(CloudInstanceProviderTesterBase):
    def __init__(self, **kwargs):
        self.config_reader = FileConfigReader(
            get_test_config_path("test_ray_complex.yaml"), skip_content_hash=True
>>>>>>> d201d942
        )
        self.config = self.config_reader.get_autoscaling_config()
        self.ray_session = None

        os.environ["RAY_FAKE_CLUSTER"] = "1"
        provider_config = self.config.get_provider_config()
        # This is a bit hacky but we need a fake head node.
        self.ray_session = ray.init()
        provider_config["gcs_address"] = self.ray_session.address_info["gcs_address"]
        provider_config["head_node_id"] = self.ray_session.address_info["node_id"]
        provider_config["launch_multiple"] = True
        self.base_provider = FakeMultiNodeProvider(
            provider_config,
            cluster_name="test",
        )

        provider = NodeProviderAdapter(
            self.base_provider,
        )
        super().__init__(provider, self.config)

    def get_non_terminated(self):
        nodes = self.inner_provider.get_non_terminated()
        nodes.pop(self.ray_session.address_info["node_id"], None)
        return nodes

    def shutdown(self):
        ray.shutdown()

    def _add_creation_error(self, e: Exception):
        self.base_provider._test_set_creation_error(e)

    def _add_termination_errors(self, e: Exception):
        self.base_provider._test_add_termination_errors(e)


class MockProviderTester(CloudInstanceProviderTesterBase):
    def __init__(self, **kwargs):
        self.config_reader = FileConfigReader(
            get_test_config_path("test_ray_complex.yaml"), skip_content_hash=True
        )
        self.config = self.config_reader.get_autoscaling_config()
        self.base_provider = MockProvider()
        provider = NodeProviderAdapter(
            self.base_provider,
        )
        super().__init__(provider, self.config)

    def _add_creation_error(self, e: Exception):
        self.base_provider.creation_error = e

    def _add_termination_errors(self, e: Exception):
        self.base_provider.termination_errors = e


class MagicMockProviderTester(CloudInstanceProviderTesterBase):
    def __init__(
        self,
        max_concurrent_launches=AUTOSCALER_MAX_CONCURRENT_LAUNCHES,
        max_launch_batch_per_type=AUTOSCALER_MAX_LAUNCH_BATCH,
        **kwargs,
    ):
        self.config_reader = FileConfigReader(
            get_test_config_path("test_ray_complex.yaml"), skip_content_hash=True
        )
        self.config = self.config_reader.get_autoscaling_config()
        self.base_provider = MagicMock()
        provider = NodeProviderAdapter(
            self.base_provider,
            max_launch_batch_per_type=max_launch_batch_per_type,
            max_concurrent_launches=max_concurrent_launches,
        )
        super().__init__(provider, self.config)

    def _add_creation_error(self, e: Exception):
        self.base_provider.create_node_with_resources_and_labels.side_effect = e

    def _add_termination_errors(self, e: Exception):
        self.base_provider.terminate_nodes.side_effect = e


@pytest.fixture(scope="function")
def get_provider():
    def _get_provider(name, **kwargs):
        if name == "fake_multi":
            provider = FakeMultiNodeProviderTester(**kwargs)
        elif name == "mock":
            provider = MockProviderTester(**kwargs)
        elif name == "magic_mock":
            provider = MagicMockProviderTester(**kwargs)
        else:
            raise ValueError(f"Invalid provider type: {name}")

        return provider

    yield _get_provider


@pytest.mark.parametrize(
    "provider_name",
    ["fake_multi", "mock"],
)
def test_node_providers_basic(get_provider, provider_name):
    # Test launching.
    provider = get_provider(name=provider_name)
    provider.launch(
        shape={"worker_nodes": 2},
        request_id="1",
    )

    provider.launch(
        request_id="2",
        shape={"worker_nodes": 2, "worker_nodes1": 1},
    )

    def verify():
        nodes_by_type = defaultdict(int)
        for node in provider.get_non_terminated().values():
            nodes_by_type[node.node_type] += 1
        errors = provider.poll_errors()
        print(errors)
        assert nodes_by_type == {"worker_nodes": 4, "worker_nodes1": 1}
        return True

    wait_for_condition(verify)

    nodes = provider.get_non_terminated().keys()

    # Terminate them all
    provider.terminate(
        ids=nodes,
        request_id="3",
    )

    # Launch some.
    provider.launch(
        shape={"worker_nodes": 1},
        request_id="4",
    )

    def verify():
        nodes_by_type = defaultdict(int)
        for node in provider.get_non_terminated().values():
            nodes_by_type[node.node_type] += 1

        assert nodes_by_type == {"worker_nodes": 1}
        for node in provider.get_non_terminated().values():
            assert node.request_id == "4"
        return True

    wait_for_condition(verify)


@pytest.mark.parametrize(
    "provider_name",
    ["fake_multi", "mock"],
)
def test_launch_failure(get_provider, provider_name):
    provider = get_provider(name=provider_name)
    provider._add_creation_error(Exception("failed to create node"))

    provider.launch(
        shape={"worker_nodes": 2},
        request_id="2",
    )

    def verify():
        errors = provider.poll_errors()
        assert len(errors) == 1
        assert isinstance(errors[0], LaunchNodeError)
        assert errors[0].node_type == "worker_nodes"
        assert errors[0].request_id == "2"
        return True

    wait_for_condition(verify)


@pytest.mark.parametrize(
    "provider_name",
    ["fake_multi", "mock"],
)
def test_terminate_node_failure(get_provider, provider_name):
    provider = get_provider(name=provider_name)
    provider._add_termination_errors(Exception("failed to terminate node"))

    provider.launch(request_id="launch1", shape={"worker_nodes": 1})

    def nodes_launched():
        nodes = provider.get_non_terminated()
        return len(nodes) == 1

    wait_for_condition(nodes_launched)

    provider.terminate(request_id="terminate1", ids=["0"])

    def verify():
        errors = provider.poll_errors()
        nodes = provider.get_non_terminated()
        assert len(nodes) == 1
        assert len(errors) == 1
        assert isinstance(errors[0], TerminateNodeError)
        assert errors[0].cloud_instance_id == "0"
        assert errors[0].request_id == "terminate1"
        return True

    wait_for_condition(verify)


def test_launch_executor_concurrency(get_provider):
    import threading

    provider = get_provider(
        name="magic_mock", max_concurrent_launches=1, max_launch_batch_per_type=1
    )

    launch_event = threading.Event()

    def loop(*args, **kwargs):
        launch_event.wait()

    provider.base_provider.create_node_with_resources_and_labels.side_effect = loop

    provider.launch(
        shape={
            "worker_nodes": 1,
            "worker_nodes1": 1,
        },  # 2 types, but concurrent types to launch is 1.
        request_id="1",
    )
    # Assert called only once.
    for _ in range(10):
        assert (
            provider.base_provider.create_node_with_resources_and_labels.call_count <= 1
        )
        time.sleep(0.1)

    # Finish the call.
    launch_event.set()

    def verify():
        assert (
            provider.base_provider.create_node_with_resources_and_labels.call_count == 2
        )
        return True

    wait_for_condition(verify)


class MockKubernetesHttpApiClient(IKubernetesHttpApiClient):
    def __init__(self, pod_list: List[Dict[str, Any]], ray_cluster: Dict[str, Any]):
        self._ray_cluster = ray_cluster
        self._pod_list = pod_list
        self._patches = {}

    def get(self, path: str) -> Dict[str, Any]:
        if "pods" in path:
            return self._pod_list
        if "rayclusters" in path:
            return self._ray_cluster

        raise NotImplementedError(f"get {path}")

    def patch(self, path: str, patches: List[Dict[str, Any]]):
        self._patches[path] = patches
        return {path: patches}

    def get_patches(self, path: str) -> List[Dict[str, Any]]:
        return self._patches[path]


class KubeRayProviderTest(unittest.TestCase):
    def setUp(self):
        self.mock_client = MockKubernetesHttpApiClient(
            _get_test_yaml("podlist1.yaml"), get_basic_ray_cr()
        )
        self.provider = KubeRayProvider(
            cluster_name="test",
            namespace="test-namespace",
            k8s_api_client=self.mock_client,
        )

    def test_get_nodes(self):
        nodes = self.provider.get_non_terminated()
        errors = self.provider.poll_errors()

        assert len(nodes) == 2
        assert len(errors) == 0

        assert sorted(nodes) == sorted(
            {
                "raycluster-autoscaler-head-8zsc8": CloudInstance(
                    cloud_instance_id="raycluster-autoscaler-head-8zsc8",
                    node_kind=NodeKind.HEAD,
                    node_type="head-group",
                    is_running=True,
                ),  # up-to-date status because the Ray container is in running status
                "raycluster-autoscaler-worker-small-group-dkz2r": CloudInstance(
                    cloud_instance_id="raycluster-autoscaler-worker-small-group-dkz2r",
                    node_kind=NodeKind.WORKER,
                    node_type="small-group",
                    is_running=False,
                ),  # waiting status, because Ray container's state is pending.
            }
        )

    def test_launch_node(self):
        launch_request = {"small-group": 1}
        self.provider.launch(shape=launch_request, request_id="launch-1")

        patches = self.mock_client.get_patches(
            f"rayclusters/{self.provider._cluster_name}"
        )
        assert len(patches) == 1
        assert patches[0] == {
            "op": "replace",
            "path": "/spec/workerGroupSpecs/0/replicas",
            "value": 2,  # 1 + 1
        }

    def test_terminate_node(self):
        self.provider.terminate(
            ids=["raycluster-autoscaler-worker-small-group-dkz2r"], request_id="term-1"
        )
        patches = self.mock_client.get_patches(
            f"rayclusters/{self.provider._cluster_name}"
        )
        assert len(patches) == 2
        assert patches == [
            {
                "op": "replace",
                "path": "/spec/workerGroupSpecs/0/replicas",
                "value": 0,
            },
            {
                "op": "replace",
                "path": "/spec/workerGroupSpecs/0/scaleStrategy",
                "value": {
                    "workersToDelete": [
                        "raycluster-autoscaler-worker-small-group-dkz2r"
                    ]
                },
            },
        ]

    def test_pending_deletes(self):
        # Modify the cr.yaml to have a pending delete.
        self.mock_client._ray_cluster["spec"]["workerGroupSpecs"][0][
            "scaleStrategy"
        ] = {"workersToDelete": ["raycluster-autoscaler-worker-small-group-dkz2r"]}
        self.mock_client._ray_cluster["spec"]["workerGroupSpecs"][0]["replicas"] = 0

        # Launching new nodes should fail.
        self.provider.launch(shape={"small-group": 1}, request_id="launch-1")
        errors = self.provider.poll_errors()
        assert errors[0].node_type == "small-group"
        assert errors[0].request_id == "launch-1"
        assert "There are workers to be deleted" in errors[0].details

        # Terminating new nodes should fail.
        self.provider.terminate(
            ids=["raycluster-autoscaler-worker-small-group-dkz2r"], request_id="term-1"
        )
        errors = self.provider.poll_errors()
        assert (
            errors[0].cloud_instance_id
            == "raycluster-autoscaler-worker-small-group-dkz2r"
        )
        assert errors[0].request_id == "term-1"
        assert "There are workers to be deleted" in errors[0].details

        # Remove the pod from the pod list.
        self.mock_client._pod_list["items"] = [
            pod
            for pod in self.mock_client._pod_list["items"]
            if pod["metadata"]["name"]
            != "raycluster-autoscaler-worker-small-group-dkz2r"
        ]

        # Launch OK now, and we should also clears the pending delete.
        self.provider.launch(shape={"small-group": 1}, request_id="launch-2")
        errors = self.provider.poll_errors()
        assert len(errors) == 0
        patches = self.mock_client.get_patches(
            f"rayclusters/{self.provider._cluster_name}"
        )
        assert len(patches) == 2
        assert patches == [
            {
                "op": "replace",
                "path": "/spec/workerGroupSpecs/0/replicas",
                "value": 1,
            },
            {
                "op": "replace",
                "path": "/spec/workerGroupSpecs/0/scaleStrategy",
                "value": {"workersToDelete": []},
            },
        ]


if __name__ == "__main__":
    if os.environ.get("PARALLEL_CI"):
        sys.exit(pytest.main(["-n", "auto", "--boxed", "-vs", __file__]))
    else:
        sys.exit(pytest.main(["-sv", __file__]))<|MERGE_RESOLUTION|>--- conflicted
+++ resolved
@@ -1,35 +1,12 @@
 import logging
 import os
 import sys
-<<<<<<< HEAD
+import time
 import unittest
-from typing import Any, Dict, List
-
-import pytest  # noqa
-
-from ray._private.test_utils import load_test_config
-from ray.autoscaler._private.event_summarizer import EventSummarizer
-from ray.autoscaler._private.kuberay.node_provider import IKubernetesHttpApiClient
-from ray.autoscaler._private.node_launcher import BaseNodeLauncher
-from ray.autoscaler._private.node_provider_availability_tracker import (
-    NodeProviderAvailabilityTracker,
-)
-from ray.autoscaler.node_launch_exception import NodeLaunchException
-from ray.autoscaler.v2.instance_manager.cloud_providers.kuberay.cloud_provider import (
-    KubeRayProvider,
-)
-from ray.autoscaler.v2.instance_manager.config import AutoscalingConfig
-from ray.autoscaler.v2.instance_manager.node_provider import (
-    CloudInstance,
-    NodeProviderAdapter,
-)
-from ray.autoscaler.v2.tests.util import FakeCounter
-from ray.core.generated.instance_manager_pb2 import Instance, NodeKind
-=======
-import time
 
 # coding: utf-8
 from collections import defaultdict
+from typing import Any, Dict, List
 from unittest.mock import MagicMock
 
 import pytest  # noqa
@@ -41,18 +18,23 @@
     AUTOSCALER_MAX_LAUNCH_BATCH,
 )
 from ray.autoscaler._private.fake_multi_node.node_provider import FakeMultiNodeProvider
+from ray.autoscaler._private.kuberay.node_provider import IKubernetesHttpApiClient
+from ray.autoscaler.v2.instance_manager.cloud_providers.kuberay.cloud_provider import (
+    KubeRayProvider,
+)
 from ray.autoscaler.v2.instance_manager.config import (
     AutoscalingConfig,
     FileConfigReader,
 )
 from ray.autoscaler.v2.instance_manager.node_provider import (
+    CloudInstance,
     ICloudInstanceProvider,
     LaunchNodeError,
     NodeProviderAdapter,
     TerminateNodeError,
     logger,
 )
->>>>>>> d201d942
+from ray.core.generated.instance_manager_pb2 import NodeKind
 from ray.tests.autoscaler_test_utils import MockProvider
 from ray.tests.kuberay.test_autoscaling_config import get_basic_ray_cr
 from ray.tests.kuberay.test_kuberay_node_provider import _get_test_yaml
@@ -79,13 +61,6 @@
         self.inner_provider.launch(
             shape=shape, request_id=request_id, config=self.config
         )
-<<<<<<< HEAD
-        self.config = AutoscalingConfig(
-            load_test_config("test_ray_complex.yaml"), skip_content_hash=True
-        )
-        self.node_provider = NodeProviderAdapter(
-            self.base_provider, self.node_launcher, self.config
-=======
 
     def terminate(self, request_id, ids):
         self.inner_provider.terminate(ids=ids, request_id=request_id)
@@ -110,7 +85,6 @@
     def __init__(self, **kwargs):
         self.config_reader = FileConfigReader(
             get_test_config_path("test_ray_complex.yaml"), skip_content_hash=True
->>>>>>> d201d942
         )
         self.config = self.config_reader.get_autoscaling_config()
         self.ray_session = None
@@ -231,7 +205,6 @@
         for node in provider.get_non_terminated().values():
             nodes_by_type[node.node_type] += 1
         errors = provider.poll_errors()
-        print(errors)
         assert nodes_by_type == {"worker_nodes": 4, "worker_nodes1": 1}
         return True
 
@@ -359,6 +332,9 @@
     wait_for_condition(verify)
 
 
+#######################################
+# Integration test for KubeRay Provider
+#######################################
 class MockKubernetesHttpApiClient(IKubernetesHttpApiClient):
     def __init__(self, pod_list: List[Dict[str, Any]], ray_cluster: Dict[str, Any]):
         self._ray_cluster = ray_cluster
@@ -381,7 +357,7 @@
         return self._patches[path]
 
 
-class KubeRayProviderTest(unittest.TestCase):
+class KubeRayProviderIntegrationTest(unittest.TestCase):
     def setUp(self):
         self.mock_client = MockKubernetesHttpApiClient(
             _get_test_yaml("podlist1.yaml"), get_basic_ray_cr()
@@ -467,7 +443,7 @@
         errors = self.provider.poll_errors()
         assert errors[0].node_type == "small-group"
         assert errors[0].request_id == "launch-1"
-        assert "There are workers to be deleted" in errors[0].details
+        assert "There are workers to be deleted" in str(errors[0]), errors[0]
 
         # Terminating new nodes should fail.
         self.provider.terminate(
@@ -479,7 +455,7 @@
             == "raycluster-autoscaler-worker-small-group-dkz2r"
         )
         assert errors[0].request_id == "term-1"
-        assert "There are workers to be deleted" in errors[0].details
+        assert "There are workers to be deleted" in str(errors[0]), errors[0]
 
         # Remove the pod from the pod list.
         self.mock_client._pod_list["items"] = [
