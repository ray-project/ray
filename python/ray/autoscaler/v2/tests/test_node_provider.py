# coding: utf-8
import os
import sys

import pytest  # noqa

from ray._private.test_utils import load_test_config
from ray.autoscaler._private.event_summarizer import EventSummarizer
from ray.autoscaler._private.node_launcher import BaseNodeLauncher
from ray.autoscaler._private.node_provider_availability_tracker import (
    NodeProviderAvailabilityTracker,
)
from ray.autoscaler.node_launch_exception import NodeLaunchException
<<<<<<< HEAD
from ray.autoscaler.v2.instance_manager.config import NodeProviderConfig
from ray.autoscaler.v2.instance_manager.node_provider import (
    NodeProviderAdapter,
    UpdateCloudNodeProviderRequest,
)
=======
from ray.autoscaler.v2.instance_manager.config import AutoscalingConfig
from ray.autoscaler.v2.instance_manager.node_provider import NodeProviderAdapter
>>>>>>> 83b304d1
from ray.autoscaler.v2.tests.util import FakeCounter
from ray.tests.autoscaler_test_utils import MockBatchingProvider, MockProvider


@pytest.fixture(scope="function")
def node_providers(request):
    if hasattr(request, "param") and request.param == "batch":
        base_provider = MockBatchingProvider()
    else:
        base_provider = MockProvider()
    node_provider = NodeProviderAdapter(
        base_provider,
        BaseNodeLauncher(
            base_provider,
            FakeCounter(),
            EventSummarizer(),
<<<<<<< HEAD
            NodeProviderAvailabilityTracker(),
        ),
        NodeProviderConfig(load_test_config("test_ray_complex.yaml")),
    )

    yield base_provider, node_provider


def request(to_launch=None, to_terminate=None):
    if to_launch is None:
        to_launch = {}
    if to_terminate is None:
        to_terminate = []
    return UpdateCloudNodeProviderRequest(to_launch, to_terminate)


@pytest.mark.parametrize(
    "node_providers",
    ["sync", "batch"],
    indirect=True,
)
def test_node_providers_pass_through(node_providers):
    base_provider, node_provider = node_providers
    # Launch 1
    num_launching = node_provider.update(
        request(to_launch={"worker_nodes1": 1})
    ).num_launching
    assert num_launching == {"worker_nodes1": 1}

    assert len(base_provider.mock_nodes) == 1
    assert len(node_provider.get_running_nodes()) == 0

    base_provider.finish_starting_nodes()
    assert len(node_provider.get_running_nodes()) == 1
    assert node_provider.get_running_nodes()[0].cloud_instance_id == "0"
    assert node_provider.get_running_nodes()[0].node_type == "worker_nodes1"

    # Launch multiple
    num_launching = node_provider.update(
        request(to_launch={"worker_nodes": 2})
    ).num_launching
    assert num_launching == {"worker_nodes": 2}

    base_provider.finish_starting_nodes()

    running_cloud_ids_types = [
        (n.cloud_instance_id, n.node_type) for n in node_provider.get_running_nodes()
    ]
    assert sorted(running_cloud_ids_types) == sorted(
        [("0", "worker_nodes1"), ("1", "worker_nodes"), ("2", "worker_nodes")]
    )

    # Terminate one
    terminating = node_provider.update(request(to_terminate=["0"])).terminating
    assert terminating == ["0"]
    running_cloud_ids_types = [
        (n.cloud_instance_id, n.node_type) for n in node_provider.get_running_nodes()
    ]
    assert sorted(running_cloud_ids_types) == sorted(
        [("1", "worker_nodes"), ("2", "worker_nodes")]
    )


def test_create_node_failure(node_providers):
    base_provider, node_provider = node_providers
    base_provider.error_creates = NodeLaunchException(
        "hello", "failed to create node", src_exc_info=None
    )
    reply = node_provider.update(request(to_launch={"worker_nodes": 1}))
    assert reply.num_launching == {"worker_nodes": 0}
    assert "worker_nodes" in reply.launch_failures
    assert type(reply.launch_failures["worker_nodes"].exception) == NodeLaunchException
    assert len(base_provider.mock_nodes) == 0
    assert (
        "worker_nodes"
        in node_provider._node_launcher.node_provider_availability_tracker.summary().node_availabilities  # noqa
    )
    assert node_provider.get_running_nodes() == []


def test_terminate_node_failure(node_providers):
    base_provider, node_provider = node_providers
    base_provider.error_terminates = Exception("failed to terminate node")
    node_provider.update(request(to_launch={"worker_nodes": 1}))
    base_provider.finish_starting_nodes()
    node_provider.update(request(to_terminate=["0"]))
    assert len(base_provider.mock_nodes) == 1
    assert (
        "worker_nodes"
        in node_provider._node_launcher.node_provider_availability_tracker.summary().node_availabilities  # noqa
    )
    running_cloud_ids_types = [
        (n.cloud_instance_id, n.node_type) for n in node_provider.get_running_nodes()
    ]
    assert running_cloud_ids_types == [("0", "worker_nodes")]
=======
            self.availability_tracker,
        )
        self.instance_config_provider = AutoscalingConfig(
            load_test_config("test_ray_complex.yaml")
        )
        self.node_provider = NodeProviderAdapter(
            self.base_provider, self.node_launcher, self.instance_config_provider
        )

    def test_node_providers_pass_through(self):
        nodes = self.node_provider.create_nodes("worker_nodes1", 1)
        assert len(nodes) == 1
        assert nodes[0] == Instance(
            instance_type="worker_nodes1",
            cloud_instance_id="0",
            internal_ip="172.0.0.0",
            external_ip="1.2.3.4",
            status=Instance.UNKNOWN,
        )
        self.assertEqual(len(self.base_provider.mock_nodes), 1)
        self.assertEqual(self.node_provider.get_non_terminated_nodes(), {"0": nodes[0]})
        nodes1 = self.node_provider.create_nodes("worker_nodes", 2)
        assert len(nodes1) == 2
        assert nodes1[0] == Instance(
            instance_type="worker_nodes",
            cloud_instance_id="1",
            internal_ip="172.0.0.1",
            external_ip="1.2.3.4",
            status=Instance.UNKNOWN,
        )
        assert nodes1[1] == Instance(
            instance_type="worker_nodes",
            cloud_instance_id="2",
            internal_ip="172.0.0.2",
            external_ip="1.2.3.4",
            status=Instance.UNKNOWN,
        )
        self.assertEqual(
            self.node_provider.get_non_terminated_nodes(),
            {"0": nodes[0], "1": nodes1[0], "2": nodes1[1]},
        )
        self.assertEqual(
            self.node_provider.get_nodes_by_cloud_instance_id(["0"]),
            {
                "0": nodes[0],
            },
        )
        self.node_provider.terminate_node("0")
        self.assertEqual(
            self.node_provider.get_non_terminated_nodes(),
            {"1": nodes1[0], "2": nodes1[1]},
        )
        self.assertFalse(self.node_provider.is_readonly())

    def test_create_node_failure(self):
        self.base_provider.error_creates = NodeLaunchException(
            "hello", "failed to create node", src_exc_info=None
        )
        self.assertEqual(self.node_provider.create_nodes("worker_nodes1", 1), [])
        self.assertEqual(len(self.base_provider.mock_nodes), 0)
        self.assertTrue(
            "worker_nodes1" in self.availability_tracker.summary().node_availabilities
        )
        self.assertEqual(
            self.node_provider.get_non_terminated_nodes(),
            {},
        )
>>>>>>> 83b304d1


if __name__ == "__main__":
    if os.environ.get("PARALLEL_CI"):
        sys.exit(pytest.main(["-n", "auto", "--boxed", "-vs", __file__]))
    else:
        sys.exit(pytest.main(["-sv", __file__]))<|MERGE_RESOLUTION|>--- conflicted
+++ resolved
@@ -11,16 +11,11 @@
     NodeProviderAvailabilityTracker,
 )
 from ray.autoscaler.node_launch_exception import NodeLaunchException
-<<<<<<< HEAD
-from ray.autoscaler.v2.instance_manager.config import NodeProviderConfig
+from ray.autoscaler.v2.instance_manager.config import AutoscalingConfig
 from ray.autoscaler.v2.instance_manager.node_provider import (
     NodeProviderAdapter,
     UpdateCloudNodeProviderRequest,
 )
-=======
-from ray.autoscaler.v2.instance_manager.config import AutoscalingConfig
-from ray.autoscaler.v2.instance_manager.node_provider import NodeProviderAdapter
->>>>>>> 83b304d1
 from ray.autoscaler.v2.tests.util import FakeCounter
 from ray.tests.autoscaler_test_utils import MockBatchingProvider, MockProvider
 
@@ -37,10 +32,9 @@
             base_provider,
             FakeCounter(),
             EventSummarizer(),
-<<<<<<< HEAD
             NodeProviderAvailabilityTracker(),
         ),
-        NodeProviderConfig(load_test_config("test_ray_complex.yaml")),
+        AutoscalingConfig(load_test_config("test_ray_complex.yaml")),
     )
 
     yield base_provider, node_provider
@@ -133,75 +127,6 @@
         (n.cloud_instance_id, n.node_type) for n in node_provider.get_running_nodes()
     ]
     assert running_cloud_ids_types == [("0", "worker_nodes")]
-=======
-            self.availability_tracker,
-        )
-        self.instance_config_provider = AutoscalingConfig(
-            load_test_config("test_ray_complex.yaml")
-        )
-        self.node_provider = NodeProviderAdapter(
-            self.base_provider, self.node_launcher, self.instance_config_provider
-        )
-
-    def test_node_providers_pass_through(self):
-        nodes = self.node_provider.create_nodes("worker_nodes1", 1)
-        assert len(nodes) == 1
-        assert nodes[0] == Instance(
-            instance_type="worker_nodes1",
-            cloud_instance_id="0",
-            internal_ip="172.0.0.0",
-            external_ip="1.2.3.4",
-            status=Instance.UNKNOWN,
-        )
-        self.assertEqual(len(self.base_provider.mock_nodes), 1)
-        self.assertEqual(self.node_provider.get_non_terminated_nodes(), {"0": nodes[0]})
-        nodes1 = self.node_provider.create_nodes("worker_nodes", 2)
-        assert len(nodes1) == 2
-        assert nodes1[0] == Instance(
-            instance_type="worker_nodes",
-            cloud_instance_id="1",
-            internal_ip="172.0.0.1",
-            external_ip="1.2.3.4",
-            status=Instance.UNKNOWN,
-        )
-        assert nodes1[1] == Instance(
-            instance_type="worker_nodes",
-            cloud_instance_id="2",
-            internal_ip="172.0.0.2",
-            external_ip="1.2.3.4",
-            status=Instance.UNKNOWN,
-        )
-        self.assertEqual(
-            self.node_provider.get_non_terminated_nodes(),
-            {"0": nodes[0], "1": nodes1[0], "2": nodes1[1]},
-        )
-        self.assertEqual(
-            self.node_provider.get_nodes_by_cloud_instance_id(["0"]),
-            {
-                "0": nodes[0],
-            },
-        )
-        self.node_provider.terminate_node("0")
-        self.assertEqual(
-            self.node_provider.get_non_terminated_nodes(),
-            {"1": nodes1[0], "2": nodes1[1]},
-        )
-        self.assertFalse(self.node_provider.is_readonly())
-
-    def test_create_node_failure(self):
-        self.base_provider.error_creates = NodeLaunchException(
-            "hello", "failed to create node", src_exc_info=None
-        )
-        self.assertEqual(self.node_provider.create_nodes("worker_nodes1", 1), [])
-        self.assertEqual(len(self.base_provider.mock_nodes), 0)
-        self.assertTrue(
-            "worker_nodes1" in self.availability_tracker.summary().node_availabilities
-        )
-        self.assertEqual(
-            self.node_provider.get_non_terminated_nodes(),
-            {},
-        )
->>>>>>> 83b304d1
 
 
 if __name__ == "__main__":
