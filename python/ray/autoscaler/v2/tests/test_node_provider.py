--- conflicted
+++ resolved
@@ -2,14 +2,10 @@
 import os
 import sys
 import time
-<<<<<<< HEAD
-import unittest
-=======
 
 # coding: utf-8
 from collections import defaultdict
 from unittest.mock import MagicMock
->>>>>>> f41aba36
 
 # coding: utf-8
 from collections import defaultdict
@@ -25,25 +21,6 @@
     AUTOSCALER_MAX_LAUNCH_BATCH,
 )
 from ray.autoscaler._private.fake_multi_node.node_provider import FakeMultiNodeProvider
-<<<<<<< HEAD
-from ray.autoscaler._private.kuberay.node_provider import IKubernetesHttpApiClient
-from ray.autoscaler.v2.instance_manager.cloud_providers.kuberay.cloud_provider import (
-    KubeRayProvider,
-)
-from ray.autoscaler.v2.instance_manager.config import (
-    AutoscalingConfig,
-    FileConfigReader,
-)
-from ray.autoscaler.v2.instance_manager.node_provider import (
-    CloudInstance,
-    ICloudInstanceProvider,
-    LaunchNodeError,
-    NodeProviderAdapter,
-    TerminateNodeError,
-    logger,
-)
-from ray.core.generated.instance_manager_pb2 import NodeKind
-=======
 from ray.autoscaler.v2.instance_manager.config import (
     AutoscalingConfig,
     FileConfigReader,
@@ -55,7 +32,6 @@
     TerminateNodeError,
     logger,
 )
->>>>>>> f41aba36
 from ray.tests.autoscaler_test_utils import MockProvider
 from ray.tests.kuberay.test_autoscaling_config import get_basic_ray_cr
 from ray.tests.kuberay.test_kuberay_node_provider import _get_test_yaml
@@ -104,7 +80,6 @@
     def __init__(self, **kwargs):
         self.config_reader = FileConfigReader(
             get_test_config_path("test_ray_complex.yaml"), skip_content_hash=True
-<<<<<<< HEAD
         )
         self.config = self.config_reader.get_autoscaling_config()
         self.ray_session = None
@@ -228,6 +203,7 @@
         for node in provider.get_non_terminated().values():
             nodes_by_type[node.node_type] += 1
         errors = provider.poll_errors()
+        print(errors)
         assert nodes_by_type == {"worker_nodes": 4, "worker_nodes1": 1}
         return True
 
@@ -355,412 +331,6 @@
     wait_for_condition(verify)
 
 
-#######################################
-# Integration test for KubeRay Provider
-#######################################
-class MockKubernetesHttpApiClient(IKubernetesHttpApiClient):
-    def __init__(self, pod_list: List[Dict[str, Any]], ray_cluster: Dict[str, Any]):
-        self._ray_cluster = ray_cluster
-        self._pod_list = pod_list
-        self._patches = {}
-
-    def get(self, path: str) -> Dict[str, Any]:
-        if "pods" in path:
-            return self._pod_list
-        if "rayclusters" in path:
-            return self._ray_cluster
-
-        raise NotImplementedError(f"get {path}")
-
-    def patch(self, path: str, patches: List[Dict[str, Any]]):
-        self._patches[path] = patches
-        return {path: patches}
-
-    def get_patches(self, path: str) -> List[Dict[str, Any]]:
-        return self._patches[path]
-
-
-class KubeRayProviderIntegrationTest(unittest.TestCase):
-    def setUp(self):
-        self.mock_client = MockKubernetesHttpApiClient(
-            _get_test_yaml("podlist1.yaml"), get_basic_ray_cr()
-        )
-        self.provider = KubeRayProvider(
-            cluster_name="test",
-            namespace="test-namespace",
-            k8s_api_client=self.mock_client,
-        )
-
-    def test_get_nodes(self):
-        nodes = self.provider.get_non_terminated()
-        errors = self.provider.poll_errors()
-
-        assert len(nodes) == 2
-        assert len(errors) == 0
-
-        assert sorted(nodes) == sorted(
-            {
-                "raycluster-autoscaler-head-8zsc8": CloudInstance(
-                    cloud_instance_id="raycluster-autoscaler-head-8zsc8",
-                    node_kind=NodeKind.HEAD,
-                    node_type="head-group",
-                    is_running=True,
-                ),  # up-to-date status because the Ray container is in running status
-                "raycluster-autoscaler-worker-small-group-dkz2r": CloudInstance(
-                    cloud_instance_id="raycluster-autoscaler-worker-small-group-dkz2r",
-                    node_kind=NodeKind.WORKER,
-                    node_type="small-group",
-                    is_running=False,
-                ),  # waiting status, because Ray container's state is pending.
-            }
-        )
-
-    def test_launch_node(self):
-        launch_request = {"small-group": 1}
-        self.provider.launch(shape=launch_request, request_id="launch-1")
-
-        patches = self.mock_client.get_patches(
-            f"rayclusters/{self.provider._cluster_name}"
-        )
-        assert len(patches) == 1
-        assert patches[0] == {
-            "op": "replace",
-            "path": "/spec/workerGroupSpecs/0/replicas",
-            "value": 2,  # 1 + 1
-        }
-
-    def test_terminate_node(self):
-        self.provider.terminate(
-            ids=["raycluster-autoscaler-worker-small-group-dkz2r"], request_id="term-1"
-        )
-        patches = self.mock_client.get_patches(
-            f"rayclusters/{self.provider._cluster_name}"
-        )
-        assert len(patches) == 2
-        assert patches == [
-            {
-                "op": "replace",
-                "path": "/spec/workerGroupSpecs/0/replicas",
-                "value": 0,
-            },
-            {
-                "op": "replace",
-                "path": "/spec/workerGroupSpecs/0/scaleStrategy",
-                "value": {
-                    "workersToDelete": [
-                        "raycluster-autoscaler-worker-small-group-dkz2r"
-                    ]
-                },
-            },
-        ]
-
-    def test_pending_deletes(self):
-        # Modify the cr.yaml to have a pending delete.
-        self.mock_client._ray_cluster["spec"]["workerGroupSpecs"][0][
-            "scaleStrategy"
-        ] = {"workersToDelete": ["raycluster-autoscaler-worker-small-group-dkz2r"]}
-        self.mock_client._ray_cluster["spec"]["workerGroupSpecs"][0]["replicas"] = 0
-
-        # Launching new nodes should fail.
-        self.provider.launch(shape={"small-group": 1}, request_id="launch-1")
-        errors = self.provider.poll_errors()
-        assert errors[0].node_type == "small-group"
-        assert errors[0].request_id == "launch-1"
-        assert "There are workers to be deleted" in str(errors[0]), errors[0]
-
-        # Terminating new nodes should fail.
-        self.provider.terminate(
-            ids=["raycluster-autoscaler-worker-small-group-dkz2r"], request_id="term-1"
-        )
-        errors = self.provider.poll_errors()
-        assert (
-            errors[0].cloud_instance_id
-            == "raycluster-autoscaler-worker-small-group-dkz2r"
-        )
-        assert errors[0].request_id == "term-1"
-        assert "There are workers to be deleted" in str(errors[0]), errors[0]
-
-        # Remove the pod from the pod list.
-        self.mock_client._pod_list["items"] = [
-            pod
-            for pod in self.mock_client._pod_list["items"]
-            if pod["metadata"]["name"]
-            != "raycluster-autoscaler-worker-small-group-dkz2r"
-        ]
-
-        # Launch OK now, and we should also clears the pending delete.
-        self.provider.launch(shape={"small-group": 1}, request_id="launch-2")
-        errors = self.provider.poll_errors()
-        assert len(errors) == 0
-        patches = self.mock_client.get_patches(
-            f"rayclusters/{self.provider._cluster_name}"
-        )
-        assert len(patches) == 2
-        assert patches == [
-            {
-                "op": "replace",
-                "path": "/spec/workerGroupSpecs/0/replicas",
-                "value": 1,
-            },
-            {
-                "op": "replace",
-                "path": "/spec/workerGroupSpecs/0/scaleStrategy",
-                "value": {"workersToDelete": []},
-            },
-        ]
-=======
-        )
-        self.config = self.config_reader.get_autoscaling_config()
-        self.ray_session = None
-
-        os.environ["RAY_FAKE_CLUSTER"] = "1"
-        provider_config = self.config.get_provider_config()
-        # This is a bit hacky but we need a fake head node.
-        self.ray_session = ray.init()
-        provider_config["gcs_address"] = self.ray_session.address_info["gcs_address"]
-        provider_config["head_node_id"] = self.ray_session.address_info["node_id"]
-        provider_config["launch_multiple"] = True
-        self.base_provider = FakeMultiNodeProvider(
-            provider_config,
-            cluster_name="test",
-        )
-
-        provider = NodeProviderAdapter(
-            self.base_provider,
-            self.config_reader,
-        )
-        super().__init__(provider, self.config)
-
-    def get_non_terminated(self):
-        nodes = self.inner_provider.get_non_terminated()
-        nodes.pop(self.ray_session.address_info["node_id"], None)
-        return nodes
-
-    def shutdown(self):
-        ray.shutdown()
-
-    def _add_creation_error(self, e: Exception):
-        self.base_provider._test_set_creation_error(e)
-
-    def _add_termination_errors(self, e: Exception):
-        self.base_provider._test_add_termination_errors(e)
-
-
-class MockProviderTester(CloudInstanceProviderTesterBase):
-    def __init__(self, **kwargs):
-        self.config_reader = FileConfigReader(
-            get_test_config_path("test_ray_complex.yaml"), skip_content_hash=True
-        )
-        self.config = self.config_reader.get_autoscaling_config()
-        self.base_provider = MockProvider()
-        provider = NodeProviderAdapter(
-            self.base_provider,
-            self.config_reader,
-        )
-        super().__init__(provider, self.config)
-
-    def _add_creation_error(self, e: Exception):
-        self.base_provider.creation_error = e
-
-    def _add_termination_errors(self, e: Exception):
-        self.base_provider.termination_errors = e
-
-
-class MagicMockProviderTester(CloudInstanceProviderTesterBase):
-    def __init__(
-        self,
-        max_concurrent_launches=AUTOSCALER_MAX_CONCURRENT_LAUNCHES,
-        max_launch_batch_per_type=AUTOSCALER_MAX_LAUNCH_BATCH,
-        **kwargs,
-    ):
-        self.config_reader = FileConfigReader(
-            get_test_config_path("test_ray_complex.yaml"), skip_content_hash=True
-        )
-        self.config = self.config_reader.get_autoscaling_config()
-        self.base_provider = MagicMock()
-        provider = NodeProviderAdapter(
-            self.base_provider,
-            self.config_reader,
-            max_launch_batch_per_type=max_launch_batch_per_type,
-            max_concurrent_launches=max_concurrent_launches,
-        )
-        super().__init__(provider, self.config)
-
-    def _add_creation_error(self, e: Exception):
-        self.base_provider.create_node_with_resources_and_labels.side_effect = e
-
-    def _add_termination_errors(self, e: Exception):
-        self.base_provider.terminate_nodes.side_effect = e
-
-
-@pytest.fixture(scope="function")
-def get_provider():
-    def _get_provider(name, **kwargs):
-        if name == "fake_multi":
-            provider = FakeMultiNodeProviderTester(**kwargs)
-        elif name == "mock":
-            provider = MockProviderTester(**kwargs)
-        elif name == "magic_mock":
-            provider = MagicMockProviderTester(**kwargs)
-        else:
-            raise ValueError(f"Invalid provider type: {name}")
-
-        return provider
-
-    yield _get_provider
-
-
-@pytest.mark.parametrize(
-    "provider_name",
-    ["fake_multi", "mock"],
-)
-def test_node_providers_basic(get_provider, provider_name):
-    # Test launching.
-    provider = get_provider(name=provider_name)
-    provider.launch(
-        shape={"worker_nodes": 2},
-        request_id="1",
-    )
-
-    provider.launch(
-        request_id="2",
-        shape={"worker_nodes": 2, "worker_nodes1": 1},
-    )
-
-    def verify():
-        nodes_by_type = defaultdict(int)
-        for node in provider.get_non_terminated().values():
-            nodes_by_type[node.node_type] += 1
-        errors = provider.poll_errors()
-        print(errors)
-        assert nodes_by_type == {"worker_nodes": 4, "worker_nodes1": 1}
-        return True
-
-    wait_for_condition(verify)
-
-    nodes = provider.get_non_terminated().keys()
-
-    # Terminate them all
-    provider.terminate(
-        ids=nodes,
-        request_id="3",
-    )
-
-    # Launch some.
-    provider.launch(
-        shape={"worker_nodes": 1},
-        request_id="4",
-    )
-
-    def verify():
-        nodes_by_type = defaultdict(int)
-        for node in provider.get_non_terminated().values():
-            nodes_by_type[node.node_type] += 1
-
-        assert nodes_by_type == {"worker_nodes": 1}
-        for node in provider.get_non_terminated().values():
-            assert node.request_id == "4"
-        return True
-
-    wait_for_condition(verify)
-
-
-@pytest.mark.parametrize(
-    "provider_name",
-    ["fake_multi", "mock"],
-)
-def test_launch_failure(get_provider, provider_name):
-    provider = get_provider(name=provider_name)
-    provider._add_creation_error(Exception("failed to create node"))
-
-    provider.launch(
-        shape={"worker_nodes": 2},
-        request_id="2",
-    )
-
-    def verify():
-        errors = provider.poll_errors()
-        assert len(errors) == 1
-        assert isinstance(errors[0], LaunchNodeError)
-        assert errors[0].node_type == "worker_nodes"
-        assert errors[0].request_id == "2"
-        return True
-
-    wait_for_condition(verify)
-
-
-@pytest.mark.parametrize(
-    "provider_name",
-    ["fake_multi", "mock"],
-)
-def test_terminate_node_failure(get_provider, provider_name):
-    provider = get_provider(name=provider_name)
-    provider._add_termination_errors(Exception("failed to terminate node"))
-
-    provider.launch(request_id="launch1", shape={"worker_nodes": 1})
-
-    def nodes_launched():
-        nodes = provider.get_non_terminated()
-        return len(nodes) == 1
-
-    wait_for_condition(nodes_launched)
-
-    provider.terminate(request_id="terminate1", ids=["0"])
-
-    def verify():
-        errors = provider.poll_errors()
-        nodes = provider.get_non_terminated()
-        assert len(nodes) == 1
-        assert len(errors) == 1
-        assert isinstance(errors[0], TerminateNodeError)
-        assert errors[0].cloud_instance_id == "0"
-        assert errors[0].request_id == "terminate1"
-        return True
-
-    wait_for_condition(verify)
-
-
-def test_launch_executor_concurrency(get_provider):
-    import threading
-
-    provider = get_provider(
-        name="magic_mock", max_concurrent_launches=1, max_launch_batch_per_type=1
-    )
-
-    launch_event = threading.Event()
-
-    def loop(*args, **kwargs):
-        launch_event.wait()
-
-    provider.base_provider.create_node_with_resources_and_labels.side_effect = loop
-
-    provider.launch(
-        shape={
-            "worker_nodes": 1,
-            "worker_nodes1": 1,
-        },  # 2 types, but concurrent types to launch is 1.
-        request_id="1",
-    )
-    # Assert called only once.
-    for _ in range(10):
-        assert (
-            provider.base_provider.create_node_with_resources_and_labels.call_count <= 1
-        )
-        time.sleep(0.1)
-
-    # Finish the call.
-    launch_event.set()
-
-    def verify():
-        assert (
-            provider.base_provider.create_node_with_resources_and_labels.call_count == 2
-        )
-        return True
-
-    wait_for_condition(verify)
->>>>>>> f41aba36
-
-
 if __name__ == "__main__":
     if os.environ.get("PARALLEL_CI"):
         sys.exit(pytest.main(["-n", "auto", "--boxed", "-vs", __file__]))
