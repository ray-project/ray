--- conflicted
+++ resolved
@@ -13,27 +13,19 @@
 def make_autoscaler_instance(
     im_instance: Optional[Instance] = None,
     ray_node: Optional[autoscaler_pb2.NodeState] = None,
-<<<<<<< HEAD
-    cloud_node_id: Optional[str] = None,
-=======
     cloud_instance_id: Optional[str] = None,
->>>>>>> b29a805b
 ) -> AutoscalerInstance:
 
-    if cloud_node_id:
+    if cloud_instance_id:
         if im_instance:
-            im_instance.cloud_instance_id = cloud_node_id
+            im_instance.cloud_instance_id = cloud_instance_id
         if ray_node:
-            ray_node.instance_id = cloud_node_id
+            ray_node.instance_id = cloud_instance_id
 
     return AutoscalerInstance(
         im_instance=im_instance,
         ray_node=ray_node,
-<<<<<<< HEAD
-        cloud_instance_id=cloud_node_id,
-=======
         cloud_instance_id=cloud_instance_id,
->>>>>>> b29a805b
     )
 
 
