from ray.core.generated.experimental import autoscaler_pb2
from ray.core.generated.instance_manager_pb2 import Instance


def get_cluster_resource_state(stub) -> autoscaler_pb2.ClusterResourceState:
    request = autoscaler_pb2.GetClusterResourceStateRequest(
        last_seen_cluster_resource_state_version=0
    )
<<<<<<< HEAD
    return stub.GetClusterResourceState(request)


class FakeCounter:
    def dec(self, *args, **kwargs):
        pass


def create_instance(instance_id, status=Instance.UNKNOWN, version=0):
    return Instance(
        instance_id=instance_id,
        status=status,
        version=version,
        timestamp_since_last_modified=1,
    )
=======
    return stub.GetClusterResourceState(request).cluster_resource_state
>>>>>>> 42f128ab
<|MERGE_RESOLUTION|>--- conflicted
+++ resolved
@@ -6,7 +6,6 @@
     request = autoscaler_pb2.GetClusterResourceStateRequest(
         last_seen_cluster_resource_state_version=0
     )
-<<<<<<< HEAD
     return stub.GetClusterResourceState(request)
 
 
@@ -22,6 +21,4 @@
         version=version,
         timestamp_since_last_modified=1,
     )
-=======
-    return stub.GetClusterResourceState(request).cluster_resource_state
->>>>>>> 42f128ab
+    return stub.GetClusterResourceState(request).cluster_resource_state