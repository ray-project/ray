import os
import sys

# coding: utf-8
from typing import Dict, List, Optional, Tuple

import pytest

import ray
from ray.autoscaler.v2.scheduler import (
    NodeTypeConfig,
    ResourceDemandScheduler,
    SchedulingNode,
    SchedulingNodeStatus,
    SchedulingReply,
    SchedulingRequest,
    logger,
)
from ray.autoscaler.v2.schema import AutoscalerInstance, NodeType
from ray.autoscaler.v2.tests.util import make_autoscaler_instance
from ray.autoscaler.v2.utils import ResourceRequestUtil
from ray.core.generated.autoscaler_pb2 import (
    ClusterResourceConstraint,
    GangResourceRequest,
    NodeState,
    NodeStatus,
    ResourceRequest,
)
from ray.core.generated.instance_manager_pb2 import (
    Instance,
    NodeKind,
    TerminationRequest,
)

ResourceMap = Dict[str, float]

logger.setLevel("DEBUG")


def sched_request(
    node_type_configs: Dict[NodeType, NodeTypeConfig],
    max_num_nodes: Optional[int] = None,
    resource_requests: Optional[List[ResourceRequest]] = None,
    gang_resource_requests: Optional[List[GangResourceRequest]] = None,
    cluster_resource_constraints: Optional[List[ResourceRequest]] = None,
    instances: Optional[List[AutoscalerInstance]] = None,
    idle_timeout_s: Optional[int] = None,
) -> SchedulingRequest:

    if resource_requests is None:
        resource_requests = []
    if gang_resource_requests is None:
        gang_resource_requests = []
    if cluster_resource_constraints is None:
        cluster_resource_constraints = []
    if instances is None:
        instances = []

    return SchedulingRequest(
        resource_requests=ResourceRequestUtil.group_by_count(resource_requests),
        gang_resource_requests=gang_resource_requests,
        cluster_resource_constraints=[
            ClusterResourceConstraint(
                min_bundles=ResourceRequestUtil.group_by_count(
                    cluster_resource_constraints
                )
            )
        ],
        current_instances=instances,
        node_type_configs=node_type_configs,
        max_num_nodes=max_num_nodes,
        idle_timeout_s=idle_timeout_s,
    )


def _launch_and_terminate(
    reply: SchedulingReply,
) -> Tuple[Dict[NodeType, int], List[str]]:
    actual_to_launch = {req.instance_type: req.count for req in reply.to_launch}
    actual_to_terminate = [
        (req.instance_id, req.ray_node_id, req.cause) for req in reply.to_terminate
    ]

    return actual_to_launch, actual_to_terminate


class TestSchedulingNode:
    @staticmethod
    def test_is_schedulable():
        instance = make_autoscaler_instance(im_instance=None)
        assert SchedulingNode.is_schedulable(instance) is False

        all_im_status = set(Instance.InstanceStatus.values())
        positive_statuses = {
            Instance.QUEUED,
            Instance.REQUESTED,
            Instance.ALLOCATED,
            Instance.RAY_INSTALLING,
            Instance.RAY_RUNNING,
            Instance.RAY_STOP_REQUESTED,
        }
        negative_statues = {
            Instance.UNKNOWN,
            Instance.RAY_STOPPING,
            Instance.RAY_STOPPED,
            Instance.TERMINATING,
            Instance.TERMINATED,
            Instance.ALLOCATION_FAILED,
            Instance.RAY_INSTALL_FAILED,
            Instance.TERMINATION_FAILED,
        }
        for status in all_im_status:
            instance = make_autoscaler_instance(
                im_instance=Instance(instance_type="type_1", status=status)
            )

            if status in positive_statuses:
                assert SchedulingNode.is_schedulable(instance) is True
            elif status in negative_statues:
                assert SchedulingNode.is_schedulable(instance) is False
            else:
                assert False, f"Unknown status {status}"

    @staticmethod
    def test_new_node():
        # Assert none IM instance.
        node_type_configs = {
            "type_1": NodeTypeConfig(
                name="type_1",
                resources={"CPU": 1},
                min_worker_nodes=0,
                max_worker_nodes=10,
                labels={"foo": "foo"},
            ),
        }
        instance = make_autoscaler_instance(im_instance=None)
        assert SchedulingNode.new(instance, node_type_configs) is None

        # A running ray node
        instance = make_autoscaler_instance(
            ray_node=NodeState(
                ray_node_type_name="type_1",
                available_resources={"CPU": 0},
                total_resources={"CPU": 1},
                node_id=b"r1",
                dynamic_labels={"foo": "bar"},
            ),
            im_instance=Instance(
                instance_type="type_1",
                status=Instance.RAY_RUNNING,
                instance_id="1",
                node_id="r1",
            ),
        )
        node = SchedulingNode.new(instance, node_type_configs)
        assert node is not None
        assert node.node_type == "type_1"
        assert node.status == SchedulingNodeStatus.SCHEDULABLE
        assert node.ray_node_id == "r1"
        assert node.im_instance_id == "1"
        assert node.available_resources == {"CPU": 0}
        assert node.total_resources == {"CPU": 1}
        assert node.labels == {"foo": "bar"}

        # A outdated node.
        instance = make_autoscaler_instance(
            im_instance=Instance(
                instance_type="type_no_longer_exists",
                status=Instance.REQUESTED,
                instance_id="1",
            ),
        )
        node = SchedulingNode.new(instance, node_type_configs)
        assert node is not None
        assert node.node_type == "type_no_longer_exists"
        assert node.status == SchedulingNodeStatus.TO_TERMINATE
        assert node.termination_request is not None
        assert node.termination_request.cause == TerminationRequest.Cause.OUTDATED

        # A pending ray node
        instance = make_autoscaler_instance(
            im_instance=Instance(
                instance_type="type_1",
                status=Instance.REQUESTED,
                instance_id="1",
            )
        )
        node = SchedulingNode.new(instance, node_type_configs)
        assert node is not None
        assert node.node_type == "type_1"
        assert node.status == SchedulingNodeStatus.SCHEDULABLE
        assert node.available_resources == {"CPU": 1}
        assert node.total_resources == {"CPU": 1}
        assert node.labels == {"foo": "foo"}


def test_min_worker_nodes():
    scheduler = ResourceDemandScheduler()
    node_type_configs = {
        "type_1": NodeTypeConfig(
            name="type_1",
            resources={"CPU": 1},
            min_worker_nodes=1,
            max_worker_nodes=10,
        ),
        "type_2": NodeTypeConfig(
            name="type_2",
            resources={"CPU": 1},
            min_worker_nodes=0,
            max_worker_nodes=10,
        ),
        "type_3": NodeTypeConfig(
            name="type_3",
            resources={"CPU": 1},
            min_worker_nodes=2,
            max_worker_nodes=10,
        ),
    }
    # With empty cluster
    request = sched_request(
        node_type_configs=node_type_configs,
    )

    reply = scheduler.schedule(request)

    expected_to_launch = {"type_1": 1, "type_3": 2}
    reply = scheduler.schedule(request)
    actual_to_launch, _ = _launch_and_terminate(reply)
    assert sorted(actual_to_launch) == sorted(expected_to_launch)

    # With existing ray nodes
    request = sched_request(
        node_type_configs=node_type_configs,
        instances=[
            make_autoscaler_instance(
                im_instance=Instance(
                    instance_type="type_1", status=Instance.RAY_RUNNING
                ),
                ray_node=NodeState(ray_node_type_name="type_1"),
            ),
            make_autoscaler_instance(
                im_instance=Instance(
                    instance_type="type_1", status=Instance.RAY_RUNNING
                ),
                ray_node=NodeState(ray_node_type_name="type_1"),
            ),
        ],
    )

    expected_to_launch = {"type_3": 2}
    reply = scheduler.schedule(request)
    actual_to_launch, _ = _launch_and_terminate(reply)
    assert actual_to_launch == expected_to_launch

    # With existing instances pending.
    request = sched_request(
        node_type_configs=node_type_configs,
        instances=[
            make_autoscaler_instance(
                im_instance=Instance(instance_type="type_1", status=Instance.REQUESTED)
            ),
            make_autoscaler_instance(
                im_instance=Instance(instance_type="type_1", status=Instance.ALLOCATED)
            ),
            make_autoscaler_instance(
                im_instance=Instance(
                    instance_type="type_no_longer_exists",
                    status=Instance.REQUESTED,
                    instance_id="0",
                )
            ),
        ],
    )
    expected_to_launch = {"type_3": 2}
    reply = scheduler.schedule(request)
    actual_to_launch, _ = _launch_and_terminate(reply)
    assert actual_to_launch == expected_to_launch


def test_max_workers_per_type():
    scheduler = ResourceDemandScheduler()
    node_type_configs = {
        "type_1": NodeTypeConfig(
            name="type_1",
            resources={"CPU": 1},
            min_worker_nodes=2,
            max_worker_nodes=2,
        ),
    }

    request = sched_request(
        node_type_configs=node_type_configs,
    )

    reply = scheduler.schedule(request)

    expected_to_terminate = []
    _, actual_to_terminate = _launch_and_terminate(reply)
    assert sorted(actual_to_terminate) == sorted(expected_to_terminate)

    instances = [
        make_autoscaler_instance(
            im_instance=Instance(
                instance_type="type_1", status=Instance.ALLOCATED, instance_id="0"
            ),
        ),
        make_autoscaler_instance(
            ray_node=NodeState(
                ray_node_type_name="type_1",
                available_resources={"CPU": 1},
                total_resources={"CPU": 1},
                node_id=b"r1",
            ),
            im_instance=Instance(
                instance_type="type_1",
                status=Instance.RAY_RUNNING,
                instance_id="1",
                node_id="r1",
            ),
        ),
        make_autoscaler_instance(
            ray_node=NodeState(
                ray_node_type_name="type_1",
                available_resources={"CPU": 0.5},
                total_resources={"CPU": 1},
                node_id=b"r2",
            ),
            im_instance=Instance(
                instance_type="type_1",
                status=Instance.RAY_RUNNING,
                instance_id="2",
                node_id="r2",
            ),
        ),
    ]

    # 3 running instances with max of 2 allowed for type 1.
    request = sched_request(
        node_type_configs=node_type_configs,
        instances=instances,
    )

    reply = scheduler.schedule(request)
    _, actual_to_terminate = _launch_and_terminate(reply)
    assert actual_to_terminate == [
        ("0", "", TerminationRequest.Cause.MAX_NUM_NODE_PER_TYPE)
    ]

    # 3 running instances with max of 1 allowed for type 1.
    node_type_configs = {
        "type_1": NodeTypeConfig(
            name="type_1",
            resources={"CPU": 1},
            min_worker_nodes=0,
            max_worker_nodes=1,
        ),
    }

    request = sched_request(
        node_type_configs=node_type_configs,
        instances=instances,
    )

    reply = scheduler.schedule(request)
    _, actual_to_terminate = _launch_and_terminate(reply)
    assert sorted(actual_to_terminate) == sorted(
        [
            ("0", "", TerminationRequest.Cause.MAX_NUM_NODE_PER_TYPE),
            # Lower resource util.
            (
                "1",
                "r1",
                TerminationRequest.Cause.MAX_NUM_NODE_PER_TYPE,
            ),
        ]
    )


def test_max_num_nodes():
    scheduler = ResourceDemandScheduler()
    node_type_configs = {
        "type_1": NodeTypeConfig(
            name="type_1",
            resources={"CPU": 1},
            min_worker_nodes=0,
            max_worker_nodes=2,
        ),
        "type_2": NodeTypeConfig(
            name="type_2",
            resources={"CPU": 1},
            min_worker_nodes=0,
            max_worker_nodes=2,
        ),
    }

    request = sched_request(
        node_type_configs=node_type_configs,
        max_num_nodes=1,
    )

    reply = scheduler.schedule(request)

    expected_to_terminate = []
    _, actual_to_terminate = _launch_and_terminate(reply)
    assert sorted(actual_to_terminate) == sorted(expected_to_terminate)

    instances = [
        make_autoscaler_instance(
            im_instance=Instance(
                instance_type="type_1", status=Instance.ALLOCATED, instance_id="0"
            ),
        ),
        make_autoscaler_instance(
            ray_node=NodeState(
                ray_node_type_name="type_1",
                available_resources={"CPU": 1},
                total_resources={"CPU": 1},
                node_id=b"r1",
                idle_duration_ms=10,
            ),
            im_instance=Instance(
                instance_type="type_1",
                status=Instance.RAY_RUNNING,
                instance_id="1",
                node_id="r1",
            ),
        ),
        make_autoscaler_instance(
            ray_node=NodeState(
                ray_node_type_name="type_2",
                available_resources={"CPU": 0.5},
                total_resources={"CPU": 1},
                node_id=b"r2",
            ),
            im_instance=Instance(
                instance_type="type_2",
                status=Instance.RAY_RUNNING,
                instance_id="2",
                node_id="r2",
            ),
        ),
        make_autoscaler_instance(
            ray_node=NodeState(
                ray_node_type_name="type_2",
                available_resources={"CPU": 0.0},
                total_resources={"CPU": 1},
                node_id=b"r3",
            ),
            im_instance=Instance(
                instance_type="type_2",
                status=Instance.RAY_RUNNING,
                instance_id="3",
                node_id="r3",
            ),
        ),
    ]

    # 4 running with 4 max => no termination
    request = sched_request(
        node_type_configs=node_type_configs,
        instances=instances,
        max_num_nodes=4,
    )

    reply = scheduler.schedule(request)
    _, actual_to_terminate = _launch_and_terminate(reply)
    assert actual_to_terminate == []

    # 4 running with 3 max => terminate 1
    request = sched_request(
        node_type_configs=node_type_configs,
        instances=instances,
        max_num_nodes=3,
    )

    reply = scheduler.schedule(request)
    _, actual_to_terminate = _launch_and_terminate(reply)
    # Terminate one non-ray running first.
    assert actual_to_terminate == [("0", "", TerminationRequest.Cause.MAX_NUM_NODES)]

    # 4 running with 2 max => terminate 2
    request = sched_request(
        node_type_configs=node_type_configs,
        instances=instances,
        max_num_nodes=2,
    )
    reply = scheduler.schedule(request)
    _, actual_to_terminate = _launch_and_terminate(reply)
    # Terminate one non-ray running first.
    assert sorted(actual_to_terminate) == sorted(
        [
            ("0", "", TerminationRequest.Cause.MAX_NUM_NODES),  # non-ray running
            ("1", "r1", TerminationRequest.Cause.MAX_NUM_NODES),  # idle
        ]
    )

    # 4 running with 1 max => terminate 3
    request = sched_request(
        node_type_configs=node_type_configs,
        instances=instances,
        max_num_nodes=1,
    )
    reply = scheduler.schedule(request)
    _, actual_to_terminate = _launch_and_terminate(reply)
    assert sorted(actual_to_terminate) == sorted(
        [
            ("0", "", TerminationRequest.Cause.MAX_NUM_NODES),  # non-ray running
            ("1", "r1", TerminationRequest.Cause.MAX_NUM_NODES),  # idle
            ("2", "r2", TerminationRequest.Cause.MAX_NUM_NODES),  # less resource util
        ]
    )

    # Combine max_num_nodes with max_num_nodes_per_type
    node_type_configs = {
        "type_1": NodeTypeConfig(
            name="type_1",
            resources={"CPU": 1},
            min_worker_nodes=0,
            max_worker_nodes=2,
        ),
        "type_2": NodeTypeConfig(
            name="type_2",
            resources={"CPU": 1},
            min_worker_nodes=0,
            max_worker_nodes=0,
        ),
    }

    request = sched_request(
        node_type_configs=node_type_configs,
        instances=instances,
        max_num_nodes=1,
    )
    reply = scheduler.schedule(request)
    _, actual_to_terminate = _launch_and_terminate(reply)
    assert sorted(actual_to_terminate) == sorted(
        [
            ("0", "", TerminationRequest.Cause.MAX_NUM_NODES),  # non-ray running
            ("2", "r2", TerminationRequest.Cause.MAX_NUM_NODE_PER_TYPE),  # type-2
            ("3", "r3", TerminationRequest.Cause.MAX_NUM_NODE_PER_TYPE),  # type-2
        ]
    )


def test_single_resources():
    scheduler = ResourceDemandScheduler()
    node_type_configs = {
        "type_1": NodeTypeConfig(
            name="type_1",
            resources={"CPU": 1},
            min_worker_nodes=0,
            max_worker_nodes=10,
        ),
    }

    # Request 1 CPU should start a node.
    request = sched_request(
        node_type_configs=node_type_configs,
        resource_requests=[ResourceRequestUtil.make({"CPU": 1})],
    )
    reply = scheduler.schedule(request)
    to_lauch, _ = _launch_and_terminate(reply)
    assert sorted(to_lauch) == sorted({"type_1": 1})

    # Request multiple CPUs should start multiple nodes
    request = sched_request(
        node_type_configs=node_type_configs,
        resource_requests=[ResourceRequestUtil.make({"CPU": 1})] * 3,
    )
    reply = scheduler.schedule(request)
    to_lauch, _ = _launch_and_terminate(reply)
    assert sorted(to_lauch) == sorted({"type_1": 3})

    # Request resources with already existing nodes should not launch new nodes.
    request = sched_request(
        node_type_configs=node_type_configs,
        resource_requests=[ResourceRequestUtil.make({"CPU": 1})],
        instances=[
            make_autoscaler_instance(
                ray_node=NodeState(
                    ray_node_type_name="type_1",
                    available_resources={"CPU": 1},
                    total_resources={"CPU": 1},
                    node_id=b"r1",
                ),
                im_instance=Instance(
                    instance_type="type_1",
                    status=Instance.RAY_RUNNING,
<<<<<<< HEAD
                    instance_id="0",
=======
                    instance_id="1",
>>>>>>> 269eef42
                    node_id="r1",
                ),
            ),
        ],
    )
    reply = scheduler.schedule(request)
    to_lauch, _ = _launch_and_terminate(reply)
    assert sorted(to_lauch) == sorted({})

    # Request resources with already existing nodes not sufficient should launch
    # new nodes.
    request = sched_request(
        node_type_configs=node_type_configs,
        resource_requests=[ResourceRequestUtil.make({"CPU": 1})],
        instances=[
            make_autoscaler_instance(
                ray_node=NodeState(
                    ray_node_type_name="type_1",
                    available_resources={"CPU": 0.9},
                    total_resources={"CPU": 1},
                    node_id=b"r1",
                ),
                im_instance=Instance(
                    instance_type="type_1",
                    status=Instance.RAY_RUNNING,
<<<<<<< HEAD
                    instance_id="0",
=======
                    instance_id="1",
>>>>>>> 269eef42
                    node_id="r1",
                ),
            ),
        ],
    )
    reply = scheduler.schedule(request)
    to_lauch, _ = _launch_and_terminate(reply)
    assert sorted(to_lauch) == sorted({"type_1": 1})

    # Request resources with already pending nodes should NOT launch new nodes
    request = sched_request(
        node_type_configs=node_type_configs,
        resource_requests=[ResourceRequestUtil.make({"CPU": 1})],
        instances=[
            make_autoscaler_instance(
                im_instance=Instance(
                    instance_type="type_1", status=Instance.REQUESTED, instance_id="0"
                ),
            ),
        ],
    )
    reply = scheduler.schedule(request)
    to_lauch, _ = _launch_and_terminate(reply)
    assert sorted(to_lauch) == sorted({})


def test_implicit_resources():
    scheduler = ResourceDemandScheduler()
    node_type_configs = {
        "type_1": NodeTypeConfig(
            name="type_1",
            resources={"CPU": 1},
            min_worker_nodes=0,
            max_worker_nodes=10,
        ),
    }
    implicit_resource = ray._raylet.IMPLICIT_RESOURCE_PREFIX + "a"

    # implicit resources should scale up clusters.
    request = sched_request(
        node_type_configs=node_type_configs,
        resource_requests=[ResourceRequestUtil.make({implicit_resource: 1})],
    )
    reply = scheduler.schedule(request)
    to_launch, _ = _launch_and_terminate(reply)
    assert sorted(to_launch) == sorted({"type_1": 1})

    # implicit resources should be satisfied by existing node.
    request = sched_request(
        node_type_configs=node_type_configs,
        resource_requests=[
            ResourceRequestUtil.make({implicit_resource: 1}),
            ResourceRequestUtil.make({"CPU": 1}),
        ],
        instances=[
            make_autoscaler_instance(
                ray_node=NodeState(
                    ray_node_type_name="type_1",
                    available_resources={"CPU": 1},
                    total_resources={"CPU": 1},
                    node_id=b"r1",
                ),
                im_instance=Instance(
                    instance_type="type_1",
                    status=Instance.RAY_RUNNING,
<<<<<<< HEAD
                    instance_id="0",
=======
                    instance_id="1",
>>>>>>> 269eef42
                    node_id="r1",
                ),
            ),
        ],
    )
    reply = scheduler.schedule(request)
    to_launch, _ = _launch_and_terminate(reply)
    assert to_launch == {}


def test_max_worker_num_enforce_with_resource_requests():
    scheduler = ResourceDemandScheduler()
    node_type_configs = {
        "type_1": NodeTypeConfig(
            name="type_1",
            resources={"CPU": 1},
            min_worker_nodes=0,
            max_worker_nodes=10,
        ),
    }
    max_num_nodes = 2

    # Request 10 CPUs should start at most 2 nodes.
    request = sched_request(
        node_type_configs=node_type_configs,
        max_num_nodes=max_num_nodes,
        resource_requests=[ResourceRequestUtil.make({"CPU": 1})] * 3,
        instances=[
            make_autoscaler_instance(
                ray_node=NodeState(
                    ray_node_type_name="type_1",
                    available_resources={"CPU": 1},
                    total_resources={"CPU": 1},
                    node_id=b"r1",
                ),
                im_instance=Instance(
                    instance_type="type_1",
                    status=Instance.RAY_RUNNING,
<<<<<<< HEAD
                    instance_id="0",
=======
                    instance_id="1",
>>>>>>> 269eef42
                    node_id="r1",
                ),
            ),
        ],
    )
    reply = scheduler.schedule(request)
    to_lauch, _ = _launch_and_terminate(reply)
    assert sorted(to_lauch) == sorted({"type_1": 1})


def test_multi_requests_fittable():
    """
    Test multiple requests can be fit into a single node.
    """
    scheduler = ResourceDemandScheduler()
    node_type_configs = {
        "type_1": NodeTypeConfig(
            name="type_1",
            resources={"CPU": 1, "GPU": 1},
            min_worker_nodes=0,
            max_worker_nodes=1,
        ),
        "type_2": NodeTypeConfig(
            name="type_2",
            resources={"CPU": 3},
            min_worker_nodes=0,
            max_worker_nodes=1,
        ),
    }

    request = sched_request(
        node_type_configs=node_type_configs,
        resource_requests=[
            ResourceRequestUtil.make({"CPU": 1}),
            ResourceRequestUtil.make({"CPU": 1}),
            ResourceRequestUtil.make({"CPU": 1}),
            ResourceRequestUtil.make({"CPU": 1, "GPU": 1}),
        ],
    )
    reply = scheduler.schedule(request)
    to_launch, _ = _launch_and_terminate(reply)
    assert sorted(to_launch) == sorted({"type_1": 1, "type_2": 1})
    assert reply.infeasible_resource_requests == []

    # Change the ordering of requests should not affect the result.
    request = sched_request(
        node_type_configs=node_type_configs,
        resource_requests=[
            ResourceRequestUtil.make({"CPU": 1, "GPU": 1}),
            ResourceRequestUtil.make({"CPU": 1}),
            ResourceRequestUtil.make({"CPU": 1}),
            ResourceRequestUtil.make({"CPU": 1}),
        ],
    )
    reply = scheduler.schedule(request)
    to_launch, _ = _launch_and_terminate(reply)
    assert sorted(to_launch) == sorted({"type_1": 1, "type_2": 1})
    assert reply.infeasible_resource_requests == []

    request = sched_request(
        node_type_configs=node_type_configs,
        resource_requests=[
            ResourceRequestUtil.make({"CPU": 2}),
            ResourceRequestUtil.make({"CPU": 1}),
            ResourceRequestUtil.make({"CPU": 0.5, "GPU": 0.5}),
            ResourceRequestUtil.make({"CPU": 0.5, "GPU": 0.5}),
        ],
    )
    reply = scheduler.schedule(request)
    to_launch, _ = _launch_and_terminate(reply)
    assert sorted(to_launch) == sorted({"type_1": 1, "type_2": 1})
    assert reply.infeasible_resource_requests == []

    # However, if we already have fragmentation. We should not be able
    # to fit more requests.
    request = sched_request(
        node_type_configs=node_type_configs,
        resource_requests=[
            ResourceRequestUtil.make({"CPU": 1}),
            ResourceRequestUtil.make({"CPU": 1}),
            ResourceRequestUtil.make({"CPU": 1, "GPU": 1}),
        ],
        instances=[
            make_autoscaler_instance(
                ray_node=NodeState(
                    ray_node_type_name="type_1",
                    available_resources={"CPU": 0, "GPU": 1},
                    total_resources={"CPU": 1, "GPU": 1},
                    node_id=b"r1",
                ),
                im_instance=Instance(
                    instance_type="type_1",
                    status=Instance.RAY_RUNNING,
<<<<<<< HEAD
                    instance_id="0",
=======
                    instance_id="1",
>>>>>>> 269eef42
                    node_id="r1",
                ),
            ),
        ],
    )
    reply = scheduler.schedule(request)
    to_launch, _ = _launch_and_terminate(reply)
    assert sorted(to_launch) == sorted({"type_2": 1})
    assert len(reply.infeasible_resource_requests) == 1


def test_multi_node_types_score():
    """
    Test that when multiple node types are possible, choose the best scoring ones:
    1. The number of resources utilized.
    2. The amount of utilization.
    """
    scheduler = ResourceDemandScheduler()
    node_type_configs = {
        "type_large": NodeTypeConfig(
            name="type_large",
            resources={"CPU": 10},  # Large machines
            min_worker_nodes=0,
            max_worker_nodes=1,
        ),
        "type_small": NodeTypeConfig(
            name="type_small",
            resources={"CPU": 5},
            min_worker_nodes=0,
            max_worker_nodes=1,
        ),
        "type_gpu": NodeTypeConfig(
            name="type_gpu",
            resources={"CPU": 2, "GPU": 2},
            min_worker_nodes=0,
            max_worker_nodes=1,
        ),
    }

    # Request 1 CPU should just start the small machine and not the GPU machine
    # since it has more types of resources.
    request = sched_request(
        node_type_configs=node_type_configs,
        resource_requests=[ResourceRequestUtil.make({"CPU": 1})],
    )
    reply = scheduler.schedule(request)
    to_launch, _ = _launch_and_terminate(reply)
    assert sorted(to_launch) == sorted({"type_small": 1})

    # type_small should be preferred over type_large.
    request = sched_request(
        node_type_configs=node_type_configs,
        resource_requests=[ResourceRequestUtil.make({"CPU": 2})],
    )
    reply = scheduler.schedule(request)
    to_launch, _ = _launch_and_terminate(reply)
    assert sorted(to_launch) == sorted({"type_small": 1})


def test_multi_node_types_score_with_gpu(monkeypatch):
    """
    Test that when multiple node types are possible, choose the best scoring ones:
    - The GPU scoring.
    """
    scheduler = ResourceDemandScheduler()
    node_type_configs = {
        "type_gpu": NodeTypeConfig(
            name="type_gpu",
            resources={"CPU": 1, "GPU": 2},
            min_worker_nodes=0,
            max_worker_nodes=1,
        ),
        "type_multi": NodeTypeConfig(
            name="type_multi",
            resources={"CPU": 2, "XXX": 2},  # Some random resource.
            min_worker_nodes=0,
            max_worker_nodes=1,
        ),
    }
    request = sched_request(
        node_type_configs=node_type_configs,
        resource_requests=[ResourceRequestUtil.make({"CPU": 1})],
    )
    reply = scheduler.schedule(request)
    to_launch, _ = _launch_and_terminate(reply)
    assert sorted(to_launch) == sorted({"type_multi": 1})

    with monkeypatch.context() as m:
        m.setattr(ray.autoscaler.v2.scheduler, "AUTOSCALER_CONSERVE_GPU_NODES", 0)
        # type_multi should now be preferred over type_gpu.
        reply = scheduler.schedule(request)
        to_launch, _ = _launch_and_terminate(reply)
        assert sorted(to_launch) == sorted({"type_gpu": 1})


def test_resource_constrains():
    scheduler = ResourceDemandScheduler()

    node_type_configs = {
        "type_cpu": NodeTypeConfig(
            name="type_cpu",
            resources={"CPU": 1},
            min_worker_nodes=1,
            max_worker_nodes=5,
        ),
        "type_gpu": NodeTypeConfig(
            name="type_gpu",
            resources={"CPU": 1, "GPU": 2},
            min_worker_nodes=0,
            max_worker_nodes=1,
        ),
    }

    # Resource constraints should not launch extra with min_nodes
    request = sched_request(
        node_type_configs=node_type_configs,
        cluster_resource_constraints=[
            ResourceRequestUtil.make({"CPU": 1}),
        ],
    )
    reply = scheduler.schedule(request)
    to_launch, _ = _launch_and_terminate(reply)
    assert sorted(to_launch) == sorted({"type_cpu": 1})

    # Constraints should launch extra nodes.
    request = sched_request(
        node_type_configs=node_type_configs,
        cluster_resource_constraints=[
            ResourceRequestUtil.make({"CPU": 1}),
            ResourceRequestUtil.make({"CPU": 1}),
            ResourceRequestUtil.make({"GPU": 1}),
        ],
    )
    reply = scheduler.schedule(request)
    to_launch, _ = _launch_and_terminate(reply)
    assert sorted(to_launch) == sorted({"type_cpu": 1, "type_gpu": 1})

    # Resource constraints should not launch extra with max_nodes
    # fails to atomically ensure constraints.
    request = sched_request(
        node_type_configs=node_type_configs,
        cluster_resource_constraints=[
            ResourceRequestUtil.make({"CPU": 1}),
            ResourceRequestUtil.make({"CPU": 1}),
            ResourceRequestUtil.make({"GPU": 2}),
            ResourceRequestUtil.make({"GPU": 2}),
        ],
    )
    reply = scheduler.schedule(request)
    to_launch, _ = _launch_and_terminate(reply)
    assert sorted(to_launch) == sorted({"type_cpu": 1})
    assert len(reply.infeasible_cluster_resource_constraints) == 1


def test_outdated_nodes():
    """
    Test that nodes with outdated node configs are terminated.
    """
    scheduler = ResourceDemandScheduler()

    node_type_configs = {
        "type_cpu": NodeTypeConfig(
            name="type_cpu",
            resources={"CPU": 1},
            min_worker_nodes=2,
            max_worker_nodes=5,
            launch_config_hash="hash1",
        ),
        "head_node": NodeTypeConfig(
            name="head_node",
            resources={"CPU": 0},
            launch_config_hash="hash2",
            min_worker_nodes=0,
            max_worker_nodes=1,
        ),
    }

    request = sched_request(
        node_type_configs=node_type_configs,
        instances=[
            make_autoscaler_instance(
                im_instance=Instance(
                    instance_type="type_cpu",
                    status=Instance.RAY_RUNNING,
                    launch_config_hash="hash2",
                    instance_id="i-1",
                    node_id="r-1",
                ),
                ray_node=NodeState(
                    ray_node_type_name="type_cpu",
                    available_resources={"CPU": 1},
                    total_resources={"CPU": 1},
                    node_id=b"r-1",
                ),
                cloud_instance_id="c-1",
            ),
            make_autoscaler_instance(
                im_instance=Instance(
                    instance_type="type_cpu",
                    status=Instance.RAY_RUNNING,
                    launch_config_hash="hash1",  # matched
                    instance_id="i-2",
                    node_id="r-2",
                ),
                ray_node=NodeState(
                    ray_node_type_name="type_cpu",
                    available_resources={"CPU": 1},
                    total_resources={"CPU": 1},
                    node_id=b"r-2",
                ),
                cloud_instance_id="c-2",
            ),
            make_autoscaler_instance(
                im_instance=Instance(
                    instance_type="head_node",
                    status=Instance.RAY_RUNNING,
                    launch_config_hash="hash1",  # mismatched -> but don't terminate
                    instance_id="i-3",
                    node_kind=NodeKind.HEAD,
                    node_id="r-3",
                ),
                ray_node=NodeState(
                    ray_node_type_name="head_node",
                    available_resources={"CPU": 0},
                    total_resources={"CPU": 0},
                    node_id=b"r-3",
                ),
                cloud_instance_id="c-3",
            ),
        ],
    )

    reply = scheduler.schedule(request)
    to_launch, to_terminate = _launch_and_terminate(reply)
    assert to_terminate == [("i-1", "r-1", TerminationRequest.Cause.OUTDATED)]
    assert to_launch == {"type_cpu": 1}  # Launch 1 to replace the outdated node.


@pytest.mark.parametrize("idle_timeout_s", [1, 2, 10])
@pytest.mark.parametrize("has_resource_constraints", [True, False])
def test_idle_termination(idle_timeout_s, has_resource_constraints):
    """
    Test that idle nodes are terminated.
    """
    scheduler = ResourceDemandScheduler()

    node_type_configs = {
        "type_cpu": NodeTypeConfig(
            name="type_cpu",
            resources={"CPU": 1},
            min_worker_nodes=0,
            max_worker_nodes=5,
            launch_config_hash="hash1",
        ),
        "head_node": NodeTypeConfig(
            name="head_node",
            resources={"CPU": 0},
            launch_config_hash="hash2",
            min_worker_nodes=0,
            max_worker_nodes=1,
        ),
    }

    idle_time_s = 5
    constraints = (
        []
        if not has_resource_constraints
        else [ResourceRequestUtil.make({"CPU": 1})] * 2
    )

    request = sched_request(
        node_type_configs=node_type_configs,
        instances=[
            make_autoscaler_instance(
                im_instance=Instance(
                    instance_type="type_cpu",
                    status=Instance.RAY_RUNNING,
                    launch_config_hash="hash1",
                    instance_id="i-1",
                    node_id="r-1",
                ),
                ray_node=NodeState(
                    node_id=b"r-1",
                    ray_node_type_name="type_cpu",
                    available_resources={"CPU": 0},
                    total_resources={"CPU": 1},
                    idle_duration_ms=0,  # Non idle
                    status=NodeStatus.RUNNING,
                ),
                cloud_instance_id="c-1",
            ),
            make_autoscaler_instance(
                im_instance=Instance(
                    instance_id="i-2",
                    instance_type="type_cpu",
                    status=Instance.RAY_RUNNING,
                    launch_config_hash="hash1",
                    node_id="r-2",
                ),
                ray_node=NodeState(
                    ray_node_type_name="type_cpu",
                    node_id=b"r-2",
                    available_resources={"CPU": 1},
                    total_resources={"CPU": 1},
                    idle_duration_ms=idle_time_s * 1000,
                    status=NodeStatus.IDLE,
                ),
                cloud_instance_id="c-2",
            ),
            make_autoscaler_instance(
                im_instance=Instance(
                    instance_id="i-3",
                    instance_type="head_node",
                    status=Instance.RAY_RUNNING,
                    launch_config_hash="hash2",
                    node_kind=NodeKind.HEAD,
                    node_id="r-3",
                ),
                ray_node=NodeState(
                    ray_node_type_name="head_node",
                    node_id=b"r-3",
                    available_resources={"CPU": 0},
                    total_resources={"CPU": 0},
                    idle_duration_ms=999 * 1000,  # idle
                    status=NodeStatus.IDLE,
                ),
                cloud_instance_id="c-3",
            ),
        ],
        idle_timeout_s=idle_timeout_s,
        cluster_resource_constraints=constraints,
    )

    reply = scheduler.schedule(request)
    _, to_terminate = _launch_and_terminate(reply)
    if idle_timeout_s <= idle_time_s and not has_resource_constraints:
        assert len(to_terminate) == 1
        assert to_terminate == [("i-2", "r-2", TerminationRequest.Cause.IDLE)]
    else:
        assert len(to_terminate) == 0


if __name__ == "__main__":
    if os.environ.get("PARALLEL_CI"):
        sys.exit(pytest.main(["-n", "auto", "--boxed", "-vs", __file__]))
    else:
        sys.exit(pytest.main(["-sv", __file__]))<|MERGE_RESOLUTION|>--- conflicted
+++ resolved
@@ -586,11 +586,7 @@
                 im_instance=Instance(
                     instance_type="type_1",
                     status=Instance.RAY_RUNNING,
-<<<<<<< HEAD
-                    instance_id="0",
-=======
                     instance_id="1",
->>>>>>> 269eef42
                     node_id="r1",
                 ),
             ),
@@ -616,11 +612,7 @@
                 im_instance=Instance(
                     instance_type="type_1",
                     status=Instance.RAY_RUNNING,
-<<<<<<< HEAD
-                    instance_id="0",
-=======
                     instance_id="1",
->>>>>>> 269eef42
                     node_id="r1",
                 ),
             ),
@@ -686,11 +678,7 @@
                 im_instance=Instance(
                     instance_type="type_1",
                     status=Instance.RAY_RUNNING,
-<<<<<<< HEAD
-                    instance_id="0",
-=======
                     instance_id="1",
->>>>>>> 269eef42
                     node_id="r1",
                 ),
             ),
@@ -729,11 +717,7 @@
                 im_instance=Instance(
                     instance_type="type_1",
                     status=Instance.RAY_RUNNING,
-<<<<<<< HEAD
-                    instance_id="0",
-=======
                     instance_id="1",
->>>>>>> 269eef42
                     node_id="r1",
                 ),
             ),
@@ -827,11 +811,7 @@
                 im_instance=Instance(
                     instance_type="type_1",
                     status=Instance.RAY_RUNNING,
-<<<<<<< HEAD
-                    instance_id="0",
-=======
                     instance_id="1",
->>>>>>> 269eef42
                     node_id="r1",
                 ),
             ),
