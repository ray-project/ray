import os
import sys

# coding: utf-8
from typing import Dict, List, Optional, Tuple

import pytest

import ray.autoscaler.v2.scheduler
from ray.autoscaler.v2.scheduler import (
    NodeTypeConfig,
    ResourceDemandScheduler,
    SchedulingReply,
    SchedulingRequest,
    logger,
)
<<<<<<< HEAD
from ray.autoscaler.v2.schema import NodeType
from ray.autoscaler.v2.utils import ResourceRequestUtil
=======
from ray.autoscaler.v2.schema import AutoscalerInstance, NodeType
from ray.autoscaler.v2.tests.util import make_autoscaler_instance
>>>>>>> 26b3bb7a
from ray.core.generated.autoscaler_pb2 import (
    ClusterResourceConstraint,
    GangResourceRequest,
    NodeState,
<<<<<<< HEAD
    ResourceRequest,
=======
    NodeStatus,
    ResourceRequestByCount,
>>>>>>> 26b3bb7a
)
from ray.core.generated.instance_manager_pb2 import Instance, TerminationRequest

logger.setLevel("DEBUG")


ResourceMap = Dict[str, float]


def sched_request(
    node_type_configs: Dict[NodeType, NodeTypeConfig],
<<<<<<< HEAD
    max_num_worker_nodes: Optional[int] = None,
    resource_requests: Optional[List[ResourceRequest]] = None,
=======
    max_num_nodes: Optional[int] = None,
    resource_requests: Optional[List[ResourceRequestByCount]] = None,
>>>>>>> 26b3bb7a
    gang_resource_requests: Optional[List[GangResourceRequest]] = None,
    cluster_resource_constraints: Optional[List[ClusterResourceConstraint]] = None,
    instances: Optional[List[AutoscalerInstance]] = None,
) -> SchedulingRequest:

    if resource_requests is None:
        resource_requests = []
    if gang_resource_requests is None:
        gang_resource_requests = []
    if cluster_resource_constraints is None:
        cluster_resource_constraints = []
    if instances is None:
        instances = []

    return SchedulingRequest(
        resource_requests=ResourceRequestUtil.group_by_count(resource_requests),
        gang_resource_requests=gang_resource_requests,
        cluster_resource_constraints=cluster_resource_constraints,
        current_instances=instances,
        node_type_configs=node_type_configs,
        max_num_nodes=max_num_nodes,
    )


def _launch_and_terminate(
    reply: SchedulingReply,
) -> Tuple[Dict[NodeType, int], List[str]]:
    actual_to_launch = {req.instance_type: req.count for req in reply.to_launch}
    actual_to_terminate = [
        (req.instance_id, req.ray_node_id, req.cause) for req in reply.to_terminate
    ]

    return actual_to_launch, actual_to_terminate


def test_min_worker_nodes():
    scheduler = ResourceDemandScheduler()
    node_type_configs = {
        "type_1": NodeTypeConfig(
            name="type_1",
            resources={"CPU": 1},
            min_worker_nodes=1,
            max_worker_nodes=10,
        ),
        "type_2": NodeTypeConfig(
            name="type_2",
            resources={"CPU": 1},
            min_worker_nodes=0,
            max_worker_nodes=10,
        ),
        "type_3": NodeTypeConfig(
            name="type_3",
            resources={"CPU": 1},
            min_worker_nodes=2,
            max_worker_nodes=10,
        ),
    }
    # With empty cluster
    request = sched_request(
        node_type_configs=node_type_configs,
    )

    reply = scheduler.schedule(request)

    expected_to_launch = {"type_1": 1, "type_3": 2}
    reply = scheduler.schedule(request)
    actual_to_launch, _ = _launch_and_terminate(reply)
    assert sorted(actual_to_launch) == sorted(expected_to_launch)

    # With existing ray nodes
    request = sched_request(
        node_type_configs=node_type_configs,
        instances=[
            make_autoscaler_instance(ray_node=NodeState(ray_node_type_name="type_1")),
            make_autoscaler_instance(ray_node=NodeState(ray_node_type_name="type_1")),
        ],
    )

    expected_to_launch = {"type_3": 2}
    reply = scheduler.schedule(request)
    actual_to_launch, _ = _launch_and_terminate(reply)
    assert sorted(actual_to_launch) == sorted(expected_to_launch)

    # With existing instances pending.
    request = sched_request(
        node_type_configs=node_type_configs,
<<<<<<< HEAD
        current_instances=[
            Instance(instance_type="type_1", status=Instance.REQUESTED),
            Instance(instance_type="type_1", status=Instance.ALLOCATED),
            Instance(
                instance_type="type_1", status=Instance.RAY_STOPPING
            ),  # should not count
            Instance(
                instance_type="type_1", status=Instance.RAY_STOPPED
            ),  # should not count
            Instance(
                instance_type="type_1", status=Instance.STOPPING
            ),  # should not count
            Instance(instance_type="type_no_longer_exists", status=Instance.REQUESTED),
=======
        instances=[
            make_autoscaler_instance(
                im_instance=Instance(instance_type="type_1", status=Instance.REQUESTED)
            ),
            make_autoscaler_instance(
                im_instance=Instance(instance_type="type_1", status=Instance.ALLOCATED)
            ),
            make_autoscaler_instance(
                im_instance=Instance(
                    instance_type="type_no_longer_exists",
                    status=Instance.REQUESTED,
                    instance_id="0",
                )
            ),
>>>>>>> 26b3bb7a
        ],
    )
    expected_to_launch = {"type_3": 2}
    reply = scheduler.schedule(request)
    actual_to_launch, _ = _launch_and_terminate(reply)
    assert sorted(actual_to_launch) == sorted(expected_to_launch)


def test_max_workers_per_type():
    scheduler = ResourceDemandScheduler()
    node_type_configs = {
        "type_1": NodeTypeConfig(
            name="type_1",
            resources={"CPU": 1},
            min_worker_nodes=2,
            max_worker_nodes=2,
        ),
    }

    request = sched_request(
        node_type_configs=node_type_configs,
    )

    reply = scheduler.schedule(request)

    expected_to_terminate = []
    _, actual_to_terminate = _launch_and_terminate(reply)
    assert sorted(actual_to_terminate) == sorted(expected_to_terminate)

    instances = [
        make_autoscaler_instance(
            im_instance=Instance(
                instance_type="type_1", status=Instance.ALLOCATED, instance_id="0"
            ),
        ),
        make_autoscaler_instance(
            ray_node=NodeState(
                ray_node_type_name="type_1",
                available_resources={"CPU": 1},
                total_resources={"CPU": 1},
                node_id=b"1",
            ),
            im_instance=Instance(
                instance_type="type_1", status=Instance.RAY_RUNNING, instance_id="1"
            ),
        ),
        make_autoscaler_instance(
            ray_node=NodeState(
                ray_node_type_name="type_1",
                available_resources={"CPU": 0.5},
                total_resources={"CPU": 1},
                node_id=b"2",
            ),
            im_instance=Instance(
                instance_type="type_1", status=Instance.RAY_RUNNING, instance_id="2"
            ),
        ),
    ]

    # 3 running instances with max of 2 allowed for type 1.
    request = sched_request(
        node_type_configs=node_type_configs,
        instances=instances,
    )

    reply = scheduler.schedule(request)
    _, actual_to_terminate = _launch_and_terminate(reply)
    assert actual_to_terminate == [
        ("0", "", TerminationRequest.Cause.MAX_NUM_NODE_PER_TYPE)
    ]

    # 3 running instances with max of 1 allowed for type 1.
    node_type_configs = {
        "type_1": NodeTypeConfig(
            name="type_1",
            resources={"CPU": 1},
            min_worker_nodes=0,
            max_worker_nodes=1,
        ),
    }

    request = sched_request(
        node_type_configs=node_type_configs,
        instances=instances,
    )

    reply = scheduler.schedule(request)
    _, actual_to_terminate = _launch_and_terminate(reply)
    assert sorted(actual_to_terminate) == sorted(
        [
            ("0", "", TerminationRequest.Cause.MAX_NUM_NODE_PER_TYPE),
            # Lower resource util.
            (
                "1",
                "1",
                TerminationRequest.Cause.MAX_NUM_NODE_PER_TYPE,
            ),
        ]
    )


def test_max_num_nodes():
    scheduler = ResourceDemandScheduler()
    node_type_configs = {
        "type_1": NodeTypeConfig(
            name="type_1",
            resources={"CPU": 1},
            min_worker_nodes=0,
            max_worker_nodes=2,
        ),
        "type_2": NodeTypeConfig(
            name="type_2",
            resources={"CPU": 1},
            min_worker_nodes=0,
            max_worker_nodes=2,
        ),
    }

    request = sched_request(
        node_type_configs=node_type_configs,
        max_num_nodes=1,
    )

    reply = scheduler.schedule(request)

    expected_to_terminate = []
    _, actual_to_terminate = _launch_and_terminate(reply)
    assert sorted(actual_to_terminate) == sorted(expected_to_terminate)

    instances = [
        make_autoscaler_instance(
            im_instance=Instance(
                instance_type="type_1", status=Instance.ALLOCATED, instance_id="0"
            ),
        ),
        make_autoscaler_instance(
            ray_node=NodeState(
                ray_node_type_name="type_1",
                available_resources={"CPU": 1},
                total_resources={"CPU": 1},
                node_id=b"1",
                idle_duration_ms=10,
            ),
            im_instance=Instance(
                instance_type="type_1", status=Instance.RAY_RUNNING, instance_id="1"
            ),
        ),
        make_autoscaler_instance(
            ray_node=NodeState(
                ray_node_type_name="type_2",
                available_resources={"CPU": 0.5},
                total_resources={"CPU": 1},
                node_id=b"2",
            ),
            im_instance=Instance(
                instance_type="type_2", status=Instance.RAY_RUNNING, instance_id="2"
            ),
        ),
        make_autoscaler_instance(
            ray_node=NodeState(
                ray_node_type_name="type_2",
                available_resources={"CPU": 0.0},
                total_resources={"CPU": 1},
                node_id=b"3",
            ),
            im_instance=Instance(
                instance_type="type_2", status=Instance.RAY_RUNNING, instance_id="3"
            ),
        ),
    ]

    # 4 running with 4 max => no termination
    request = sched_request(
        node_type_configs=node_type_configs,
        instances=instances,
        max_num_nodes=4,
    )

    reply = scheduler.schedule(request)
    _, actual_to_terminate = _launch_and_terminate(reply)
    assert actual_to_terminate == []

    # 4 running with 3 max => terminate 1
    request = sched_request(
        node_type_configs=node_type_configs,
        instances=instances,
        max_num_nodes=3,
    )

    reply = scheduler.schedule(request)
    _, actual_to_terminate = _launch_and_terminate(reply)
    # Terminate one non-ray running first.
    assert actual_to_terminate == [("0", "", TerminationRequest.Cause.MAX_NUM_NODES)]

    # 4 running with 2 max => terminate 2
    request = sched_request(
        node_type_configs=node_type_configs,
        instances=instances,
        max_num_nodes=2,
    )
    reply = scheduler.schedule(request)
    _, actual_to_terminate = _launch_and_terminate(reply)
    # Terminate one non-ray running first.
    assert sorted(actual_to_terminate) == sorted(
        [
            ("0", "", TerminationRequest.Cause.MAX_NUM_NODES),  # non-ray running
            ("1", "1", TerminationRequest.Cause.MAX_NUM_NODES),  # idle
        ]
    )

    # 4 running with 1 max => terminate 3
    request = sched_request(
        node_type_configs=node_type_configs,
        instances=instances,
        max_num_nodes=1,
    )
    reply = scheduler.schedule(request)
    _, actual_to_terminate = _launch_and_terminate(reply)
    assert sorted(actual_to_terminate) == sorted(
        [
            ("0", "", TerminationRequest.Cause.MAX_NUM_NODES),  # non-ray running
            ("1", "1", TerminationRequest.Cause.MAX_NUM_NODES),  # idle
            ("2", "2", TerminationRequest.Cause.MAX_NUM_NODES),  # less resource util
        ]
    )

    # Combine max_num_nodes with max_num_nodes_per_type
    node_type_configs = {
        "type_1": NodeTypeConfig(
            name="type_1",
            resources={"CPU": 1},
            min_worker_nodes=0,
            max_worker_nodes=2,
        ),
        "type_2": NodeTypeConfig(
            name="type_2",
            resources={"CPU": 1},
            min_worker_nodes=0,
            max_worker_nodes=0,
        ),
    }

    request = sched_request(
        node_type_configs=node_type_configs,
        instances=instances,
        max_num_nodes=1,
    )
    reply = scheduler.schedule(request)
    _, actual_to_terminate = _launch_and_terminate(reply)
    assert sorted(actual_to_terminate) == sorted(
        [
            ("0", "", TerminationRequest.Cause.MAX_NUM_NODES),  # non-ray running
            ("2", "2", TerminationRequest.Cause.MAX_NUM_NODE_PER_TYPE),  # type-2
            ("3", "3", TerminationRequest.Cause.MAX_NUM_NODE_PER_TYPE),  # type-2
        ]
    )


def test_single_resources():
    scheduler = ResourceDemandScheduler()
    node_type_configs = {
        "type_1": NodeTypeConfig(
            name="type_1",
            resources={"CPU": 1},
            min_worker_nodes=0,
            max_worker_nodes=10,
        ),
    }

    # Request 1 CPU should start a node.
    request = sched_request(
        node_type_configs=node_type_configs,
        resource_requests=[ResourceRequestUtil.make({"CPU": 1})],
    )
    reply = scheduler.schedule(request)
    target_cluster_shape = {"type_1": 1}
    assert sorted(reply.target_cluster_shape) == sorted(target_cluster_shape)

    # Request multiple CPUs should start multiple nodes
    request = sched_request(
        node_type_configs=node_type_configs,
        resource_requests=[ResourceRequestUtil.make({"CPU": 1})] * 3,
    )
    reply = scheduler.schedule(request)
    target_cluster_shape = {"type_1": 3}
    assert sorted(reply.target_cluster_shape) == sorted(target_cluster_shape)

    # Request resources with already existing nodes should not launch new nodes.
    request = sched_request(
        node_type_configs=node_type_configs,
        resource_requests=[ResourceRequestUtil.make({"CPU": 1})],
        current_nodes=[
            NodeState(
                ray_node_type_name="type_1",
                available_resources={"CPU": 1},
                total_resources={"CPU": 1},
            ),
        ],
    )
    reply = scheduler.schedule(request)
    target_cluster_shape = {"type_1": 1}
    assert sorted(reply.target_cluster_shape) == sorted(target_cluster_shape)

    # Request resources with already existing nodes not sufficient should launch
    # new nodes.
    request = sched_request(
        node_type_configs=node_type_configs,
        resource_requests=[ResourceRequestUtil.make({"CPU": 1})],
        current_nodes=[
            NodeState(
                ray_node_type_name="type_1",
                available_resources={"CPU": 0.9},
                total_resources={"CPU": 1},
            ),
        ],
    )
    reply = scheduler.schedule(request)
    target_cluster_shape = {"type_1": 2}
    assert sorted(reply.target_cluster_shape) == sorted(target_cluster_shape)

    # Request resources with already pending nodes should NOT launch new nodes
    request = sched_request(
        node_type_configs=node_type_configs,
        resource_requests=[ResourceRequestUtil.make({"CPU": 1})],
        current_instances=[
            Instance(
                instance_type="type_1",
                status=Instance.REQUESTED,
                total_resources={"CPU": 1},
            ),
        ],
    )
    reply = scheduler.schedule(request)
    target_cluster_shape = {"type_1": 1}
    assert sorted(reply.target_cluster_shape) == sorted(target_cluster_shape)


def test_max_worker_num_enforce():
    scheduler = ResourceDemandScheduler()
    node_type_configs = {
        "type_1": NodeTypeConfig(
            name="type_1",
            resources={"CPU": 1},
            min_worker_nodes=0,
            max_worker_nodes=10,
        ),
    }
    max_num_worker_nodes = 2

    # Request 10 CPUs should start at most 2 nodes.
    request = sched_request(
        node_type_configs=node_type_configs,
        max_num_worker_nodes=max_num_worker_nodes,
        resource_requests=[ResourceRequestUtil.make({"CPU": 1})] * 3,
        current_nodes=[
            NodeState(ray_node_type_name="type_1"),  # head node
        ],
    )
    reply = scheduler.schedule(request)
    target_cluster_shape = {"type_1": 3}
    assert sorted(reply.target_cluster_shape) == sorted(target_cluster_shape)


def test_multi_requests_fittable():
    """
    Test multiple requests can be fit into a single node.
    """
    scheduler = ResourceDemandScheduler()
    node_type_configs = {
        "type_1": NodeTypeConfig(
            name="type_1",
            resources={"CPU": 1, "GPU": 1},
            min_worker_nodes=0,
            max_worker_nodes=1,
        ),
        "type_2": NodeTypeConfig(
            name="type_2",
            resources={"CPU": 3},
            min_worker_nodes=0,
            max_worker_nodes=1,
        ),
    }

    request = sched_request(
        node_type_configs=node_type_configs,
        resource_requests=[
            ResourceRequestUtil.make({"CPU": 1}),
            ResourceRequestUtil.make({"CPU": 1}),
            ResourceRequestUtil.make({"CPU": 1}),
            ResourceRequestUtil.make({"CPU": 1, "GPU": 1}),
        ],
    )
    reply = scheduler.schedule(request)
    assert sorted(reply.target_cluster_shape) == sorted({"type_1": 1, "type_2": 1})
    assert reply.infeasible_resource_requests == []

    # Change the ordering of requests should not affect the result.
    request = sched_request(
        node_type_configs=node_type_configs,
        resource_requests=[
            ResourceRequestUtil.make({"CPU": 1, "GPU": 1}),
            ResourceRequestUtil.make({"CPU": 1}),
            ResourceRequestUtil.make({"CPU": 1}),
            ResourceRequestUtil.make({"CPU": 1}),
        ],
    )
    reply = scheduler.schedule(request)
    assert sorted(reply.target_cluster_shape) == sorted({"type_1": 1, "type_2": 1})
    assert reply.infeasible_resource_requests == []

    request = sched_request(
        node_type_configs=node_type_configs,
        resource_requests=[
            ResourceRequestUtil.make({"CPU": 2}),
            ResourceRequestUtil.make({"CPU": 1}),
            ResourceRequestUtil.make({"CPU": 0.5, "GPU": 0.5}),
            ResourceRequestUtil.make({"CPU": 0.5, "GPU": 0.5}),
        ],
    )
    reply = scheduler.schedule(request)
    assert sorted(reply.target_cluster_shape) == sorted({"type_1": 1, "type_2": 1})
    assert reply.infeasible_resource_requests == []

    # However, if we already have fragmentation. We should not be able
    # to fit more requests.
    request = sched_request(
        node_type_configs=node_type_configs,
        resource_requests=[
            ResourceRequestUtil.make({"CPU": 1}),
            ResourceRequestUtil.make({"CPU": 1}),
            ResourceRequestUtil.make({"CPU": 1, "GPU": 1}),
        ],
        current_nodes=[
            NodeState(
                ray_node_type_name="type_1",
                available_resources={"CPU": 0, "GPU": 1},  # fragmentation
                total_resources={"CPU": 1, "GPU": 1},
            ),
        ],
    )
    reply = scheduler.schedule(request)
    assert sorted(reply.target_cluster_shape) == sorted({"type_1": 1, "type_2": 1})
    assert len(reply.infeasible_resource_requests) == 1


def test_multi_node_types_score():
    """
    Test that when multiple node types are possible, choose the best scoring ones:
    1. The number of resources utilized.
    2. The amount of utilization.
    """
    scheduler = ResourceDemandScheduler()
    node_type_configs = {
        "type_large": NodeTypeConfig(
            name="type_large",
            resources={"CPU": 10},  # Large machines
            min_worker_nodes=0,
            max_worker_nodes=1,
        ),
        "type_small": NodeTypeConfig(
            name="type_small",
            resources={"CPU": 5},
            min_worker_nodes=0,
            max_worker_nodes=1,
        ),
        "type_gpu": NodeTypeConfig(
            name="type_gpu",
            resources={"CPU": 2, "GPU": 2},
            min_worker_nodes=0,
            max_worker_nodes=1,
        ),
    }

    # Request 1 CPU should just start the small machine and not the GPU machine
    # since it has more types of resources.
    request = sched_request(
        node_type_configs=node_type_configs,
        resource_requests=[ResourceRequestUtil.make({"CPU": 1})],
    )
    reply = scheduler.schedule(request)
    assert sorted(reply.target_cluster_shape) == sorted({"type_small": 1})

    # type_small should be preferred over type_large.
    request = sched_request(
        node_type_configs=node_type_configs,
        resource_requests=[ResourceRequestUtil.make({"CPU": 2})],
    )
    reply = scheduler.schedule(request)
    assert sorted(reply.target_cluster_shape) == sorted({"type_small": 1})


def test_multi_node_types_score_with_gpu(monkeypatch):
    """
    Test that when multiple node types are possible, choose the best scoring ones:
    - The GPU scoring.
    """
    scheduler = ResourceDemandScheduler()
    node_type_configs = {
        "type_gpu": NodeTypeConfig(
            name="type_gpu",
            resources={"CPU": 1, "GPU": 2},
            min_worker_nodes=0,
            max_worker_nodes=1,
        ),
        "type_multi": NodeTypeConfig(
            name="type_multi",
            resources={"CPU": 2, "XXX": 2},  # Some random resource.
            min_worker_nodes=0,
            max_worker_nodes=1,
        ),
    }
    request = sched_request(
        node_type_configs=node_type_configs,
        resource_requests=[ResourceRequestUtil.make({"CPU": 1})],
    )
    reply = scheduler.schedule(request)
    assert sorted(reply.target_cluster_shape) == sorted({"type_multi": 1})

    with monkeypatch.context() as m:
        m.setattr(ray.autoscaler.v2.scheduler, "AUTOSCALER_CONSERVE_GPU_NODES", 0)
        # type_multi should now be preferred over type_gpu.
        reply = scheduler.schedule(request)
        assert sorted(reply.target_cluster_shape) == sorted({"type_gpu": 1})


if __name__ == "__main__":
    if os.environ.get("PARALLEL_CI"):
        sys.exit(pytest.main(["-n", "auto", "--boxed", "-vs", __file__]))
    else:
        sys.exit(pytest.main(["-sv", __file__]))<|MERGE_RESOLUTION|>--- conflicted
+++ resolved
@@ -14,23 +14,16 @@
     SchedulingRequest,
     logger,
 )
-<<<<<<< HEAD
-from ray.autoscaler.v2.schema import NodeType
 from ray.autoscaler.v2.utils import ResourceRequestUtil
-=======
 from ray.autoscaler.v2.schema import AutoscalerInstance, NodeType
 from ray.autoscaler.v2.tests.util import make_autoscaler_instance
->>>>>>> 26b3bb7a
 from ray.core.generated.autoscaler_pb2 import (
     ClusterResourceConstraint,
     GangResourceRequest,
     NodeState,
-<<<<<<< HEAD
     ResourceRequest,
-=======
     NodeStatus,
     ResourceRequestByCount,
->>>>>>> 26b3bb7a
 )
 from ray.core.generated.instance_manager_pb2 import Instance, TerminationRequest
 
@@ -42,13 +35,8 @@
 
 def sched_request(
     node_type_configs: Dict[NodeType, NodeTypeConfig],
-<<<<<<< HEAD
-    max_num_worker_nodes: Optional[int] = None,
-    resource_requests: Optional[List[ResourceRequest]] = None,
-=======
     max_num_nodes: Optional[int] = None,
     resource_requests: Optional[List[ResourceRequestByCount]] = None,
->>>>>>> 26b3bb7a
     gang_resource_requests: Optional[List[GangResourceRequest]] = None,
     cluster_resource_constraints: Optional[List[ClusterResourceConstraint]] = None,
     instances: Optional[List[AutoscalerInstance]] = None,
@@ -135,21 +123,6 @@
     # With existing instances pending.
     request = sched_request(
         node_type_configs=node_type_configs,
-<<<<<<< HEAD
-        current_instances=[
-            Instance(instance_type="type_1", status=Instance.REQUESTED),
-            Instance(instance_type="type_1", status=Instance.ALLOCATED),
-            Instance(
-                instance_type="type_1", status=Instance.RAY_STOPPING
-            ),  # should not count
-            Instance(
-                instance_type="type_1", status=Instance.RAY_STOPPED
-            ),  # should not count
-            Instance(
-                instance_type="type_1", status=Instance.STOPPING
-            ),  # should not count
-            Instance(instance_type="type_no_longer_exists", status=Instance.REQUESTED),
-=======
         instances=[
             make_autoscaler_instance(
                 im_instance=Instance(instance_type="type_1", status=Instance.REQUESTED)
@@ -164,7 +137,6 @@
                     instance_id="0",
                 )
             ),
->>>>>>> 26b3bb7a
         ],
     )
     expected_to_launch = {"type_3": 2}
