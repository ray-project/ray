--- conflicted
+++ resolved
@@ -148,7 +148,6 @@
     wait_for_condition(verify)
 
 
-<<<<<<< HEAD
 def test_node_info_basic(shutdown_only, monkeypatch):
     with monkeypatch.context() as m:
         m.setenv("RAY_CLOUD_INSTANCE_ID", "instance-id")
@@ -174,7 +173,7 @@
             return True
 
         wait_for_condition(verify)
-=======
+
 def test_pg_pending_gang_requests_basic(ray_start_cluster):
     ray.init(num_cpus=1)
 
@@ -202,7 +201,6 @@
         return True
 
     wait_for_condition(verify)
->>>>>>> 5a187f00
 
 
 def test_pg_usage_labels(shutdown_only):
