from collections import Counter, defaultdict
from copy import deepcopy
from datetime import datetime
from enum import Enum
from itertools import chain
from typing import Any, Dict, List, Optional, Tuple

import ray
from ray._private.ray_constants import AUTOSCALER_NAMESPACE, AUTOSCALER_V2_ENABLED_KEY
from ray._private.utils import binary_to_hex
from ray.autoscaler._private.autoscaler import AutoscalerSummary
from ray.autoscaler._private.node_provider_availability_tracker import (
    NodeAvailabilityRecord,
    NodeAvailabilitySummary,
    UnavailableNodeInformation,
)
from ray.autoscaler._private.util import LoadMetricsSummary, format_info_string
from ray.autoscaler.v2.schema import (
    NODE_DEATH_CAUSE_RAYLET_DIED,
    ClusterConstraintDemand,
    ClusterStatus,
    LaunchRequest,
    NodeInfo,
    NodeUsage,
    PlacementGroupResourceDemand,
    RayTaskActorDemand,
    ResourceDemand,
    ResourceDemandSummary,
    ResourceRequestByCount,
    ResourceUsage,
    Stats,
)
from ray.core.generated.autoscaler_pb2 import (
    AffinityConstraint,
    AntiAffinityConstraint,
    AutoscalingState,
    ClusterResourceState,
    GetClusterStatusReply,
    NodeState,
    NodeStatus,
    PlacementConstraint,
    ResourceRequest,
)
from ray.core.generated.autoscaler_pb2 import (
    ResourceRequestByCount as ResourceRequestByCountProto,
)
from ray.experimental.internal_kv import _internal_kv_get, _internal_kv_initialized


def _count_by(data: Any, key: str) -> Dict[str, int]:
    """
    Count the number of items by the given keys.
    Args:
        data: the data to be counted
        keys: the keys to count by
    Returns:
        counts: the counts
    """
    counts = defaultdict(int)
    for item in data:
        key_name = getattr(item, key)
        counts[key_name] += 1
    return counts


class ProtobufUtil:
    """
    A utility class for protobuf objects.
    """

    @staticmethod
    def to_dict(proto):
        """
        Convert a protobuf object to a dict.

        This is a slow conversion, and should only be used for debugging or
        latency insensitve code.

        Args:
            proto: the protobuf object
        Returns:
            dict: the dict
        """
        from ray._private.protobuf_compat import message_to_dict

        return message_to_dict(
            proto,
            preserving_proto_field_name=True,
            always_print_fields_with_no_presence=True,
        )

    @staticmethod
    def to_dict_list(protos):
        """
        Convert a list of protobuf objects to a list of dicts.

        Args:
            protos: the list of protobuf objects
        Returns:
            dict_list: the list of dicts
        """
        return [ProtobufUtil.to_dict(proto) for proto in protos]


class ResourceRequestUtil(ProtobufUtil):
    """
    A utility class for resource requests, autoscaler.proto.ResourceRequest
    """

    class PlacementConstraintType(Enum):
        """
        The affinity type for the resource request.
        """

        ANTI_AFFINITY = "ANTI_AFFINITY"
        AFFINITY = "AFFINITY"

    @staticmethod
    def group_by_count(
        requests: List[ResourceRequest],
    ) -> List[ResourceRequestByCountProto]:
        """
        Aggregate resource requests by shape.
        Args:
            requests: the list of resource requests
        Returns:
            resource_requests_by_count: the aggregated resource requests by count
        """
        resource_requests_by_count = defaultdict(int)
        for request in requests:
            serialized_request = request.SerializeToString()
            resource_requests_by_count[serialized_request] += 1

        results = []
        for serialized_request, count in resource_requests_by_count.items():
            request = ResourceRequest()
            request.ParseFromString(serialized_request)
            results.append(ResourceRequestByCountProto(request=request, count=count))

        return results

    @staticmethod
    def ungroup_by_count(
        requests_by_count: List[ResourceRequestByCountProto],
    ) -> List[ResourceRequest]:
        """
        Flatten the resource requests by count to resource requests.
        Args:
            requests_by_count: the resource requests by count
        Returns:
            requests: the flattened resource requests
        """
        reqs = []
        for r in requests_by_count:
            reqs += [r.request] * r.count

        return reqs

    @staticmethod
    def to_resource_map(
        request: ResourceRequest,
    ) -> Dict[str, float]:
        """
        Convert the resource request by count to resource map.
        Args:
            request: the resource request
        Returns:
            resource_map: the resource map
        """
        resource_map = defaultdict(float)
        for k, v in request.resources_bundle.items():
            resource_map[k] += v
        return dict(resource_map)

    @staticmethod
    def to_resource_maps(
        requests: List[ResourceRequest],
    ) -> List[Dict[str, float]]:
        """
        Convert the resource requests by count to resource map.
        Args:
            requests: the resource requests
        Returns:
            resource_maps: list of resource map
        """
        return [ResourceRequestUtil.to_resource_map(r) for r in requests]

    @staticmethod
    def make(
        resources_map: Dict[str, float],
        constraints: Optional[List[Tuple[PlacementConstraintType, str, str]]] = None,
    ) -> ResourceRequest:
        """
        Make a resource request from the given resources map.
        Args:
            resources_map: the resources map
        Returns:
            request: the resource request
        """
        request = ResourceRequest()
        for resource_name, quantity in resources_map.items():
            request.resources_bundle[resource_name] = quantity

        if constraints is None:
            return request

        for constraint_type, label, value in constraints:
            if constraint_type == ResourceRequestUtil.PlacementConstraintType.AFFINITY:
                request.placement_constraints.append(
                    PlacementConstraint(
                        affinity=AffinityConstraint(label_name=label, label_value=value)
                    )
                )
            elif (
                constraint_type
                == ResourceRequestUtil.PlacementConstraintType.ANTI_AFFINITY
            ):
                request.placement_constraints.append(
                    PlacementConstraint(
                        anti_affinity=AntiAffinityConstraint(
                            label_name=label, label_value=value
                        )
                    )
                )
            else:
                raise ValueError(f"Unknown constraint type: {constraint_type}")

        return request

    @staticmethod
    def combine_requests_with_affinity(
        resource_requests: List[ResourceRequest],
    ) -> List[ResourceRequest]:
        """
        Combine the resource requests with affinity constraints
        into the same request. This is so that requests with affinity
         constraints could be considered and placed together.

        It merges the resource requests with the same affinity constraints
        into one request, and dedup the placement constraints.

        This assumes following:
            1. There's only at most 1 placement constraint, either an affinity
            constraint OR an anti-affinity constraint.

        Args:
            resource_requests: The list of resource requests to be combined.
        Returns:
            A list of combined resource requests.
        """

        # Map of set of serialized affinity constraint to the list of resource requests
        requests_by_affinity: Dict[
            Tuple[str, str], List[ResourceRequest]
        ] = defaultdict(list)
        combined_requests: List[ResourceRequest] = []

        for request in resource_requests:
            assert len(request.placement_constraints) <= 1, (
                "There should be at most 1 placement constraint, "
                "either an affinity constraint OR an anti-affinity constraint."
            )

            if len(request.placement_constraints) == 0:
                # No affinity constraints, just add to the combined requests.
                combined_requests.append(request)
                continue

            constraint = request.placement_constraints[0]

            if constraint.HasField("affinity"):
                affinity = constraint.affinity
                requests_by_affinity[
                    (affinity.label_name, affinity.label_value)
                ].append(request)
            elif constraint.HasField("anti_affinity"):
                # We don't need to combine requests with anti-affinity constraints.
                combined_requests.append(request)

        for (
            affinity_label_name,
            affinity_label_value,
        ), requests in requests_by_affinity.items():
            combined_request = ResourceRequest()

            # Merge the resource bundles with the same affinity constraint.
            for request in requests:
                for k, v in request.resources_bundle.items():
                    combined_request.resources_bundle[k] = (
                        combined_request.resources_bundle.get(k, 0) + v
                    )

            # Add the placement constraint to the combined request.
            affinity_constraint = AffinityConstraint(
                label_name=affinity_label_name, label_value=affinity_label_value
            )
            combined_request.placement_constraints.append(
                PlacementConstraint(affinity=affinity_constraint)
            )

            combined_requests.append(combined_request)

        return combined_requests


class ClusterStatusFormatter:
    """
    A formatter to format the ClusterStatus into a string.

    TODO(rickyx): We right now parse the ClusterStatus to the legacy format
    by using the `format_info_string`.
    In the future, we should refactor the `format_info_string` to directly format
    the ClusterStatus into a string as we migrate eventually away from v1.

    """

    @classmethod
    def format(cls, data: ClusterStatus, verbose: bool = False) -> str:
        lm_summary = cls._parse_lm_summary(data)
        autoscaler_summary = cls._parse_autoscaler_summary(data)

        return format_info_string(
            lm_summary,
            autoscaler_summary,
            time=datetime.fromtimestamp(data.stats.request_ts_s),
            gcs_request_time=data.stats.gcs_request_time_s,
            non_terminated_nodes_time=data.stats.none_terminated_node_request_time_s,
            autoscaler_update_time=data.stats.autoscaler_iteration_time_s,
            verbose=verbose,
        )

    @classmethod
    def _parse_autoscaler_summary(cls, data: ClusterStatus) -> AutoscalerSummary:
        active_nodes = _count_by(data.active_nodes, "ray_node_type_name")
        idle_nodes = _count_by(data.idle_nodes, "ray_node_type_name")
        pending_launches = _count_by(data.pending_launches, "ray_node_type_name")
        pending_nodes = []
        for node in data.pending_nodes:
            # We are using details for the pending node's status.
            # TODO(rickyx): we should probably use instance id rather than ip address
            # here.
            pending_nodes.append(
                (node.ip_address, node.ray_node_type_name, node.details)
            )

        failed_nodes = []
        for node in data.failed_nodes:
            # TODO(rickyx): we should probably use instance id/node id rather
            # than node ip here since node ip is not unique among failed nodes.
            failed_nodes.append((node.ip_address, node.ray_node_type_name))

        # From IP to node type name.
        node_type_mapping = {}
        for node in chain(data.active_nodes, data.idle_nodes):
            node_type_mapping[node.ip_address] = node.ray_node_type_name

        # Transform failed launches to node_availability_summary
        node_availabilities = {}
        for failed_launch in data.failed_launches:
            # TODO(rickyx): we could also add failed timestamp, count info.
            node_availabilities[
                failed_launch.ray_node_type_name
            ] = NodeAvailabilityRecord(
                node_type=failed_launch.ray_node_type_name,
                is_available=False,
                last_checked_timestamp=failed_launch.request_ts_s,
                unavailable_node_information=UnavailableNodeInformation(
                    category="LaunchFailed",
                    description=failed_launch.details,
                ),
            )
        node_availabilities = NodeAvailabilitySummary(
            node_availabilities=node_availabilities
        )

        node_activities = {
            node.node_id: (node.ip_address, node.node_activity)
            for node in data.active_nodes
        }

        return AutoscalerSummary(
            active_nodes=active_nodes,
            idle_nodes=idle_nodes,
            pending_launches=pending_launches,
            pending_nodes=pending_nodes,
            failed_nodes=failed_nodes,
            pending_resources={},  # NOTE: This is not used in ray status.
            node_type_mapping=node_type_mapping,
            node_availability_summary=node_availabilities,
            node_activities=node_activities,
        )

    @classmethod
    def _parse_lm_summary(cls, data: ClusterStatus) -> LoadMetricsSummary:
        usage = {
            u.resource_name: (u.used, u.total) for u in data.cluster_resource_usage
        }
        resource_demands = []
        for demand in data.resource_demands.ray_task_actor_demand:
            for bundle_by_count in demand.bundles_by_count:
                resource_demands.append((bundle_by_count.bundle, bundle_by_count.count))

        pg_demand = []
        pg_demand_strs = []
        pg_demand_str_to_demand = {}
        for pg_demand in data.resource_demands.placement_group_demand:
            s = pg_demand.strategy + "|" + pg_demand.state
            pg_demand_strs.append(s)
            pg_demand_str_to_demand[s] = pg_demand

        pg_freqs = Counter(pg_demand_strs)
        pg_demand = [
            (
                {
                    "strategy": pg_demand_str_to_demand[pg_str].strategy,
                    "bundles": [
                        (bundle_count.bundle, bundle_count.count)
                        for bundle_count in pg_demand_str_to_demand[
                            pg_str
                        ].bundles_by_count
                    ],
                },
                freq,
            )
            for pg_str, freq in pg_freqs.items()
        ]

        request_demand = [
            (bc.bundle, bc.count)
            for constraint_demand in data.resource_demands.cluster_constraint_demand
            for bc in constraint_demand.bundles_by_count
        ]

        usage_by_node = {}
        node_type_mapping = {}
        idle_time_map = {}
        for node in chain(data.active_nodes, data.idle_nodes):
            # TODO(rickyx): we should actually add node type info here.
            # TODO(rickyx): we could also show node idle time.
            usage_by_node[node.node_id] = {
                u.resource_name: (u.used, u.total) for u in node.resource_usage.usage
            }
            node_type_mapping[node.node_id] = node.ray_node_type_name
            idle_time_map[node.node_id] = node.resource_usage.idle_time_ms

        return LoadMetricsSummary(
            usage=usage,
            resource_demand=resource_demands,
            pg_demand=pg_demand,
            request_demand=request_demand,
            node_types=None,  # NOTE: This is not needed in ray status.
            usage_by_node=usage_by_node,
            node_type_mapping=node_type_mapping,
            idle_time_map=idle_time_map,
        )


class ClusterStatusParser:
    @classmethod
    def from_get_cluster_status_reply(
        cls, proto: GetClusterStatusReply, stats: Stats
    ) -> ClusterStatus:
        # parse nodes info
        active_nodes, idle_nodes, failed_nodes = cls._parse_nodes(
            proto.cluster_resource_state
        )

        # parse pending nodes info
        pending_nodes = cls._parse_pending(proto.autoscaling_state)

        # parse launch requests
        pending_launches, failed_launches = cls._parse_launch_requests(
            proto.autoscaling_state
        )

        # parse cluster resource usage
        cluster_resource_usage = cls._parse_cluster_resource_usage(
            proto.cluster_resource_state
        )

        # parse resource demands
        resource_demands = cls._parse_resource_demands(proto.cluster_resource_state)

        # parse stats
        stats = cls._parse_stats(proto, stats)

        return ClusterStatus(
            active_nodes=active_nodes,
            idle_nodes=idle_nodes,
            pending_launches=pending_launches,
            failed_launches=failed_launches,
            pending_nodes=pending_nodes,
            failed_nodes=failed_nodes,
            cluster_resource_usage=cluster_resource_usage,
            resource_demands=resource_demands,
            stats=stats,
        )

    @classmethod
    def _parse_stats(cls, reply: GetClusterStatusReply, stats: Stats) -> Stats:
        """
        Parse the stats from the get cluster status reply.
        Args:
            reply: the get cluster status reply
            stats: the stats
        Returns:
            stats: the parsed stats
        """
        stats = deepcopy(stats)

        stats.gcs_request_time_s = stats.gcs_request_time_s
        # TODO(rickyx): Populate other autoscaler stats once available.
        stats.autoscaler_version = str(reply.autoscaling_state.autoscaler_state_version)
        stats.cluster_resource_state_version = str(
            reply.cluster_resource_state.cluster_resource_state_version
        )

        return stats

    @classmethod
    def _parse_resource_demands(
        cls, state: ClusterResourceState
    ) -> List[ResourceDemand]:
        """
        Parse the resource demands from the cluster resource state.
        Args:
            state: the cluster resource state
        Returns:
            resource_demands: the resource demands
        """
        task_actor_demand = []
        pg_demand = []
        constraint_demand = []

        for request_count in state.pending_resource_requests:
            # TODO(rickyx): constraints?
            demand = RayTaskActorDemand(
                bundles_by_count=[
                    ResourceRequestByCount(
                        request_count.request.resources_bundle, request_count.count
                    )
                ],
            )
            task_actor_demand.append(demand)

        for gang_request in state.pending_gang_resource_requests:
            demand = PlacementGroupResourceDemand(
                bundles_by_count=cls._aggregate_resource_requests_by_shape(
                    gang_request.requests
                ),
                details=gang_request.details,
            )
            pg_demand.append(demand)

        for constraint_request in state.cluster_resource_constraints:
            demand = ClusterConstraintDemand(
                bundles_by_count=[
                    ResourceRequestByCount(
                        bundle=dict(r.request.resources_bundle.items()), count=r.count
                    )
                    for r in constraint_request.min_bundles
                ]
            )
            constraint_demand.append(demand)

        return ResourceDemandSummary(
            ray_task_actor_demand=task_actor_demand,
            placement_group_demand=pg_demand,
            cluster_constraint_demand=constraint_demand,
        )

    @classmethod
    def _aggregate_resource_requests_by_shape(
        cls,
        requests: List[ResourceRequest],
    ) -> List[ResourceRequestByCount]:
        """
        Aggregate resource requests by shape.
        Args:
            requests: the list of resource requests
        Returns:
            resource_requests_by_count: the aggregated resource requests by count
        """

        resource_requests_by_count = defaultdict(int)
        for request in requests:
            bundle = frozenset(request.resources_bundle.items())
            resource_requests_by_count[bundle] += 1

        return [
            ResourceRequestByCount(dict(bundle), count)
            for bundle, count in resource_requests_by_count.items()
        ]

    @classmethod
    def _parse_node_resource_usage(
        cls, node_state: NodeState, usage: Dict[str, ResourceUsage]
    ) -> Dict[str, ResourceUsage]:
        """
        Parse the node resource usage from the node state.
        Args:
            node_state: the node state
            usage: the usage dict to be updated. This is a dict of
                {resource_name: ResourceUsage}
        Returns:
            usage: the updated usage dict
        """
        # Tuple of {resource_name : (used, total)}
        d = defaultdict(lambda: [0.0, 0.0])
        for resource_name, resource_total in node_state.total_resources.items():
            d[resource_name][1] += resource_total
            # Will be subtracted from available later.
            d[resource_name][0] += resource_total

        for (
            resource_name,
            resource_available,
        ) in node_state.available_resources.items():
            d[resource_name][0] -= resource_available

        # Merge with the passed in usage.
        for k, (used, total) in d.items():
            usage[k].resource_name = k
            usage[k].used += used
            usage[k].total += total

        return usage

    @classmethod
    def _parse_cluster_resource_usage(
        cls,
        state: ClusterResourceState,
    ) -> List[ResourceUsage]:
        """
        Parse the cluster resource usage from the cluster resource state.
        Args:
            state: the cluster resource state
        Returns:
            cluster_resource_usage: the cluster resource usage
        """

        cluster_resource_usage = defaultdict(ResourceUsage)

        for node_state in state.node_states:
            if node_state.status != NodeStatus.DEAD:
                cluster_resource_usage = cls._parse_node_resource_usage(
                    node_state, cluster_resource_usage
                )

        return list(cluster_resource_usage.values())

    @classmethod
    def _parse_nodes(
        cls,
        state: ClusterResourceState,
    ) -> Tuple[List[NodeInfo], List[NodeInfo]]:
        """
        Parse the node info from the cluster resource state.
        Args:
            state: the cluster resource state
        Returns:
            active_nodes: the list of non-idle nodes
            idle_nodes: the list of idle nodes
            dead_nodes: the list of dead nodes
        """
        active_nodes = []
        dead_nodes = []
        idle_nodes = []
        for node_state in state.node_states:
            # Basic node info.
            node_id = binary_to_hex(node_state.node_id)
            if len(node_state.ray_node_type_name) == 0:
                # We don't have a node type name, but this is needed for showing
                # healthy nodes. This happens when we don't use cluster launcher.
                # but start ray manually. We will use node id as node type name.
                ray_node_type_name = f"node_{node_id}"
            else:
                ray_node_type_name = node_state.ray_node_type_name

            # Parse the resource usage if it's not dead
            node_resource_usage = None
            failure_detail = None
            if node_state.status == NodeStatus.DEAD:
                # TODO(rickyx): Technically we could get a more verbose
                # failure detail from GCS, but existing ray status treats
                # all ray failures as raylet death.
                failure_detail = NODE_DEATH_CAUSE_RAYLET_DIED
            else:
                usage = defaultdict(ResourceUsage)
                usage = cls._parse_node_resource_usage(node_state, usage)
                node_resource_usage = NodeUsage(
                    usage=list(usage.values()),
                    idle_time_ms=node_state.idle_duration_ms
                    if node_state.status == NodeStatus.IDLE
                    else 0,
                )

            node_info = NodeInfo(
                instance_type_name=node_state.instance_type_name,
                node_status=NodeStatus.Name(node_state.status),
                node_id=binary_to_hex(node_state.node_id),
                ip_address=node_state.node_ip_address,
                ray_node_type_name=ray_node_type_name,
                instance_id=node_state.instance_id,
                resource_usage=node_resource_usage,
                failure_detail=failure_detail,
                node_activity=node_state.node_activity,
            )

            if node_state.status == NodeStatus.DEAD:
                dead_nodes.append(node_info)
            elif node_state.status == NodeStatus.IDLE:
                idle_nodes.append(node_info)
            else:
                active_nodes.append(node_info)

        return active_nodes, idle_nodes, dead_nodes

    @classmethod
    def _parse_launch_requests(
        cls, state: AutoscalingState
    ) -> Tuple[List[LaunchRequest], List[LaunchRequest]]:
        """
        Parse the launch requests from the autoscaling state.
        Args:
            state: the autoscaling state, empty if there's no autoscaling state
                being reported.
        Returns:
            pending_launches: the list of pending launches
            failed_launches: the list of failed launches
        """
        pending_launches = []
        for pending_request in state.pending_instance_requests:
            launch = LaunchRequest(
                instance_type_name=pending_request.instance_type_name,
                ray_node_type_name=pending_request.ray_node_type_name,
                count=pending_request.count,
                state=LaunchRequest.Status.PENDING,
                request_ts_s=pending_request.request_ts,
            )

            pending_launches.append(launch)

        failed_launches = []
        for failed_request in state.failed_instance_requests:
            launch = LaunchRequest(
                instance_type_name=failed_request.instance_type_name,
                ray_node_type_name=failed_request.ray_node_type_name,
                count=failed_request.count,
                state=LaunchRequest.Status.FAILED,
                request_ts_s=failed_request.start_ts,
                details=failed_request.reason,
                failed_ts_s=failed_request.failed_ts,
            )

            failed_launches.append(launch)

        return pending_launches, failed_launches

    @classmethod
    def _parse_pending(cls, state: AutoscalingState) -> List[NodeInfo]:
        """
        Parse the pending requests/nodes from the autoscaling state.
        Args:
            state: the autoscaling state, empty if there's no autoscaling state
                being reported.
        Returns:
            pending_nodes: the list of pending nodes
        """
        pending_nodes = []
        for pending_node in state.pending_instances:
            pending_nodes.append(
                NodeInfo(
                    instance_type_name=pending_node.instance_type_name,
                    ray_node_type_name=pending_node.ray_node_type_name,
                    details=pending_node.details,
                    instance_id=pending_node.instance_id,
                    ip_address=pending_node.ip_address,
                )
            )

        return pending_nodes


cached_is_autoscaler_v2 = None


def is_autoscaler_v2(fetch_from_server: bool = False) -> bool:
    """
    Check if the autoscaler is v2 from reading GCS internal KV.

    If the method is called multiple times, the result will be cached in the module.

    Returns:
        is_v2: True if the autoscaler is v2, False otherwise.

    Raises:
        Exception: if GCS address could not be resolved (e.g. ray.init() not called)
    """
    # If env var is set to enable autoscaler v2, we should always return True.
    if ray._config.enable_autoscaler_v2() and not fetch_from_server:
        # TODO(rickyx): Once we migrate completely to v2, we should remove this.
        # While this short-circuit may allow client-server inconsistency
        # (e.g. client running v1, while server running v2), it's currently
        # not possible with existing use-cases.
        return True

    global cached_is_autoscaler_v2
    if cached_is_autoscaler_v2 is not None and not fetch_from_server:
        return cached_is_autoscaler_v2

    if not _internal_kv_initialized():
        raise Exception(
            "GCS address could not be resolved (e.g. ray.init() not called)"
        )

    # See src/ray/common/constants.h for the definition of this key.
    cached_is_autoscaler_v2 = (
        _internal_kv_get(
            AUTOSCALER_V2_ENABLED_KEY.encode(), namespace=AUTOSCALER_NAMESPACE.encode()
        )
        == b"1"
    )

    return cached_is_autoscaler_v2


def is_head_node(node_state: NodeState) -> bool:
    """
    Check if the node is a head node from the node state.

    Args:
        node_state: the node state
    Returns:
        is_head: True if the node is a head node, False otherwise.
    """
    # TODO: we should include this bit of information in the future.
<<<<<<< HEAD
=======
    # NOTE: we could use labels in the future to determine if it's a head node.
>>>>>>> 006cabe1
    return "node:__internal_head__" in dict(node_state.total_resources)<|MERGE_RESOLUTION|>--- conflicted
+++ resolved
@@ -835,8 +835,5 @@
         is_head: True if the node is a head node, False otherwise.
     """
     # TODO: we should include this bit of information in the future.
-<<<<<<< HEAD
-=======
     # NOTE: we could use labels in the future to determine if it's a head node.
->>>>>>> 006cabe1
     return "node:__internal_head__" in dict(node_state.total_resources)