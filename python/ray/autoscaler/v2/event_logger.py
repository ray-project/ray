<<<<<<< HEAD
import logging
from collections import defaultdict
=======
>>>>>>> 2b661a70
import functools
import logging
from collections import defaultdict
from typing import Dict, List, Optional, Tuple

from ray._private.event.event_logger import EventLoggerAdapter
from ray.autoscaler.v2.instance_manager.config import NodeTypeConfig
from ray.autoscaler.v2.schema import NodeType
from ray.autoscaler.v2.utils import ResourceRequestUtil
from ray.core.generated.autoscaler_pb2 import (
    ClusterResourceConstraint,
    GangResourceRequest,
    ResourceRequest,
)
from ray.core.generated.instance_manager_pb2 import LaunchRequest, TerminationRequest

logger = logging.getLogger(__name__)

logger = logging.getLogger(__name__)


class AutoscalerEventLogger:
    """
    Logs events related to the autoscaler.

    # TODO:
    - Add more logging for other events.
    - Rate limit the events if too spammy.
    """

    def __init__(self, logger: EventLoggerAdapter):
        self._logger = logger

    def log_cluster_scheduling_update(
        self,
        node_type_configs: Dict[NodeType, NodeTypeConfig],
        cluster_shape: Dict[NodeType, int],
        launch_requests: Optional[List[LaunchRequest]] = None,
        terminate_requests: Optional[List[TerminationRequest]] = None,
        infeasible_requests: Optional[List[ResourceRequest]] = None,
        infeasible_gang_requests: Optional[List[GangResourceRequest]] = None,
        infeasible_cluster_resource_constraints: Optional[
            List[ClusterResourceConstraint]
        ] = None,
    ) -> None:
        """
        Log any update of the cluster scheduling state.
        """

        # Log any launch events.
        if launch_requests:
            launch_type_count = defaultdict(int)
            for req in launch_requests:
                launch_type_count[req.instance_type] += req.count

            for idx, (instance_type, count) in enumerate(launch_type_count.items()):
                log_str = f"Adding {count} node(s) of type {instance_type}."
                self._logger.info(f"{log_str}")
                logger.info(f"{log_str}")

        # Log any terminate events.
        if terminate_requests:
            termination_by_causes_and_type = defaultdict(int)
            for req in terminate_requests:
                termination_by_causes_and_type[(req.cause, req.instance_type)] += 1

            cause_reason_map = {
                TerminationRequest.Cause.OUTDATED: "outdated",
                TerminationRequest.Cause.MAX_NUM_NODES: "max number of worker nodes reached",  # noqa
                TerminationRequest.Cause.MAX_NUM_NODE_PER_TYPE: "max number of worker nodes per type reached",  # noqa
                TerminationRequest.Cause.IDLE: "idle",
            }

            for idx, ((cause, instance_type), count) in enumerate(
                termination_by_causes_and_type.items()
            ):
                log_str = f"Removing {count} nodes of type {instance_type} ({cause_reason_map[cause]})."  # noqa
                self._logger.info(f"{log_str}")
                logger.info(f"{log_str}")

        # Cluster shape changes.
        if launch_requests or terminate_requests:
            total_resources = defaultdict(float)

            for node_type, count in cluster_shape.items():
                node_config = node_type_configs[node_type]
                for resource_name, resource_quantity in node_config.resources.items():
                    total_resources[resource_name] += resource_quantity * count

            num_cpus = total_resources.get("CPU", 0)
            log_str = f"Resized to {int(num_cpus)} CPUs"

            if "GPU" in total_resources:
                log_str += f", {int(total_resources['GPU'])} GPUs"
            if "TPU" in total_resources:
                log_str += f", {int(total_resources['TPU'])} TPUs"

            self._logger.info(f"{log_str}.")
            self._logger.debug(f"Current cluster shape: {dict(cluster_shape)}.")

        # Log any infeasible requests.
        if infeasible_requests:
            requests_by_count = ResourceRequestUtil.group_by_count(infeasible_requests)
            log_str = "No available node types can fulfill resource requests "
            for idx, req_count in enumerate(requests_by_count):
                resource_map = ResourceRequestUtil.to_resource_map(req_count.request)
                log_str += f"{resource_map}*{req_count.count}"
                if idx < len(requests_by_count) - 1:
                    log_str += ", "

            log_str += (
                ". Add suitable node types to this cluster to resolve this issue."
            )
            self._logger.warning(log_str)

        if infeasible_gang_requests:
            # Log for each placement group requests.
            for gang_request in infeasible_gang_requests:
                log_str = (
                    "No available node types can fulfill "
                    "placement group requests (detail={details}): ".format(
                        details=gang_request.details
                    )
                )
                requests_by_count = ResourceRequestUtil.group_by_count(
                    gang_request.requests
                )
                for idx, req_count in enumerate(requests_by_count):
                    resource_map = ResourceRequestUtil.to_resource_map(
                        req_count.request
                    )
                    log_str += f"{resource_map}*{req_count.count}"
                    if idx < len(requests_by_count) - 1:
                        log_str += ", "

                log_str += (
                    ". Add suitable node types to this cluster to resolve this issue."
                )
                self._logger.warning(log_str)

        if infeasible_cluster_resource_constraints:
            # We will only have max 1 cluster resource constraint for now since it's
            # from `request_resources()` sdk, where the most recent call would override
            # the previous one.
            for infeasible_constraint in infeasible_cluster_resource_constraints:
                log_str = "No available node types can fulfill cluster constraint: "
                for i, requests_by_count in enumerate(
                    infeasible_constraint.min_bundles
                ):
                    resource_map = ResourceRequestUtil.to_resource_map(
                        requests_by_count.request
                    )
                    log_str += f"{resource_map}*{requests_by_count.count}"
                    if i < len(infeasible_constraint.min_bundles) - 1:
                        log_str += ", "

                log_str += (
                    ". Add suitable node types to this cluster to resolve this issue."
                )
                self._logger.warning(log_str)<|MERGE_RESOLUTION|>--- conflicted
+++ resolved
@@ -1,9 +1,3 @@
-<<<<<<< HEAD
-import logging
-from collections import defaultdict
-=======
->>>>>>> 2b661a70
-import functools
 import logging
 from collections import defaultdict
 from typing import Dict, List, Optional, Tuple
