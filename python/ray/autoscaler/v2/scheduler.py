import copy
import logging
import time
import uuid
from abc import ABC, abstractmethod
from collections import defaultdict
from dataclasses import dataclass, field
from enum import Enum
from typing import Dict, List, Optional, Tuple

from ray._private.protobuf_compat import message_to_dict
from ray.autoscaler._private.constants import AUTOSCALER_CONSERVE_GPU_NODES
from ray.autoscaler._private.resource_demand_scheduler import (
    UtilizationScore,
    _fits,
    _inplace_subtract,
)
from ray.autoscaler.v2.event_logger import AutoscalerEventLogger
from ray.autoscaler.v2.instance_manager.common import InstanceUtil
from ray.autoscaler.v2.instance_manager.config import NodeTypeConfig
from ray.autoscaler.v2.schema import AutoscalerInstance, NodeType
from ray.autoscaler.v2.utils import ProtobufUtil, ResourceRequestUtil
from ray.core.generated.autoscaler_pb2 import (
    ClusterResourceConstraint,
    GangResourceRequest,
    ResourceRequest,
    ResourceRequestByCount,
)
from ray.core.generated.instance_manager_pb2 import (
    Instance,
    LaunchRequest,
    NodeKind,
    TerminationRequest,
)

# ============= Resource Scheduling Service API =======================
#
#  ResourceSchedulerService is a service that schedules resource bundles
#  to nodes. It's used by the autoscaler to schedule resource bundles
#  to determine the desired cluster size to satisfy the current resource
#  demands.
#
logger = logging.getLogger(__name__)


@dataclass
class SchedulingRequest:
    # If outdated node check through launch config is disabled.
    disable_launch_config_check: bool
    # Available node type configs
    node_type_configs: Dict[NodeType, NodeTypeConfig] = field(default_factory=dict)
    # Max number of worker nodes.
    max_num_nodes: Optional[int] = None
    # Idle timeout in seconds.
    idle_timeout_s: Optional[float] = None
    # TODO: This prob could be refactored into the ClusterStatus data class later.
    # The current ray resource requests.
    resource_requests: List[ResourceRequest] = field(default_factory=list)
    # The Gang resource requests.
    gang_resource_requests: List[GangResourceRequest] = field(default_factory=list)
    # cluster resource constraints.
    cluster_resource_constraints: List[ClusterResourceConstraint] = field(
        default_factory=list
    )
    # The current instances.
    current_instances: List[AutoscalerInstance] = field(default_factory=list)


@dataclass
class SchedulingReply:
    # Instances to launch.
    to_launch: List[LaunchRequest] = field(default_factory=list)
    # To terminate.
    to_terminate: List[TerminationRequest] = field(default_factory=list)
    # The infeasible resource bundles.
    infeasible_resource_requests: List[ResourceRequest] = field(default_factory=list)
    # The infeasible gang resource bundles.
    infeasible_gang_resource_requests: List[GangResourceRequest] = field(
        default_factory=list
    )
    # The infeasible cluster resource constraints.
    infeasible_cluster_resource_constraints: List[ClusterResourceConstraint] = field(
        default_factory=list
    )


class IResourceScheduler(ABC):
    """
    Interface for a resource scheduler.

    Implements the `instance_manager.proto ResourceSchedulerService` interface.
    """

    @abstractmethod
    def schedule(self, request: SchedulingRequest) -> SchedulingReply:
        """
        Given the resource requests and the current cluster state, calculate the
        target cluster shape by trying to schedule the resource requests on the
        nodes.
        """
        pass


class SchedulingNodeStatus(Enum):
    """
    The status of a scheduling node (`SchedulingNode`)
    """

    # The node is added by the ResourceDemandScheduler.
    TO_LAUNCH = "TO_LAUNCH"
    # The node is pending, i.e. there's already an autoscaler instance being launched
    # The node is schedulable. It could be running ray or pending to run ray. Either
    # Way, it should be able to accept new resource requests/resource constraints.
    SCHEDULABLE = "SCHEDULABLE"
    # The node is to be terminated by the ResourceDemandScheduler
    TO_TERMINATE = "TO_TERMINATE"


class ResourceRequestSource(Enum):
    """
    The source of the resource request.
    """

    # The resource request is from demand, e.g. ray tasks/actors,
    # placement groups, etc.
    PENDING_DEMAND = "PENDING_DEMAND"
    # The resource request is from the cluster resource constraints, i.e.
    # from ray.autoscaler.sdk.request_resources().
    CLUSTER_RESOURCE_CONSTRAINT = "CLUSTER_RESOURCE_CONSTRAINT"


@dataclass
class SchedulingNode:
    """
    A abstraction of a node that can be scheduled on by the resource scheduler.

    A scheduling node is expected to be used as:

        node  = SchedulingNode.new(instance, node_configs)
        remaining, score = node.try_schedule(requests)

        .... do something with the score ....

    NOTE:
        One could also extend the scheduling behavior by overriding `try_schedule`
    """

    # Node type name.
    node_type: NodeType
    # Status
    status: SchedulingNodeStatus
    # Resource requests scheduled on this nodes for different sources.
    sched_requests: Dict[ResourceRequestSource, List[ResourceRequest]] = field(
        default_factory=lambda: defaultdict(list)
    )
    # Available resources for different sources of requests.
    available_resources_for_sched: Dict[
        ResourceRequestSource, Dict[str, float]
    ] = field(default_factory=dict)
    # The node's current resource capacity.
    total_resources: Dict[str, float] = field(default_factory=dict)
    # Node's labels, including static or dynamic labels.
    labels: Dict[str, str] = field(default_factory=dict)
    # Observability descriptive message for why the node was launched in the
    # first place.
    launch_reason: Optional[str] = None
    # Termination request, none when the node is not being terminated.
    termination_request: Optional[TerminationRequest] = None
    # The instance id of the IM(Instance Manager) instance. None if the node
    # is not yet in IM.
    im_instance_id: Optional[str] = None
    # The ray node id of the ray node. None if the node is not included in
    # ray cluster's GCS report yet (not running ray yet).
    ray_node_id: Optional[str] = None
    # Idle duration in ms. Default not idle.
    idle_duration_ms: int = 0
    # Launch config hash.
    launch_config_hash: Optional[str] = None
    # node kind.
    node_kind: NodeKind = NodeKind.WORKER

    def __init__(
        self,
        node_type: NodeType,
        total_resources: Dict[str, float],
        available_resources: Dict[str, float],
        labels: Dict[str, str],
        status: SchedulingNodeStatus,
        im_instance_id: str = "",
        ray_node_id: str = "",
        idle_duration_ms: int = 0,
        launch_config_hash: str = "",
        node_kind: NodeKind = NodeKind.WORKER,
        termination_request: Optional[TerminationRequest] = None,
    ):
        self.node_type = node_type
        self.total_resources = total_resources
        self.available_resources_for_sched = {
            ResourceRequestSource.PENDING_DEMAND: dict(available_resources),
            ResourceRequestSource.CLUSTER_RESOURCE_CONSTRAINT: dict(total_resources),
        }
        self.sched_requests = {
            ResourceRequestSource.PENDING_DEMAND: [],
            ResourceRequestSource.CLUSTER_RESOURCE_CONSTRAINT: [],
        }
        self.labels = labels
        self.status = status
        self.im_instance_id = im_instance_id
        self.ray_node_id = ray_node_id
        self.idle_duration_ms = idle_duration_ms
        self.launch_config_hash = launch_config_hash
        self.node_kind = node_kind
        self.termination_request = termination_request

    def get_available_resources(self, resource_request_source: ResourceRequestSource):
        """Get the available resources for the given resource request source."""
        return self.available_resources_for_sched[resource_request_source]

    def get_sched_requests(self, resource_request_source: ResourceRequestSource):
        """Get the resource requests for the given resource request source."""
        return self.sched_requests[resource_request_source]

    def add_sched_request(
        self,
        request: ResourceRequest,
        resource_request_source: ResourceRequestSource,
    ):
        """
        Add the resource requests to the node.

        Args:
            request: The resource request to be added.
            resource_request_source: The source of the resource request.
        """
        self.sched_requests[resource_request_source].append(request)

    @staticmethod
    def new(
        instance: AutoscalerInstance,
        node_type_configs: Dict[NodeType, NodeTypeConfig],
        disable_launch_config_check: bool,
    ) -> Optional["SchedulingNode"]:
        """
        Create a new scheduling node from an autoscaler instance.

        It creates:
            - None if the instance is not schedulable by IM.
            - A schedulable node if the instance is running ray or pending to run ray,
              so it should be considered in the scheduling process.

        Args:
            instance: The instance.
            node_type_configs: The node type configs.
            allow_missing_node_type_config: Whether to allow missing node type config.
                If True, the method will skip the instance if the node type config is
                missing. If False, the method will terminate the instance if the node
                type config is missing.

        """
        if not SchedulingNode.is_schedulable(instance):
            return None

        if instance.im_instance.status == Instance.RAY_RUNNING:
            assert instance.ray_node is not None, (
                "ray node should not be None "
                f"when the instance is running ray: instance={instance}"
            )
            # An running ray node
            return SchedulingNode(
                node_type=instance.im_instance.instance_type,
                total_resources=dict(instance.ray_node.total_resources),
                # Available resources for scheduling requests of different
                # sources.
                available_resources=dict(instance.ray_node.available_resources),
                # Use ray node's dynamic labels.
                labels=dict(instance.ray_node.dynamic_labels),
                status=SchedulingNodeStatus.SCHEDULABLE,
                im_instance_id=instance.im_instance.instance_id,
                ray_node_id=instance.im_instance.node_id,
                idle_duration_ms=instance.ray_node.idle_duration_ms,
                launch_config_hash=instance.im_instance.launch_config_hash,
                node_kind=instance.im_instance.node_kind,
            )

        # This is an instance pending to run ray. Initialize a schedulable node
        # from the node type config.
        node_config = node_type_configs.get(instance.im_instance.instance_type, None)
        if node_config is None:
            if disable_launch_config_check:
                # We are not terminating outdated nodes.
                logger.info(
                    f"Node config for {instance.im_instance.instance_type} is missing, "
                    "but we are not terminating the outdated node because "
                    "`disable_launch_config_check` is True in "
                    "the autoscaler's provider config."
                )
                return None

            # Configs might have been updated, and no more
            # node_type_configs for this node type. We should terminate it.
            return SchedulingNode(
                node_type=instance.im_instance.instance_type,
                total_resources={},
                available_resources={},
                labels={},
                status=SchedulingNodeStatus.TO_TERMINATE,
                im_instance_id=instance.im_instance.instance_id,
                termination_request=TerminationRequest(
                    id=str(uuid.uuid4()),
                    instance_id=instance.im_instance.instance_id,
                    cause=TerminationRequest.Cause.OUTDATED,
                    instance_type=instance.im_instance.instance_type,
                ),
                node_kind=NodeKind.WORKER,
            )

        return SchedulingNode.from_node_config(
            node_config,
            SchedulingNodeStatus.SCHEDULABLE,
            node_kind=instance.im_instance.node_kind,
            im_instance_id=instance.im_instance.instance_id,
        )

    @staticmethod
    def is_schedulable(instance: AutoscalerInstance) -> bool:
        """
        Check if the instance is schedulable by IM.

        Args:
            instance: The instance.

        Returns:
            True if the instance is schedulable by IM.
        """
        if instance.im_instance is None:
            # We will skip any instances that are not yet in IM which
            # could be
            #   1. an out-of-band ray node
            #   2. an cloud instance running ray not yet discovered
            #      by the IM's Reconciler
            #   3. an cloud instance already terminated but ray state
            #      still lagging behind.
            #
            # In all of these cases, the instance is not schedulable or
            # shouldn't be managed by IM, so we don't consider them.
            return False

        # These are the statuses where there's a running ray node or
        # could eventually run ray.
        if InstanceUtil.is_ray_running_reachable(instance.im_instance.status):
            return True

        return False

    @staticmethod
    def from_node_config(
        node_config: NodeTypeConfig,
        status: SchedulingNodeStatus,
        node_kind: NodeKind,
        im_instance_id: Optional[str] = None,
    ) -> "SchedulingNode":
        """
        Create a scheduling node from a node config.

        Args:
            node_config: The node config.
            status: The status of the node.
            node_kind: The node kind.
            im_instance_id: The instance id of the im instance.
            node_kind: The node kind.
        """
        return SchedulingNode(
            node_type=node_config.name,
            total_resources=dict(node_config.resources),
            available_resources=dict(node_config.resources),
            labels=dict(node_config.labels),
            status=status,
            im_instance_id=im_instance_id,
            node_kind=node_kind,
        )

    def __post_init__(self):
        assert self.node_type, "node_type should be set"

    def try_schedule(
        self,
        requests: List[ResourceRequest],
        resource_request_source: ResourceRequestSource,
    ) -> Tuple[List[ResourceRequest], UtilizationScore]:
        """
        Try to schedule the resource requests on this node.

        This modifies the node's available resources if the requests are schedulable.
        The requests are scheduled one by one in the sorted order, and no
        backtracking is done.

        Args:
            requests: The resource requests to be scheduled.
            resource_request_source: The source of the resource request, i.e.
                pending demands from ray actors/tasks or cluster resource constraints.

        Returns:
            A tuple of:
                - list of remaining requests that cannot be scheduled on this node.
                - the utilization score for this node with respect to the current
                resource requests being scheduled.
        """
        # Track the resource requests that cannot be scheduled on this node.
        unschedulable_requests = []

        # Sort the requests and try schedule them one by one.
        for r in requests:
            if not self._try_schedule_one(r, resource_request_source):
                unschedulable_requests.append(r)

        score = self._compute_score(resource_request_source)

        return unschedulable_requests, score

    def _compute_score(
        self, resource_request_source: ResourceRequestSource
    ) -> UtilizationScore:
        """
        Compute the utilization score for this node with respect to the current resource
        request being scheduled.

        A "higher" score means that this node is more suitable for scheduling the
        current scheduled resource requests.

        The score is a tuple of 4 values:
            1. Whether this node is a GPU node and the current resource request has
                GPU requirements:
                    0: if this node is a GPU node and the current resource request
                    placed onto the node has no GPU requirements.
                    1: if this node is not a GPU node or the current resource request
                    placed onto the node has GPU requirements.
            2. The number of resource types being scheduled.
            3. The minimum utilization rate across all resource types.
            4. The average utilization rate across all resource types.

        NOTE:
            This function is adapted from  _resource_based_utilization_scorer from
            autoscaler v1.

        TODO(rickyx,jjyao):  We should also consider node labels for
            scoring. For example, if a node has a label that matches the affinity
            label of the resource request, we should give it a higher score.

        TODO(rickyx): add pluggable scoring functions here.

        Returns:
            A utilization score for this node.
        """

        sched_requests = self.get_sched_requests(resource_request_source)
        available_resources = self.get_available_resources(resource_request_source)

        # Compute the number of resource types being scheduled.
        num_matching_resource_types = 0
        sched_resource_types = set()
        for req in sched_requests:
            for resource_name, v in req.resources_bundle.items():
                if v > 0:
                    sched_resource_types.add(resource_name)

        for sched_resource_type in sched_resource_types:
            if sched_resource_type in self.total_resources:
                num_matching_resource_types += 1

        # Compute the utilization rate for each resource type
        util_by_resources = []
        for k, v in self.total_resources.items():
            if v == 0:
                # Skip any zero values.
                continue
            if k in available_resources:
                util = (v - available_resources.get(k, 0)) / v
                assert util >= 0 and util <= 1, f"Invalid utilization: {util}"
                util_by_resources.append(v * (util**3))

        # Prefer not to launch a GPU node if there aren't any GPU requirements in the
        # resource bundle.
        gpu_ok = True
        if AUTOSCALER_CONSERVE_GPU_NODES:
            # TODO: we should also generalize this optimization for accelerators.
            # https://github.com/ray-project/ray/issues/43079
            is_gpu_node = self.total_resources.get("GPU", 0) > 0
            any_gpu_requests = any("GPU" in r.resources_bundle for r in sched_requests)
            if is_gpu_node and not any_gpu_requests:
                gpu_ok = False

        # Prioritize avoiding gpu nodes for non-gpu workloads first,
        # then prioritize matching multiple resource types,
        # then prioritize using all resources,
        # then prioritize overall balance of multiple resources.
        return (
            gpu_ok,
            num_matching_resource_types,
            min(util_by_resources) if util_by_resources else 0,
            float(sum(util_by_resources)) / len(util_by_resources)
            if util_by_resources
            else 0,
        )

    def _try_schedule_one(
        self, request: ResourceRequest, resource_request_source: ResourceRequestSource
    ) -> bool:
        """
        Try to schedule one resource request on this node. The request could be from
        various sources, specified by `resource_request_source`.

        Args:
            request: The resource request to be scheduled.
            resource_request_source: The source of the resource request, i.e.
                pending demands from ray actors/tasks or cluster resource constraints.

        Returns:
            True if the resource request is scheduled on this node.
        """

        # Check if there's placement constraints that are not satisfied.
        for constraint in request.placement_constraints:
            if constraint.HasField("anti_affinity"):
                anti_affinity = constraint.anti_affinity
                if (
                    anti_affinity.label_name in self.labels
                    and anti_affinity.label_value
                    == self.labels[anti_affinity.label_name]
                ):
                    # The node already has a label that matches the anti-affinity
                    return False

            # We don't need to check for affinity constraints here since
            # we have already combined resource requests with the affinity
            # constraints into the same request at `combine_requests_with_affinity`.
            pass

        available_resources_dict = self.get_available_resources(resource_request_source)
<<<<<<< HEAD
=======

        available_resources_dict = self.get_available_resources(resource_request_source)
>>>>>>> f283b2c0

        # Check if there's enough resources to schedule the request.
        if not _fits(available_resources_dict, dict(request.resources_bundle)):
            return False

        # Schedule the request, update resources
        _inplace_subtract(available_resources_dict, dict(request.resources_bundle))

        # Add the request to the node.
        self.add_sched_request(request, resource_request_source)

        # Update the dynamic labels if there's any
        for constraint in request.placement_constraints:
            # We don't need to check for affinity constraints here since
            # we have already combined resource requests with the affinity
            # constraints into the same request at `combine_requests_with_affinity`.
            # We don't need node labels for enforcing affinity.
            if constraint.HasField("anti_affinity"):
                anti_affinity = constraint.anti_affinity
                self._add_label(anti_affinity.label_name, anti_affinity.label_value)

        return True

    def _add_label(self, label_name: str, label_value: str):
        """
        Add a label to the node.
        This assumes a label key can only have one value.
        """
        assert (
            self.labels.get(label_name) is None
            or self.labels[label_name] == label_value
        ), (
            f"Label {label_name} already exists with value "
            f"{self.labels[label_name]}, cannot set to "
            f"{label_value}"
        )
        self.labels[label_name] = label_value

    def __repr__(self) -> str:
        return (
            "SchedulingNode(node_type={node_type}, "
            "node_kind={node_kind}, "
            "instance_id={instance_id},"
            "ray_node_id={ray_node_id},"
            "idle_duration_ms={idle_duration_ms},"
            "termination_request={termination_request},"
            "status={status}, "
            "total_resources={total_resources}, "
            "available_resources_for_demand={available_resources_for_demand}, "
            "available_resources_for_cluster_resource_constraints="
            "{available_resources_for_cluster_resource_constraints},"
            "labels={labels}, launch_reason={launch_reason}), "
            "sched_requests_for_demand={sched_requests_for_demand}), "
            "sched_requests_for_cluster_resource_constraints="
            "{sched_requests_for_cluster_resources_constraint})"
        ).format(
            node_type=self.node_type,
            node_kind=self.node_kind,
            instance_id=self.im_instance_id,
            ray_node_id=self.ray_node_id,
            idle_duration_ms=self.idle_duration_ms,
            termination_request=str(message_to_dict(self.termination_request))
            if self.termination_request
            else None,
            status=self.status,
            total_resources=self.total_resources,
            available_resources_for_demand=self.available_resources_for_sched[
                ResourceRequestSource.PENDING_DEMAND
            ],
            available_resources_for_cluster_resource_constraints=self.available_resources_for_sched[  # noqa
                ResourceRequestSource.CLUSTER_RESOURCE_CONSTRAINT
            ],
            labels=self.labels,
            launch_reason=self.launch_reason,
            sched_requests_for_demand="|".join(
                str(message_to_dict(r))
                for r in self.sched_requests[ResourceRequestSource.PENDING_DEMAND]
            ),
            sched_requests_for_cluster_resources_constraint="|".join(
                str(message_to_dict(r))
                for r in self.sched_requests[
                    ResourceRequestSource.CLUSTER_RESOURCE_CONSTRAINT
                ]
            ),
        )


class ResourceDemandScheduler(IResourceScheduler):
    """
    A "simple" resource scheduler that schedules resource requests based on the
    following rules:
        1. Enforce the minimal count of nodes for each worker node type.
        2. Enforce the cluster resource constraints.
        3. Schedule the gang resource requests.
        4. Schedule the tasks/actor resource requests
    """

    def __init__(self, event_logger: Optional[AutoscalerEventLogger] = None):
        self._event_logger = event_logger

    @dataclass
    class ScheduleContext:
        """
        Encapsulates the context for processing one scheduling request.

        This exposes functions to read and write the scheduling nodes, to prevent
        accidental modification of the internal state.
        """

        # The node type configs for this scheduling request.
        _node_type_configs: Dict[NodeType, NodeTypeConfig]
        # If outdated node check through launch config is disabled.
        _disable_launch_config_check: bool
        # The max number of nodes for the entire cluster.
        _max_num_nodes: Optional[int] = None
        # The idle timeout in seconds.
        _idle_timeout_s: Optional[float] = None
        # The current schedulable nodes (including pending nodes and pending requests).
        _nodes: List[SchedulingNode] = field(default_factory=list)
        # The number of nodes by node types available for launching based on the max
        # number of workers in the config. This takes into account any pending/running
        # nodes.
        _node_type_available: Dict[NodeType, int] = field(default_factory=dict)

        def __init__(
            self,
            nodes: List[SchedulingNode],
            node_type_configs: Dict[NodeType, NodeTypeConfig],
            disable_launch_config_check: bool,
            max_num_nodes: Optional[int] = None,
            idle_timeout_s: Optional[float] = None,
        ):
            self._nodes = nodes
            self._node_type_configs = node_type_configs
            self._node_type_available = self._compute_available_node_types(
                nodes, node_type_configs
            )
            self._max_num_nodes = max_num_nodes
            self._idle_timeout_s = idle_timeout_s
            self._disable_launch_config_check = disable_launch_config_check

        @classmethod
        def from_schedule_request(
            cls, req: SchedulingRequest
        ) -> "ResourceDemandScheduler.ScheduleContext":
            """
            Create a schedule context from a schedule request.
            It will populate the context with the existing nodes and the available node
            types from the config.

            Args:
                req: The scheduling request. The caller should make sure the
                    request is valid.
            """

            nodes = []
            node_type_configs = req.node_type_configs

            # Initialize the scheduling nodes.
            for instance in req.current_instances:
                node = SchedulingNode.new(
                    instance, node_type_configs, req.disable_launch_config_check
                )
                if node:
                    nodes.append(node)

            return cls(
                nodes=nodes,
                node_type_configs=node_type_configs,
                disable_launch_config_check=req.disable_launch_config_check,
                max_num_nodes=req.max_num_nodes,
                idle_timeout_s=req.idle_timeout_s,
            )

        @staticmethod
        def _compute_available_node_types(
            nodes: List[SchedulingNode],
            node_type_configs: Dict[NodeType, NodeTypeConfig],
        ) -> Dict[NodeType, int]:
            """
            Compute the number of nodes by node types available for launching based on
            the max number of workers in the config.
            Args:
                nodes: The current existing nodes.
                node_type_configs: The node type configs.
            Returns:
                A dict of node types and the number of nodes available for launching.
            """
            node_type_available: Dict[NodeType, int] = defaultdict(int)
            node_type_existing: Dict[NodeType, int] = defaultdict(int)
            for node in nodes:
                node_type_existing[node.node_type] += 1

            for (
                node_type,
                node_type_config,
            ) in node_type_configs.items():
                node_type_available[
                    node_type
                ] = node_type_config.max_worker_nodes - node_type_existing.get(
                    node_type, 0
                )

            return node_type_available

        def get_nodes(self) -> List[SchedulingNode]:
            """
            Get the current nodes with filter.

            Returns:
                A list of nodes.
            """
            nodes = copy.deepcopy(self._nodes)
            return nodes

        def get_node_type_available(self) -> Dict[NodeType, int]:
            return copy.deepcopy(self._node_type_available)

        def get_cluster_shape(self) -> Dict[NodeType, int]:
            cluster_shape = defaultdict(int)
            for node in self._nodes:
                if node.status == SchedulingNodeStatus.TO_TERMINATE:
                    # Skip the nodes that are to be terminated.
                    continue

                cluster_shape[node.node_type] += 1
            return cluster_shape

        def get_idle_timeout_s(self) -> Optional[float]:
            return self._idle_timeout_s

        def update(self, new_nodes: List[SchedulingNode]) -> None:
            """
            Update the context with the new nodes.
            """
            self._nodes = new_nodes

            # Update the available node types.
            self._node_type_available = self._compute_available_node_types(
                self._nodes, self._node_type_configs
            )

        def get_max_num_nodes(self) -> Optional[int]:
            """
            Get the max number of nodes for the entire cluster.
            """
            return self._max_num_nodes

        def get_node_type_configs(self) -> Dict[NodeType, NodeTypeConfig]:
            return self._node_type_configs

        def __str__(self) -> str:
            return "ScheduleContext({} nodes, node_type_available={})".format(
                len(self._nodes), dict(self._node_type_available)
            )

        def get_launch_requests(self) -> List[LaunchRequest]:
            """
            Get the launch requests for the nodes that are to be launched.
            """
            launch_by_type = defaultdict(int)
            for node in self._nodes:
                if node.status == SchedulingNodeStatus.TO_LAUNCH:
                    launch_by_type[node.node_type] += 1

            launch_requests = []
            for instance_type, count in launch_by_type.items():
                launch_requests.append(
                    LaunchRequest(
                        instance_type=instance_type,
                        count=count,
                        id=str(uuid.uuid4()),
                        request_ts_ms=time.time_ns() // 1000,
                    )
                )
            return launch_requests

        def get_terminate_requests(
            self,
        ) -> List[TerminationRequest]:
            """
            Get the terminate requests for the nodes that are to be terminated.
            """
            return [
                node.termination_request
                for node in self._nodes
                if node.termination_request is not None
            ]

    def schedule(self, request: SchedulingRequest) -> SchedulingReply:
<<<<<<< HEAD
        logger.debug(
=======
        logger.info(
>>>>>>> f283b2c0
            "Scheduling for request: resource_request={}, gang_resource_request={}, "
            "cluster_constraint={}".format(
                ResourceRequestUtil.to_dict_list(request.resource_requests),
                ProtobufUtil.to_dict_list(request.gang_resource_requests),
                ProtobufUtil.to_dict_list(request.cluster_resource_constraints),
            )
        )

        ctx = ResourceDemandScheduler.ScheduleContext.from_schedule_request(request)

        # Enforce outdate nodes.
        ResourceDemandScheduler._terminate_outdated_nodes(ctx)

        # Enforce the minimal count of nodes for each worker node type.
        ResourceDemandScheduler._enforce_min_workers_per_type(ctx)

        # Enforce the max worker nodes count.
        ResourceDemandScheduler._enforce_max_workers_per_type(ctx)

        # Enforce the max worker nodes count globally.
        ResourceDemandScheduler._enforce_max_workers_global(ctx)

        # Enforce the cluster resource constraints.
        infeasible_constraints = ResourceDemandScheduler._enforce_resource_constraints(
            ctx, request.cluster_resource_constraints
        )

        # Schedule the gang resource requests.
        infeasible_gang_requests = (
            ResourceDemandScheduler._sched_gang_resource_requests(
                ctx, request.gang_resource_requests
            )
        )

        # Schedule the tasks/actor resource requests
        infeasible_requests = ResourceDemandScheduler._sched_resource_requests(
            ctx,
            ResourceRequestUtil.ungroup_by_count(request.resource_requests),
        )

        # Shutdown any idle nodes that's not needed (e.g. no resource constraints.
        # not needed by min_worker count, etc.)
        ResourceDemandScheduler._enforce_idle_termination(ctx)

        # Compute the number of nodes to launch.
        reply = SchedulingReply(
            infeasible_resource_requests=infeasible_requests,
            infeasible_gang_resource_requests=infeasible_gang_requests,
            infeasible_cluster_resource_constraints=infeasible_constraints,
            to_launch=ctx.get_launch_requests(),
            to_terminate=ctx.get_terminate_requests(),
        )

        if self._event_logger is not None:
            try:
                self._event_logger.log_cluster_scheduling_update(
                    launch_requests=reply.to_launch,
                    terminate_requests=reply.to_terminate,
                    infeasible_requests=infeasible_requests,
                    infeasible_gang_requests=infeasible_gang_requests,
                    infeasible_cluster_resource_constraints=infeasible_constraints,
                    cluster_shape=ctx.get_cluster_shape(),
                    node_type_configs=ctx.get_node_type_configs(),
                )
            except Exception:
                logger.exception("Failed to emit event logs.")

        return reply

    @staticmethod
    def _enforce_max_workers_per_type(
        ctx: "ResourceDemandScheduler.ScheduleContext",
    ) -> None:
        """
        Enforce the max number of workers for each node type.
        """

        # Get all the nodes by type
        all_nodes = ctx.get_nodes()

        non_terminating_nodes_by_type = defaultdict(list)
        terminating_nodes = []
        for node in all_nodes:
            if node.status == SchedulingNodeStatus.TO_TERMINATE:
                terminating_nodes.append(node)
            else:
                non_terminating_nodes_by_type[node.node_type].append(node)

        # Step 1. Enforce the max number of workers for each node type.
        for node_type in non_terminating_nodes_by_type.keys():
            non_terminate_nodes_of_type = non_terminating_nodes_by_type[node_type]
            node_config = ctx.get_node_type_configs()[node_type]
            num_max_nodes_per_type = node_config.max_worker_nodes
            num_extra_nodes = len(non_terminate_nodes_of_type) - num_max_nodes_per_type

            if num_extra_nodes <= 0:
                # No extra nodes for this type, continue.
                continue

            # Terminate the nodes
            (
                to_terminate,
                remained_nodes,
            ) = ResourceDemandScheduler._select_nodes_to_terminate(
                non_terminate_nodes_of_type,
                num_extra_nodes,
                TerminationRequest.Cause.MAX_NUM_NODE_PER_TYPE,
                max_num_nodes_per_type=num_max_nodes_per_type,
            )

            non_terminating_nodes_by_type[node_type] = remained_nodes
            terminating_nodes.extend(to_terminate)

        non_terminating_nodes = []
        for nodes in non_terminating_nodes_by_type.values():
            non_terminating_nodes.extend(nodes)

        # Update the context
        assert len(all_nodes) == len(
            terminating_nodes + non_terminating_nodes
        ), "The number of nodes should be the same after enforcing max nodes per type."

        ctx.update(terminating_nodes + non_terminating_nodes)

        if terminating_nodes:
            logger.debug(
                f"Terminating {len(terminating_nodes)} "
                "nodes for per node type max num node's constraints."
            )

    @staticmethod
    def _enforce_max_workers_global(
        ctx: "ResourceDemandScheduler.ScheduleContext",
    ) -> None:
        """
        Enforce the max number of workers for the entire cluster.
        """
        all_nodes = ctx.get_nodes()

        terminating_nodes = []
        non_terminating_nodes = []

        for node in all_nodes:
            if node.status == SchedulingNodeStatus.TO_TERMINATE:
                terminating_nodes.append(node)
            else:
                non_terminating_nodes.append(node)

        num_max_nodes = ctx.get_max_num_nodes()

        num_to_terminate = (
            max(len(non_terminating_nodes) - num_max_nodes, 0) if num_max_nodes else 0
        )

        if num_to_terminate <= 0:
            # No extra nodes needed to terminate.
            return

        # Terminate the nodes
        (
            to_terminate_nodes,
            non_terminating_nodes,
        ) = ResourceDemandScheduler._select_nodes_to_terminate(
            non_terminating_nodes,
            num_to_terminate,
            TerminationRequest.Cause.MAX_NUM_NODES,
            max_num_nodes=num_max_nodes,
        )

        assert len(to_terminate_nodes) == num_to_terminate, (
            "Terminating {} nodes, failed to terminate {} nodes to "
            "satisfy max_num_nodes={}".format(
                len(to_terminate_nodes),
                num_to_terminate - len(to_terminate_nodes),
                num_max_nodes,
            )
        )

        # Update the context
        terminating_nodes.extend(to_terminate_nodes)
        assert len(all_nodes) == len(
            terminating_nodes + non_terminating_nodes
        ), "The number of nodes should be the same after enforcing max nodes."

        all_nodes = terminating_nodes + non_terminating_nodes
        ctx.update(all_nodes)

    @staticmethod
    def _select_nodes_to_terminate(
        nodes: List[SchedulingNode],
        num_to_terminate: int,
        cause: TerminationRequest.Cause,
        max_num_nodes: Optional[int] = None,
        max_num_nodes_per_type: Optional[int] = None,
    ) -> Tuple[List[SchedulingNode], List[SchedulingNode]]:
        """
        Select 'num_to_terminate' of nodes to be terminated
        from the 'nodes' list. It should never select a head node.

        Args:
            nodes: The nodes to be terminated.
            num_to_terminate: The number of nodes to be terminated.
            cause: The cause of the termination. Should be one of
                TerminationRequest.Cause.MAX_NUM_NODES or
                TerminationRequest.Cause.MAX_NUM_NODE_PER_TYPE.

            max_num_nodes: The max number of nodes for the entire cluster only
                used when the cause is TerminationRequest.Cause.MAX_NUM_NODES.
            max_num_nodes_per_type: The max number of nodes for each node type.
                Only used when the cause is
                TerminationRequest.Cause.MAX_NUM_NODE_PER_TYPE.

        Returns:
            A tuple of:
                - The terminated nodes.
                - The remained nodes.
        """

        # Sort the nodes for termination.
        nodes.sort(key=ResourceDemandScheduler._sort_nodes_for_termination)

        # Remove the head node from the list.
        head_node = None
        for i, node in enumerate(nodes):
            if node.node_kind == NodeKind.HEAD:
                # Remove the head node from the list.
                head_node = nodes.pop(i)
                break

        terminated_nodes, remained_nodes = (
            nodes[:num_to_terminate],
            nodes[num_to_terminate:] + ([head_node] if head_node else []),
        )

        assert cause in [
            TerminationRequest.Cause.MAX_NUM_NODES,
            TerminationRequest.Cause.MAX_NUM_NODE_PER_TYPE,
        ], "Other termination causes don't have to select nodes for termination."

        for node in terminated_nodes:
            logger.info(
                "Terminating node {}(ray={}) due to {}.".format(
                    node.im_instance_id,
                    node.ray_node_id,
                    TerminationRequest.Cause.Name(cause),
                )
            )
            node.status = SchedulingNodeStatus.TO_TERMINATE
            node.termination_request = TerminationRequest(
                id=str(uuid.uuid4()),
                instance_id=node.im_instance_id,
                ray_node_id=node.ray_node_id,
                cause=cause,
                instance_type=node.node_type,
                details=(
                    f"Terminating node due to {TerminationRequest.Cause.Name(cause)}: "
                    f"max_num_nodes={max_num_nodes}, "
                    f"max_num_nodes_per_type={max_num_nodes_per_type}"
                ),
            )
            if cause == TerminationRequest.Cause.MAX_NUM_NODES:
                node.termination_request.max_num_nodes = max_num_nodes
            elif cause == TerminationRequest.Cause.MAX_NUM_NODE_PER_TYPE:
                node.termination_request.max_num_nodes_per_type = max_num_nodes_per_type
            else:
                raise ValueError("Unknown termination cause: {}".format(cause))

        return terminated_nodes, remained_nodes

    @staticmethod
    def _sort_nodes_for_termination(node: SchedulingNode) -> Tuple:
        """
        Sort the nodes for termination increasingly by:

            1. First if ray hasn't been started yet
            2. Then if the nodes are idle
            3. Then with lower resources util nodes first.

        Such that nodes sorted earlier will be terminated first.
        """

        running_ray = len(node.ray_node_id) > 0
        # Reverse the idle duration such that the nodes with the largest idle duration
        # will be terminated first.
        idle_dur = -1 * node.idle_duration_ms
        available_resources = node.get_available_resources(
            ResourceRequestSource.PENDING_DEMAND
        )

        utils_per_resources = {}
        for resource, total in node.total_resources.items():
            if total <= 0:
                continue
            utils_per_resources[resource] = (
                total - available_resources.get(resource, 0)
            ) / total

        avg_util = (
            sum(utils_per_resources.values()) / len(utils_per_resources)
            if utils_per_resources
            else 0
        )

        return (running_ray, idle_dur, avg_util)

    @staticmethod
    def _enforce_min_workers_per_type(
        ctx: "ResourceDemandScheduler.ScheduleContext",
    ) -> None:
        """
        Enforce the minimal count of nodes for each worker node type.
        """

        # Count the existing nodes by type
        count_by_node_type = ctx.get_cluster_shape()

        new_nodes = []
        # Launch new nodes to satisfy min count for each node type.
        for (
            node_type,
            node_type_config,
        ) in ctx.get_node_type_configs().items():
            cur_count = count_by_node_type.get(node_type, 0)
            min_count = node_type_config.min_worker_nodes
            if cur_count < min_count:
                logger.info(
                    f"Adding {min_count - cur_count} nodes to satisfy min count for "
                    f"node type: {node_type}."
                )
                new_nodes.extend(
                    [
                        SchedulingNode.from_node_config(
                            copy.deepcopy(node_type_config),
                            status=SchedulingNodeStatus.TO_LAUNCH,
                            node_kind=NodeKind.WORKER,
                        )
                    ]
                    * (min_count - cur_count)
                )
        # NOTE: we assume the aggregated number of min workers across all node types
        # should not exceed any globally enforced max_num_nodes

        # Add the new nodes to the existing nodes and update the context.
        ctx.update(new_nodes + ctx.get_nodes())

    @staticmethod
    def _enforce_resource_constraints(
        ctx: "ResourceDemandScheduler.ScheduleContext",
        constraints: List[ClusterResourceConstraint],
    ) -> List[ClusterResourceConstraint]:
        """
        Enforce the cluster resource constraints.

        Args:
            ctx: The schedule context.
            constraints: The cluster resource constraints.

        Returns:
            A list of infeasible constraints.

        Notes:
            It's different from the other scheduling functions since it doesn't actually
        schedule any resource requests. Instead, it asks if the cluster could be
        upscale to a certain shape to fulfill the constraints.
        """

        # NOTE: we currently only have 1 constraint from a cluster, but
        # we may have multiple in the future.
        assert len(constraints) <= 1, "Max 1 cluster resource constraint is supported."
        if len(constraints) == 0:
            # No cluster resource constraints - nothing needs to be done.
            return []

        constraint = constraints[0]
        min_bundles = constraint.min_bundles
        # Flatten the requests for iterating through.
        requests = ResourceRequestUtil.ungroup_by_count(min_bundles)

        # Pass the empty nodes to schedule.
        scheduled_nodes, infeasible = ResourceDemandScheduler._try_schedule(
            ctx,
            requests,
            resource_request_source=ResourceRequestSource.CLUSTER_RESOURCE_CONSTRAINT,
        )

        if infeasible:
            # Unable to satisfy the constraint.
            return [constraint]

        ctx.update(scheduled_nodes)
        return []

    @staticmethod
    def _sched_resource_requests(
        ctx: "ResourceDemandScheduler.ScheduleContext",
        requests: List[ResourceRequest],
    ) -> List[ResourceRequest]:
        """
        Schedule the resource requests.

        Args:
            ctx: The schedule context.
            requests_by_count: The resource requests.

        Returns:
            A list of infeasible resource requests.
        """
        nodes, infeasible = ResourceDemandScheduler._try_schedule(
            ctx, requests, resource_request_source=ResourceRequestSource.PENDING_DEMAND
        )

        # Regardless if there's feasible, we will update the context for schedule nodes.
        ctx.update(nodes)

        return infeasible

    @staticmethod
    def _sched_gang_resource_requests(
        ctx: "ResourceDemandScheduler.ScheduleContext",
        gang_requests: List[GangResourceRequest],
    ) -> List[GangResourceRequest]:
        """
        Schedule the gang resource requests.

        These requests should be scheduled atomically, i.e. either all of the resources
        requests in a gang request are scheduled or none of them are scheduled.

        For now, the gang resource requests represent Ray's placement groups, while it
        could be more general in the future:
        - For STRICT_PACK placement group requests, we combine them into a single
            request and try to schedule them together.
        - For STRICT_SPREAD placement groups requests, they should be scheduled on
            different nodes by leveraging on the node labels that are associated with
            the placement group.
            If there are requests from rescheduling placement groups due to node
            failures, these requests should not be scheduled on nodes with requests
            from the same placement group.


        Args:
            ctx: The schedule context.
            gang_requests: The gang resource requests.

        Returns:
            A list of infeasible gang resource requests.
        """

        def _sort_gang_resource_requests(req: GangResourceRequest) -> Tuple:
            """
            Key function for sorting the gang resource request by:
                1. the number of placement constraints in the gang request.
                2. the number of resource requests in the gang request.
            """
            total_placement_constraints = 0
            for resource_request in req.requests:
                total_placement_constraints += len(
                    resource_request.placement_constraints
                )

            return (total_placement_constraints, len(req.requests))

        infeasible_gang_requests = []
        # Try fulfilling the gang requests one by one.
        for gang_req in sorted(
            gang_requests, key=_sort_gang_resource_requests, reverse=True
        ):
            requests = gang_req.requests
            # Try to combine requests with affinity constraints into the same request.
            requests = ResourceRequestUtil.combine_requests_with_affinity(requests)

            nodes, infeasible = ResourceDemandScheduler._try_schedule(
                ctx, requests, ResourceRequestSource.PENDING_DEMAND
            )

            if infeasible:
                # Unable to satisfy the constraint. We will skip the gang request.
                # Don't update the context.
                infeasible_gang_requests.append(gang_req)
                continue

            # We are able to satisfy the constraint and thus update the context.
            ctx.update(nodes)

        return infeasible_gang_requests

    @staticmethod
    def _try_schedule(
        ctx: "ResourceDemandScheduler.ScheduleContext",
        requests_to_sched: List[ResourceRequest],
        resource_request_source: ResourceRequestSource,
    ) -> Tuple[List[SchedulingNode], List[ResourceRequest]]:
        """
        Try to schedule the resource requests on the current context.

        It tries to schedule the requests on the existing nodes first, and
        then try to schedule the requests on new nodes if possible.

        Args:
            requests_to_sched: The resource requests to be scheduled.
            ctx: The current scheduling context.
            resource_request_source: The source of the resource request, i.e.
                pending demands from ray actors/tasks or cluster resource
                constraints.

        Returns:
            - List of scheduled nodes to that have part or all of the requests
                scheduled.
            - List of infeasible requests remained that cannot be scheduled.
        """
        # First sort the requests.
        def _sort_resource_request(req: ResourceRequest) -> Tuple:
            """
            Sort the resource requests by:
                1. The length of it's placement constraints.
                2. The number of resources it requests.
                3. The values of resources it requests.
                4. lexicographically for each resource (for stable ordering)

            This is a legacy sorting function for the autoscaler's binpacking
            algo - we do this so that we could have a deterministic scheduling
            results with reasonable fragmentation.
            """
            return (
                len(req.placement_constraints),
                len(req.resources_bundle.values()),
                sum(req.resources_bundle.values()),
                sorted(req.resources_bundle.items()),
            )

        requests_to_sched = sorted(
            requests_to_sched, key=_sort_resource_request, reverse=True
        )

        existing_nodes = ctx.get_nodes()
        node_type_available = ctx.get_node_type_available()

        # A list of nodes that are either:
        #   1. existing nodes in the cluster. or
        #   2. new nodes that are launched to satisfy the resource requests.
        target_nodes = []

        # Try scheduling resource requests with existing nodes first.
        while len(requests_to_sched) > 0 and len(existing_nodes) > 0:
            (
                best_node,
                requests_to_sched,
                existing_nodes,
            ) = ResourceDemandScheduler._sched_best_node(
                requests_to_sched, existing_nodes, resource_request_source
            )
            if best_node is None:
                # No existing nodes can schedule any more requests.
                break

            target_nodes.append(best_node)

        # If there's any existing nodes left, we will add to the target nodes
        target_nodes.extend(existing_nodes)

        # Try scheduling resource requests with new nodes.
        node_pools = [
            SchedulingNode.from_node_config(
                ctx.get_node_type_configs()[node_type],
                status=SchedulingNodeStatus.TO_LAUNCH,
                node_kind=NodeKind.WORKER,
            )
            for node_type, num_available in node_type_available.items()
            if num_available > 0
        ]
        while len(requests_to_sched) > 0 and len(node_pools) > 0:
            # Max number of nodes reached.
            max_num_nodes = ctx.get_max_num_nodes()
            if max_num_nodes is not None and len(target_nodes) >= max_num_nodes:
                logger.debug(
                    "Max number of nodes reached: {}, "
                    "cannot launch more nodes.".format(max_num_nodes)
                )
                break

            (
                best_node,
                requests_to_sched,
                node_pools,
            ) = ResourceDemandScheduler._sched_best_node(
                requests_to_sched, node_pools, resource_request_source
            )
            if best_node is None:
                break

            target_nodes.append(best_node)
            # Update the node pool if a node with the same node type of the
            # added node can be launched.
            node_type_available[best_node.node_type] -= 1
            if node_type_available[best_node.node_type] > 0:
                node_pools.append(
                    SchedulingNode.from_node_config(
                        ctx.get_node_type_configs()[best_node.node_type],
                        status=SchedulingNodeStatus.TO_LAUNCH,
                        node_kind=NodeKind.WORKER,
                    )
                )

        return target_nodes, requests_to_sched

    @staticmethod
    def _sched_best_node(
        requests: List[ResourceRequest],
        nodes: List[SchedulingNode],
        resource_request_source: ResourceRequestSource,
    ) -> Tuple[SchedulingNode, List[ResourceRequest], List[SchedulingNode]]:
        """
        Schedule the requests on the best node.
        A simple greedy algorithm is used to schedule the requests:
            1. Try to schedule the requests on each node.
            2. Sort the nodes by a score
            3. Return the node with the highest score.

        The highest score node is updated with the scheduled requests, and the node is
        removed from the node list.

        Args:
            requests: The resource requests to be scheduled.
            nodes: The node candidates to be scheduled on. The nodes will be updated
                after the scheduling attempt, i.e. the node that is scheduled will be
                removed from the list.
            resource_request_source: The source of the resource request, i.e.
                pending demands from ray actors/tasks or cluster resource constraints.

        Returns:
            best_node: The best node to schedule the requests.
            infeasible: The infeasible requests that cannot be scheduled on the best
                node.
            nodes: Remaining nodes after the best node is removed.
        """
        results = []

        # A temporary data class to store the scheduling result.
        @dataclass
        class ScheduleResult:
            # The node candidate after a scheduling attempt.
            node: SchedulingNode
            # The infeasible resource requests that are not scheduled.
            infeasible_requests: List[ResourceRequest]
            # The index of the node in the original node list.
            idx: int
            # the score of the scheduling node to compare with others.
            score: UtilizationScore

        nodes_copy = copy.deepcopy(nodes)

        # Iterate through each node and modify the node's available resources
        # if the requests are schedulable.
        for idx, node in enumerate(nodes_copy):
            remaining, score = node.try_schedule(requests, resource_request_source)

            if len(remaining) == len(requests):
                # The node cannot schedule any of the requests.
                continue

            results.append(ScheduleResult(node, remaining, idx, score))

        # No nodes can schedule any of the requests.
        if len(results) == 0:
            logger.debug(
                "No nodes can schedule the requests: {}, for nodes: {}".format(
                    ResourceRequestUtil.to_dict_list(requests), nodes
                )
            )
            return None, requests, nodes

        # Sort the results by score.
        results = sorted(results, key=lambda r: r.score, reverse=True)
        best_result = results[0]

        # Remove the best node from the nodes.
        nodes.pop(best_result.idx)
        logger.debug(
            "Best node: {}, score: {}, remaining requests: {}".format(
                best_result.node,
                best_result.score,
                ResourceRequestUtil.to_dict_list(best_result.infeasible_requests),
            )
        )
        return best_result.node, best_result.infeasible_requests, nodes

    @staticmethod
    def _terminate_outdated_nodes(
        ctx: "ResourceDemandScheduler.ScheduleContext",
    ) -> None:
        """
        Terminate the nodes that are outdated, i.e. the node type config has been
        updated or the node's launch config hash is outdated.

        Args:
            ctx: The schedule context.
        """
        nodes = ctx.get_nodes()

        if ctx._disable_launch_config_check:
            # Outdated nodes check through launch config check is disabled.
            return

        for node in nodes:
            if node.status != SchedulingNodeStatus.SCHEDULABLE:
                # We don't need to care about the non-running nodes.
                continue

            if node.node_kind == NodeKind.HEAD:
                # We should not be terminating the head node even if it's outdated.
                logger.warning(
                    f"Head node {node.im_instance_id}(ray={node.ray_node_id}) is "
                    "outdated with node config changes. "
                    "Please check the node's config or restart the cluster or restart "
                    "the head node. Autoscaler is not able to shutdown the outdated "
                    "head node"
                )
                continue
            node_type = node.node_type
            node_type_config = ctx.get_node_type_configs().get(node_type)
            if node_type_config is None or (
                node_type_config.launch_config_hash
                and node_type_config.launch_config_hash != node.launch_config_hash
            ):
                # The node type config has been updated, and the node's launch config
                # hash is outdated.
<<<<<<< HEAD
=======
                logger.info(
                    "Terminating instance={}(ray={}) for outdated node config".format(
                        node.im_instance_id, node.ray_node_id
                    )
                )
>>>>>>> f283b2c0
                node.status = SchedulingNodeStatus.TO_TERMINATE
                node.termination_request = TerminationRequest(
                    id=str(time.time_ns()),
                    instance_id=node.im_instance_id,
                    ray_node_id=node.ray_node_id,
                    cause=TerminationRequest.Cause.OUTDATED,
<<<<<<< HEAD
                    details=f"node from {node.node_type} has outdated config",
=======
>>>>>>> f283b2c0
                )

        ctx.update(nodes)

    @staticmethod
    def _enforce_idle_termination(
        ctx: "ResourceDemandScheduler.ScheduleContext",
    ) -> None:
        """
        Enforce the idle termination for the nodes that are not needed by the cluster
        resource constraints and idle for too long.

        Args:
            ctx: The schedule context.
        """
        nodes = ctx.get_nodes()
        s_to_ms = 1000
        for node in nodes:
            if node.status != SchedulingNodeStatus.SCHEDULABLE:
                # We don't need to care about the non-running nodes.
                continue

            if node.node_kind == NodeKind.HEAD:
                # The head node is not subject to idle termination.
                continue

            idle_timeout_s = ctx.get_idle_timeout_s()
            if idle_timeout_s is None:
                # No idle timeout is set, skip the idle termination.
                continue

            if node.idle_duration_ms <= idle_timeout_s * s_to_ms:
                # The node is not idle for too long, skip it.
                continue

            if node.sched_requests[ResourceRequestSource.CLUSTER_RESOURCE_CONSTRAINT]:
                # The node is needed by the resource constraints.
                # Skip it.
                if node.idle_duration_ms > ctx.get_idle_timeout_s() * s_to_ms:
                    logger.debug(
                        "Node {}(idle for {} secs) is needed by the cluster resource "
                        "constraints, skip idle termination.".format(
                            node.ray_node_id, node.idle_duration_ms / s_to_ms
                        )
                    )
                continue

            # The node is idle for too long, terminate it.
<<<<<<< HEAD
=======
            logger.info(
                "Terminating instance={}(ray={}) since it's idle for {} secs.".format(  # noqa
                    node.im_instance_id,
                    node.ray_node_id,
                    node.idle_duration_ms / s_to_ms,
                )
            )

>>>>>>> f283b2c0
            node.status = SchedulingNodeStatus.TO_TERMINATE
            node.termination_request = TerminationRequest(
                id=str(uuid.uuid4()),
                instance_id=node.im_instance_id,
                ray_node_id=node.ray_node_id,
                cause=TerminationRequest.Cause.IDLE,
                idle_duration_ms=node.idle_duration_ms,
<<<<<<< HEAD
                details=f"idle for {node.idle_duration_ms/s_to_ms} secs > "
                f"timeout={idle_timeout_s} secs",
=======
>>>>>>> f283b2c0
            )

        ctx.update(nodes)<|MERGE_RESOLUTION|>--- conflicted
+++ resolved
@@ -536,11 +536,6 @@
             pass
 
         available_resources_dict = self.get_available_resources(resource_request_source)
-<<<<<<< HEAD
-=======
-
-        available_resources_dict = self.get_available_resources(resource_request_source)
->>>>>>> f283b2c0
 
         # Check if there's enough resources to schedule the request.
         if not _fits(available_resources_dict, dict(request.resources_bundle)):
@@ -831,11 +826,7 @@
             ]
 
     def schedule(self, request: SchedulingRequest) -> SchedulingReply:
-<<<<<<< HEAD
         logger.debug(
-=======
-        logger.info(
->>>>>>> f283b2c0
             "Scheduling for request: resource_request={}, gang_resource_request={}, "
             "cluster_constraint={}".format(
                 ResourceRequestUtil.to_dict_list(request.resource_requests),
@@ -1561,24 +1552,13 @@
             ):
                 # The node type config has been updated, and the node's launch config
                 # hash is outdated.
-<<<<<<< HEAD
-=======
-                logger.info(
-                    "Terminating instance={}(ray={}) for outdated node config".format(
-                        node.im_instance_id, node.ray_node_id
-                    )
-                )
->>>>>>> f283b2c0
                 node.status = SchedulingNodeStatus.TO_TERMINATE
                 node.termination_request = TerminationRequest(
                     id=str(time.time_ns()),
                     instance_id=node.im_instance_id,
                     ray_node_id=node.ray_node_id,
                     cause=TerminationRequest.Cause.OUTDATED,
-<<<<<<< HEAD
                     details=f"node from {node.node_type} has outdated config",
-=======
->>>>>>> f283b2c0
                 )
 
         ctx.update(nodes)
@@ -1627,17 +1607,6 @@
                 continue
 
             # The node is idle for too long, terminate it.
-<<<<<<< HEAD
-=======
-            logger.info(
-                "Terminating instance={}(ray={}) since it's idle for {} secs.".format(  # noqa
-                    node.im_instance_id,
-                    node.ray_node_id,
-                    node.idle_duration_ms / s_to_ms,
-                )
-            )
-
->>>>>>> f283b2c0
             node.status = SchedulingNodeStatus.TO_TERMINATE
             node.termination_request = TerminationRequest(
                 id=str(uuid.uuid4()),
@@ -1645,11 +1614,8 @@
                 ray_node_id=node.ray_node_id,
                 cause=TerminationRequest.Cause.IDLE,
                 idle_duration_ms=node.idle_duration_ms,
-<<<<<<< HEAD
                 details=f"idle for {node.idle_duration_ms/s_to_ms} secs > "
                 f"timeout={idle_timeout_s} secs",
-=======
->>>>>>> f283b2c0
             )
 
         ctx.update(nodes)