--- conflicted
+++ resolved
@@ -367,13 +367,6 @@
             if not self._try_schedule_one(r, resource_request_source):
                 unschedulable_requests.append(r)
 
-<<<<<<< HEAD
-        score = self._compute_score(is_constraint)
-
-        return unschedulable_requests, score
-
-    def _compute_score(self, is_constraint: bool) -> UtilizationScore:
-=======
         score = self._compute_score(resource_request_source)
 
         return unschedulable_requests, score
@@ -381,7 +374,6 @@
     def _compute_score(
         self, resource_request_source: ResourceRequestSource
     ) -> UtilizationScore:
->>>>>>> d690d83f
         """
         Compute the utilization score for this node with respect to the current resource
         request being scheduled.
@@ -416,14 +408,6 @@
         Returns:
             A utilization score for this node.
         """
-        sched_resources = (
-            self.sched_constraints if is_constraint else self.sched_requests
-        )
-        node_available_resources = (
-            self.available_resources_for_constraints
-            if is_constraint
-            else self.available_resources
-        )
 
         sched_requests = self.sched_requests[resource_request_source]
         available_resources = self.available_resources[resource_request_source]
@@ -431,11 +415,7 @@
         # Compute the number of resource types being scheduled.
         num_matching_resource_types = 0
         sched_resource_types = set()
-<<<<<<< HEAD
-        for req in sched_resources:
-=======
         for req in sched_requests:
->>>>>>> d690d83f
             for resource_name, v in req.resources_bundle.items():
                 if v > 0:
                     sched_resource_types.add(resource_name)
@@ -450,13 +430,8 @@
             if v == 0:
                 # Skip any zero values.
                 continue
-<<<<<<< HEAD
-            if k in node_available_resources:
-                util = (v - node_available_resources.get(k, 0)) / v
-=======
             if k in available_resources:
                 util = (v - available_resources.get(k, 0)) / v
->>>>>>> d690d83f
                 assert util >= 0 and util <= 1, f"Invalid utilization: {util}"
                 util_by_resources.append(v * (util**3))
 
@@ -467,11 +442,7 @@
             # TODO: we should also generalize this optimization for accelerators.
             # https://github.com/ray-project/ray/issues/43079
             is_gpu_node = self.total_resources.get("GPU", 0) > 0
-<<<<<<< HEAD
-            any_gpu_requests = any("GPU" in r.resources_bundle for r in sched_resources)
-=======
             any_gpu_requests = any("GPU" in r.resources_bundle for r in sched_requests)
->>>>>>> d690d83f
             if is_gpu_node and not any_gpu_requests:
                 gpu_ok = False
 
