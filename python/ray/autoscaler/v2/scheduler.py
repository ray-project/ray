--- conflicted
+++ resolved
@@ -298,13 +298,9 @@
     ray_node_id: Optional[str] = None
     # Idle duration in ms. Default not idle.
     idle_duration_ms: int = 0
-<<<<<<< HEAD
-    # Node kind.
-=======
     # Launch config hash.
     launch_config_hash: Optional[str] = None
     # node kind.
->>>>>>> f11d1cdb
     node_kind: NodeKind = NodeKind.WORKER
 
     def try_schedule(
