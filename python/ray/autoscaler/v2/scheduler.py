--- conflicted
+++ resolved
@@ -644,13 +644,7 @@
         # The max number of nodes for the entire cluster.
         _max_num_nodes: Optional[int] = None
         # The idle timeout in seconds.
-<<<<<<< HEAD
-        _idle_timeout_s: Optional[int] = None
-        # Disable outdated node check.
-        _disable_launch_config_check: bool = False
-=======
         _idle_timeout_s: Optional[float] = None
->>>>>>> 70d616f6
         # The current schedulable nodes (including pending nodes and pending requests).
         _nodes: List[SchedulingNode] = field(default_factory=list)
         # The number of nodes by node types available for launching based on the max
