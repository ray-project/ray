import copy
import logging
import time
import uuid
from abc import ABC, abstractmethod
from collections import defaultdict
from dataclasses import dataclass, field
from enum import Enum
from typing import Dict, List, Optional, Tuple

from ray._private.protobuf_compat import message_to_dict
from ray.autoscaler._private.constants import AUTOSCALER_CONSERVE_GPU_NODES
from ray.autoscaler._private.resource_demand_scheduler import (
    UtilizationScore,
    _fits,
    _inplace_subtract,
)
from ray.autoscaler.v2.instance_manager.common import InstanceUtil
from ray.autoscaler.v2.instance_manager.config import NodeTypeConfig
from ray.autoscaler.v2.schema import AutoscalerInstance, NodeType
from ray.autoscaler.v2.utils import ProtobufUtil, ResourceRequestUtil
from ray.core.generated.autoscaler_pb2 import (
    ClusterResourceConstraint,
    GangResourceRequest,
    ResourceRequest,
    ResourceRequestByCount,
)
from ray.core.generated.instance_manager_pb2 import (
    Instance,
    LaunchRequest,
    NodeKind,
    TerminationRequest,
)

# ============= Resource Scheduling Service API =======================
#
#  ResourceSchedulerService is a service that schedules resource bundles
#  to nodes. It's used by the autoscaler to schedule resource bundles
#  to determine the desired cluster size to satisfy the current resource
#  demands.
#
logger = logging.getLogger(__name__)


@dataclass
class SchedulingRequest:
    # If outdated node check through launch config is disabled.
    disable_launch_config_check: bool
    # Available node type configs
    node_type_configs: Dict[NodeType, NodeTypeConfig] = field(default_factory=dict)
    # Max number of worker nodes.
    max_num_nodes: Optional[int] = None
    # Idle timeout in seconds.
    idle_timeout_s: Optional[float] = None
    # TODO: This prob could be refactored into the ClusterStatus data class later.
    # The current ray resource requests.
    resource_requests: List[ResourceRequestByCount] = field(default_factory=list)
    # The Gang resource requests.
    gang_resource_requests: List[GangResourceRequest] = field(default_factory=list)
    # cluster resource constraints.
    cluster_resource_constraints: List[ClusterResourceConstraint] = field(
        default_factory=list
    )
    # The current instances.
    current_instances: List[AutoscalerInstance] = field(default_factory=list)


@dataclass
class SchedulingReply:
    # Instances to launch.
    to_launch: List[LaunchRequest] = field(default_factory=list)
    # To terminate.
    to_terminate: List[TerminationRequest] = field(default_factory=list)
    # The infeasible resource bundles.
    infeasible_resource_requests: List[ResourceRequest] = field(default_factory=list)
    # The infeasible gang resource bundles.
    infeasible_gang_resource_requests: List[GangResourceRequest] = field(
        default_factory=list
    )
    # The infeasible cluster resource constraints.
    infeasible_cluster_resource_constraints: List[ClusterResourceConstraint] = field(
        default_factory=list
    )


class IResourceScheduler(ABC):
    """
    Interface for a resource scheduler.

    Implements the `instance_manager.proto ResourceSchedulerService` interface.
    """

    @abstractmethod
    def schedule(self, request: SchedulingRequest) -> SchedulingReply:
        """
        Given the resource requests and the current cluster state, calculate the
        target cluster shape by trying to schedule the resource requests on the
        nodes.
        """
        pass


class SchedulingNodeStatus(Enum):
    """
    The status of a scheduling node (`SchedulingNode`)
    """

    # The node is added by the ResourceDemandScheduler.
    TO_LAUNCH = "TO_LAUNCH"
    # The node is pending, i.e. there's already an autoscaler instance being launched
    # The node is schedulable. It could be running ray or pending to run ray. Either
    # Way, it should be able to accept new resource requests/resource constraints.
    SCHEDULABLE = "SCHEDULABLE"
    # The node is to be terminated by the ResourceDemandScheduler
    TO_TERMINATE = "TO_TERMINATE"


class ResourceRequestSource(Enum):
    """
    The source of the resource request.
    """

    # The resource request is from demand, e.g. ray tasks/actors,
    # placement groups, etc.
    PENDING_DEMAND = "PENDING_DEMAND"
    # The resource request is from the cluster resource constraints, i.e.
    # from ray.autoscaler.sdk.request_resources().
    CLUSTER_RESOURCE_CONSTRAINT = "CLUSTER_RESOURCE_CONSTRAINT"


@dataclass
class SchedulingNode:
    """
    A abstraction of a node that can be scheduled on by the resource scheduler.

    A scheduling node is expected to be used as:

        node  = SchedulingNode.new(instance, node_configs)
        remaining, score = node.try_schedule(requests)

        .... do something with the score ....

    NOTE:
        One could also extend the scheduling behavior by overriding `try_schedule`
    """

    # Node type name.
    node_type: NodeType
    # Status
    status: SchedulingNodeStatus
    # Resource requests scheduled on this nodes for different sources.
    sched_requests: Dict[ResourceRequestSource, List[ResourceRequest]] = field(
        default_factory=lambda: defaultdict(list)
    )
    # Available resources for different sources of requests.
    available_resources_for_sched: Dict[
        ResourceRequestSource, Dict[str, float]
    ] = field(default_factory=dict)
    # The node's current resource capacity.
    total_resources: Dict[str, float] = field(default_factory=dict)
    # Node's labels, including static or dynamic labels.
    labels: Dict[str, str] = field(default_factory=dict)
    # Observability descriptive message for why the node was launched in the
    # first place.
    launch_reason: Optional[str] = None
    # Termination request, none when the node is not being terminated.
    termination_request: Optional[TerminationRequest] = None
    # The instance id of the IM(Instance Manager) instance. None if the node
    # is not yet in IM.
    im_instance_id: Optional[str] = None
    # The ray node id of the ray node. None if the node is not included in
    # ray cluster's GCS report yet (not running ray yet).
    ray_node_id: Optional[str] = None
    # Idle duration in ms. Default not idle.
    idle_duration_ms: int = 0
    # Launch config hash.
    launch_config_hash: Optional[str] = None
    # node kind.
    node_kind: NodeKind = NodeKind.WORKER

    def __init__(
        self,
        node_type: NodeType,
        total_resources: Dict[str, float],
        available_resources: Dict[str, float],
        labels: Dict[str, str],
        status: SchedulingNodeStatus,
        im_instance_id: str = "",
        ray_node_id: str = "",
        idle_duration_ms: int = 0,
        launch_config_hash: str = "",
        node_kind: NodeKind = NodeKind.WORKER,
        termination_request: Optional[TerminationRequest] = None,
    ):
        self.node_type = node_type
        self.total_resources = total_resources
        self.available_resources_for_sched = {
            ResourceRequestSource.PENDING_DEMAND: dict(available_resources),
            ResourceRequestSource.CLUSTER_RESOURCE_CONSTRAINT: dict(total_resources),
        }
        self.sched_requests = {
            ResourceRequestSource.PENDING_DEMAND: [],
            ResourceRequestSource.CLUSTER_RESOURCE_CONSTRAINT: [],
        }
        self.labels = labels
        self.status = status
        self.im_instance_id = im_instance_id
        self.ray_node_id = ray_node_id
        self.idle_duration_ms = idle_duration_ms
        self.launch_config_hash = launch_config_hash
        self.node_kind = node_kind
        self.termination_request = termination_request

    def get_available_resources(self, resource_request_source: ResourceRequestSource):
        """Get the available resources for the given resource request source."""
        return self.available_resources_for_sched[resource_request_source]

    def get_sched_requests(self, resource_request_source: ResourceRequestSource):
        """Get the resource requests for the given resource request source."""
        return self.sched_requests[resource_request_source]

    def add_sched_request(
        self,
        request: ResourceRequest,
        resource_request_source: ResourceRequestSource,
    ):
        """
        Add the resource requests to the node.

        Args:
            request: The resource request to be added.
            resource_request_source: The source of the resource request.
        """
        self.sched_requests[resource_request_source].append(request)

    @staticmethod
    def new(
        instance: AutoscalerInstance,
        node_type_configs: Dict[NodeType, NodeTypeConfig],
        disable_launch_config_check: bool,
    ) -> Optional["SchedulingNode"]:
        """
        Create a new scheduling node from an autoscaler instance.

        It creates:
            - None if the instance is not schedulable by IM.
            - A schedulable node if the instance is running ray or pending to run ray,
              so it should be considered in the scheduling process.

        Args:
            instance: The instance.
            node_type_configs: The node type configs.

        """
        if not SchedulingNode.is_schedulable(instance):
            return None

        if instance.im_instance.status == Instance.RAY_RUNNING:
            assert instance.ray_node is not None, (
                "ray node should not be None "
                f"when the instance is running ray: instance={instance}"
            )
            # An running ray node
            return SchedulingNode(
                node_type=instance.im_instance.instance_type,
                total_resources=dict(instance.ray_node.total_resources),
                # Available resources for scheduling requests of different
                # sources.
                available_resources=dict(instance.ray_node.available_resources),
                # Use ray node's dynamic labels.
                labels=dict(instance.ray_node.dynamic_labels),
                status=SchedulingNodeStatus.SCHEDULABLE,
                im_instance_id=instance.im_instance.instance_id,
                ray_node_id=instance.im_instance.node_id,
                idle_duration_ms=instance.ray_node.idle_duration_ms,
                launch_config_hash=instance.im_instance.launch_config_hash,
                node_kind=instance.im_instance.node_kind,
            )

        # This is an instance pending to run ray. Initialize a schedulable node
        # from the node type config.
        node_config = node_type_configs.get(instance.im_instance.instance_type, None)
        if node_config is None:
            if disable_launch_config_check:
                # We are not terminating outdated nodes.
                logger.info(
                    f"Node config for {instance.im_instance.instance_type} is missing, "
                    "but we are not terminating the outdated node because "
                    "`disable_launch_config_check` is True in "
                    "the autoscaler's provider config."
                )
                return None

            # Configs might have been updated, and no more
            # node_type_configs for this node type. We should terminate it.
            return SchedulingNode(
                node_type=instance.im_instance.instance_type,
                total_resources={},
                available_resources={},
                labels={},
                status=SchedulingNodeStatus.TO_TERMINATE,
                im_instance_id=instance.im_instance.instance_id,
                termination_request=TerminationRequest(
                    id=str(uuid.uuid4()),
                    instance_id=instance.im_instance.instance_id,
                    cause=TerminationRequest.Cause.OUTDATED,
                    instance_type=instance.im_instance.instance_type,
                ),
                node_kind=NodeKind.WORKER,
            )

        return SchedulingNode.from_node_config(
            node_config,
            SchedulingNodeStatus.SCHEDULABLE,
            node_kind=instance.im_instance.node_kind,
            im_instance_id=instance.im_instance.instance_id,
        )

    @staticmethod
    def is_schedulable(instance: AutoscalerInstance) -> bool:
        """
        Check if the instance is schedulable by IM.

        Args:
            instance: The instance.

        Returns:
            True if the instance is schedulable by IM.
        """
        if instance.im_instance is None:
            # We will skip any instances that are not yet in IM which
            # could be
            #   1. an out-of-band ray node
            #   2. an cloud instance running ray not yet discovered
            #      by the IM's Reconciler
            #   3. an cloud instance already terminated but ray state
            #      still lagging behind.
            #
            # In all of these cases, the instance is not schedulable or
            # shouldn't be managed by IM, so we don't consider them.
            return False

        # These are the statuses where there's a running ray node or
        # could eventually run ray.
        if InstanceUtil.is_ray_running_reachable(instance.im_instance.status):
            return True

        return False

    @staticmethod
    def from_node_config(
        node_config: NodeTypeConfig,
        status: SchedulingNodeStatus,
        node_kind: NodeKind,
        im_instance_id: Optional[str] = None,
    ) -> "SchedulingNode":
        """
        Create a scheduling node from a node config.

        Args:
            node_config: The node config.
            status: The status of the node.
            im_instance_id: The instance id of the im instance.
        """
        return SchedulingNode(
            node_type=node_config.name,
            total_resources=dict(node_config.resources),
            available_resources=dict(node_config.resources),
            labels=dict(node_config.labels),
            status=status,
            im_instance_id=im_instance_id,
            node_kind=node_kind,
        )

    def __post_init__(self):
        assert self.node_type, "node_type should be set"

    def try_schedule(
        self,
        requests: List[ResourceRequest],
        resource_request_source: ResourceRequestSource,
    ) -> Tuple[List[ResourceRequest], UtilizationScore]:
        """
        Try to schedule the resource requests on this node.

        This modifies the node's available resources if the requests are schedulable.
        The requests are scheduled one by one in the sorted order, and no
        backtracking is done.

        Args:
            requests: The resource requests to be scheduled.
            resource_request_source: The source of the resource request, i.e.
                pending demands from ray actors/tasks or cluster resource constraints.

        Returns:
            A tuple of:
                - list of remaining requests that cannot be scheduled on this node.
                - the utilization score for this node with respect to the current
                resource requests being scheduled.
        """
        # Track the resource requests that cannot be scheduled on this node.
        unschedulable_requests = []

        # Sort the requests and try schedule them one by one.
        for r in requests:
            if not self._try_schedule_one(r, resource_request_source):
                unschedulable_requests.append(r)

        score = self._compute_score(resource_request_source)

        return unschedulable_requests, score

    def _compute_score(
        self, resource_request_source: ResourceRequestSource
    ) -> UtilizationScore:
        """
        Compute the utilization score for this node with respect to the current resource
        request being scheduled.

        A "higher" score means that this node is more suitable for scheduling the
        current scheduled resource requests.

        The score is a tuple of 4 values:
            1. Whether this node is a GPU node and the current resource request has
                GPU requirements:
                    0: if this node is a GPU node and the current resource request
                    placed onto the node has no GPU requirements.
                    1: if this node is not a GPU node or the current resource request
                    placed onto the node has GPU requirements.
            2. The number of resource types being scheduled.
            3. The minimum utilization rate across all resource types.
            4. The average utilization rate across all resource types.

        NOTE:
            This function is adapted from  _resource_based_utilization_scorer from
            autoscaler v1.

        TODO(rickyx,jjyao):  We should also consider node labels for
            scoring. For example, if a node has a label that matches the affinity
            label of the resource request, we should give it a higher score.

        TODO(rickyx): add pluggable scoring functions here.

        Returns:
            A utilization score for this node.
        """

        sched_requests = self.get_sched_requests(resource_request_source)
        available_resources = self.get_available_resources(resource_request_source)

        # Compute the number of resource types being scheduled.
        num_matching_resource_types = 0
        sched_resource_types = set()
        for req in sched_requests:
            for resource_name, v in req.resources_bundle.items():
                if v > 0:
                    sched_resource_types.add(resource_name)

        for sched_resource_type in sched_resource_types:
            if sched_resource_type in self.total_resources:
                num_matching_resource_types += 1

        # Compute the utilization rate for each resource type
        util_by_resources = []
        for k, v in self.total_resources.items():
            if v == 0:
                # Skip any zero values.
                continue
            if k in available_resources:
                util = (v - available_resources.get(k, 0)) / v
                assert util >= 0 and util <= 1, f"Invalid utilization: {util}"
                util_by_resources.append(v * (util**3))

        # Prefer not to launch a GPU node if there aren't any GPU requirements in the
        # resource bundle.
        gpu_ok = True
        if AUTOSCALER_CONSERVE_GPU_NODES:
            # TODO: we should also generalize this optimization for accelerators.
            # https://github.com/ray-project/ray/issues/43079
            is_gpu_node = self.total_resources.get("GPU", 0) > 0
            any_gpu_requests = any("GPU" in r.resources_bundle for r in sched_requests)
            if is_gpu_node and not any_gpu_requests:
                gpu_ok = False

        # Prioritize avoiding gpu nodes for non-gpu workloads first,
        # then prioritize matching multiple resource types,
        # then prioritize using all resources,
        # then prioritize overall balance of multiple resources.
        return (
            gpu_ok,
            num_matching_resource_types,
            min(util_by_resources) if util_by_resources else 0,
            float(sum(util_by_resources)) / len(util_by_resources)
            if util_by_resources
            else 0,
        )

    def _try_schedule_one(
        self, request: ResourceRequest, resource_request_source: ResourceRequestSource
    ) -> bool:
        """
        Try to schedule one resource request on this node. The request could be from
        various sources, specified by `resource_request_source`.

        Args:
            request: The resource request to be scheduled.
            resource_request_source: The source of the resource request, i.e.
                pending demands from ray actors/tasks or cluster resource constraints.

        Returns:
            True if the resource request is scheduled on this node.
        """

        # Check if there's placement constraints that are not satisfied.
        for constraint in request.placement_constraints:
            if constraint.HasField("anti_affinity"):
                anti_affinity = constraint.anti_affinity
                if (
                    anti_affinity.label_name in self.labels
                    and anti_affinity.label_value
                    == self.labels[anti_affinity.label_name]
                ):
                    # The node already has a label that matches the anti-affinity
                    return False

            # We don't need to check for affinity constraints here since
            # we have already combined resource requests with the affinity
            # constraints into the same request at `combine_requests_with_affinity`.
            pass

        available_resources_dict = self.get_available_resources(resource_request_source)

        available_resources_dict = self.get_available_resources(resource_request_source)

        # Check if there's enough resources to schedule the request.
        if not _fits(available_resources_dict, dict(request.resources_bundle)):
            return False

        # Schedule the request, update resources
        _inplace_subtract(available_resources_dict, dict(request.resources_bundle))

        # Add the request to the node.
        self.add_sched_request(request, resource_request_source)
<<<<<<< HEAD

        # Update the dynamic labels if there's any
        for constraint in request.placement_constraints:
            # We don't need to check for affinity constraints here since
            # we have already combined resource requests with the affinity
            # constraints into the same request at `combine_requests_with_affinity`.
            # We don't need node labels for enforcing affinity.
            if constraint.HasField("anti_affinity"):
                anti_affinity = constraint.anti_affinity
                self._add_label(anti_affinity.label_name, anti_affinity.label_value)
=======
>>>>>>> 88792c3a

        return True

    def _add_label(self, label_name: str, label_value: str):
        """
        Add a label to the node.
        This assumes a label key can only have one value.
        """
        assert (
            self.labels.get(label_name) is None
            or self.labels[label_name] == label_value
        ), (
            f"Label {label_name} already exists with value "
            f"{self.labels[label_name]}, cannot set to "
            f"{label_value}"
        )
        self.labels[label_name] = label_value

    def __repr__(self) -> str:
        return (
            "SchedulingNode(node_type={node_type}, "
            "instance_id={instance_id},"
            "ray_node_id={ray_node_id},"
            "idle_duration_ms={idle_duration_ms},"
            "termination_request={termination_request},"
            "status={status}, "
            "total_resources={total_resources}, "
            "available_resources_for_demand={available_resources_for_demand}, "
            "available_resources_for_cluster_resource_constraints="
            "{available_resources_for_cluster_resource_constraints},"
            "labels={labels}, launch_reason={launch_reason}), "
            "sched_requests_for_demand={sched_requests_for_demand}), "
            "sched_requests_for_cluster_resource_constraints="
            "{sched_requests_for_cluster_resources_constraint})"
        ).format(
            node_type=self.node_type,
            instance_id=self.im_instance_id,
            ray_node_id=self.ray_node_id,
            idle_duration_ms=self.idle_duration_ms,
            termination_request=str(message_to_dict(self.termination_request))
            if self.termination_request
            else None,
            status=self.status,
            total_resources=self.total_resources,
            available_resources_for_demand=self.available_resources_for_sched[
                ResourceRequestSource.PENDING_DEMAND
            ],
            available_resources_for_cluster_resource_constraints=self.available_resources_for_sched[  # noqa
                ResourceRequestSource.CLUSTER_RESOURCE_CONSTRAINT
            ],
            labels=self.labels,
            launch_reason=self.launch_reason,
            sched_requests_for_demand="|".join(
                str(message_to_dict(r))
                for r in self.sched_requests[ResourceRequestSource.PENDING_DEMAND]
            ),
            sched_requests_for_cluster_resources_constraint="|".join(
                str(message_to_dict(r))
                for r in self.sched_requests[
                    ResourceRequestSource.CLUSTER_RESOURCE_CONSTRAINT
                ]
            ),
        )


class ResourceDemandScheduler(IResourceScheduler):
    """
    A "simple" resource scheduler that schedules resource requests based on the
    following rules:
        1. Enforce the minimal count of nodes for each worker node type.
        2. Enforce the cluster resource constraints.
        3. Schedule the gang resource requests.
        4. Schedule the tasks/actor resource requests
    """

    @dataclass
    class ScheduleContext:
        """
        Encapsulates the context for processing one scheduling request.

        This exposes functions to read and write the scheduling nodes, to prevent
        accidental modification of the internal state.
        """

        # The node type configs for this scheduling request.
        _node_type_configs: Dict[NodeType, NodeTypeConfig]
        # If outdated node check through launch config is disabled.
        _disable_launch_config_check: bool
        # The max number of nodes for the entire cluster.
        _max_num_nodes: Optional[int] = None
        # The idle timeout in seconds.
        _idle_timeout_s: Optional[float] = None
        # The current schedulable nodes (including pending nodes and pending requests).
        _nodes: List[SchedulingNode] = field(default_factory=list)
        # The number of nodes by node types available for launching based on the max
        # number of workers in the config. This takes into account any pending/running
        # nodes.
        _node_type_available: Dict[NodeType, int] = field(default_factory=dict)

        def __init__(
            self,
            nodes: List[SchedulingNode],
            node_type_configs: Dict[NodeType, NodeTypeConfig],
            disable_launch_config_check: bool,
            max_num_nodes: Optional[int] = None,
            idle_timeout_s: Optional[float] = None,
        ):
            self._nodes = nodes
            self._node_type_configs = node_type_configs
            self._node_type_available = self._compute_available_node_types(
                nodes, node_type_configs
            )
            self._max_num_nodes = max_num_nodes
            self._idle_timeout_s = idle_timeout_s
            self._disable_launch_config_check = disable_launch_config_check

        @classmethod
        def from_schedule_request(
            cls, req: SchedulingRequest
        ) -> "ResourceDemandScheduler.ScheduleContext":
            """
            Create a schedule context from a schedule request.
            It will populate the context with the existing nodes and the available node
            types from the config.

            Args:
                req: The scheduling request. The caller should make sure the
                    request is valid.
            """

            nodes = []
            node_type_configs = req.node_type_configs

            # Initialize the scheduling nodes.
            for instance in req.current_instances:
                node = SchedulingNode.new(
                    instance, node_type_configs, req.disable_launch_config_check
                )
                if node:
                    nodes.append(node)

            return cls(
                nodes=nodes,
                node_type_configs=node_type_configs,
                disable_launch_config_check=req.disable_launch_config_check,
                max_num_nodes=req.max_num_nodes,
                idle_timeout_s=req.idle_timeout_s,
            )

        @staticmethod
        def _compute_available_node_types(
            nodes: List[SchedulingNode],
            node_type_configs: Dict[NodeType, NodeTypeConfig],
        ) -> Dict[NodeType, int]:
            """
            Compute the number of nodes by node types available for launching based on
            the max number of workers in the config.
            Args:
                nodes: The current existing nodes.
                node_type_configs: The node type configs.
            Returns:
                A dict of node types and the number of nodes available for launching.
            """
            node_type_available: Dict[NodeType, int] = defaultdict(int)
            node_type_existing: Dict[NodeType, int] = defaultdict(int)
            for node in nodes:
                node_type_existing[node.node_type] += 1

            for (
                node_type,
                node_type_config,
            ) in node_type_configs.items():
                node_type_available[
                    node_type
                ] = node_type_config.max_worker_nodes - node_type_existing.get(
                    node_type, 0
                )

            return node_type_available

        def get_nodes(self) -> List[SchedulingNode]:
            """
            Get the current nodes with filter.

            Returns:
                A list of nodes.
            """
            nodes = copy.deepcopy(self._nodes)
            return nodes

        def get_node_type_available(self) -> Dict[NodeType, int]:
            return copy.deepcopy(self._node_type_available)

        def get_cluster_shape(self) -> Dict[NodeType, int]:
            cluster_shape = defaultdict(int)
            for node in self._nodes:
                if node.status == SchedulingNodeStatus.TO_TERMINATE:
                    # Skip the nodes that are to be terminated.
                    continue

                cluster_shape[node.node_type] += 1
            return cluster_shape

        def get_idle_timeout_s(self) -> Optional[float]:
            return self._idle_timeout_s

        def update(self, new_nodes: List[SchedulingNode]) -> None:
            """
            Update the context with the new nodes.
            """
            self._nodes = new_nodes

            # Update the available node types.
            self._node_type_available = self._compute_available_node_types(
                self._nodes, self._node_type_configs
            )

        def get_max_num_nodes(self) -> Optional[int]:
            """
            Get the max number of nodes for the entire cluster.
            """
            return self._max_num_nodes

        def get_node_type_configs(self) -> Dict[NodeType, NodeTypeConfig]:
            return self._node_type_configs

        def __str__(self) -> str:
            return "ScheduleContext({} nodes, node_type_available={})".format(
                len(self._nodes), dict(self._node_type_available)
            )

        def get_launch_requests(self) -> List[LaunchRequest]:
            """
            Get the launch requests for the nodes that are to be launched.
            """
            launch_by_type = defaultdict(int)
            for node in self._nodes:
                if node.status == SchedulingNodeStatus.TO_LAUNCH:
                    launch_by_type[node.node_type] += 1

            launch_requests = []
            for instance_type, count in launch_by_type.items():
                launch_requests.append(
                    LaunchRequest(
                        instance_type=instance_type,
                        count=count,
                        id=str(uuid.uuid4()),
                        request_ts_ms=time.time_ns() // 1000,
                    )
                )
            return launch_requests

        def get_terminate_requests(
            self,
        ) -> List[TerminationRequest]:
            """
            Get the terminate requests for the nodes that are to be terminated.
            """
            return [
                node.termination_request
                for node in self._nodes
                if node.termination_request is not None
            ]

    def schedule(self, request: SchedulingRequest) -> SchedulingReply:
        logger.info(
            "Scheduling for request: resource_request={}, gang_resource_request={}, "
            "cluster_constraint={}".format(
                ResourceRequestUtil.to_dict_list(request.resource_requests),
                ProtobufUtil.to_dict_list(request.gang_resource_requests),
                ProtobufUtil.to_dict_list(request.cluster_resource_constraints),
            )
        )

        ctx = ResourceDemandScheduler.ScheduleContext.from_schedule_request(request)

        # Enforce outdate nodes.
        ResourceDemandScheduler._terminate_outdated_nodes(ctx)

        # Enforce the minimal count of nodes for each worker node type.
        ResourceDemandScheduler._enforce_min_workers_per_type(ctx)

        # Enforce the max worker nodes count.
        ResourceDemandScheduler._enforce_max_workers_per_type(ctx)

        # Enforce the max worker nodes count globally.
        ResourceDemandScheduler._enforce_max_workers_global(ctx)

        # Enforce the cluster resource constraints.
        infeasible_constraints = ResourceDemandScheduler._enforce_resource_constraints(
            ctx, request.cluster_resource_constraints
        )

        # Schedule the gang resource requests.
        infeasible_gang_requests = (
            ResourceDemandScheduler._sched_gang_resource_requests(
                ctx, request.gang_resource_requests
            )
        )

        # Schedule the tasks/actor resource requests
        infeasible_requests = ResourceDemandScheduler._sched_resource_requests(
            ctx,
            ResourceRequestUtil.ungroup_by_count(request.resource_requests),
        )

        # Shutdown any idle nodes that's not needed (e.g. no resource constraints.
        # not needed by min_worker count, etc.)
        ResourceDemandScheduler._enforce_idle_termination(ctx)

        # Compute the number of nodes to launch.
        reply = SchedulingReply(
            infeasible_resource_requests=infeasible_requests,
            infeasible_gang_resource_requests=infeasible_gang_requests,
            infeasible_cluster_resource_constraints=infeasible_constraints,
            to_launch=ctx.get_launch_requests(),
            to_terminate=ctx.get_terminate_requests(),
        )

        return reply

    @staticmethod
    def _enforce_max_workers_per_type(
        ctx: "ResourceDemandScheduler.ScheduleContext",
    ) -> None:
        """
        Enforce the max number of workers for each node type.
        """

        # Get all the nodes by type
        all_nodes = ctx.get_nodes()

        non_terminating_nodes_by_type = defaultdict(list)
        terminating_nodes = []
        for node in all_nodes:
            if node.status == SchedulingNodeStatus.TO_TERMINATE:
                terminating_nodes.append(node)
            else:
                non_terminating_nodes_by_type[node.node_type].append(node)

        # Step 1. Enforce the max number of workers for each node type.
        for node_type in non_terminating_nodes_by_type.keys():
            non_terminate_nodes_of_type = non_terminating_nodes_by_type[node_type]
            node_config = ctx.get_node_type_configs()[node_type]
            num_max_nodes_per_type = node_config.max_worker_nodes
            num_extra_nodes = len(non_terminate_nodes_of_type) - num_max_nodes_per_type

            if num_extra_nodes <= 0:
                # No extra nodes for this type, continue.
                continue

            # Terminate the nodes
            (
                to_terminate,
                remained_nodes,
            ) = ResourceDemandScheduler._select_nodes_to_terminate(
                non_terminate_nodes_of_type,
                num_extra_nodes,
                TerminationRequest.Cause.MAX_NUM_NODE_PER_TYPE,
                max_num_nodes_per_type=num_max_nodes_per_type,
            )

            non_terminating_nodes_by_type[node_type] = remained_nodes
            terminating_nodes.extend(to_terminate)

        non_terminating_nodes = []
        for nodes in non_terminating_nodes_by_type.values():
            non_terminating_nodes.extend(nodes)

        # Update the context
        assert len(all_nodes) == len(
            terminating_nodes + non_terminating_nodes
        ), "The number of nodes should be the same after enforcing max nodes per type."

        ctx.update(terminating_nodes + non_terminating_nodes)

        if terminating_nodes:
            logger.debug(
                f"Terminating {len(terminating_nodes)} "
                "nodes for per node type max num node's constraints."
            )

    @staticmethod
    def _enforce_max_workers_global(
        ctx: "ResourceDemandScheduler.ScheduleContext",
    ) -> None:
        """
        Enforce the max number of workers for the entire cluster.
        """
        all_nodes = ctx.get_nodes()

        terminating_nodes = []
        non_terminating_nodes = []

        for node in all_nodes:
            if node.status == SchedulingNodeStatus.TO_TERMINATE:
                terminating_nodes.append(node)
            else:
                non_terminating_nodes.append(node)

        num_max_nodes = ctx.get_max_num_nodes()

        num_to_terminate = (
            max(len(non_terminating_nodes) - num_max_nodes, 0) if num_max_nodes else 0
        )

        if num_to_terminate <= 0:
            # No extra nodes needed to terminate.
            return

        # Terminate the nodes
        (
            to_terminate_nodes,
            non_terminating_nodes,
        ) = ResourceDemandScheduler._select_nodes_to_terminate(
            non_terminating_nodes,
            num_to_terminate,
            TerminationRequest.Cause.MAX_NUM_NODES,
            max_num_nodes=num_max_nodes,
        )

        assert len(to_terminate_nodes) == num_to_terminate, (
            "Terminating {} nodes, failed to terminate {} nodes to "
            "satisfy max_num_nodes={}".format(
                len(to_terminate_nodes),
                num_to_terminate - len(to_terminate_nodes),
                num_max_nodes,
            )
        )

        # Update the context
        terminating_nodes.extend(to_terminate_nodes)
        assert len(all_nodes) == len(
            terminating_nodes + non_terminating_nodes
        ), "The number of nodes should be the same after enforcing max nodes."

        all_nodes = terminating_nodes + non_terminating_nodes
        ctx.update(all_nodes)

    @staticmethod
    def _select_nodes_to_terminate(
        nodes: List[SchedulingNode],
        num_to_terminate: int,
        cause: TerminationRequest.Cause,
        max_num_nodes: Optional[int] = None,
        max_num_nodes_per_type: Optional[int] = None,
    ) -> Tuple[List[SchedulingNode], List[SchedulingNode]]:
        """
        Select 'num_to_terminate' of nodes to be terminated
        from the 'nodes' list.

        Args:
            nodes: The nodes to be terminated.
            num_to_terminate: The number of nodes to be terminated.
            cause: The cause of the termination. Should be one of
                TerminationRequest.Cause.MAX_NUM_NODES or
                TerminationRequest.Cause.MAX_NUM_NODE_PER_TYPE.

            max_num_nodes: The max number of nodes for the entire cluster only
                used when the cause is TerminationRequest.Cause.MAX_NUM_NODES.
            max_num_nodes_per_type: The max number of nodes for each node type.
                Only used when the cause is
                TerminationRequest.Cause.MAX_NUM_NODE_PER_TYPE.

        Returns:
            A tuple of:
                - The terminated nodes.
                - The remained nodes.
        """

        # Sort the nodes for termination.
        nodes.sort(key=ResourceDemandScheduler._sort_nodes_for_termination)

        terminated_nodes, remained_nodes = (
            nodes[:num_to_terminate],
            nodes[num_to_terminate:],
        )

        assert cause in [
            TerminationRequest.Cause.MAX_NUM_NODES,
            TerminationRequest.Cause.MAX_NUM_NODE_PER_TYPE,
        ], "Other termination causes don't have to select nodes for termination."

        for node in terminated_nodes:
            logger.info(
                "Terminating node {}(ray={}) due to {}.".format(
                    node.im_instance_id,
                    node.ray_node_id,
                    TerminationRequest.Cause.Name(cause),
                )
            )
            node.status = SchedulingNodeStatus.TO_TERMINATE
            node.termination_request = TerminationRequest(
                id=str(uuid.uuid4()),
                instance_id=node.im_instance_id,
                ray_node_id=node.ray_node_id,
                cause=cause,
                instance_type=node.node_type,
            )
            if cause == TerminationRequest.Cause.MAX_NUM_NODES:
                node.termination_request.max_num_nodes = max_num_nodes
            elif cause == TerminationRequest.Cause.MAX_NUM_NODE_PER_TYPE:
                node.termination_request.max_num_nodes_per_type = max_num_nodes_per_type
            else:
                raise ValueError("Unknown termination cause: {}".format(cause))

        return terminated_nodes, remained_nodes

    @staticmethod
    def _sort_nodes_for_termination(node: SchedulingNode) -> Tuple:
        """
        Sort the nodes for termination increasingly by:

            1. First if ray hasn't been started yet
            2. Then if the nodes are idle
            3. Then with lower resources util nodes first.

        Such that nodes sorted earlier will be terminated first.
        """

        running_ray = len(node.ray_node_id) > 0
        # Reverse the idle duration such that the nodes with the largest idle duration
        # will be terminated first.
        idle_dur = -1 * node.idle_duration_ms
        available_resources = node.get_available_resources(
            ResourceRequestSource.PENDING_DEMAND
        )

        utils_per_resources = {}
        for resource, total in node.total_resources.items():
            if total <= 0:
                continue
            utils_per_resources[resource] = (
                total - available_resources.get(resource, 0)
            ) / total

        avg_util = (
            sum(utils_per_resources.values()) / len(utils_per_resources)
            if utils_per_resources
            else 0
        )

        return (running_ray, idle_dur, avg_util)

    @staticmethod
    def _enforce_min_workers_per_type(
        ctx: "ResourceDemandScheduler.ScheduleContext",
    ) -> None:
        """
        Enforce the minimal count of nodes for each worker node type.
        """

        # Count the existing nodes by type
        count_by_node_type = ctx.get_cluster_shape()

        new_nodes = []
        # Launch new nodes to satisfy min count for each node type.
        for (
            node_type,
            node_type_config,
        ) in ctx.get_node_type_configs().items():
            cur_count = count_by_node_type.get(node_type, 0)
            min_count = node_type_config.min_worker_nodes
            if cur_count < min_count:
                logger.info(
                    f"Adding {min_count - cur_count} nodes to satisfy min count for "
                    f"node type: {node_type}."
                )
                new_nodes.extend(
                    [
                        SchedulingNode.from_node_config(
                            copy.deepcopy(node_type_config),
                            status=SchedulingNodeStatus.TO_LAUNCH,
                            node_kind=NodeKind.WORKER,
                        )
                    ]
                    * (min_count - cur_count)
                )
        # NOTE: we assume the aggregated number of min workers across all node types
        # should not exceed any globally enforced max_num_nodes

        # Add the new nodes to the existing nodes and update the context.
        ctx.update(new_nodes + ctx.get_nodes())

    @staticmethod
    def _enforce_resource_constraints(
        ctx: "ResourceDemandScheduler.ScheduleContext",
        constraints: List[ClusterResourceConstraint],
    ) -> List[ClusterResourceConstraint]:
        """
        Enforce the cluster resource constraints.

        Args:
            ctx: The schedule context.
            constraints: The cluster resource constraints.

        Returns:
            A list of infeasible constraints.

        Notes:
            It's different from the other scheduling functions since it doesn't actually
        schedule any resource requests. Instead, it asks if the cluster could be
        upscale to a certain shape to fulfill the constraints.
        """

        # NOTE: we currently only have 1 constraint from a cluster, but
        # we may have multiple in the future.
        assert len(constraints) <= 1, "Max 1 cluster resource constraint is supported."
        if len(constraints) == 0:
            # No cluster resource constraints - nothing needs to be done.
            return []

        constraint = constraints[0]
        min_bundles = constraint.min_bundles
        # Flatten the requests for iterating through.
        requests = ResourceRequestUtil.ungroup_by_count(min_bundles)

        # Pass the empty nodes to schedule.
        scheduled_nodes, infeasible = ResourceDemandScheduler._try_schedule(
            ctx,
            requests,
            resource_request_source=ResourceRequestSource.CLUSTER_RESOURCE_CONSTRAINT,
        )

        if infeasible:
            # Unable to satisfy the constraint.
            return [constraint]

        ctx.update(scheduled_nodes)
        return []

    @staticmethod
    def _sched_resource_requests(
        ctx: "ResourceDemandScheduler.ScheduleContext",
        requests: List[ResourceRequest],
    ) -> List[ResourceRequest]:
        """
        Schedule the resource requests.

        Args:
            ctx: The schedule context.
            requests_by_count: The resource requests.

        Returns:
            A list of infeasible resource requests.
        """
        nodes, infeasible = ResourceDemandScheduler._try_schedule(
            ctx, requests, resource_request_source=ResourceRequestSource.PENDING_DEMAND
        )

        # Regardless if there's feasible, we will update the context for schedule nodes.
        ctx.update(nodes)

        return infeasible

    @staticmethod
    def _sched_gang_resource_requests(
        ctx: "ResourceDemandScheduler.ScheduleContext",
        gang_requests: List[GangResourceRequest],
    ) -> List[GangResourceRequest]:
        """
        Schedule the gang resource requests.

        These requests should be scheduled atomically, i.e. either all of the resources
        requests in a gang request are scheduled or none of them are scheduled.

        For now, the gang resource requests represent Ray's placement groups, while it
        could be more general in the future:
        - For STRICT_PACK placement group requests, we combine them into a single
            request and try to schedule them together.
        - For STRICT_SPREAD placement groups requests, they should be scheduled on
            different nodes by leveraging on the node labels that are associated with
            the placement group.
            If there are requests from rescheduling placement groups due to node
            failures, these requests should not be scheduled on nodes with requests
            from the same placement group.


        Args:
            ctx: The schedule context.
            gang_requests: The gang resource requests.

        Returns:
            A list of infeasible gang resource requests.
        """

        def _sort_gang_resource_requests(req: GangResourceRequest) -> Tuple:
            """
            Key function for sorting the gang resource request by:
                1. the number of placement constraints in the gang request.
                2. the number of resource requests in the gang request.
            """
            total_placement_constraints = 0
            for resource_request in req.requests:
                total_placement_constraints += len(
                    resource_request.placement_constraints
                )

            return (total_placement_constraints, len(req.requests))

        infeasible_gang_requests = []
        # Try fulfilling the gang requests one by one.
        for gang_req in sorted(
            gang_requests, key=_sort_gang_resource_requests, reverse=True
        ):
            requests = gang_req.requests
            # Try to combine requests with affinity constraints into the same request.
            requests = ResourceRequestUtil.combine_requests_with_affinity(requests)

            nodes, infeasible = ResourceDemandScheduler._try_schedule(
                ctx, requests, ResourceRequestSource.PENDING_DEMAND
            )

            if infeasible:
                # Unable to satisfy the constraint. We will skip the gang request.
                # Don't update the context.
                infeasible_gang_requests.append(gang_req)
                continue

            # We are able to satisfy the constraint and thus update the context.
            ctx.update(nodes)

        return infeasible_gang_requests

    @staticmethod
    def _try_schedule(
        ctx: "ResourceDemandScheduler.ScheduleContext",
        requests_to_sched: List[ResourceRequest],
        resource_request_source: ResourceRequestSource,
    ) -> Tuple[List[SchedulingNode], List[ResourceRequest]]:
        """
        Try to schedule the resource requests on the current context.

        It tries to schedule the requests on the existing nodes first, and
        then try to schedule the requests on new nodes if possible.

        Args:
            requests_to_sched: The resource requests to be scheduled.
            ctx: The current scheduling context.
            resource_request_source: The source of the resource request, i.e.
                pending demands from ray actors/tasks or cluster resource
                constraints.

        Returns:
            - List of scheduled nodes to that have part or all of the requests
                scheduled.
            - List of infeasible requests remained that cannot be scheduled.
        """
        # First sort the requests.
        def _sort_resource_request(req: ResourceRequest) -> Tuple:
            """
            Sort the resource requests by:
                1. The length of it's placement constraints.
                2. The number of resources it requests.
                3. The values of resources it requests.
                4. lexicographically for each resource (for stable ordering)

            This is a legacy sorting function for the autoscaler's binpacking
            algo - we do this so that we could have a deterministic scheduling
            results with reasonable fragmentation.
            """
            return (
                len(req.placement_constraints),
                len(req.resources_bundle.values()),
                sum(req.resources_bundle.values()),
                sorted(req.resources_bundle.items()),
            )

        requests_to_sched = sorted(
            requests_to_sched, key=_sort_resource_request, reverse=True
        )

        existing_nodes = ctx.get_nodes()
        node_type_available = ctx.get_node_type_available()

        # A list of nodes that are either:
        #   1. existing nodes in the cluster. or
        #   2. new nodes that are launched to satisfy the resource requests.
        target_nodes = []

        # Try scheduling resource requests with existing nodes first.
        while len(requests_to_sched) > 0 and len(existing_nodes) > 0:
            (
                best_node,
                requests_to_sched,
                existing_nodes,
            ) = ResourceDemandScheduler._sched_best_node(
                requests_to_sched, existing_nodes, resource_request_source
            )
            if best_node is None:
                # No existing nodes can schedule any more requests.
                break

            target_nodes.append(best_node)

        # If there's any existing nodes left, we will add to the target nodes
        target_nodes.extend(existing_nodes)

        # Try scheduling resource requests with new nodes.
        node_pools = [
            SchedulingNode.from_node_config(
                ctx.get_node_type_configs()[node_type],
                status=SchedulingNodeStatus.TO_LAUNCH,
                node_kind=NodeKind.WORKER,
            )
            for node_type, num_available in node_type_available.items()
            if num_available > 0
        ]
        while len(requests_to_sched) > 0 and len(node_pools) > 0:
            # Max number of nodes reached.
            max_num_nodes = ctx.get_max_num_nodes()
            if max_num_nodes is not None and len(target_nodes) >= max_num_nodes:
                logger.debug(
                    "Max number of nodes reached: {}, "
                    "cannot launch more nodes.".format(max_num_nodes)
                )
                break

            (
                best_node,
                requests_to_sched,
                node_pools,
            ) = ResourceDemandScheduler._sched_best_node(
                requests_to_sched, node_pools, resource_request_source
            )
            if best_node is None:
                break

            target_nodes.append(best_node)
            # Update the node pool if a node with the same node type of the
            # added node can be launched.
            node_type_available[best_node.node_type] -= 1
            if node_type_available[best_node.node_type] > 0:
                node_pools.append(
                    SchedulingNode.from_node_config(
                        ctx.get_node_type_configs()[best_node.node_type],
                        status=SchedulingNodeStatus.TO_LAUNCH,
                        node_kind=NodeKind.WORKER,
                    )
                )

        return target_nodes, requests_to_sched

    @staticmethod
    def _sched_best_node(
        requests: List[ResourceRequest],
        nodes: List[SchedulingNode],
        resource_request_source: ResourceRequestSource,
    ) -> Tuple[SchedulingNode, List[ResourceRequest], List[SchedulingNode]]:
        """
        Schedule the requests on the best node.
        A simple greedy algorithm is used to schedule the requests:
            1. Try to schedule the requests on each node.
            2. Sort the nodes by a score
            3. Return the node with the highest score.

        The highest score node is updated with the scheduled requests, and the node is
        removed from the node list.

        Args:
            requests: The resource requests to be scheduled.
            nodes: The node candidates to be scheduled on. The nodes will be updated
                after the scheduling attempt, i.e. the node that is scheduled will be
                removed from the list.
            resource_request_source: The source of the resource request, i.e.
                pending demands from ray actors/tasks or cluster resource constraints.

        Returns:
            best_node: The best node to schedule the requests.
            infeasible: The infeasible requests that cannot be scheduled on the best
                node.
            nodes: Remaining nodes after the best node is removed.
        """
        results = []

        # A temporary data class to store the scheduling result.
        @dataclass
        class ScheduleResult:
            # The node candidate after a scheduling attempt.
            node: SchedulingNode
            # The infeasible resource requests that are not scheduled.
            infeasible_requests: List[ResourceRequest]
            # The index of the node in the original node list.
            idx: int
            # the score of the scheduling node to compare with others.
            score: UtilizationScore

        nodes_copy = copy.deepcopy(nodes)

        # Iterate through each node and modify the node's available resources
        # if the requests are schedulable.
        for idx, node in enumerate(nodes_copy):
            remaining, score = node.try_schedule(requests, resource_request_source)

            if len(remaining) == len(requests):
                # The node cannot schedule any of the requests.
                continue

            results.append(ScheduleResult(node, remaining, idx, score))

        # No nodes can schedule any of the requests.
        if len(results) == 0:
            logger.debug(
                "No nodes can schedule the requests: {}, for nodes: {}".format(
                    ResourceRequestUtil.to_dict_list(requests), nodes
                )
            )
            return None, requests, nodes

        # Sort the results by score.
        results = sorted(results, key=lambda r: r.score, reverse=True)
        best_result = results[0]

        # Remove the best node from the nodes.
        nodes.pop(best_result.idx)
        logger.debug(
            "Best node: {}, score: {}, remaining requests: {}".format(
                best_result.node,
                best_result.score,
                ResourceRequestUtil.to_dict_list(best_result.infeasible_requests),
            )
        )
        return best_result.node, best_result.infeasible_requests, nodes

    @staticmethod
    def _terminate_outdated_nodes(
        ctx: "ResourceDemandScheduler.ScheduleContext",
    ) -> None:
        """
        Terminate the nodes that are outdated, i.e. the node type config has been
        updated or the node's launch config hash is outdated.

        Args:
            ctx: The schedule context.
        """
        nodes = ctx.get_nodes()

        if ctx._disable_launch_config_check:
            # Outdated nodes check through launch config check is disabled.
            return

        for node in nodes:
            if node.status != SchedulingNodeStatus.SCHEDULABLE:
                # We don't need to care about the non-running nodes.
                continue

            if node.node_kind == NodeKind.HEAD:
                # We should not be terminating the head node even if it's outdated.
                logger.warning(
                    f"Head node {node.im_instance_id}(ray={node.ray_node_id}) is "
                    "outdated with node config changes. "
                    "Please check the node's config or restart the cluster or restart "
                    "the head node. Autoscaler is not able to shutdown the outdated "
                    "head node"
                )
                continue
            node_type = node.node_type
            node_type_config = ctx.get_node_type_configs().get(node_type)
            if node_type_config is None or (
                node_type_config.launch_config_hash
                and node_type_config.launch_config_hash != node.launch_config_hash
            ):
                # The node type config has been updated, and the node's launch config
                # hash is outdated.
                logger.info(
                    "Terminating instance={}(ray={}) for outdated node config".format(
                        node.im_instance_id, node.ray_node_id
                    )
                )
                node.status = SchedulingNodeStatus.TO_TERMINATE
                node.termination_request = TerminationRequest(
                    id=str(time.time_ns()),
                    instance_id=node.im_instance_id,
                    ray_node_id=node.ray_node_id,
                    cause=TerminationRequest.Cause.OUTDATED,
                )

        ctx.update(nodes)

    @staticmethod
    def _enforce_idle_termination(
        ctx: "ResourceDemandScheduler.ScheduleContext",
    ) -> None:
        """
        Enforce the idle termination for the nodes that are not needed by the cluster
        resource constraints and idle for too long.

        Args:
            ctx: The schedule context.
        """
        nodes = ctx.get_nodes()
        s_to_ms = 1000
        for node in nodes:
            if node.status != SchedulingNodeStatus.SCHEDULABLE:
                # We don't need to care about the non-running nodes.
                continue

            if node.node_kind == NodeKind.HEAD:
                # The head node is not subject to idle termination.
                continue

            idle_timeout_s = ctx.get_idle_timeout_s()
            if idle_timeout_s is None:
                # No idle timeout is set, skip the idle termination.
                continue

            if node.idle_duration_ms <= idle_timeout_s * s_to_ms:
                # The node is not idle for too long, skip it.
                continue

            if node.sched_requests[ResourceRequestSource.CLUSTER_RESOURCE_CONSTRAINT]:
                # The node is needed by the resource constraints.
                # Skip it.
                if node.idle_duration_ms > ctx.get_idle_timeout_s() * s_to_ms:
                    logger.debug(
                        "Node {}(idle for {} secs) is needed by the cluster resource "
                        "constraints, skip idle termination.".format(
                            node.ray_node_id, node.idle_duration_ms / s_to_ms
                        )
                    )
                continue

            # The node is idle for too long, terminate it.
            logger.info(
                "Terminating instance={}(ray={}) since it's idle for {} secs.".format(  # noqa
                    node.im_instance_id,
                    node.ray_node_id,
                    node.idle_duration_ms / s_to_ms,
                )
            )

            node.status = SchedulingNodeStatus.TO_TERMINATE
            node.termination_request = TerminationRequest(
                id=str(uuid.uuid4()),
                instance_id=node.im_instance_id,
                ray_node_id=node.ray_node_id,
                cause=TerminationRequest.Cause.IDLE,
                idle_duration_ms=node.idle_duration_ms,
            )

        ctx.update(nodes)<|MERGE_RESOLUTION|>--- conflicted
+++ resolved
@@ -541,7 +541,6 @@
 
         # Add the request to the node.
         self.add_sched_request(request, resource_request_source)
-<<<<<<< HEAD
 
         # Update the dynamic labels if there's any
         for constraint in request.placement_constraints:
@@ -552,8 +551,6 @@
             if constraint.HasField("anti_affinity"):
                 anti_affinity = constraint.anti_affinity
                 self._add_label(anti_affinity.label_name, anti_affinity.label_value)
-=======
->>>>>>> 88792c3a
 
         return True
 
