--- conflicted
+++ resolved
@@ -411,11 +411,6 @@
             for instance in req.current_instances:
                 if not SchedulingNodeStatus.is_ray_pending(instance):
                     continue
-<<<<<<< HEAD
-                # We should include any instances that's already launched or
-                # requested but haven't joint the cluster yet.
-                node_config = cluster_config.node_type_configs[instance.instance_type]
-=======
                 node_config = node_type_configs.get(instance.instance_type, None)
 
                 if node_config is None:
@@ -427,7 +422,6 @@
                         )
                     )
                     continue
->>>>>>> 394d3636
                 nodes.append(
                     SchedulingNode.from_node_config(
                         node_config,
@@ -479,7 +473,7 @@
             return copy.deepcopy(self._node_type_available)
 
         def get_node_config(self, node_type: NodeType) -> NodeTypeConfig:
-            return copy.deepcopy(self._cluster_config.node_type_configs[node_type])
+            return copy.deepcopy(self._node_type_configs[node_type])
 
         def get_cluster_shape(self) -> Dict[NodeType, int]:
             cluster_shape = defaultdict(int)
@@ -684,7 +678,7 @@
         ]
         while len(requests_to_sched) > 0 and len(node_pools) > 0:
             # Max number of nodes reached.
-            max_num_worker_nodes = self._ctx.get_cluster_config().max_num_worker_nodes
+            max_num_worker_nodes = self._ctx._max_num_worker_nodes
             if (
                 max_num_worker_nodes is not None
                 and len(target_nodes) >= max_num_worker_nodes + 1
