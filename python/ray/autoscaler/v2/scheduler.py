import copy
import logging
import time
import uuid
from abc import ABC, abstractmethod
from collections import defaultdict
from dataclasses import dataclass, field
from enum import Enum
from typing import Dict, List, Optional, Tuple

from ray._private.protobuf_compat import message_to_dict
from ray.autoscaler._private.constants import AUTOSCALER_CONSERVE_GPU_NODES
from ray.autoscaler._private.resource_demand_scheduler import (
    UtilizationScore,
    _fits,
    _inplace_subtract,
)
from ray.autoscaler.v2.event_logger import AutoscalerEventLogger
from ray.autoscaler.v2.instance_manager.common import InstanceUtil
from ray.autoscaler.v2.instance_manager.config import NodeTypeConfig
from ray.autoscaler.v2.schema import AutoscalerInstance, NodeType
from ray.autoscaler.v2.utils import ProtobufUtil, ResourceRequestUtil
from ray.core.generated.autoscaler_pb2 import (
    ClusterResourceConstraint,
    GangResourceRequest,
    ResourceRequest,
    ResourceRequestByCount,
)
from ray.core.generated.instance_manager_pb2 import (
    Instance,
    LaunchRequest,
    NodeKind,
    TerminationRequest,
)

# ============= Resource Scheduling Service API =======================
#
#  ResourceSchedulerService is a service that schedules resource bundles
#  to nodes. It's used by the autoscaler to schedule resource bundles
#  to determine the desired cluster size to satisfy the current resource
#  demands.
#
logger = logging.getLogger(__name__)


@dataclass
class SchedulingRequest:
    # If outdated node check through launch config is disabled.
    disable_launch_config_check: bool
    # Available node type configs
    node_type_configs: Dict[NodeType, NodeTypeConfig] = field(default_factory=dict)
    # Max number of worker nodes.
    max_num_nodes: Optional[int] = None
    # Idle timeout in seconds.
    idle_timeout_s: Optional[int] = None
    # TODO: This prob could be refactored into the ClusterStatus data class later.
    # The current ray resource requests.
    resource_requests: List[ResourceRequest] = field(default_factory=list)
    # The Gang resource requests.
    gang_resource_requests: List[GangResourceRequest] = field(default_factory=list)
    # cluster resource constraints.
    cluster_resource_constraints: List[ClusterResourceConstraint] = field(
        default_factory=list
    )
    # The current instances.
    current_instances: List[AutoscalerInstance] = field(default_factory=list)


@dataclass
class SchedulingReply:
    # Instances to launch.
    to_launch: List[LaunchRequest] = field(default_factory=list)
    # To terminate.
    to_terminate: List[TerminationRequest] = field(default_factory=list)
    # The infeasible resource bundles.
    infeasible_resource_requests: List[ResourceRequest] = field(default_factory=list)
    # The infeasible gang resource bundles.
    infeasible_gang_resource_requests: List[GangResourceRequest] = field(
        default_factory=list
    )
    # The infeasible cluster resource constraints.
    infeasible_cluster_resource_constraints: List[ClusterResourceConstraint] = field(
        default_factory=list
    )


class IResourceScheduler(ABC):
    """
    Interface for a resource scheduler.

    Implements the `instance_manager.proto ResourceSchedulerService` interface.
    """

    @abstractmethod
    def schedule(self, request: SchedulingRequest) -> SchedulingReply:
        """
        Given the resource requests and the current cluster state, calculate the
        target cluster shape by trying to schedule the resource requests on the
        nodes.
        """
        pass


class SchedulingNodeStatus(Enum):
    """
    The status of a scheduling node (`SchedulingNode`)
    """

    # The node is added by the ResourceDemandScheduler.
    TO_LAUNCH = "TO_LAUNCH"
    # The node is pending, i.e. there's already an autoscaler instance being launched
    # The node is schedulable. It could be running ray or pending to run ray. Either
    # Way, it should be able to accept new resource requests/resource constraints.
    SCHEDULABLE = "SCHEDULABLE"
    # The node is to be terminated by the ResourceDemandScheduler
    TO_TERMINATE = "TO_TERMINATE"


class ResourceRequestSource(Enum):
    """
    The source of the resource request.
    """

    # The resource request is from demand, e.g. ray tasks/actors,
    # placement groups, etc.
    PENDING_DEMAND = "PENDING_DEMAND"
    # The resource request is from the cluster resource constraints, i.e.
    # from ray.autoscaler.sdk.request_resources().
    CLUSTER_RESOURCE_CONSTRAINT = "CLUSTER_RESOURCE_CONSTRAINT"


@dataclass
class SchedulingNode:
    """
    A abstraction of a node that can be scheduled on by the resource scheduler.

    A scheduling node is expected to be used as:

        node  = SchedulingNode.new(instance, node_configs)
        remaining, score = node.try_schedule(requests)

        .... do something with the score ....

    NOTE:
        One could also extend the scheduling behavior by overriding `try_schedule`
    """

    @staticmethod
    def new(
        instance: AutoscalerInstance,
        node_type_configs: Dict[NodeType, NodeTypeConfig],
        disable_launch_config_check: bool,
    ) -> Optional["SchedulingNode"]:
        """
        Create a new scheduling node from an autoscaler instance.

        It creates:
            - None if the instance is not schedulable by IM.
            - A schedulable node if the instance is running ray or pending to run ray,
              so it should be considered in the scheduling process.

        Args:
            instance: The instance.
            node_type_configs: The node type configs.
            allow_missing_node_type_config: Whether to allow missing node type config.
                If True, the method will skip the instance if the node type config is
                missing. If False, the method will terminate the instance if the node
                type config is missing.

        """
        if not SchedulingNode.is_schedulable(instance):
            return None

        if instance.im_instance.status == Instance.RAY_RUNNING:
            assert instance.ray_node is not None, (
                "ray node should not be None "
                f"when the instance is running ray: instance={instance}"
            )
            # An running ray node
            return SchedulingNode(
                node_type=instance.im_instance.instance_type,
                total_resources=dict(instance.ray_node.total_resources),
                # Available resources for scheduling requests of different
                # sources.
                available_resources={
                    # Demand are fulfilled with available resources.
                    ResourceRequestSource.PENDING_DEMAND: dict(
                        instance.ray_node.available_resources
                    ),
                    # Cluster resource constraints are fulfilled with total
                    # resources of a node.
                    ResourceRequestSource.CLUSTER_RESOURCE_CONSTRAINT: dict(
                        instance.ray_node.total_resources
                    ),
                },
                # Use ray node's dynamic labels.
                labels=dict(instance.ray_node.dynamic_labels),
                status=SchedulingNodeStatus.SCHEDULABLE,
                im_instance_id=instance.im_instance.instance_id,
                ray_node_id=instance.im_instance.node_id,
                idle_duration_ms=instance.ray_node.idle_duration_ms,
                launch_config_hash=instance.im_instance.launch_config_hash,
                node_kind=instance.im_instance.node_kind,
            )

        # This is an instance pending to run ray. Initialize a schedulable node
        # from the node type config.
        node_config = node_type_configs.get(instance.im_instance.instance_type, None)
        if node_config is None:
            if disable_launch_config_check:
                # We are not terminating outdated nodes.
                logger.info(
                    "Node config for {node_config} is missing, but we are not "
                    "terminating the outdated node because "
                    "`disable_launch_config_check` is True in "
                    "the autoscaler's provider config.".format(node_config=node_config)
                )
                return None

            # Configs might have been updated, and no more
            # node_type_configs for this node type. We should terminate it.
            return SchedulingNode(
                node_type=instance.im_instance.instance_type,
                status=SchedulingNodeStatus.TO_TERMINATE,
                im_instance_id=instance.im_instance.instance_id,
                termination_request=TerminationRequest(
                    id=str(uuid.uuid4()),
                    instance_id=instance.im_instance.instance_id,
                    cause=TerminationRequest.Cause.OUTDATED,
                    instance_type=instance.im_instance.instance_type,
                ),
                node_kind=NodeKind.WORKER,
            )

        return SchedulingNode.from_node_config(
            node_config,
            SchedulingNodeStatus.SCHEDULABLE,
<<<<<<< HEAD
            instance.im_instance.instance_id,
            instance.im_instance.node_kind,
=======
            node_kind=instance.im_instance.node_kind,
            im_instance_id=instance.im_instance.instance_id,
>>>>>>> cbbc71a1
        )

    @staticmethod
    def is_schedulable(instance: AutoscalerInstance) -> bool:
        """
        Check if the instance is schedulable by IM.

        Args:
            instance: The instance.

        Returns:
            True if the instance is schedulable by IM.
        """
        if instance.im_instance is None:
            # We will skip any instances that are not yet in IM which
            # could be
            #   1. an out-of-band ray node
            #   2. an cloud instance running ray not yet discovered
            #      by the IM's Reconciler
            #   3. an cloud instance already terminated but ray state
            #      still lagging behind.
            #
            # In all of these cases, the instance is not schedulable or
            # shouldn't be managed by IM, so we don't consider them.
            return False

        # These are the statuses where there's a running ray node or
        # could eventually run ray.
        if InstanceUtil.is_ray_running_reachable(instance.im_instance.status):
            return True

        return False

    @staticmethod
    def from_node_config(
        node_config: NodeTypeConfig,
        status: SchedulingNodeStatus,
        node_kind: NodeKind,
        im_instance_id: Optional[str] = None,
        node_kind: NodeKind = NodeKind.WORKER,
    ) -> "SchedulingNode":
        """
        Create a scheduling node from a node config.

        Args:
            node_config: The node config.
            status: The status of the node.
            im_instance_id: The instance id of the im instance.
            node_kind: The node kind.
        """
        return SchedulingNode(
            node_type=node_config.name,
            total_resources=dict(node_config.resources),
            available_resources={
                ResourceRequestSource.PENDING_DEMAND: dict(node_config.resources),
                ResourceRequestSource.CLUSTER_RESOURCE_CONSTRAINT: dict(
                    node_config.resources
                ),
            },
            labels=dict(node_config.labels),
            status=status,
            im_instance_id=im_instance_id,
            node_kind=node_kind,
        )

    def __post_init__(self):
        assert self.node_type, "node_type should be set"

    # Node type name.
    node_type: NodeType
    # Status
    status: SchedulingNodeStatus
    # Resource requests scheduled on this nodes for different sources.
    sched_requests: Dict[ResourceRequestSource, List[ResourceRequest]] = field(
        default_factory=lambda: defaultdict(list)
    )
    # Available resources for different sources of requests.
    available_resources: Dict[ResourceRequestSource, Dict[str, float]] = field(
        default_factory=dict
    )
    # The node's current resource capacity.
    total_resources: Dict[str, float] = field(default_factory=dict)
    # Node's labels, including static or dynamic labels.
    labels: Dict[str, str] = field(default_factory=dict)
    # Observability descriptive message for why the node was launched in the
    # first place.
    launch_reason: Optional[str] = None
    # Termination request, none when the node is not being terminated.
    termination_request: Optional[TerminationRequest] = None
    # The instance id of the IM(Instance Manager) instance. None if the node
    # is not yet in IM.
    im_instance_id: Optional[str] = None
    # The ray node id of the ray node. None if the node is not included in
    # ray cluster's GCS report yet (not running ray yet).
    ray_node_id: Optional[str] = None
    # Idle duration in ms. Default not idle.
    idle_duration_ms: int = 0
    # Launch config hash.
    launch_config_hash: Optional[str] = None
    # node kind.
    node_kind: NodeKind = NodeKind.WORKER

    def try_schedule(
        self,
        requests: List[ResourceRequest],
        resource_request_source: ResourceRequestSource,
    ) -> Tuple[List[ResourceRequest], UtilizationScore]:
        """
        Try to schedule the resource requests on this node.

        This modifies the node's available resources if the requests are schedulable.
        The requests are scheduled one by one in the sorted order, and no
        backtracking is done.

        Args:
            requests: The resource requests to be scheduled.
            resource_request_source: The source of the resource request, i.e.
                pending demands from ray actors/tasks or cluster resource constraints.

        Returns:
            A tuple of:
                - list of remaining requests that cannot be scheduled on this node.
                - the utilization score for this node with respect to the current
                resource requests being scheduled.
        """
        # Track the resource requests that cannot be scheduled on this node.
        unschedulable_requests = []

        # Sort the requests and try schedule them one by one.
        for r in requests:
            if not self._try_schedule_one(r, resource_request_source):
                unschedulable_requests.append(r)

        score = self._compute_score(resource_request_source)

        return unschedulable_requests, score

    def _compute_score(
        self, resource_request_source: ResourceRequestSource
    ) -> UtilizationScore:
        """
        Compute the utilization score for this node with respect to the current resource
        request being scheduled.

        A "higher" score means that this node is more suitable for scheduling the
        current scheduled resource requests.

        Args:
            is_constraint: Whether the requests are from cluster constraints.

        The score is a tuple of 4 values:
            1. Whether this node is a GPU node and the current resource request has
                GPU requirements:
                    0: if this node is a GPU node and the current resource request
                    placed onto the node has no GPU requirements.
                    1: if this node is not a GPU node or the current resource request
                    placed onto the node has GPU requirements.
            2. The number of resource types being scheduled.
            3. The minimum utilization rate across all resource types.
            4. The average utilization rate across all resource types.

        NOTE:
            This function is adapted from  _resource_based_utilization_scorer from
            autoscaler v1.

        TODO(rickyx,jjyao):  We should also consider node labels for
            scoring. For example, if a node has a label that matches the affinity
            label of the resource request, we should give it a higher score.

        TODO(rickyx): add pluggable scoring functions here.

        Returns:
            A utilization score for this node.
        """

        sched_requests = self.sched_requests[resource_request_source]
        available_resources = self.available_resources[resource_request_source]

        # Compute the number of resource types being scheduled.
        num_matching_resource_types = 0
        sched_resource_types = set()
        for req in sched_requests:
            for resource_name, v in req.resources_bundle.items():
                if v > 0:
                    sched_resource_types.add(resource_name)

        for sched_resource_type in sched_resource_types:
            if sched_resource_type in self.total_resources:
                num_matching_resource_types += 1

        # Compute the utilization rate for each resource type
        util_by_resources = []
        for k, v in self.total_resources.items():
            if v == 0:
                # Skip any zero values.
                continue
            if k in available_resources:
                util = (v - available_resources.get(k, 0)) / v
                assert util >= 0 and util <= 1, f"Invalid utilization: {util}"
                util_by_resources.append(v * (util**3))

        # Prefer not to launch a GPU node if there aren't any GPU requirements in the
        # resource bundle.
        gpu_ok = True
        if AUTOSCALER_CONSERVE_GPU_NODES:
            # TODO: we should also generalize this optimization for accelerators.
            # https://github.com/ray-project/ray/issues/43079
            is_gpu_node = self.total_resources.get("GPU", 0) > 0
            any_gpu_requests = any("GPU" in r.resources_bundle for r in sched_requests)
            if is_gpu_node and not any_gpu_requests:
                gpu_ok = False

        # Prioritize avoiding gpu nodes for non-gpu workloads first,
        # then prioritize matching multiple resource types,
        # then prioritize using all resources,
        # then prioritize overall balance of multiple resources.
        return (
            gpu_ok,
            num_matching_resource_types,
            min(util_by_resources) if util_by_resources else 0,
            float(sum(util_by_resources)) / len(util_by_resources)
            if util_by_resources
            else 0,
        )

    def _try_schedule_one(
        self, request: ResourceRequest, resource_request_source: ResourceRequestSource
    ) -> bool:
        """
        Try to schedule one resource request on this node. The request could be from
        various sources, specified by `resource_request_source`.

        Args:
            request: The resource request to be scheduled.
            resource_request_source: The source of the resource request, i.e.
                pending demands from ray actors/tasks or cluster resource constraints.

        Returns:
            True if the resource request is scheduled on this node.
        """

        # Check if there's placement constraints that are not satisfied.
        for constraint in request.placement_constraints:
            if constraint.HasField("anti_affinity"):
                anti_affinity = constraint.anti_affinity
                if (
                    anti_affinity.label_name in self.labels
                    and anti_affinity.label_value
                    == self.labels[anti_affinity.label_name]
                ):
                    # The node already has a label that matches the anti-affinity
                    return False

            # We don't need to check for affinity constraints here since
            # affinity doesn't affect if a request can be scheduled on a node.
            # Affinity constraints are only used for scoring.
            pass

        available_resources_dict = self.available_resources[resource_request_source]

        # Check if there's enough resources to schedule the request.
        if not _fits(available_resources_dict, dict(request.resources_bundle)):
            return False

        # Schedule the request, update resources
        _inplace_subtract(available_resources_dict, dict(request.resources_bundle))

        # Add the request to the node.
        self.sched_requests[resource_request_source].append(request)

        # Update the dynamic labels if there's any
        for constraint in request.placement_constraints:
            if constraint.HasField("affinity"):
                affinity = constraint.affinity
                self._add_label(affinity.label_name, affinity.label_value)

            if constraint.HasField("anti_affinity"):
                anti_affinity = constraint.anti_affinity
                self._add_label(anti_affinity.label_name, anti_affinity.label_value)

        return True

    def _add_label(self, label_name: str, label_value: str):
        """
        Add a label to the node.
        This assumes a label key can only have one value.
        """
        assert (
            self.labels.get(label_name) is None
            or self.labels[label_name] == label_value
        ), (
            f"Label {label_name} already exists with value "
            f"{self.labels[label_name]}, cannot set to "
            f"{label_value}"
        )
        self.labels[label_name] = label_value

    def __repr__(self) -> str:
        return (
            "SchedulingNode(node_type={node_type}, "
            "node_kind={node_kind}, "
            "instance_id={instance_id},"
            "ray_node_id={ray_node_id},"
            "idle_duration_ms={idle_duration_ms},"
            "termination_request={termination_request},"
            "status={status}, "
            "total_resources={total_resources}, "
            "available_resources_for_demand={available_resources_for_demand}, "
            "available_resources_for_cluster_resource_constraints="
            "{available_resources_for_cluster_resource_constraints},"
            "labels={labels}, launch_reason={launch_reason}), "
            "sched_requests_for_demand={sched_requests_for_demand}), "
            "sched_requests_for_cluster_resource_constraints="
            "{sched_requests_for_cluster_resources_constraint})"
        ).format(
            node_type=self.node_type,
            node_kind=self.node_kind,
            instance_id=self.im_instance_id,
            ray_node_id=self.ray_node_id,
            idle_duration_ms=self.idle_duration_ms,
            termination_request=str(message_to_dict(self.termination_request))
            if self.termination_request
            else None,
            status=self.status,
            total_resources=self.total_resources,
            available_resources_for_demand=self.available_resources[
                ResourceRequestSource.PENDING_DEMAND
            ],
            available_resources_for_cluster_resource_constraints=self.available_resources[  # noqa
                ResourceRequestSource.CLUSTER_RESOURCE_CONSTRAINT
            ],
            labels=self.labels,
            launch_reason=self.launch_reason,
            sched_requests_for_demand="|".join(
                str(message_to_dict(r))
                for r in self.sched_requests[ResourceRequestSource.PENDING_DEMAND]
            ),
            sched_requests_for_cluster_resources_constraint="|".join(
                str(message_to_dict(r))
                for r in self.sched_requests[
                    ResourceRequestSource.CLUSTER_RESOURCE_CONSTRAINT
                ]
            ),
        )


class ResourceDemandScheduler(IResourceScheduler):
    """
    A "simple" resource scheduler that schedules resource requests based on the
    following rules:
        1. Enforce the minimal count of nodes for each worker node type.
        2. Enforce the cluster resource constraints.
        3. Schedule the gang resource requests.
        4. Schedule the tasks/actor resource requests
    """

    def __init__(self, event_logger: Optional[AutoscalerEventLogger] = None):
        self._event_logger = event_logger

    @dataclass
    class ScheduleContext:
        """
        Encapsulates the context for processing one scheduling request.

        This exposes functions to read and write the scheduling nodes, to prevent
        accidental modification of the internal state.
        """

        # The node type configs for this scheduling request.
        _node_type_configs: Dict[NodeType, NodeTypeConfig]
        # If outdated node check through launch config is disabled.
        _disable_launch_config_check: bool
        # The max number of nodes for the entire cluster.
        _max_num_nodes: Optional[int] = None
        # The idle timeout in seconds.
        _idle_timeout_s: Optional[int] = None
        # Disable outdated node check.
        _disable_launch_config_check: bool = False
        # The current schedulable nodes (including pending nodes and pending requests).
        _nodes: List[SchedulingNode] = field(default_factory=list)
        # The number of nodes by node types available for launching based on the max
        # number of workers in the config. This takes into account any pending/running
        # nodes.
        _node_type_available: Dict[NodeType, int] = field(default_factory=dict)

        def __init__(
            self,
            nodes: List[SchedulingNode],
            node_type_configs: Dict[NodeType, NodeTypeConfig],
            disable_launch_config_check: bool,
            max_num_nodes: Optional[int] = None,
            idle_timeout_s: Optional[int] = None,
        ):
            self._nodes = nodes
            self._node_type_configs = node_type_configs
            self._node_type_available = self._compute_available_node_types(
                nodes, node_type_configs
            )
            self._max_num_nodes = max_num_nodes
            self._idle_timeout_s = idle_timeout_s
            self._disable_launch_config_check = disable_launch_config_check

        @classmethod
        def from_schedule_request(
            cls, req: SchedulingRequest
        ) -> "ResourceDemandScheduler.ScheduleContext":
            """
            Create a schedule context from a schedule request.
            It will populate the context with the existing nodes and the available node
            types from the config.

            Args:
                req: The scheduling request. The caller should make sure the
                    request is valid.
            """

            nodes = []
            node_type_configs = req.node_type_configs

            # Initialize the scheduling nodes.
            for instance in req.current_instances:
                node = SchedulingNode.new(
                    instance, node_type_configs, req.disable_launch_config_check
                )
                if node:
                    nodes.append(node)

            return cls(
                nodes=nodes,
                node_type_configs=node_type_configs,
                disable_launch_config_check=req.disable_launch_config_check,
                max_num_nodes=req.max_num_nodes,
                idle_timeout_s=req.idle_timeout_s,
            )

        @staticmethod
        def _compute_available_node_types(
            nodes: List[SchedulingNode],
            node_type_configs: Dict[NodeType, NodeTypeConfig],
        ) -> Dict[NodeType, int]:
            """
            Compute the number of nodes by node types available for launching based on
            the max number of workers in the config.
            Args:
                nodes: The current existing nodes.
                node_type_configs: The node type configs.
            Returns:
                A dict of node types and the number of nodes available for launching.
            """
            node_type_available: Dict[NodeType, int] = defaultdict(int)
            node_type_existing: Dict[NodeType, int] = defaultdict(int)
            for node in nodes:
                node_type_existing[node.node_type] += 1

            for (
                node_type,
                node_type_config,
            ) in node_type_configs.items():
                node_type_available[
                    node_type
                ] = node_type_config.max_worker_nodes - node_type_existing.get(
                    node_type, 0
                )

            return node_type_available

        def get_nodes(self) -> List[SchedulingNode]:
            """
            Get the current nodes with filter.

            Returns:
                A list of nodes.
            """
            nodes = copy.deepcopy(self._nodes)
            return nodes

        def get_node_type_available(self) -> Dict[NodeType, int]:
            return copy.deepcopy(self._node_type_available)

        def get_cluster_shape(self) -> Dict[NodeType, int]:
            cluster_shape = defaultdict(int)
            for node in self._nodes:
                if node.status == SchedulingNodeStatus.TO_TERMINATE:
                    # Skip the nodes that are to be terminated.
                    continue

                cluster_shape[node.node_type] += 1
            return cluster_shape

        def get_idle_timeout_s(self) -> Optional[int]:
            return self._idle_timeout_s

        def update(self, new_nodes: List[SchedulingNode]) -> None:
            """
            Update the context with the new nodes.
            """
            self._nodes = new_nodes

            # Update the available node types.
            self._node_type_available = self._compute_available_node_types(
                self._nodes, self._node_type_configs
            )

        def get_max_num_nodes(self) -> Optional[int]:
            """
            Get the max number of nodes for the entire cluster.
            """
            return self._max_num_nodes

        def get_node_type_configs(self) -> Dict[NodeType, NodeTypeConfig]:
            return self._node_type_configs

        def __str__(self) -> str:
            return "ScheduleContext({} nodes, node_type_available={})".format(
                len(self._nodes), dict(self._node_type_available)
            )

        def get_launch_requests(self) -> List[LaunchRequest]:
            """
            Get the launch requests for the nodes that are to be launched.
            """
            launch_by_type = defaultdict(int)
            for node in self._nodes:
                if node.status == SchedulingNodeStatus.TO_LAUNCH:
                    launch_by_type[node.node_type] += 1

            launch_requests = []
            for instance_type, count in launch_by_type.items():
                launch_requests.append(
                    LaunchRequest(
                        instance_type=instance_type,
                        count=count,
                        id=str(uuid.uuid4()),
                        request_ts_ms=time.time_ns() // 1000,
                    )
                )
            return launch_requests

        def get_terminate_requests(
            self,
        ) -> List[TerminationRequest]:
            """
            Get the terminate requests for the nodes that are to be terminated.
            """
            return [
                node.termination_request
                for node in self._nodes
                if node.termination_request is not None
            ]

    def schedule(self, request: SchedulingRequest) -> SchedulingReply:
        logger.info(
            "Scheduling for request: resource_request={}, gang_resource_request={}, "
            "cluster_constraint={}".format(
                ResourceRequestUtil.to_dict_list(request.resource_requests),
                ProtobufUtil.to_dict_list(request.gang_resource_requests),
                ProtobufUtil.to_dict_list(request.cluster_resource_constraints),
            )
        )

        ctx = ResourceDemandScheduler.ScheduleContext.from_schedule_request(request)

        # Enforce outdate nodes.
        ResourceDemandScheduler._terminate_outdated_nodes(ctx)

        # Enforce the minimal count of nodes for each worker node type.
        ResourceDemandScheduler._enforce_min_workers_per_type(ctx)

        # Enforce the max worker nodes count.
        ResourceDemandScheduler._enforce_max_workers_per_type(ctx)

        # Enforce the max worker nodes count globally.
        ResourceDemandScheduler._enforce_max_workers_global(ctx)

        # Enforce the cluster resource constraints.
        infeasible_constraints = ResourceDemandScheduler._enforce_resource_constraints(
            ctx, request.cluster_resource_constraints
        )

        # Schedule the gang resource requests.
        infeasible_gang_requests = (
            ResourceDemandScheduler._sched_gang_resource_requests(
                ctx, request.gang_resource_requests
            )
        )

        # Schedule the tasks/actor resource requests
        infeasible_requests = ResourceDemandScheduler._sched_resource_requests(
            ctx,
            ResourceRequestUtil.ungroup_by_count(request.resource_requests),
        )

        # Shutdown any idle nodes that's not needed (e.g. no resource constraints.
        # not needed by min_worker count, etc.)
        ResourceDemandScheduler._enforce_idle_termination(ctx)

        # Compute the number of nodes to launch.
        reply = SchedulingReply(
            infeasible_resource_requests=infeasible_requests,
            infeasible_gang_resource_requests=infeasible_gang_requests,
            infeasible_cluster_resource_constraints=infeasible_constraints,
            to_launch=ctx.get_launch_requests(),
            to_terminate=ctx.get_terminate_requests(),
        )

        if self._event_logger is not None:
            try:
                self._event_logger.log_cluster_scheduling_update(
                    launch_requests=reply.to_launch,
                    terminate_requests=reply.to_terminate,
                    infeasible_requests=infeasible_requests,
                    infeasible_gang_requests=infeasible_gang_requests,
                    infeasible_constraints=infeasible_constraints,
                    cluster_shape=ctx.get_cluster_shape(),
                    node_type_configs=ctx.get_node_type_configs(),
                )
            except Exception as e:
                logger.exception("Failed to emit event logs: {}".format(str(e)))

        return reply

    @staticmethod
    def _enforce_max_workers_per_type(
        ctx: "ResourceDemandScheduler.ScheduleContext",
    ) -> None:
        """
        Enforce the max number of workers for each node type.
        """

        # Get all the nodes by type
        all_nodes = ctx.get_nodes()

        non_terminating_nodes_by_type = defaultdict(list)
        terminating_nodes = []
        for node in all_nodes:
            if node.status == SchedulingNodeStatus.TO_TERMINATE:
                terminating_nodes.append(node)
            else:
                non_terminating_nodes_by_type[node.node_type].append(node)

        # Step 1. Enforce the max number of workers for each node type.
        for node_type in non_terminating_nodes_by_type.keys():
            non_terminate_nodes_of_type = non_terminating_nodes_by_type[node_type]
            node_config = ctx.get_node_type_configs()[node_type]
            num_max_nodes_per_type = node_config.max_worker_nodes
            num_extra_nodes = len(non_terminate_nodes_of_type) - num_max_nodes_per_type

            if num_extra_nodes <= 0:
                # No extra nodes for this type, continue.
                continue

            # Terminate the nodes
            (
                to_terminate,
                remained_nodes,
            ) = ResourceDemandScheduler._select_nodes_to_terminate(
                non_terminate_nodes_of_type,
                num_extra_nodes,
                TerminationRequest.Cause.MAX_NUM_NODE_PER_TYPE,
                max_num_nodes_per_type=num_max_nodes_per_type,
            )

            non_terminating_nodes_by_type[node_type] = remained_nodes
            terminating_nodes.extend(to_terminate)

        non_terminating_nodes = []
        for nodes in non_terminating_nodes_by_type.values():
            non_terminating_nodes.extend(nodes)

        # Update the context
        assert len(all_nodes) == len(
            terminating_nodes + non_terminating_nodes
        ), "The number of nodes should be the same after enforcing max nodes per type."

        ctx.update(terminating_nodes + non_terminating_nodes)

        if terminating_nodes:
            logger.debug(
                f"Terminating {len(terminating_nodes)} "
                "nodes for per node type max num node's constraints."
            )

    @staticmethod
    def _enforce_max_workers_global(
        ctx: "ResourceDemandScheduler.ScheduleContext",
    ) -> None:
        """
        Enforce the max number of workers for the entire cluster.
        """
        all_nodes = ctx.get_nodes()

        terminating_nodes = []
        non_terminating_nodes = []

        for node in all_nodes:
            if node.status == SchedulingNodeStatus.TO_TERMINATE:
                terminating_nodes.append(node)
            else:
                non_terminating_nodes.append(node)

        num_max_nodes = ctx.get_max_num_nodes()

        num_to_terminate = (
            max(len(non_terminating_nodes) - num_max_nodes, 0) if num_max_nodes else 0
        )

        if num_to_terminate <= 0:
            # No extra nodes needed to terminate.
            return

        # Terminate the nodes
        (
            to_terminate_nodes,
            non_terminating_nodes,
        ) = ResourceDemandScheduler._select_nodes_to_terminate(
            non_terminating_nodes,
            num_to_terminate,
            TerminationRequest.Cause.MAX_NUM_NODES,
            max_num_nodes=num_max_nodes,
        )

        assert len(to_terminate_nodes) == num_to_terminate, (
            "Terminating {} nodes, failed to terminate {} nodes to "
            "satisfy max_num_nodes={}".format(
                len(to_terminate_nodes),
                num_to_terminate - len(to_terminate_nodes),
                num_max_nodes,
            )
        )

        # Update the context
        terminating_nodes.extend(to_terminate_nodes)
        assert len(all_nodes) == len(
            terminating_nodes + non_terminating_nodes
        ), "The number of nodes should be the same after enforcing max nodes."

        all_nodes = terminating_nodes + non_terminating_nodes
        ctx.update(all_nodes)

    @staticmethod
    def _select_nodes_to_terminate(
        nodes: List[SchedulingNode],
        num_to_terminate: int,
        cause: TerminationRequest.Cause,
        max_num_nodes: Optional[int] = None,
        max_num_nodes_per_type: Optional[int] = None,
    ) -> Tuple[List[SchedulingNode], List[SchedulingNode]]:
        """
        Select 'num_to_terminate' of nodes to be terminated
        from the 'nodes' list. It should never select a head node.

        Args:
            nodes: The nodes to be terminated.
            num_to_terminate: The number of nodes to be terminated.
            cause: The cause of the termination. Should be one of
                TerminationRequest.Cause.MAX_NUM_NODES or
                TerminationRequest.Cause.MAX_NUM_NODE_PER_TYPE.

            max_num_nodes: The max number of nodes for the entire cluster only
                used when the cause is TerminationRequest.Cause.MAX_NUM_NODES.
            max_num_nodes_per_type: The max number of nodes for each node type.
                Only used when the cause is
                TerminationRequest.Cause.MAX_NUM_NODE_PER_TYPE.

        Returns:
            A tuple of:
                - The terminated nodes.
                - The remained nodes.
        """

        # Sort the nodes for termination.
        nodes.sort(key=ResourceDemandScheduler._sort_nodes_for_termination)

        # Remove the head node from the list.
        head_node = None
        for i, node in enumerate(nodes):
            if node.node_kind == NodeKind.HEAD:
                # Remove the head node from the list.
                head_node = nodes.pop(i)
                break

        terminated_nodes, remained_nodes = (
            nodes[:num_to_terminate],
            nodes[num_to_terminate:] + ([head_node] if head_node else []),
        )

        assert cause in [
            TerminationRequest.Cause.MAX_NUM_NODES,
            TerminationRequest.Cause.MAX_NUM_NODE_PER_TYPE,
        ], "Other termination causes don't have to select nodes for termination."

        for node in terminated_nodes:
            logger.info(
                "Terminating node {}(ray={}) due to {}.".format(
                    node.im_instance_id,
                    node.ray_node_id,
                    TerminationRequest.Cause.Name(cause),
                )
            )
            node.status = SchedulingNodeStatus.TO_TERMINATE
            node.termination_request = TerminationRequest(
                id=str(uuid.uuid4()),
                instance_id=node.im_instance_id,
                ray_node_id=node.ray_node_id,
                cause=cause,
                instance_type=node.node_type,
            )
            if cause == TerminationRequest.Cause.MAX_NUM_NODES:
                node.termination_request.max_num_nodes = max_num_nodes
            elif cause == TerminationRequest.Cause.MAX_NUM_NODE_PER_TYPE:
                node.termination_request.max_num_nodes_per_type = max_num_nodes_per_type
            else:
                raise ValueError("Unknown termination cause: {}".format(cause))

        return terminated_nodes, remained_nodes

    @staticmethod
    def _sort_nodes_for_termination(node: SchedulingNode) -> Tuple:
        """
        Sort the nodes for termination increasingly by:

            1. First if ray hasn't been started yet
            2. Then if the nodes are idle
            3. Then with lower resources util nodes first.

        Such that nodes sorted earlier will be terminated first.
        """

        running_ray = node.ray_node_id is not None
        # Reverse the idle duration such that the nodes with the largest idle duration
        # will be terminated first.
        idle_dur = -1 * node.idle_duration_ms

        utils_per_resources = {}
        for resource, total in node.total_resources.items():
            if total <= 0:
                continue
            utils_per_resources[resource] = (
                total - node.available_resources.get(resource, 0)
            ) / total

        avg_util = (
            sum(utils_per_resources.values()) / len(utils_per_resources)
            if utils_per_resources
            else 0
        )

        return (running_ray, idle_dur, avg_util)

    @staticmethod
    def _enforce_min_workers_per_type(
        ctx: "ResourceDemandScheduler.ScheduleContext",
    ) -> None:
        """
        Enforce the minimal count of nodes for each worker node type.
        """

        # Count the existing nodes by type
        count_by_node_type = ctx.get_cluster_shape()

        new_nodes = []
        # Launch new nodes to satisfy min count for each node type.
        for (
            node_type,
            node_type_config,
        ) in ctx.get_node_type_configs().items():
            cur_count = count_by_node_type.get(node_type, 0)
            min_count = node_type_config.min_worker_nodes
            if cur_count < min_count:
                logger.info(
                    "Adding {} nodes to satisfy min count for node type: {}".format(
                        min_count - cur_count, node_type
                    )
                )
                new_nodes.extend(
                    [
                        SchedulingNode.from_node_config(
                            copy.deepcopy(node_type_config),
                            status=SchedulingNodeStatus.TO_LAUNCH,
                            node_kind=NodeKind.WORKER,
                        )
                    ]
                    * (min_count - cur_count)
                )
        # NOTE: we assume the aggregated number of min workers across all node types
        # should not exceed any globally enforced max_num_nodes

        # Add the new nodes to the existing nodes and update the context.
        ctx.update(new_nodes + ctx.get_nodes())

    @staticmethod
    def _enforce_resource_constraints(
        ctx: "ResourceDemandScheduler.ScheduleContext",
        constraints: List[ClusterResourceConstraint],
    ) -> List[ClusterResourceConstraint]:
        """
        Enforce the cluster resource constraints.

        Args:
            ctx: The schedule context.
            constraints: The cluster resource constraints.

        Returns:
            A list of infeasible constraints.

        Notes:
            It's different from the other scheduling functions since it doesn't actually
        schedule any resource requests. Instead, it asks if the cluster could be
        upscale to a certain shape to fulfill the constraints.
        """

        # NOTE: we currently only have 1 constraint from a cluster, but
        # we may have multiple in the future.
        assert len(constraints) <= 1, "Max 1 cluster resource constraint is supported."
        if len(constraints) == 0:
            # No cluster resource constraints - nothing needs to be done.
            return []

        constraint = constraints[0]
        min_bundles = constraint.min_bundles
        # Flatten the requests for iterating through.
        requests = ResourceRequestUtil.ungroup_by_count(min_bundles)

        # Pass the empty nodes to schedule.
        scheduled_nodes, infeasible = ResourceDemandScheduler._try_schedule(
            ctx,
            requests,
            resource_request_source=ResourceRequestSource.CLUSTER_RESOURCE_CONSTRAINT,
        )

        if infeasible:
            # Unable to satisfy the constraint.
            return [constraint]

        ctx.update(scheduled_nodes)
        return []

    @staticmethod
    def _sched_resource_requests(
        ctx: "ResourceDemandScheduler.ScheduleContext",
        requests: List[ResourceRequest],
    ) -> List[ResourceRequest]:
        """
        Schedule the resource requests.

        Args:
            ctx: The schedule context.
            requests_by_count: The resource requests.

        Returns:
            A list of infeasible resource requests.
        """
        nodes, infeasible = ResourceDemandScheduler._try_schedule(
            ctx, requests, resource_request_source=ResourceRequestSource.PENDING_DEMAND
        )

        # Regardless if there's feasible, we will update the context for schedule nodes.
        ctx.update(nodes)

        return infeasible

    @staticmethod
    def _sched_gang_resource_requests(
        ctx: "ResourceDemandScheduler.ScheduleContext",
        gang_requests: List[GangResourceRequest],
    ) -> List[GangResourceRequest]:
        """
        Schedule the gang resource requests.

        These requests should be scheduled atomically, i.e. either all of the resources
        requests in a gang request are scheduled or none of them are scheduled.

        Args:
            ctx: The schedule context.
            gang_requests: The gang resource requests.

        Returns:
            A list of infeasible gang resource requests.
        """

        def _sort_gang_resource_requests(req: GangResourceRequest) -> Tuple:
            """
            Key function for sorting the gang resource request by:
                1. the number of placement constraints in the gang request.
                2. the number of resource requests in the gang request.
            """
            total_placement_constraints = 0
            for rr in req.requests:
                total_placement_constraints += len(rr.placement_constraints)

            return (total_placement_constraints, len(req.requests))

        infeasible_gang_requests = []
        # Try fulfilling the gang requests one by one.
        for gang_req in sorted(
            gang_requests, key=_sort_gang_resource_requests, reverse=True
        ):
            requests = gang_req.requests
            # Try to combine requests with affinity constraints into the same request.
            requests = ResourceRequestUtil.combine_requests_with_affinity(requests)

            nodes, infeasible = ResourceDemandScheduler._try_schedule(
                ctx, requests, ResourceRequestSource.PENDING_DEMAND
            )

            if infeasible:
                # Unable to satisfy the constraint. We will skip the gang request.
                # Don't update the context.
                infeasible_gang_requests.append(gang_req)
                continue

            # We are able to satisfy the constraint and thus update the context.
            ctx.update(nodes)

        return infeasible_gang_requests

    @staticmethod
    def _try_schedule(
        ctx: "ResourceDemandScheduler.ScheduleContext",
        requests_to_sched: List[ResourceRequest],
        resource_request_source: ResourceRequestSource,
    ) -> Tuple[List[SchedulingNode], List[ResourceRequest]]:
        """
        Try to schedule the resource requests on the current context.

        It tries to schedule the requests on the existing nodes first, and
        then try to schedule the requests on new nodes if possible.

        Args:
            requests_to_sched: The resource requests to be scheduled.
            ctx: The current scheduling context.
            resource_request_source: The source of the resource request, i.e.
                pending demands from ray actors/tasks or cluster resource
                constraints.

        Returns:
            - List of scheduled nodes to that have part or all of the requests
                scheduled.
            - List of infeasible requests remained that cannot be scheduled.
        """
        # First sort the requests.
        def _sort_resource_request(req: ResourceRequest) -> Tuple:
            """
            Sort the resource requests by:
                1. The length of it's placement constraints.
                2. The number of resources it requests.
                3. The values of resources it requests.
                4. lexicographically for each resource (for stable ordering)

            This is a legacy sorting function for the autoscaler's binpacking
            algo - we do this so that we could have a deterministic scheduling
            results with reasonable fragmentation.
            """
            return (
                len(req.placement_constraints),
                len(req.resources_bundle.values()),
                sum(req.resources_bundle.values()),
                sorted(req.resources_bundle.items()),
            )

        requests_to_sched = sorted(
            requests_to_sched, key=_sort_resource_request, reverse=True
        )

        existing_nodes = ctx.get_nodes()
        node_type_available = ctx.get_node_type_available()

        # A list of nodes that are either:
        #   1. existing nodes in the cluster. or
        #   2. new nodes that are launched to satisfy the resource requests.
        target_nodes = []

        # Try scheduling resource requests with existing nodes first.
        while len(requests_to_sched) > 0 and len(existing_nodes) > 0:
            (
                best_node,
                requests_to_sched,
                existing_nodes,
            ) = ResourceDemandScheduler._sched_best_node(
                requests_to_sched, existing_nodes, resource_request_source
            )
            if best_node is None:
                # No existing nodes can schedule any more requests.
                break

            target_nodes.append(best_node)

        # If there's any existing nodes left, we will add to the target nodes
        target_nodes.extend(existing_nodes)

        # Try scheduling resource requests with new nodes.
        node_pools = [
            SchedulingNode.from_node_config(
                ctx.get_node_type_configs()[node_type],
                status=SchedulingNodeStatus.TO_LAUNCH,
                node_kind=NodeKind.WORKER,
            )
            for node_type, num_available in node_type_available.items()
            if num_available > 0
        ]
        while len(requests_to_sched) > 0 and len(node_pools) > 0:
            # Max number of nodes reached.
            max_num_nodes = ctx.get_max_num_nodes()
            if max_num_nodes is not None and len(target_nodes) >= max_num_nodes:
                logger.debug(
                    "Max number of nodes reached: {}, "
                    "cannot launch more nodes.".format(max_num_nodes)
                )
                break

            (
                best_node,
                requests_to_sched,
                node_pools,
            ) = ResourceDemandScheduler._sched_best_node(
                requests_to_sched, node_pools, resource_request_source
            )
            if best_node is None:
                break

            target_nodes.append(best_node)
            # Update the node pool if a node with the same node type of the
            # added node can be launched.
            node_type_available[best_node.node_type] -= 1
            if node_type_available[best_node.node_type] > 0:
                node_pools.append(
                    SchedulingNode.from_node_config(
                        ctx.get_node_type_configs()[best_node.node_type],
                        status=SchedulingNodeStatus.TO_LAUNCH,
                        node_kind=NodeKind.WORKER,
                    )
                )

        return target_nodes, requests_to_sched

    @staticmethod
    def _sched_best_node(
        requests: List[ResourceRequest],
        nodes: List[SchedulingNode],
        resource_request_source: ResourceRequestSource,
    ) -> Tuple[SchedulingNode, List[ResourceRequest], List[SchedulingNode]]:
        """
        Schedule the requests on the best node.
        A simple greedy algorithm is used to schedule the requests:
            1. Try to schedule the requests on each node.
            2. Sort the nodes by a score
            3. Return the node with the highest score.

        The highest score node is updated with the scheduled requests, and the node is
        removed from the node list.

        Args:
            requests: The resource requests to be scheduled.
            nodes: The node candidates to be scheduled on. The nodes will be updated
                after the scheduling attempt, i.e. the node that is scheduled will be
                removed from the list.
            resource_request_source: The source of the resource request, i.e.
                pending demands from ray actors/tasks or cluster resource constraints.

        Returns:
            best_node: The best node to schedule the requests.
            infeasible: The infeasible requests that cannot be scheduled on the best
                node.
            nodes: Remaining nodes after the best node is removed.
        """
        results = []

        # A temporary data class to store the scheduling result.
        @dataclass
        class ScheduleResult:
            # The node candidate after a scheduling attempt.
            node: SchedulingNode
            # The infeasible resource requests that are not scheduled.
            infeasible_requests: List[ResourceRequest]
            # The index of the node in the original node list.
            idx: int
            # the score of the scheduling node to compare with others.
            score: UtilizationScore

        nodes_copy = copy.deepcopy(nodes)

        # Iterate through each node and modify the node's available resources
        # if the requests are schedulable.
        for idx, node in enumerate(nodes_copy):
            remaining, score = node.try_schedule(requests, resource_request_source)

            if len(remaining) == len(requests):
                # The node cannot schedule any of the requests.
                continue

            results.append(ScheduleResult(node, remaining, idx, score))

        # No nodes can schedule any of the requests.
        if len(results) == 0:
            logger.debug(
                "No nodes can schedule the requests: {}, for nodes: {}".format(
                    ResourceRequestUtil.to_dict_list(requests), nodes
                )
            )
            return None, requests, nodes

        # Sort the results by score.
        results = sorted(results, key=lambda r: r.score, reverse=True)
        best_result = results[0]

        # Remove the best node from the nodes.
        nodes.pop(best_result.idx)
        logger.debug(
            "Best node: {}, score: {}, remaining requests: {}".format(
                best_result.node,
                best_result.score,
                ResourceRequestUtil.to_dict_list(best_result.infeasible_requests),
            )
        )
        return best_result.node, best_result.infeasible_requests, nodes

    @staticmethod
    def _terminate_outdated_nodes(
        ctx: "ResourceDemandScheduler.ScheduleContext",
    ) -> None:
        """
        Terminate the nodes that are outdated, i.e. the node type config has been
        updated or the node's launch config hash is outdated.

        Args:
            ctx: The schedule context.
        """
        nodes = ctx.get_nodes()

        if ctx._disable_launch_config_check:
            # Outdated nodes check through launch config check is disabled.
            return

        for node in nodes:
            if node.status != SchedulingNodeStatus.SCHEDULABLE:
                # We don't need to care about the non-running nodes.
                continue

            if node.node_kind == NodeKind.HEAD:
                # We should not be terminating the head node even if it's outdated.
                logger.warning(
                    "Head node {}(ray={}) is outdated with node config changes. "
                    "Please check the node's config or restart the cluster or restart "
                    "the head node. Autoscaler is not able to shutdown the outdated "
                    "head node".format(node.im_instance_id, node.ray_node_id)
                )
                continue
            node_type = node.node_type
            node_type_config = ctx.get_node_type_configs().get(node_type)
            if node_type_config is None or (
                node_type_config.launch_config_hash
                and node_type_config.launch_config_hash != node.launch_config_hash
            ):
                # The node type config has been updated, and the node's launch config
                # hash is outdated.
                logger.info(
                    "Terminating instance={}(ray={}) for outdated node config".format(
                        node.im_instance_id, node.ray_node_id
                    )
                )
                node.status = SchedulingNodeStatus.TO_TERMINATE
                node.termination_request = TerminationRequest(
                    id=str(time.time_ns()),
                    instance_id=node.im_instance_id,
                    ray_node_id=node.ray_node_id,
                    cause=TerminationRequest.Cause.OUTDATED,
                )

        ctx.update(nodes)

    @staticmethod
    def _enforce_idle_termination(
        ctx: "ResourceDemandScheduler.ScheduleContext",
    ) -> None:
        """
        Enforce the idle termination for the nodes that are not needed by the cluster
        resource constraints and idle for too long.

        Args:
            ctx: The schedule context.
        """
        nodes = ctx.get_nodes()
        s_to_ms = 1000
        for node in nodes:
            if node.status != SchedulingNodeStatus.SCHEDULABLE:
                # We don't need to care about the non-running nodes.
                continue

            if node.node_kind == NodeKind.HEAD:
                # The head node is not subject to idle termination.
                continue

            idle_timeout_s = ctx.get_idle_timeout_s()
            if idle_timeout_s is None:
                # No idle timeout is set, skip the idle termination.
                continue

            if node.idle_duration_ms <= idle_timeout_s * s_to_ms:
                # The node is not idle for too long, skip it.
                continue

            if node.sched_requests[ResourceRequestSource.CLUSTER_RESOURCE_CONSTRAINT]:
                # The node is needed by the resource constraints.
                # Skip it.
                if node.idle_duration_ms > ctx.get_idle_timeout_s() * s_to_ms:
                    logger.debug(
                        "Node {}(idle for {} secs) is needed by the cluster resource "
                        "constraints, skip idle termination.".format(
                            node.ray_node_id, node.idle_duration_ms / s_to_ms
                        )
                    )
                continue

            # The node is idle for too long, terminate it.
            logger.info(
                "Terminating instance={}(ray={}) since it's idle for {} secs.".format(  # noqa
                    node.im_instance_id,
                    node.ray_node_id,
                    node.idle_duration_ms / s_to_ms,
                )
            )

            node.status = SchedulingNodeStatus.TO_TERMINATE
            node.termination_request = TerminationRequest(
                id=str(uuid.uuid4()),
                instance_id=node.im_instance_id,
                ray_node_id=node.ray_node_id,
                cause=TerminationRequest.Cause.IDLE,
                idle_duration_ms=node.idle_duration_ms,
            )

        ctx.update(nodes)<|MERGE_RESOLUTION|>--- conflicted
+++ resolved
@@ -235,13 +235,8 @@
         return SchedulingNode.from_node_config(
             node_config,
             SchedulingNodeStatus.SCHEDULABLE,
-<<<<<<< HEAD
-            instance.im_instance.instance_id,
-            instance.im_instance.node_kind,
-=======
             node_kind=instance.im_instance.node_kind,
             im_instance_id=instance.im_instance.instance_id,
->>>>>>> cbbc71a1
         )
 
     @staticmethod
@@ -281,7 +276,6 @@
         status: SchedulingNodeStatus,
         node_kind: NodeKind,
         im_instance_id: Optional[str] = None,
-        node_kind: NodeKind = NodeKind.WORKER,
     ) -> "SchedulingNode":
         """
         Create a scheduling node from a node config.
