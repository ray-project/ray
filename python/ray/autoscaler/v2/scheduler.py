import copy
import logging
import time
import uuid
from abc import ABC, abstractmethod
from collections import defaultdict
from dataclasses import dataclass, field
from enum import Enum
from typing import Dict, List, Optional, Tuple

<<<<<<< HEAD
from google.protobuf.json_format import MessageToDict

from ray.autoscaler._private.constants import AUTOSCALER_CONSERVE_GPU_NODES
from ray.autoscaler._private.resource_demand_scheduler import UtilizationScore
from ray.autoscaler.v2.instance_manager.common import InstanceUtil
=======
from ray._private.protobuf_compat import message_to_dict
from ray.autoscaler._private.constants import AUTOSCALER_CONSERVE_GPU_NODES
from ray.autoscaler._private.resource_demand_scheduler import (
    UtilizationScore,
    _fits,
    _inplace_subtract,
)
>>>>>>> f41aba36
from ray.autoscaler.v2.instance_manager.config import NodeTypeConfig
from ray.autoscaler.v2.schema import AutoscalerInstance, NodeType
from ray.autoscaler.v2.utils import ProtobufUtil, ResourceRequestUtil
from ray.core.generated.autoscaler_pb2 import (
    ClusterResourceConstraint,
    GangResourceRequest,
    ResourceRequest,
    ResourceRequestByCount,
)
from ray.core.generated.instance_manager_pb2 import (
    Instance,
    LaunchRequest,
    NodeKind,
    TerminationRequest,
)

# ============= Resource Scheduling Service API =======================
#
#  ResourceSchedulerService is a service that schedules resource bundles
#  to nodes. It's used by the autoscaler to schedule resource bundles
#  to determine the desired cluster size to satisfy the current resource
#  demands.
#
logger = logging.getLogger(__name__)


@dataclass
class SchedulingRequest:
    # Available node type configs
    node_type_configs: Dict[NodeType, NodeTypeConfig] = field(default_factory=dict)
    # Max number of worker nodes.
    max_num_nodes: Optional[int] = None
    # Idle timeout in seconds.
    idle_timeout_s: Optional[int] = None
<<<<<<< HEAD
    # Disable outdated node check.
    disable_outdated_node_check: bool = True
=======
>>>>>>> f41aba36
    # TODO: This prob could be refactored into the ClusterStatus data class later.
    # The current ray resource requests.
    resource_requests: List[ResourceRequestByCount] = field(default_factory=list)
    # The Gang resource requests.
    gang_resource_requests: List[GangResourceRequest] = field(default_factory=list)
    # cluster resource constraints.
    cluster_resource_constraints: List[ClusterResourceConstraint] = field(
        default_factory=list
    )
    # The current instances.
    current_instances: List[AutoscalerInstance] = field(default_factory=list)


@dataclass
class SchedulingReply:
    # Instances to launch.
    to_launch: List[LaunchRequest] = field(default_factory=list)
    # To terminate.
    to_terminate: List[TerminationRequest] = field(default_factory=list)
    # The infeasible resource bundles.
    infeasible_resource_requests: List[ResourceRequestByCount] = field(
        default_factory=list
    )
    # The infeasible gang resource bundles.
    infeasible_gang_resource_requests: List[GangResourceRequest] = field(
        default_factory=list
    )
    # The infeasible cluster resource constraints.
    infeasible_cluster_resource_constraints: List[ClusterResourceConstraint] = field(
        default_factory=list
    )


class IResourceScheduler(ABC):
    """
    Interface for a resource scheduler.

    Implements the `instance_manager.proto ResourceSchedulerService` interface.
    """

    @abstractmethod
    def schedule(self, request: SchedulingRequest) -> SchedulingReply:
        """
        Given the resource requests and the current cluster state, calculate the
        target cluster shape by trying to schedule the resource requests on the
        nodes.
        """
        pass


class SchedulingNodeStatus(Enum):
    """
    The status of a scheduling node (`SchedulingNode`)
    """

    # The node is added by the ResourceDemandScheduler.
    TO_LAUNCH = "TO_LAUNCH"
    # The node is pending, i.e. there's already an autoscaler instance being launched
    # The node is schedulable. It could be running ray or pending to run ray. Either
    # Way, it should be able to accept new resource requests/resource constraints.
    SCHEDULABLE = "SCHEDULABLE"
    # The node is to be terminated by the ResourceDemandScheduler
    TO_TERMINATE = "TO_TERMINATE"
    # The node is already terminated.
    TERMINATED = "TERMINATED"


@dataclass
class SchedulingNode:
    """
    A abstraction of a node that can be scheduled on by the resource scheduler.

    A scheduling node is expected to be used as:

        node  = SchedulingNode.new(instance, node_configs)
        remaining, score = node.try_schedule(requests)

        .... do something with the score ....

    NOTE:
        One could also extend the scheduling behavior by overriding `try_schedule`
    """

    @staticmethod
    def new(
        instance: AutoscalerInstance, node_type_configs: Dict[NodeType, NodeTypeConfig]
    ) -> Optional["SchedulingNode"]:
        """
        Create a new scheduling node from an autoscaler instance.

        It creates:
            - None if the instance is not schedulable by IM.
            - A schedulable node if the instance is running ray or pending to run ray,
              so it should be considered in the scheduling process.

        Args:
            instance: The instance.
            node_type_configs: The node type configs.

        """
        if not SchedulingNode.is_schedulable(instance):
            return None

        if instance.im_instance.status == Instance.RAY_RUNNING:
            assert instance.ray_node is not None, (
                "ray node should not be None "
                f"when the instance is running ray: instance={instance}"
            )
            # An running ray node
            return SchedulingNode(
                node_type=instance.im_instance.instance_type,
                total_resources=dict(instance.ray_node.total_resources),
                # Use ray node's available resources.
                available_resources=dict(instance.ray_node.available_resources),
                # Use ray node's dynamic labels.
                labels=dict(instance.ray_node.dynamic_labels),
                status=SchedulingNodeStatus.SCHEDULABLE,
                im_instance_id=instance.im_instance.instance_id,
                ray_node_id=instance.im_instance.node_id,
                idle_duration_ms=instance.ray_node.idle_duration_ms,
                # FIXME
                launch_config_hash=instance.im_instance.launch_config_hash,
                node_kind=instance.im_instance.node_kind,
            )

        # This is an instance pending to run ray. Initialize a schedulable node
        # from the node type config.
        node_config = node_type_configs.get(instance.im_instance.instance_type, None)
        if node_config is None:
            # Configs might have been updated, and no more
            # node_type_configs for this node type. We should terminate it.
            return SchedulingNode(
                node_type=instance.im_instance.instance_type,
                total_resources={},
                available_resources={},
                labels={},
                status=SchedulingNodeStatus.TO_TERMINATE,
                im_instance_id=instance.im_instance.instance_id,
                termination_request=TerminationRequest(
                    id=str(uuid.uuid4()),
                    instance_id=instance.im_instance.instance_id,
                    cause=TerminationRequest.Cause.OUTDATED,
                    instance_type=instance.im_instance.instance_type,
                ),
                # FIXME
                node_kind=instance.im_instance.node_kind,
            )

        return SchedulingNode.from_node_config(
            node_config,
            SchedulingNodeStatus.SCHEDULABLE,
            instance.im_instance.instance_id,
        )

    @staticmethod
    def is_schedulable(instance: AutoscalerInstance) -> bool:
        """
        Check if the instance is schedulable by IM.

        Args:
            instance: The instance.

        Returns:
            True if the instance is schedulable by IM.
        """
        if instance.im_instance is None:
            # We will skip any instances that are not yet in IM which
            # could be
            #   1. an out-of-band ray node
            #   2. an cloud instance running ray not yet discovered
            #      by the IM's Reconciler
            #   3. an cloud instance already terminated but ray state
            #      still lagging behind.
            #
            # In all of these cases, the instance is not schedulable or
            # shouldn't be managed by IM, so we don't consider them.
            return False

        # These are the statuses where there's a running ray node or
        # could eventually run ray.
        if instance.im_instance.status in (
            Instance.QUEUED,
            Instance.REQUESTED,
            Instance.ALLOCATED,
            Instance.RAY_INSTALLING,
            Instance.RAY_RUNNING,
            Instance.RAY_STOP_REQUESTED,
        ):
            return True

        return False

    @staticmethod
    def from_node_config(
        node_config: NodeTypeConfig,
        status: SchedulingNodeStatus,
        im_instance_id: Optional[str] = None,
    ) -> "SchedulingNode":
        """
        Create a scheduling node from a node config.

        Args:
            node_config: The node config.
            status: The status of the node.
            im_instance_id: The instance id of the im instance.
        """
        return SchedulingNode(
            node_type=node_config.name,
            total_resources=dict(node_config.resources),
            available_resources=dict(node_config.resources),
            available_resources_for_constraints=dict(node_config.resources),
            labels=dict(node_config.labels),
            status=status,
            im_instance_id=im_instance_id,
        )

    def __post_init__(self):
<<<<<<< HEAD
        # Validate the node type.
        assert self.node_type, "node_type is required."

    # Node type name.
    node_type: NodeType
=======
        assert self.node_type, "node_type should be set"

    # Node type name.
    node_type: NodeType
    # Status
    status: SchedulingNodeStatus
>>>>>>> f41aba36
    # Resource constraints committed to be placed on this node.
    sched_constraints: List[ResourceRequest] = field(default_factory=list)
    # Requests committed to be placed on this node.
    sched_requests: List[ResourceRequest] = field(default_factory=list)
    # The node's current resource capacity.
    total_resources: Dict[str, float] = field(default_factory=dict)
    # The node's available resources for actual resource requests.
    available_resources: Dict[str, float] = field(default_factory=dict)
    # The node's available resources for resource constraints.
    available_resources_for_constraints: Dict[str, float] = field(default_factory=dict)
    # Node's labels, including static or dynamic labels.
    labels: Dict[str, str] = field(default_factory=dict)
    # Observability descriptive message for why the node was launched in the
    # first place.
    launch_reason: Optional[str] = None
    # Termination request, none when the node is not being terminated.
    termination_request: Optional[TerminationRequest] = None
    # The instance id of the IM(Instance Manager) instance. None if the node
    # is not yet in IM.
    im_instance_id: Optional[str] = None
    # The ray node id of the ray node. None if the node is not included in
    # ray cluster's GCS report yet (not running ray yet).
    ray_node_id: Optional[str] = None
    # Idle duration in ms. Default not idle.
    idle_duration_ms: int = 0
    # Launch config hash.
    launch_config_hash: Optional[str] = None
<<<<<<< HEAD
    # Node kind.
=======
    # node kind.
>>>>>>> f41aba36
    node_kind: NodeKind = NodeKind.WORKER

    def try_schedule(
        self, requests: List[ResourceRequest], is_constraint: bool = False
    ) -> Tuple[List[ResourceRequest], UtilizationScore]:
        """
        Try to schedule the resource requests on this node.

        This modifies the node's available resources if the requests are schedulable.
        The requests are scheduled one by one in the sorted order, and no
        backtracking is done.

        Args:
            requests: The resource requests to be scheduled.
            is_constraint: Whether the requests are from cluster constraints.

        Returns:
            A tuple of:
                - list of remaining requests that cannot be scheduled on this node.
                - the utilization score for this node with respect to the current
                resource requests being scheduled.
        """
        # Track the resource requests that cannot be scheduled on this node.
        unschedulable_requests = []

        # Sort the requests and try schedule them one by one.
        for r in requests:
            if not self._try_schedule_one(r, is_constraint):
                unschedulable_requests.append(r)

        score = self._compute_score()

        return unschedulable_requests, score

    def _compute_score(self) -> UtilizationScore:
        """
        Compute the utilization score for this node with respect to the current resource
        request being scheduled.

        A "higher" score means that this node is more suitable for scheduling the
        current scheduled resource requests.

        The score is a tuple of 4 values:
            1. Whether this node is a GPU node and the current resource request has
                GPU requirements:
                    0: if this node is a GPU node and the current resource request
                    placed onto the node has no GPU requirements.
                    1: if this node is not a GPU node or the current resource request
                    placed onto the node has GPU requirements.
            2. The number of resource types being scheduled.
            3. The minimum utilization rate across all resource types.
            4. The average utilization rate across all resource types.

        NOTE:
            This function is adapted from  _resource_based_utilization_scorer from
            autoscaler v1.

        TODO(rickyx,jjyao):  We should also consider node labels for
            scoring. For example, if a node has a label that matches the affinity
            label of the resource request, we should give it a higher score.

        TODO(rickyx): add pluggable scoring functions here.

        Returns:
            A utilization score for this node.
        """

        # Compute the number of resource types being scheduled.
        num_matching_resource_types = 0
        for req in self.sched_requests:
            for resource_name in req.resources_bundle.keys():
                if resource_name in self.total_resources:
                    num_matching_resource_types += 1

        # Compute the utilization rate for each resource type
        util_by_resources = []
        for k, v in self.total_resources.items():
            if v == 0:
                # Skip any zero values.
                continue
            if k in self.available_resources:
                util = (v - self.available_resources.get(k, 0)) / v
                assert util >= 0 and util <= 1, f"Invalid utilization: {util}"
                util_by_resources.append(util)

        # Prefer not to launch a GPU node if there aren't any GPU requirements in the
        # resource bundle.
        gpu_ok = True
        if AUTOSCALER_CONSERVE_GPU_NODES:
            # TODO: we should also generalize this optimization for accelerators.
            # https://github.com/ray-project/ray/issues/43079
            is_gpu_node = self.total_resources.get("GPU", 0) > 0
            any_gpu_requests = any(
                "GPU" in r.resources_bundle for r in self.sched_requests
            )
            if is_gpu_node and not any_gpu_requests:
                gpu_ok = False

        # Prioritize avoiding gpu nodes for non-gpu workloads first,
        # then prioritize matching multiple resource types,
        # then prioritize using all resources,
        # then prioritize overall balance of multiple resources.
        return (
            gpu_ok,
            num_matching_resource_types,
            min(util_by_resources) if util_by_resources else 0,
            float(sum(util_by_resources)) / len(util_by_resources)
            if util_by_resources
            else 0,
        )

    def _try_schedule_one(self, request: ResourceRequest, is_constraint: bool) -> bool:
        """
        Try to schedule one resource request on this node.
        - If the resource request is from a cluster constraint, the request will be
        tracked from the  `available_resources_for_constraints`.

        - If the resource request is not a constraint, the request will be tracked
        from node's actual `available_resources`.

        Args:
            request: The resource request to be scheduled.
            is_constraint: Whether the request is a cluster constraint.

        Returns:
            True if the resource request is scheduled on this node.
        """

        # Check if there's placement constraints that are not satisfied.
        for constraint in request.placement_constraints:
            if constraint.HasField("anti_affinity"):
                anti_affinity = constraint.anti_affinity
                if (
                    anti_affinity.label_name in self.labels
                    and anti_affinity.label_value
                    == self.labels[anti_affinity.label_name]
                ):
                    # The node already has a label that matches the anti-affinity
                    return False

            # We don't need to check for affinity constraints here since
            # affinity doesn't affect if a request can be scheduled on a node.
            # Affinity constraints are only used for scoring.
            pass

        available_resources_dict = (
            self.available_resources
            if not is_constraint
            else self.available_resources_for_constraints
        )

        # Check if there's enough resources to schedule the request.
<<<<<<< HEAD
        for k, v in request.resources_bundle.items():
            if available_resources_dict.get(k, 0) < v:
                return False

        # Schedule the request, update resources
        for k, v in request.resources_bundle.items():
            available_resources_dict[k] -= v
=======
        if not _fits(available_resources_dict, dict(request.resources_bundle)):
            return False

        # Schedule the request, update resources
        _inplace_subtract(available_resources_dict, dict(request.resources_bundle))
>>>>>>> f41aba36

        # Add the request to the node.
        if not is_constraint:
            self.sched_requests.append(request)
        else:
            self.sched_constraints.append(request)

        # Update the dynamic labels if there's any
        for constraint in request.placement_constraints:
            if constraint.HasField("affinity"):
                affinity = constraint.affinity
                self._add_label(affinity.label_name, affinity.label_value)

            if constraint.HasField("anti_affinity"):
                anti_affinity = constraint.anti_affinity
                self._add_label(anti_affinity.label_name, anti_affinity.label_value)

        return True

    def _add_label(self, label_name: str, label_value: str):
        """
        Add a label to the node.
        This assumes a label key can only have one value.
        """
        assert (
            self.labels.get(label_name) is None
            or self.labels[label_name] == label_value
        ), (
            f"Label {label_name} already exists with value "
            f"{self.labels[label_name]}, cannot set to "
            f"{label_value}"
        )
        self.labels[label_name] = label_value

    def __repr__(self) -> str:
        return (
            "SchedulingNode(node_type={node_type}, "
            "instance_id={instance_id},"
            "ray_node_id={ray_node_id},"
            "idle_duration_ms={idle_duration_ms},"
            "termination_request={termination_request},"
            "status={status}, "
            "total_resources={total_resources}, "
            "available_resources={available_resources}, "
            "available_resources_for_constraints={available_resources_for_constraints},"
            "labels={labels}, launch_reason={launch_reason}), "
            "sched_requests={sched_requests}), "
            "sched_constraints={sched_constraints})"
        ).format(
            node_type=self.node_type,
            instance_id=self.im_instance_id,
            ray_node_id=self.ray_node_id,
            idle_duration_ms=self.idle_duration_ms,
            termination_request=str(message_to_dict(self.termination_request))
            if self.termination_request
            else None,
            status=self.status,
            total_resources=self.total_resources,
            available_resources=self.available_resources,
            available_resources_for_constraints=(
                self.available_resources_for_constraints
            ),
            labels=self.labels,
            launch_reason=self.launch_reason,
<<<<<<< HEAD
            sched_requests="|".join(str(MessageToDict(r)) for r in self.sched_requests),
            sched_constraints="|".join(
                str(MessageToDict(r)) for r in self.sched_constraints
=======
            sched_requests="|".join(
                str(message_to_dict(r)) for r in self.sched_requests
            ),
            sched_constraints="|".join(
                str(message_to_dict(r)) for r in self.sched_constraints
>>>>>>> f41aba36
            ),
        )


class ResourceDemandScheduler(IResourceScheduler):
    """
    A "simple" resource scheduler that schedules resource requests based on the
    following rules:
        1. Enforce the minimal count of nodes for each worker node type.
        2. Enforce the cluster resource constraints.
        3. Schedule the gang resource requests.
        4. Schedule the tasks/actor resource requests
    """

    @dataclass
    class ScheduleContext:
        """
        Encapsulates the context for processing one scheduling request.

        This exposes functions to read and write the scheduling nodes, to prevent
        accidental modification of the internal state.
        """

        # The node type configs for this scheduling request.
        _node_type_configs: Dict[NodeType, NodeTypeConfig]
        # The max number of nodes for the entire cluster.
        _max_num_nodes: Optional[int] = None
        # The idle timeout in seconds.
        _idle_timeout_s: Optional[int] = None
<<<<<<< HEAD
        # Disable outdated node check.
        _disable_outdated_node_check: bool = True
=======
>>>>>>> f41aba36
        # The current schedulable nodes (including pending nodes and pending requests).
        _nodes: List[SchedulingNode] = field(default_factory=list)
        # The number of nodes by node types available for launching based on the max
        # number of workers in the config. This takes into account any pending/running
        # nodes.
        _node_type_available: Dict[NodeType, int] = field(default_factory=dict)

        def __init__(
            self,
            nodes: List[SchedulingNode],
            node_type_configs: Dict[NodeType, NodeTypeConfig],
            max_num_nodes: Optional[int] = None,
            idle_timeout_s: Optional[int] = None,
<<<<<<< HEAD
            disable_outdated_node_check: bool = True,
=======
>>>>>>> f41aba36
        ):
            self._nodes = nodes
            self._node_type_configs = node_type_configs
            self._node_type_available = self._compute_available_node_types(
                nodes, node_type_configs
            )
            self._max_num_nodes = max_num_nodes
            self._idle_timeout_s = idle_timeout_s
<<<<<<< HEAD
            self._disable_outdated_node_check = disable_outdated_node_check
=======
>>>>>>> f41aba36

        @classmethod
        def from_schedule_request(
            cls, req: SchedulingRequest
        ) -> "ResourceDemandScheduler.ScheduleContext":
            """
            Create a schedule context from a schedule request.
            It will populate the context with the existing nodes and the available node
            types from the config.

            Args:
                req: The scheduling request. The caller should make sure the
                    request is valid.
            """

            nodes = []
            node_type_configs = req.node_type_configs

            # Initialize the scheduling nodes.
            for instance in req.current_instances:
<<<<<<< HEAD
                if instance.ray_node is not None:
                    # This is a running ray node.
                    assert instance.im_instance is not None
                    if instance.im_instance.status == Instance.RAY_RUNNING:
                        scheduling_node_status = SchedulingNodeStatus.RUNNING
                    else:
                        # The instance could be ray stopping or already ray stopped.
                        scheduling_node_status = SchedulingNodeStatus.TERMINATED

                    nodes.append(
                        SchedulingNode(
                            node_type=instance.im_instance.instance_type,
                            total_resources=dict(instance.ray_node.total_resources),
                            available_resources=dict(
                                instance.ray_node.available_resources
                            ),
                            labels=dict(instance.ray_node.dynamic_labels),
                            status=scheduling_node_status,
                            im_instance_id=instance.im_instance.instance_id,
                            ray_node_id=instance.im_instance.node_id,
                            idle_duration_ms=instance.ray_node.idle_duration_ms,
                            launch_config_hash=instance.im_instance.launch_config_hash,
                            available_resources_for_constraints=dict(
                                instance.ray_node.total_resources
                            ),
                            node_kind=instance.im_instance.node_kind,
                        )
                    )
                elif (
                    instance.im_instance is not None
                    and InstanceUtil.is_ray_running_reachable(
                        instance.im_instance.status
                    )
                ):
                    # This is an im instance that's pending to run ray:
                    # e.g. allocated, or being requested, or ray is installing.
                    node_config = node_type_configs.get(
                        instance.im_instance.instance_type, None
                    )

                    if node_config is None:
                        # Configs might have been updated, and no more
                        # node_type_configs for this node type.
                        logger.info(
                            "Skipping instance {} since no node config found for "
                            "{}".format(
                                instance.im_instance.instance_id,
                                instance.im_instance.instance_type,
                            )
                        )
                        continue
                    nodes.append(
                        SchedulingNode.from_node_config(
                            node_config,
                            status=SchedulingNodeStatus.PENDING,
                            im_instance_id=instance.im_instance.instance_id,
                        )
                    )
                else:
                    logger.debug(
                        "Skipping instance {} since it's not pending/running".format(
                            instance
                        )
                    )
=======
                node = SchedulingNode.new(instance, node_type_configs)
                if node:
                    nodes.append(node)
>>>>>>> f41aba36

            return cls(
                nodes=nodes,
                node_type_configs=node_type_configs,
                max_num_nodes=req.max_num_nodes,
                idle_timeout_s=req.idle_timeout_s,
<<<<<<< HEAD
                disable_outdated_node_check=req.disable_outdated_node_check,
=======
>>>>>>> f41aba36
            )

        @staticmethod
        def _compute_available_node_types(
            nodes: List[SchedulingNode],
            node_type_configs: Dict[NodeType, NodeTypeConfig],
        ) -> Dict[NodeType, int]:
            """
            Compute the number of nodes by node types available for launching based on
            the max number of workers in the config.
            Args:
                nodes: The current existing nodes.
                node_type_configs: The node type configs.
            Returns:
                A dict of node types and the number of nodes available for launching.
            """
            node_type_available: Dict[NodeType, int] = defaultdict(int)
            node_type_existing: Dict[NodeType, int] = defaultdict(int)
            for node in nodes:
                node_type_existing[node.node_type] += 1

            for (
                node_type,
                node_type_config,
            ) in node_type_configs.items():
                node_type_available[
                    node_type
                ] = node_type_config.max_worker_nodes - node_type_existing.get(
                    node_type, 0
                )

            return node_type_available

        def get_nodes(self) -> List[SchedulingNode]:
            """
            Get the current nodes with filter.

            Returns:
                A list of nodes.
            """
            nodes = copy.deepcopy(self._nodes)
            return nodes

        def get_node_type_available(self) -> Dict[NodeType, int]:
            return copy.deepcopy(self._node_type_available)

        def get_cluster_shape(self) -> Dict[NodeType, int]:
            cluster_shape = defaultdict(int)
            for node in self._nodes:
<<<<<<< HEAD
                if node.status in [
                    SchedulingNodeStatus.TO_TERMINATE,
                    SchedulingNodeStatus.TERMINATED,
                ]:
=======
                if node.status == SchedulingNodeStatus.TO_TERMINATE:
>>>>>>> f41aba36
                    # Skip the nodes that are to be terminated.
                    continue

                cluster_shape[node.node_type] += 1
            return cluster_shape

        def get_idle_timeout_s(self) -> Optional[int]:
            return self._idle_timeout_s

        def update(self, new_nodes: List[SchedulingNode]) -> None:
            """
            Update the context with the new nodes.
            """
            self._nodes = new_nodes

            # Update the available node types.
            self._node_type_available = self._compute_available_node_types(
                self._nodes, self._node_type_configs
            )

        def get_max_num_nodes(self) -> Optional[int]:
            """
            Get the max number of nodes for the entire cluster.
            """
            return self._max_num_nodes

        def get_node_type_configs(self) -> Dict[NodeType, NodeTypeConfig]:
            return self._node_type_configs

        def __str__(self) -> str:
            return "ScheduleContext({} nodes, node_type_available={})".format(
                len(self._nodes), dict(self._node_type_available)
            )

        def get_launch_requests(self) -> List[LaunchRequest]:
            """
            Get the launch requests for the nodes that are to be launched.
            """
            launch_by_type = defaultdict(int)
            for node in self._nodes:
                if node.status == SchedulingNodeStatus.TO_LAUNCH:
                    launch_by_type[node.node_type] += 1

            launch_requests = []
            for instance_type, count in launch_by_type.items():
                launch_requests.append(
                    LaunchRequest(
                        instance_type=instance_type,
                        count=count,
                        id=str(uuid.uuid4()),
                        request_ts_ms=time.time_ns() // 1000,
                    )
                )
            return launch_requests

        def get_terminate_requests(
            self,
        ) -> List[TerminationRequest]:
            """
            Get the terminate requests for the nodes that are to be terminated.
            """
            return [
                node.termination_request
                for node in self._nodes
                if node.termination_request is not None
            ]

    def schedule(self, request: SchedulingRequest) -> SchedulingReply:
        logger.info(
            "Scheduling for request: resource_request={}, gang_resource_request={}, "
<<<<<<< HEAD
            "cluster_constraint={}, ndoe_type_configs={}".format(
                ResourceRequestUtil.to_dict_list(request.resource_requests),
                ProtobufUtil.to_dict_list(request.gang_resource_requests),
                ProtobufUtil.to_dict_list(request.cluster_resource_constraints),
                request.node_type_configs,
=======
            "cluster_constraint={}".format(
                ResourceRequestUtil.to_dict_list(request.resource_requests),
                ProtobufUtil.to_dict_list(request.gang_resource_requests),
                ProtobufUtil.to_dict_list(request.cluster_resource_constraints),
>>>>>>> f41aba36
            )
        )

        ctx = ResourceDemandScheduler.ScheduleContext.from_schedule_request(request)

        # Enforce outdate nodes.
        ResourceDemandScheduler._terminate_outdated_nodes(ctx)

        # Enforce the minimal count of nodes for each worker node type.
        ResourceDemandScheduler._enforce_min_workers_per_type(ctx)

        # Enforce the max worker nodes count.
        ResourceDemandScheduler._enforce_max_workers_per_type(ctx)

        # Enforce the max worker nodes count globally.
        ResourceDemandScheduler._enforce_max_workers_global(ctx)

        # Enforce the cluster resource constraints.
        infeasible_constraints = ResourceDemandScheduler._enforce_resource_constraints(
            ctx, request.cluster_resource_constraints
        )

        # Schedule the gang resource requests.
        infeasible_gang_requests = (
            ResourceDemandScheduler._sched_gang_resource_requests(
                ctx, request.gang_resource_requests
            )
        )

        # Schedule the tasks/actor resource requests
        infeasible_requests = ResourceDemandScheduler._sched_resource_requests(
            ctx,
            request.resource_requests,
        )

        # Shutdown any idle nodes that's not needed (e.g. no resource constraints.
        # not needed by min_worker count, etc.)
        ResourceDemandScheduler._enforce_idle_termination(ctx)

        # Compute the number of nodes to launch.
        reply = SchedulingReply(
            infeasible_resource_requests=ResourceRequestUtil.group_by_count(
                infeasible_requests
            ),
            infeasible_gang_resource_requests=infeasible_gang_requests,
            infeasible_cluster_resource_constraints=infeasible_constraints,
            to_launch=ctx.get_launch_requests(),
            to_terminate=ctx.get_terminate_requests(),
        )

        return reply

    @staticmethod
    def _enforce_max_workers_per_type(
        ctx: "ResourceDemandScheduler.ScheduleContext",
    ) -> None:
        """
        Enforce the max number of workers for each node type.
        """

        # Get all the nodes by type
        all_nodes = ctx.get_nodes()

        non_terminating_nodes_by_type = defaultdict(list)
        terminating_nodes = []
        for node in all_nodes:
            if node.status == SchedulingNodeStatus.TO_TERMINATE:
                terminating_nodes.append(node)
            else:
                non_terminating_nodes_by_type[node.node_type].append(node)

        # Step 1. Enforce the max number of workers for each node type.
        for node_type in non_terminating_nodes_by_type.keys():
            non_terminate_nodes_of_type = non_terminating_nodes_by_type[node_type]
<<<<<<< HEAD
            node_config = ctx.get_node_type_configs().get(node_type, None)
            if node_config is None:
                # No node config for this node type.
                num_max_nodes_per_type = 0
                logger.info(
                    "No node config for node type {}, "
                    "setting num_max_nodes_per_type to 0.".format(node_type)
                )
            else:
                num_max_nodes_per_type = node_config.max_worker_nodes
=======
            node_config = ctx.get_node_type_configs()[node_type]
            num_max_nodes_per_type = node_config.max_worker_nodes
>>>>>>> f41aba36
            num_extra_nodes = len(non_terminate_nodes_of_type) - num_max_nodes_per_type

            if num_extra_nodes <= 0:
                # No extra nodes for this type, continue.
                continue

            # Terminate the nodes
            (
                to_terminate,
                remained_nodes,
            ) = ResourceDemandScheduler._select_nodes_to_terminate(
                non_terminate_nodes_of_type,
                num_extra_nodes,
                TerminationRequest.Cause.MAX_NUM_NODE_PER_TYPE,
                max_num_nodes_per_type=num_max_nodes_per_type,
            )

            non_terminating_nodes_by_type[node_type] = remained_nodes
            terminating_nodes.extend(to_terminate)

        non_terminating_nodes = []
        for nodes in non_terminating_nodes_by_type.values():
            non_terminating_nodes.extend(nodes)

        # Update the context
        assert len(all_nodes) == len(
            terminating_nodes + non_terminating_nodes
        ), "The number of nodes should be the same after enforcing max nodes per type."

        ctx.update(terminating_nodes + non_terminating_nodes)

        if terminating_nodes:
            logger.debug(
                f"Terminating {len(terminating_nodes)} "
                "nodes for per node type max num node's constraints."
            )

    @staticmethod
    def _enforce_max_workers_global(
        ctx: "ResourceDemandScheduler.ScheduleContext",
    ) -> None:
        """
        Enforce the max number of workers for the entire cluster.
        """
        all_nodes = ctx.get_nodes()

        terminating_nodes = []
        non_terminating_nodes = []

        for node in all_nodes:
            if node.status == SchedulingNodeStatus.TO_TERMINATE:
                terminating_nodes.append(node)
            else:
                non_terminating_nodes.append(node)

        num_max_nodes = ctx.get_max_num_nodes()

        num_to_terminate = (
            max(len(non_terminating_nodes) - num_max_nodes, 0) if num_max_nodes else 0
        )

        if num_to_terminate <= 0:
            # No extra nodes needed to terminate.
            return

        # Terminate the nodes
        (
            to_terminate_nodes,
            non_terminating_nodes,
        ) = ResourceDemandScheduler._select_nodes_to_terminate(
            non_terminating_nodes,
            num_to_terminate,
            TerminationRequest.Cause.MAX_NUM_NODES,
            max_num_nodes=num_max_nodes,
        )

        if len(to_terminate_nodes) < num_to_terminate:
            logger.warning(
                "Terminating {} nodes, failed to terminate {} nodes to "
                "satisfy max_num_nodes={}".format(
                    len(to_terminate_nodes),
                    num_to_terminate - len(to_terminate_nodes),
                    num_max_nodes,
                )
            )

        # Update the context
        terminating_nodes.extend(to_terminate_nodes)
        assert len(all_nodes) == len(
            terminating_nodes + non_terminating_nodes
        ), "The number of nodes should be the same after enforcing max nodes."

        all_nodes = terminating_nodes + non_terminating_nodes
        ctx.update(all_nodes)

    @staticmethod
    def _select_nodes_to_terminate(
        nodes: List[SchedulingNode],
        num_to_terminate: int,
        cause: TerminationRequest.Cause,
        max_num_nodes: Optional[int] = None,
        max_num_nodes_per_type: Optional[int] = None,
    ) -> Tuple[List[SchedulingNode], List[SchedulingNode]]:
        """
        Select 'num_to_terminate' of nodes to be terminated
        from the 'nodes' list. It should never select a head node.

        Args:
            nodes: The nodes to be terminated.
            num_to_terminate: The number of nodes to be terminated.
            cause: The cause of the termination. Should be one of
                TerminationRequest.Cause.MAX_NUM_NODES or
                TerminationRequest.Cause.MAX_NUM_NODE_PER_TYPE.

            max_num_nodes: The max number of nodes for the entire cluster only
                used when the cause is TerminationRequest.Cause.MAX_NUM_NODES.
            max_num_nodes_per_type: The max number of nodes for each node type.
                Only used when the cause is
                TerminationRequest.Cause.MAX_NUM_NODE_PER_TYPE.

        Returns:
            A tuple of:
                - The terminated nodes.
                - The remained nodes.
        """

        # Sort the nodes for termination.
        nodes.sort(key=ResourceDemandScheduler._sort_nodes_for_termination)

        # Remove the head node from the list.
        head_node = None
        for i, node in enumerate(nodes):
            if node.node_kind == NodeKind.HEAD:
                # Remove the head node from the list.
                head_node = nodes.pop(i)
                break

        terminated_nodes, remained_nodes = (
            nodes[:num_to_terminate],
            nodes[num_to_terminate:] + ([head_node] if head_node else []),
        )

        assert cause in [
            TerminationRequest.Cause.MAX_NUM_NODES,
            TerminationRequest.Cause.MAX_NUM_NODE_PER_TYPE,
        ], "Other termination causes don't have to select nodes for termination."

        for node in terminated_nodes:
            logger.info(
<<<<<<< HEAD
                "Terminating node {}(ray={}) due to {}({}) for {}.".format(
                    node.im_instance_id,
                    node.ray_node_id,
                    TerminationRequest.Cause.Name(cause),
                    max_num_nodes or max_num_nodes_per_type,
                    node.node_type,
=======
                "Terminating node {}(ray={}) due to {}.".format(
                    node.im_instance_id,
                    node.ray_node_id,
                    TerminationRequest.Cause.Name(cause),
>>>>>>> f41aba36
                )
            )
            node.status = SchedulingNodeStatus.TO_TERMINATE
            node.termination_request = TerminationRequest(
                id=str(uuid.uuid4()),
                instance_id=node.im_instance_id,
                ray_node_id=node.ray_node_id,
                cause=cause,
                instance_type=node.node_type,
            )
            if cause == TerminationRequest.Cause.MAX_NUM_NODES:
                node.termination_request.max_num_nodes = max_num_nodes
            elif cause == TerminationRequest.Cause.MAX_NUM_NODE_PER_TYPE:
                node.termination_request.max_num_nodes_per_type = max_num_nodes_per_type
            else:
                raise ValueError("Unknown termination cause: {}".format(cause))

        return terminated_nodes, remained_nodes

    @staticmethod
    def _sort_nodes_for_termination(node: SchedulingNode) -> Tuple:
        """
        Sort the nodes for termination increasingly by:

            1. First if ray hasn't been started yet
            2. Then if the nodes are idle
            3. Then with lower resources util nodes first.

        Such that nodes sorted earlier will be terminated first.
        """

        running_ray = node.ray_node_id is not None
        # Reverse the idle duration such that the nodes with the largest idle duration
        # will be terminated first.
        idle_dur = -1 * node.idle_duration_ms

        utils_per_resources = {}
        for resource, total in node.total_resources.items():
            if total <= 0:
                continue
            utils_per_resources[resource] = (
                total - node.available_resources.get(resource, 0)
            ) / total

        avg_util = (
            sum(utils_per_resources.values()) / len(utils_per_resources)
            if utils_per_resources
            else 0
        )

        return (running_ray, idle_dur, avg_util)

    @staticmethod
    def _enforce_min_workers_per_type(
        ctx: "ResourceDemandScheduler.ScheduleContext",
    ) -> None:
        """
        Enforce the minimal count of nodes for each worker node type.
        """

        # Count the existing nodes by type
        count_by_node_type = ctx.get_cluster_shape()

        new_nodes = []
        # Launch new nodes to satisfy min count for each node type.
        for (
            node_type,
            node_type_config,
        ) in ctx.get_node_type_configs().items():
            cur_count = count_by_node_type.get(node_type, 0)
            min_count = node_type_config.min_worker_nodes
            if cur_count < min_count:
                logger.info(
                    "Adding {} nodes to satisfy min count for node type: {}".format(
                        min_count - cur_count, node_type
                    )
                )
                new_nodes.extend(
                    [
                        SchedulingNode.from_node_config(
                            copy.deepcopy(node_type_config),
                            status=SchedulingNodeStatus.TO_LAUNCH,
                        )
                    ]
                    * (min_count - cur_count)
                )
        # NOTE: we assume the aggregated number of min workers across all node types
        # should not exceed any globally enforced max_num_nodes

        # Add the new nodes to the existing nodes and update the context.
        ctx.update(new_nodes + ctx.get_nodes())

    @staticmethod
    def _enforce_resource_constraints(
        ctx: "ResourceDemandScheduler.ScheduleContext",
        constraints: List[ClusterResourceConstraint],
    ) -> List[ClusterResourceConstraint]:
        """
        Enforce the cluster resource constraints.

        Args:
            ctx: The schedule context.
            constraints: The cluster resource constraints.

        Returns:
            A list of infeasible constraints.

        Notes:
            It's different from the other scheduling functions since it doesn't actually
        schedule any resource requests. Instead, it asks if the cluster could be
        upscale to a certain shape to fulfill the constraints.
        """

        # NOTE: we currently only have 1 constraint from a cluster, but
        # we may have multiple in the future.
        assert len(constraints) <= 1, "Max 1 cluster resource constraint is supported."
        if len(constraints) == 0:
            # No cluster resource constraints - nothing needs to be done.
            return []

        constraint = constraints[0]
        min_bundles = constraint.min_bundles
        # Flatten the requests for iterating through.
        requests = ResourceRequestUtil.ungroup_by_count(min_bundles)

        # Pass the empty nodes to schedule.
        scheduled_nodes, infeasible = ResourceDemandScheduler._try_schedule(
            ctx, requests, is_constraint=True
        )

        if infeasible:
            # Unable to satisfy the constraint.
            return [constraint]

        ctx.update(scheduled_nodes)
        return []

    @staticmethod
    def _sched_resource_requests(
        ctx: "ResourceDemandScheduler.ScheduleContext",
        requests_by_count: List[ResourceRequestByCount],
    ) -> List[ResourceRequest]:
        """
        Schedule the resource requests.

        Args:
            ctx: The schedule context.
            requests_by_count: The resource requests.

        Returns:
            A list of infeasible resource requests.
        """
        logger.debug(
            "Scheduling resource requests: {}".format(
                ResourceRequestUtil.to_dict_list(requests_by_count)
            )
        )
        requests = ResourceRequestUtil.ungroup_by_count(requests_by_count)
        nodes, infeasible = ResourceDemandScheduler._try_schedule(
            ctx, requests, is_constraint=False
        )

        # Regardless if there's feasible, we will update the context for schedule nodes.
        ctx.update(nodes)

        return infeasible

    @staticmethod
    def _sched_gang_resource_requests(
        ctx: "ResourceDemandScheduler.ScheduleContext",
        gang_requests: List[GangResourceRequest],
    ) -> List[GangResourceRequest]:
        """
        Schedule the gang resource requests.

        These requests should be scheduled atomically, i.e. either all of the resources
        requests in a gang request are scheduled or none of them are scheduled.

        Args:
            ctx: The schedule context.
            gang_requests: The gang resource requests.

        Returns:
            A list of infeasible gang resource requests.
        """

        def _sort_gang_resource_requests(req: GangResourceRequest) -> Tuple:
            """
            Key function for sorting the gang resource request by:
                1. the number of placement constraints in the gang request.
                2. the number of resource requests in the gang request.
            """
            total_placement_constraints = 0
            for rr in req.requests:
                total_placement_constraints += len(rr.placement_constraints)

            return (total_placement_constraints, len(req.requests))

        infeasible_gang_requests = []
        # Try fulfilling the gang requests one by one.
        for gang_req in sorted(
            gang_requests, key=_sort_gang_resource_requests, reverse=True
        ):
            requests = gang_req.requests
            # Try to combine requests with affinity constraints into the same request.
            requests = ResourceRequestUtil.combine_requests_with_affinity(requests)

            nodes, infeasible = ResourceDemandScheduler._try_schedule(
                ctx, requests, is_constraint=False
            )

            if infeasible:
                # Unable to satisfy the constraint. We will skip the gang request.
                # Don't update the context.
                infeasible_gang_requests.append(gang_req)
                continue

            # We are able to satisfy the constraint and thus update the context.
            ctx.update(nodes)

        return infeasible_gang_requests

    @staticmethod
    def _try_schedule(
        ctx: "ResourceDemandScheduler.ScheduleContext",
        requests_to_sched: List[ResourceRequest],
        is_constraint: bool = False,
    ) -> Tuple[List[SchedulingNode], List[ResourceRequest]]:
        """
        Try to schedule the resource requests on the current context.

        It tries to schedule the requests on the existing nodes first, and
        then try to schedule the requests on new nodes if possible.

        Args:
            requests_to_sched: The resource requests to be scheduled.
            ctx: The current scheduling context.
            is_constraint: Whether the requests are constraints, True
                if the requests are constraints, False if it's the actual
                pending resource requests.

        Returns:
            - List of scheduled nodes to that have part or all of the requests
                scheduled.
            - List of infeasible requests remained that cannot be scheduled.
        """
        # First sort the requests.
        def _sort_resource_request(req: ResourceRequest) -> Tuple:
            """
            Sort the resource requests by:
                1. The length of it's placement constraints.
                2. The number of resources it requests.
                3. The values of resources it requests.
                4. lexicographically for each resource (for stable ordering)

            This is a legacy sorting function for the autoscaler's binpacking
            algo - we do this so that we could have a deterministic scheduling
            results with reasonable fragmentation.
            """
            return (
                len(req.placement_constraints),
                len(req.resources_bundle.values()),
                sum(req.resources_bundle.values()),
                sorted(req.resources_bundle.items()),
            )

        requests_to_sched = sorted(
            requests_to_sched, key=_sort_resource_request, reverse=True
        )

        existing_nodes = ctx.get_nodes()
        node_type_available = ctx.get_node_type_available()

        # A list of nodes that are either:
        #   1. existing nodes in the cluster. or
        #   2. new nodes that are launched to satisfy the resource requests.
        target_nodes = []

        # Try scheduling resource requests with existing nodes first.
        while len(requests_to_sched) > 0 and len(existing_nodes) > 0:
            (
                best_node,
                requests_to_sched,
                existing_nodes,
            ) = ResourceDemandScheduler._sched_best_node(
                requests_to_sched, existing_nodes, is_constraint
            )
            if best_node is None:
                # No existing nodes can schedule any more requests.
                break

            target_nodes.append(best_node)

        # If there's any existing nodes left, we will add to the target nodes
        target_nodes.extend(existing_nodes)

        # Try scheduling resource requests with new nodes.
        node_pools = [
            SchedulingNode.from_node_config(
                ctx.get_node_type_configs()[node_type],
                status=SchedulingNodeStatus.TO_LAUNCH,
            )
            for node_type, num_available in node_type_available.items()
            if num_available > 0
        ]
        while len(requests_to_sched) > 0 and len(node_pools) > 0:
            # Max number of nodes reached.
            max_num_nodes = ctx.get_max_num_nodes()
            if max_num_nodes is not None and len(target_nodes) >= max_num_nodes:
                logger.debug(
                    "Max number of nodes reached: {}, "
                    "cannot launch more nodes.".format(max_num_nodes)
                )
                break

            (
                best_node,
                requests_to_sched,
                node_pools,
            ) = ResourceDemandScheduler._sched_best_node(
                requests_to_sched, node_pools, is_constraint
            )
            if best_node is None:
                break

<<<<<<< HEAD
            logger.info("Adding new node of type {}.".format(best_node.node_type))

=======
>>>>>>> f41aba36
            target_nodes.append(best_node)
            # Update the node pool if a node with the same node type of the
            # added node can be launched.
            node_type_available[best_node.node_type] -= 1
            if node_type_available[best_node.node_type] > 0:
                node_pools.append(
                    SchedulingNode.from_node_config(
                        ctx.get_node_type_configs()[best_node.node_type],
                        status=SchedulingNodeStatus.TO_LAUNCH,
                    )
                )

        return target_nodes, requests_to_sched

    @staticmethod
    def _sched_best_node(
        requests: List[ResourceRequest],
        nodes: List[SchedulingNode],
        is_constraint: bool,
    ) -> Tuple[SchedulingNode, List[ResourceRequest], List[SchedulingNode]]:
        """
        Schedule the requests on the best node.
        A simple greedy algorithm is used to schedule the requests:
            1. Try to schedule the requests on each node.
            2. Sort the nodes by a score
            3. Return the node with the highest score.

        The highest score node is updated with the scheduled requests, and the node is
        removed from the node list.

        Args:
            requests: The resource requests to be scheduled.
            nodes: The node candidates to be scheduled on. The nodes will be updated
                after the scheduling attempt, i.e. the node that is scheduled will be
                removed from the list.
            is_constraint: Whether the requests are constraints, True
                if the requests are constraints, False if it's the actual
                pending resource requests.

        Returns:
            best_node: The best node to schedule the requests.
            infeasible: The infeasible requests that cannot be scheduled on the best
                node.
            nodes: Remaining nodes after the best node is removed.
        """
        results = []

        # A temporary data class to store the scheduling result.
        @dataclass
        class ScheduleResult:
            # The node candidate after a scheduling attempt.
            node: SchedulingNode
            # The infeasible resource requests that are not scheduled.
            infeasible_requests: List[ResourceRequest]
            # The index of the node in the original node list.
            idx: int
            # the score of the scheduling node to compare with others.
            score: UtilizationScore

        nodes_copy = copy.deepcopy(nodes)

        # Iterate through each node and modify the node's available resources
        # if the requests are schedulable.
        for idx, node in enumerate(nodes_copy):
            remaining, score = node.try_schedule(requests, is_constraint)

            if len(remaining) == len(requests):
                # The node cannot schedule any of the requests.
                continue

            results.append(ScheduleResult(node, remaining, idx, score))

        # No nodes can schedule any of the requests.
        if len(results) == 0:
            logger.debug(
                "No nodes can schedule the requests: {}, for nodes: {}".format(
                    ResourceRequestUtil.to_dict_list(requests), nodes
                )
            )
            return None, requests, nodes

        # Sort the results by score.
        results = sorted(results, key=lambda r: r.score, reverse=True)
        best_result = results[0]

        # Remove the best node from the nodes.
        nodes.pop(best_result.idx)
        logger.debug(
            "Best node: {}, score: {}, remaining requests: {}".format(
                best_result.node,
                best_result.score,
                ResourceRequestUtil.to_dict_list(best_result.infeasible_requests),
            )
        )
        return best_result.node, best_result.infeasible_requests, nodes

    @staticmethod
    def _terminate_outdated_nodes(
        ctx: "ResourceDemandScheduler.ScheduleContext",
    ) -> None:
        """
        Terminate the nodes that are outdated, i.e. the node type config has been
        updated or the node's launch config hash is outdated.

        Args:
            ctx: The schedule context.
        """
<<<<<<< HEAD
        if ctx._disable_outdated_node_check:
            # Skip the outdated node check.
            logger.debug("Outdated node check is disabled.")
            return

        nodes = ctx.get_nodes()

        for node in nodes:
            if node.status != SchedulingNodeStatus.RUNNING:
                # We don't need to care about the non-running nodes.
                continue
=======
        nodes = ctx.get_nodes()

        for node in nodes:
            if node.status != SchedulingNodeStatus.SCHEDULABLE:
                # We don't need to care about the non-running nodes.
                continue

            if node.node_kind == NodeKind.HEAD:
                # We should not be terminating the head node even if it's outdated.
                logger.warning(
                    "Head node {}(ray={}) is outdated with node config changes. "
                    "Please check the node's config or restart the cluster or restart "
                    "the head node. Autoscaler is not able to shutdown the outdated "
                    "head node".format(node.im_instance_id, node.ray_node_id)
                )
                continue
>>>>>>> f41aba36
            node_type = node.node_type
            node_type_config = ctx.get_node_type_configs().get(node_type)
            if node_type_config is None or (
                node_type_config.launch_config_hash
                and node_type_config.launch_config_hash != node.launch_config_hash
            ):
                # The node type config has been updated, and the node's launch config
                # hash is outdated.
                logger.info(
                    "Terminating instance={}(ray={}) for outdated node config".format(
                        node.im_instance_id, node.ray_node_id
                    )
                )
                node.status = SchedulingNodeStatus.TO_TERMINATE
                node.termination_request = TerminationRequest(
                    id=str(time.time_ns()),
                    instance_id=node.im_instance_id,
                    ray_node_id=node.ray_node_id,
                    cause=TerminationRequest.Cause.OUTDATED,
                )

        ctx.update(nodes)

    @staticmethod
    def _enforce_idle_termination(
        ctx: "ResourceDemandScheduler.ScheduleContext",
    ) -> None:
        """
        Enforce the idle termination for the nodes that are not needed by the resource
        constraints and idle for too long.

        Args:
            ctx: The schedule context.
        """
        nodes = ctx.get_nodes()
        s_to_ms = 1000
        for node in nodes:
<<<<<<< HEAD
            if node.status != SchedulingNodeStatus.RUNNING:
=======
            if node.status != SchedulingNodeStatus.SCHEDULABLE:
>>>>>>> f41aba36
                # We don't need to care about the non-running nodes.
                continue

            if node.node_kind == NodeKind.HEAD:
<<<<<<< HEAD
                # Skip the head node.
=======
                # The head node is not subject to idle termination.
>>>>>>> f41aba36
                continue

            idle_timeout_s = ctx.get_idle_timeout_s()
            if idle_timeout_s is None:
                # No idle timeout is set, skip the idle termination.
                continue

            if node.idle_duration_ms <= idle_timeout_s * s_to_ms:
                # The node is not idle for too long, skip it.
                continue

            if len(node.sched_constraints) > 0:
                # The node is needed by the resource constraints.
                # Skip it.
                if node.idle_duration_ms > ctx.get_idle_timeout_s() * s_to_ms:
                    logger.debug(
                        "Node {}(idle for {} secs) is needed by the constraints, "
                        "skip idle termination.".format(
                            node.ray_node_id, node.idle_duration_ms / s_to_ms
                        )
                    )
                continue

            # The node is idle for too long, terminate it.
            logger.info(
                "Terminating instance={}(ray={}) since it's idle for {} secs.".format(  # noqa
                    node.im_instance_id,
                    node.ray_node_id,
                    node.idle_duration_ms / s_to_ms,
                )
            )

            node.status = SchedulingNodeStatus.TO_TERMINATE
            node.termination_request = TerminationRequest(
                id=str(time.time_ns()),
                instance_id=node.im_instance_id,
                ray_node_id=node.ray_node_id,
                cause=TerminationRequest.Cause.IDLE,
                idle_duration_ms=node.idle_duration_ms,
            )

        ctx.update(nodes)<|MERGE_RESOLUTION|>--- conflicted
+++ resolved
@@ -8,13 +8,6 @@
 from enum import Enum
 from typing import Dict, List, Optional, Tuple
 
-<<<<<<< HEAD
-from google.protobuf.json_format import MessageToDict
-
-from ray.autoscaler._private.constants import AUTOSCALER_CONSERVE_GPU_NODES
-from ray.autoscaler._private.resource_demand_scheduler import UtilizationScore
-from ray.autoscaler.v2.instance_manager.common import InstanceUtil
-=======
 from ray._private.protobuf_compat import message_to_dict
 from ray.autoscaler._private.constants import AUTOSCALER_CONSERVE_GPU_NODES
 from ray.autoscaler._private.resource_demand_scheduler import (
@@ -22,7 +15,6 @@
     _fits,
     _inplace_subtract,
 )
->>>>>>> f41aba36
 from ray.autoscaler.v2.instance_manager.config import NodeTypeConfig
 from ray.autoscaler.v2.schema import AutoscalerInstance, NodeType
 from ray.autoscaler.v2.utils import ProtobufUtil, ResourceRequestUtil
@@ -57,11 +49,8 @@
     max_num_nodes: Optional[int] = None
     # Idle timeout in seconds.
     idle_timeout_s: Optional[int] = None
-<<<<<<< HEAD
     # Disable outdated node check.
     disable_outdated_node_check: bool = True
-=======
->>>>>>> f41aba36
     # TODO: This prob could be refactored into the ClusterStatus data class later.
     # The current ray resource requests.
     resource_requests: List[ResourceRequestByCount] = field(default_factory=list)
@@ -82,7 +71,7 @@
     # To terminate.
     to_terminate: List[TerminationRequest] = field(default_factory=list)
     # The infeasible resource bundles.
-    infeasible_resource_requests: List[ResourceRequestByCount] = field(
+    infeasible_resource_requests: List[ResourceRequest] = field(
         default_factory=list
     )
     # The infeasible gang resource bundles.
@@ -279,20 +268,12 @@
         )
 
     def __post_init__(self):
-<<<<<<< HEAD
-        # Validate the node type.
-        assert self.node_type, "node_type is required."
-
-    # Node type name.
-    node_type: NodeType
-=======
         assert self.node_type, "node_type should be set"
 
     # Node type name.
     node_type: NodeType
     # Status
     status: SchedulingNodeStatus
->>>>>>> f41aba36
     # Resource constraints committed to be placed on this node.
     sched_constraints: List[ResourceRequest] = field(default_factory=list)
     # Requests committed to be placed on this node.
@@ -320,11 +301,7 @@
     idle_duration_ms: int = 0
     # Launch config hash.
     launch_config_hash: Optional[str] = None
-<<<<<<< HEAD
-    # Node kind.
-=======
     # node kind.
->>>>>>> f41aba36
     node_kind: NodeKind = NodeKind.WORKER
 
     def try_schedule(
@@ -477,21 +454,11 @@
         )
 
         # Check if there's enough resources to schedule the request.
-<<<<<<< HEAD
-        for k, v in request.resources_bundle.items():
-            if available_resources_dict.get(k, 0) < v:
-                return False
-
-        # Schedule the request, update resources
-        for k, v in request.resources_bundle.items():
-            available_resources_dict[k] -= v
-=======
         if not _fits(available_resources_dict, dict(request.resources_bundle)):
             return False
 
         # Schedule the request, update resources
         _inplace_subtract(available_resources_dict, dict(request.resources_bundle))
->>>>>>> f41aba36
 
         # Add the request to the node.
         if not is_constraint:
@@ -556,17 +523,11 @@
             ),
             labels=self.labels,
             launch_reason=self.launch_reason,
-<<<<<<< HEAD
-            sched_requests="|".join(str(MessageToDict(r)) for r in self.sched_requests),
-            sched_constraints="|".join(
-                str(MessageToDict(r)) for r in self.sched_constraints
-=======
             sched_requests="|".join(
                 str(message_to_dict(r)) for r in self.sched_requests
             ),
             sched_constraints="|".join(
                 str(message_to_dict(r)) for r in self.sched_constraints
->>>>>>> f41aba36
             ),
         )
 
@@ -596,11 +557,8 @@
         _max_num_nodes: Optional[int] = None
         # The idle timeout in seconds.
         _idle_timeout_s: Optional[int] = None
-<<<<<<< HEAD
         # Disable outdated node check.
         _disable_outdated_node_check: bool = True
-=======
->>>>>>> f41aba36
         # The current schedulable nodes (including pending nodes and pending requests).
         _nodes: List[SchedulingNode] = field(default_factory=list)
         # The number of nodes by node types available for launching based on the max
@@ -614,10 +572,7 @@
             node_type_configs: Dict[NodeType, NodeTypeConfig],
             max_num_nodes: Optional[int] = None,
             idle_timeout_s: Optional[int] = None,
-<<<<<<< HEAD
             disable_outdated_node_check: bool = True,
-=======
->>>>>>> f41aba36
         ):
             self._nodes = nodes
             self._node_type_configs = node_type_configs
@@ -626,10 +581,7 @@
             )
             self._max_num_nodes = max_num_nodes
             self._idle_timeout_s = idle_timeout_s
-<<<<<<< HEAD
             self._disable_outdated_node_check = disable_outdated_node_check
-=======
->>>>>>> f41aba36
 
         @classmethod
         def from_schedule_request(
@@ -650,86 +602,16 @@
 
             # Initialize the scheduling nodes.
             for instance in req.current_instances:
-<<<<<<< HEAD
-                if instance.ray_node is not None:
-                    # This is a running ray node.
-                    assert instance.im_instance is not None
-                    if instance.im_instance.status == Instance.RAY_RUNNING:
-                        scheduling_node_status = SchedulingNodeStatus.RUNNING
-                    else:
-                        # The instance could be ray stopping or already ray stopped.
-                        scheduling_node_status = SchedulingNodeStatus.TERMINATED
-
-                    nodes.append(
-                        SchedulingNode(
-                            node_type=instance.im_instance.instance_type,
-                            total_resources=dict(instance.ray_node.total_resources),
-                            available_resources=dict(
-                                instance.ray_node.available_resources
-                            ),
-                            labels=dict(instance.ray_node.dynamic_labels),
-                            status=scheduling_node_status,
-                            im_instance_id=instance.im_instance.instance_id,
-                            ray_node_id=instance.im_instance.node_id,
-                            idle_duration_ms=instance.ray_node.idle_duration_ms,
-                            launch_config_hash=instance.im_instance.launch_config_hash,
-                            available_resources_for_constraints=dict(
-                                instance.ray_node.total_resources
-                            ),
-                            node_kind=instance.im_instance.node_kind,
-                        )
-                    )
-                elif (
-                    instance.im_instance is not None
-                    and InstanceUtil.is_ray_running_reachable(
-                        instance.im_instance.status
-                    )
-                ):
-                    # This is an im instance that's pending to run ray:
-                    # e.g. allocated, or being requested, or ray is installing.
-                    node_config = node_type_configs.get(
-                        instance.im_instance.instance_type, None
-                    )
-
-                    if node_config is None:
-                        # Configs might have been updated, and no more
-                        # node_type_configs for this node type.
-                        logger.info(
-                            "Skipping instance {} since no node config found for "
-                            "{}".format(
-                                instance.im_instance.instance_id,
-                                instance.im_instance.instance_type,
-                            )
-                        )
-                        continue
-                    nodes.append(
-                        SchedulingNode.from_node_config(
-                            node_config,
-                            status=SchedulingNodeStatus.PENDING,
-                            im_instance_id=instance.im_instance.instance_id,
-                        )
-                    )
-                else:
-                    logger.debug(
-                        "Skipping instance {} since it's not pending/running".format(
-                            instance
-                        )
-                    )
-=======
                 node = SchedulingNode.new(instance, node_type_configs)
                 if node:
                     nodes.append(node)
->>>>>>> f41aba36
 
             return cls(
                 nodes=nodes,
                 node_type_configs=node_type_configs,
                 max_num_nodes=req.max_num_nodes,
                 idle_timeout_s=req.idle_timeout_s,
-<<<<<<< HEAD
                 disable_outdated_node_check=req.disable_outdated_node_check,
-=======
->>>>>>> f41aba36
             )
 
         @staticmethod
@@ -779,14 +661,10 @@
         def get_cluster_shape(self) -> Dict[NodeType, int]:
             cluster_shape = defaultdict(int)
             for node in self._nodes:
-<<<<<<< HEAD
                 if node.status in [
                     SchedulingNodeStatus.TO_TERMINATE,
                     SchedulingNodeStatus.TERMINATED,
                 ]:
-=======
-                if node.status == SchedulingNodeStatus.TO_TERMINATE:
->>>>>>> f41aba36
                     # Skip the nodes that are to be terminated.
                     continue
 
@@ -857,18 +735,11 @@
     def schedule(self, request: SchedulingRequest) -> SchedulingReply:
         logger.info(
             "Scheduling for request: resource_request={}, gang_resource_request={}, "
-<<<<<<< HEAD
             "cluster_constraint={}, ndoe_type_configs={}".format(
                 ResourceRequestUtil.to_dict_list(request.resource_requests),
                 ProtobufUtil.to_dict_list(request.gang_resource_requests),
                 ProtobufUtil.to_dict_list(request.cluster_resource_constraints),
                 request.node_type_configs,
-=======
-            "cluster_constraint={}".format(
-                ResourceRequestUtil.to_dict_list(request.resource_requests),
-                ProtobufUtil.to_dict_list(request.gang_resource_requests),
-                ProtobufUtil.to_dict_list(request.cluster_resource_constraints),
->>>>>>> f41aba36
             )
         )
 
@@ -910,9 +781,7 @@
 
         # Compute the number of nodes to launch.
         reply = SchedulingReply(
-            infeasible_resource_requests=ResourceRequestUtil.group_by_count(
-                infeasible_requests
-            ),
+            infeasible_resource_requests=infeasible_requests,
             infeasible_gang_resource_requests=infeasible_gang_requests,
             infeasible_cluster_resource_constraints=infeasible_constraints,
             to_launch=ctx.get_launch_requests(),
@@ -943,21 +812,8 @@
         # Step 1. Enforce the max number of workers for each node type.
         for node_type in non_terminating_nodes_by_type.keys():
             non_terminate_nodes_of_type = non_terminating_nodes_by_type[node_type]
-<<<<<<< HEAD
-            node_config = ctx.get_node_type_configs().get(node_type, None)
-            if node_config is None:
-                # No node config for this node type.
-                num_max_nodes_per_type = 0
-                logger.info(
-                    "No node config for node type {}, "
-                    "setting num_max_nodes_per_type to 0.".format(node_type)
-                )
-            else:
-                num_max_nodes_per_type = node_config.max_worker_nodes
-=======
             node_config = ctx.get_node_type_configs()[node_type]
             num_max_nodes_per_type = node_config.max_worker_nodes
->>>>>>> f41aba36
             num_extra_nodes = len(non_terminate_nodes_of_type) - num_max_nodes_per_type
 
             if num_extra_nodes <= 0:
@@ -1107,19 +963,12 @@
 
         for node in terminated_nodes:
             logger.info(
-<<<<<<< HEAD
                 "Terminating node {}(ray={}) due to {}({}) for {}.".format(
                     node.im_instance_id,
                     node.ray_node_id,
                     TerminationRequest.Cause.Name(cause),
                     max_num_nodes or max_num_nodes_per_type,
                     node.node_type,
-=======
-                "Terminating node {}(ray={}) due to {}.".format(
-                    node.im_instance_id,
-                    node.ray_node_id,
-                    TerminationRequest.Cause.Name(cause),
->>>>>>> f41aba36
                 )
             )
             node.status = SchedulingNodeStatus.TO_TERMINATE
@@ -1445,11 +1294,6 @@
             if best_node is None:
                 break
 
-<<<<<<< HEAD
-            logger.info("Adding new node of type {}.".format(best_node.node_type))
-
-=======
->>>>>>> f41aba36
             target_nodes.append(best_node)
             # Update the node pool if a node with the same node type of the
             # added node can be launched.
@@ -1557,19 +1401,11 @@
         Args:
             ctx: The schedule context.
         """
-<<<<<<< HEAD
         if ctx._disable_outdated_node_check:
             # Skip the outdated node check.
             logger.debug("Outdated node check is disabled.")
             return
 
-        nodes = ctx.get_nodes()
-
-        for node in nodes:
-            if node.status != SchedulingNodeStatus.RUNNING:
-                # We don't need to care about the non-running nodes.
-                continue
-=======
         nodes = ctx.get_nodes()
 
         for node in nodes:
@@ -1586,7 +1422,6 @@
                     "head node".format(node.im_instance_id, node.ray_node_id)
                 )
                 continue
->>>>>>> f41aba36
             node_type = node.node_type
             node_type_config = ctx.get_node_type_configs().get(node_type)
             if node_type_config is None or (
@@ -1624,20 +1459,12 @@
         nodes = ctx.get_nodes()
         s_to_ms = 1000
         for node in nodes:
-<<<<<<< HEAD
-            if node.status != SchedulingNodeStatus.RUNNING:
-=======
             if node.status != SchedulingNodeStatus.SCHEDULABLE:
->>>>>>> f41aba36
                 # We don't need to care about the non-running nodes.
                 continue
 
             if node.node_kind == NodeKind.HEAD:
-<<<<<<< HEAD
-                # Skip the head node.
-=======
                 # The head node is not subject to idle termination.
->>>>>>> f41aba36
                 continue
 
             idle_timeout_s = ctx.get_idle_timeout_s()
