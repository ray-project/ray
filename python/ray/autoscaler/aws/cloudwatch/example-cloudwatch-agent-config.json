--- conflicted
+++ resolved
@@ -1,361 +1,183 @@
-<<<<<<< HEAD
-{
-   "agent":{
-      "metrics_collection_interval":60,
-      "run_as_user":"root"
-   },
-   "csm":{
-      "memory_limit_in_mb":20,
-      "port":31000
-   },
-   "logs":{
-      "metrics_collected": {
-        "prometheus": {
-          "log_group_name": "{cluster_name}-ray-prometheus",
-          "prometheus_config_path": "/opt/aws/amazon-cloudwatch-agent/etc/prometheus.yml",
-          "emf_processor": {
-            "metric_declaration_dedup": true,
-            "metric_namespace": "{cluster_name}-ray-prometheus",
-            "metric_unit":{
-              "python_gc_collections_total": "Count",
-              "python_gc_objects": "Count",
-              "python_gc_objects_uncollectable_total": "Count",
-              "python_gc_objects_collected_total": "Count",
-              "ray_cluster_active_nodes": "Count",
-              "ray_cluster_pending_nodes": "Count",
-              "ray_node_cpu_count": "Count",
-              "ray_node_cpu_utilization": "Percent",
-              "ray_node_disk_free": "Bytes",
-              "ray_node_disk_usage": "Bytes",
-              "ray_node_disk_utilization_percentage": "Percent",
-              "ray_node_mem_available": "Bytes",
-              "ray_node_mem_total": "Bytes",
-              "ray_node_mem_used": "Bytes",
-              "ray_node_network_receive_speed": "Bytes",
-              "ray_node_network_received": "Bytes",
-              "ray_node_network_send_speed": "Bytes",
-              "ray_node_network_sent": "Bytes",
-              "ray_avg_num_executed_tasks": "Count",
-              "ray_avg_num_scheduled_tasks": "Count",
-              "ray_avg_num_spilled_back_tasks": "Count",
-              "ray_object_manager_num_pull_requests": "Count",
-              "ray_object_store_available_memory": "Bytes",
-              "ray_object_store_used_memory": "Bytes",
-              "ray_object_store_fallback_memory":"Bytes",
-              "ray_object_store_num_local_objects": "Count",
-              "ray_object_directory_subscriptions": "Count",
-              "ray_object_directory_added_locations": "Count",
-              "ray_object_directory_removed_locations": "Count",
-              "ray_object_directory_lookups": "Count",
-              "ray_object_directory_updates": "Count",
-              "ray_pending_actors": "Count",
-              "ray_pending_placement_groups": "Count",
-              "ray_raylet_cpu": "Count",
-              "ray_raylet_mem": "Bytes",
-              "ray_internal_num_spilled_tasks": "Count",
-              "ray_internal_num_infeasible_tasks": "Count",
-              "ray_internal_num_processes_started": "Count",
-              "ray_internal_num_received_tasks": "Count",
-              "ray_internal_num_dispatched_tasks": "Count",
-              "process_max_fds": "Count",
-              "process_open_fds": "Count",
-              "process_resident_memory_bytes": "Bytes",
-              "process_virtual_memory_bytes": "Bytes",
-              "process_start_time_seconds": "Seconds",
-              "process_cpu_seconds_total": "Seconds",
-              "autoscaler_config_validation_exceptions": "Count",
-              "autoscaler_node_launch_exceptions": "Count",
-              "autoscaler_pending_nodes": "Count",
-              "autoscaler_reset_exceptions": "Count",
-              "autoscaler_running_workers": "Count",
-              "autoscaler_started_nodes": "Count",
-              "autoscaler_stopped_nodes": "Count",
-              "autoscaler_update_loop_exceptions": "Count",
-              "autoscaler_worker_create_node_time": "Seconds",
-              "autoscaler_worker_update_time": "Seconds",
-              "autoscaler_updating_nodes": "Count",
-              "autoscaler_successful_updates": "Count",
-              "autoscaler_failed_updates": "Count",
-              "autoscaler_failed_create_nodes": "Count",
-              "autoscaler_recovering_nodes": "Count",
-              "autoscaler_successful_recoveries": "Count",
-              "autoscaler_failed_recoveries": "Count"
-            },
-            "metric_declaration": [
-              {
-                "source_labels": [
-                  "job"
-                ],
-                "label_matcher": "ray",
-                "dimensions": [
-                  [
-                    "instance"
-                  ]
-                ],
-                "metric_selectors": [
-                  ""
-                ]
-              }
-            ]
-          }
-        }
-      },
-      "logs_collected":{
-         "files":{
-            "collect_list":[
-               {
-                  "file_path":"/tmp/ray/session_*/logs/**.out",
-                  "log_group_name":"{cluster_name}-ray_logs_out",
-                  "log_stream_name":"{instance_id}"
-               },
-               {
-                  "file_path":"/tmp/ray/session_*/logs/**.err",
-                  "log_group_name":"{cluster_name}-ray_logs_err",
-                  "log_stream_name":"{instance_id}"
-               }
-            ]
-         }
-      }
-   },
-   "metrics":{
-      "append_dimensions":{
-         "AutoScalingGroupName":"${aws:AutoScalingGroupName}",
-         "InstanceId":"${aws:InstanceId}"
-      },
-      "metrics_collected":{
-         "collectd":{
-            "metrics_aggregation_interval":60
-         },
-         "cpu":{
-            "measurement":[
-               "usage_active",
-               "usage_system",
-               "usage_user",
-               "usage_idle",
-               "time_active",
-               "time_system",
-               "time_user",
-               "time_idle"
-            ]
-         },
-         "processes":{
-            "measurement":[
-               "processes_running",
-               "processes_sleeping",
-               "processes_zombies",
-               "processes_dead",
-               "processes_total"
-            ],
-            "metrics_collection_interval":60,
-            "resources":[
-               "*"
-            ]
-         },
-         "disk":{
-            "measurement":[
-               "disk_used_percent"
-            ],
-            "metrics_collection_interval":60,
-            "resources":[
-               "*"
-            ]
-         },
-         "mem":{
-            "measurement":[
-               "mem_used_percent"
-            ],
-            "metrics_collection_interval":60
-         },
-         "statsd":{
-            "metrics_aggregation_interval":60,
-            "metrics_collection_interval":10,
-            "service_address":":8125"
-         }
-      }
-   }
-}
-=======
-{
-   "agent":{
-      "metrics_collection_interval":60,
-      "run_as_user":"root"
-   },
-   "logs":{
-      "metrics_collected": {
-        "prometheus": {
-          "log_group_name": "{cluster_name}-ray-prometheus",
-          "prometheus_config_path": "/opt/aws/amazon-cloudwatch-agent/etc/prometheus.yml",
-          "emf_processor": {
-            "metric_declaration_dedup": true,
-            "metric_namespace": "{cluster_name}-ray-prometheus",
-            "metric_unit":{
-              "python_gc_collections_total": "Count",
-              "python_gc_objects": "Count",
-              "python_gc_objects_uncollectable_total": "Count",
-              "python_gc_objects_collected_total": "Count",
-              "ray_cluster_active_nodes": "Count",
-              "ray_cluster_pending_nodes": "Count",
-              "ray_node_cpu_count": "Count",
-              "ray_node_cpu_utilization": "Percent",
-              "ray_node_disk_free": "Bytes",
-              "ray_node_disk_usage": "Bytes",
-              "ray_node_disk_utilization_percentage": "Percent",
-              "ray_node_mem_available": "Bytes",
-              "ray_node_mem_total": "Bytes",
-              "ray_node_mem_used": "Bytes",
-              "ray_node_network_receive_speed": "Bytes",
-              "ray_node_network_received": "Bytes",
-              "ray_node_network_send_speed": "Bytes",
-              "ray_node_network_sent": "Bytes",
-              "ray_avg_num_executed_tasks": "Count",
-              "ray_avg_num_scheduled_tasks": "Count",
-              "ray_avg_num_spilled_back_tasks": "Count",
-              "ray_object_manager_num_pull_requests": "Count",
-              "ray_object_store_available_memory": "Bytes",
-              "ray_object_store_used_memory": "Bytes",
-              "ray_object_store_fallback_memory":"Bytes",
-              "ray_object_store_num_local_objects": "Count",
-              "ray_object_directory_subscriptions": "Count",
-              "ray_object_directory_added_locations": "Count",
-              "ray_object_directory_removed_locations": "Count",
-              "ray_object_directory_lookups": "Count",
-              "ray_object_directory_updates": "Count",
-              "ray_pending_actors": "Count",
-              "ray_pending_placement_groups": "Count",
-              "ray_raylet_cpu": "Count",
-              "ray_raylet_mem": "Bytes",
-              "ray_internal_num_spilled_tasks": "Count",
-              "ray_internal_num_infeasible_tasks": "Count",
-              "ray_internal_num_processes_started": "Count",
-              "ray_internal_num_received_tasks": "Count",
-              "ray_internal_num_dispatched_tasks": "Count",
-              "process_max_fds": "Count",
-              "process_open_fds": "Count",
-              "process_resident_memory_bytes": "Bytes",
-              "process_virtual_memory_bytes": "Bytes",
-              "process_start_time_seconds": "Seconds",
-              "process_cpu_seconds_total": "Seconds",
-              "autoscaler_config_validation_exceptions": "Count",
-              "autoscaler_node_launch_exceptions": "Count",
-              "autoscaler_pending_nodes": "Count",
-              "autoscaler_reset_exceptions": "Count",
-              "autoscaler_running_workers": "Count",
-              "autoscaler_started_nodes": "Count",
-              "autoscaler_stopped_nodes": "Count",
-              "autoscaler_update_loop_exceptions": "Count",
-              "autoscaler_worker_create_node_time": "Seconds",
-              "autoscaler_worker_update_time": "Seconds",
-              "autoscaler_updating_nodes": "Count",
-              "autoscaler_successful_updates": "Count",
-              "autoscaler_failed_updates": "Count",
-              "autoscaler_failed_create_nodes": "Count",
-              "autoscaler_recovering_nodes": "Count",
-              "autoscaler_successful_recoveries": "Count",
-              "autoscaler_failed_recoveries": "Count"
-            },
-            "metric_declaration": [
-              {
-                "source_labels": [
-                  "job"
-                ],
-                "label_matcher": "ray",
-                "dimensions": [
-                  [
-                    "instance"
-                  ]
-                ],
-                "metric_selectors": [
-                  ""
-                ]
-              }
-            ]
-          }
-        }
-      },
-      "logs_collected":{
-         "files":{
-            "collect_list":[
-               {
-                  "file_path":"/tmp/ray/session_*/logs/**.out",
-                  "log_group_name":"{cluster_name}-ray_logs_out",
-                  "log_stream_name":"{instance_id}"
-               },
-               {
-                  "file_path":"/tmp/ray/session_*/logs/**.err",
-                  "log_group_name":"{cluster_name}-ray_logs_err",
-                  "log_stream_name":"{instance_id}"
-               }
-            ]
-         }
-      }
-   },
-   "metrics": {
-     "namespace": "{cluster_name}-ray-CWAgent",
-     "aggregation_dimensions": [
-       [
-         "InstanceId"
-       ]
-     ],
-     "append_dimensions": {
-       "AutoScalingGroupName": "${aws:AutoScalingGroupName}",
-       "InstanceId": "${aws:InstanceId}"
-     },
-     "metrics_collected": {
-       "collectd": {
-         "metrics_aggregation_interval": 60
-       },
-       "cpu": {
-         "measurement": [
-           "usage_active",
-           "usage_system",
-           "usage_user",
-           "usage_idle",
-           "time_active",
-           "time_system",
-           "time_user",
-           "time_idle"
-         ],
-         "resources": [
-           "*"
-         ]
-       },
-       "processes": {
-         "measurement": [
-           "processes_running",
-           "processes_sleeping",
-           "processes_zombies",
-           "processes_dead",
-           "processes_total"
-         ],
-         "metrics_collection_interval": 60,
-         "resources": [
-           "*"
-         ]
-       },
-       "disk": {
-         "measurement": [
-           "disk_used_percent"
-         ],
-         "metrics_collection_interval": 60,
-         "resources": [
-           "/"
-         ]
-       },
-       "mem": {
-         "measurement": [
-           "mem_used_percent"
-         ],
-         "metrics_collection_interval": 60,
-         "resources": [
-           "*"
-         ]
-       },
-       "statsd": {
-         "metrics_aggregation_interval": 60,
-         "metrics_collection_interval": 10,
-         "service_address": ":8125"
-       }
-     }
-   }
-}
->>>>>>> 19672688
+{
+   "agent":{
+      "metrics_collection_interval":60,
+      "run_as_user":"root"
+   },
+   "logs":{
+      "metrics_collected": {
+        "prometheus": {
+          "log_group_name": "{cluster_name}-ray-prometheus",
+          "prometheus_config_path": "/opt/aws/amazon-cloudwatch-agent/etc/prometheus.yml",
+          "emf_processor": {
+            "metric_declaration_dedup": true,
+            "metric_namespace": "{cluster_name}-ray-prometheus",
+            "metric_unit":{
+              "python_gc_collections_total": "Count",
+              "python_gc_objects": "Count",
+              "python_gc_objects_uncollectable_total": "Count",
+              "python_gc_objects_collected_total": "Count",
+              "ray_cluster_active_nodes": "Count",
+              "ray_cluster_pending_nodes": "Count",
+              "ray_node_cpu_count": "Count",
+              "ray_node_cpu_utilization": "Percent",
+              "ray_node_disk_free": "Bytes",
+              "ray_node_disk_usage": "Bytes",
+              "ray_node_disk_utilization_percentage": "Percent",
+              "ray_node_mem_available": "Bytes",
+              "ray_node_mem_total": "Bytes",
+              "ray_node_mem_used": "Bytes",
+              "ray_node_network_receive_speed": "Bytes",
+              "ray_node_network_received": "Bytes",
+              "ray_node_network_send_speed": "Bytes",
+              "ray_node_network_sent": "Bytes",
+              "ray_avg_num_executed_tasks": "Count",
+              "ray_avg_num_scheduled_tasks": "Count",
+              "ray_avg_num_spilled_back_tasks": "Count",
+              "ray_object_manager_num_pull_requests": "Count",
+              "ray_object_store_available_memory": "Bytes",
+              "ray_object_store_used_memory": "Bytes",
+              "ray_object_store_fallback_memory":"Bytes",
+              "ray_object_store_num_local_objects": "Count",
+              "ray_object_directory_subscriptions": "Count",
+              "ray_object_directory_added_locations": "Count",
+              "ray_object_directory_removed_locations": "Count",
+              "ray_object_directory_lookups": "Count",
+              "ray_object_directory_updates": "Count",
+              "ray_pending_actors": "Count",
+              "ray_pending_placement_groups": "Count",
+              "ray_raylet_cpu": "Count",
+              "ray_raylet_mem": "Bytes",
+              "ray_internal_num_spilled_tasks": "Count",
+              "ray_internal_num_infeasible_tasks": "Count",
+              "ray_internal_num_processes_started": "Count",
+              "ray_internal_num_received_tasks": "Count",
+              "ray_internal_num_dispatched_tasks": "Count",
+              "process_max_fds": "Count",
+              "process_open_fds": "Count",
+              "process_resident_memory_bytes": "Bytes",
+              "process_virtual_memory_bytes": "Bytes",
+              "process_start_time_seconds": "Seconds",
+              "process_cpu_seconds_total": "Seconds",
+              "autoscaler_config_validation_exceptions": "Count",
+              "autoscaler_node_launch_exceptions": "Count",
+              "autoscaler_pending_nodes": "Count",
+              "autoscaler_reset_exceptions": "Count",
+              "autoscaler_running_workers": "Count",
+              "autoscaler_started_nodes": "Count",
+              "autoscaler_stopped_nodes": "Count",
+              "autoscaler_update_loop_exceptions": "Count",
+              "autoscaler_worker_create_node_time": "Seconds",
+              "autoscaler_worker_update_time": "Seconds",
+              "autoscaler_updating_nodes": "Count",
+              "autoscaler_successful_updates": "Count",
+              "autoscaler_failed_updates": "Count",
+              "autoscaler_failed_create_nodes": "Count",
+              "autoscaler_recovering_nodes": "Count",
+              "autoscaler_successful_recoveries": "Count",
+              "autoscaler_failed_recoveries": "Count"
+            },
+            "metric_declaration": [
+              {
+                "source_labels": [
+                  "job"
+                ],
+                "label_matcher": "ray",
+                "dimensions": [
+                  [
+                    "instance"
+                  ]
+                ],
+                "metric_selectors": [
+                  ""
+                ]
+              }
+            ]
+          }
+        }
+      },
+      "logs_collected":{
+         "files":{
+            "collect_list":[
+               {
+                  "file_path":"/tmp/ray/session_*/logs/**.out",
+                  "log_group_name":"{cluster_name}-ray_logs_out",
+                  "log_stream_name":"{instance_id}"
+               },
+               {
+                  "file_path":"/tmp/ray/session_*/logs/**.err",
+                  "log_group_name":"{cluster_name}-ray_logs_err",
+                  "log_stream_name":"{instance_id}"
+               }
+            ]
+         }
+      }
+   },
+   "metrics": {
+     "namespace": "{cluster_name}-ray-CWAgent",
+     "aggregation_dimensions": [
+       [
+         "InstanceId"
+       ]
+     ],
+     "append_dimensions": {
+       "AutoScalingGroupName": "${aws:AutoScalingGroupName}",
+       "InstanceId": "${aws:InstanceId}"
+     },
+     "metrics_collected": {
+       "collectd": {
+         "metrics_aggregation_interval": 60
+       },
+       "cpu": {
+         "measurement": [
+           "usage_active",
+           "usage_system",
+           "usage_user",
+           "usage_idle",
+           "time_active",
+           "time_system",
+           "time_user",
+           "time_idle"
+         ],
+         "resources": [
+           "*"
+         ]
+       },
+       "processes": {
+         "measurement": [
+           "processes_running",
+           "processes_sleeping",
+           "processes_zombies",
+           "processes_dead",
+           "processes_total"
+         ],
+         "metrics_collection_interval": 60,
+         "resources": [
+           "*"
+         ]
+       },
+       "disk": {
+         "measurement": [
+           "disk_used_percent"
+         ],
+         "metrics_collection_interval": 60,
+         "resources": [
+           "/"
+         ]
+       },
+       "mem": {
+         "measurement": [
+           "mem_used_percent"
+         ],
+         "metrics_collection_interval": 60,
+         "resources": [
+           "*"
+         ]
+       },
+       "statsd": {
+         "metrics_aggregation_interval": 60,
+         "metrics_collection_interval": 10,
+         "service_address": ":8125"
+       }
+     }
+   }
+}