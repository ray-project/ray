from distutils.version import StrictVersion
from functools import lru_cache
from functools import partial
import itertools
import json
import os
import time
import logging

import boto3
from botocore.config import Config
import botocore

from ray.ray_constants import BOTO_MAX_RETRIES
from ray.autoscaler.tags import NODE_TYPE_WORKER, NODE_TYPE_HEAD
from ray.autoscaler.aws.utils import LazyDefaultDict, handle_boto_error
from ray.autoscaler.node_provider import PROVIDER_PRETTY_NAMES

from ray.autoscaler.cli_logger import cli_logger
import colorful as cf

logger = logging.getLogger(__name__)

RAY = "ray-autoscaler"
DEFAULT_RAY_INSTANCE_PROFILE = RAY + "-v1"
DEFAULT_RAY_IAM_ROLE = RAY + "-v1"
SECURITY_GROUP_TEMPLATE = RAY + "-{}"

# Mapping from the node type tag to the section of the autoscaler yaml that
# contains the config for the node type.
NODE_TYPE_CONFIG_KEYS = {
    NODE_TYPE_WORKER: "worker_nodes",
    NODE_TYPE_HEAD: "head_node",
}

DEFAULT_AMI_NAME = "AWS Deep Learning AMI (Ubuntu 18.04) V26.0"

# Obtained from https://aws.amazon.com/marketplace/pp/B07Y43P7X5 on 4/25/2020.
DEFAULT_AMI = {
    "us-east-1": "ami-0dbb717f493016a1a",  # US East (N. Virginia)
    "us-east-2": "ami-0d6808451e868a339",  # US East (Ohio)
    "us-west-1": "ami-09f2f73141c83d4fe",  # US West (N. California)
    "us-west-2": "ami-008d8ed4bd7dc2485",  # US West (Oregon)
    "ca-central-1": "ami-0142046278ba71f25",  # Canada (Central)
    "eu-central-1": "ami-09633db638556dc39",  # EU (Frankfurt)
    "eu-west-1": "ami-0c265211f000802b0",  # EU (Ireland)
    "eu-west-2": "ami-0f532395ff8544941",  # EU (London)
    "eu-west-3": "ami-03dbbdf69bbb06b29",  # EU (Paris)
    "sa-east-1": "ami-0da2c49fe75e7e5ed",  # SA (Sao Paulo)
}

# todo: cli_logger should handle this assert properly
# this should probably also happens somewhere else
assert StrictVersion(boto3.__version__) >= StrictVersion("1.4.8"), \
    "Boto3 version >= 1.4.8 required, try `pip install -U boto3`"


def key_pair(i, region, key_name):
    """
    If key_name is not None, key_pair will be named after key_name.
    Returns the ith default (aws_key_pair_name, key_pair_path).
    """
    if i == 0:
        key_pair_name = ("{}_{}".format(RAY, region)
                         if key_name is None else key_name)
        return (key_pair_name,
                os.path.expanduser("~/.ssh/{}.pem".format(key_pair_name)))

    key_pair_name = ("{}_{}_{}".format(RAY, i, region)
                     if key_name is None else key_name + "_key-{}".format(i))
    return (key_pair_name,
            os.path.expanduser("~/.ssh/{}.pem".format(key_pair_name)))


# Suppress excessive connection dropped logs from boto
logging.getLogger("botocore").setLevel(logging.WARNING)

_log_info = {}


def reload_log_state(override_log_info):
    _log_info.update(override_log_info)


def get_log_state():
    return _log_info.copy()


def _set_config_info(**kwargs):
    """Record configuration artifacts useful for logging."""

    # todo: this is technically fragile iff we ever use multiple configs

    for k, v in kwargs.items():
        _log_info[k] = v


def _arn_to_name(arn):
    return arn.split(":")[-1].split("/")[-1]


def log_to_cli(config):
    provider_name = PROVIDER_PRETTY_NAMES.get("aws", None)

    cli_logger.doassert(provider_name is not None,
                        "Could not find a pretty name for the AWS provider.")

    with cli_logger.group("{} config", provider_name):

        def same_everywhere(key):
            return config["head_node"][key] == config["worker_nodes"][key]

        def print_info(resource_string,
                       key,
                       head_src_key,
                       workers_src_key,
                       allowed_tags=["default"],
                       list_value=False):

            head_tags = {}
            workers_tags = {}

            if _log_info[head_src_key] in allowed_tags:
                head_tags[_log_info[head_src_key]] = True
            if _log_info[workers_src_key] in allowed_tags:
                workers_tags[_log_info[workers_src_key]] = True

            head_value_str = config["head_node"][key]
            if list_value:
                head_value_str = cli_logger.render_list(head_value_str)

            if same_everywhere(key):
                cli_logger.labeled_value(  # todo: handle plural vs singular?
                    resource_string + " (head & workers)",
                    "{}",
                    head_value_str,
                    _tags=head_tags)
            else:
                workers_value_str = config["worker_nodes"][key]
                if list_value:
                    workers_value_str = cli_logger.render_list(
                        workers_value_str)

                cli_logger.labeled_value(
                    resource_string + " (head)",
                    "{}",
                    head_value_str,
                    _tags=head_tags)
                cli_logger.labeled_value(
                    resource_string + " (workers)",
                    "{}",
                    workers_value_str,
                    _tags=workers_tags)

        tags = {"default": _log_info["head_instance_profile_src"] == "default"}
        cli_logger.labeled_value(
            "IAM Profile",
            "{}",
            _arn_to_name(config["head_node"]["IamInstanceProfile"]["Arn"]),
            _tags=tags)

        print_info("EC2 Key pair", "KeyName", "keypair_src", "keypair_src")
        print_info(
            "VPC Subnets",
            "SubnetIds",
            "head_subnet_src",
            "workers_subnet_src",
            list_value=True)
        print_info(
            "EC2 Security groups",
            "SecurityGroupIds",
            "head_security_group_src",
            "workers_security_group_src",
            list_value=True)
        print_info(
            "EC2 AMI",
            "ImageId",
            "head_ami_src",
            "workers_ami_src",
            allowed_tags=["dlami"])

    cli_logger.newline()


def bootstrap_aws(config):

    # If a LaunchTemplate is provided, extract the neccessary fields for the
    # config stages below.
    config = _configure_from_launch_template(config)

    # The head node needs to have an IAM role that allows it to create further
    # EC2 instances.
    config = _configure_iam_role(config)

    # Configure SSH access, using an existing key pair if possible.
    config = _configure_key_pair(config)

    # Pick a reasonable subnet if not specified by the user.
    config = _configure_subnet(config)

    # Cluster workers should be in a security group that permits traffic within
    # the group, and also SSH access from outside.
    config = _configure_security_group(config)

    # Provide a helpful message for missing AMI.
    _check_ami(config)

    return config


def _configure_iam_role(config):
    if "IamInstanceProfile" in config["head_node"]:
        _set_config_info(head_instance_profile_src="config")
        return config
    _set_config_info(head_instance_profile_src="default")

    profile = _get_instance_profile(DEFAULT_RAY_INSTANCE_PROFILE, config)

    if profile is None:
        cli_logger.verbose(
            "Creating new IAM instance profile {} for use as the default.",
            cf.bold(DEFAULT_RAY_INSTANCE_PROFILE))
        cli_logger.old_info(
            logger, "_configure_iam_role: "
            "Creating new instance profile {}", DEFAULT_RAY_INSTANCE_PROFILE)
        client = _client("iam", config)
        client.create_instance_profile(
            InstanceProfileName=DEFAULT_RAY_INSTANCE_PROFILE)
        profile = _get_instance_profile(DEFAULT_RAY_INSTANCE_PROFILE, config)
        time.sleep(15)  # wait for propagation

    cli_logger.doassert(profile is not None,
                        "Failed to create instance profile.")  # todo: err msg
    assert profile is not None, "Failed to create instance profile"

    if not profile.roles:
        role = _get_role(DEFAULT_RAY_IAM_ROLE, config)
        if role is None:
            cli_logger.verbose(
                "Creating new IAM role {} for "
                "use as the default instance role.",
                cf.bold(DEFAULT_RAY_IAM_ROLE))
            cli_logger.old_info(logger, "_configure_iam_role: "
                                "Creating new role {}", DEFAULT_RAY_IAM_ROLE)
            iam = _resource("iam", config)
            iam.create_role(
                RoleName=DEFAULT_RAY_IAM_ROLE,
                AssumeRolePolicyDocument=json.dumps({
                    "Statement": [
                        {
                            "Effect": "Allow",
                            "Principal": {
                                "Service": "ec2.amazonaws.com"
                            },
                            "Action": "sts:AssumeRole",
                        },
                    ],
                }))
            role = _get_role(DEFAULT_RAY_IAM_ROLE, config)

            cli_logger.doassert(role is not None,
                                "Failed to create role.")  # todo: err msg
            assert role is not None, "Failed to create role"
        role.attach_policy(
            PolicyArn="arn:aws:iam::aws:policy/AmazonEC2FullAccess")
        role.attach_policy(
            PolicyArn="arn:aws:iam::aws:policy/AmazonS3FullAccess")
        profile.add_role(RoleName=role.name)
        time.sleep(15)  # wait for propagation

    cli_logger.old_info(
        logger, "_configure_iam_role: "
        "Role not specified for head node, using {}", profile.arn)
    config["head_node"]["IamInstanceProfile"] = {"Arn": profile.arn}

    return config


def _configure_key_pair(config):
    if "ssh_private_key" in config["auth"]:
        _set_config_info(keypair_src="config")

        cli_logger.doassert(  # todo: verify schema beforehand?
            "KeyName" in config["head_node"],
            "`KeyName` missing for head node.")  # todo: err msg
        cli_logger.doassert(
            "KeyName" in config["worker_nodes"],
            "`KeyName` missing for worker nodes.")  # todo: err msg

        assert "KeyName" in config["head_node"]
        assert "KeyName" in config["worker_nodes"]
        return config
    _set_config_info(keypair_src="default")

    ec2 = _resource("ec2", config)

    # Try a few times to get or create a good key pair.
    MAX_NUM_KEYS = 30
    for i in range(MAX_NUM_KEYS):

        key_name = config["provider"].get("key_pair", {}).get("key_name")

        key_name, key_path = key_pair(i, config["provider"]["region"],
                                      key_name)
        key = _get_key(key_name, config)

        # Found a good key.
        if key and os.path.exists(key_path):
            break

        # We can safely create a new key.
        if not key and not os.path.exists(key_path):
            cli_logger.verbose(
                "Creating new key pair {} for use as the default.",
                cf.bold(key_name))
            cli_logger.old_info(
                logger, "_configure_key_pair: "
                "Creating new key pair {}", key_name)
            key = ec2.create_key_pair(KeyName=key_name)

            # We need to make sure to _create_ the file with the right
            # permissions. In order to do that we need to change the default
            # os.open behavior to include the mode we want.
            with open(key_path, "w", opener=partial(os.open, mode=0o600)) as f:
                f.write(key.key_material)
            break

    if not key:
        cli_logger.abort(
            "No matching local key file for any of the key pairs in this "
            "account with ids from 0..{}. "
            "Consider deleting some unused keys pairs from your account.",
            key_name)  # todo: err msg
        raise ValueError(
            "No matching local key file for any of the key pairs in this "
            "account with ids from 0..{}. ".format(key_name) +
            "Consider deleting some unused keys pairs from your account.")

    cli_logger.doassert(
        os.path.exists(key_path), "Private key file " + cf.bold("{}") +
        " not found for " + cf.bold("{}"), key_path, key_name)  # todo: err msg
    assert os.path.exists(key_path), \
        "Private key file {} not found for {}".format(key_path, key_name)

    cli_logger.old_info(
        logger, "_configure_key_pair: "
        "KeyName not specified for nodes, using {}", key_name)

    config["auth"]["ssh_private_key"] = key_path
    config["head_node"]["KeyName"] = key_name
    config["worker_nodes"]["KeyName"] = key_name

    return config


def _configure_subnet(config):
    ec2 = _resource("ec2", config)
    use_internal_ips = config["provider"].get("use_internal_ips", False)

    try:
        subnets = sorted(
            (s for s in ec2.subnets.all() if s.state == "available" and (
                use_internal_ips or s.map_public_ip_on_launch)),
            reverse=True,  # sort from Z-A
            key=lambda subnet: subnet.availability_zone)
    except botocore.exceptions.ClientError as exc:
        handle_boto_error(exc, "Failed to fetch available subnets from AWS.")
        raise exc

    if not subnets:
        cli_logger.abort(
            "No usable subnets found, try manually creating an instance in "
            "your specified region to populate the list of subnets "
            "and trying this again.\n"
            "Note that the subnet must map public IPs "
            "on instance launch unless you set `use_internal_ips: true` in "
            "the `provider` config.")  # todo: err msg
        raise Exception(
            "No usable subnets found, try manually creating an instance in "
            "your specified region to populate the list of subnets "
            "and trying this again. Note that the subnet must map public IPs "
            "on instance launch unless you set 'use_internal_ips': True in "
            "the 'provider' config.")
    if "availability_zone" in config["provider"]:
        azs = config["provider"]["availability_zone"].split(",")
        subnets = [s for s in subnets if s.availability_zone in azs]
        if not subnets:
            cli_logger.abort(
                "No usable subnets matching availability zone {} found.\n"
                "Choose a different availability zone or try "
                "manually creating an instance in your specified region "
                "to populate the list of subnets and trying this again.",
                config["provider"]["availability_zone"])  # todo: err msg
            raise Exception(
                "No usable subnets matching availability zone {} "
                "found. Choose a different availability zone or try "
                "manually creating an instance in your specified region "
                "to populate the list of subnets and trying this again.".
                format(config["provider"]["availability_zone"]))

    subnet_ids = [s.subnet_id for s in subnets]
    subnet_descr = [(s.subnet_id, s.availability_zone) for s in subnets]
<<<<<<< HEAD

    if "NetworkInterfaces" in config["head_node"]:
        if not all(_subnets_in_network_config(config["head_node"])):
            raise Exception(
                "NetworkInterfaces are defined but at least one is missing a "
                "subnet. Please ensure all interfaces have a subnet assigned.")
    elif "SubnetIds" not in config["head_node"]:
=======
    if "SubnetIds" not in config["head_node"]:
        _set_config_info(head_subnet_src="default")
>>>>>>> 01d6edae
        config["head_node"]["SubnetIds"] = subnet_ids
        cli_logger.old_info(
            logger, "_configure_subnet: "
            "SubnetIds not specified for head node, using {}", subnet_descr)
    else:
        _set_config_info(head_subnet_src="config")

<<<<<<< HEAD
    if "NetworkInterfaces" in config["worker_nodes"]:
        if not all(_subnets_in_network_config(config["worker_nodes"])):
            raise Exception(
                "NetworkInterfaces are defined for the worker_nodes but at "
                "least one is missing a subnet. Please ensure all interfaces "
                "have a subnet assigned.")
    elif "SubnetIds" not in config["worker_nodes"]:
=======
    if "SubnetIds" not in config["worker_nodes"]:
        _set_config_info(workers_subnet_src="default")
>>>>>>> 01d6edae
        config["worker_nodes"]["SubnetIds"] = subnet_ids
        cli_logger.old_info(
            logger, "_configure_subnet: "
            "SubnetId not specified for workers,"
            " using {}", subnet_descr)
    else:
        _set_config_info(workers_subnet_src="config")

    return config


def _configure_security_group(config):
    _set_config_info(
        head_security_group_src="config", workers_security_group_src="config")

    node_types_to_configure = [
        node_type for node_type, config_key in NODE_TYPE_CONFIG_KEYS.items()
        if "SecurityGroupIds" not in config[config_key] and not all(
            _security_groups_in_network_config(config[config_key]) or [False])
    ]

    if not node_types_to_configure:
        return config  # have user-defined groups

    security_groups = _upsert_security_groups(config, node_types_to_configure)

    if NODE_TYPE_HEAD in node_types_to_configure:
        head_sg = security_groups[NODE_TYPE_HEAD]
<<<<<<< HEAD
        logger.info(
            "_configure_security_group: "
            "SecurityGroupIds not specified for head node, using {} ({})"
            .format(head_sg.group_name, head_sg.id))
        if "NetworkInterfaces" in config["head_node"]:
            for ni in config["head_node"]["NetworkInterfaces"]:
                ni["Groups"] = [head_sg.id]
        else:
            config["head_node"]["SecurityGroupIds"] = [head_sg.id]

    if NODE_TYPE_WORKER in node_types_to_configure:
        workers_sg = security_groups[NODE_TYPE_WORKER]
        logger.info("_configure_security_group: "
                    "SecurityGroupIds not specified for workers, using {} ({})"
                    .format(workers_sg.group_name, workers_sg.id))
        if "NetworkInterfaces" in config["worker_nodes"]:
            for ni in config["worker_nodes"]["NetworkInterfaces"]:
                ni["Groups"] = [workers_sg.id]
        else:
            config["worker_nodes"]["SecurityGroupIds"] = [workers_sg.id]
=======

        _set_config_info(head_security_group_src="default")
        cli_logger.old_info(
            logger, "_configure_security_group: "
            "SecurityGroupIds not specified for head node, using {} ({})",
            head_sg.group_name, head_sg.id)
        config["head_node"]["SecurityGroupIds"] = [head_sg.id]

    if NODE_TYPE_WORKER in node_types_to_configure:
        workers_sg = security_groups[NODE_TYPE_WORKER]

        _set_config_info(workers_security_group_src="default")
        cli_logger.old_info(
            logger, "_configure_security_group: "
            "SecurityGroupIds not specified for workers, using {} ({})",
            workers_sg.group_name, workers_sg.id)
        config["worker_nodes"]["SecurityGroupIds"] = [workers_sg.id]
>>>>>>> 01d6edae

    return config


def _check_ami(config):
    """Provide helpful message for missing ImageId for node configuration."""

    _set_config_info(head_ami_src="config", workers_ami_src="config")

    region = config["provider"]["region"]
    default_ami = DEFAULT_AMI.get(region)
    if not default_ami:
        # If we do not provide a default AMI for the given region, noop.
        return

    if config["head_node"].get("ImageId", "").lower() == "latest_dlami":
        config["head_node"]["ImageId"] = default_ami
        _set_config_info(head_ami_src="dlami")
        cli_logger.old_info(
            logger,
            "_check_ami: head node ImageId is 'latest_dlami'. "
            "Using '{ami_id}', which is the default {ami_name} "
            "for your region ({region}).",
            ami_id=default_ami,
            ami_name=DEFAULT_AMI_NAME,
            region=region)

    if config["worker_nodes"].get("ImageId", "").lower() == "latest_dlami":
        config["worker_nodes"]["ImageId"] = default_ami
        _set_config_info(workers_ami_src="dlami")
        cli_logger.old_info(
            logger,
            "_check_ami: worker nodes ImageId is 'latest_dlami'. "
            "Using '{ami_id}', which is the default {ami_name} "
            "for your region ({region}).",
            ami_id=default_ami,
            ami_name=DEFAULT_AMI_NAME,
            region=region)


def _upsert_security_groups(config, node_types):
    security_groups = _get_or_create_vpc_security_groups(config, node_types)
    _upsert_security_group_rules(config, security_groups)

    return security_groups


def _get_or_create_vpc_security_groups(conf, node_types):
    # Figure out which VPC each node_type is in...
    def subnet(node_conf):
        if "NetworkInterfaces" in node_conf:
            return node_conf["NetworkInterfaces"][0]["SubnetId"]
        return node_conf["SubnetIds"][0]

    ec2 = _resource("ec2", conf)
    node_type_to_vpc = {
        node_type: _get_vpc_id_or_die(
            ec2,
            subnet(conf[NODE_TYPE_CONFIG_KEYS[node_type]]),
        )
        for node_type in node_types
    }

    # Generate the name of the security group we're looking for...
    expected_sg_name = SECURITY_GROUP_TEMPLATE.format(conf["cluster_name"])

    # Figure out which security groups with this name exist for each VPC...
    vpc_to_existing_sg = {
        sg.vpc_id: sg
        for sg in _get_security_groups(
            conf,
            node_type_to_vpc.values(),
            [expected_sg_name],
        )
    }

    # Lazily create any security group we're missing for each VPC...
    vpc_to_sg = LazyDefaultDict(
        partial(_create_security_group, conf, group_name=expected_sg_name),
        vpc_to_existing_sg,
    )

    # Then return a mapping from each node_type to its security group...
    return {
        node_type: vpc_to_sg[vpc_id]
        for node_type, vpc_id in node_type_to_vpc.items()
    }


@lru_cache()
def _get_vpc_id_or_die(ec2, subnet_id):
    subnet = list(
        ec2.subnets.filter(Filters=[{
            "Name": "subnet-id",
            "Values": [subnet_id]
        }]))

    # TODO: better error message
    cli_logger.doassert(len(subnet) == 1, "Subnet ID not found: {}", subnet_id)
    assert len(subnet) == 1, "Subnet ID not found: {}".format(subnet_id)
    subnet = subnet[0]
    return subnet.vpc_id


def _get_security_group(config, vpc_id, group_name):
    security_group = _get_security_groups(config, [vpc_id], [group_name])
    return None if not security_group else security_group[0]


def _get_security_groups(config, vpc_ids, group_names):
    unique_vpc_ids = list(set(vpc_ids))
    unique_group_names = set(group_names)

    ec2 = _resource("ec2", config)
    existing_groups = list(
        ec2.security_groups.filter(Filters=[{
            "Name": "vpc-id",
            "Values": unique_vpc_ids
        }]))
    filtered_groups = [
        sg for sg in existing_groups if sg.group_name in unique_group_names
    ]
    return filtered_groups


def _create_security_group(config, vpc_id, group_name):
    client = _client("ec2", config)
    client.create_security_group(
        Description="Auto-created security group for Ray workers",
        GroupName=group_name,
        VpcId=vpc_id)
    security_group = _get_security_group(config, vpc_id, group_name)

    cli_logger.verbose(
        "Created new security group {}",
        cf.bold(security_group.group_name),
        _tags=dict(id=security_group.id))
    cli_logger.old_info(
        logger, "_create_security_group: Created new security group {} ({})",
        security_group.group_name, security_group.id)

    cli_logger.doassert(security_group,
                        "Failed to create security group")  # err msg
    assert security_group, "Failed to create security group"
    return security_group


def _upsert_security_group_rules(conf, security_groups):
    sgids = {sg.id for sg in security_groups.values()}
    # sort security group items for deterministic inbound rule config order
    # (mainly supports more precise stub-based boto3 unit testing)
    for node_type, sg in sorted(security_groups.items()):
        sg = security_groups[node_type]
        if not sg.ip_permissions:
            _update_inbound_rules(sg, sgids, conf)


def _update_inbound_rules(target_security_group, sgids, config):
    extended_rules = config["provider"] \
        .get("security_group", {}) \
        .get("IpPermissions", [])
    ip_permissions = _create_default_inbound_rules(sgids, extended_rules)
    target_security_group.authorize_ingress(IpPermissions=ip_permissions)


def _create_default_inbound_rules(sgids, extended_rules=[]):
    intracluster_rules = _create_default_instracluster_inbound_rules(sgids)
    ssh_rules = _create_default_ssh_inbound_rules()
    merged_rules = itertools.chain(
        intracluster_rules,
        ssh_rules,
        extended_rules,
    )
    return list(merged_rules)


def _create_default_instracluster_inbound_rules(intracluster_sgids):
    return [{
        "FromPort": -1,
        "ToPort": -1,
        "IpProtocol": "-1",
        "UserIdGroupPairs": [
            {
                "GroupId": security_group_id
            } for security_group_id in sorted(intracluster_sgids)
            # sort security group IDs for deterministic IpPermission models
            # (mainly supports more precise stub-based boto3 unit testing)
        ]
    }]


def _create_default_ssh_inbound_rules():
    return [{
        "FromPort": 22,
        "ToPort": 22,
        "IpProtocol": "tcp",
        "IpRanges": [{
            "CidrIp": "0.0.0.0/0"
        }]
    }]


def _get_role(role_name, config):
    iam = _resource("iam", config)
    role = iam.Role(role_name)
    try:
        role.load()
        return role
    except botocore.exceptions.ClientError as exc:
        if exc.response.get("Error", {}).get("Code") == "NoSuchEntity":
            return None
        else:
            handle_boto_error(
                exc, "Failed to fetch IAM role data for {} from AWS.",
                cf.bold(role_name))
            raise exc


def _get_instance_profile(profile_name, config):
    iam = _resource("iam", config)
    profile = iam.InstanceProfile(profile_name)
    try:
        profile.load()
        return profile
    except botocore.exceptions.ClientError as exc:
        if exc.response.get("Error", {}).get("Code") == "NoSuchEntity":
            return None
        else:
            handle_boto_error(
                exc,
                "Failed to fetch IAM instance profile data for {} from AWS.",
                cf.bold(profile_name))
            raise exc


def _get_key(key_name, config):
    ec2 = _resource("ec2", config)
    try:
        for key in ec2.key_pairs.filter(Filters=[{
                "Name": "key-name",
                "Values": [key_name]
        }]):
            if key.name == key_name:
                return key
    except botocore.exceptions.ClientError as exc:
        handle_boto_error(exc, "Failed to fetch EC2 key pair {} from AWS.",
                          cf.bold(key_name))
        raise exc


def _configure_from_launch_template(config):
    for _, config_key in NODE_TYPE_CONFIG_KEYS.items():
        config = _configure_node_from_launch_template(config, config_key)
    return config


def _configure_node_from_launch_template(config, node_type):

    if "LaunchTemplate" not in config[node_type]:
        return config

    ec2 = _client("ec2", config)
    template_config = config[node_type]["LaunchTemplate"]
    kwargs = {"Versions": [template_config["Version"]]}

    if "LaunchTemplateName" in template_config:
        kwargs["LaunchTemplateName"] = template_config["LaunchTemplateName"]
    else:
        kwargs["LaunchTemplateId"] = template_config["LaunchTemplateId"]

    template = ec2.describe_launch_template_versions(**kwargs)
    data = template["LaunchTemplateVersions"][0]["LaunchTemplateData"]

    # Populate IamInstanceProfile, TagSpecs, KeyName, and ImageId in the node
    # config from the LaunchTemplate to keep behavior consistent.
    # Allow explicit settings to override the LaunchTemplate config.
    if ("IamInstanceProfile" not in config[node_type]
            and "IamInstanceProfile" in data):
        config[node_type]["IamInstanceProfile"] = data["IamInstanceProfile"]

    if "KeyName" not in config[node_type] and "KeyName" in data:
        config[node_type]["KeyName"] = data["KeyName"]

    if "TagSpecifications" in data:
        if "TagSpecifications" in config[node_type]:
            config[node_type]["TagSpecifications"] = _merge_tag_specs(
                config[node_type]["TagSpecifications"],
                data["TagSpecifications"])
        else:
            config[node_type]["TagSpecifications"] = data["TagSpecifications"]

    if "ImageId" not in config[node_type] and "ImageId" in data:
        config[node_type]["ImageId"] = data["ImageId"]

    # If NetworkInterfaces are defined, SubnetId and SecurityGroupIds
    # can't be specified in the config.
    # Drop NetworkInterfaces directly into the config if it exists
    if ("NetworkInterfaces" not in config[node_type]
            and "NetworkInterfaces" in data):
        if ("SubnetId" in config[node_type] or "SubnetIds" in config[node_type]
                or "SecurityGroupIds" in config[node_type]):
            raise Exception(
                "If NetworkInterfaces are defined, you must specify subnets "
                "and security groups as part of the NetworkInterface "
                "definition.")

        if not all(_subnets_in_network_config(data)):
            raise Exception(
                "NetworkInterfaces are defined in the launch template but "
                "at least one is missing a subnet. Please ensure all "
                "interfaces have a subnet assigned.")

        config[node_type]["NetworkInterfaces"] = data["NetworkInterfaces"]

    return config


def _merge_tag_specs(config_tag_specs, template_tag_specs):
    tmpl_instance_tags = {}
    config_instance_tags = {}
    tmpl_volume_tags = {}
    config_volume_tags = {}

    for tag_spec in template_tag_specs:
        if tag_spec["ResourceType"] == "instance":
            tmpl_instance_tags = {
                kv["Key"]: kv["Value"]
                for kv in tag_spec["Tags"]
            }
        else:
            tmpl_volume_tags = {
                kv["Key"]: kv["Value"]
                for kv in tag_spec["Tags"]
            }

    for tag_spec in config_tag_specs:
        if tag_spec["ResourceType"] == "instance":
            config_instance_tags = {
                kv["Key"]: kv["Value"]
                for kv in tag_spec["Tags"]
            }
        else:
            config_volume_tags = {
                kv["Key"]: kv["Value"]
                for kv in tag_spec["Tags"]
            }

    for k, v in tmpl_instance_tags.items():
        if k not in config_instance_tags:
            config_instance_tags[k] = v

    for k, v in tmpl_volume_tags.items():
        if k not in config_volume_tags:
            config_volume_tags[k] = v

    return [{
        "ResourceType": "instance",
        "Tags": [{
            "Key": k,
            "Value": v
        } for k, v in config_instance_tags.items()]
    }, {
        "ResourceType": "volume",
        "Tags": [{
            "Key": k,
            "Value": v
        } for k, v in config_volume_tags.items()]
    }]


def _subnets_in_network_config(config):
    return [
        ni.get("SubnetId", "") for ni in config.get("NetworkInterfaces", [])
    ]


def _security_groups_in_network_config(config):
    return [ni.get("Groups", []) for ni in config.get("NetworkInterfaces", [])]


def _client(name, config):
    return _resource(name, config).meta.client


def _resource(name, config):
    region = config["provider"]["region"]
    aws_credentials = config["provider"].get("aws_credentials", {})
    return _resource_cache(name, region, **aws_credentials)


@lru_cache()
def _resource_cache(name, region, **kwargs):
    boto_config = Config(retries={"max_attempts": BOTO_MAX_RETRIES})
    return boto3.resource(
        name,
        region,
        config=boto_config,
        **kwargs,
    )<|MERGE_RESOLUTION|>--- conflicted
+++ resolved
@@ -400,7 +400,6 @@
 
     subnet_ids = [s.subnet_id for s in subnets]
     subnet_descr = [(s.subnet_id, s.availability_zone) for s in subnets]
-<<<<<<< HEAD
 
     if "NetworkInterfaces" in config["head_node"]:
         if not all(_subnets_in_network_config(config["head_node"])):
@@ -408,10 +407,7 @@
                 "NetworkInterfaces are defined but at least one is missing a "
                 "subnet. Please ensure all interfaces have a subnet assigned.")
     elif "SubnetIds" not in config["head_node"]:
-=======
-    if "SubnetIds" not in config["head_node"]:
         _set_config_info(head_subnet_src="default")
->>>>>>> 01d6edae
         config["head_node"]["SubnetIds"] = subnet_ids
         cli_logger.old_info(
             logger, "_configure_subnet: "
@@ -419,7 +415,6 @@
     else:
         _set_config_info(head_subnet_src="config")
 
-<<<<<<< HEAD
     if "NetworkInterfaces" in config["worker_nodes"]:
         if not all(_subnets_in_network_config(config["worker_nodes"])):
             raise Exception(
@@ -427,10 +422,7 @@
                 "least one is missing a subnet. Please ensure all interfaces "
                 "have a subnet assigned.")
     elif "SubnetIds" not in config["worker_nodes"]:
-=======
-    if "SubnetIds" not in config["worker_nodes"]:
         _set_config_info(workers_subnet_src="default")
->>>>>>> 01d6edae
         config["worker_nodes"]["SubnetIds"] = subnet_ids
         cli_logger.old_info(
             logger, "_configure_subnet: "
@@ -459,11 +451,12 @@
 
     if NODE_TYPE_HEAD in node_types_to_configure:
         head_sg = security_groups[NODE_TYPE_HEAD]
-<<<<<<< HEAD
-        logger.info(
-            "_configure_security_group: "
-            "SecurityGroupIds not specified for head node, using {} ({})"
-            .format(head_sg.group_name, head_sg.id))
+        _set_config_info(head_security_group_src="default")
+        cli_logger.old_info(
+            logger, "_configure_security_group: "
+            "SecurityGroupIds not specified for head node, using {} ({})",
+            head_sg.group_name, head_sg.id)
+
         if "NetworkInterfaces" in config["head_node"]:
             for ni in config["head_node"]["NetworkInterfaces"]:
                 ni["Groups"] = [head_sg.id]
@@ -472,33 +465,16 @@
 
     if NODE_TYPE_WORKER in node_types_to_configure:
         workers_sg = security_groups[NODE_TYPE_WORKER]
-        logger.info("_configure_security_group: "
-                    "SecurityGroupIds not specified for workers, using {} ({})"
-                    .format(workers_sg.group_name, workers_sg.id))
+        _set_config_info(workers_security_group_src="default")
+        cli_logger.old_info(
+            logger, "_configure_security_group: "
+            "SecurityGroupIds not specified for workers, using {} ({})",
+            workers_sg.group_name, workers_sg.id)
         if "NetworkInterfaces" in config["worker_nodes"]:
             for ni in config["worker_nodes"]["NetworkInterfaces"]:
                 ni["Groups"] = [workers_sg.id]
         else:
             config["worker_nodes"]["SecurityGroupIds"] = [workers_sg.id]
-=======
-
-        _set_config_info(head_security_group_src="default")
-        cli_logger.old_info(
-            logger, "_configure_security_group: "
-            "SecurityGroupIds not specified for head node, using {} ({})",
-            head_sg.group_name, head_sg.id)
-        config["head_node"]["SecurityGroupIds"] = [head_sg.id]
-
-    if NODE_TYPE_WORKER in node_types_to_configure:
-        workers_sg = security_groups[NODE_TYPE_WORKER]
-
-        _set_config_info(workers_security_group_src="default")
-        cli_logger.old_info(
-            logger, "_configure_security_group: "
-            "SecurityGroupIds not specified for workers, using {} ({})",
-            workers_sg.group_name, workers_sg.id)
-        config["worker_nodes"]["SecurityGroupIds"] = [workers_sg.id]
->>>>>>> 01d6edae
 
     return config
 
