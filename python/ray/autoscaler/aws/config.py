--- conflicted
+++ resolved
@@ -152,8 +152,8 @@
         raise Exception(
             "No usable subnets found, try manually creating an instance in "
             "your specified region to populate the list of subnets "
-<<<<<<< HEAD
-            "and trying this again.")
+            "and trying this again. Note that the subnet must map public IPs "
+            "on instance launch.")
     default_subnet = next((s for s in subnets
                            if s.availability_zone ==
                            config["provider"]["availability_zone"]),
@@ -165,24 +165,6 @@
             "manually creating an instance in your specified region "
             "to populate the list of subnets and trying this again."
             .format(config["provider"]["availability_zone"]))
-=======
-            "and trying this again. Note that the subnet must map public IPs "
-            "on instance launch.")
-    if "availability_zone" in config["provider"]:
-        default_subnet = next((s for s in subnets
-                               if s.availability_zone ==
-                               config["provider"]["availability_zone"]),
-                              None)
-        if not default_subnet:
-            raise Exception(
-                "No usable subnets matching availability zone {} "
-                "found. Choose a different availability zone or try "
-                "manually creating an instance in your specified region "
-                "to populate the list of subnets and trying this again."
-                .format(config["provider"]["availability_zone"]))
-    else:
-        default_subnet = subnets[0]
->>>>>>> 83949a53
 
     if "SubnetId" not in config["head_node"]:
         assert default_subnet.map_public_ip_on_launch, \
