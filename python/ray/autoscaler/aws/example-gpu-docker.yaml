# An unique identifier for the head node and workers of this cluster.
cluster_name: gpu-docker

# The minimum number of workers nodes to launch in addition to the head
# node. This number should be >= 0.
min_workers: 10

# The maximum number of workers nodes to launch in addition to the head
# node. This takes precedence over min_workers.
max_workers: 20

# The initial number of worker nodes to launch in addition to the head
# node. When the cluster is first brought up (or when it is refreshed with a
# subsequent `ray up`) this number of nodes will be started.
initial_workers: 10

# Whether or not to autoscale aggressively. If this is enabled, if at any point
#   we would start more workers, we start at least enough to bring us to
#   initial_workers.
autoscaling_mode: default

# This executes all commands on all nodes in the docker container,
# and opens all the necessary ports to support the Ray cluster.
# Empty string means disabled.
docker:
    image: "tensorflow/tensorflow:1.14.0-gpu-py3"
    container_name: "ray-nvidia-docker-test" # e.g. ray_docker
    run_options:
      - --runtime=nvidia
    mounts:
        /root/ray_results: /home/ubuntu/ray_results/
        /root/ray/: /home/ubuntu/ray/
      # /path/on/container:/path/on/host
      #/root/.ray_volume/: /home/ubuntu/.ray_volume/
      #/root/ray_volume/: /home/ubuntu/ray_volume2/


    # # Example of running a GPU head with CPU workers
    # head_image: "tensorflow/tensorflow:1.13.1-gpu-py3"
    # head_run_options:
    #     - --runtime=nvidia

    # worker_image: "tensorflow/tensorflow:1.13.1-py3"
    # worker_run_options: []

# The autoscaler will scale up the cluster to this target fraction of resource
# usage. For example, if a cluster of 10 nodes is 100% busy and
# target_utilization is 0.8, it would resize the cluster to 13. This fraction
# can be decreased to increase the aggressiveness of upscaling.
# This value must be less than 1.0 for scaling to happen.
target_utilization_fraction: 0.8

# If a node is idle for this many minutes, it will be removed.
idle_timeout_minutes: 5

# Cloud-provider specific configuration.
provider:
    type: aws
    region: us-west-2
    # Availability zone(s), comma-separated, that nodes may be launched in.
    # Nodes are currently spread between zones by a round-robin approach,
    # however this implementation detail should not be relied upon.
    availability_zone: us-west-2a,us-west-2b

# How Ray will authenticate with newly launched nodes.
auth:
    ssh_user: ubuntu
# By default Ray creates a new private keypair, but you can also use your own.
# If you do so, make sure to also set "KeyName" in the head and worker node
# configurations below.
#    ssh_private_key: /path/to/your/key.pem

# Provider-specific config for the head node, e.g. instance type. By default
# Ray will auto-configure unspecified fields such as SubnetId and KeyName.
# For more documentation on available fields, see:
# http://boto3.readthedocs.io/en/latest/reference/services/ec2.html#EC2.ServiceResource.create_instances
head_node:
    InstanceType: g3.8xlarge
    ImageId: ami-0b294f219d14e6a82 # Deep Learning AMI (Ubuntu) Version 21.0

    # You can provision additional disk space with a conf as follows
    BlockDeviceMappings:
        - DeviceName: /dev/sda1
          Ebs:
              VolumeSize: 100

    # Additional options in the boto docs.

# Provider-specific config for worker nodes, e.g. instance type. By default
# Ray will auto-configure unspecified fields such as SubnetId and KeyName.
# For more documentation on available fields, see:
# http://boto3.readthedocs.io/en/latest/reference/services/ec2.html#EC2.ServiceResource.create_instances
worker_nodes:
    InstanceType: g3.8xlarge
    ImageId: ami-0b294f219d14e6a82 # Deep Learning AMI (Ubuntu) Version 21.0

    # Run workers on spot by default. Comment this out to use on-demand.
    InstanceMarketOptions:
        MarketType: spot
        # Additional options can be found in the boto docs, e.g.
        #   SpotOptions:
        #       MaxPrice: MAX_HOURLY_PRICE

    # Additional options in the boto docs.

# Files or directories to copy to the head and worker nodes. The format is a
# dictionary from REMOTE_PATH: LOCAL_PATH, e.g.
file_mounts: {
    /home/ubuntu/ray/: ~/Research/riselab/ray/python/ray/
   # "/path1/on/remote/machine": "/path1/on/local/machine",
#    "/path2/on/remote/machine": "/path2/on/local/machine",
}

file_sync_options:
    - --exclude=*.pyc
    # - --delete-after
    # - --filter=":e- /Users/rliaw/Research/riselab/ray/.gitignore"

# List of shell commands to run to set up nodes.
setup_commands:
<<<<<<< HEAD
    # - pip install -U https://s3-us-west-2.amazonaws.com/ray-wheels/latest/ray-0.8.0.dev1-cp27-cp27mu-manylinux1_x86_64.whl
    - pip install -U https://s3-us-west-2.amazonaws.com/ray-wheels/latest/ray-0.8.0.dev2-cp36-cp36m-manylinux1_x86_64.whl
    - cd /root/ray/ && python setup-dev.py --yes
    - apt-get update; apt-get install -y openjdk-8-jdk-headless wget openssh-server tar vim rsync
    # - mkdir /root/.ssh; chown -R root:root /root/.ssh;chmod -R 700 /root/.ssh; mkdir /var/run/sshd
    # - pip install -U https://s3-us-west-2.amazonaws.com/ray-wheels/latest/ray-0.8.0.dev1-cp36-cp36m-manylinux1_x86_64.whl
=======
    # - pip install -U https://s3-us-west-2.amazonaws.com/ray-wheels/latest/ray-0.8.0.dev4-cp27-cp27mu-manylinux1_x86_64.whl
    - pip install -U https://s3-us-west-2.amazonaws.com/ray-wheels/latest/ray-0.8.0.dev4-cp35-cp35m-manylinux1_x86_64.whl
    # - pip install -U https://s3-us-west-2.amazonaws.com/ray-wheels/latest/ray-0.8.0.dev4-cp36-cp36m-manylinux1_x86_64.whl
>>>>>>> 1b880191

# Custom commands that will be run on the head node after common setup.
head_setup_commands:
    - pip install boto3==1.4.8  # 1.4.8 adds InstanceMarketOptions

# Custom commands that will be run on worker nodes after common setup.
worker_setup_commands: []

# Command to start ray on the head node. You don't need to change this.
head_start_ray_commands:
    - ray stop
    - ulimit -n 65536; ray start --head --redis-port=6379 --object-manager-port=8076 --autoscaling-config=~/ray_bootstrap_config.yaml

# Command to start ray on worker nodes. You don't need to change this.
worker_start_ray_commands:
    - ray stop
    - ulimit -n 65536; ray start --redis-address=$RAY_HEAD_IP:6379 --object-manager-port=8076<|MERGE_RESOLUTION|>--- conflicted
+++ resolved
@@ -118,18 +118,12 @@
 
 # List of shell commands to run to set up nodes.
 setup_commands:
-<<<<<<< HEAD
-    # - pip install -U https://s3-us-west-2.amazonaws.com/ray-wheels/latest/ray-0.8.0.dev1-cp27-cp27mu-manylinux1_x86_64.whl
-    - pip install -U https://s3-us-west-2.amazonaws.com/ray-wheels/latest/ray-0.8.0.dev2-cp36-cp36m-manylinux1_x86_64.whl
+    # - pip install -U https://s3-us-west-2.amazonaws.com/ray-wheels/latest/ray-0.8.0.dev4-cp27-cp27mu-manylinux1_x86_64.whl
+    - pip install -U https://s3-us-west-2.amazonaws.com/ray-wheels/latest/ray-0.8.0.dev4-cp36-cp36m-manylinux1_x86_64.whl
     - cd /root/ray/ && python setup-dev.py --yes
     - apt-get update; apt-get install -y openjdk-8-jdk-headless wget openssh-server tar vim rsync
     # - mkdir /root/.ssh; chown -R root:root /root/.ssh;chmod -R 700 /root/.ssh; mkdir /var/run/sshd
-    # - pip install -U https://s3-us-west-2.amazonaws.com/ray-wheels/latest/ray-0.8.0.dev1-cp36-cp36m-manylinux1_x86_64.whl
-=======
-    # - pip install -U https://s3-us-west-2.amazonaws.com/ray-wheels/latest/ray-0.8.0.dev4-cp27-cp27mu-manylinux1_x86_64.whl
-    - pip install -U https://s3-us-west-2.amazonaws.com/ray-wheels/latest/ray-0.8.0.dev4-cp35-cp35m-manylinux1_x86_64.whl
     # - pip install -U https://s3-us-west-2.amazonaws.com/ray-wheels/latest/ray-0.8.0.dev4-cp36-cp36m-manylinux1_x86_64.whl
->>>>>>> 1b880191
 
 # Custom commands that will be run on the head node after common setup.
 head_setup_commands:
