--- conflicted
+++ resolved
@@ -103,13 +103,12 @@
 #    "/path2/on/remote/machine": "/path2/on/local/machine",
 }
 
-<<<<<<< HEAD
 # List of commands that will be run each time the node is booted.
 # On the first boot, these will run after `node_creation_commands`.
 node_start_commands:
-    # - pip install -U https://s3-us-west-2.amazonaws.com/ray-wheels/latest/ray-0.8.0.dev6-cp27-cp27mu-manylinux1_x86_64.whl
-    - IN_DOCKER pip install -U https://s3-us-west-2.amazonaws.com/ray-wheels/latest/ray-0.8.0.dev6-cp35-cp35m-manylinux1_x86_64.whl
-    # - pip install -U https://s3-us-west-2.amazonaws.com/ray-wheels/latest/ray-0.8.0.dev6-cp36-cp36m-manylinux1_x86_64.whl
+    # - IN_DOCKER pip install -U https://s3-us-west-2.amazonaws.com/ray-wheels/latest/ray-0.8.0.dev7-cp27-cp27mu-manylinux1_x86_64.whl
+    - IN_DOCKER pip install -U https://s3-us-west-2.amazonaws.com/ray-wheels/latest/ray-0.8.0.dev7-cp35-cp35m-manylinux1_x86_64.whl
+    # - IN_DOCKER pip install -U https://s3-us-west-2.amazonaws.com/ray-wheels/latest/ray-0.8.0.dev7-cp36-cp36m-manylinux1_x86_64.whl
 # List of commands run on the head node after `node_start_commands`.
 head_node_start_commands:
     - IN_DOCKER pip install boto3==1.4.8  # 1.4.8 adds InstanceMarketOptions
@@ -118,22 +117,6 @@
 start_ray_commands:
     - IN_DOCKER ray stop
 # List of commands run on the head node after `start_ray_commands`.
-=======
-# List of shell commands to run to set up nodes.
-setup_commands:
-    # - pip install -U https://s3-us-west-2.amazonaws.com/ray-wheels/latest/ray-0.8.0.dev7-cp27-cp27mu-manylinux1_x86_64.whl
-    - pip install -U https://s3-us-west-2.amazonaws.com/ray-wheels/latest/ray-0.8.0.dev7-cp35-cp35m-manylinux1_x86_64.whl
-    # - pip install -U https://s3-us-west-2.amazonaws.com/ray-wheels/latest/ray-0.8.0.dev7-cp36-cp36m-manylinux1_x86_64.whl
-
-# Custom commands that will be run on the head node after common setup.
-head_setup_commands:
-    - pip install boto3==1.4.8  # 1.4.8 adds InstanceMarketOptions
-
-# Custom commands that will be run on worker nodes after common setup.
-worker_setup_commands: []
-
-# Command to start ray on the head node. You don't need to change this.
->>>>>>> e2ba8c18
 head_start_ray_commands:
     - IN_DOCKER ulimit -n 65536; ray start --head --redis-port=6379 --object-manager-port=8076 --autoscaling-config=~/ray_bootstrap_config.yaml
 # List of commands run on worker nodes after `start_ray_commands`.
