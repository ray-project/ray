--- conflicted
+++ resolved
@@ -103,30 +103,13 @@
 #    "/path2/on/remote/machine": "/path2/on/local/machine",
 }
 
-<<<<<<< HEAD
 # Commands to start Ray on the nodes. You do not need to change this.
 start_ray_commands:
-    # - ON_NODE_START_ONLY IN_DOCKER pip install -U https://s3-us-west-2.amazonaws.com/ray-wheels/latest/ray-0.8.0.dev7-cp27-cp27mu-manylinux1_x86_64.whl
-    - ON_NODE_START_ONLY IN_DOCKER pip install -U https://s3-us-west-2.amazonaws.com/ray-wheels/latest/ray-0.8.0.dev7-cp35-cp35m-manylinux1_x86_64.whl
-    # - ON_NODE_START_ONLY IN_DOCKER pip install -U https://s3-us-west-2.amazonaws.com/ray-wheels/latest/ray-0.8.0.dev7-cp36-cp36m-manylinux1_x86_64.whl
+    # - ON_NODE_START_ONLY IN_DOCKER pip install -U https://s3-us-west-2.amazonaws.com/ray-wheels/latest/ray-0.9.0.dev-cp27-cp27mu-manylinux1_x86_64.whl
+    - ON_NODE_START_ONLY IN_DOCKER pip install -U https://s3-us-west-2.amazonaws.com/ray-wheels/latest/ray-0.9.0.dev-cp35-cp35m-manylinux1_x86_64.whl
+    # - ON_NODE_START_ONLY IN_DOCKER pip install -U https://s3-us-west-2.amazonaws.com/ray-wheels/latest/ray-0.9.0.dev-cp36-cp36m-manylinux1_x86_64.whl
     - IN_DOCKER ray stop
 # List of commands run on the head node after `start_ray_commands`.
-=======
-# List of shell commands to run to set up nodes.
-setup_commands:
-    # - pip install -U https://s3-us-west-2.amazonaws.com/ray-wheels/latest/ray-0.9.0.dev-cp27-cp27mu-manylinux1_x86_64.whl
-    - pip install -U https://s3-us-west-2.amazonaws.com/ray-wheels/latest/ray-0.9.0.dev-cp35-cp35m-manylinux1_x86_64.whl
-    # - pip install -U https://s3-us-west-2.amazonaws.com/ray-wheels/latest/ray-0.9.0.dev-cp36-cp36m-manylinux1_x86_64.whl
-
-# Custom commands that will be run on the head node after common setup.
-head_setup_commands:
-    - pip install boto3==1.4.8  # 1.4.8 adds InstanceMarketOptions
-
-# Custom commands that will be run on worker nodes after common setup.
-worker_setup_commands: []
-
-# Command to start ray on the head node. You don't need to change this.
->>>>>>> 012c0ca7
 head_start_ray_commands:
     - ON_NODE_START_ONLY IN_DOCKER pip install boto3==1.4.8  # 1.4.8 adds InstanceMarketOptions
     - IN_DOCKER ulimit -n 65536; ray start --head --redis-port=6379 --object-manager-port=8076 --autoscaling-config=~/ray_bootstrap_config.yaml
