# An unique identifier for the head node and workers of this cluster.
cluster_name: default

# The minimum number of workers nodes to launch in addition to the head
# node. This number should be >= 0.
min_workers: 1

# The maximum number of workers nodes to launch in addition to the head
# node. This takes precedence over min_workers.
max_workers: 2

# This executes all commands on all nodes in the docker container,
# and opens all the necessary ports to support the Ray cluster.
docker:
    image: "tensorflow/tensorflow:1.5.0-py3" # e.g., tensorflow/tensorflow:1.5.0-py3

# The autoscaler will scale up the cluster to this target fraction of resource
# usage. For example, if a cluster of 10 nodes is 100% busy and
# target_utilization is 0.8, it would resize the cluster to 13. This fraction
# can be decreased to increase the aggressiveness of upscaling.
target_utilization_fraction: 0.8

# If a node is idle for this many minutes, it will be removed.
idle_timeout_minutes: 5

# Cloud-provider specific configuration.
provider:
    type: aws
    region: us-west-2
    availability_zone: us-west-2a

# How Ray will authenticate with newly launched nodes.
auth:
    ssh_user: ubuntu
# By default Ray creates a new private keypair, but you can also use your own.
# If you do so, make sure to also set "KeyName" in the head and worker node
# configurations below.
#    ssh_private_key: /path/to/your/key.pem

# Provider-specific config for the head node, e.g. instance type. By default
# Ray will auto-configure unspecified fields such as SubnetId and KeyName.
# For more documentation on available fields, see:
# http://boto3.readthedocs.io/en/latest/reference/services/ec2.html#EC2.ServiceResource.create_instances
head_node:
    InstanceType: m5.large
    ImageId: ami-3b6bce43  # Amazon Deep Learning AMI (Ubuntu)

    # You can provision additional disk space with a conf as follows
    BlockDeviceMappings:
        - DeviceName: /dev/sda1
          Ebs:
              VolumeSize: 50

    # Additional options in the boto docs.

# Provider-specific config for worker nodes, e.g. instance type. By default
# Ray will auto-configure unspecified fields such as SubnetId and KeyName.
# For more documentation on available fields, see:
# http://boto3.readthedocs.io/en/latest/reference/services/ec2.html#EC2.ServiceResource.create_instances
worker_nodes:
    InstanceType: m5.large
    ImageId: ami-3b6bce43  # Amazon Deep Learning AMI (Ubuntu)

    # Run workers on spot by default. Comment this out to use on-demand.
    InstanceMarketOptions:
        MarketType: spot
        # Additional options can be found in the boto docs, e.g.
        #   SpotOptions:
        #       MaxPrice: MAX_HOURLY_PRICE

    # Additional options in the boto docs.

# Files or directories to copy to the head and worker nodes. The format is a
# dictionary from REMOTE_PATH: LOCAL_PATH, e.g.
file_mounts: {
#    "/path1/on/remote/machine": "/path1/on/local/machine",
#    "/path2/on/remote/machine": "/path2/on/local/machine",
}

# List of shell commands to run to set up nodes.
setup_commands:
    # Note: if you're developing Ray, you probably want to create an AMI that
    # has your Ray repo pre-cloned. Then, you can replace the pip installs
    # below with a git checkout <your_sha> (and possibly a recompile).
<<<<<<< HEAD
    - pip install -U https://s3.us-east-2.amazonaws.com/richardresults/ray-0.3.0-cp35-cp35m-manylinux1_x86_64.whl
=======
    - pip install -U ray==0.3.1
>>>>>>> 844a6afc

# Custom commands that will be run on the head node after common setup.
head_setup_commands:
    - pip install boto3==1.4.8  # 1.4.8 adds InstanceMarketOptions

# Custom commands that will be run on worker nodes after common setup.
worker_setup_commands: []

# Command to start ray on the head node. You don't need to change this.
head_start_ray_commands:
    - ray stop
    - ray start --head --redis-port=6379 --object-manager-port=8076 --autoscaling-config=~/ray_bootstrap_config.yaml

# Command to start ray on worker nodes. You don't need to change this.
worker_start_ray_commands:
    - ray stop
    - ray start --redis-address=$RAY_HEAD_IP:6379 --object-manager-port=8076<|MERGE_RESOLUTION|>--- conflicted
+++ resolved
@@ -12,7 +12,7 @@
 # This executes all commands on all nodes in the docker container,
 # and opens all the necessary ports to support the Ray cluster.
 docker:
-    image: "tensorflow/tensorflow:1.5.0-py3" # e.g., tensorflow/tensorflow:1.5.0-py3
+    image: "" # e.g., tensorflow/tensorflow:1.5.0-py3
 
 # The autoscaler will scale up the cluster to this target fraction of resource
 # usage. For example, if a cluster of 10 nodes is 100% busy and
@@ -82,11 +82,7 @@
     # Note: if you're developing Ray, you probably want to create an AMI that
     # has your Ray repo pre-cloned. Then, you can replace the pip installs
     # below with a git checkout <your_sha> (and possibly a recompile).
-<<<<<<< HEAD
     - pip install -U https://s3.us-east-2.amazonaws.com/richardresults/ray-0.3.0-cp35-cp35m-manylinux1_x86_64.whl
-=======
-    - pip install -U ray==0.3.1
->>>>>>> 844a6afc
 
 # Custom commands that will be run on the head node after common setup.
 head_setup_commands:
