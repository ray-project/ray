--- conflicted
+++ resolved
@@ -84,11 +84,7 @@
     # Note: if you're developing Ray, you probably want to create an AMI that
     # has your Ray repo pre-cloned. Then, you can replace the pip installs
     # below with a git checkout <your_sha> (and possibly a recompile).
-<<<<<<< HEAD
-    - pip install -U https://s3.us-east-2.amazonaws.com/richardresults/ray-0.3.1-cp35-cp35m-manylinux1_x86_64.whl || pip install -U https://s3.us-east-2.amazonaws.com/richardresults/ray-0.3.1-cp36-cp36m-manylinux1_x86_64.whl
-=======
     - most_recent() { echo pip install -U https://s3-us-west-2.amazonaws.com/ray-wheels/$(aws s3 ls s3://ray-wheels --recursive | grep $1 | sort -r | head -n 1 | awk '{print $4}'); } && $( most_recent "cp36-cp36m-manylinux1" ) || $( most_recent "cp35-cp35m-manylinux1" )
->>>>>>> 5859a2d2
 
 # Custom commands that will be run on the head node after common setup.
 head_setup_commands:
