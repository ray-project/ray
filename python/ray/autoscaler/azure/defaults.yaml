# An unique identifier for the head node and workers of this cluster.
cluster_name: default

# The maximum number of workers nodes to launch in addition to the head
# node.
max_workers: 2

# The autoscaler will scale up the cluster faster with higher upscaling speed.
# E.g., if the task requires adding more nodes then autoscaler will gradually
# scale up the cluster in chunks of upscaling_speed*currently_running_nodes.
# This number should be > 0.
upscaling_speed: 1.0

# This executes all commands on all nodes in the docker container,
# and opens all the necessary ports to support the Ray cluster.
# Empty object means disabled.
docker: {}

# If a node is idle for this many minutes, it will be removed.
idle_timeout_minutes: 5

# Cloud-provider specific configuration.
provider:
    type: azure
    # https://azure.microsoft.com/en-us/global-infrastructure/locations
    location: westus2
    resource_group: ray-cluster
    # set subscription id otherwise the default from az cli will be used
    # subscription_id: 00000000-0000-0000-0000-000000000000

# How Ray will authenticate with newly launched nodes.
auth:
    ssh_user: ubuntu
    # you must specify paths to matching private and public key pair files
    # use `ssh-keygen -t rsa -b 4096` to generate a new ssh key pair
    ssh_private_key: ~/.ssh/id_rsa
    # changes to this should match what is specified in file_mounts
    ssh_public_key: ~/.ssh/id_rsa.pub

# More specific customization to node configurations can be made using the ARM template azure-vm-template.json file
# See documentation here: https://docs.microsoft.com/en-us/azure/templates/microsoft.compute/2019-03-01/virtualmachines
# Changes to the local file will be used during deployment of the head node, however worker nodes deployment occurs
# on the head node, so changes to the template must be included in the wheel file used in setup_commands section below

# Tell the autoscaler the allowed node types and the resources they provide.
# The key is the name of the node type, which is just for debugging purposes.
# The node config specifies the launch config and physical instance type.
available_node_types:
    ray.head.default:
        # The minimum number of worker nodes of this type to launch.
        # This number should be >= 0.
        min_workers: 0
        # The maximum number of worker nodes of this type to launch.
        # This takes precedence over min_workers.
        max_workers: 0
        # The resources provided by this node type.
        resources: {"CPU": 2}
        # Provider-specific config, e.g. instance type.
        node_config:
            azure_arm_parameters:
                vmSize: Standard_D2s_v3
                # List images https://docs.microsoft.com/en-us/azure/virtual-machines/linux/cli-ps-findimage
                imagePublisher: microsoft-dsvm
                imageOffer: ubuntu-1804
                imageSku: 1804-gen2
                imageVersion: 20.07.06

    ray.worker.default:
        # The minimum number of nodes of this type to launch.
        # This number should be >= 0.
        min_workers: 0
        # The resources provided by this node type.
        resources: {"CPU": 2}
        # Provider-specific config, e.g. instance type.
        node_config:
            azure_arm_parameters:
                vmSize: Standard_D2s_v3
                # List images https://docs.microsoft.com/en-us/azure/virtual-machines/linux/cli-ps-findimage
                imagePublisher: microsoft-dsvm
                imageOffer: ubuntu-1804
                imageSku: 1804-gen2
                imageVersion: 20.07.06
                # optionally set priority to use Spot instances
                priority: Spot
                # set a maximum price for spot instances if desired
                # billingProfile:
                #     maxPrice: -1

# Specify the node type of the head node (as configured above).
head_node_type: ray.head.default

# Files or directories to copy to the head and worker nodes. The format is a
# dictionary from REMOTE_PATH: LOCAL_PATH, e.g.
file_mounts: {
#    "/path1/on/remote/machine": "/path1/on/local/machine",
#    "/path2/on/remote/machine": "/path2/on/local/machine",
     "/home/ubuntu/.ssh/id_rsa.pub": "~/.ssh/id_rsa.pub"
}

# Files or directories to copy from the head node to the worker nodes. The format is a
# list of paths. The same path on the head node will be copied to the worker node.
# This behavior is a subset of the file_mounts behavior. In the vast majority of cases
# you should just use file_mounts. Only use this if you know what you're doing!
cluster_synced_files: []

# Whether changes to directories in file_mounts or cluster_synced_files in the head node
# should sync to the worker node continuously
file_mounts_sync_continuously: False

# Patterns for files to exclude when running rsync up or rsync down
rsync_exclude: []

# Pattern files to use for filtering out files when running rsync up or rsync down. The file is searched for
# in the source directory and recursively through all subdirectories. For example, if .gitignore is provided
# as a value, the behavior will match git's behavior for finding and using .gitignore files.
rsync_filter: []

# List of commands that will be run before `setup_commands`. If docker is
# enabled, these commands will run outside the container and before docker
# is setup.
initialization_commands:
    # get rid of annoying Ubuntu message
    - touch ~/.sudo_as_admin_successful

# List of shell commands to run to set up nodes.
setup_commands:
    # Note: if you're developing Ray, you probably want to create an AMI that
    # has your Ray repo pre-cloned. Then, you can replace the pip installs
    # below with a git checkout <your_sha> (and possibly a recompile).
    - (which conda && echo 'eval "$(conda shell.bash hook)"' >> ~/.bashrc) || true
    # - echo 'conda activate py37_pytorch' >> ~/.bashrc
<<<<<<< HEAD
    - (conda activate py37_tensorflow &> /dev/null && echo 'conda activate py37_tensorflow' >> ~/.bashrc) || true
    - which ray || pip install -U https://s3-us-west-2.amazonaws.com/ray-wheels/latest/ray-2.0.0.dev0-cp37-cp37m-manylinux2014_x86_64.whl
=======
    - echo 'conda activate py37_tensorflow' >> ~/.bashrc
    - pip install -U "ray[full] @ https://s3-us-west-2.amazonaws.com/ray-wheels/latest/ray-2.0.0.dev0-cp37-cp37m-manylinux2014_x86_64.whl"
>>>>>>> e0f31bf0
    # Consider uncommenting these if you also want to run apt-get commands during setup
    # - sudo pkill -9 apt-get || true
    # - sudo pkill -9 dpkg || true
    # - sudo dpkg --configure -a

# Custom commands that will be run on the head node after common setup.
head_setup_commands:
    - pip install azure-cli-core==2.4.0 azure-mgmt-compute==12.0.0 azure-mgmt-msi==1.0.0 azure-mgmt-network==10.1.0

# Custom commands that will be run on worker nodes after common setup.
worker_setup_commands: []

# Command to start ray on the head node. You don't need to change this.
head_start_ray_commands:
    - ray stop
    - ulimit -n 65536; ray start --head --port=6379 --object-manager-port=8076 --autoscaling-config=~/ray_bootstrap_config.yaml

# Command to start ray on worker nodes. You don't need to change this.
worker_start_ray_commands:
    - ray stop
    - ulimit -n 65536; ray start --address=$RAY_HEAD_IP:6379 --object-manager-port=8076

head_node: {}
worker_nodes: {}<|MERGE_RESOLUTION|>--- conflicted
+++ resolved
@@ -129,13 +129,8 @@
     # below with a git checkout <your_sha> (and possibly a recompile).
     - (which conda && echo 'eval "$(conda shell.bash hook)"' >> ~/.bashrc) || true
     # - echo 'conda activate py37_pytorch' >> ~/.bashrc
-<<<<<<< HEAD
     - (conda activate py37_tensorflow &> /dev/null && echo 'conda activate py37_tensorflow' >> ~/.bashrc) || true
-    - which ray || pip install -U https://s3-us-west-2.amazonaws.com/ray-wheels/latest/ray-2.0.0.dev0-cp37-cp37m-manylinux2014_x86_64.whl
-=======
-    - echo 'conda activate py37_tensorflow' >> ~/.bashrc
-    - pip install -U "ray[full] @ https://s3-us-west-2.amazonaws.com/ray-wheels/latest/ray-2.0.0.dev0-cp37-cp37m-manylinux2014_x86_64.whl"
->>>>>>> e0f31bf0
+    - which ray || pip install -U "ray[full] @ https://s3-us-west-2.amazonaws.com/ray-wheels/latest/ray-2.0.0.dev0-cp37-cp37m-manylinux2014_x86_64.whl"
     # Consider uncommenting these if you also want to run apt-get commands during setup
     # - sudo pkill -9 apt-get || true
     # - sudo pkill -9 dpkg || true
