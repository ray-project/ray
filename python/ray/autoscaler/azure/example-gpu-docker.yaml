<<<<<<< HEAD
# An unique identifier for the head node and workers of this cluster.
cluster_name: gpu-docker

# The maximum number of workers nodes to launch in addition to the head
# node.
max_workers: 2

# The autoscaler will scale up the cluster faster with higher upscaling speed.
# E.g., if the task requires adding more nodes then autoscaler will gradually
# scale up the cluster in chunks of upscaling_speed*currently_running_nodes.
# This number should be > 0.
upscaling_speed: 1.0

# This executes all commands on all nodes in the docker container,
# and opens all the necessary ports to support the Ray cluster.
# Empty string means disabled.
docker:
    image: "rayproject/ray-ml:latest-gpu"
    # image: rayproject/ray:latest-gpu   # use this one if you don't need ML dependencies, it's faster to pull
    container_name: "ray_nvidia_docker"

    # # Example of running a GPU head with CPU workers
    # head_image: "rayproject/ray-ml:latest-gpu"

    # worker_image: "rayproject/ray-ml:latest"

# If a node is idle for this many minutes, it will be removed.
idle_timeout_minutes: 5

# Cloud-provider specific configuration.
provider:
    type: azure
    location: westus2
    resource_group: ray-cluster
    # set subscription id otherwise the default from az cli will be used
    # subscription_id: 00000000-0000-0000-0000-000000000000

# How Ray will authenticate with newly launched nodes.
auth:
    ssh_user: ubuntu
    # you must specify paths to matching private and public key pair files
    # use `ssh-keygen -t rsa -b 4096` to generate a new ssh key pair
    ssh_private_key: ~/.ssh/id_rsa
    # changes to this should match what is specified in file_mounts
    ssh_public_key: ~/.ssh/id_rsa.pub

# Tell the autoscaler the allowed node types and the resources they provide.
# The key is the name of the node type, which is just for debugging purposes.
# The node config specifies the launch config and physical instance type.
available_node_types:
    ray.head.gpu:
        # The resources provided by this node type.
        resources: {"CPU": 6, "GPU": 1}
        # Provider-specific config, e.g. instance type.
        node_config:
            azure_arm_parameters:
                vmSize: Standard_NC6s_v3
                # List images https://docs.microsoft.com/en-us/azure/virtual-machines/linux/cli-ps-findimage
                imagePublisher: microsoft-dsvm
                imageOffer: ubuntu-1804
                imageSku: 1804-gen2
                imageVersion: 21.01.21

    ray.worker.gpu:
        # The minimum number of nodes of this type to launch.
        # This number should be >= 0.
        min_workers: 0
        # The maximum number of workers nodes of this type to launch.
        # This takes precedence over min_workers.
        max_workers: 2
        # The resources provided by this node type.
        resources: {"CPU": 6, "GPU": 1}
        # Provider-specific config, e.g. instance type.
        node_config:
            azure_arm_parameters:
                vmSize: Standard_NC6s_v3
                # List images https://docs.microsoft.com/en-us/azure/virtual-machines/linux/cli-ps-findimage
                imagePublisher: microsoft-dsvm
                imageOffer: ubuntu-1804
                imageSku: 1804-gen2
                imageVersion: 21.01.21
                # optionally set priority to use Spot instances
                priority: Spot
                # set a maximum price for spot instances if desired
                # billingProfile:
                #     maxPrice: -1

# Specify the node type of the head node (as configured above).
head_node_type: ray.head.gpu

# Files or directories to copy to the head and worker nodes. The format is a
# dictionary from REMOTE_PATH: LOCAL_PATH, e.g.
file_mounts: {
#    "/path1/on/remote/machine": "/path1/on/local/machine",
#    "/path2/on/remote/machine": "/path2/on/local/machine",
     "~/.ssh/id_rsa.pub": "~/.ssh/id_rsa.pub"
}

# List of commands that will be run before `setup_commands`. If docker is
# enabled, these commands will run outside the container and before docker
# is setup.
initialization_commands:
    # enable docker setup
    - sudo usermod -aG docker $USER || true
    - sleep 10  # delay to avoid docker permission denied errors
    # get rid of annoying Ubuntu message
    - touch ~/.sudo_as_admin_successful

# List of shell commands to run to set up nodes.
# NOTE: rayproject/ray-ml:latest has ray latest bundled
setup_commands: []
#     - pip install -U "ray[default] @ https://s3-us-west-2.amazonaws.com/ray-wheels/latest/ray-2.0.0.dev0-cp37-cp37m-manylinux2014_x86_64.whl"

# Custom commands that will be run on the head node after common setup.
# NOTE: rayproject/ray-ml:latest has azure packages bundled
head_setup_commands: []
    # - pip install -U azure-cli-core==2.22.0 azure-mgmt-compute==14.0.0 azure-mgmt-msi==1.0.0 azure-mgmt-network==10.2.0 azure-mgmt-resource==13.0.0

# Custom commands that will be run on worker nodes after common setup.
worker_setup_commands: []

# Command to start ray on the head node. You don't need to change this.
head_start_ray_commands:
    - ray stop
    - ulimit -n 65536; ray start --head --port=6379 --object-manager-port=8076 --autoscaling-config=~/ray_bootstrap_config.yaml

# Command to start ray on worker nodes. You don't need to change this.
worker_start_ray_commands:
    - ray stop
    - ulimit -n 65536; ray start --address=$RAY_HEAD_IP:6379 --object-manager-port=8076
=======
# An unique identifier for the head node and workers of this cluster.
cluster_name: gpu-docker

# The maximum number of workers nodes to launch in addition to the head
# node.
max_workers: 2

# The autoscaler will scale up the cluster faster with higher upscaling speed.
# E.g., if the task requires adding more nodes then autoscaler will gradually
# scale up the cluster in chunks of upscaling_speed*currently_running_nodes.
# This number should be > 0.
upscaling_speed: 1.0

# This executes all commands on all nodes in the docker container,
# and opens all the necessary ports to support the Ray cluster.
# Empty string means disabled.
docker:
    image: "rayproject/ray-ml:latest-gpu"
    # image: rayproject/ray:latest-gpu   # use this one if you don't need ML dependencies, it's faster to pull
    container_name: "ray_nvidia_docker"

    # # Example of running a GPU head with CPU workers
    # head_image: "rayproject/ray-ml:latest-gpu"

    # worker_image: "rayproject/ray-ml:latest"

# If a node is idle for this many minutes, it will be removed.
idle_timeout_minutes: 5

# Cloud-provider specific configuration.
provider:
    type: azure
    location: westus2
    resource_group: ray-cluster
    # set subscription id otherwise the default from az cli will be used
    # subscription_id: 00000000-0000-0000-0000-000000000000

# How Ray will authenticate with newly launched nodes.
auth:
    ssh_user: ubuntu
    # you must specify paths to matching private and public key pair files
    # use `ssh-keygen -t rsa -b 4096` to generate a new ssh key pair
    ssh_private_key: ~/.ssh/id_rsa
    # changes to this should match what is specified in file_mounts
    ssh_public_key: ~/.ssh/id_rsa.pub

# Tell the autoscaler the allowed node types and the resources they provide.
# The key is the name of the node type, which is just for debugging purposes.
# The node config specifies the launch config and physical instance type.
available_node_types:
    ray.head.gpu:
        # The resources provided by this node type.
        resources: {"CPU": 6, "GPU": 1}
        # Provider-specific config, e.g. instance type.
        node_config:
            azure_arm_parameters:
                vmSize: Standard_NC6s_v3
                # List images https://docs.microsoft.com/en-us/azure/virtual-machines/linux/cli-ps-findimage
                imagePublisher: microsoft-dsvm
                imageOffer: ubuntu-1804
                imageSku: 1804-gen2
                imageVersion: latest

    ray.worker.gpu:
        # The minimum number of nodes of this type to launch.
        # This number should be >= 0.
        min_workers: 0
        # The maximum number of workers nodes of this type to launch.
        # This takes precedence over min_workers.
        max_workers: 2
        # The resources provided by this node type.
        resources: {"CPU": 6, "GPU": 1}
        # Provider-specific config, e.g. instance type.
        node_config:
            azure_arm_parameters:
                vmSize: Standard_NC6s_v3
                # List images https://docs.microsoft.com/en-us/azure/virtual-machines/linux/cli-ps-findimage
                imagePublisher: microsoft-dsvm
                imageOffer: ubuntu-1804
                imageSku: 1804-gen2
                imageVersion: latest
                # optionally set priority to use Spot instances
                priority: Spot
                # set a maximum price for spot instances if desired
                # billingProfile:
                #     maxPrice: -1

# Specify the node type of the head node (as configured above).
head_node_type: ray.head.gpu

# Files or directories to copy to the head and worker nodes. The format is a
# dictionary from REMOTE_PATH: LOCAL_PATH, e.g.
file_mounts: {
#    "/path1/on/remote/machine": "/path1/on/local/machine",
#    "/path2/on/remote/machine": "/path2/on/local/machine",
     "~/.ssh/id_rsa.pub": "~/.ssh/id_rsa.pub"
}

# List of commands that will be run before `setup_commands`. If docker is
# enabled, these commands will run outside the container and before docker
# is setup.
initialization_commands:
    # enable docker setup
    - sudo usermod -aG docker $USER || true
    - sleep 10  # delay to avoid docker permission denied errors
    # get rid of annoying Ubuntu message
    - touch ~/.sudo_as_admin_successful

# List of shell commands to run to set up nodes.
# NOTE: rayproject/ray-ml:latest has ray latest bundled
setup_commands: []
#     - pip install -U "ray[default] @ https://s3-us-west-2.amazonaws.com/ray-wheels/latest/ray-2.0.0.dev0-cp38-cp38-manylinux2014_x86_64.whl"

# Custom commands that will be run on the head node after common setup.
# NOTE: rayproject/ray-ml:latest has azure packages bundled
head_setup_commands: []
    # - pip install -U azure-cli-core==2.22.0 azure-mgmt-compute==14.0.0 azure-mgmt-msi==1.0.0 azure-mgmt-network==10.2.0 azure-mgmt-resource==13.0.0

# Custom commands that will be run on worker nodes after common setup.
worker_setup_commands: []

# Command to start ray on the head node. You don't need to change this.
head_start_ray_commands:
    - ray stop
    - ulimit -n 65536; ray start --head --port=6379 --object-manager-port=8076 --autoscaling-config=~/ray_bootstrap_config.yaml

# Command to start ray on worker nodes. You don't need to change this.
worker_start_ray_commands:
    - ray stop
    - ulimit -n 65536; ray start --address=$RAY_HEAD_IP:6379 --object-manager-port=8076
>>>>>>> 19672688
<|MERGE_RESOLUTION|>--- conflicted
+++ resolved
@@ -1,263 +1,130 @@
-<<<<<<< HEAD
-# An unique identifier for the head node and workers of this cluster.
-cluster_name: gpu-docker
-
-# The maximum number of workers nodes to launch in addition to the head
-# node.
-max_workers: 2
-
-# The autoscaler will scale up the cluster faster with higher upscaling speed.
-# E.g., if the task requires adding more nodes then autoscaler will gradually
-# scale up the cluster in chunks of upscaling_speed*currently_running_nodes.
-# This number should be > 0.
-upscaling_speed: 1.0
-
-# This executes all commands on all nodes in the docker container,
-# and opens all the necessary ports to support the Ray cluster.
-# Empty string means disabled.
-docker:
-    image: "rayproject/ray-ml:latest-gpu"
-    # image: rayproject/ray:latest-gpu   # use this one if you don't need ML dependencies, it's faster to pull
-    container_name: "ray_nvidia_docker"
-
-    # # Example of running a GPU head with CPU workers
-    # head_image: "rayproject/ray-ml:latest-gpu"
-
-    # worker_image: "rayproject/ray-ml:latest"
-
-# If a node is idle for this many minutes, it will be removed.
-idle_timeout_minutes: 5
-
-# Cloud-provider specific configuration.
-provider:
-    type: azure
-    location: westus2
-    resource_group: ray-cluster
-    # set subscription id otherwise the default from az cli will be used
-    # subscription_id: 00000000-0000-0000-0000-000000000000
-
-# How Ray will authenticate with newly launched nodes.
-auth:
-    ssh_user: ubuntu
-    # you must specify paths to matching private and public key pair files
-    # use `ssh-keygen -t rsa -b 4096` to generate a new ssh key pair
-    ssh_private_key: ~/.ssh/id_rsa
-    # changes to this should match what is specified in file_mounts
-    ssh_public_key: ~/.ssh/id_rsa.pub
-
-# Tell the autoscaler the allowed node types and the resources they provide.
-# The key is the name of the node type, which is just for debugging purposes.
-# The node config specifies the launch config and physical instance type.
-available_node_types:
-    ray.head.gpu:
-        # The resources provided by this node type.
-        resources: {"CPU": 6, "GPU": 1}
-        # Provider-specific config, e.g. instance type.
-        node_config:
-            azure_arm_parameters:
-                vmSize: Standard_NC6s_v3
-                # List images https://docs.microsoft.com/en-us/azure/virtual-machines/linux/cli-ps-findimage
-                imagePublisher: microsoft-dsvm
-                imageOffer: ubuntu-1804
-                imageSku: 1804-gen2
-                imageVersion: 21.01.21
-
-    ray.worker.gpu:
-        # The minimum number of nodes of this type to launch.
-        # This number should be >= 0.
-        min_workers: 0
-        # The maximum number of workers nodes of this type to launch.
-        # This takes precedence over min_workers.
-        max_workers: 2
-        # The resources provided by this node type.
-        resources: {"CPU": 6, "GPU": 1}
-        # Provider-specific config, e.g. instance type.
-        node_config:
-            azure_arm_parameters:
-                vmSize: Standard_NC6s_v3
-                # List images https://docs.microsoft.com/en-us/azure/virtual-machines/linux/cli-ps-findimage
-                imagePublisher: microsoft-dsvm
-                imageOffer: ubuntu-1804
-                imageSku: 1804-gen2
-                imageVersion: 21.01.21
-                # optionally set priority to use Spot instances
-                priority: Spot
-                # set a maximum price for spot instances if desired
-                # billingProfile:
-                #     maxPrice: -1
-
-# Specify the node type of the head node (as configured above).
-head_node_type: ray.head.gpu
-
-# Files or directories to copy to the head and worker nodes. The format is a
-# dictionary from REMOTE_PATH: LOCAL_PATH, e.g.
-file_mounts: {
-#    "/path1/on/remote/machine": "/path1/on/local/machine",
-#    "/path2/on/remote/machine": "/path2/on/local/machine",
-     "~/.ssh/id_rsa.pub": "~/.ssh/id_rsa.pub"
-}
-
-# List of commands that will be run before `setup_commands`. If docker is
-# enabled, these commands will run outside the container and before docker
-# is setup.
-initialization_commands:
-    # enable docker setup
-    - sudo usermod -aG docker $USER || true
-    - sleep 10  # delay to avoid docker permission denied errors
-    # get rid of annoying Ubuntu message
-    - touch ~/.sudo_as_admin_successful
-
-# List of shell commands to run to set up nodes.
-# NOTE: rayproject/ray-ml:latest has ray latest bundled
-setup_commands: []
-#     - pip install -U "ray[default] @ https://s3-us-west-2.amazonaws.com/ray-wheels/latest/ray-2.0.0.dev0-cp37-cp37m-manylinux2014_x86_64.whl"
-
-# Custom commands that will be run on the head node after common setup.
-# NOTE: rayproject/ray-ml:latest has azure packages bundled
-head_setup_commands: []
-    # - pip install -U azure-cli-core==2.22.0 azure-mgmt-compute==14.0.0 azure-mgmt-msi==1.0.0 azure-mgmt-network==10.2.0 azure-mgmt-resource==13.0.0
-
-# Custom commands that will be run on worker nodes after common setup.
-worker_setup_commands: []
-
-# Command to start ray on the head node. You don't need to change this.
-head_start_ray_commands:
-    - ray stop
-    - ulimit -n 65536; ray start --head --port=6379 --object-manager-port=8076 --autoscaling-config=~/ray_bootstrap_config.yaml
-
-# Command to start ray on worker nodes. You don't need to change this.
-worker_start_ray_commands:
-    - ray stop
-    - ulimit -n 65536; ray start --address=$RAY_HEAD_IP:6379 --object-manager-port=8076
-=======
-# An unique identifier for the head node and workers of this cluster.
-cluster_name: gpu-docker
-
-# The maximum number of workers nodes to launch in addition to the head
-# node.
-max_workers: 2
-
-# The autoscaler will scale up the cluster faster with higher upscaling speed.
-# E.g., if the task requires adding more nodes then autoscaler will gradually
-# scale up the cluster in chunks of upscaling_speed*currently_running_nodes.
-# This number should be > 0.
-upscaling_speed: 1.0
-
-# This executes all commands on all nodes in the docker container,
-# and opens all the necessary ports to support the Ray cluster.
-# Empty string means disabled.
-docker:
-    image: "rayproject/ray-ml:latest-gpu"
-    # image: rayproject/ray:latest-gpu   # use this one if you don't need ML dependencies, it's faster to pull
-    container_name: "ray_nvidia_docker"
-
-    # # Example of running a GPU head with CPU workers
-    # head_image: "rayproject/ray-ml:latest-gpu"
-
-    # worker_image: "rayproject/ray-ml:latest"
-
-# If a node is idle for this many minutes, it will be removed.
-idle_timeout_minutes: 5
-
-# Cloud-provider specific configuration.
-provider:
-    type: azure
-    location: westus2
-    resource_group: ray-cluster
-    # set subscription id otherwise the default from az cli will be used
-    # subscription_id: 00000000-0000-0000-0000-000000000000
-
-# How Ray will authenticate with newly launched nodes.
-auth:
-    ssh_user: ubuntu
-    # you must specify paths to matching private and public key pair files
-    # use `ssh-keygen -t rsa -b 4096` to generate a new ssh key pair
-    ssh_private_key: ~/.ssh/id_rsa
-    # changes to this should match what is specified in file_mounts
-    ssh_public_key: ~/.ssh/id_rsa.pub
-
-# Tell the autoscaler the allowed node types and the resources they provide.
-# The key is the name of the node type, which is just for debugging purposes.
-# The node config specifies the launch config and physical instance type.
-available_node_types:
-    ray.head.gpu:
-        # The resources provided by this node type.
-        resources: {"CPU": 6, "GPU": 1}
-        # Provider-specific config, e.g. instance type.
-        node_config:
-            azure_arm_parameters:
-                vmSize: Standard_NC6s_v3
-                # List images https://docs.microsoft.com/en-us/azure/virtual-machines/linux/cli-ps-findimage
-                imagePublisher: microsoft-dsvm
-                imageOffer: ubuntu-1804
-                imageSku: 1804-gen2
-                imageVersion: latest
-
-    ray.worker.gpu:
-        # The minimum number of nodes of this type to launch.
-        # This number should be >= 0.
-        min_workers: 0
-        # The maximum number of workers nodes of this type to launch.
-        # This takes precedence over min_workers.
-        max_workers: 2
-        # The resources provided by this node type.
-        resources: {"CPU": 6, "GPU": 1}
-        # Provider-specific config, e.g. instance type.
-        node_config:
-            azure_arm_parameters:
-                vmSize: Standard_NC6s_v3
-                # List images https://docs.microsoft.com/en-us/azure/virtual-machines/linux/cli-ps-findimage
-                imagePublisher: microsoft-dsvm
-                imageOffer: ubuntu-1804
-                imageSku: 1804-gen2
-                imageVersion: latest
-                # optionally set priority to use Spot instances
-                priority: Spot
-                # set a maximum price for spot instances if desired
-                # billingProfile:
-                #     maxPrice: -1
-
-# Specify the node type of the head node (as configured above).
-head_node_type: ray.head.gpu
-
-# Files or directories to copy to the head and worker nodes. The format is a
-# dictionary from REMOTE_PATH: LOCAL_PATH, e.g.
-file_mounts: {
-#    "/path1/on/remote/machine": "/path1/on/local/machine",
-#    "/path2/on/remote/machine": "/path2/on/local/machine",
-     "~/.ssh/id_rsa.pub": "~/.ssh/id_rsa.pub"
-}
-
-# List of commands that will be run before `setup_commands`. If docker is
-# enabled, these commands will run outside the container and before docker
-# is setup.
-initialization_commands:
-    # enable docker setup
-    - sudo usermod -aG docker $USER || true
-    - sleep 10  # delay to avoid docker permission denied errors
-    # get rid of annoying Ubuntu message
-    - touch ~/.sudo_as_admin_successful
-
-# List of shell commands to run to set up nodes.
-# NOTE: rayproject/ray-ml:latest has ray latest bundled
-setup_commands: []
-#     - pip install -U "ray[default] @ https://s3-us-west-2.amazonaws.com/ray-wheels/latest/ray-2.0.0.dev0-cp38-cp38-manylinux2014_x86_64.whl"
-
-# Custom commands that will be run on the head node after common setup.
-# NOTE: rayproject/ray-ml:latest has azure packages bundled
-head_setup_commands: []
-    # - pip install -U azure-cli-core==2.22.0 azure-mgmt-compute==14.0.0 azure-mgmt-msi==1.0.0 azure-mgmt-network==10.2.0 azure-mgmt-resource==13.0.0
-
-# Custom commands that will be run on worker nodes after common setup.
-worker_setup_commands: []
-
-# Command to start ray on the head node. You don't need to change this.
-head_start_ray_commands:
-    - ray stop
-    - ulimit -n 65536; ray start --head --port=6379 --object-manager-port=8076 --autoscaling-config=~/ray_bootstrap_config.yaml
-
-# Command to start ray on worker nodes. You don't need to change this.
-worker_start_ray_commands:
-    - ray stop
-    - ulimit -n 65536; ray start --address=$RAY_HEAD_IP:6379 --object-manager-port=8076
->>>>>>> 19672688
+# An unique identifier for the head node and workers of this cluster.
+cluster_name: gpu-docker
+
+# The maximum number of workers nodes to launch in addition to the head
+# node.
+max_workers: 2
+
+# The autoscaler will scale up the cluster faster with higher upscaling speed.
+# E.g., if the task requires adding more nodes then autoscaler will gradually
+# scale up the cluster in chunks of upscaling_speed*currently_running_nodes.
+# This number should be > 0.
+upscaling_speed: 1.0
+
+# This executes all commands on all nodes in the docker container,
+# and opens all the necessary ports to support the Ray cluster.
+# Empty string means disabled.
+docker:
+    image: "rayproject/ray-ml:latest-gpu"
+    # image: rayproject/ray:latest-gpu   # use this one if you don't need ML dependencies, it's faster to pull
+    container_name: "ray_nvidia_docker"
+
+    # # Example of running a GPU head with CPU workers
+    # head_image: "rayproject/ray-ml:latest-gpu"
+
+    # worker_image: "rayproject/ray-ml:latest"
+
+# If a node is idle for this many minutes, it will be removed.
+idle_timeout_minutes: 5
+
+# Cloud-provider specific configuration.
+provider:
+    type: azure
+    location: westus2
+    resource_group: ray-cluster
+    # set subscription id otherwise the default from az cli will be used
+    # subscription_id: 00000000-0000-0000-0000-000000000000
+
+# How Ray will authenticate with newly launched nodes.
+auth:
+    ssh_user: ubuntu
+    # you must specify paths to matching private and public key pair files
+    # use `ssh-keygen -t rsa -b 4096` to generate a new ssh key pair
+    ssh_private_key: ~/.ssh/id_rsa
+    # changes to this should match what is specified in file_mounts
+    ssh_public_key: ~/.ssh/id_rsa.pub
+
+# Tell the autoscaler the allowed node types and the resources they provide.
+# The key is the name of the node type, which is just for debugging purposes.
+# The node config specifies the launch config and physical instance type.
+available_node_types:
+    ray.head.gpu:
+        # The resources provided by this node type.
+        resources: {"CPU": 6, "GPU": 1}
+        # Provider-specific config, e.g. instance type.
+        node_config:
+            azure_arm_parameters:
+                vmSize: Standard_NC6s_v3
+                # List images https://docs.microsoft.com/en-us/azure/virtual-machines/linux/cli-ps-findimage
+                imagePublisher: microsoft-dsvm
+                imageOffer: ubuntu-1804
+                imageSku: 1804-gen2
+                imageVersion: latest
+
+    ray.worker.gpu:
+        # The minimum number of nodes of this type to launch.
+        # This number should be >= 0.
+        min_workers: 0
+        # The maximum number of workers nodes of this type to launch.
+        # This takes precedence over min_workers.
+        max_workers: 2
+        # The resources provided by this node type.
+        resources: {"CPU": 6, "GPU": 1}
+        # Provider-specific config, e.g. instance type.
+        node_config:
+            azure_arm_parameters:
+                vmSize: Standard_NC6s_v3
+                # List images https://docs.microsoft.com/en-us/azure/virtual-machines/linux/cli-ps-findimage
+                imagePublisher: microsoft-dsvm
+                imageOffer: ubuntu-1804
+                imageSku: 1804-gen2
+                imageVersion: latest
+                # optionally set priority to use Spot instances
+                priority: Spot
+                # set a maximum price for spot instances if desired
+                # billingProfile:
+                #     maxPrice: -1
+
+# Specify the node type of the head node (as configured above).
+head_node_type: ray.head.gpu
+
+# Files or directories to copy to the head and worker nodes. The format is a
+# dictionary from REMOTE_PATH: LOCAL_PATH, e.g.
+file_mounts: {
+#    "/path1/on/remote/machine": "/path1/on/local/machine",
+#    "/path2/on/remote/machine": "/path2/on/local/machine",
+     "~/.ssh/id_rsa.pub": "~/.ssh/id_rsa.pub"
+}
+
+# List of commands that will be run before `setup_commands`. If docker is
+# enabled, these commands will run outside the container and before docker
+# is setup.
+initialization_commands:
+    # enable docker setup
+    - sudo usermod -aG docker $USER || true
+    - sleep 10  # delay to avoid docker permission denied errors
+    # get rid of annoying Ubuntu message
+    - touch ~/.sudo_as_admin_successful
+
+# List of shell commands to run to set up nodes.
+# NOTE: rayproject/ray-ml:latest has ray latest bundled
+setup_commands: []
+#     - pip install -U "ray[default] @ https://s3-us-west-2.amazonaws.com/ray-wheels/latest/ray-2.0.0.dev0-cp38-cp38-manylinux2014_x86_64.whl"
+
+# Custom commands that will be run on the head node after common setup.
+# NOTE: rayproject/ray-ml:latest has azure packages bundled
+head_setup_commands: []
+    # - pip install -U azure-cli-core==2.22.0 azure-mgmt-compute==14.0.0 azure-mgmt-msi==1.0.0 azure-mgmt-network==10.2.0 azure-mgmt-resource==13.0.0
+
+# Custom commands that will be run on worker nodes after common setup.
+worker_setup_commands: []
+
+# Command to start ray on the head node. You don't need to change this.
+head_start_ray_commands:
+    - ray stop
+    - ulimit -n 65536; ray start --head --port=6379 --object-manager-port=8076 --autoscaling-config=~/ray_bootstrap_config.yaml
+
+# Command to start ray on worker nodes. You don't need to change this.
+worker_start_ray_commands:
+    - ray stop
+    - ulimit -n 65536; ray start --address=$RAY_HEAD_IP:6379 --object-manager-port=8076