<<<<<<< HEAD
# An unique identifier for the head node and workers of this cluster.
cluster_name: default

# The minimum number of workers nodes to launch in addition to the head
# node. This number should be >= 0.
min_workers: 0

# The maximum number of workers nodes to launch in addition to the head
# node. This takes precedence over min_workers.
max_workers: 2

# The autoscaler will scale up the cluster faster with higher upscaling speed.
# E.g., if the task requires adding more nodes then autoscaler will gradually
# scale up the cluster in chunks of upscaling_speed*currently_running_nodes.
# This number should be > 0.
upscaling_speed: 1.0

# This executes all commands on all nodes in the docker container,
# and opens all the necessary ports to support the Ray cluster.
# Empty string means disabled.
docker:
    image: "rayproject/ray-ml:latest-gpu" # You can change this to latest-cpu if you don't need GPU support and want a faster startup
    # image: rayproject/ray:latest-gpu   # use this one if you don't need ML dependencies, it's faster to pull
    container_name: "ray_container"
    # If true, pulls latest version of image. Otherwise, `docker run` will only pull the image
    # if no cached version is present.
    pull_before_run: True
    run_options: []  # Extra options to pass into "docker run"

    # Example of running a GPU head with CPU workers
    # head_image: "rayproject/ray-ml:latest-gpu"
    # Allow Ray to automatically detect GPUs

    # worker_image: "rayproject/ray-ml:latest-cpu"
    # worker_run_options: []

# If a node is idle for this many minutes, it will be removed.
idle_timeout_minutes: 5

# Cloud-provider specific configuration.
provider:
    type: azure
    # https://azure.microsoft.com/en-us/global-infrastructure/locations
    location: westus2
    resource_group: ray-cluster
    # set subscription id otherwise the default from az cli will be used
    # subscription_id: 00000000-0000-0000-0000-000000000000

# How Ray will authenticate with newly launched nodes.
auth:
    ssh_user: ubuntu
    # you must specify paths to matching private and public key pair files
    # use `ssh-keygen -t rsa -b 4096` to generate a new ssh key pair
    ssh_private_key: ~/.ssh/id_rsa
    # changes to this should match what is specified in file_mounts
    ssh_public_key: ~/.ssh/id_rsa.pub

# More specific customization to node configurations can be made using the ARM template azure-vm-template.json file
# See documentation here: https://docs.microsoft.com/en-us/azure/templates/microsoft.compute/2019-03-01/virtualmachines
# Changes to the local file will be used during deployment of the head node, however worker nodes deployment occurs
# on the head node, so changes to the template must be included in the wheel file used in setup_commands section below

# Provider-specific config for the head node, e.g. instance type.
head_node:
    azure_arm_parameters:
        vmSize: Standard_D2s_v3
        # List images https://docs.microsoft.com/en-us/azure/virtual-machines/linux/cli-ps-findimage
        imagePublisher: microsoft-dsvm
        imageOffer: ubuntu-1804
        imageSku: 1804-gen2
        imageVersion: 21.01.21

# Provider-specific config for worker nodes, e.g. instance type.
worker_nodes:
    azure_arm_parameters:
        vmSize: Standard_D2s_v3
        # List images https://docs.microsoft.com/en-us/azure/virtual-machines/linux/cli-ps-findimage
        imagePublisher: microsoft-dsvm
        imageOffer: ubuntu-1804
        imageSku: 1804-gen2
        imageVersion: 21.01.21
        # optionally set priority to use Spot instances
        priority: Spot
        # set a maximum price for spot instances if desired
        # billingProfile:
        #     maxPrice: -1

# Files or directories to copy to the head and worker nodes. The format is a
# dictionary from REMOTE_PATH: LOCAL_PATH, e.g.
file_mounts: {
#    "/path1/on/remote/machine": "/path1/on/local/machine",
#    "/path2/on/remote/machine": "/path2/on/local/machine",
     "~/.ssh/id_rsa.pub": "~/.ssh/id_rsa.pub"
}

# Files or directories to copy from the head node to the worker nodes. The format is a
# list of paths. The same path on the head node will be copied to the worker node.
# This behavior is a subset of the file_mounts behavior. In the vast majority of cases
# you should just use file_mounts. Only use this if you know what you're doing!
cluster_synced_files: []

# Whether changes to directories in file_mounts or cluster_synced_files in the head node
# should sync to the worker node continuously
file_mounts_sync_continuously: False

# Patterns for files to exclude when running rsync up or rsync down
rsync_exclude:
    - "**/.git"
    - "**/.git/**"

# Pattern files to use for filtering out files when running rsync up or rsync down. The file is searched for
# in the source directory and recursively through all subdirectories. For example, if .gitignore is provided
# as a value, the behavior will match git's behavior for finding and using .gitignore files.
rsync_filter:
    - ".gitignore"

# List of commands that will be run before `setup_commands`. If docker is
# enabled, these commands will run outside the container and before docker
# is setup.
initialization_commands:
    # enable docker setup
    - sudo usermod -aG docker $USER || true
    - sleep 10  # delay to avoid docker permission denied errors
    # get rid of annoying Ubuntu message
    - touch ~/.sudo_as_admin_successful

# List of shell commands to run to set up nodes.
# NOTE: rayproject/ray-ml:latest has ray latest bundled
setup_commands: []
    # Note: if you're developing Ray, you probably want to create a Docker image that
    # has your Ray repo pre-cloned. Then, you can replace the pip installs
    # below with a git checkout <your_sha> (and possibly a recompile).
    # To run the nightly version of ray (as opposed to the latest), either use a rayproject docker image
    # that has the "nightly" (e.g. "rayproject/ray-ml:nightly-gpu") or uncomment the following line:
    # - pip install -U "ray[default] @ https://s3-us-west-2.amazonaws.com/ray-wheels/latest/ray-2.0.0.dev0-cp37-cp37m-manylinux2014_x86_64.whl"

# Custom commands that will be run on the head node after common setup.
# NOTE: rayproject/ray-ml:latest has azure packages bundled
head_setup_commands: []
    # - pip install -U azure-cli-core==2.22.0 azure-mgmt-compute==14.0.0 azure-mgmt-msi==1.0.0 azure-mgmt-network==10.2.0 azure-mgmt-resource==13.0.0

# Custom commands that will be run on worker nodes after common setup.
worker_setup_commands: []

# Command to start ray on the head node. You don't need to change this.
head_start_ray_commands:
    - ray stop
    - ulimit -n 65536; ray start --head --port=6379 --object-manager-port=8076 --autoscaling-config=~/ray_bootstrap_config.yaml

# Command to start ray on worker nodes. You don't need to change this.
worker_start_ray_commands:
    - ray stop
    - ulimit -n 65536; ray start --address=$RAY_HEAD_IP:6379 --object-manager-port=8076
=======
# An unique identifier for the head node and workers of this cluster.
cluster_name: default

# The minimum number of workers nodes to launch in addition to the head
# node. This number should be >= 0.
min_workers: 0

# The maximum number of workers nodes to launch in addition to the head
# node. This takes precedence over min_workers.
max_workers: 2

# The autoscaler will scale up the cluster faster with higher upscaling speed.
# E.g., if the task requires adding more nodes then autoscaler will gradually
# scale up the cluster in chunks of upscaling_speed*currently_running_nodes.
# This number should be > 0.
upscaling_speed: 1.0

# This executes all commands on all nodes in the docker container,
# and opens all the necessary ports to support the Ray cluster.
# Empty string means disabled.
docker:
    image: "rayproject/ray-ml:latest-gpu" # You can change this to latest-cpu if you don't need GPU support and want a faster startup
    # image: rayproject/ray:latest-gpu   # use this one if you don't need ML dependencies, it's faster to pull
    container_name: "ray_container"
    # If true, pulls latest version of image. Otherwise, `docker run` will only pull the image
    # if no cached version is present.
    pull_before_run: True
    run_options: []  # Extra options to pass into "docker run"

    # Example of running a GPU head with CPU workers
    # head_image: "rayproject/ray-ml:latest-gpu"
    # Allow Ray to automatically detect GPUs

    # worker_image: "rayproject/ray-ml:latest-cpu"
    # worker_run_options: []

# If a node is idle for this many minutes, it will be removed.
idle_timeout_minutes: 5

# Cloud-provider specific configuration.
provider:
    type: azure
    # https://azure.microsoft.com/en-us/global-infrastructure/locations
    location: westus2
    resource_group: ray-cluster
    # set subscription id otherwise the default from az cli will be used
    # subscription_id: 00000000-0000-0000-0000-000000000000

# How Ray will authenticate with newly launched nodes.
auth:
    ssh_user: ubuntu
    # you must specify paths to matching private and public key pair files
    # use `ssh-keygen -t rsa -b 4096` to generate a new ssh key pair
    ssh_private_key: ~/.ssh/id_rsa
    # changes to this should match what is specified in file_mounts
    ssh_public_key: ~/.ssh/id_rsa.pub

# More specific customization to node configurations can be made using the ARM template azure-vm-template.json file
# See documentation here: https://docs.microsoft.com/en-us/azure/templates/microsoft.compute/2019-03-01/virtualmachines
# Changes to the local file will be used during deployment of the head node, however worker nodes deployment occurs
# on the head node, so changes to the template must be included in the wheel file used in setup_commands section below

# Provider-specific config for the head node, e.g. instance type.
head_node:
    azure_arm_parameters:
        vmSize: Standard_D2s_v3
        # List images https://docs.microsoft.com/en-us/azure/virtual-machines/linux/cli-ps-findimage
        imagePublisher: microsoft-dsvm
        imageOffer: ubuntu-1804
        imageSku: 1804-gen2
        imageVersion: latest

# Provider-specific config for worker nodes, e.g. instance type.
worker_nodes:
    azure_arm_parameters:
        vmSize: Standard_D2s_v3
        # List images https://docs.microsoft.com/en-us/azure/virtual-machines/linux/cli-ps-findimage
        imagePublisher: microsoft-dsvm
        imageOffer: ubuntu-1804
        imageSku: 1804-gen2
        imageVersion: latest
        # optionally set priority to use Spot instances
        priority: Spot
        # set a maximum price for spot instances if desired
        # billingProfile:
        #     maxPrice: -1

# Files or directories to copy to the head and worker nodes. The format is a
# dictionary from REMOTE_PATH: LOCAL_PATH, e.g.
file_mounts: {
#    "/path1/on/remote/machine": "/path1/on/local/machine",
#    "/path2/on/remote/machine": "/path2/on/local/machine",
     "~/.ssh/id_rsa.pub": "~/.ssh/id_rsa.pub"
}

# Files or directories to copy from the head node to the worker nodes. The format is a
# list of paths. The same path on the head node will be copied to the worker node.
# This behavior is a subset of the file_mounts behavior. In the vast majority of cases
# you should just use file_mounts. Only use this if you know what you're doing!
cluster_synced_files: []

# Whether changes to directories in file_mounts or cluster_synced_files in the head node
# should sync to the worker node continuously
file_mounts_sync_continuously: False

# Patterns for files to exclude when running rsync up or rsync down
rsync_exclude:
    - "**/.git"
    - "**/.git/**"

# Pattern files to use for filtering out files when running rsync up or rsync down. The file is searched for
# in the source directory and recursively through all subdirectories. For example, if .gitignore is provided
# as a value, the behavior will match git's behavior for finding and using .gitignore files.
rsync_filter:
    - ".gitignore"

# List of commands that will be run before `setup_commands`. If docker is
# enabled, these commands will run outside the container and before docker
# is setup.
initialization_commands:
    # enable docker setup
    - sudo usermod -aG docker $USER || true
    - sleep 10  # delay to avoid docker permission denied errors
    # get rid of annoying Ubuntu message
    - touch ~/.sudo_as_admin_successful

# List of shell commands to run to set up nodes.
# NOTE: rayproject/ray-ml:latest has ray latest bundled
setup_commands: []
    # Note: if you're developing Ray, you probably want to create a Docker image that
    # has your Ray repo pre-cloned. Then, you can replace the pip installs
    # below with a git checkout <your_sha> (and possibly a recompile).
    # To run the nightly version of ray (as opposed to the latest), either use a rayproject docker image
    # that has the "nightly" (e.g. "rayproject/ray-ml:nightly-gpu") or uncomment the following line:
    # - pip install -U "ray[default] @ https://s3-us-west-2.amazonaws.com/ray-wheels/latest/ray-2.0.0.dev0-cp38-cp38-manylinux2014_x86_64.whl"

# Custom commands that will be run on the head node after common setup.
# NOTE: rayproject/ray-ml:latest has azure packages bundled
head_setup_commands: []
    # - pip install -U azure-cli-core==2.22.0 azure-mgmt-compute==14.0.0 azure-mgmt-msi==1.0.0 azure-mgmt-network==10.2.0 azure-mgmt-resource==13.0.0

# Custom commands that will be run on worker nodes after common setup.
worker_setup_commands: []

# Command to start ray on the head node. You don't need to change this.
head_start_ray_commands:
    - ray stop
    - ulimit -n 65536; ray start --head --port=6379 --object-manager-port=8076 --autoscaling-config=~/ray_bootstrap_config.yaml

# Command to start ray on worker nodes. You don't need to change this.
worker_start_ray_commands:
    - ray stop
    - ulimit -n 65536; ray start --address=$RAY_HEAD_IP:6379 --object-manager-port=8076
>>>>>>> 19672688
<|MERGE_RESOLUTION|>--- conflicted
+++ resolved
@@ -1,309 +1,153 @@
-<<<<<<< HEAD
-# An unique identifier for the head node and workers of this cluster.
-cluster_name: default
-
-# The minimum number of workers nodes to launch in addition to the head
-# node. This number should be >= 0.
-min_workers: 0
-
-# The maximum number of workers nodes to launch in addition to the head
-# node. This takes precedence over min_workers.
-max_workers: 2
-
-# The autoscaler will scale up the cluster faster with higher upscaling speed.
-# E.g., if the task requires adding more nodes then autoscaler will gradually
-# scale up the cluster in chunks of upscaling_speed*currently_running_nodes.
-# This number should be > 0.
-upscaling_speed: 1.0
-
-# This executes all commands on all nodes in the docker container,
-# and opens all the necessary ports to support the Ray cluster.
-# Empty string means disabled.
-docker:
-    image: "rayproject/ray-ml:latest-gpu" # You can change this to latest-cpu if you don't need GPU support and want a faster startup
-    # image: rayproject/ray:latest-gpu   # use this one if you don't need ML dependencies, it's faster to pull
-    container_name: "ray_container"
-    # If true, pulls latest version of image. Otherwise, `docker run` will only pull the image
-    # if no cached version is present.
-    pull_before_run: True
-    run_options: []  # Extra options to pass into "docker run"
-
-    # Example of running a GPU head with CPU workers
-    # head_image: "rayproject/ray-ml:latest-gpu"
-    # Allow Ray to automatically detect GPUs
-
-    # worker_image: "rayproject/ray-ml:latest-cpu"
-    # worker_run_options: []
-
-# If a node is idle for this many minutes, it will be removed.
-idle_timeout_minutes: 5
-
-# Cloud-provider specific configuration.
-provider:
-    type: azure
-    # https://azure.microsoft.com/en-us/global-infrastructure/locations
-    location: westus2
-    resource_group: ray-cluster
-    # set subscription id otherwise the default from az cli will be used
-    # subscription_id: 00000000-0000-0000-0000-000000000000
-
-# How Ray will authenticate with newly launched nodes.
-auth:
-    ssh_user: ubuntu
-    # you must specify paths to matching private and public key pair files
-    # use `ssh-keygen -t rsa -b 4096` to generate a new ssh key pair
-    ssh_private_key: ~/.ssh/id_rsa
-    # changes to this should match what is specified in file_mounts
-    ssh_public_key: ~/.ssh/id_rsa.pub
-
-# More specific customization to node configurations can be made using the ARM template azure-vm-template.json file
-# See documentation here: https://docs.microsoft.com/en-us/azure/templates/microsoft.compute/2019-03-01/virtualmachines
-# Changes to the local file will be used during deployment of the head node, however worker nodes deployment occurs
-# on the head node, so changes to the template must be included in the wheel file used in setup_commands section below
-
-# Provider-specific config for the head node, e.g. instance type.
-head_node:
-    azure_arm_parameters:
-        vmSize: Standard_D2s_v3
-        # List images https://docs.microsoft.com/en-us/azure/virtual-machines/linux/cli-ps-findimage
-        imagePublisher: microsoft-dsvm
-        imageOffer: ubuntu-1804
-        imageSku: 1804-gen2
-        imageVersion: 21.01.21
-
-# Provider-specific config for worker nodes, e.g. instance type.
-worker_nodes:
-    azure_arm_parameters:
-        vmSize: Standard_D2s_v3
-        # List images https://docs.microsoft.com/en-us/azure/virtual-machines/linux/cli-ps-findimage
-        imagePublisher: microsoft-dsvm
-        imageOffer: ubuntu-1804
-        imageSku: 1804-gen2
-        imageVersion: 21.01.21
-        # optionally set priority to use Spot instances
-        priority: Spot
-        # set a maximum price for spot instances if desired
-        # billingProfile:
-        #     maxPrice: -1
-
-# Files or directories to copy to the head and worker nodes. The format is a
-# dictionary from REMOTE_PATH: LOCAL_PATH, e.g.
-file_mounts: {
-#    "/path1/on/remote/machine": "/path1/on/local/machine",
-#    "/path2/on/remote/machine": "/path2/on/local/machine",
-     "~/.ssh/id_rsa.pub": "~/.ssh/id_rsa.pub"
-}
-
-# Files or directories to copy from the head node to the worker nodes. The format is a
-# list of paths. The same path on the head node will be copied to the worker node.
-# This behavior is a subset of the file_mounts behavior. In the vast majority of cases
-# you should just use file_mounts. Only use this if you know what you're doing!
-cluster_synced_files: []
-
-# Whether changes to directories in file_mounts or cluster_synced_files in the head node
-# should sync to the worker node continuously
-file_mounts_sync_continuously: False
-
-# Patterns for files to exclude when running rsync up or rsync down
-rsync_exclude:
-    - "**/.git"
-    - "**/.git/**"
-
-# Pattern files to use for filtering out files when running rsync up or rsync down. The file is searched for
-# in the source directory and recursively through all subdirectories. For example, if .gitignore is provided
-# as a value, the behavior will match git's behavior for finding and using .gitignore files.
-rsync_filter:
-    - ".gitignore"
-
-# List of commands that will be run before `setup_commands`. If docker is
-# enabled, these commands will run outside the container and before docker
-# is setup.
-initialization_commands:
-    # enable docker setup
-    - sudo usermod -aG docker $USER || true
-    - sleep 10  # delay to avoid docker permission denied errors
-    # get rid of annoying Ubuntu message
-    - touch ~/.sudo_as_admin_successful
-
-# List of shell commands to run to set up nodes.
-# NOTE: rayproject/ray-ml:latest has ray latest bundled
-setup_commands: []
-    # Note: if you're developing Ray, you probably want to create a Docker image that
-    # has your Ray repo pre-cloned. Then, you can replace the pip installs
-    # below with a git checkout <your_sha> (and possibly a recompile).
-    # To run the nightly version of ray (as opposed to the latest), either use a rayproject docker image
-    # that has the "nightly" (e.g. "rayproject/ray-ml:nightly-gpu") or uncomment the following line:
-    # - pip install -U "ray[default] @ https://s3-us-west-2.amazonaws.com/ray-wheels/latest/ray-2.0.0.dev0-cp37-cp37m-manylinux2014_x86_64.whl"
-
-# Custom commands that will be run on the head node after common setup.
-# NOTE: rayproject/ray-ml:latest has azure packages bundled
-head_setup_commands: []
-    # - pip install -U azure-cli-core==2.22.0 azure-mgmt-compute==14.0.0 azure-mgmt-msi==1.0.0 azure-mgmt-network==10.2.0 azure-mgmt-resource==13.0.0
-
-# Custom commands that will be run on worker nodes after common setup.
-worker_setup_commands: []
-
-# Command to start ray on the head node. You don't need to change this.
-head_start_ray_commands:
-    - ray stop
-    - ulimit -n 65536; ray start --head --port=6379 --object-manager-port=8076 --autoscaling-config=~/ray_bootstrap_config.yaml
-
-# Command to start ray on worker nodes. You don't need to change this.
-worker_start_ray_commands:
-    - ray stop
-    - ulimit -n 65536; ray start --address=$RAY_HEAD_IP:6379 --object-manager-port=8076
-=======
-# An unique identifier for the head node and workers of this cluster.
-cluster_name: default
-
-# The minimum number of workers nodes to launch in addition to the head
-# node. This number should be >= 0.
-min_workers: 0
-
-# The maximum number of workers nodes to launch in addition to the head
-# node. This takes precedence over min_workers.
-max_workers: 2
-
-# The autoscaler will scale up the cluster faster with higher upscaling speed.
-# E.g., if the task requires adding more nodes then autoscaler will gradually
-# scale up the cluster in chunks of upscaling_speed*currently_running_nodes.
-# This number should be > 0.
-upscaling_speed: 1.0
-
-# This executes all commands on all nodes in the docker container,
-# and opens all the necessary ports to support the Ray cluster.
-# Empty string means disabled.
-docker:
-    image: "rayproject/ray-ml:latest-gpu" # You can change this to latest-cpu if you don't need GPU support and want a faster startup
-    # image: rayproject/ray:latest-gpu   # use this one if you don't need ML dependencies, it's faster to pull
-    container_name: "ray_container"
-    # If true, pulls latest version of image. Otherwise, `docker run` will only pull the image
-    # if no cached version is present.
-    pull_before_run: True
-    run_options: []  # Extra options to pass into "docker run"
-
-    # Example of running a GPU head with CPU workers
-    # head_image: "rayproject/ray-ml:latest-gpu"
-    # Allow Ray to automatically detect GPUs
-
-    # worker_image: "rayproject/ray-ml:latest-cpu"
-    # worker_run_options: []
-
-# If a node is idle for this many minutes, it will be removed.
-idle_timeout_minutes: 5
-
-# Cloud-provider specific configuration.
-provider:
-    type: azure
-    # https://azure.microsoft.com/en-us/global-infrastructure/locations
-    location: westus2
-    resource_group: ray-cluster
-    # set subscription id otherwise the default from az cli will be used
-    # subscription_id: 00000000-0000-0000-0000-000000000000
-
-# How Ray will authenticate with newly launched nodes.
-auth:
-    ssh_user: ubuntu
-    # you must specify paths to matching private and public key pair files
-    # use `ssh-keygen -t rsa -b 4096` to generate a new ssh key pair
-    ssh_private_key: ~/.ssh/id_rsa
-    # changes to this should match what is specified in file_mounts
-    ssh_public_key: ~/.ssh/id_rsa.pub
-
-# More specific customization to node configurations can be made using the ARM template azure-vm-template.json file
-# See documentation here: https://docs.microsoft.com/en-us/azure/templates/microsoft.compute/2019-03-01/virtualmachines
-# Changes to the local file will be used during deployment of the head node, however worker nodes deployment occurs
-# on the head node, so changes to the template must be included in the wheel file used in setup_commands section below
-
-# Provider-specific config for the head node, e.g. instance type.
-head_node:
-    azure_arm_parameters:
-        vmSize: Standard_D2s_v3
-        # List images https://docs.microsoft.com/en-us/azure/virtual-machines/linux/cli-ps-findimage
-        imagePublisher: microsoft-dsvm
-        imageOffer: ubuntu-1804
-        imageSku: 1804-gen2
-        imageVersion: latest
-
-# Provider-specific config for worker nodes, e.g. instance type.
-worker_nodes:
-    azure_arm_parameters:
-        vmSize: Standard_D2s_v3
-        # List images https://docs.microsoft.com/en-us/azure/virtual-machines/linux/cli-ps-findimage
-        imagePublisher: microsoft-dsvm
-        imageOffer: ubuntu-1804
-        imageSku: 1804-gen2
-        imageVersion: latest
-        # optionally set priority to use Spot instances
-        priority: Spot
-        # set a maximum price for spot instances if desired
-        # billingProfile:
-        #     maxPrice: -1
-
-# Files or directories to copy to the head and worker nodes. The format is a
-# dictionary from REMOTE_PATH: LOCAL_PATH, e.g.
-file_mounts: {
-#    "/path1/on/remote/machine": "/path1/on/local/machine",
-#    "/path2/on/remote/machine": "/path2/on/local/machine",
-     "~/.ssh/id_rsa.pub": "~/.ssh/id_rsa.pub"
-}
-
-# Files or directories to copy from the head node to the worker nodes. The format is a
-# list of paths. The same path on the head node will be copied to the worker node.
-# This behavior is a subset of the file_mounts behavior. In the vast majority of cases
-# you should just use file_mounts. Only use this if you know what you're doing!
-cluster_synced_files: []
-
-# Whether changes to directories in file_mounts or cluster_synced_files in the head node
-# should sync to the worker node continuously
-file_mounts_sync_continuously: False
-
-# Patterns for files to exclude when running rsync up or rsync down
-rsync_exclude:
-    - "**/.git"
-    - "**/.git/**"
-
-# Pattern files to use for filtering out files when running rsync up or rsync down. The file is searched for
-# in the source directory and recursively through all subdirectories. For example, if .gitignore is provided
-# as a value, the behavior will match git's behavior for finding and using .gitignore files.
-rsync_filter:
-    - ".gitignore"
-
-# List of commands that will be run before `setup_commands`. If docker is
-# enabled, these commands will run outside the container and before docker
-# is setup.
-initialization_commands:
-    # enable docker setup
-    - sudo usermod -aG docker $USER || true
-    - sleep 10  # delay to avoid docker permission denied errors
-    # get rid of annoying Ubuntu message
-    - touch ~/.sudo_as_admin_successful
-
-# List of shell commands to run to set up nodes.
-# NOTE: rayproject/ray-ml:latest has ray latest bundled
-setup_commands: []
-    # Note: if you're developing Ray, you probably want to create a Docker image that
-    # has your Ray repo pre-cloned. Then, you can replace the pip installs
-    # below with a git checkout <your_sha> (and possibly a recompile).
-    # To run the nightly version of ray (as opposed to the latest), either use a rayproject docker image
-    # that has the "nightly" (e.g. "rayproject/ray-ml:nightly-gpu") or uncomment the following line:
-    # - pip install -U "ray[default] @ https://s3-us-west-2.amazonaws.com/ray-wheels/latest/ray-2.0.0.dev0-cp38-cp38-manylinux2014_x86_64.whl"
-
-# Custom commands that will be run on the head node after common setup.
-# NOTE: rayproject/ray-ml:latest has azure packages bundled
-head_setup_commands: []
-    # - pip install -U azure-cli-core==2.22.0 azure-mgmt-compute==14.0.0 azure-mgmt-msi==1.0.0 azure-mgmt-network==10.2.0 azure-mgmt-resource==13.0.0
-
-# Custom commands that will be run on worker nodes after common setup.
-worker_setup_commands: []
-
-# Command to start ray on the head node. You don't need to change this.
-head_start_ray_commands:
-    - ray stop
-    - ulimit -n 65536; ray start --head --port=6379 --object-manager-port=8076 --autoscaling-config=~/ray_bootstrap_config.yaml
-
-# Command to start ray on worker nodes. You don't need to change this.
-worker_start_ray_commands:
-    - ray stop
-    - ulimit -n 65536; ray start --address=$RAY_HEAD_IP:6379 --object-manager-port=8076
->>>>>>> 19672688
+# An unique identifier for the head node and workers of this cluster.
+cluster_name: default
+
+# The minimum number of workers nodes to launch in addition to the head
+# node. This number should be >= 0.
+min_workers: 0
+
+# The maximum number of workers nodes to launch in addition to the head
+# node. This takes precedence over min_workers.
+max_workers: 2
+
+# The autoscaler will scale up the cluster faster with higher upscaling speed.
+# E.g., if the task requires adding more nodes then autoscaler will gradually
+# scale up the cluster in chunks of upscaling_speed*currently_running_nodes.
+# This number should be > 0.
+upscaling_speed: 1.0
+
+# This executes all commands on all nodes in the docker container,
+# and opens all the necessary ports to support the Ray cluster.
+# Empty string means disabled.
+docker:
+    image: "rayproject/ray-ml:latest-gpu" # You can change this to latest-cpu if you don't need GPU support and want a faster startup
+    # image: rayproject/ray:latest-gpu   # use this one if you don't need ML dependencies, it's faster to pull
+    container_name: "ray_container"
+    # If true, pulls latest version of image. Otherwise, `docker run` will only pull the image
+    # if no cached version is present.
+    pull_before_run: True
+    run_options: []  # Extra options to pass into "docker run"
+
+    # Example of running a GPU head with CPU workers
+    # head_image: "rayproject/ray-ml:latest-gpu"
+    # Allow Ray to automatically detect GPUs
+
+    # worker_image: "rayproject/ray-ml:latest-cpu"
+    # worker_run_options: []
+
+# If a node is idle for this many minutes, it will be removed.
+idle_timeout_minutes: 5
+
+# Cloud-provider specific configuration.
+provider:
+    type: azure
+    # https://azure.microsoft.com/en-us/global-infrastructure/locations
+    location: westus2
+    resource_group: ray-cluster
+    # set subscription id otherwise the default from az cli will be used
+    # subscription_id: 00000000-0000-0000-0000-000000000000
+
+# How Ray will authenticate with newly launched nodes.
+auth:
+    ssh_user: ubuntu
+    # you must specify paths to matching private and public key pair files
+    # use `ssh-keygen -t rsa -b 4096` to generate a new ssh key pair
+    ssh_private_key: ~/.ssh/id_rsa
+    # changes to this should match what is specified in file_mounts
+    ssh_public_key: ~/.ssh/id_rsa.pub
+
+# More specific customization to node configurations can be made using the ARM template azure-vm-template.json file
+# See documentation here: https://docs.microsoft.com/en-us/azure/templates/microsoft.compute/2019-03-01/virtualmachines
+# Changes to the local file will be used during deployment of the head node, however worker nodes deployment occurs
+# on the head node, so changes to the template must be included in the wheel file used in setup_commands section below
+
+# Provider-specific config for the head node, e.g. instance type.
+head_node:
+    azure_arm_parameters:
+        vmSize: Standard_D2s_v3
+        # List images https://docs.microsoft.com/en-us/azure/virtual-machines/linux/cli-ps-findimage
+        imagePublisher: microsoft-dsvm
+        imageOffer: ubuntu-1804
+        imageSku: 1804-gen2
+        imageVersion: latest
+
+# Provider-specific config for worker nodes, e.g. instance type.
+worker_nodes:
+    azure_arm_parameters:
+        vmSize: Standard_D2s_v3
+        # List images https://docs.microsoft.com/en-us/azure/virtual-machines/linux/cli-ps-findimage
+        imagePublisher: microsoft-dsvm
+        imageOffer: ubuntu-1804
+        imageSku: 1804-gen2
+        imageVersion: latest
+        # optionally set priority to use Spot instances
+        priority: Spot
+        # set a maximum price for spot instances if desired
+        # billingProfile:
+        #     maxPrice: -1
+
+# Files or directories to copy to the head and worker nodes. The format is a
+# dictionary from REMOTE_PATH: LOCAL_PATH, e.g.
+file_mounts: {
+#    "/path1/on/remote/machine": "/path1/on/local/machine",
+#    "/path2/on/remote/machine": "/path2/on/local/machine",
+     "~/.ssh/id_rsa.pub": "~/.ssh/id_rsa.pub"
+}
+
+# Files or directories to copy from the head node to the worker nodes. The format is a
+# list of paths. The same path on the head node will be copied to the worker node.
+# This behavior is a subset of the file_mounts behavior. In the vast majority of cases
+# you should just use file_mounts. Only use this if you know what you're doing!
+cluster_synced_files: []
+
+# Whether changes to directories in file_mounts or cluster_synced_files in the head node
+# should sync to the worker node continuously
+file_mounts_sync_continuously: False
+
+# Patterns for files to exclude when running rsync up or rsync down
+rsync_exclude:
+    - "**/.git"
+    - "**/.git/**"
+
+# Pattern files to use for filtering out files when running rsync up or rsync down. The file is searched for
+# in the source directory and recursively through all subdirectories. For example, if .gitignore is provided
+# as a value, the behavior will match git's behavior for finding and using .gitignore files.
+rsync_filter:
+    - ".gitignore"
+
+# List of commands that will be run before `setup_commands`. If docker is
+# enabled, these commands will run outside the container and before docker
+# is setup.
+initialization_commands:
+    # enable docker setup
+    - sudo usermod -aG docker $USER || true
+    - sleep 10  # delay to avoid docker permission denied errors
+    # get rid of annoying Ubuntu message
+    - touch ~/.sudo_as_admin_successful
+
+# List of shell commands to run to set up nodes.
+# NOTE: rayproject/ray-ml:latest has ray latest bundled
+setup_commands: []
+    # Note: if you're developing Ray, you probably want to create a Docker image that
+    # has your Ray repo pre-cloned. Then, you can replace the pip installs
+    # below with a git checkout <your_sha> (and possibly a recompile).
+    # To run the nightly version of ray (as opposed to the latest), either use a rayproject docker image
+    # that has the "nightly" (e.g. "rayproject/ray-ml:nightly-gpu") or uncomment the following line:
+    # - pip install -U "ray[default] @ https://s3-us-west-2.amazonaws.com/ray-wheels/latest/ray-2.0.0.dev0-cp38-cp38-manylinux2014_x86_64.whl"
+
+# Custom commands that will be run on the head node after common setup.
+# NOTE: rayproject/ray-ml:latest has azure packages bundled
+head_setup_commands: []
+    # - pip install -U azure-cli-core==2.22.0 azure-mgmt-compute==14.0.0 azure-mgmt-msi==1.0.0 azure-mgmt-network==10.2.0 azure-mgmt-resource==13.0.0
+
+# Custom commands that will be run on worker nodes after common setup.
+worker_setup_commands: []
+
+# Command to start ray on the head node. You don't need to change this.
+head_start_ray_commands:
+    - ray stop
+    - ulimit -n 65536; ray start --head --port=6379 --object-manager-port=8076 --autoscaling-config=~/ray_bootstrap_config.yaml
+
+# Command to start ray on worker nodes. You don't need to change this.
+worker_start_ray_commands:
+    - ray stop
+    - ulimit -n 65536; ray start --address=$RAY_HEAD_IP:6379 --object-manager-port=8076