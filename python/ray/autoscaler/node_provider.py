--- conflicted
+++ resolved
@@ -1,466 +1,232 @@
-<<<<<<< HEAD
-import logging
-from types import ModuleType
-from typing import Any, Dict, List, Optional
-
-from ray.autoscaler.command_runner import CommandRunnerInterface
-from ray.autoscaler._private.command_runner import SSHCommandRunner, DockerCommandRunner
-
-logger = logging.getLogger(__name__)
-
-
-class NodeProvider:
-    """Interface for getting and returning nodes from a Cloud.
-
-    **Important**: This is an INTERNAL API that is only exposed for the purpose
-    of implementing custom node providers. It is not allowed to call into
-    NodeProvider methods from any Ray package outside the autoscaler, only to
-    define new implementations of NodeProvider for use with the "external" node
-    provider option.
-
-    NodeProviders are namespaced by the `cluster_name` parameter; they only
-    operate on nodes within that namespace.
-
-    Nodes may be in one of three states: {pending, running, terminated}. Nodes
-    appear immediately once started by `create_node`, and transition
-    immediately to terminated when `terminate_node` is called.
-    """
-
-    def __init__(self, provider_config: Dict[str, Any], cluster_name: str) -> None:
-        self.provider_config = provider_config
-        self.cluster_name = cluster_name
-        self._internal_ip_cache: Dict[str, str] = {}
-        self._external_ip_cache: Dict[str, str] = {}
-
-    def is_readonly(self) -> bool:
-        """Returns whether this provider is readonly.
-
-        Readonly node providers do not allow nodes to be created or terminated.
-        """
-        return False
-
-    def non_terminated_nodes(self, tag_filters: Dict[str, str]) -> List[str]:
-        """Return a list of node ids filtered by the specified tags dict.
-
-        This list must not include terminated nodes. For performance reasons,
-        providers are allowed to cache the result of a call to nodes() to
-        serve single-node queries (e.g. is_running(node_id)). This means that
-        nodes() must be called again to refresh results.
-
-        Examples:
-            >>> provider.non_terminated_nodes({TAG_RAY_NODE_KIND: "worker"})
-            ["node-1", "node-2"]
-        """
-        raise NotImplementedError
-
-    def is_running(self, node_id: str) -> bool:
-        """Return whether the specified node is running."""
-        raise NotImplementedError
-
-    def is_terminated(self, node_id: str) -> bool:
-        """Return whether the specified node is terminated."""
-        raise NotImplementedError
-
-    def node_tags(self, node_id: str) -> Dict[str, str]:
-        """Returns the tags of the given node (string dict)."""
-        raise NotImplementedError
-
-    def external_ip(self, node_id: str) -> str:
-        """Returns the external ip of the given node."""
-        raise NotImplementedError
-
-    def internal_ip(self, node_id: str) -> str:
-        """Returns the internal ip (Ray ip) of the given node."""
-        raise NotImplementedError
-
-    def get_node_id(self, ip_address: str, use_internal_ip: bool = False) -> str:
-        """Returns the node_id given an IP address.
-
-        Assumes ip-address is unique per node.
-
-        Args:
-            ip_address (str): Address of node.
-            use_internal_ip (bool): Whether the ip address is
-                public or private.
-
-        Raises:
-            ValueError if not found.
-        """
-
-        def find_node_id():
-            if use_internal_ip:
-                return self._internal_ip_cache.get(ip_address)
-            else:
-                return self._external_ip_cache.get(ip_address)
-
-        if not find_node_id():
-            all_nodes = self.non_terminated_nodes({})
-            for node_id in all_nodes:
-                if use_internal_ip:
-                    int_ip = self.internal_ip(node_id)
-                    self._internal_ip_cache[int_ip] = node_id
-                else:
-                    ext_ip = self.external_ip(node_id)
-                    self._external_ip_cache[ext_ip] = node_id
-
-        if not find_node_id():
-            if use_internal_ip:
-                known_msg = f"Worker internal IPs: {list(self._internal_ip_cache)}"
-            else:
-                known_msg = f"Worker external IP: {list(self._external_ip_cache)}"
-            raise ValueError(f"ip {ip_address} not found. " + known_msg)
-
-        return find_node_id()
-
-    def create_node(
-        self, node_config: Dict[str, Any], tags: Dict[str, str], count: int
-    ) -> Optional[Dict[str, Any]]:
-        """Creates a number of nodes within the namespace.
-
-        Optionally returns a mapping from created node ids to node metadata.
-        """
-        raise NotImplementedError
-
-    def create_node_with_resources(
-        self,
-        node_config: Dict[str, Any],
-        tags: Dict[str, str],
-        count: int,
-        resources: Dict[str, float],
-    ) -> Optional[Dict[str, Any]]:
-        """Create nodes with a given resource config.
-
-        This is the method actually called by the autoscaler. Prefer to
-        implement this when possible directly, otherwise it delegates to the
-        create_node() implementation.
-        """
-        return self.create_node(node_config, tags, count)
-
-    def set_node_tags(self, node_id: str, tags: Dict[str, str]) -> None:
-        """Sets the tag values (string dict) for the specified node."""
-        raise NotImplementedError
-
-    def terminate_node(self, node_id: str) -> Optional[Dict[str, Any]]:
-        """Terminates the specified node.
-
-        Optionally return a mapping from deleted node ids to node
-        metadata.
-        """
-        raise NotImplementedError
-
-    def terminate_nodes(self, node_ids: List[str]) -> Optional[Dict[str, Any]]:
-        """Terminates a set of nodes.
-
-        May be overridden with a batch method, which optionally may return a
-        mapping from deleted node ids to node metadata.
-        """
-        for node_id in node_ids:
-            logger.info("NodeProvider: " "{}: Terminating node".format(node_id))
-            self.terminate_node(node_id)
-        return None
-
-    @property
-    def max_terminate_nodes(self) -> Optional[int]:
-        """The maximum number of nodes which can be terminated in one single
-        API request. By default, this is "None", which means that the node
-        provider's underlying API allows infinite requests to be terminated
-        with one request.
-
-        For example, AWS only allows 1000 nodes to be terminated
-        at once; to terminate more, we must issue multiple separate API
-        requests. If the limit is infinity, then simply set this to None.
-
-        This may be overridden. The value may be useful when overriding the
-        "terminate_nodes" method.
-        """
-        return None
-
-    @staticmethod
-    def bootstrap_config(cluster_config: Dict[str, Any]) -> Dict[str, Any]:
-        """Bootstraps the cluster config by adding env defaults if needed."""
-        return cluster_config
-
-    def get_command_runner(
-        self,
-        log_prefix: str,
-        node_id: str,
-        auth_config: Dict[str, Any],
-        cluster_name: str,
-        process_runner: ModuleType,
-        use_internal_ip: bool,
-        docker_config: Optional[Dict[str, Any]] = None,
-    ) -> CommandRunnerInterface:
-        """Returns the CommandRunner class used to perform SSH commands.
-
-        Args:
-        log_prefix(str): stores "NodeUpdater: {}: ".format(<node_id>). Used
-            to print progress in the CommandRunner.
-        node_id(str): the node ID.
-        auth_config(dict): the authentication configs from the autoscaler
-            yaml file.
-        cluster_name(str): the name of the cluster.
-        process_runner(module): the module to use to run the commands
-            in the CommandRunner. E.g., subprocess.
-        use_internal_ip(bool): whether the node_id belongs to an internal ip
-            or external ip.
-        docker_config(dict): If set, the docker information of the docker
-            container that commands should be run on.
-        """
-        common_args = {
-            "log_prefix": log_prefix,
-            "node_id": node_id,
-            "provider": self,
-            "auth_config": auth_config,
-            "cluster_name": cluster_name,
-            "process_runner": process_runner,
-            "use_internal_ip": use_internal_ip,
-        }
-        if docker_config and docker_config["container_name"] != "":
-            return DockerCommandRunner(docker_config, **common_args)
-        else:
-            return SSHCommandRunner(**common_args)
-
-    def prepare_for_head_node(self, cluster_config: Dict[str, Any]) -> Dict[str, Any]:
-        """Returns a new cluster config with custom configs for head node."""
-        return cluster_config
-
-    @staticmethod
-    def fillout_available_node_types_resources(
-        cluster_config: Dict[str, Any]
-    ) -> Dict[str, Any]:
-        """Fills out missing "resources" field for available_node_types."""
-        return cluster_config
-=======
-import logging
-from types import ModuleType
-from typing import Any, Dict, List, Optional
-
-from ray.autoscaler.command_runner import CommandRunnerInterface
-from ray.autoscaler._private.command_runner import SSHCommandRunner, DockerCommandRunner
-
-logger = logging.getLogger(__name__)
-
-
-class NodeProvider:
-    """Interface for getting and returning nodes from a Cloud.
-
-    **Important**: This is an INTERNAL API that is only exposed for the purpose
-    of implementing custom node providers. It is not allowed to call into
-    NodeProvider methods from any Ray package outside the autoscaler, only to
-    define new implementations of NodeProvider for use with the "external" node
-    provider option.
-
-    NodeProviders are namespaced by the `cluster_name` parameter; they only
-    operate on nodes within that namespace.
-
-    Nodes may be in one of three states: {pending, running, terminated}. Nodes
-    appear immediately once started by `create_node`, and transition
-    immediately to terminated when `terminate_node` is called.
-    """
-
-    def __init__(self, provider_config: Dict[str, Any], cluster_name: str) -> None:
-        self.provider_config = provider_config
-        self.cluster_name = cluster_name
-        self._internal_ip_cache: Dict[str, str] = {}
-        self._external_ip_cache: Dict[str, str] = {}
-
-    def is_readonly(self) -> bool:
-        """Returns whether this provider is readonly.
-
-        Readonly node providers do not allow nodes to be created or terminated.
-        """
-        return False
-
-    def non_terminated_nodes(self, tag_filters: Dict[str, str]) -> List[str]:
-        """Return a list of node ids filtered by the specified tags dict.
-
-        This list must not include terminated nodes. For performance reasons,
-        providers are allowed to cache the result of a call to
-        non_terminated_nodes() to serve single-node queries
-        (e.g. is_running(node_id)). This means that non_terminate_nodes() must
-        be called again to refresh results.
-
-        Examples:
-            >>> provider.non_terminated_nodes({TAG_RAY_NODE_KIND: "worker"})
-            ["node-1", "node-2"]
-
-        """
-        raise NotImplementedError
-
-    def is_running(self, node_id: str) -> bool:
-        """Return whether the specified node is running."""
-        raise NotImplementedError
-
-    def is_terminated(self, node_id: str) -> bool:
-        """Return whether the specified node is terminated."""
-        raise NotImplementedError
-
-    def node_tags(self, node_id: str) -> Dict[str, str]:
-        """Returns the tags of the given node (string dict)."""
-        raise NotImplementedError
-
-    def external_ip(self, node_id: str) -> str:
-        """Returns the external ip of the given node."""
-        raise NotImplementedError
-
-    def internal_ip(self, node_id: str) -> str:
-        """Returns the internal ip (Ray ip) of the given node."""
-        raise NotImplementedError
-
-    def get_node_id(self, ip_address: str, use_internal_ip: bool = False) -> str:
-        """Returns the node_id given an IP address.
-
-        Assumes ip-address is unique per node.
-
-        Args:
-            ip_address (str): Address of node.
-            use_internal_ip (bool): Whether the ip address is
-                public or private.
-
-        Raises:
-            ValueError if not found.
-        """
-
-        def find_node_id():
-            if use_internal_ip:
-                return self._internal_ip_cache.get(ip_address)
-            else:
-                return self._external_ip_cache.get(ip_address)
-
-        if not find_node_id():
-            all_nodes = self.non_terminated_nodes({})
-            ip_func = self.internal_ip if use_internal_ip else self.external_ip
-            ip_cache = (
-                self._internal_ip_cache if use_internal_ip else self._external_ip_cache
-            )
-            for node_id in all_nodes:
-                ip_cache[ip_func(node_id)] = node_id
-
-        if not find_node_id():
-            if use_internal_ip:
-                known_msg = f"Worker internal IPs: {list(self._internal_ip_cache)}"
-            else:
-                known_msg = f"Worker external IP: {list(self._external_ip_cache)}"
-            raise ValueError(f"ip {ip_address} not found. " + known_msg)
-
-        return find_node_id()
-
-    def create_node(
-        self, node_config: Dict[str, Any], tags: Dict[str, str], count: int
-    ) -> Optional[Dict[str, Any]]:
-        """Creates a number of nodes within the namespace.
-
-        Optionally returns a mapping from created node ids to node metadata.
-        """
-        raise NotImplementedError
-
-    def create_node_with_resources(
-        self,
-        node_config: Dict[str, Any],
-        tags: Dict[str, str],
-        count: int,
-        resources: Dict[str, float],
-    ) -> Optional[Dict[str, Any]]:
-        """Create nodes with a given resource config.
-
-        This is the method actually called by the autoscaler. Prefer to
-        implement this when possible directly, otherwise it delegates to the
-        create_node() implementation.
-        """
-        return self.create_node(node_config, tags, count)
-
-    def set_node_tags(self, node_id: str, tags: Dict[str, str]) -> None:
-        """Sets the tag values (string dict) for the specified node."""
-        raise NotImplementedError
-
-    def terminate_node(self, node_id: str) -> Optional[Dict[str, Any]]:
-        """Terminates the specified node.
-
-        Optionally return a mapping from deleted node ids to node
-        metadata.
-        """
-        raise NotImplementedError
-
-    def terminate_nodes(self, node_ids: List[str]) -> Optional[Dict[str, Any]]:
-        """Terminates a set of nodes.
-
-        May be overridden with a batch method, which optionally may return a
-        mapping from deleted node ids to node metadata.
-        """
-        for node_id in node_ids:
-            logger.info("NodeProvider: " "{}: Terminating node".format(node_id))
-            self.terminate_node(node_id)
-        return None
-
-    @property
-    def max_terminate_nodes(self) -> Optional[int]:
-        """The maximum number of nodes which can be terminated in one single
-        API request. By default, this is "None", which means that the node
-        provider's underlying API allows infinite requests to be terminated
-        with one request.
-
-        For example, AWS only allows 1000 nodes to be terminated
-        at once; to terminate more, we must issue multiple separate API
-        requests. If the limit is infinity, then simply set this to None.
-
-        This may be overridden. The value may be useful when overriding the
-        "terminate_nodes" method.
-        """
-        return None
-
-    @staticmethod
-    def bootstrap_config(cluster_config: Dict[str, Any]) -> Dict[str, Any]:
-        """Bootstraps the cluster config by adding env defaults if needed."""
-        return cluster_config
-
-    def get_command_runner(
-        self,
-        log_prefix: str,
-        node_id: str,
-        auth_config: Dict[str, Any],
-        cluster_name: str,
-        process_runner: ModuleType,
-        use_internal_ip: bool,
-        docker_config: Optional[Dict[str, Any]] = None,
-    ) -> CommandRunnerInterface:
-        """Returns the CommandRunner class used to perform SSH commands.
-
-        Args:
-        log_prefix(str): stores "NodeUpdater: {}: ".format(<node_id>). Used
-            to print progress in the CommandRunner.
-        node_id(str): the node ID.
-        auth_config(dict): the authentication configs from the autoscaler
-            yaml file.
-        cluster_name(str): the name of the cluster.
-        process_runner(module): the module to use to run the commands
-            in the CommandRunner. E.g., subprocess.
-        use_internal_ip(bool): whether the node_id belongs to an internal ip
-            or external ip.
-        docker_config(dict): If set, the docker information of the docker
-            container that commands should be run on.
-        """
-        common_args = {
-            "log_prefix": log_prefix,
-            "node_id": node_id,
-            "provider": self,
-            "auth_config": auth_config,
-            "cluster_name": cluster_name,
-            "process_runner": process_runner,
-            "use_internal_ip": use_internal_ip,
-        }
-        if docker_config and docker_config["container_name"] != "":
-            return DockerCommandRunner(docker_config, **common_args)
-        else:
-            return SSHCommandRunner(**common_args)
-
-    def prepare_for_head_node(self, cluster_config: Dict[str, Any]) -> Dict[str, Any]:
-        """Returns a new cluster config with custom configs for head node."""
-        return cluster_config
-
-    @staticmethod
-    def fillout_available_node_types_resources(
-        cluster_config: Dict[str, Any]
-    ) -> Dict[str, Any]:
-        """Fills out missing "resources" field for available_node_types."""
-        return cluster_config
->>>>>>> 19672688
+import logging
+from types import ModuleType
+from typing import Any, Dict, List, Optional
+
+from ray.autoscaler.command_runner import CommandRunnerInterface
+from ray.autoscaler._private.command_runner import SSHCommandRunner, DockerCommandRunner
+
+logger = logging.getLogger(__name__)
+
+
+class NodeProvider:
+    """Interface for getting and returning nodes from a Cloud.
+
+    **Important**: This is an INTERNAL API that is only exposed for the purpose
+    of implementing custom node providers. It is not allowed to call into
+    NodeProvider methods from any Ray package outside the autoscaler, only to
+    define new implementations of NodeProvider for use with the "external" node
+    provider option.
+
+    NodeProviders are namespaced by the `cluster_name` parameter; they only
+    operate on nodes within that namespace.
+
+    Nodes may be in one of three states: {pending, running, terminated}. Nodes
+    appear immediately once started by `create_node`, and transition
+    immediately to terminated when `terminate_node` is called.
+    """
+
+    def __init__(self, provider_config: Dict[str, Any], cluster_name: str) -> None:
+        self.provider_config = provider_config
+        self.cluster_name = cluster_name
+        self._internal_ip_cache: Dict[str, str] = {}
+        self._external_ip_cache: Dict[str, str] = {}
+
+    def is_readonly(self) -> bool:
+        """Returns whether this provider is readonly.
+
+        Readonly node providers do not allow nodes to be created or terminated.
+        """
+        return False
+
+    def non_terminated_nodes(self, tag_filters: Dict[str, str]) -> List[str]:
+        """Return a list of node ids filtered by the specified tags dict.
+
+        This list must not include terminated nodes. For performance reasons,
+        providers are allowed to cache the result of a call to
+        non_terminated_nodes() to serve single-node queries
+        (e.g. is_running(node_id)). This means that non_terminate_nodes() must
+        be called again to refresh results.
+
+        Examples:
+            >>> provider.non_terminated_nodes({TAG_RAY_NODE_KIND: "worker"})
+            ["node-1", "node-2"]
+
+        """
+        raise NotImplementedError
+
+    def is_running(self, node_id: str) -> bool:
+        """Return whether the specified node is running."""
+        raise NotImplementedError
+
+    def is_terminated(self, node_id: str) -> bool:
+        """Return whether the specified node is terminated."""
+        raise NotImplementedError
+
+    def node_tags(self, node_id: str) -> Dict[str, str]:
+        """Returns the tags of the given node (string dict)."""
+        raise NotImplementedError
+
+    def external_ip(self, node_id: str) -> str:
+        """Returns the external ip of the given node."""
+        raise NotImplementedError
+
+    def internal_ip(self, node_id: str) -> str:
+        """Returns the internal ip (Ray ip) of the given node."""
+        raise NotImplementedError
+
+    def get_node_id(self, ip_address: str, use_internal_ip: bool = False) -> str:
+        """Returns the node_id given an IP address.
+
+        Assumes ip-address is unique per node.
+
+        Args:
+            ip_address (str): Address of node.
+            use_internal_ip (bool): Whether the ip address is
+                public or private.
+
+        Raises:
+            ValueError if not found.
+        """
+
+        def find_node_id():
+            if use_internal_ip:
+                return self._internal_ip_cache.get(ip_address)
+            else:
+                return self._external_ip_cache.get(ip_address)
+
+        if not find_node_id():
+            all_nodes = self.non_terminated_nodes({})
+            ip_func = self.internal_ip if use_internal_ip else self.external_ip
+            ip_cache = (
+                self._internal_ip_cache if use_internal_ip else self._external_ip_cache
+            )
+            for node_id in all_nodes:
+                ip_cache[ip_func(node_id)] = node_id
+
+        if not find_node_id():
+            if use_internal_ip:
+                known_msg = f"Worker internal IPs: {list(self._internal_ip_cache)}"
+            else:
+                known_msg = f"Worker external IP: {list(self._external_ip_cache)}"
+            raise ValueError(f"ip {ip_address} not found. " + known_msg)
+
+        return find_node_id()
+
+    def create_node(
+        self, node_config: Dict[str, Any], tags: Dict[str, str], count: int
+    ) -> Optional[Dict[str, Any]]:
+        """Creates a number of nodes within the namespace.
+
+        Optionally returns a mapping from created node ids to node metadata.
+        """
+        raise NotImplementedError
+
+    def create_node_with_resources(
+        self,
+        node_config: Dict[str, Any],
+        tags: Dict[str, str],
+        count: int,
+        resources: Dict[str, float],
+    ) -> Optional[Dict[str, Any]]:
+        """Create nodes with a given resource config.
+
+        This is the method actually called by the autoscaler. Prefer to
+        implement this when possible directly, otherwise it delegates to the
+        create_node() implementation.
+        """
+        return self.create_node(node_config, tags, count)
+
+    def set_node_tags(self, node_id: str, tags: Dict[str, str]) -> None:
+        """Sets the tag values (string dict) for the specified node."""
+        raise NotImplementedError
+
+    def terminate_node(self, node_id: str) -> Optional[Dict[str, Any]]:
+        """Terminates the specified node.
+
+        Optionally return a mapping from deleted node ids to node
+        metadata.
+        """
+        raise NotImplementedError
+
+    def terminate_nodes(self, node_ids: List[str]) -> Optional[Dict[str, Any]]:
+        """Terminates a set of nodes.
+
+        May be overridden with a batch method, which optionally may return a
+        mapping from deleted node ids to node metadata.
+        """
+        for node_id in node_ids:
+            logger.info("NodeProvider: " "{}: Terminating node".format(node_id))
+            self.terminate_node(node_id)
+        return None
+
+    @property
+    def max_terminate_nodes(self) -> Optional[int]:
+        """The maximum number of nodes which can be terminated in one single
+        API request. By default, this is "None", which means that the node
+        provider's underlying API allows infinite requests to be terminated
+        with one request.
+
+        For example, AWS only allows 1000 nodes to be terminated
+        at once; to terminate more, we must issue multiple separate API
+        requests. If the limit is infinity, then simply set this to None.
+
+        This may be overridden. The value may be useful when overriding the
+        "terminate_nodes" method.
+        """
+        return None
+
+    @staticmethod
+    def bootstrap_config(cluster_config: Dict[str, Any]) -> Dict[str, Any]:
+        """Bootstraps the cluster config by adding env defaults if needed."""
+        return cluster_config
+
+    def get_command_runner(
+        self,
+        log_prefix: str,
+        node_id: str,
+        auth_config: Dict[str, Any],
+        cluster_name: str,
+        process_runner: ModuleType,
+        use_internal_ip: bool,
+        docker_config: Optional[Dict[str, Any]] = None,
+    ) -> CommandRunnerInterface:
+        """Returns the CommandRunner class used to perform SSH commands.
+
+        Args:
+        log_prefix(str): stores "NodeUpdater: {}: ".format(<node_id>). Used
+            to print progress in the CommandRunner.
+        node_id(str): the node ID.
+        auth_config(dict): the authentication configs from the autoscaler
+            yaml file.
+        cluster_name(str): the name of the cluster.
+        process_runner(module): the module to use to run the commands
+            in the CommandRunner. E.g., subprocess.
+        use_internal_ip(bool): whether the node_id belongs to an internal ip
+            or external ip.
+        docker_config(dict): If set, the docker information of the docker
+            container that commands should be run on.
+        """
+        common_args = {
+            "log_prefix": log_prefix,
+            "node_id": node_id,
+            "provider": self,
+            "auth_config": auth_config,
+            "cluster_name": cluster_name,
+            "process_runner": process_runner,
+            "use_internal_ip": use_internal_ip,
+        }
+        if docker_config and docker_config["container_name"] != "":
+            return DockerCommandRunner(docker_config, **common_args)
+        else:
+            return SSHCommandRunner(**common_args)
+
+    def prepare_for_head_node(self, cluster_config: Dict[str, Any]) -> Dict[str, Any]:
+        """Returns a new cluster config with custom configs for head node."""
+        return cluster_config
+
+    @staticmethod
+    def fillout_available_node_types_resources(
+        cluster_config: Dict[str, Any]
+    ) -> Dict[str, Any]:
+        """Fills out missing "resources" field for available_node_types."""
+        return cluster_config