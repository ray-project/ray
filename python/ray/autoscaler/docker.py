import os
import logging
try:  # py3
    from shlex import quote
except ImportError:  # py2
    from pipes import quote

logger = logging.getLogger(__name__)


def validate_docker_config(config):
    if "docker" not in config:
        return config

    docker_image = config["docker"].get("image")
    cname = config["docker"].get("container_name")

    head_docker_image = config["docker"].get("head_image", docker_image)

    worker_docker_image = config["docker"].get("worker_image", docker_image)

    image_present = docker_image or (head_docker_image and worker_docker_image)
    if (not cname) and (not image_present):
        return
    else:
<<<<<<< HEAD
        assert cname and image_present, "Must provide a container & image name"
=======
        assert cname, "Must provide container name!"
    ssh_user = config["auth"]["ssh_user"]
    docker_mounts = {dst: dst for dst in config["file_mounts"]}

    if docker_pull:
        docker_pull_cmd = "docker pull {}".format(docker_image)
        config["initialization_commands"].append(docker_pull_cmd)
        for node_type_config in config.get("available_node_types",
                                           {}).values():
            node_type_config["initialization_commands"].append(docker_pull_cmd)
            pass

    head_docker_start = docker_start_cmds(ssh_user, head_docker_image,
                                          docker_mounts, cname,
                                          run_options + head_run_options)

    worker_docker_start = docker_start_cmds(ssh_user, worker_docker_image,
                                            docker_mounts, cname,
                                            run_options + worker_run_options)

    config["head_setup_commands"] = head_docker_start + (with_docker_exec(
        config["head_setup_commands"], container_name=cname))
    config["head_start_ray_commands"] = (
        docker_autoscaler_setup(cname) + with_docker_exec(
            config["head_start_ray_commands"], container_name=cname))

    config["worker_setup_commands"] = worker_docker_start + (with_docker_exec(
        config["worker_setup_commands"], container_name=cname))
    config["worker_start_ray_commands"] = with_docker_exec(
        config["worker_start_ray_commands"],
        container_name=cname,
        env_vars=["RAY_HEAD_IP"])
>>>>>>> 9ca159aa

    for node_type_config in config.get("available_node_types", {}).values():
        if "worker_setup_commands" in node_type_config:
            node_type_config["worker_setup_commands"] = worker_docker_start + (
                with_docker_exec(
                    node_type_config["worker_setup_commands"],
                    container_name=cname))
    return config


def with_docker_exec(cmds,
                     container_name,
                     env_vars=None,
                     with_interactive=False):
    env_str = ""
    if env_vars:
        env_str = " ".join(
            ["-e {env}=${env}".format(env=env) for env in env_vars])
    return [
        "docker exec {interactive} {env} {container} /bin/bash -c {cmd} ".
        format(
            interactive="-it" if with_interactive else "",
            env=env_str,
            container=container_name,
            cmd=quote(cmd)) for cmd in cmds
    ]


def check_docker_running_cmd(cname):
    return " ".join([
        "docker", "inspect", "-f", "'{{.State.Running}}'", cname, "||", "true"
    ])


def check_docker_image(cname):
    return " ".join([
        "docker", "inspect", "-f", "'{{.Config.Image}}'", cname, "||", "true"
    ])


def docker_start_cmds(user, image, mount_dict, cname, user_options):
    mount = {dst: dst for dst in mount_dict}

    # TODO(ilr) Move away from defaulting to /root/
    mount_flags = " ".join([
        "-v {src}:{dest}".format(src=k, dest=v.replace("~/", "/root/"))
        for k, v in mount.items()
    ])

    # for click, used in ray cli
    env_vars = {"LC_ALL": "C.UTF-8", "LANG": "C.UTF-8"}
    env_flags = " ".join(
        ["-e {name}={val}".format(name=k, val=v) for k, v in env_vars.items()])

    user_options_str = " ".join(user_options)
    docker_run = [
        "docker", "run", "--rm", "--name {}".format(cname), "-d", "-it",
        mount_flags, env_flags, user_options_str, "--net=host", image, "bash"
    ]
    return " ".join(docker_run)


def docker_autoscaler_setup(cname):
    cmds = []
    for path in ["~/ray_bootstrap_config.yaml", "~/ray_bootstrap_key.pem"]:
        # needed because docker doesn't allow relative paths
        base_path = os.path.basename(path)
        cmds.append("docker cp {path} {cname}:{dpath}".format(
            path=path, dpath=base_path, cname=cname))
        cmds.extend(
            with_docker_exec(
                ["cp {} {}".format("/" + base_path, path)],
                container_name=cname))
    return cmds<|MERGE_RESOLUTION|>--- conflicted
+++ resolved
@@ -23,49 +23,9 @@
     if (not cname) and (not image_present):
         return
     else:
-<<<<<<< HEAD
         assert cname and image_present, "Must provide a container & image name"
-=======
-        assert cname, "Must provide container name!"
-    ssh_user = config["auth"]["ssh_user"]
-    docker_mounts = {dst: dst for dst in config["file_mounts"]}
 
-    if docker_pull:
-        docker_pull_cmd = "docker pull {}".format(docker_image)
-        config["initialization_commands"].append(docker_pull_cmd)
-        for node_type_config in config.get("available_node_types",
-                                           {}).values():
-            node_type_config["initialization_commands"].append(docker_pull_cmd)
-            pass
 
-    head_docker_start = docker_start_cmds(ssh_user, head_docker_image,
-                                          docker_mounts, cname,
-                                          run_options + head_run_options)
-
-    worker_docker_start = docker_start_cmds(ssh_user, worker_docker_image,
-                                            docker_mounts, cname,
-                                            run_options + worker_run_options)
-
-    config["head_setup_commands"] = head_docker_start + (with_docker_exec(
-        config["head_setup_commands"], container_name=cname))
-    config["head_start_ray_commands"] = (
-        docker_autoscaler_setup(cname) + with_docker_exec(
-            config["head_start_ray_commands"], container_name=cname))
-
-    config["worker_setup_commands"] = worker_docker_start + (with_docker_exec(
-        config["worker_setup_commands"], container_name=cname))
-    config["worker_start_ray_commands"] = with_docker_exec(
-        config["worker_start_ray_commands"],
-        container_name=cname,
-        env_vars=["RAY_HEAD_IP"])
->>>>>>> 9ca159aa
-
-    for node_type_config in config.get("available_node_types", {}).values():
-        if "worker_setup_commands" in node_type_config:
-            node_type_config["worker_setup_commands"] = worker_docker_start + (
-                with_docker_exec(
-                    node_type_config["worker_setup_commands"],
-                    container_name=cname))
     return config
 
 
