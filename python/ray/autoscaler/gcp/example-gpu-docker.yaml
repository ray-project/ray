# An unique identifier for the head node and workers of this cluster.
cluster_name: gpu-docker

# The minimum number of workers nodes to launch in addition to the head
# node. This number should be >= 0.
min_workers: 0

# The maximum number of workers nodes to launch in addition to the head
# node. This takes precedence over min_workers.
max_workers: 2

# The initial number of worker nodes to launch in addition to the head
# node. When the cluster is first brought up (or when it is refreshed with a
# subsequent `ray up`) this number of nodes will be started.
initial_workers: 0

# Whether or not to autoscale aggressively. If this is enabled, if at any point
#   we would start more workers, we start at least enough to bring us to
#   initial_workers.
autoscaling_mode: default

# This executes all commands on all nodes in the docker container,
# and opens all the necessary ports to support the Ray cluster.
# Empty string means disabled.
docker:
    image: "tensorflow/tensorflow:1.13.1-gpu-py3"
    container_name: "ray-nvidia-docker-test" # e.g. ray_docker
    run_options:
      - --runtime=nvidia

    # # Example of running a GPU head with CPU workers
    # head_image: "tensorflow/tensorflow:1.13.1-gpu-py3"
    # head_run_options:
    #     - --runtime=nvidia

    # worker_image: "ubuntu:18.04"
    # worker_run_options: []


# The autoscaler will scale up the cluster to this target fraction of resource
# usage. For example, if a cluster of 10 nodes is 100% busy and
# target_utilization is 0.8, it would resize the cluster to 13. This fraction
# can be decreased to increase the aggressiveness of upscaling.
# This value must be less than 1.0 for scaling to happen.
target_utilization_fraction: 0.8

# If a node is idle for this many minutes, it will be removed.
idle_timeout_minutes: 5

# Cloud-provider specific configuration.
provider:
    type: gcp
    region: us-west1
    availability_zone: us-west1-b
    project_id: null # Globally unique project id

# How Ray will authenticate with newly launched nodes.
auth:
    ssh_user: ubuntu
# By default Ray creates a new private keypair, but you can also use your own.
# If you do so, make sure to also set "KeyName" in the head and worker node
# configurations below. This requires that you have added the key into the
# project wide meta-data.
#    ssh_private_key: /path/to/your/key.pem

# Provider-specific config for the head node, e.g. instance type. By default
# Ray will auto-configure unspecified fields such as subnets and ssh-keys.
# For more documentation on available fields, see:
# https://cloud.google.com/compute/docs/reference/rest/v1/instances/insert
head_node:
    machineType: custom-6-16384
    disks:
      - boot: true
        autoDelete: true
        type: PERSISTENT
        initializeParams:
          diskSizeGb: 50
          # See https://cloud.google.com/compute/docs/images for more images
          sourceImage: projects/deeplearning-platform-release/global/images/family/tf-1-13-cu100
    guestAccelerators:
      - acceleratorType: projects/<project_id>/zones/us-west1-b/acceleratorTypes/nvidia-tesla-k80
        acceleratorCount: 1
    metadata:
      items:
        - key: install-nvidia-driver
          value: "True"
    scheduling:
      - onHostMaintenance: TERMINATE

    # Additional options can be found in in the compute docs at
    # https://cloud.google.com/compute/docs/reference/rest/v1/instances/insert

worker_nodes:
    machineType: n1-standard-2
    disks:
      - boot: true
        autoDelete: true
        type: PERSISTENT
        initializeParams:
          diskSizeGb: 50
          # See https://cloud.google.com/compute/docs/images for more images
          sourceImage: projects/deeplearning-platform-release/global/images/family/tf-1-13-cu100
    guestAccelerators:
      - acceleratorType: projects/<project_id>/zones/us-west1-b/acceleratorTypes/nvidia-tesla-k80
        acceleratorCount: 1
    metadata:
      items:
        - key: install-nvidia-driver
          value: "True"
    # Run workers on preemtible instance by default.
    # Comment this out to use on-demand.
    scheduling:
      - preemptible: true
      - onHostMaintenance: TERMINATE

    # Additional options can be found in in the compute docs at
    # https://cloud.google.com/compute/docs/reference/rest/v1/instances/insert

# Files or directories to copy to the head and worker nodes. The format is a
# dictionary from REMOTE_PATH: LOCAL_PATH, e.g.
file_mounts: {
#    "/path1/on/remote/machine": "/path1/on/local/machine",
#    "/path2/on/remote/machine": "/path2/on/local/machine",
}

# List of commands that will be run when the node is first created.
node_creation_commands:
    # Wait until nvidia drivers are installed
    - >-
      timeout 300 bash -c "
          command -v nvidia-smi && nvidia-smi
          until [ \$? -eq 0 ]; do
              command -v nvidia-smi && nvidia-smi
          done"

# Commands to start Ray on the nodes. You do not need to change this.
start_ray_commands:
    # Note: if you're developing Ray, you probably want to create an AMI that
    # has your Ray repo pre-cloned. Then, you can replace the pip installs
    # below with a git checkout <your_sha> (and possibly a recompile).
    # - echo 'export PATH="$HOME/anaconda3/envs/tensorflow_p36/bin:$PATH"' >> ~/.bashrc

    # Install ray
<<<<<<< HEAD
    # - ON_NODE_START_ONLY IN_DOCKER pip install -U https://s3-us-west-2.amazonaws.com/ray-wheels/latest/ray-0.8.0.dev7-cp27-cp27mu-manylinux1_x86_64.whl
    - ON_NODE_START_ONLY IN_DOCKER pip install -U https://s3-us-west-2.amazonaws.com/ray-wheels/latest/ray-0.8.0.dev7-cp35-cp35m-manylinux1_x86_64.whl
    # - ON_NODE_START_ONLY IN_DOCKER pip install -U https://s3-us-west-2.amazonaws.com/ray-wheels/latest/ray-0.8.0.dev7-cp36-cp36m-manylinux1_x86_64.whl
    - ON_NODE_START_ONLY IN_DOCKER ray stop
# List of commands run on the head node after `start_ray_commands`.
=======
    # - pip install -U https://s3-us-west-2.amazonaws.com/ray-wheels/latest/ray-0.9.0.dev-cp27-cp27mu-manylinux1_x86_64.whl
    - pip install -U https://s3-us-west-2.amazonaws.com/ray-wheels/latest/ray-0.9.0.dev-cp35-cp35m-manylinux1_x86_64.whl
    # - pip install -U https://s3-us-west-2.amazonaws.com/ray-wheels/latest/ray-0.9.0.dev-cp36-cp36m-manylinux1_x86_64.whl

# Custom commands that will be run on the head node after common setup.
head_setup_commands:
  - pip install google-api-python-client==1.7.8

# Custom commands that will be run on worker nodes after common setup.
worker_setup_commands: []

# Command to start ray on the head node. You don't need to change this.
>>>>>>> 012c0ca7
head_start_ray_commands:
    - ON_NODE_START_ONLY IN_DOCKER pip install google-api-python-client==1.7.8
    - >-
      IN_DOCKER ulimit -n 65536;
      ray start
      --head
      --redis-port=6379
      --object-manager-port=8076
      --autoscaling-config=~/ray_bootstrap_config.yaml
# List of commands run on worker nodes after `start_ray_commands`.
worker_start_ray_commands:
    - >-
      IN_DOCKER ulimit -n 65536;
      ray start
      --redis-address=$RAY_HEAD_IP:6379
      --object-manager-port=8076<|MERGE_RESOLUTION|>--- conflicted
+++ resolved
@@ -141,26 +141,11 @@
     # - echo 'export PATH="$HOME/anaconda3/envs/tensorflow_p36/bin:$PATH"' >> ~/.bashrc
 
     # Install ray
-<<<<<<< HEAD
-    # - ON_NODE_START_ONLY IN_DOCKER pip install -U https://s3-us-west-2.amazonaws.com/ray-wheels/latest/ray-0.8.0.dev7-cp27-cp27mu-manylinux1_x86_64.whl
-    - ON_NODE_START_ONLY IN_DOCKER pip install -U https://s3-us-west-2.amazonaws.com/ray-wheels/latest/ray-0.8.0.dev7-cp35-cp35m-manylinux1_x86_64.whl
-    # - ON_NODE_START_ONLY IN_DOCKER pip install -U https://s3-us-west-2.amazonaws.com/ray-wheels/latest/ray-0.8.0.dev7-cp36-cp36m-manylinux1_x86_64.whl
+    # - ON_NODE_START_ONLY IN_DOCKER pip install -U https://s3-us-west-2.amazonaws.com/ray-wheels/latest/ray-0.9.0.dev-cp27-cp27mu-manylinux1_x86_64.whl
+    - ON_NODE_START_ONLY IN_DOCKER pip install -U https://s3-us-west-2.amazonaws.com/ray-wheels/latest/ray-0.9.0.dev-cp35-cp35m-manylinux1_x86_64.whl
+    # - ON_NODE_START_ONLY IN_DOCKER pip install -U https://s3-us-west-2.amazonaws.com/ray-wheels/latest/ray-0.9.0.dev-cp36-cp36m-manylinux1_x86_64.whl
     - ON_NODE_START_ONLY IN_DOCKER ray stop
 # List of commands run on the head node after `start_ray_commands`.
-=======
-    # - pip install -U https://s3-us-west-2.amazonaws.com/ray-wheels/latest/ray-0.9.0.dev-cp27-cp27mu-manylinux1_x86_64.whl
-    - pip install -U https://s3-us-west-2.amazonaws.com/ray-wheels/latest/ray-0.9.0.dev-cp35-cp35m-manylinux1_x86_64.whl
-    # - pip install -U https://s3-us-west-2.amazonaws.com/ray-wheels/latest/ray-0.9.0.dev-cp36-cp36m-manylinux1_x86_64.whl
-
-# Custom commands that will be run on the head node after common setup.
-head_setup_commands:
-  - pip install google-api-python-client==1.7.8
-
-# Custom commands that will be run on worker nodes after common setup.
-worker_setup_commands: []
-
-# Command to start ray on the head node. You don't need to change this.
->>>>>>> 012c0ca7
 head_start_ray_commands:
     - ON_NODE_START_ONLY IN_DOCKER pip install google-api-python-client==1.7.8
     - >-
