--- conflicted
+++ resolved
@@ -125,18 +125,12 @@
       && echo 'export PATH="$HOME/anaconda3/bin:$PATH"' >> ~/.profile
 
     # Install ray
-<<<<<<< HEAD
-    # - pip install -U https://s3-us-west-2.amazonaws.com/ray-wheels/latest/ray-0.8.0.dev6-cp27-cp27mu-manylinux1_x86_64.whl
-    # - pip install -U https://s3-us-west-2.amazonaws.com/ray-wheels/latest/ray-0.8.0.dev6-cp35-cp35m-manylinux1_x86_64.whl
-    - pip install -U https://s3-us-west-2.amazonaws.com/ray-wheels/latest/ray-0.8.0.dev6-cp36-cp36m-manylinux1_x86_64.whl
+    # - pip install -U https://s3-us-west-2.amazonaws.com/ray-wheels/latest/ray-0.8.0.dev7-cp27-cp27mu-manylinux1_x86_64.whl
+    # - pip install -U https://s3-us-west-2.amazonaws.com/ray-wheels/latest/ray-0.8.0.dev7-cp35-cp35m-manylinux1_x86_64.whl
+    - pip install -U https://s3-us-west-2.amazonaws.com/ray-wheels/latest/ray-0.8.0.dev7-cp36-cp36m-manylinux1_x86_64.whl
 # List of commands run on the head node after `node_creation_commands`.
 head_node_creation_commands:
     - pip install google-api-python-client==1.7.8
-=======
-    # - pip install -U https://s3-us-west-2.amazonaws.com/ray-wheels/latest/ray-0.8.0.dev7-cp27-cp27mu-manylinux1_x86_64.whl
-    # - pip install -U https://s3-us-west-2.amazonaws.com/ray-wheels/latest/ray-0.8.0.dev7-cp35-cp35m-manylinux1_x86_64.whl
-    - pip install -U https://s3-us-west-2.amazonaws.com/ray-wheels/latest/ray-0.8.0.dev7-cp36-cp36m-manylinux1_x86_64.whl
->>>>>>> e2ba8c18
 
 # List of commands that will be run each time the node is booted.
 # On the first boot, these will run after `node_creation_commands`.
