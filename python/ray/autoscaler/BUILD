load("//bazel:python.bzl", "doctest")

doctest(
    files = glob(
        ["**/*.py"],
        exclude = ["_private/aliyun/**"],
    ),
    tags = ["team:core"],
)

filegroup(
<<<<<<< HEAD
    name = "default_yamls",
    srcs = [
        "_private/readonly/defaults.yaml",
        "aws/defaults.yaml",
        "azure/defaults.yaml",
        "gcp/defaults.yaml",
        "local/defaults.yaml",
        "vsphere/defaults.yaml",
    ],
    visibility = ["//visibility:public"],
=======
    name = "default_configs",
    srcs = [
        "_private/readonly/defaults.yaml",
        "vsphere/defaults.yaml",
        "//python/ray/autoscaler/aws:default_config",
        "//python/ray/autoscaler/azure:default_config",
        "//python/ray/autoscaler/gcp:default_config",
        "//python/ray/autoscaler/local:default_config",
    ],
    visibility = ["//:__pkg__"],
)

filegroup(
    name = "src_files",
    srcs = glob([
        "*.py",
        "_private/*.py",
    ]),
    visibility = ["//:__pkg__"],
>>>>>>> 090dbbdb
)<|MERGE_RESOLUTION|>--- conflicted
+++ resolved
@@ -9,18 +9,6 @@
 )
 
 filegroup(
-<<<<<<< HEAD
-    name = "default_yamls",
-    srcs = [
-        "_private/readonly/defaults.yaml",
-        "aws/defaults.yaml",
-        "azure/defaults.yaml",
-        "gcp/defaults.yaml",
-        "local/defaults.yaml",
-        "vsphere/defaults.yaml",
-    ],
-    visibility = ["//visibility:public"],
-=======
     name = "default_configs",
     srcs = [
         "_private/readonly/defaults.yaml",
@@ -40,5 +28,4 @@
         "_private/*.py",
     ]),
     visibility = ["//:__pkg__"],
->>>>>>> 090dbbdb
 )