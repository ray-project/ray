--- conflicted
+++ resolved
@@ -69,604 +69,12 @@
         """Return the command the user can use to open a shell."""
         raise NotImplementedError
 
-<<<<<<< HEAD
 
-class KubernetesCommandRunner(CommandRunnerInterface):
-    def __init__(self, log_prefix, namespace, node_id, auth_config,
-                 process_runner):
-
-        self.log_prefix = log_prefix
-        self.process_runner = process_runner
-        self.node_id = str(node_id)
-        self.namespace = namespace
-        self.kubectl = ["kubectl", "-n", self.namespace]
-
-    def run(
-            self,
-            cmd=None,
-            timeout=120,
-            exit_on_fail=False,
-            port_forward=None,
-            with_output=False,
-            environment_variables: Dict[str, object] = None,
-            run_env="auto",  # Unused argument.
-            ssh_options_override_ssh_key="",  # Unused argument.
-    ):
-        if cmd and port_forward:
-            raise Exception(
-                "exec with Kubernetes can't forward ports and execute"
-                "commands together.")
-
-        if port_forward:
-            if not isinstance(port_forward, list):
-                port_forward = [port_forward]
-            port_forward_cmd = self.kubectl + [
-                "port-forward",
-                self.node_id,
-            ] + [
-                "{}:{}".format(local, remote) for local, remote in port_forward
-            ]
-            logger.info("Port forwarding with: {}".format(
-                " ".join(port_forward_cmd)))
-            port_forward_process = subprocess.Popen(port_forward_cmd)
-            port_forward_process.wait()
-            # We should never get here, this indicates that port forwarding
-            # failed, likely because we couldn't bind to a port.
-            pout, perr = port_forward_process.communicate()
-            exception_str = " ".join(
-                port_forward_cmd) + " failed with error: " + perr
-            raise Exception(exception_str)
-        else:
-            final_cmd = self.kubectl + ["exec", "-it"]
-            final_cmd += [
-                self.node_id,
-                "--",
-            ]
-            if environment_variables:
-                cmd = _with_environment_variables(cmd, environment_variables)
-            cmd = _with_interactive(cmd)
-            final_cmd += cmd
-            # `kubectl exec` + subprocess w/ list of args has unexpected
-            # side-effects.
-            final_cmd = " ".join(final_cmd)
-            logger.info(self.log_prefix + "Running {}".format(final_cmd))
-            try:
-                if with_output:
-                    return self.process_runner.check_output(
-                        final_cmd, shell=True)
-                else:
-                    self.process_runner.check_call(final_cmd, shell=True)
-            except subprocess.CalledProcessError:
-                if exit_on_fail:
-                    quoted_cmd = " ".join(final_cmd[:-1] +
-                                          [quote(final_cmd[-1])])
-                    logger.error(
-                        self.log_prefix +
-                        "Command failed: \n\n  {}\n".format(quoted_cmd))
-                    sys.exit(1)
-                else:
-                    raise
-
-    def run_rsync_up(self, source, target, options=None):
-        if target.startswith("~"):
-            target = "/root" + target[1:]
-
-        try:
-            self.process_runner.check_call([
-                KUBECTL_RSYNC,
-                "-avz",
-                source,
-                "{}@{}:{}".format(self.node_id, self.namespace, target),
-            ])
-        except Exception as e:
-            logger.warning(self.log_prefix +
-                           "rsync failed: '{}'. Falling back to 'kubectl cp'"
-                           .format(e))
-            self.run_cp_up(source, target)
-
-    def run_cp_up(self, source, target):
-        if target.startswith("~"):
-            target = "/root" + target[1:]
-
-        self.process_runner.check_call(self.kubectl + [
-            "cp", source, "{}/{}:{}".format(self.namespace, self.node_id,
-                                            target)
-        ])
-
-    def run_rsync_down(self, source, target, options=None):
-        if target.startswith("~"):
-            target = "/root" + target[1:]
-
-        try:
-            self.process_runner.check_call([
-                KUBECTL_RSYNC,
-                "-avz",
-                "{}@{}:{}".format(self.node_id, self.namespace, source),
-                target,
-            ])
-        except Exception as e:
-            logger.warning(self.log_prefix +
-                           "rsync failed: '{}'. Falling back to 'kubectl cp'"
-                           .format(e))
-            self.run_cp_down(source, target)
-
-    def run_cp_down(self, source, target):
-        if target.startswith("~"):
-            target = "/root" + target[1:]
-
-        self.process_runner.check_call(self.kubectl + [
-            "cp", "{}/{}:{}".format(self.namespace, self.node_id, source),
-            target
-        ])
-
-    def remote_shell_command_str(self):
-        return "{} exec -it {} bash".format(" ".join(self.kubectl),
-                                            self.node_id)
-
-
-class SSHOptions:
-    def __init__(self, ssh_key, control_path=None, **kwargs):
-        self.ssh_key = ssh_key
-        self.arg_dict = {
-            # Supresses initial fingerprint verification.
-            "StrictHostKeyChecking": "no",
-            # SSH IP and fingerprint pairs no longer added to known_hosts.
-            # This is to remove a "REMOTE HOST IDENTIFICATION HAS CHANGED"
-            # warning if a new node has the same IP as a previously
-            # deleted node, because the fingerprints will not match in
-            # that case.
-            "UserKnownHostsFile": os.devnull,
-            # Try fewer extraneous key pairs.
-            "IdentitiesOnly": "yes",
-            # Abort if port forwarding fails (instead of just printing to
-            # stderr).
-            "ExitOnForwardFailure": "yes",
-            # Quickly kill the connection if network connection breaks (as
-            # opposed to hanging/blocking).
-            "ServerAliveInterval": 5,
-            "ServerAliveCountMax": 3
-        }
-        if control_path:
-            self.arg_dict.update({
-                "ControlMaster": "auto",
-                "ControlPath": "{}/%C".format(control_path),
-                "ControlPersist": "10s",
-            })
-        self.arg_dict.update(kwargs)
-
-    def to_ssh_options_list(self, *, timeout=60):
-        self.arg_dict["ConnectTimeout"] = "{}s".format(timeout)
-        ssh_key_option = ["-i", self.ssh_key] if self.ssh_key else []
-        return ssh_key_option + [
-            x for y in (["-o", "{}={}".format(k, v)]
-                        for k, v in self.arg_dict.items()
-                        if v is not None) for x in y
-        ]
-
-
-class SSHCommandRunner(CommandRunnerInterface):
-    def __init__(self, log_prefix, node_id, provider, auth_config,
-                 cluster_name, process_runner, use_internal_ip):
-
-        ssh_control_hash = hashlib.md5(cluster_name.encode()).hexdigest()
-        ssh_user_hash = hashlib.md5(getuser().encode()).hexdigest()
-        ssh_control_path = "/tmp/ray_ssh_{}/{}".format(
-            ssh_user_hash[:HASH_MAX_LENGTH],
-            ssh_control_hash[:HASH_MAX_LENGTH])
-
-        self.log_prefix = log_prefix
-        self.process_runner = process_runner
-        self.node_id = node_id
-        self.use_internal_ip = use_internal_ip
-        self.provider = provider
-        self.ssh_private_key = auth_config.get("ssh_private_key")
-        self.ssh_user = auth_config["ssh_user"]
-        self.ssh_control_path = ssh_control_path
-        self.ssh_ip = None
-        self.ssh_proxy_command = auth_config.get("ssh_proxy_command", None)
-        self.ssh_options = SSHOptions(
-            self.ssh_private_key,
-            self.ssh_control_path,
-            ProxyCommand=self.ssh_proxy_command)
-
-    def _get_node_ip(self):
-        if self.use_internal_ip:
-            return self.provider.internal_ip(self.node_id)
-        else:
-            return self.provider.external_ip(self.node_id)
-
-    def wait_for_ip(self, deadline):
-        # if we have IP do not print waiting info
-        ip = self._get_node_ip()
-        if ip is not None:
-            cli_logger.labeled_value("Fetched IP", ip)
-            return ip
-
-        interval = 10
-        with cli_logger.timed("Waiting for IP"):
-            while time.time() < deadline and \
-                    not self.provider.is_terminated(self.node_id):
-                ip = self._get_node_ip()
-                if ip is not None:
-                    cli_logger.labeled_value("Received", ip)
-                    return ip
-                cli_logger.print("Not yet available, retrying in {} seconds",
-                                 cf.bold(str(interval)))
-                time.sleep(interval)
-
-        return None
-
-    def _set_ssh_ip_if_required(self):
-        if self.ssh_ip is not None:
-            return
-
-        # We assume that this never changes.
-        #   I think that's reasonable.
-        deadline = time.time() + NODE_START_WAIT_S
-        with LogTimer(self.log_prefix + "Got IP"):
-            ip = self.wait_for_ip(deadline)
-
-            cli_logger.doassert(ip is not None,
-                                "Could not get node IP.")  # todo: msg
-            assert ip is not None, "Unable to find IP of node"
-
-        self.ssh_ip = ip
-
-        # This should run before any SSH commands and therefore ensure that
-        #   the ControlPath directory exists, allowing SSH to maintain
-        #   persistent sessions later on.
-        try:
-            os.makedirs(self.ssh_control_path, mode=0o700, exist_ok=True)
-        except OSError as e:
-            cli_logger.warning("{}", str(e))  # todo: msg
-
-    def _run_helper(self,
-                    final_cmd,
-                    with_output=False,
-                    exit_on_fail=False,
-                    silent=False):
-        """Run a command that was already setup with SSH and `bash` settings.
-=======
     def run_init(self, *, as_head: bool, file_mounts: Dict[str, str]) -> None:
         """Used to run extra initialization commands.
->>>>>>> 79c6a6fa
 
         Args:
             as_head (bool): Run as head image or worker.
             file_mounts (dict): Files to copy to the head and worker nodes.
         """
-<<<<<<< HEAD
-        try:
-            # For now, if the output is needed we just skip the new logic.
-            # In the future we could update the new logic to support
-            # capturing output, but it is probably not needed.
-            if not with_output:
-                return run_cmd_redirected(
-                    final_cmd,
-                    process_runner=self.process_runner,
-                    silent=silent,
-                    use_login_shells=is_using_login_shells())
-            if with_output:
-                return self.process_runner.check_output(final_cmd)
-            else:
-                return self.process_runner.check_call(final_cmd)
-        except subprocess.CalledProcessError as e:
-            quoted_cmd = " ".join(final_cmd[:-1] + [quote(final_cmd[-1])])
-            if not is_using_login_shells():
-                raise ProcessRunnerError(
-                    "Command failed",
-                    "ssh_command_failed",
-                    code=e.returncode,
-                    command=quoted_cmd)
-
-            if exit_on_fail:
-                raise click.ClickException(
-                    "Command failed:\n\n  {}\n".format(quoted_cmd)) from None
-            else:
-                fail_msg = "SSH command failed."
-                if is_output_redirected():
-                    fail_msg += " See above for the output from the failure."
-                raise click.ClickException(fail_msg) from None
-
-    def run(
-            self,
-            cmd,
-            timeout=120,
-            exit_on_fail=False,
-            port_forward=None,
-            with_output=False,
-            environment_variables: Dict[str, object] = None,
-            run_env="auto",  # Unused argument.
-            ssh_options_override_ssh_key="",
-    ):
-        if ssh_options_override_ssh_key:
-            ssh_options = SSHOptions(ssh_options_override_ssh_key)
-        else:
-            ssh_options = self.ssh_options
-
-        assert isinstance(
-            ssh_options, SSHOptions
-        ), "ssh_options must be of type SSHOptions, got {}".format(
-            type(ssh_options))
-
-        self._set_ssh_ip_if_required()
-
-        if is_using_login_shells():
-            ssh = ["ssh", "-tt"]
-        else:
-            ssh = ["ssh"]
-
-        if port_forward:
-            with cli_logger.group("Forwarding ports"):
-                if not isinstance(port_forward, list):
-                    port_forward = [port_forward]
-                for local, remote in port_forward:
-                    cli_logger.verbose(
-                        "Forwarding port {} to port {} on localhost.",
-                        cf.bold(local), cf.bold(remote))  # todo: msg
-                    ssh += ["-L", "{}:localhost:{}".format(remote, local)]
-
-        final_cmd = ssh + ssh_options.to_ssh_options_list(timeout=timeout) + [
-            "{}@{}".format(self.ssh_user, self.ssh_ip)
-        ]
-        if cmd:
-            if environment_variables:
-                cmd = _with_environment_variables(cmd, environment_variables)
-            if is_using_login_shells():
-                final_cmd += _with_interactive(cmd)
-            else:
-                final_cmd += [cmd]
-        else:
-            # We do this because `-o ControlMaster` causes the `-N` flag to
-            # still create an interactive shell in some ssh versions.
-            final_cmd.append("while true; do sleep 86400; done")
-
-        cli_logger.verbose("Running `{}`", cf.bold(cmd))
-        with cli_logger.indented():
-            cli_logger.very_verbose("Full command is `{}`",
-                                    cf.bold(" ".join(final_cmd)))
-
-        if cli_logger.verbosity > 0:
-            with cli_logger.indented():
-                return self._run_helper(final_cmd, with_output, exit_on_fail)
-        else:
-            return self._run_helper(final_cmd, with_output, exit_on_fail)
-
-    def run_rsync_up(self, source, target, options=None):
-        self._set_ssh_ip_if_required()
-        command = [
-            "rsync", "--rsh",
-            subprocess.list2cmdline(
-                ["ssh"] + self.ssh_options.to_ssh_options_list(timeout=120)),
-            "-avz", source, "{}@{}:{}".format(self.ssh_user, self.ssh_ip,
-                                              target)
-        ]
-        cli_logger.verbose("Running `{}`", cf.bold(" ".join(command)))
-        self._run_helper(command, silent=is_rsync_silent())
-
-    def run_rsync_down(self, source, target, options=None):
-        self._set_ssh_ip_if_required()
-
-        command = [
-            "rsync", "--rsh",
-            subprocess.list2cmdline(
-                ["ssh"] + self.ssh_options.to_ssh_options_list(timeout=120)),
-            "-avz", "{}@{}:{}".format(self.ssh_user, self.ssh_ip,
-                                      source), target
-        ]
-        cli_logger.verbose("Running `{}`", cf.bold(" ".join(command)))
-        self._run_helper(command, silent=is_rsync_silent())
-
-    def remote_shell_command_str(self):
-        if self.ssh_private_key:
-            return "ssh -o IdentitiesOnly=yes -i {} {}@{}\n".format(
-                self.ssh_private_key, self.ssh_user, self.ssh_ip)
-        else:
-            return "ssh -o IdentitiesOnly=yes {}@{}\n".format(
-                self.ssh_user, self.ssh_ip)
-
-
-class DockerCommandRunner(CommandRunnerInterface):
-    def __init__(self, docker_config, **common_args):
-        self.ssh_command_runner = SSHCommandRunner(**common_args)
-        self.container_name = docker_config["container_name"]
-        self.docker_config = docker_config
-        self.home_dir = None
-        self.shutdown = False
-        self.initialized = False
-
-    def run(
-            self,
-            cmd,
-            timeout=120,
-            exit_on_fail=False,
-            port_forward=None,
-            with_output=False,
-            environment_variables: Dict[str, object] = None,
-            run_env="auto",
-            ssh_options_override_ssh_key="",
-    ):
-        if run_env == "auto":
-            run_env = "host" if cmd.find("docker") == 0 else "docker"
-
-        if environment_variables:
-            cmd = _with_environment_variables(cmd, environment_variables)
-
-        if run_env == "docker":
-            cmd = self._docker_expand_user(cmd, any_char=True)
-            cmd = " ".join(_with_interactive(cmd))
-            cmd = with_docker_exec(
-                [cmd],
-                container_name=self.container_name,
-                with_interactive=True)[0]
-
-        if self.shutdown:
-            cmd += "; sudo shutdown -h now"
-        return self.ssh_command_runner.run(
-            cmd,
-            timeout=timeout,
-            exit_on_fail=exit_on_fail,
-            port_forward=port_forward,
-            with_output=with_output,
-            ssh_options_override_ssh_key=ssh_options_override_ssh_key)
-
-    def run_rsync_up(self, source, target, options=None):
-        options = options or {}
-        host_destination = os.path.join(DOCKER_MOUNT_PREFIX,
-                                        target.lstrip("/"))
-
-        self.ssh_command_runner.run(
-            f"mkdir -p {os.path.dirname(host_destination.rstrip('/'))}")
-
-        self.ssh_command_runner.run_rsync_up(
-            source, host_destination, options=None)
-        if self._check_container_status() and not options.get(
-                "file_mount", False):
-            if os.path.isdir(source):
-                # Adding a "." means that docker copies the *contents*
-                # Without it, docker copies the source *into* the target
-                host_destination += "/."
-            self.ssh_command_runner.run("docker cp {} {}:{}".format(
-                host_destination, self.container_name,
-                self._docker_expand_user(target)))
-
-    def run_rsync_down(self, source, target, options=None):
-        options = options or {}
-        host_source = os.path.join(DOCKER_MOUNT_PREFIX, source.lstrip("/"))
-        self.ssh_command_runner.run(
-            f"mkdir -p {os.path.dirname(host_source.rstrip('/'))}")
-        if source[-1] == "/":
-            source += "."
-            # Adding a "." means that docker copies the *contents*
-            # Without it, docker copies the source *into* the target
-        if not options.get("file_mount", False):
-            self.ssh_command_runner.run("docker cp {}:{} {}".format(
-                self.container_name, self._docker_expand_user(source),
-                host_source))
-        self.ssh_command_runner.run_rsync_down(
-            host_source, target, options=None)
-
-    def remote_shell_command_str(self):
-        inner_str = self.ssh_command_runner.remote_shell_command_str().replace(
-            "ssh", "ssh -tt", 1).strip("\n")
-        return inner_str + " docker exec -it {} /bin/bash\n".format(
-            self.container_name)
-
-    def _check_docker_installed(self):
-        no_exist = "NoExist"
-        output = self.ssh_command_runner.run(
-            f"command -v docker || echo '{no_exist}'", with_output=True)
-        cleaned_output = output.decode().strip()
-        if no_exist in cleaned_output or "docker" not in cleaned_output:
-            install_commands = [
-                "curl -fsSL https://get.docker.com -o get-docker.sh",
-                "sudo sh get-docker.sh", "sudo usermod -aG docker $USER",
-                "sudo systemctl restart docker -f"
-            ]
-            logger.error(
-                "Docker not installed. You can install Docker by adding the "
-                "following commands to 'initialization_commands':\n" +
-                "\n".join(install_commands))
-
-    def _shutdown_after_next_cmd(self):
-        self.shutdown = True
-
-    def _check_container_status(self):
-        if self.initialized:
-            return True
-        output = self.ssh_command_runner.run(
-            check_docker_running_cmd(self.container_name),
-            with_output=True).decode("utf-8").strip()
-        # Checks for the false positive where "true" is in the container name
-        return ("true" in output.lower()
-                and "no such object" not in output.lower())
-
-    def _docker_expand_user(self, string, any_char=False):
-        user_pos = string.find("~")
-        if user_pos > -1:
-            if self.home_dir is None:
-                self.home_dir = self.ssh_command_runner.run(
-                    "docker exec {} env | grep HOME | cut -d'=' -f2".format(
-                        self.container_name),
-                    with_output=True).decode("utf-8").strip()
-
-            if any_char:
-                return string.replace("~/", self.home_dir + "/")
-
-            elif not any_char and user_pos == 0:
-                return string.replace("~", self.home_dir, 1)
-
-        return string
-
-    def run_init(self, *, as_head, file_mounts):
-        BOOTSTRAP_MOUNTS = [
-            "~/ray_bootstrap_config.yaml", "~/ray_bootstrap_key.pem"
-        ]
-
-        image = self.docker_config.get("image")
-        image = self.docker_config.get(
-            f"{'head' if as_head else 'worker'}_image", image)
-
-        self._check_docker_installed()
-        if self.docker_config.get("pull_before_run", True):
-            assert image, "Image must be included in config if " + \
-                "pull_before_run is specified"
-
-            self.run("docker pull {}".format(image), run_env="host")
-
-        # Bootstrap files cannot be bind mounted because docker opens the
-        # underlying inode. When the file is switched, docker becomes outdated.
-        cleaned_bind_mounts = file_mounts.copy()
-        for mnt in BOOTSTRAP_MOUNTS:
-            cleaned_bind_mounts.pop(mnt, None)
-
-        start_command = docker_start_cmds(
-            self.ssh_command_runner.ssh_user, image, cleaned_bind_mounts,
-            self.container_name,
-            self.docker_config.get("run_options", []) + self.docker_config.get(
-                f"{'head' if as_head else 'worker'}_run_options", []))
-
-        if not self._check_container_status():
-            self.run(start_command, run_env="host")
-        else:
-            running_image = self.run(
-                check_docker_image(self.container_name),
-                with_output=True,
-                run_env="host").decode("utf-8").strip()
-            if running_image != image:
-                logger.error(f"A container with name {self.container_name} " +
-                             f"is running image {running_image} instead " +
-                             f"of {image} (which was provided in the YAML")
-            mounts = self.run(
-                check_bind_mounts_cmd(self.container_name),
-                with_output=True,
-                run_env="host").decode("utf-8").strip()
-            try:
-                active_mounts = json.loads(mounts)
-                active_remote_mounts = [
-                    mnt["Destination"] for mnt in active_mounts
-                ]
-                # Ignore ray bootstrap files.
-                for remote, local in cleaned_bind_mounts.items():
-                    remote = self._docker_expand_user(remote)
-                    if remote not in active_remote_mounts:
-                        cli_logger.error(
-                            "Please ray stop & restart cluster to "
-                            f"allow mount {remote}:{local} to take hold")
-            except json.JSONDecodeError:
-                cli_logger.verbose(
-                    "Unable to check if file_mounts specified in the YAML "
-                    "differ from those on the running container.")
-
-        # Explicitly copy in ray bootstrap files.
-        for mount in BOOTSTRAP_MOUNTS:
-            if mount in file_mounts:
-                self.ssh_command_runner.run(
-                    "docker cp {src} {container}:{dst}".format(
-                        src=os.path.join(DOCKER_MOUNT_PREFIX, mount),
-                        container=self.container_name,
-                        dst=self._docker_expand_user(mount)))
-        self.initialized = True
-=======
-        pass
->>>>>>> 79c6a6fa
+        pass