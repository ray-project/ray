from getpass import getuser
from shlex import quote
from typing import List, Tuple, Dict
import click
import hashlib
import logging
import os
import subprocess
import sys
import time

from ray.autoscaler.docker import check_docker_running_cmd, \
                                  check_docker_image, \
                                  docker_autoscaler_setup, \
                                  with_docker_exec
from ray.autoscaler.log_timer import LogTimer

from ray.autoscaler.subprocess_output_util import (run_cmd_redirected,
                                                   ProcessRunnerError)

from ray.autoscaler.cli_logger import cli_logger
import colorful as cf

logger = logging.getLogger(__name__)

# How long to wait for a node to start, in seconds
NODE_START_WAIT_S = 300
HASH_MAX_LENGTH = 10
KUBECTL_RSYNC = os.path.join(
    os.path.dirname(os.path.abspath(__file__)), "kubernetes/kubectl-rsync.sh")

_config = {"use_login_shells": True, "silent_rsync": True}


def is_rsync_silent():
    return _config["silent_rsync"]


def set_rsync_silent(val):
    """Choose whether to silence rsync output.

    Most commands will want to list rsync'd files themselves rather than
    print the default rsync spew.
    """
    _config["silent_rsync"] = val


def is_using_login_shells():
    return _config["use_login_shells"]


def set_using_login_shells(val):
    """Choose between login and non-interactive shells.

    Non-interactive shells have the benefit of receiving less output from
    subcommands (since progress bars and TTY control codes are not printed).
    Sometimes this can be significant since e.g. `pip install` prints
    hundreds of progress bar lines when downloading.

    Login shells have the benefit of working very close to how a proper bash
    session does, regarding how scripts execute and how the environment is
    setup. This is also how all commands were ran in the past. The only reason
    to use login shells over non-interactive shells is if you need some weird
    and non-robust tool to work.

    Args:
        val (bool): If true, login shells will be used to run all commands.
    """
    _config["use_login_shells"] = val


def _with_environment_variables(cmd: str,
                                environment_variables: Dict[str, object]):
    """Prepend environment variables to a shell command.

    Args:
        cmd (str): The base command.
        environment_variables (Dict[str, object]): The set of environment
            variables. If an environment variable value is a dict, it will
            automatically be converted to a one line yaml string.
    """

    def dict_as_one_line_yaml(d):
        items = []
        for key, val in d.items():
            item_str = "{}: {}".format(quote(str(key)), quote(str(val)))
            items.append(item_str)

        return "{" + ",".join(items) + "}"

    as_strings = []
    for key, val in environment_variables.items():
        if isinstance(val, dict):
            val = dict_as_one_line_yaml(val)
        s = "export {}={};".format(key, quote(val))
        as_strings.append(s)
    all_vars = "".join(as_strings)
    return all_vars + cmd


def _with_interactive(cmd):
    force_interactive = ("true && source ~/.bashrc && "
                         "export OMP_NUM_THREADS=1 PYTHONWARNINGS=ignore && ")

    return ["bash", "--login", "-c", "-i", quote(force_interactive + cmd)]


class CommandRunnerInterface:
    """Interface to run commands on a remote cluster node.

    Command runner instances are returned by provider.get_command_runner()."""

    def run(
            self,
            cmd: str = None,
            timeout: int = 120,
            exit_on_fail: bool = False,
            port_forward: List[Tuple[int, int]] = None,
            with_output: bool = False,
            environment_variables: Dict[str, object] = None,
            run_env: str = "auto",
            ssh_options_override_ssh_key: str = "",
    ) -> str:
        """Run the given command on the cluster node and optionally get output.

        WARNING: the cloudgateway needs arguments of "run" function to be json
            dumpable to send them over HTTP requests.

        Args:
            cmd (str): The command to run.
            timeout (int): The command timeout in seconds.
            exit_on_fail (bool): Whether to sys exit on failure.
            port_forward (list): List of (local, remote) ports to forward, or
                a single tuple.
            with_output (bool): Whether to return output.
            environment_variables (Dict[str, str | int | Dict[str, str]):
                Environment variables that `cmd` should be run with.
            run_env (str): Options: docker/host/auto. Used in
                DockerCommandRunner to determine the run environment.
            ssh_options_override_ssh_key (str): if provided, overwrites
                SSHOptions class with SSHOptions(ssh_options_override_ssh_key).
        """
        raise NotImplementedError

    def run_rsync_up(self, source: str, target: str) -> None:
        """Rsync files up to the cluster node.

        Args:
            source (str): The (local) source directory or file.
            target (str): The (remote) destination path.
        """
        raise NotImplementedError

    def run_rsync_down(self, source: str, target: str) -> None:
        """Rsync files down from the cluster node.

        Args:
            source (str): The (remote) source directory or file.
            target (str): The (local) destination path.
        """
        raise NotImplementedError

    def remote_shell_command_str(self) -> str:
        """Return the command the user can use to open a shell."""
        raise NotImplementedError


class KubernetesCommandRunner(CommandRunnerInterface):
    def __init__(self, log_prefix, namespace, node_id, auth_config,
                 process_runner):

        self.log_prefix = log_prefix
        self.process_runner = process_runner
        self.node_id = node_id
        self.namespace = namespace
        self.kubectl = ["kubectl", "-n", self.namespace]

    def run(
            self,
            cmd=None,
            timeout=120,
            exit_on_fail=False,
            port_forward=None,
            with_output=False,
            environment_variables: Dict[str, object] = None,
            run_env="auto",  # Unused argument.
            ssh_options_override_ssh_key="",  # Unused argument.
    ):
        if cmd and port_forward:
            raise Exception(
                "exec with Kubernetes can't forward ports and execute"
                "commands together.")

        if port_forward:
            if not isinstance(port_forward, list):
                port_forward = [port_forward]
            port_forward_cmd = self.kubectl + [
                "port-forward",
                self.node_id,
            ] + [
                "{}:{}".format(local, remote) for local, remote in port_forward
            ]
            logger.info("Port forwarding with: {}".format(
                " ".join(port_forward_cmd)))
            port_forward_process = subprocess.Popen(port_forward_cmd)
            port_forward_process.wait()
            # We should never get here, this indicates that port forwarding
            # failed, likely because we couldn't bind to a port.
            pout, perr = port_forward_process.communicate()
            exception_str = " ".join(
                port_forward_cmd) + " failed with error: " + perr
            raise Exception(exception_str)
        else:
            final_cmd = self.kubectl + ["exec", "-it"]
            final_cmd += [
                self.node_id,
                "--",
            ]
            cmd = _with_interactive(cmd)
            if environment_variables:
                cmd = _with_environment_variables(cmd, environment_variables)
            final_cmd += _with_interactive(cmd)
            logger.info(self.log_prefix + "Running {}".format(final_cmd))
            try:
                if with_output:
                    return self.process_runner.check_output(
                        " ".join(final_cmd), shell=True)
                else:
                    self.process_runner.check_call(
                        " ".join(final_cmd), shell=True)
            except subprocess.CalledProcessError:
                if exit_on_fail:
                    quoted_cmd = " ".join(final_cmd[:-1] +
                                          [quote(final_cmd[-1])])
                    logger.error(
                        self.log_prefix +
                        "Command failed: \n\n  {}\n".format(quoted_cmd))
                    sys.exit(1)
                else:
                    raise

    def run_rsync_up(self, source, target):
        if target.startswith("~"):
            target = "/root" + target[1:]

        try:
            self.process_runner.check_call([
                KUBECTL_RSYNC,
                "-avz",
                source,
                "{}@{}:{}".format(self.node_id, self.namespace, target),
            ])
        except Exception as e:
            logger.warning(self.log_prefix +
                           "rsync failed: '{}'. Falling back to 'kubectl cp'"
                           .format(e))
            self.run_cp_up(source, target)

    def run_cp_up(self, source, target):
        if target.startswith("~"):
            target = "/root" + target[1:]

        self.process_runner.check_call(self.kubectl + [
            "cp", source, "{}/{}:{}".format(self.namespace, self.node_id,
                                            target)
        ])

    def run_rsync_down(self, source, target):
        if target.startswith("~"):
            target = "/root" + target[1:]

        try:
            self.process_runner.check_call([
                KUBECTL_RSYNC,
                "-avz",
                "{}@{}:{}".format(self.node_id, self.namespace, source),
                target,
            ])
        except Exception as e:
            logger.warning(self.log_prefix +
                           "rsync failed: '{}'. Falling back to 'kubectl cp'"
                           .format(e))
            self.run_cp_down(source, target)

    def run_cp_down(self, source, target):
        if target.startswith("~"):
            target = "/root" + target[1:]

        self.process_runner.check_call(self.kubectl + [
            "cp", "{}/{}:{}".format(self.namespace, self.node_id, source),
            target
        ])

    def remote_shell_command_str(self):
        return "{} exec -it {} bash".format(" ".join(self.kubectl),
                                            self.node_id)


class SSHOptions:
    def __init__(self, ssh_key, control_path=None, **kwargs):
        self.ssh_key = ssh_key
        self.arg_dict = {
            # Supresses initial fingerprint verification.
            "StrictHostKeyChecking": "no",
            # SSH IP and fingerprint pairs no longer added to known_hosts.
            # This is to remove a "REMOTE HOST IDENTIFICATION HAS CHANGED"
            # warning if a new node has the same IP as a previously
            # deleted node, because the fingerprints will not match in
            # that case.
            "UserKnownHostsFile": os.devnull,
            # Try fewer extraneous key pairs.
            "IdentitiesOnly": "yes",
            # Abort if port forwarding fails (instead of just printing to
            # stderr).
            "ExitOnForwardFailure": "yes",
            # Quickly kill the connection if network connection breaks (as
            # opposed to hanging/blocking).
            "ServerAliveInterval": 5,
            "ServerAliveCountMax": 3
        }
        if control_path:
            self.arg_dict.update({
                "ControlMaster": "auto",
                "ControlPath": "{}/%C".format(control_path),
                "ControlPersist": "10s",
            })
        self.arg_dict.update(kwargs)

    def to_ssh_options_list(self, *, timeout=60):
        self.arg_dict["ConnectTimeout"] = "{}s".format(timeout)
        ssh_key_option = ["-i", self.ssh_key] if self.ssh_key else []
        return ssh_key_option + [
            x for y in (["-o", "{}={}".format(k, v)]
                        for k, v in self.arg_dict.items()
                        if v is not None) for x in y
        ]


class SSHCommandRunner(CommandRunnerInterface):
    def __init__(self, log_prefix, node_id, provider, auth_config,
                 cluster_name, process_runner, use_internal_ip):

        ssh_control_hash = hashlib.md5(cluster_name.encode()).hexdigest()
        ssh_user_hash = hashlib.md5(getuser().encode()).hexdigest()
        ssh_control_path = "/tmp/ray_ssh_{}/{}".format(
            ssh_user_hash[:HASH_MAX_LENGTH],
            ssh_control_hash[:HASH_MAX_LENGTH])

        self.log_prefix = log_prefix
        self.process_runner = process_runner
        self.node_id = node_id
        self.use_internal_ip = use_internal_ip
        self.provider = provider
        self.ssh_private_key = auth_config.get("ssh_private_key")
        self.ssh_user = auth_config["ssh_user"]
        self.ssh_control_path = ssh_control_path
        self.ssh_ip = None
        self.ssh_proxy_command = auth_config.get("ssh_proxy_command", None)
        self.ssh_options = SSHOptions(
            self.ssh_private_key,
            self.ssh_control_path,
            ProxyCommand=self.ssh_proxy_command)

    def _get_node_ip(self):
        if self.use_internal_ip:
            return self.provider.internal_ip(self.node_id)
        else:
            return self.provider.external_ip(self.node_id)

    def wait_for_ip(self, deadline):
        # if we have IP do not print waiting info
        ip = self._get_node_ip()
        if ip is not None:
            cli_logger.labeled_value("Fetched IP", ip)
            return ip

        interval = 10
        with cli_logger.timed("Waiting for IP"):
            while time.time() < deadline and \
                    not self.provider.is_terminated(self.node_id):
                cli_logger.old_info(logger, "{}Waiting for IP...",
                                    self.log_prefix)

                ip = self._get_node_ip()
                if ip is not None:
                    cli_logger.labeled_value("Received", ip)
                    return ip
                cli_logger.print("Not yet available, retrying in {} seconds",
                                 cf.bold(str(interval)))
                time.sleep(interval)

        return None

    def _set_ssh_ip_if_required(self):
        if self.ssh_ip is not None:
            return

        # We assume that this never changes.
        #   I think that's reasonable.
        deadline = time.time() + NODE_START_WAIT_S
        with LogTimer(self.log_prefix + "Got IP"):
            ip = self.wait_for_ip(deadline)

            cli_logger.doassert(ip is not None,
                                "Could not get node IP.")  # todo: msg
            assert ip is not None, "Unable to find IP of node"

        self.ssh_ip = ip

        # This should run before any SSH commands and therefore ensure that
        #   the ControlPath directory exists, allowing SSH to maintain
        #   persistent sessions later on.
        try:
            os.makedirs(self.ssh_control_path, mode=0o700, exist_ok=True)
        except OSError as e:
            cli_logger.warning("{}", str(e))  # todo: msg
            cli_logger.old_warning(logger, "{}", str(e))

    def _run_helper(self,
                    final_cmd,
                    with_output=False,
                    exit_on_fail=False,
                    silent=False):
        """Run a command that was already setup with SSH and `bash` settings.

        Args:
            cmd (List[str]):
                Full command to run. Should include SSH options and other
                processing that we do.
            with_output (bool):
                If `with_output` is `True`, command stdout and stderr
                will be captured and returned.
            exit_on_fail (bool):
                If `exit_on_fail` is `True`, the process will exit
                if the command fails (exits with a code other than 0).
        """
        try:
            # For now, if the output is needed we just skip the new logic.
            # In the future we could update the new logic to support
            # capturing output, but it is probably not needed.
            if not cli_logger.old_style and not with_output:
                return run_cmd_redirected(
                    final_cmd,
                    silent=silent,
                    use_login_shells=is_using_login_shells())
            if with_output:
                return self.process_runner.check_output(final_cmd)
            else:
                return self.process_runner.check_call(final_cmd)
        except subprocess.CalledProcessError as e:
            quoted_cmd = " ".join(final_cmd[:-1] + [quote(final_cmd[-1])])
            if not cli_logger.old_style and not is_using_login_shells():
                raise ProcessRunnerError(
                    "Command failed",
                    "ssh_command_failed",
                    code=e.returncode,
                    command=quoted_cmd)

            if exit_on_fail:
                raise click.ClickException(
                    "Command failed: \n\n  {}\n".format(quoted_cmd)) \
                    from None
            else:
                raise click.ClickException(
                    "SSH command Failed. See above for the output from the"
                    " failure.") from None

    def run(
            self,
            cmd,
            timeout=120,
            exit_on_fail=False,
            port_forward=None,
            with_output=False,
            environment_variables: Dict[str, object] = None,
            run_env="auto",  # Unused argument.
            ssh_options_override_ssh_key="",
    ):
        if ssh_options_override_ssh_key:
            ssh_options = SSHOptions(ssh_options_override_ssh_key)
        else:
            ssh_options = self.ssh_options

        assert isinstance(
            ssh_options, SSHOptions
        ), "ssh_options must be of type SSHOptions, got {}".format(
            type(ssh_options))

        self._set_ssh_ip_if_required()

        if is_using_login_shells():
            ssh = ["ssh", "-tt"]
        else:
            ssh = ["ssh"]

        if port_forward:
            with cli_logger.group("Forwarding ports"):
                if not isinstance(port_forward, list):
                    port_forward = [port_forward]
                for local, remote in port_forward:
                    cli_logger.verbose(
                        "Forwarding port {} to port {} on localhost.",
                        cf.bold(local), cf.bold(remote))  # todo: msg
                    cli_logger.old_info(logger,
                                        "{}Forwarding {} -> localhost:{}",
                                        self.log_prefix, local, remote)
                    ssh += ["-L", "{}:localhost:{}".format(remote, local)]

        final_cmd = ssh + ssh_options.to_ssh_options_list(timeout=timeout) + [
            "{}@{}".format(self.ssh_user, self.ssh_ip)
        ]
        if cmd:
            if environment_variables:
                cmd = _with_environment_variables(cmd, environment_variables)
            if is_using_login_shells():
                final_cmd += _with_interactive(cmd)
            else:
                final_cmd += [cmd]
            cli_logger.old_info(logger, "{}Running {}", self.log_prefix,
                                " ".join(final_cmd))
        else:
            # We do this because `-o ControlMaster` causes the `-N` flag to
            # still create an interactive shell in some ssh versions.
            final_cmd.append("while true; do sleep 86400; done")

        cli_logger.verbose("Running `{}`", cf.bold(cmd))
        with cli_logger.indented():
            cli_logger.very_verbose("Full command is `{}`",
                                    cf.bold(" ".join(final_cmd)))

        if cli_logger.verbosity > 0:
            with cli_logger.indented():
                return self._run_helper(final_cmd, with_output, exit_on_fail)
        else:
            return self._run_helper(final_cmd, with_output, exit_on_fail)

    def run_rsync_up(self, source, target):
        self._set_ssh_ip_if_required()
        command = [
            "rsync", "--rsh",
            subprocess.list2cmdline(
                ["ssh"] + self.ssh_options.to_ssh_options_list(timeout=120)),
            "-avz", source, "{}@{}:{}".format(self.ssh_user, self.ssh_ip,
                                              target)
        ]
        cli_logger.verbose("Running `{}`", cf.bold(" ".join(command)))
        self._run_helper(command, silent=is_rsync_silent())

    def run_rsync_down(self, source, target):
        self._set_ssh_ip_if_required()

        command = [
            "rsync", "--rsh",
            subprocess.list2cmdline(
                ["ssh"] + self.ssh_options.to_ssh_options_list(timeout=120)),
            "-avz", "{}@{}:{}".format(self.ssh_user, self.ssh_ip,
                                      source), target
        ]
        cli_logger.verbose("Running `{}`", cf.bold(" ".join(command)))
        self._run_helper(command, silent=is_rsync_silent())

    def remote_shell_command_str(self):
        if self.ssh_private_key:
            return "ssh -o IdentitiesOnly=yes -i {} {}@{}\n".format(
                self.ssh_private_key, self.ssh_user, self.ssh_ip)
        else:
            return "ssh -o IdentitiesOnly=yes {}@{}\n".format(
                self.ssh_user, self.ssh_ip)


class DockerCommandRunner(CommandRunnerInterface):
    def __init__(self, docker_config, **common_args):
        self.ssh_command_runner = SSHCommandRunner(**common_args)
        self.container_name = docker_config["container_name"]
        self.docker_config = docker_config
        self.home_dir = None
        self.shutdown = False
        self.initialized = False

    def run(
            self,
            cmd,
            timeout=120,
            exit_on_fail=False,
            port_forward=None,
            with_output=False,
            environment_variables: Dict[str, object] = None,
            run_env="auto",
            ssh_options_override_ssh_key="",
    ):
        if run_env == "auto":
            run_env = "host" if cmd.find("docker") == 0 else "docker"

        if environment_variables:
            cmd = _with_environment_variables(cmd, environment_variables)

        if run_env == "docker":
            cmd = self._docker_expand_user(cmd, any_char=True)
            cmd = " ".join(_with_interactive(cmd))
            cmd = with_docker_exec(
                [cmd],
                container_name=self.container_name,
                with_interactive=True)[0]

        if self.shutdown:
            cmd += "; sudo shutdown -h now"
        return self.ssh_command_runner.run(
            cmd,
            timeout=timeout,
            exit_on_fail=exit_on_fail,
            port_forward=port_forward,
            with_output=with_output,
            ssh_options_override_ssh_key=ssh_options_override_ssh_key)

    def run_rsync_up(self, source, target):
        # TODO(ilr) Expose this to before NodeUpdater::sync_file_mounts
        protected_path = target
        if target.find("/root") == 0:
            target = target.replace("/root", "/tmp/root")
        self.ssh_command_runner.run(
            f"mkdir -p {os.path.dirname(target.rstrip('/'))}")
        self.ssh_command_runner.run_rsync_up(source, target)
<<<<<<< HEAD
        if self.initialized:
=======
        if self._check_container_status():
            if os.path.isdir(source):
                # Adding a "." means that docker copies the *contents*
                # Without it, docker copies the source *into* the target
                target += "/."
>>>>>>> 5a787a82
            self.ssh_command_runner.run("docker cp {} {}:{}".format(
                target, self.container_name,
                self._docker_expand_user(protected_path)))

    def run_rsync_down(self, source, target):
        protected_path = source
        if source.find("/root") == 0:
            source = source.replace("/root", "/tmp/root")
        self.ssh_command_runner.run(
            f"mkdir -p {os.path.dirname(source.rstrip('/'))}")
        if protected_path[-1] == "/":
            protected_path += "."
            # Adding a "." means that docker copies the *contents*
            # Without it, docker copies the source *into* the target
        self.ssh_command_runner.run("docker cp {}:{} {}".format(
            self.container_name, self._docker_expand_user(protected_path),
            source))
        self.ssh_command_runner.run_rsync_down(source, target)

    def remote_shell_command_str(self):
        inner_str = self.ssh_command_runner.remote_shell_command_str().replace(
            "ssh", "ssh -tt", 1).strip("\n")
        return inner_str + " docker exec -it {} /bin/bash\n".format(
            self.container_name)

    def _check_docker_installed(self):
        try:
            self.ssh_command_runner.run("command -v docker")
            return
        except Exception:
            install_commands = [
                "curl -fsSL https://get.docker.com -o get-docker.sh",
                "sudo sh get-docker.sh", "sudo usermod -aG docker $USER",
                "sudo systemctl restart docker -f"
            ]
            logger.error(
                "Docker not installed. You can install Docker by adding the "
                "following commands to 'initialization_commands':\n" +
                "\n".join(install_commands))

    def _shutdown_after_next_cmd(self):
        self.shutdown = True

    def _check_container_status(self):
        if self.initialized:
            return True
        output = self.ssh_command_runner.run(
            check_docker_running_cmd(self.container_name),
            with_output=True).decode("utf-8").strip()
        # Checks for the false positive where "true" is in the container name
        return ("true" in output.lower()
                and "no such object" not in output.lower())

    def _docker_expand_user(self, string, any_char=False):
        user_pos = string.find("~")
        if user_pos > -1:
            if self.home_dir is None:
                self.home_dir = self.ssh_command_runner.run(
                    "docker exec {} env | grep HOME | cut -d'=' -f2".format(
                        self.container_name),
                    with_output=True).decode("utf-8").strip()

            if any_char:
                return string.replace("~/", self.home_dir + "/")

            elif not any_char and user_pos == 0:
                return string.replace("~", self.home_dir, 1)

        return string

    def run_init(self, as_head):
        image = self.docker_config.get("image")
        if image is None:
            image = self.docker_config.get(
                "{}_image".format("head" if as_head else "worker"))

        self._check_docker_installed()
        if self.docker_config.get("pull_before_run", True):
            assert image, "Image must be included in config if " + \
            "pull_before_run is specified"

            self.run("docker pull {}".format(image), run_env="host")

        start_command = self.docker_config["{}_docker_start".format(
            "head" if as_head else "worker")]

        if not self._check_container_status():
            self.run(start_command, run_env="host")
        else:
            running_image = self.run(
                check_docker_image(self.container_name),
                with_output=True,
                run_env="host").decode("utf-8").strip()
            if running_image != image:
                logger.error(f"A container with name {self.container_name} " +
                             f"is running image {running_image} instead " +
                             f"of {image} (which was provided in the YAML")

        # Copy bootstrap config & key over
        if as_head:
            for copy_cmd in docker_autoscaler_setup(self.container_name):
                self.run(copy_cmd, run_env="host")
        self.initialized = True<|MERGE_RESOLUTION|>--- conflicted
+++ resolved
@@ -620,15 +620,11 @@
         self.ssh_command_runner.run(
             f"mkdir -p {os.path.dirname(target.rstrip('/'))}")
         self.ssh_command_runner.run_rsync_up(source, target)
-<<<<<<< HEAD
-        if self.initialized:
-=======
         if self._check_container_status():
             if os.path.isdir(source):
                 # Adding a "." means that docker copies the *contents*
                 # Without it, docker copies the source *into* the target
                 target += "/."
->>>>>>> 5a787a82
             self.ssh_command_runner.run("docker cp {} {}:{}".format(
                 target, self.container_name,
                 self._docker_expand_user(protected_path)))
