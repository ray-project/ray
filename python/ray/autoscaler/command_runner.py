from getpass import getuser
from shlex import quote
from typing import List, Tuple
import click
import hashlib
import logging
import os
import subprocess
import sys
import time

from ray.autoscaler.docker import check_docker_running_cmd, with_docker_exec
from ray.autoscaler.log_timer import LogTimer

from ray.autoscaler.cli_logger import cli_logger
import colorful as cf

logger = logging.getLogger(__name__)

# How long to wait for a node to start, in seconds
NODE_START_WAIT_S = 300
HASH_MAX_LENGTH = 10
KUBECTL_RSYNC = os.path.join(
    os.path.dirname(os.path.abspath(__file__)), "kubernetes/kubectl-rsync.sh")


class ProcessRunnerError(Exception):
    def __init__(self,
                 msg,
                 msg_type,
                 code=None,
                 command=None,
                 message_discovered=None):
        super(ProcessRunnerError, self).__init__(
            "{} (discovered={}): type={}, code={}, command={}".format(
                msg, message_discovered, msg_type, code, command))

        self.msg_type = msg_type
        self.code = code
        self.command = command

        self.message_discovered = message_discovered


def _with_interactive(cmd):
    force_interactive = ("true && source ~/.bashrc && "
                         "export OMP_NUM_THREADS=1 PYTHONWARNINGS=ignore && ")
    return ["bash", "--login", "-c", "-i", quote(force_interactive + cmd)]


class CommandRunnerInterface:
    """Interface to run commands on a remote cluster node.

    Command runner instances are returned by provider.get_command_runner()."""

    def run(
            self,
            cmd: str = None,
            timeout: int = 120,
            exit_on_fail: bool = False,
            port_forward: List[Tuple[int, int]] = None,
            with_output: bool = False,
            run_env: str = "auto",
            ssh_options_override_ssh_key: str = "",
    ) -> str:
        """Run the given command on the cluster node and optionally get output.

        WARNING: The arguments of "run" function need to be json dumpable!

        Args:
            cmd (str): The command to run.
            timeout (int): The command timeout in seconds.
            exit_on_fail (bool): Whether to sys exit on failure.
            port_forward (list): List of (local, remote) ports to forward, or
                a single tuple.
            with_output (bool): Whether to return output.
            run_env (str): whether to run in docker, host or auto.
            ssh_options_override_ssh_key (str): if provided, overwrites
                SSHOptions class with SSHOptions(ssh_options_override_ssh_key).
        """
        raise NotImplementedError

    def run_rsync_up(self, source: str, target: str) -> None:
        """Rsync files up to the cluster node.

        Args:
            source (str): The (local) source directory or file.
            target (str): The (remote) destination path.
        """
        raise NotImplementedError

    def run_rsync_down(self, source: str, target: str) -> None:
        """Rsync files down from the cluster node.

        Args:
            source (str): The (remote) source directory or file.
            target (str): The (local) destination path.
        """
        raise NotImplementedError

    def remote_shell_command_str(self) -> str:
        """Return the command the user can use to open a shell."""
        raise NotImplementedError


class KubernetesCommandRunner(CommandRunnerInterface):
    def __init__(self, log_prefix, namespace, node_id, auth_config,
                 process_runner):

        self.log_prefix = log_prefix
        self.process_runner = process_runner
        self.node_id = node_id
        self.namespace = namespace
        self.kubectl = ["kubectl", "-n", self.namespace]

    def run(
            self,
            cmd=None,
            timeout=120,
            exit_on_fail=False,
            port_forward=None,
            with_output=False,
            run_env="auto",  # Unused argument.
            ssh_options_override_ssh_key="",  # Unused argument.
    ):
        if cmd and port_forward:
            raise Exception(
                "exec with Kubernetes can't forward ports and execute"
                "commands together.")

        if port_forward:
            if not isinstance(port_forward, list):
                port_forward = [port_forward]
            port_forward_cmd = self.kubectl + [
                "port-forward",
                self.node_id,
            ] + [
                "{}:{}".format(local, remote) for local, remote in port_forward
            ]
            logger.info("Port forwarding with: {}".format(
                " ".join(port_forward_cmd)))
            port_forward_process = subprocess.Popen(port_forward_cmd)
            port_forward_process.wait()
            # We should never get here, this indicates that port forwarding
            # failed, likely because we couldn't bind to a port.
            pout, perr = port_forward_process.communicate()
            exception_str = " ".join(
                port_forward_cmd) + " failed with error: " + perr
            raise Exception(exception_str)
        else:
            final_cmd = self.kubectl + ["exec", "-it"]
            final_cmd += [
                self.node_id,
                "--",
            ]
            final_cmd += _with_interactive(cmd)
            logger.info(self.log_prefix + "Running {}".format(final_cmd))
            try:
                if with_output:
                    return self.process_runner.check_output(
                        " ".join(final_cmd), shell=True)
                else:
                    self.process_runner.check_call(
                        " ".join(final_cmd), shell=True)
            except subprocess.CalledProcessError:
                if exit_on_fail:
                    quoted_cmd = " ".join(final_cmd[:-1] +
                                          [quote(final_cmd[-1])])
                    logger.error(
                        self.log_prefix +
                        "Command failed: \n\n  {}\n".format(quoted_cmd))
                    sys.exit(1)
                else:
                    raise

    def run_rsync_up(self, source, target):
        if target.startswith("~"):
            target = "/root" + target[1:]

        try:
            self.process_runner.check_call([
                KUBECTL_RSYNC,
                "-avz",
                source,
                "{}@{}:{}".format(self.node_id, self.namespace, target),
            ])
        except Exception as e:
            logger.warning(self.log_prefix +
                           "rsync failed: '{}'. Falling back to 'kubectl cp'"
                           .format(e))
            self.process_runner.check_call(self.kubectl + [
                "cp", source, "{}/{}:{}".format(self.namespace, self.node_id,
                                                target)
            ])

    def run_rsync_down(self, source, target):
        if target.startswith("~"):
            target = "/root" + target[1:]

        try:
            self.process_runner.check_call([
                KUBECTL_RSYNC,
                "-avz",
                "{}@{}:{}".format(self.node_id, self.namespace, source),
                target,
            ])
        except Exception as e:
            logger.warning(self.log_prefix +
                           "rsync failed: '{}'. Falling back to 'kubectl cp'"
                           .format(e))
            self.process_runner.check_call(self.kubectl + [
                "cp", "{}/{}:{}".format(self.namespace, self.node_id, source),
                target
            ])

    def remote_shell_command_str(self):
        return "{} exec -it {} bash".format(" ".join(self.kubectl),
                                            self.node_id)


class SSHOptions:
    def __init__(self, ssh_key, control_path=None, **kwargs):
        self.ssh_key = ssh_key
        self.arg_dict = {
            # Supresses initial fingerprint verification.
            "StrictHostKeyChecking": "no",
            # SSH IP and fingerprint pairs no longer added to known_hosts.
            # This is to remove a "REMOTE HOST IDENTIFICATION HAS CHANGED"
            # warning if a new node has the same IP as a previously
            # deleted node, because the fingerprints will not match in
            # that case.
            "UserKnownHostsFile": os.devnull,
            # Try fewer extraneous key pairs.
            "IdentitiesOnly": "yes",
            # Abort if port forwarding fails (instead of just printing to
            # stderr).
            "ExitOnForwardFailure": "yes",
            # Quickly kill the connection if network connection breaks (as
            # opposed to hanging/blocking).
            "ServerAliveInterval": 5,
            "ServerAliveCountMax": 3
        }
        if control_path:
            self.arg_dict.update({
                "ControlMaster": "auto",
                "ControlPath": "{}/%C".format(control_path),
                "ControlPersist": "10s",
            })
        self.arg_dict.update(kwargs)

    def to_ssh_options_list(self, *, timeout=60):
        self.arg_dict["ConnectTimeout"] = "{}s".format(timeout)
        ssh_key_option = ["-i", self.ssh_key] if self.ssh_key else []
        return ssh_key_option + [
            x for y in (["-o", "{}={}".format(k, v)]
                        for k, v in self.arg_dict.items()
                        if v is not None) for x in y
        ]


class SSHCommandRunner(CommandRunnerInterface):
    def __init__(self, log_prefix, node_id, provider, auth_config,
                 cluster_name, process_runner, use_internal_ip):

        ssh_control_hash = hashlib.md5(cluster_name.encode()).hexdigest()
        ssh_user_hash = hashlib.md5(getuser().encode()).hexdigest()
        ssh_control_path = "/tmp/ray_ssh_{}/{}".format(
            ssh_user_hash[:HASH_MAX_LENGTH],
            ssh_control_hash[:HASH_MAX_LENGTH])

        self.log_prefix = log_prefix
        self.process_runner = process_runner
        self.node_id = node_id
        self.use_internal_ip = use_internal_ip
        self.provider = provider
        self.ssh_private_key = auth_config.get("ssh_private_key")
        self.ssh_user = auth_config["ssh_user"]
        self.ssh_control_path = ssh_control_path
        self.ssh_ip = None
        self.ssh_proxy_command = auth_config.get("ssh_proxy_command", None)
        self.ssh_options = SSHOptions(
            self.ssh_private_key,
            self.ssh_control_path,
            ProxyCommand=self.ssh_proxy_command)

    def _get_node_ip(self):
        if self.use_internal_ip:
            return self.provider.internal_ip(self.node_id)
        else:
            return self.provider.external_ip(self.node_id)

    def wait_for_ip(self, deadline):
        # if we have IP do not print waiting info
        ip = self._get_node_ip()
        if ip is not None:
            cli_logger.labeled_value("Fetched IP", ip)
            return ip

        interval = 10
        with cli_logger.timed("Waiting for IP"):
            while time.time() < deadline and \
                    not self.provider.is_terminated(self.node_id):
                cli_logger.old_info(logger, "{}Waiting for IP...",
                                    self.log_prefix)

                ip = self._get_node_ip()
                if ip is not None:
                    cli_logger.labeled_value("Received", ip)
                    return ip
                cli_logger.print("Not yet available, retrying in {} seconds",
                                 cf.bold(str(interval)))
                time.sleep(interval)

        return None

    def _set_ssh_ip_if_required(self):
        if self.ssh_ip is not None:
            return

        # We assume that this never changes.
        #   I think that's reasonable.
        deadline = time.time() + NODE_START_WAIT_S
        with LogTimer(self.log_prefix + "Got IP"):
            ip = self.wait_for_ip(deadline)

            cli_logger.doassert(ip is not None,
                                "Could not get node IP.")  # todo: msg
            assert ip is not None, "Unable to find IP of node"

        self.ssh_ip = ip

        # This should run before any SSH commands and therefore ensure that
        #   the ControlPath directory exists, allowing SSH to maintain
        #   persistent sessions later on.
        try:
            os.makedirs(self.ssh_control_path, mode=0o700, exist_ok=True)
        except OSError as e:
            cli_logger.warning("{}", str(e))  # todo: msg
            cli_logger.old_warning(logger, "{}", str(e))

    def run(
            self,
            cmd,
            timeout=120,
            exit_on_fail=False,
            port_forward=None,
            with_output=False,
            run_env="auto",  # Unused argument.
            ssh_options_override_ssh_key="",
    ):

        if ssh_options_override_ssh_key:
            ssh_options = SSHOptions(ssh_options_override_ssh_key)
        else:
            ssh_options = self.ssh_options

        assert isinstance(
            ssh_options, SSHOptions
        ), "ssh_options must be of type SSHOptions, got {}".format(
            type(ssh_options))

        self._set_ssh_ip_if_required()

        ssh = ["ssh", "-tt"]

        if port_forward:
            with cli_logger.group("Forwarding ports"):
                if not isinstance(port_forward, list):
                    port_forward = [port_forward]
                for local, remote in port_forward:
                    cli_logger.verbose(
                        "Forwarding port {} to port {} on localhost.",
                        cf.bold(local), cf.bold(remote))  # todo: msg
                    cli_logger.old_info(logger,
                                        "{}Forwarding {} -> localhost:{}",
                                        self.log_prefix, local, remote)
                    ssh += ["-L", "{}:localhost:{}".format(remote, local)]

        final_cmd = ssh + ssh_options.to_ssh_options_list(timeout=timeout) + [
            "{}@{}".format(self.ssh_user, self.ssh_ip)
        ]
        if cmd:
            final_cmd += _with_interactive(cmd)
            cli_logger.old_info(logger, "{}Running {}", self.log_prefix,
                                " ".join(final_cmd))
        else:
            # We do this because `-o ControlMaster` causes the `-N` flag to
            # still create an interactive shell in some ssh versions.
            final_cmd.append(quote("while true; do sleep 86400; done"))

        # todo: add a flag for this, we might
        # wanna log commands with print sometimes
        cli_logger.verbose("Running `{}`", cf.bold(cmd))
        with cli_logger.indented():
            cli_logger.very_verbose("Full command is `{}`",
                                    cf.bold(" ".join(final_cmd)))

        def start_process():
            try:
                if with_output:
                    return self.process_runner.check_output(final_cmd)
                else:
                    self.process_runner.check_call(final_cmd)
            except subprocess.CalledProcessError as e:
                quoted_cmd = " ".join(final_cmd[:-1] + [quote(final_cmd[-1])])
                if not cli_logger.old_style:
                    raise ProcessRunnerError(
                        "Command failed",
                        "ssh_command_failed",
                        code=e.returncode,
                        command=quoted_cmd)

                if exit_on_fail:
                    raise click.ClickException(
                        "Command failed: \n\n  {}\n".format(quoted_cmd)) \
                        from None
                else:
                    raise click.ClickException(
                        "SSH command Failed. See above for the output from the"
                        " failure.") from None

        if cli_logger.verbosity > 0:
            with cli_logger.indented():
                return start_process()
        else:
            return start_process()

    def run_rsync_up(self, source, target):
        self._set_ssh_ip_if_required()
        command = [
            "rsync", "--rsh",
            subprocess.list2cmdline(
                ["ssh"] + self.ssh_options.to_ssh_options_list(timeout=120)),
            "-avz", source, "{}@{}:{}".format(self.ssh_user, self.ssh_ip,
                                              target)
        ]
        cli_logger.verbose("Running `{}`", cf.bold(" ".join(command)))
        self.process_runner.check_call(command)

    def run_rsync_down(self, source, target):
        self._set_ssh_ip_if_required()

        command = [
            "rsync", "--rsh",
            subprocess.list2cmdline(
                ["ssh"] + self.ssh_options.to_ssh_options_list(timeout=120)),
            "-avz", "{}@{}:{}".format(self.ssh_user, self.ssh_ip,
                                      source), target
        ]
        cli_logger.verbose("Running `{}`", cf.bold(" ".join(command)))
        self.process_runner.check_call(command)

    def remote_shell_command_str(self):
        if self.ssh_private_key:
            return "ssh -o IdentitiesOnly=yes -i {} {}@{}\n".format(
                self.ssh_private_key, self.ssh_user, self.ssh_ip)
        else:
            return "ssh -o IdentitiesOnly=yes {}@{}\n".format(
                self.ssh_user, self.ssh_ip)


class DockerCommandRunner(SSHCommandRunner):
    def __init__(self, docker_config, **common_args):
        self.ssh_command_runner = SSHCommandRunner(**common_args)
        self.docker_name = docker_config["container_name"]
        self.docker_config = docker_config
        self.home_dir = None
        self._check_docker_installed()
        self.shutdown = False

    def run(
            self,
            cmd,
            timeout=120,
            exit_on_fail=False,
            port_forward=None,
            with_output=False,
            run_env="auto",
            ssh_options_override_ssh_key="",
    ):
        if run_env == "auto":
            run_env = "host" if cmd.find("docker") == 0 else "docker"

        if run_env == "docker":
            cmd = self._docker_expand_user(cmd, any_char=True)
            cmd = " ".join(_with_interactive(cmd))
            cmd = with_docker_exec(
                [cmd], container_name=self.docker_name,
                with_interactive=True)[0]

        if self.shutdown:
            cmd += "; sudo shutdown -h now"
        return self.ssh_command_runner.run(
            cmd,
            timeout=timeout,
            exit_on_fail=exit_on_fail,
            port_forward=port_forward,
            with_output=with_output,
            ssh_options_override_ssh_key=ssh_options_override_ssh_key)

    def run_rsync_up(self, source, target):
        protected_path = target
        if target.find("/root") == 0:
            target = target.replace("/root", "/tmp/root")
<<<<<<< HEAD
            self.ssh_command_runner.run(f"mkdir -p {os.path.dirname(target)}")
=======
        self.ssh_command_runner.run(
            f"mkdir -p {os.path.dirname(target.rstrip('/'))}", run_env="host")
>>>>>>> 37821f0b
        self.ssh_command_runner.run_rsync_up(source, target)
        if self._check_container_status():
            self.ssh_command_runner.run("docker cp {} {}:{}".format(
                target, self.docker_name,
                self._docker_expand_user(protected_path)))

    def run_rsync_down(self, source, target):
        protected_path = source
        if source.find("/root") == 0:
            source = source.replace("/root", "/tmp/root")
<<<<<<< HEAD
            self.ssh_command_runner.run(f"mkdir -p {os.path.dirname(source)}")
=======
        self.ssh_command_runner.run(
            f"mkdir -p {os.path.dirname(source.rstrip('/'))}", run_env="host")
>>>>>>> 37821f0b
        self.ssh_command_runner.run("docker cp {}:{} {}".format(
            self.docker_name, self._docker_expand_user(protected_path),
            source))
        self.ssh_command_runner.run_rsync_down(source, target)

    def remote_shell_command_str(self):
        inner_str = self.ssh_command_runner.remote_shell_command_str().replace(
            "ssh", "ssh -tt", 1).strip("\n")
        return inner_str + " docker exec -it {} /bin/bash\n".format(
            self.docker_name)

    def _check_docker_installed(self):
        try:
            self.ssh_command_runner.run("command -v docker")
            return
        except Exception:
            install_commands = [
                "curl -fsSL https://get.docker.com -o get-docker.sh",
                "sudo sh get-docker.sh", "sudo usermod -aG docker $USER",
                "sudo systemctl restart docker -f"
            ]
            logger.error(
                "Docker not installed. You can install Docker by adding the "
                "following commands to 'initialization_commands':\n" +
                "\n".join(install_commands))

    def _shutdown_after_next_cmd(self):
        self.shutdown = True

    def _check_container_status(self):
        no_exist = "not_present"
        cmd = check_docker_running_cmd(self.docker_name) + " ".join(
            ["||", "echo", quote(no_exist)])
        output = self.ssh_command_runner.run(
            cmd, with_output=True).decode("utf-8").strip()
        if no_exist in output:
            return False
        return "true" in output.lower()

    def _docker_expand_user(self, string, any_char=False):
        user_pos = string.find("~")
        if user_pos > -1:
            if self.home_dir is None:
                self.home_dir = self.ssh_command_runner.run(
                    "docker exec {} env | grep HOME | cut -d'=' -f2".format(
                        self.docker_name),
                    with_output=True).decode("utf-8").strip()

            if any_char:
                return string.replace("~/", self.home_dir + "/")

            elif not any_char and user_pos == 0:
                return string.replace("~", self.home_dir, 1)

        return string<|MERGE_RESOLUTION|>--- conflicted
+++ resolved
@@ -502,12 +502,8 @@
         protected_path = target
         if target.find("/root") == 0:
             target = target.replace("/root", "/tmp/root")
-<<<<<<< HEAD
-            self.ssh_command_runner.run(f"mkdir -p {os.path.dirname(target)}")
-=======
         self.ssh_command_runner.run(
-            f"mkdir -p {os.path.dirname(target.rstrip('/'))}", run_env="host")
->>>>>>> 37821f0b
+            f"mkdir -p {os.path.dirname(target.rstrip('/'))}")
         self.ssh_command_runner.run_rsync_up(source, target)
         if self._check_container_status():
             self.ssh_command_runner.run("docker cp {} {}:{}".format(
@@ -518,12 +514,8 @@
         protected_path = source
         if source.find("/root") == 0:
             source = source.replace("/root", "/tmp/root")
-<<<<<<< HEAD
-            self.ssh_command_runner.run(f"mkdir -p {os.path.dirname(source)}")
-=======
         self.ssh_command_runner.run(
-            f"mkdir -p {os.path.dirname(source.rstrip('/'))}", run_env="host")
->>>>>>> 37821f0b
+            f"mkdir -p {os.path.dirname(source.rstrip('/'))}")
         self.ssh_command_runner.run("docker cp {}:{} {}".format(
             self.docker_name, self._docker_expand_user(protected_path),
             source))
