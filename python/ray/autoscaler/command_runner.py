--- conflicted
+++ resolved
@@ -584,16 +584,10 @@
             exit_on_fail=False,
             port_forward=None,
             with_output=False,
-<<<<<<< HEAD
-            run_env="auto",
-            ssh_options_override=None,
-            **kwargs):
-=======
             environment_variables: Dict[str, object] = None,
             run_env="auto",
             ssh_options_override_ssh_key="",
     ):
->>>>>>> 5264f888
         if run_env == "auto":
             run_env = "host" if cmd.find("docker") == 0 else "docker"
 
