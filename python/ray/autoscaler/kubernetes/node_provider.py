import logging
from uuid import uuid4
from kubernetes.client.rest import ApiException
from ray.autoscaler.kubernetes import core_api, log_prefix, extensions_beta_api
from ray.autoscaler.node_provider import NodeProvider
from ray.autoscaler.kubernetes.config import bootstrap_kubernetes
from ray.autoscaler.tags import TAG_RAY_CLUSTER_NAME
from ray.autoscaler.updater import KubernetesCommandRunner

logger = logging.getLogger(__name__)


def to_label_selector(tags):
    label_selector = ""
    for k, v in tags.items():
        if label_selector != "":
            label_selector += ","
        label_selector += "{}={}".format(k, v)
    return label_selector


class KubernetesNodeProvider(NodeProvider):
    def __init__(self, provider_config, cluster_name):
        NodeProvider.__init__(self, provider_config, cluster_name)
        self.cluster_name = cluster_name
        self.namespace = provider_config["namespace"]

    def non_terminated_nodes(self, tag_filters):
        # Match pods that are in the 'Pending' or 'Running' phase.
        # Unfortunately there is no OR operator in field selectors, so we
        # have to match on NOT any of the other phases.
        field_selector = ",".join([
            "status.phase!=Failed",
            "status.phase!=Unknown",
            "status.phase!=Succeeded",
            "status.phase!=Terminating",
        ])

        tag_filters[TAG_RAY_CLUSTER_NAME] = self.cluster_name
        label_selector = to_label_selector(tag_filters)
        pod_list = core_api().list_namespaced_pod(
            self.namespace,
            field_selector=field_selector,
            label_selector=label_selector)

        return [pod.metadata.name for pod in pod_list.items]

    def is_running(self, node_id):
        pod = core_api().read_namespaced_pod_status(node_id, self.namespace)
        return pod.status.phase == "Running"

    def is_terminated(self, node_id):
        pod = core_api().read_namespaced_pod_status(node_id, self.namespace)
        return pod.status.phase not in ["Running", "Pending"]

    def node_tags(self, node_id):
        pod = core_api().read_namespaced_pod_status(node_id, self.namespace)
        return pod.metadata.labels

    def external_ip(self, node_id):
        raise NotImplementedError("Must use internal IPs with Kubernetes.")

    def internal_ip(self, node_id):
        pod = core_api().read_namespaced_pod_status(node_id, self.namespace)
        return pod.status.pod_ip

    def set_node_tags(self, node_id, tags):
        pod = core_api().read_namespaced_pod_status(node_id, self.namespace)
        pod.metadata.labels.update(tags)
        core_api().patch_namespaced_pod(node_id, self.namespace, pod)

    def create_node(self, node_config, tags, count):
        conf = node_config.copy()
        pod_spec = conf.get("pod", conf)
        service_spec = conf.get("service")
        ingress_spec = conf.get("ingress")
        node_uuid = str(uuid4())
        tags[TAG_RAY_CLUSTER_NAME] = self.cluster_name
        tags["ray-node-uuid"] = node_uuid
        pod_spec["metadata"]["namespace"] = self.namespace
        if "labels" in pod_spec["metadata"]:
            pod_spec["metadata"]["labels"].update(tags)
        else:
            pod_spec["metadata"]["labels"] = tags
        logger.info(log_prefix + "calling create_namespaced_pod "
                    "(count={}).".format(count))
        new_nodes = []
        for _ in range(count):
            pod = core_api().create_namespaced_pod(self.namespace, pod_spec)
            new_nodes.append(pod)

        new_svcs = []
        if service_spec is not None:
            logger.info(log_prefix + "calling create_namespaced_service "
                        "(count={}).".format(count))

            for new_node in new_nodes:

                metadata = service_spec.get("metadata", {})
                metadata["name"] = new_node.metadata.name
                service_spec["metadata"] = metadata
                service_spec["spec"]["selector"] = {"ray-node-uuid": node_uuid}
                svc = core_api().create_namespaced_service(
                    self.namespace, service_spec)
                new_svcs.append(svc)

        if ingress_spec is not None:
            logger.info(log_prefix + "calling create_namespaced_ingress "
                        "(count={}).".format(count))
            for new_svc in new_svcs:
                metadata = ingress_spec.get("metadata", {})
                metadata["name"] = new_svc.metadata.name
                ingress_spec["metadata"] = metadata
                ingress_spec = _add_service_name_to_service_port(
                    ingress_spec, new_svc.metadata.name)
                extensions_beta_api().create_namespaced_ingress(
                    self.namespace, ingress_spec)

    def terminate_node(self, node_id):
        logger.info(log_prefix + "calling delete_namespaced_pod")
        core_api().delete_namespaced_pod(node_id, self.namespace)
        try:
            core_api().delete_namespaced_service(node_id, self.namespace)
        except ApiException:
            pass
        try:
            extensions_beta_api().delete_namespaced_ingress(
                node_id,
                self.namespace,
            )
        except ApiException:
            pass

    def terminate_nodes(self, node_ids):
        for node_id in node_ids:
            self.terminate_node(node_id)

    def get_command_runner(self,
                           log_prefix,
                           node_id,
                           auth_config,
                           cluster_name,
                           process_runner,
                           use_internal_ip,
                           docker_config=None):
        return KubernetesCommandRunner(log_prefix, self.namespace, node_id,
                                       auth_config, process_runner)

<<<<<<< HEAD

def _add_service_name_to_service_port(spec, svc_name):
    """Goes recursively through the ingress manifest and adds the
    right serviceName next to every servicePort definition.
    """
    if isinstance(spec, dict):
        dict_keys = list(spec.keys())
        for k in dict_keys:
            spec[k] = _add_service_name_to_service_port(spec[k], svc_name)

            # The magic string ${RAY_POD_NAME} is replaced with
            # the true service name, which is equal to the worker pod name.
            if k == "serviceName":
                if spec[k] != "${RAY_POD_NAME}":
                    raise ValueError(
                        "The value of serviceName must be set to "
                        "${RAY_POD_NAME}. It is automatically replaced "
                        "when using the autoscaler.")
                else:
                    spec["serviceName"] = svc_name

    elif isinstance(spec, list):
        spec = [
            _add_service_name_to_service_port(item, svc_name) for item in spec
        ]

    return spec
=======
    @staticmethod
    def bootstrap_config(cluster_config):
        return bootstrap_kubernetes(cluster_config)
>>>>>>> 993ff5fd
<|MERGE_RESOLUTION|>--- conflicted
+++ resolved
@@ -146,7 +146,10 @@
         return KubernetesCommandRunner(log_prefix, self.namespace, node_id,
                                        auth_config, process_runner)
 
-<<<<<<< HEAD
+    @staticmethod
+    def bootstrap_config(cluster_config):
+        return bootstrap_kubernetes(cluster_config)
+
 
 def _add_service_name_to_service_port(spec, svc_name):
     """Goes recursively through the ingress manifest and adds the
@@ -173,9 +176,4 @@
             _add_service_name_to_service_port(item, svc_name) for item in spec
         ]
 
-    return spec
-=======
-    @staticmethod
-    def bootstrap_config(cluster_config):
-        return bootstrap_kubernetes(cluster_config)
->>>>>>> 993ff5fd
+    return spec