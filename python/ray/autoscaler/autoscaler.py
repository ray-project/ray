from __future__ import absolute_import
from __future__ import division
from __future__ import print_function

import json
import hashlib
import os
import subprocess
import time
import traceback

from collections import defaultdict
from datetime import datetime

import numpy as np
import yaml

from ray.ray_constants import AUTOSCALER_MAX_NUM_FAILURES, \
    AUTOSCALER_MAX_CONCURRENT_LAUNCHES, AUTOSCALER_UPDATE_INTERVAL_S, \
    AUTOSCALER_HEARTBEAT_TIMEOUT_S
from ray.autoscaler.node_provider import get_node_provider
from ray.autoscaler.updater import NodeUpdaterProcess
from ray.autoscaler.tags import TAG_RAY_LAUNCH_CONFIG, \
    TAG_RAY_RUNTIME_CONFIG, TAG_RAY_NODE_STATUS, TAG_RAY_NODE_TYPE, TAG_NAME
import ray.services as services


CLUSTER_CONFIG_SCHEMA = {
    # An unique identifier for the head node and workers of this cluster.
    "cluster_name": str,

    # The minimum number of workers nodes to launch in addition to the head
    # node. This number should be >= 0.
    "min_workers": int,

    # The maximum number of workers nodes to launch in addition to the head
    # node. This takes precedence over min_workers.
    "max_workers": int,

    # The autoscaler will scale up the cluster to this target fraction of
    # resources usage. For example, if a cluster of 8 nodes is 100% busy
    # and target_utilization was 0.8, it would resize the cluster to 10.
    "target_utilization_fraction": float,

    # If a node is idle for this many minutes, it will be removed.
    "idle_timeout_minutes": int,

    # Cloud-provider specific configuration.
    "provider": {
        "type": str,  # e.g. aws
        "region": str,  # e.g. us-east-1
    },

    # How Ray will authenticate with newly launched nodes.
    "auth": dict,

    # Provider-specific config for the head node, e.g. instance type.
    "head_node": dict,

    # Provider-specific config for worker nodes. e.g. instance type.
    "worker_nodes": dict,

    # Map of remote paths to local paths, e.g. {"/tmp/data": "/my/local/data"}
    "file_mounts": dict,

    # List of common shell commands to run to initialize nodes.
    "setup_commands": list,

    # Commands that will be run on the head node after common setup.
    "head_setup_commands": list,

    # Commands that will be run on worker nodes after common setup.
    "worker_setup_commands": list,

    # Command to start ray on the head node. You shouldn't need to modify this.
    "head_start_ray_commands": list,

    # Command to start ray on worker nodes. You shouldn't need to modify this.
    "worker_start_ray_commands": list,

    # Whether to avoid restarting the cluster during updates. This field is
    # controlled by the ray --no-restart flag and cannot be set by the user.
    "no_restart": None,
}


class LoadMetrics(object):
    """Container for cluster load metrics.

    Metrics here are updated from local scheduler heartbeats. The autoscaler
    queries these metrics to determine when to scale up, and which nodes
    can be removed.
    """

    def __init__(self):
        self.last_used_time_by_ip = {}
        self.last_heartbeat_time_by_ip = {}
        self.static_resources_by_ip = {}
        self.dynamic_resources_by_ip = {}
        self.local_ip = services.get_node_ip_address()

    def update(self, ip, static_resources, dynamic_resources):
        self.static_resources_by_ip[ip] = static_resources
        self.dynamic_resources_by_ip[ip] = dynamic_resources
        now = time.time()
        if ip not in self.last_used_time_by_ip or \
                static_resources != dynamic_resources:
            self.last_used_time_by_ip[ip] = now
        self.last_heartbeat_time_by_ip[ip] = now

    def mark_active(self, ip):
        self.last_heartbeat_time_by_ip[ip] = time.time()

    def prune_active_ips(self, active_ips):
        active_ips = set(active_ips)
        active_ips.add(self.local_ip)

        def prune(mapping):
            unwanted = set(mapping) - active_ips
            for unwanted_key in unwanted:
                del mapping[unwanted_key]
            if unwanted:
                print(
                    "Removed {} stale ip mappings: {} not in {}".format(
                        len(unwanted), unwanted, active_ips))
        prune(self.last_used_time_by_ip)
        prune(self.static_resources_by_ip)
        prune(self.dynamic_resources_by_ip)

    def approx_workers_used(self):
        return self._info()["NumNodesUsed"]

    def debug_string(self):
        return " - {}".format(
            "\n - ".join(
                ["{}: {}".format(k, v)
                 for k, v in sorted(self._info().items())]))

    def _info(self):
        nodes_used = 0.0
        resources_used = {}
        resources_total = {}
        now = time.time()
        for ip, max_resources in self.static_resources_by_ip.items():
            avail_resources = self.dynamic_resources_by_ip[ip]
            max_frac = 0.0
            for resource_id, amount in max_resources.items():
                used = amount - avail_resources[resource_id]
                if resource_id not in resources_used:
                    resources_used[resource_id] = 0.0
                    resources_total[resource_id] = 0.0
                resources_used[resource_id] += used
                resources_total[resource_id] += amount
                assert used >= 0
                if amount > 0:
                    frac = used / float(amount)
                    if frac > max_frac:
                        max_frac = frac
            nodes_used += max_frac
        idle_times = [now - t for t in self.last_used_time_by_ip.values()]
        return {
            "ResourceUsage": ", ".join([
                "{}/{} {}".format(
                    round(resources_used[rid], 2),
                    round(resources_total[rid], 2), rid)
                for rid in sorted(resources_used)]),
            "NumNodesConnected": len(self.static_resources_by_ip),
            "NumNodesUsed": round(nodes_used, 2),
            "NodeIdleSeconds": "Min={} Mean={} Max={}".format(
                int(np.min(idle_times)) if idle_times else -1,
                int(np.mean(idle_times)) if idle_times else -1,
                int(np.max(idle_times)) if idle_times else -1),
        }


class StandardAutoscaler(object):
    """The autoscaling control loop for a Ray cluster.

    There are two ways to start an autoscaling cluster: manually by running
    `ray start --head --autoscaling-config=/path/to/config.yaml` on a
    instance that has permission to launch other instances, or you can also use
    `ray create_or_update /path/to/config.yaml` from your laptop, which will
    configure the right AWS/Cloud roles automatically.

    StandardAutoscaler's `update` method is periodically called by `monitor.py`
    to add and remove nodes as necessary. Currently, load-based autoscaling is
    not implemented, so all this class does is try to maintain a constant
    cluster size.

    StandardAutoscaler is also used to bootstrap clusters (by adding workers
    until the target cluster size is met).
    """

    def __init__(
            self, config_path, load_metrics,
            max_concurrent_launches=AUTOSCALER_MAX_CONCURRENT_LAUNCHES,
            max_failures=AUTOSCALER_MAX_NUM_FAILURES,
            process_runner=subprocess, verbose_updates=False,
            node_updater_cls=NodeUpdaterProcess,
            update_interval_s=AUTOSCALER_UPDATE_INTERVAL_S):
        self.config_path = config_path
        self.reload_config(errors_fatal=True)
        self.load_metrics = load_metrics
        self.provider = get_node_provider(
            self.config["provider"], self.config["cluster_name"])

        self.max_failures = max_failures
        self.max_concurrent_launches = max_concurrent_launches
        self.verbose_updates = verbose_updates
        self.process_runner = process_runner
        self.node_updater_cls = node_updater_cls

        # Map from node_id to NodeUpdater processes
        self.updaters = {}
        self.num_failed_updates = defaultdict(int)
        self.num_successful_updates = defaultdict(int)
        self.num_failures = 0
        self.last_update_time = 0.0
        self.update_interval_s = update_interval_s

        for local_path in self.config["file_mounts"].values():
            assert os.path.exists(local_path)

        print("StandardAutoscaler: {}".format(self.config))

    def update(self):
        try:
            self.reload_config(errors_fatal=False)
            self._update()
        except Exception as e:
            print(
                "StandardAutoscaler: Error during autoscaling: {}",
                traceback.format_exc())
            self.num_failures += 1
            if self.num_failures > self.max_failures:
                print("*** StandardAutoscaler: Too many errors, abort. ***")
                raise e

    def _update(self):
        # Throttle autoscaling updates to this interval to avoid exceeding
        # rate limits on API calls.
        if time.time() - self.last_update_time < self.update_interval_s:
            return

        self.last_update_time = time.time()
        nodes = self.workers()
        print(self.debug_string(nodes))
        self.load_metrics.prune_active_ips(
            [self.provider.internal_ip(node_id) for node_id in nodes])

        # Terminate any idle or out of date nodes
        last_used = self.load_metrics.last_used_time_by_ip
        horizon = time.time() - (60 * self.config["idle_timeout_minutes"])
        num_terminated = 0
        for node_id in nodes:
            node_ip = self.provider.internal_ip(node_id)
            if node_ip in last_used and last_used[node_ip] < horizon and \
                    len(nodes) - num_terminated > self.config["min_workers"]:
                num_terminated += 1
                print(
                    "StandardAutoscaler: Terminating idle node: "
                    "{}".format(node_id))
                self.provider.terminate_node(node_id)
            elif not self.launch_config_ok(node_id):
                num_terminated += 1
                print(
                    "StandardAutoscaler: Terminating outdated node: "
                    "{}".format(node_id))
                self.provider.terminate_node(node_id)
        if num_terminated > 0:
            nodes = self.workers()
            print(self.debug_string(nodes))

        # Terminate nodes if there are too many
        num_terminated = 0
        while len(nodes) > self.config["max_workers"]:
            num_terminated += 1
            print(
                "StandardAutoscaler: Terminating unneeded node: "
                "{}".format(nodes[-1]))
            self.provider.terminate_node(nodes[-1])
            nodes = nodes[:-1]
        if num_terminated > 0:
            nodes = self.workers()
            print(self.debug_string(nodes))

        # Launch new nodes if needed
        target_num = self.target_num_workers()
        if len(nodes) < target_num:
            self.launch_new_node(
                min(self.max_concurrent_launches, target_num - len(nodes)))
            print(self.debug_string())

        # Process any completed updates
        completed = []
        for node_id, updater in self.updaters.items():
            if not updater.is_alive():
                completed.append(node_id)
        if completed:
            for node_id in completed:
                if self.updaters[node_id].exitcode == 0:
                    self.num_successful_updates[node_id] += 1
                else:
                    self.num_failed_updates[node_id] += 1
                del self.updaters[node_id]
            # Mark the node as active to prevent the node recovery logic
            # immediately trying to restart Ray on the new node.
            self.load_metrics.mark_active(self.provider.internal_ip(node_id))
            nodes = self.workers()
            print(self.debug_string(nodes))

        # Update nodes with out-of-date files
        for node_id in nodes:
            self.update_if_needed(node_id)

        # Attempt to recover unhealthy nodes
        for node_id in nodes:
            self.recover_if_needed(node_id)

    def reload_config(self, errors_fatal=False):
        try:
            with open(self.config_path) as f:
                new_config = yaml.load(f.read())
            validate_config(new_config)
            new_launch_hash = hash_launch_conf(
                new_config["worker_nodes"], new_config["auth"])
            new_runtime_hash = hash_runtime_conf(
                new_config["file_mounts"],
                [new_config["setup_commands"],
                 new_config["worker_setup_commands"],
                 new_config["worker_start_ray_commands"]])
            self.config = new_config
            self.launch_hash = new_launch_hash
            self.runtime_hash = new_runtime_hash
        except Exception as e:
            if errors_fatal:
                raise e
            else:
                print(
                    "StandardAutoscaler: Error parsing config: {}",
                    traceback.format_exc())

    def target_num_workers(self):
        target_frac = self.config["target_utilization_fraction"]
        cur_used = self.load_metrics.approx_workers_used()
        ideal_num_workers = int(np.ceil(cur_used / float(target_frac)))
        return min(
            self.config["max_workers"],
            max(self.config["min_workers"], ideal_num_workers))

    def launch_config_ok(self, node_id):
        launch_conf = self.provider.node_tags(node_id).get(
            TAG_RAY_LAUNCH_CONFIG)
        if self.launch_hash != launch_conf:
            return False
        return True

    def files_up_to_date(self, node_id):
        applied = self.provider.node_tags(node_id).get(TAG_RAY_RUNTIME_CONFIG)
        if applied != self.runtime_hash:
            print(
                "StandardAutoscaler: {} has runtime state {}, want {}".format(
                    node_id, applied, self.runtime_hash))
            return False
        return True

    def recover_if_needed(self, node_id):
        if not self.can_update(node_id):
            return
        last_heartbeat_time = self.load_metrics.last_heartbeat_time_by_ip.get(
            self.provider.internal_ip(node_id), 0)
        if time.time() - last_heartbeat_time < AUTOSCALER_HEARTBEAT_TIMEOUT_S:
            return
        print("StandardAutoscaler: Restarting Ray on {}".format(node_id))
        updater = self.node_updater_cls(
            node_id,
            self.config["provider"],
            self.config["auth"],
            self.config["cluster_name"],
            {},
            with_head_node_ip(self.config["worker_start_ray_commands"]),
            self.runtime_hash,
            redirect_output=not self.verbose_updates,
            process_runner=self.process_runner)
        updater.start()
        self.updaters[node_id] = updater

    def update_if_needed(self, node_id):
        if not self.can_update(node_id):
            return
        if self.files_up_to_date(node_id):
            return
        if self.config.get("no_restart", False) and \
                self.num_successful_updates.get(node_id, 0) > 0:
            init_commands = (
                self.config["setup_commands"] +
                self.config["worker_setup_commands"])
        else:
            init_commands = (
                self.config["setup_commands"] +
                self.config["worker_setup_commands"] +
                self.config["worker_start_ray_commands"])
        updater = self.node_updater_cls(
            node_id,
            self.config["provider"],
            self.config["auth"],
            self.config["cluster_name"],
            self.config["file_mounts"],
            with_head_node_ip(init_commands),
            self.runtime_hash,
            redirect_output=not self.verbose_updates,
            process_runner=self.process_runner)
        updater.start()
        self.updaters[node_id] = updater

    def can_update(self, node_id):
        if not self.provider.is_running(node_id):
            return False
        if not self.launch_config_ok(node_id):
            return False
        if node_id in self.updaters:
            return False
        if self.num_failed_updates.get(node_id, 0) > 0:  # TODO(ekl) retry?
            return False
        return True

    def launch_new_node(self, count):
        print("StandardAutoscaler: Launching {} new nodes".format(count))
        num_before = len(self.workers())
        self.provider.create_node(
            self.config["worker_nodes"],
            {
                TAG_NAME: "ray-{}-worker".format(self.config["cluster_name"]),
                TAG_RAY_NODE_TYPE: "Worker",
                TAG_RAY_NODE_STATUS: "Uninitialized",
                TAG_RAY_LAUNCH_CONFIG: self.launch_hash,
            },
            count)
        # TODO(ekl) be less conservative in this check
        assert len(self.workers()) > num_before, \
            "Num nodes failed to increase after creating a new node"

    def workers(self):
        return self.provider.nodes(tag_filters={
            TAG_RAY_NODE_TYPE: "Worker",
        })

    def debug_string(self, nodes=None):
        if nodes is None:
            nodes = self.workers()
        suffix = ""
        if self.updaters:
            suffix += " ({} updating)".format(len(self.updaters))
        if self.num_failed_updates:
            suffix += " ({} failed to update)".format(
                len(self.num_failed_updates))
        return "StandardAutoscaler [{}]: {}/{} target nodes{}\n{}".format(
            datetime.now(), len(nodes), self.target_num_workers(),
            suffix, self.load_metrics.debug_string())


def validate_config(config, schema=CLUSTER_CONFIG_SCHEMA):
    if type(config) is not dict:
        raise ValueError("Config is not a dictionary")
    for k, v in schema.items():
        if v is None:
            continue  # None means we don't validate the field
        if k not in config:
            raise ValueError(
                "Missing required config key `{}` of type {}".format(
                    k, v.__name__))
        if isinstance(v, type):
            if not isinstance(config[k], v):
                raise ValueError(
                    "Config key `{}` has wrong type {}, expected {}".format(
                        k, type(config[k]).__name__, v.__name__))
        else:
            validate_config(config[k], schema[k])
    for k in config.keys():
        if k not in schema:
            raise ValueError(
                "Unexpected config key `{}` not in {}".format(
                    k, schema.keys()))


def with_head_node_ip(cmds):
    head_ip = services.get_node_ip_address()
    out = []
    for cmd in cmds:
        out.append("export RAY_HEAD_IP={}; {}".format(head_ip, cmd))
    return out


def hash_launch_conf(node_conf, auth):
    hasher = hashlib.sha1()
<<<<<<< HEAD
    hasher.update(json.dumps([node_conf, auth], sort_keys=True).encode("utf-8"))
=======
    hasher.update(
        json.dumps([node_conf, auth], sort_keys=True).encode("utf-8"))
>>>>>>> 088f0149
    return hasher.hexdigest()


def hash_runtime_conf(file_mounts, extra_objs):
    hasher = hashlib.sha1()

    def add_content_hashes(path):
        if os.path.isdir(path):
            dirs = []
            for dirpath, _, filenames in os.walk(path):
                dirs.append((dirpath, sorted(filenames)))
            for dirpath, filenames in sorted(dirs):
                hasher.update(dirpath.encode("utf-8"))
                for name in filenames:
                    hasher.update(name.encode("utf-8"))
                    with open(os.path.join(dirpath, name), "rb") as f:
                        hasher.update(f.read())
        else:
            with open(path, 'r') as f:
                hasher.update(f.read().encode("utf-8"))

    hasher.update(json.dumps(sorted(file_mounts.items())).encode("utf-8"))
    hasher.update(json.dumps(extra_objs, sort_keys=True).encode("utf-8"))
    for local_path in sorted(file_mounts.values()):
        add_content_hashes(local_path)

    return hasher.hexdigest()<|MERGE_RESOLUTION|>--- conflicted
+++ resolved
@@ -493,12 +493,8 @@
 
 def hash_launch_conf(node_conf, auth):
     hasher = hashlib.sha1()
-<<<<<<< HEAD
-    hasher.update(json.dumps([node_conf, auth], sort_keys=True).encode("utf-8"))
-=======
     hasher.update(
         json.dumps([node_conf, auth], sort_keys=True).encode("utf-8"))
->>>>>>> 088f0149
     return hasher.hexdigest()
 
 
