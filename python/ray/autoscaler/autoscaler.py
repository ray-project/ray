from collections import defaultdict
from typing import Optional
import copy
import logging
import math
import numpy as np
import os
import subprocess
import threading
import time
import yaml

from ray.experimental.internal_kv import _internal_kv_put, \
    _internal_kv_initialized
from ray.autoscaler.node_provider import get_node_provider
from ray.autoscaler.tags import (
    TAG_RAY_LAUNCH_CONFIG, TAG_RAY_RUNTIME_CONFIG,
    TAG_RAY_FILE_MOUNTS_CONTENTS, TAG_RAY_NODE_STATUS, TAG_RAY_NODE_TYPE,
    TAG_RAY_INSTANCE_TYPE, STATUS_UP_TO_DATE, NODE_TYPE_WORKER)
from ray.autoscaler.updater import NodeUpdaterThread
from ray.autoscaler.node_launcher import NodeLauncher
from ray.autoscaler.resource_demand_scheduler import ResourceDemandScheduler
from ray.autoscaler.util import ConcurrentCounter, validate_config, \
    with_head_node_ip, hash_launch_conf, hash_runtime_conf, \
    DEBUG_AUTOSCALING_STATUS, DEBUG_AUTOSCALING_ERROR
from ray.ray_constants import AUTOSCALER_MAX_NUM_FAILURES, \
    AUTOSCALER_MAX_LAUNCH_BATCH, AUTOSCALER_MAX_CONCURRENT_LAUNCHES, \
    AUTOSCALER_UPDATE_INTERVAL_S, AUTOSCALER_HEARTBEAT_TIMEOUT_S
from six.moves import queue

logger = logging.getLogger(__name__)


class StandardAutoscaler:
    """The autoscaling control loop for a Ray cluster.

    There are two ways to start an autoscaling cluster: manually by running
    `ray start --head --autoscaling-config=/path/to/config.yaml` on a
    instance that has permission to launch other instances, or you can also use
    `ray create_or_update /path/to/config.yaml` from your laptop, which will
    configure the right AWS/Cloud roles automatically.

    StandardAutoscaler's `update` method is periodically called by `monitor.py`
    to add and remove nodes as necessary. Currently, load-based autoscaling is
    not implemented, so all this class does is try to maintain a constant
    cluster size.

    StandardAutoscaler is also used to bootstrap clusters (by adding workers
    until the target cluster size is met).
    """

    def __init__(self,
                 config_path,
                 load_metrics,
                 max_launch_batch=AUTOSCALER_MAX_LAUNCH_BATCH,
                 max_concurrent_launches=AUTOSCALER_MAX_CONCURRENT_LAUNCHES,
                 max_failures=AUTOSCALER_MAX_NUM_FAILURES,
                 process_runner=subprocess,
                 update_interval_s=AUTOSCALER_UPDATE_INTERVAL_S):
        self.config_path = config_path
        self.reload_config(errors_fatal=True)
        self.load_metrics = load_metrics
        self.provider = get_node_provider(self.config["provider"],
                                          self.config["cluster_name"])

        # Check whether we can enable the resource demand scheduler.
        if "available_node_types" in self.config:
            self.instance_types = self.config["available_node_types"]
            self.resource_demand_scheduler = ResourceDemandScheduler(
                self.provider, self.instance_types, self.config["max_workers"])
        else:
            self.instance_types = None
            self.resource_demand_scheduler = None

        self.max_failures = max_failures
        self.max_launch_batch = max_launch_batch
        self.max_concurrent_launches = max_concurrent_launches
        self.process_runner = process_runner

        # Map from node_id to NodeUpdater processes
        self.updaters = {}
        self.num_failed_updates = defaultdict(int)
        self.num_successful_updates = defaultdict(int)
        self.num_failures = 0
        self.last_update_time = 0.0
        self.update_interval_s = update_interval_s
        self.bringup = True

        # Node launchers
        self.launch_queue = queue.Queue()
        self.pending_launches = ConcurrentCounter()
        max_batches = math.ceil(
            max_concurrent_launches / float(max_launch_batch))
        for i in range(int(max_batches)):
            node_launcher = NodeLauncher(
                provider=self.provider,
                queue=self.launch_queue,
                index=i,
                pending=self.pending_launches,
                instance_types=self.instance_types,
            )
            node_launcher.daemon = True
            node_launcher.start()

        # Expand local file_mounts to allow ~ in the paths. This can't be done
        # earlier when the config is written since we might be on different
        # platform and the expansion would result in wrong path.
        self.config["file_mounts"] = {
            remote: os.path.expanduser(local)
            for remote, local in self.config["file_mounts"].items()
        }

        for local_path in self.config["file_mounts"].values():
            assert os.path.exists(local_path)

        # Aggregate resources the user is requesting of the cluster.
        self.resource_requests = defaultdict(int)
        # List of resource bundles the user is requesting of the cluster.
        self.resource_demand_vector = None

        logger.info("StandardAutoscaler: {}".format(self.config))

    def update(self):
        try:
            self.reload_config(errors_fatal=False)
            self._update()
        except Exception as e:
            logger.exception("StandardAutoscaler: "
                             "Error during autoscaling.")
            if _internal_kv_initialized():
                _internal_kv_put(
                    DEBUG_AUTOSCALING_ERROR, str(e), overwrite=True)
            self.num_failures += 1
            if self.num_failures > self.max_failures:
                logger.critical("StandardAutoscaler: "
                                "Too many errors, abort.")
                raise e

    def _update(self):
        now = time.time()

        # Throttle autoscaling updates to this interval to avoid exceeding
        # rate limits on API calls.
        if now - self.last_update_time < self.update_interval_s:
            return

        self.last_update_time = now
        nodes = self.workers()
        # Check pending nodes immediately after fetching the number of running
        # nodes to minimize chance number of pending nodes changing after
        # additional nodes are launched.
        num_pending = self.pending_launches.value
        self.load_metrics.prune_active_ips(
            [self.provider.internal_ip(node_id) for node_id in nodes])
        target_workers = self.target_num_workers()

        if len(nodes) >= target_workers:
            if "CPU" in self.resource_requests:
                del self.resource_requests["CPU"]

        self.log_info_string(nodes, target_workers)

        # Terminate any idle or out of date nodes
        last_used = self.load_metrics.last_used_time_by_ip
        horizon = now - (60 * self.config["idle_timeout_minutes"])

        nodes_to_terminate = []
        for node_id in nodes:
            node_ip = self.provider.internal_ip(node_id)
            if node_ip in last_used and last_used[node_ip] < horizon and \
                    len(nodes) - len(nodes_to_terminate) > target_workers:
                logger.info("StandardAutoscaler: "
                            "{}: Terminating idle node".format(node_id))
                nodes_to_terminate.append(node_id)
            elif not self.launch_config_ok(node_id):
                logger.info("StandardAutoscaler: "
                            "{}: Terminating outdated node".format(node_id))
                nodes_to_terminate.append(node_id)

        if nodes_to_terminate:
            self.provider.terminate_nodes(nodes_to_terminate)
            nodes = self.workers()
            self.log_info_string(nodes, target_workers)

        # Terminate nodes if there are too many
        nodes_to_terminate = []
        while len(nodes) > self.config["max_workers"]:
            logger.info("StandardAutoscaler: "
                        "{}: Terminating unneeded node".format(nodes[-1]))
            nodes_to_terminate.append(nodes[-1])
            nodes = nodes[:-1]

        if nodes_to_terminate:
            self.provider.terminate_nodes(nodes_to_terminate)
            nodes = self.workers()
            self.log_info_string(nodes, target_workers)

        # First let the resource demand scheduler launch nodes, if enabled.
        if self.resource_demand_scheduler and self.resource_demand_vector:
            # TODO(ekl) include head node in the node list
            instances = (
                self.resource_demand_scheduler.get_instances_to_launch(
                    nodes, self.pending_launches.breakdown(),
                    self.resource_demand_vector))
            # TODO(ekl) also enforce max launch concurrency here?
            for instance_type, count in instances:
                self.launch_new_node(count, instance_type=instance_type)

        # Launch additional nodes of the default type, if still needed.
        num_workers = len(nodes) + num_pending
        if num_workers < target_workers:
            max_allowed = min(self.max_launch_batch,
                              self.max_concurrent_launches - num_pending)

            num_launches = min(max_allowed, target_workers - num_workers)
            self.launch_new_node(num_launches,
                                 self.config.get("worker_default_node_type"))
            nodes = self.workers()
            self.log_info_string(nodes, target_workers)
        elif self.load_metrics.num_workers_connected() >= target_workers:
            self.bringup = False
            self.log_info_string(nodes, target_workers)

        # Process any completed updates
        completed = []
        for node_id, updater in self.updaters.items():
            if not updater.is_alive():
                completed.append(node_id)
        if completed:
            for node_id in completed:
                if self.updaters[node_id].exitcode == 0:
                    self.num_successful_updates[node_id] += 1
                else:
                    self.num_failed_updates[node_id] += 1
                del self.updaters[node_id]
            # Mark the node as active to prevent the node recovery logic
            # immediately trying to restart Ray on the new node.
            self.load_metrics.mark_active(self.provider.internal_ip(node_id))
            nodes = self.workers()
            self.log_info_string(nodes, target_workers)

        # Update nodes with out-of-date files.
        # TODO(edoakes): Spawning these threads directly seems to cause
        # problems. They should at a minimum be spawned as daemon threads.
        # See https://github.com/ray-project/ray/pull/5903 for more info.
        T = []
        for node_id, commands, ray_start in (self.should_update(node_id)
                                             for node_id in nodes):
            if node_id is not None:
                resources = self._node_resources(node_id)
                T.append(
                    threading.Thread(
                        target=self.spawn_updater,
                        args=(node_id, commands, ray_start, resources)))
        for t in T:
            t.start()
        for t in T:
            t.join()

        # Attempt to recover unhealthy nodes
        for node_id in nodes:
            self.recover_if_needed(node_id, now)

    def _node_resources(self, node_id):
        instance_type = self.provider.node_tags(node_id).get(
            TAG_RAY_INSTANCE_TYPE)
        if self.instance_types and instance_type in self.instance_types:
            return self.instance_types[instance_type].get("resources", {})
        else:
            return {}

    def reload_config(self, errors_fatal=False):
        sync_continuously = False
        if hasattr(self, "config"):
            sync_continuously = self.config.get(
                "file_mounts_sync_continuously", False)
        try:
            with open(self.config_path) as f:
                new_config = yaml.safe_load(f.read())
            validate_config(new_config)
            new_launch_hash = hash_launch_conf(new_config["worker_nodes"],
                                               new_config["auth"])
            (new_runtime_hash,
             new_file_mounts_contents_hash) = hash_runtime_conf(
                 new_config["file_mounts"],
                 new_config["cluster_synced_files"],
                 [
                     new_config["worker_setup_commands"],
                     new_config["worker_start_ray_commands"],
                 ],
                 generate_file_mounts_contents_hash=sync_continuously,
             )
            self.config = new_config
            self.launch_hash = new_launch_hash
            self.runtime_hash = new_runtime_hash
            self.file_mounts_contents_hash = new_file_mounts_contents_hash
        except Exception as e:
            if errors_fatal:
                raise e
            else:
                logger.exception("StandardAutoscaler: "
                                 "Error parsing config.")

    def target_num_workers(self):
        target_frac = self.config["target_utilization_fraction"]
        cur_used = self.load_metrics.approx_workers_used()
        ideal_num_nodes = int(np.ceil(cur_used / float(target_frac)))
        ideal_num_workers = ideal_num_nodes - 1  # subtract 1 for head node

        initial_workers = self.config["initial_workers"]
        aggressive = self.config["autoscaling_mode"] == "aggressive"
        if self.bringup:
            ideal_num_workers = max(ideal_num_workers, initial_workers)
        elif aggressive and cur_used > 0:
            # If we want any workers, we want at least initial_workers
            ideal_num_workers = max(ideal_num_workers, initial_workers)

        # Other resources are not supported at present.
        if "CPU" in self.resource_requests:
            try:
                cores_per_worker = self.config["worker_nodes"]["Resources"][
                    "CPU"]
            except KeyError:
                cores_per_worker = 1  # Assume the worst

            cores_desired = self.resource_requests["CPU"]

            ideal_num_workers = max(
                ideal_num_workers,
                int(np.ceil(cores_desired / cores_per_worker)))

        return min(self.config["max_workers"],
                   max(self.config["min_workers"], ideal_num_workers))

    def launch_config_ok(self, node_id):
        launch_conf = self.provider.node_tags(node_id).get(
            TAG_RAY_LAUNCH_CONFIG)
        if self.launch_hash != launch_conf:
            return False
        return True

    def files_up_to_date(self, node_id):
        node_tags = self.provider.node_tags(node_id)
        applied_config_hash = node_tags.get(TAG_RAY_RUNTIME_CONFIG)
        applied_file_mounts_contents_hash = node_tags.get(
            TAG_RAY_FILE_MOUNTS_CONTENTS)
        if (applied_config_hash != self.runtime_hash
                or (self.file_mounts_contents_hash is not None
                    and self.file_mounts_contents_hash !=
                    applied_file_mounts_contents_hash)):
            logger.info("StandardAutoscaler: "
                        "{}: Runtime state is ({},{}), want ({},{})".format(
                            node_id, applied_config_hash,
                            applied_file_mounts_contents_hash,
                            self.runtime_hash, self.file_mounts_contents_hash))
            return False
        return True

    def recover_if_needed(self, node_id, now):
        if not self.can_update(node_id):
            return
        key = self.provider.internal_ip(node_id)
        if key not in self.load_metrics.last_heartbeat_time_by_ip:
            self.load_metrics.last_heartbeat_time_by_ip[key] = now
        last_heartbeat_time = self.load_metrics.last_heartbeat_time_by_ip[key]
        delta = now - last_heartbeat_time
        if delta < AUTOSCALER_HEARTBEAT_TIMEOUT_S:
            return
        logger.warning("StandardAutoscaler: "
                       "{}: No heartbeat in {}s, "
                       "restarting Ray to recover...".format(node_id, delta))
        updater = NodeUpdaterThread(
            node_id=node_id,
            provider_config=self.config["provider"],
            provider=self.provider,
            auth_config=self.config["auth"],
            cluster_name=self.config["cluster_name"],
            file_mounts={},
            initialization_commands=[],
            setup_commands=[],
            ray_start_commands=with_head_node_ip(
                self.config["worker_start_ray_commands"]),
            runtime_hash=self.runtime_hash,
            file_mounts_contents_hash=self.file_mounts_contents_hash,
            process_runner=self.process_runner,
            use_internal_ip=True,
            docker_config=self.config.get("docker"))
        updater.start()
        self.updaters[node_id] = updater

    def should_update(self, node_id):
        if not self.can_update(node_id):
            return None, None, None  # no update

        status = self.provider.node_tags(node_id).get(TAG_RAY_NODE_STATUS)
        if status == STATUS_UP_TO_DATE and self.files_up_to_date(node_id):
            return None, None, None  # no update

        successful_updated = self.num_successful_updates.get(node_id, 0) > 0
        if successful_updated and self.config.get("restart_only", False):
            init_commands = []
            ray_commands = self.config["worker_start_ray_commands"]
        elif successful_updated and self.config.get("no_restart", False):
            init_commands = self.config["worker_setup_commands"]
            ray_commands = []
        else:
            init_commands = self.config["worker_setup_commands"]
            ray_commands = self.config["worker_start_ray_commands"]

        return (node_id, init_commands, ray_commands)

    def spawn_updater(self, node_id, init_commands, ray_start_commands,
                      node_resources):
        updater = NodeUpdaterThread(
            node_id=node_id,
            provider_config=self.config["provider"],
            provider=self.provider,
            auth_config=self.config["auth"],
            cluster_name=self.config["cluster_name"],
            file_mounts=self.config["file_mounts"],
            initialization_commands=with_head_node_ip(
                self.config["initialization_commands"]),
            setup_commands=with_head_node_ip(init_commands),
            ray_start_commands=with_head_node_ip(ray_start_commands),
            runtime_hash=self.runtime_hash,
            file_mounts_contents_hash=self.file_mounts_contents_hash,
            cluster_synced_files=self.config["cluster_synced_files"],
            process_runner=self.process_runner,
            use_internal_ip=True,
            docker_config=self.config.get("docker"),
            node_resources=node_resources)
        updater.start()
        self.updaters[node_id] = updater

    def can_update(self, node_id):
        if node_id in self.updaters:
            return False
        if not self.launch_config_ok(node_id):
            return False
        if self.num_failed_updates.get(node_id, 0) > 0:  # TODO(ekl) retry?
            return False
        return True

<<<<<<< HEAD
    def get_instance_specific_config(self, instance_type):
        default_node_config = self.config["worker_nodes"]
        if instance_type is None:
            return default_node_config
        assert instance_type in self.instance_types, \
            "Unknown instance type: {}.".format(instance_type)
        return self.instance_types[instance_type].get("node_config",
                                                      default_node_config)

    def launch_new_node(self, count, instance_type=None):
        logger.info(
            "StandardAutoscaler: Queue {} new nodes for launch".format(count))
        config = copy.deepcopy(self.config)
        node_config = self.get_instance_specific_config(instance_type)
        # Try to fill in the default instance type so we can tag it properly.
        if not instance_type:
            instance_type = self.provider.get_instance_type(
                self.config["worker_nodes"])
=======
    def launch_new_node(self, count: int,
                        instance_type: Optional[str]) -> None:
        logger.info(
            "StandardAutoscaler: Queue {} new nodes for launch".format(count))
>>>>>>> d14b5016
        self.pending_launches.inc(instance_type, count)
        self.launch_queue.put((config, count, instance_type, node_config))

    def workers(self):
        return self.provider.non_terminated_nodes(
            tag_filters={TAG_RAY_NODE_TYPE: NODE_TYPE_WORKER})

    def log_info_string(self, nodes, target):
        tmp = "Cluster status: "
        tmp += self.info_string(nodes, target)
        tmp += "\n"
        tmp += self.load_metrics.info_string()
        tmp += "\n"
        if self.resource_demand_scheduler:
            tmp += self.resource_demand_scheduler.debug_string(
                nodes, self.pending_launches.breakdown())
        if _internal_kv_initialized():
            _internal_kv_put(DEBUG_AUTOSCALING_STATUS, tmp, overwrite=True)
        logger.info(tmp)

    def info_string(self, nodes, target):
        suffix = ""
        if self.pending_launches:
            suffix += " ({} pending)".format(self.pending_launches.value)
        if self.updaters:
            suffix += " ({} updating)".format(len(self.updaters))
        if self.num_failed_updates:
            suffix += " ({} failed to update)".format(
                len(self.num_failed_updates))
        if self.bringup:
            suffix += " (bringup=True)"

        return "{}/{} target nodes{}".format(len(nodes), target, suffix)

    def request_resources(self, resources):
        """Called by monitor to request resources (EXPERIMENTAL).

        Args:
            resources: Either a list of resource bundles or a single resource
                demand dictionary.
        """
        logger.info(
            "StandardAutoscaler: resource_requests={}".format(resources))
        if isinstance(resources, list):
            self.resource_demand_vector = resources
        else:
            for resource, count in resources.items():
                self.resource_requests[resource] = max(
                    self.resource_requests[resource], count)

    def kill_workers(self):
        logger.error("StandardAutoscaler: kill_workers triggered")
        nodes = self.workers()
        if nodes:
            self.provider.terminate_nodes(nodes)
        logger.error("StandardAutoscaler: terminated {} node(s)".format(
            len(nodes)))


def request_resources(num_cpus=None, num_gpus=None):
    raise DeprecationWarning(
        "Please use ray.autoscaler.commands.request_resources instead.")<|MERGE_RESOLUTION|>--- conflicted
+++ resolved
@@ -441,31 +441,10 @@
             return False
         return True
 
-<<<<<<< HEAD
-    def get_instance_specific_config(self, instance_type):
-        default_node_config = self.config["worker_nodes"]
-        if instance_type is None:
-            return default_node_config
-        assert instance_type in self.instance_types, \
-            "Unknown instance type: {}.".format(instance_type)
-        return self.instance_types[instance_type].get("node_config",
-                                                      default_node_config)
-
-    def launch_new_node(self, count, instance_type=None):
-        logger.info(
-            "StandardAutoscaler: Queue {} new nodes for launch".format(count))
-        config = copy.deepcopy(self.config)
-        node_config = self.get_instance_specific_config(instance_type)
-        # Try to fill in the default instance type so we can tag it properly.
-        if not instance_type:
-            instance_type = self.provider.get_instance_type(
-                self.config["worker_nodes"])
-=======
     def launch_new_node(self, count: int,
                         instance_type: Optional[str]) -> None:
         logger.info(
             "StandardAutoscaler: Queue {} new nodes for launch".format(count))
->>>>>>> d14b5016
         self.pending_launches.inc(instance_type, count)
         self.launch_queue.put((config, count, instance_type, node_config))
 
