--- conflicted
+++ resolved
@@ -77,21 +77,18 @@
             "head_ip": (str, OPTIONAL),  # local cluster head node
             "worker_ips": (list, OPTIONAL),  # local cluster worker nodes
             "use_internal_ips": (bool, OPTIONAL),  # don't require public ips
-<<<<<<< HEAD
             "namespace": (str, OPTIONAL),  # k8s namespace, if using k8s
 
             # k8s autoscaler permissions, if using k8s
             "autoscaler_service_account": (dict, OPTIONAL),
             "autoscaler_role": (dict, OPTIONAL),
             "autoscaler_role_binding": (dict, OPTIONAL),
-=======
             "extra_config": (dict, OPTIONAL),  # provider-specific config
 
             # Whether to try to reuse previously stopped nodes instead of
             # launching nodes. This will also cause the autoscaler to stop
             # nodes instead of terminating them. Only implemented for AWS.
             "cache_stopped_nodes": (bool, OPTIONAL),
->>>>>>> dc80e6be
         },
         REQUIRED),
 
