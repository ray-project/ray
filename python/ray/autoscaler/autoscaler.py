--- conflicted
+++ resolved
@@ -188,24 +188,6 @@
             nodes_used += max_frac
         idle_times = [now - t for t in self.last_used_time_by_ip.values()]
         return {
-<<<<<<< HEAD
-            "ResourceUsage":
-                ", ".join([
-                    "{}/{} {}".format(
-                        round(resources_used[rid], 2),
-                        round(resources_total[rid], 2), rid)
-                    for rid in sorted(resources_used)
-                ]),
-            "NumNodesConnected":
-                len(self.static_resources_by_ip),
-            "NumNodesUsed":
-                round(nodes_used, 2),
-            "NodeIdleSeconds":
-                "Min={} Mean={} Max={}".format(
-                    int(np.min(idle_times)) if idle_times else -1,
-                    int(np.mean(idle_times)) if idle_times else -1,
-                    int(np.max(idle_times)) if idle_times else -1),
-=======
             "ResourceUsage": ", ".join([
                 "{}/{} {}".format(
                     round(resources_used[rid], 2),
@@ -218,7 +200,6 @@
                 int(np.min(idle_times)) if idle_times else -1,
                 int(np.mean(idle_times)) if idle_times else -1,
                 int(np.max(idle_times)) if idle_times else -1),
->>>>>>> eb1d7ac4
         }
 
 
