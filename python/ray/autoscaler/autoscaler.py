from collections import defaultdict
import copy
import json
import logging
import math
import numpy as np
import os
import subprocess
import threading
import time
import yaml

from ray.autoscaler.node_provider import get_node_provider
from ray.autoscaler.tags import (TAG_RAY_LAUNCH_CONFIG, TAG_RAY_RUNTIME_CONFIG,
                                 TAG_RAY_NODE_STATUS, TAG_RAY_NODE_TYPE,
                                 STATUS_UP_TO_DATE, NODE_TYPE_WORKER)
from ray.autoscaler.updater import NodeUpdaterThread
from ray.autoscaler.node_launcher import NodeLauncher
from ray.autoscaler.util import ConcurrentCounter, validate_config, \
    with_head_node_ip, hash_launch_conf, hash_runtime_conf
from ray.ray_constants import AUTOSCALER_MAX_NUM_FAILURES, \
    AUTOSCALER_MAX_LAUNCH_BATCH, AUTOSCALER_MAX_CONCURRENT_LAUNCHES, \
    AUTOSCALER_UPDATE_INTERVAL_S, AUTOSCALER_HEARTBEAT_TIMEOUT_S, \
    AUTOSCALER_RESOURCE_REQUEST_CHANNEL
import ray.services as services
from ray.worker import global_worker
from six.moves import queue

logger = logging.getLogger(__name__)

<<<<<<< HEAD
=======
REQUIRED, OPTIONAL = True, False
RAY_SCHEMA_PATH = os.path.join(
    os.path.dirname(ray.autoscaler.__file__), "ray-schema.json")

NODE_TYPE_CONFIG_KEYS = {"workers": "worker_nodes", "head": "head_node"}


class LoadMetrics:
    """Container for cluster load metrics.

    Metrics here are updated from raylet heartbeats. The autoscaler
    queries these metrics to determine when to scale up, and which nodes
    can be removed.
    """

    def __init__(self):
        self.last_used_time_by_ip = {}
        self.last_heartbeat_time_by_ip = {}
        self.static_resources_by_ip = {}
        self.dynamic_resources_by_ip = {}
        self.resource_load_by_ip = {}
        self.local_ip = services.get_node_ip_address()

    def update(self, ip, static_resources, dynamic_resources, resource_load):
        self.resource_load_by_ip[ip] = resource_load
        self.static_resources_by_ip[ip] = static_resources

        # We are not guaranteed to have a corresponding dynamic resource for
        # every static resource because dynamic resources are based on the
        # available resources in the heartbeat, which does not exist if it is
        # zero. Thus, we have to update dynamic resources here.
        dynamic_resources_update = dynamic_resources.copy()
        for resource_name, capacity in static_resources.items():
            if resource_name not in dynamic_resources_update:
                dynamic_resources_update[resource_name] = 0.0
        self.dynamic_resources_by_ip[ip] = dynamic_resources_update

        now = time.time()
        if ip not in self.last_used_time_by_ip or \
                static_resources != dynamic_resources:
            self.last_used_time_by_ip[ip] = now
        self.last_heartbeat_time_by_ip[ip] = now

    def mark_active(self, ip):
        assert ip is not None, "IP should be known at this time"
        logger.info("Node {} is newly setup, treating as active".format(ip))
        self.last_heartbeat_time_by_ip[ip] = time.time()

    def prune_active_ips(self, active_ips):
        active_ips = set(active_ips)
        active_ips.add(self.local_ip)

        def prune(mapping):
            unwanted = set(mapping) - active_ips
            for unwanted_key in unwanted:
                logger.info("LoadMetrics: "
                            "Removed mapping: {} - {}".format(
                                unwanted_key, mapping[unwanted_key]))
                del mapping[unwanted_key]
            if unwanted:
                logger.info(
                    "LoadMetrics: "
                    "Removed {} stale ip mappings: {} not in {}".format(
                        len(unwanted), unwanted, active_ips))
            assert not (unwanted & set(mapping))

        prune(self.last_used_time_by_ip)
        prune(self.static_resources_by_ip)
        prune(self.dynamic_resources_by_ip)
        prune(self.resource_load_by_ip)
        prune(self.last_heartbeat_time_by_ip)

    def approx_workers_used(self):
        return self._info()["NumNodesUsed"]

    def num_workers_connected(self):
        return self._info()["NumNodesConnected"]

    def get_resource_usage(self):
        num_nodes = len(self.static_resources_by_ip)
        nodes_used = 0.0
        num_nonidle = 0
        has_saturated_node = False
        resources_used = {}
        resources_total = {}
        for ip, max_resources in self.static_resources_by_ip.items():
            avail_resources = self.dynamic_resources_by_ip[ip]
            resource_load = self.resource_load_by_ip[ip]
            max_frac = 0.0
            for resource_id, amount in resource_load.items():
                if amount > 0:
                    has_saturated_node = True
                    max_frac = 1.0  # the resource is saturated
            for resource_id, amount in max_resources.items():
                used = amount - avail_resources[resource_id]
                if resource_id not in resources_used:
                    resources_used[resource_id] = 0.0
                    resources_total[resource_id] = 0.0
                resources_used[resource_id] += used
                resources_total[resource_id] += amount
                used = max(0, used)
                if amount > 0:
                    frac = used / float(amount)
                    if frac > max_frac:
                        max_frac = frac
            nodes_used += max_frac
            if max_frac > 0:
                num_nonidle += 1

        # If any nodes have a queue buildup, assume all non-idle nodes are 100%
        # busy, plus the head node. This guards against the case of not scaling
        # up due to poor task packing.
        if has_saturated_node:
            nodes_used = min(num_nonidle + 1.0, num_nodes)

        return nodes_used, resources_used, resources_total

    def info_string(self):
        return ", ".join(
            ["{}={}".format(k, v) for k, v in sorted(self._info().items())])

    def _info(self):
        nodes_used, resources_used, resources_total = self.get_resource_usage()

        now = time.time()
        idle_times = [now - t for t in self.last_used_time_by_ip.values()]
        heartbeat_times = [
            now - t for t in self.last_heartbeat_time_by_ip.values()
        ]
        most_delayed_heartbeats = sorted(
            self.last_heartbeat_time_by_ip.items(),
            key=lambda pair: pair[1])[:5]
        most_delayed_heartbeats = {
            ip: (now - t)
            for ip, t in most_delayed_heartbeats
        }

        def format_resource(key, value):
            if key in ["object_store_memory", "memory"]:
                return "{} GiB".format(
                    round(value * MEMORY_RESOURCE_UNIT_BYTES / 1e9, 2))
            else:
                return round(value, 2)

        return {
            "ResourceUsage": ", ".join([
                "{}/{} {}".format(
                    format_resource(rid, resources_used[rid]),
                    format_resource(rid, resources_total[rid]), rid)
                for rid in sorted(resources_used)
            ]),
            "NumNodesConnected": len(self.static_resources_by_ip),
            "NumNodesUsed": round(nodes_used, 2),
            "NodeIdleSeconds": "Min={} Mean={} Max={}".format(
                int(np.min(idle_times)) if idle_times else -1,
                int(np.mean(idle_times)) if idle_times else -1,
                int(np.max(idle_times)) if idle_times else -1),
            "TimeSinceLastHeartbeat": "Min={} Mean={} Max={}".format(
                int(np.min(heartbeat_times)) if heartbeat_times else -1,
                int(np.mean(heartbeat_times)) if heartbeat_times else -1,
                int(np.max(heartbeat_times)) if heartbeat_times else -1),
            "MostDelayedHeartbeats": most_delayed_heartbeats,
        }


class NodeLauncher(threading.Thread):
    def __init__(self, provider, queue, pending, index=None, *args, **kwargs):
        self.queue = queue
        self.pending = pending
        self.provider = provider
        self.index = str(index) if index is not None else ""
        super(NodeLauncher, self).__init__(*args, **kwargs)

    def _launch_node(self, config, count):
        worker_filter = {TAG_RAY_NODE_TYPE: NODE_TYPE_WORKER}
        before = self.provider.non_terminated_nodes(tag_filters=worker_filter)
        launch_hash = hash_launch_conf(config["worker_nodes"], config["auth"])
        self.log("Launching {} nodes.".format(count))
        self.provider.create_node(
            config["worker_nodes"], {
                TAG_RAY_NODE_NAME: "ray-{}-worker".format(
                    config["cluster_name"]),
                TAG_RAY_NODE_TYPE: NODE_TYPE_WORKER,
                TAG_RAY_NODE_STATUS: STATUS_UNINITIALIZED,
                TAG_RAY_LAUNCH_CONFIG: launch_hash,
            }, count)
        after = self.provider.non_terminated_nodes(tag_filters=worker_filter)
        if set(after).issubset(before):
            self.log("No new nodes reported after node creation.")

    def run(self):
        while True:
            config, count = self.queue.get()
            self.log("Got {} nodes to launch.".format(count))
            try:
                self._launch_node(config, count)
            except Exception:
                logger.exception("Launch failed")
            finally:
                self.pending.dec(count)

    def log(self, statement):
        prefix = "NodeLauncher{}:".format(self.index)
        logger.info(prefix + " {}".format(statement))


class ConcurrentCounter:
    def __init__(self):
        self._value = 0
        self._lock = threading.Lock()

    def inc(self, count):
        with self._lock:
            self._value += count
            return self._value

    def dec(self, count):
        with self._lock:
            assert self._value >= count, "counter cannot go negative"
            self._value -= count
            return self._value

    @property
    def value(self):
        with self._lock:
            return self._value

>>>>>>> 21d5b49c

class StandardAutoscaler:
    """The autoscaling control loop for a Ray cluster.

    There are two ways to start an autoscaling cluster: manually by running
    `ray start --head --autoscaling-config=/path/to/config.yaml` on a
    instance that has permission to launch other instances, or you can also use
    `ray create_or_update /path/to/config.yaml` from your laptop, which will
    configure the right AWS/Cloud roles automatically.

    StandardAutoscaler's `update` method is periodically called by `monitor.py`
    to add and remove nodes as necessary. Currently, load-based autoscaling is
    not implemented, so all this class does is try to maintain a constant
    cluster size.

    StandardAutoscaler is also used to bootstrap clusters (by adding workers
    until the target cluster size is met).
    """

    def __init__(self,
                 config_path,
                 load_metrics,
                 max_launch_batch=AUTOSCALER_MAX_LAUNCH_BATCH,
                 max_concurrent_launches=AUTOSCALER_MAX_CONCURRENT_LAUNCHES,
                 max_failures=AUTOSCALER_MAX_NUM_FAILURES,
                 process_runner=subprocess,
                 update_interval_s=AUTOSCALER_UPDATE_INTERVAL_S):
        self.config_path = config_path
        self.reload_config(errors_fatal=True)
        self.load_metrics = load_metrics
        self.provider = get_node_provider(self.config["provider"],
                                          self.config["cluster_name"])

        self.max_failures = max_failures
        self.max_launch_batch = max_launch_batch
        self.max_concurrent_launches = max_concurrent_launches
        self.process_runner = process_runner

        # Map from node_id to NodeUpdater processes
        self.updaters = {}
        self.num_failed_updates = defaultdict(int)
        self.num_successful_updates = defaultdict(int)
        self.num_failures = 0
        self.last_update_time = 0.0
        self.update_interval_s = update_interval_s
        self.bringup = True

        # Node launchers
        self.launch_queue = queue.Queue()
        self.pending_launches = ConcurrentCounter()
        max_batches = math.ceil(
            max_concurrent_launches / float(max_launch_batch))
        for i in range(int(max_batches)):
            node_launcher = NodeLauncher(
                provider=self.provider,
                queue=self.launch_queue,
                index=i,
                pending=self.pending_launches)
            node_launcher.daemon = True
            node_launcher.start()

        # Expand local file_mounts to allow ~ in the paths. This can't be done
        # earlier when the config is written since we might be on different
        # platform and the expansion would result in wrong path.
        self.config["file_mounts"] = {
            remote: os.path.expanduser(local)
            for remote, local in self.config["file_mounts"].items()
        }

        for local_path in self.config["file_mounts"].values():
            assert os.path.exists(local_path)

        self.resource_requests = defaultdict(int)

        logger.info("StandardAutoscaler: {}".format(self.config))

    def update(self):
        try:
            self.reload_config(errors_fatal=False)
            self._update()
        except Exception as e:
            logger.exception("StandardAutoscaler: "
                             "Error during autoscaling.")
            self.num_failures += 1
            if self.num_failures > self.max_failures:
                logger.critical("StandardAutoscaler: "
                                "Too many errors, abort.")
                raise e

    def _update(self):
        now = time.time()

        # Throttle autoscaling updates to this interval to avoid exceeding
        # rate limits on API calls.
        if now - self.last_update_time < self.update_interval_s:
            return

        self.last_update_time = now
        nodes = self.workers()
        self.load_metrics.prune_active_ips(
            [self.provider.internal_ip(node_id) for node_id in nodes])
        target_workers = self.target_num_workers()

        if len(nodes) >= target_workers:
            if "CPU" in self.resource_requests:
                del self.resource_requests["CPU"]

        self.log_info_string(nodes, target_workers)

        # Terminate any idle or out of date nodes
        last_used = self.load_metrics.last_used_time_by_ip
        horizon = now - (60 * self.config["idle_timeout_minutes"])

        nodes_to_terminate = []
        for node_id in nodes:
            node_ip = self.provider.internal_ip(node_id)
            if node_ip in last_used and last_used[node_ip] < horizon and \
                    len(nodes) - len(nodes_to_terminate) > target_workers:
                logger.info("StandardAutoscaler: "
                            "{}: Terminating idle node".format(node_id))
                nodes_to_terminate.append(node_id)
            elif not self.launch_config_ok(node_id):
                logger.info("StandardAutoscaler: "
                            "{}: Terminating outdated node".format(node_id))
                nodes_to_terminate.append(node_id)

        if nodes_to_terminate:
            self.provider.terminate_nodes(nodes_to_terminate)
            nodes = self.workers()
            self.log_info_string(nodes, target_workers)

        # Terminate nodes if there are too many
        nodes_to_terminate = []
        while len(nodes) > self.config["max_workers"]:
            logger.info("StandardAutoscaler: "
                        "{}: Terminating unneeded node".format(nodes[-1]))
            nodes_to_terminate.append(nodes[-1])
            nodes = nodes[:-1]

        if nodes_to_terminate:
            self.provider.terminate_nodes(nodes_to_terminate)
            nodes = self.workers()
            self.log_info_string(nodes, target_workers)

        # Launch additional nodes of the default type, if still needed.
        num_pending = self.pending_launches.value
        num_workers = len(nodes) + num_pending
        if num_workers < target_workers:
            max_allowed = min(self.max_launch_batch,
                              self.max_concurrent_launches - num_pending)

            num_launches = min(max_allowed, target_workers - num_workers)
            self.launch_new_node(num_launches, instance_type=None)
            nodes = self.workers()
            self.log_info_string(nodes, target_workers)
        elif self.load_metrics.num_workers_connected() >= target_workers:
            logger.info("Ending bringup phase")
            self.bringup = False
            self.log_info_string(nodes, target_workers)

        # Process any completed updates
        completed = []
        for node_id, updater in self.updaters.items():
            if not updater.is_alive():
                completed.append(node_id)
        if completed:
            for node_id in completed:
                if self.updaters[node_id].exitcode == 0:
                    self.num_successful_updates[node_id] += 1
                else:
                    self.num_failed_updates[node_id] += 1
                del self.updaters[node_id]
            # Mark the node as active to prevent the node recovery logic
            # immediately trying to restart Ray on the new node.
            self.load_metrics.mark_active(self.provider.internal_ip(node_id))
            nodes = self.workers()
            self.log_info_string(nodes, target_workers)

        # Update nodes with out-of-date files.
        # TODO(edoakes): Spawning these threads directly seems to cause
        # problems. They should at a minimum be spawned as daemon threads.
        # See https://github.com/ray-project/ray/pull/5903 for more info.
        T = []
        for node_id, commands, ray_start in (self.should_update(node_id)
                                             for node_id in nodes):
            if node_id is not None:
                T.append(
                    threading.Thread(
                        target=self.spawn_updater,
                        args=(node_id, commands, ray_start)))
        for t in T:
            t.start()
        for t in T:
            t.join()

        # Attempt to recover unhealthy nodes
        for node_id in nodes:
            self.recover_if_needed(node_id, now)

    def reload_config(self, errors_fatal=False):
        try:
            with open(self.config_path) as f:
                new_config = yaml.safe_load(f.read())
            validate_config(new_config)
            new_launch_hash = hash_launch_conf(new_config["worker_nodes"],
                                               new_config["auth"])
            new_runtime_hash = hash_runtime_conf(new_config["file_mounts"], [
                new_config["worker_setup_commands"],
                new_config["worker_start_ray_commands"]
            ])
            self.config = new_config
            self.launch_hash = new_launch_hash
            self.runtime_hash = new_runtime_hash
        except Exception as e:
            if errors_fatal:
                raise e
            else:
                logger.exception("StandardAutoscaler: "
                                 "Error parsing config.")

    def target_num_workers(self):
        target_frac = self.config["target_utilization_fraction"]
        cur_used = self.load_metrics.approx_workers_used()
        ideal_num_nodes = int(np.ceil(cur_used / float(target_frac)))
        ideal_num_workers = ideal_num_nodes - 1  # subtract 1 for head node

        initial_workers = self.config["initial_workers"]
        aggressive = self.config["autoscaling_mode"] == "aggressive"
        if self.bringup:
            ideal_num_workers = max(ideal_num_workers, initial_workers)
        elif aggressive and cur_used > 0:
            # If we want any workers, we want at least initial_workers
            ideal_num_workers = max(ideal_num_workers, initial_workers)

        # Other resources are not supported at present.
        if "CPU" in self.resource_requests:
            try:
                cores_per_worker = self.config["worker_nodes"]["Resources"][
                    "CPU"]
            except KeyError:
                cores_per_worker = 1  # Assume the worst

            cores_desired = self.resource_requests["CPU"]

            ideal_num_workers = max(
                ideal_num_workers,
                int(np.ceil(cores_desired / cores_per_worker)))

        return min(self.config["max_workers"],
                   max(self.config["min_workers"], ideal_num_workers))

    def launch_config_ok(self, node_id):
        launch_conf = self.provider.node_tags(node_id).get(
            TAG_RAY_LAUNCH_CONFIG)
        if self.launch_hash != launch_conf:
            return False
        return True

    def files_up_to_date(self, node_id):
        applied = self.provider.node_tags(node_id).get(TAG_RAY_RUNTIME_CONFIG)
        if applied != self.runtime_hash:
            logger.info("StandardAutoscaler: "
                        "{}: Runtime state is {}, want {}".format(
                            node_id, applied, self.runtime_hash))
            return False
        return True

    def recover_if_needed(self, node_id, now):
        if not self.can_update(node_id):
            return
        key = self.provider.internal_ip(node_id)
        if key not in self.load_metrics.last_heartbeat_time_by_ip:
            self.load_metrics.last_heartbeat_time_by_ip[key] = now
        last_heartbeat_time = self.load_metrics.last_heartbeat_time_by_ip[key]
        delta = now - last_heartbeat_time
        if delta < AUTOSCALER_HEARTBEAT_TIMEOUT_S:
            return
        logger.warning("StandardAutoscaler: "
                       "{}: No heartbeat in {}s, "
                       "restarting Ray to recover...".format(node_id, delta))
        updater = NodeUpdaterThread(
            node_id=node_id,
            provider_config=self.config["provider"],
            provider=self.provider,
            auth_config=self.config["auth"],
            cluster_name=self.config["cluster_name"],
            file_mounts={},
            initialization_commands=[],
            setup_commands=[],
            ray_start_commands=with_head_node_ip(
                self.config["worker_start_ray_commands"]),
            runtime_hash=self.runtime_hash,
            process_runner=self.process_runner,
            use_internal_ip=True)
        updater.start()
        self.updaters[node_id] = updater

    def should_update(self, node_id):
        if not self.can_update(node_id):
            return None, None, None  # no update

        status = self.provider.node_tags(node_id).get(TAG_RAY_NODE_STATUS)
        if status == STATUS_UP_TO_DATE and self.files_up_to_date(node_id):
            return None, None, None  # no update

        successful_updated = self.num_successful_updates.get(node_id, 0) > 0
        if successful_updated and self.config.get("restart_only", False):
            init_commands = []
            ray_commands = self.config["worker_start_ray_commands"]
        elif successful_updated and self.config.get("no_restart", False):
            init_commands = self.config["worker_setup_commands"]
            ray_commands = []
        else:
            init_commands = self.config["worker_setup_commands"]
            ray_commands = self.config["worker_start_ray_commands"]

        return (node_id, init_commands, ray_commands)

    def spawn_updater(self, node_id, init_commands, ray_start_commands):
        updater = NodeUpdaterThread(
            node_id=node_id,
            provider_config=self.config["provider"],
            provider=self.provider,
            auth_config=self.config["auth"],
            cluster_name=self.config["cluster_name"],
            file_mounts=self.config["file_mounts"],
            initialization_commands=with_head_node_ip(
                self.config["initialization_commands"]),
            setup_commands=with_head_node_ip(init_commands),
            ray_start_commands=with_head_node_ip(ray_start_commands),
            runtime_hash=self.runtime_hash,
            process_runner=self.process_runner,
            use_internal_ip=True)
        updater.start()
        self.updaters[node_id] = updater

    def can_update(self, node_id):
        if node_id in self.updaters:
            return False
        if not self.launch_config_ok(node_id):
            return False
        if self.num_failed_updates.get(node_id, 0) > 0:  # TODO(ekl) retry?
            return False
        return True

    def launch_new_node(self, count, instance_type):
        logger.info(
            "StandardAutoscaler: Queue {} new nodes for launch".format(count))
        self.pending_launches.inc(instance_type, count)
        config = copy.deepcopy(self.config)
        self.launch_queue.put((config, count, instance_type))

    def workers(self):
        return self.provider.non_terminated_nodes(
            tag_filters={TAG_RAY_NODE_TYPE: NODE_TYPE_WORKER})

    def log_info_string(self, nodes, target):
        logger.info("StandardAutoscaler: {}".format(
            self.info_string(nodes, target)))
        logger.info("LoadMetrics: {}".format(self.load_metrics.info_string()))

    def info_string(self, nodes, target):
        suffix = ""
        if self.pending_launches:
            suffix += " ({} pending)".format(self.pending_launches.value)
        if self.updaters:
            suffix += " ({} updating)".format(len(self.updaters))
        if self.num_failed_updates:
            suffix += " ({} failed to update)".format(
                len(self.num_failed_updates))
        if self.bringup:
            suffix += " (bringup=True)"

        return "{}/{} target nodes{}".format(len(nodes), target, suffix)

    def request_resources(self, resources):
        for resource, count in resources.items():
            self.resource_requests[resource] = max(
                self.resource_requests[resource], count)

        logger.info("StandardAutoscaler: resource_requests={}".format(
            self.resource_requests))

    def kill_workers(self):
        logger.error("StandardAutoscaler: kill_workers triggered")
        nodes = self.workers()
        if nodes:
            self.provider.terminate_nodes(nodes)
        logger.error("StandardAutoscaler: terminated {} node(s)".format(
            len(nodes)))


# Note: this is an (experimental) user-facing API, do not move.
def request_resources(num_cpus=None, num_gpus=None, bundles=None):
    """Remotely request some CPU or GPU resources from the autoscaler.

    This function is to be called e.g. on a node before submitting a bunch of
    ray.remote calls to ensure that resources rapidly become available.

    In the future this could be extended to do GPU cores or other custom
    resources.

    This function is non blocking.

    Args:

        num_cpus: int -- the number of CPU cores to request
        num_gpus: int -- the number of GPUs to request (Not implemented)

    """
    if num_gpus is not None:
        raise NotImplementedError(
            "GPU resource is not yet supported through request_resources")
    r = services.create_redis_client(
        global_worker.node.redis_address,
        password=global_worker.node.redis_password)
    if num_cpus > 0:
        r.publish(AUTOSCALER_RESOURCE_REQUEST_CHANNEL,
                  json.dumps({
                      "CPU": num_cpus
                  }))<|MERGE_RESOLUTION|>--- conflicted
+++ resolved
@@ -28,236 +28,8 @@
 
 logger = logging.getLogger(__name__)
 
-<<<<<<< HEAD
-=======
-REQUIRED, OPTIONAL = True, False
-RAY_SCHEMA_PATH = os.path.join(
-    os.path.dirname(ray.autoscaler.__file__), "ray-schema.json")
-
 NODE_TYPE_CONFIG_KEYS = {"workers": "worker_nodes", "head": "head_node"}
 
-
-class LoadMetrics:
-    """Container for cluster load metrics.
-
-    Metrics here are updated from raylet heartbeats. The autoscaler
-    queries these metrics to determine when to scale up, and which nodes
-    can be removed.
-    """
-
-    def __init__(self):
-        self.last_used_time_by_ip = {}
-        self.last_heartbeat_time_by_ip = {}
-        self.static_resources_by_ip = {}
-        self.dynamic_resources_by_ip = {}
-        self.resource_load_by_ip = {}
-        self.local_ip = services.get_node_ip_address()
-
-    def update(self, ip, static_resources, dynamic_resources, resource_load):
-        self.resource_load_by_ip[ip] = resource_load
-        self.static_resources_by_ip[ip] = static_resources
-
-        # We are not guaranteed to have a corresponding dynamic resource for
-        # every static resource because dynamic resources are based on the
-        # available resources in the heartbeat, which does not exist if it is
-        # zero. Thus, we have to update dynamic resources here.
-        dynamic_resources_update = dynamic_resources.copy()
-        for resource_name, capacity in static_resources.items():
-            if resource_name not in dynamic_resources_update:
-                dynamic_resources_update[resource_name] = 0.0
-        self.dynamic_resources_by_ip[ip] = dynamic_resources_update
-
-        now = time.time()
-        if ip not in self.last_used_time_by_ip or \
-                static_resources != dynamic_resources:
-            self.last_used_time_by_ip[ip] = now
-        self.last_heartbeat_time_by_ip[ip] = now
-
-    def mark_active(self, ip):
-        assert ip is not None, "IP should be known at this time"
-        logger.info("Node {} is newly setup, treating as active".format(ip))
-        self.last_heartbeat_time_by_ip[ip] = time.time()
-
-    def prune_active_ips(self, active_ips):
-        active_ips = set(active_ips)
-        active_ips.add(self.local_ip)
-
-        def prune(mapping):
-            unwanted = set(mapping) - active_ips
-            for unwanted_key in unwanted:
-                logger.info("LoadMetrics: "
-                            "Removed mapping: {} - {}".format(
-                                unwanted_key, mapping[unwanted_key]))
-                del mapping[unwanted_key]
-            if unwanted:
-                logger.info(
-                    "LoadMetrics: "
-                    "Removed {} stale ip mappings: {} not in {}".format(
-                        len(unwanted), unwanted, active_ips))
-            assert not (unwanted & set(mapping))
-
-        prune(self.last_used_time_by_ip)
-        prune(self.static_resources_by_ip)
-        prune(self.dynamic_resources_by_ip)
-        prune(self.resource_load_by_ip)
-        prune(self.last_heartbeat_time_by_ip)
-
-    def approx_workers_used(self):
-        return self._info()["NumNodesUsed"]
-
-    def num_workers_connected(self):
-        return self._info()["NumNodesConnected"]
-
-    def get_resource_usage(self):
-        num_nodes = len(self.static_resources_by_ip)
-        nodes_used = 0.0
-        num_nonidle = 0
-        has_saturated_node = False
-        resources_used = {}
-        resources_total = {}
-        for ip, max_resources in self.static_resources_by_ip.items():
-            avail_resources = self.dynamic_resources_by_ip[ip]
-            resource_load = self.resource_load_by_ip[ip]
-            max_frac = 0.0
-            for resource_id, amount in resource_load.items():
-                if amount > 0:
-                    has_saturated_node = True
-                    max_frac = 1.0  # the resource is saturated
-            for resource_id, amount in max_resources.items():
-                used = amount - avail_resources[resource_id]
-                if resource_id not in resources_used:
-                    resources_used[resource_id] = 0.0
-                    resources_total[resource_id] = 0.0
-                resources_used[resource_id] += used
-                resources_total[resource_id] += amount
-                used = max(0, used)
-                if amount > 0:
-                    frac = used / float(amount)
-                    if frac > max_frac:
-                        max_frac = frac
-            nodes_used += max_frac
-            if max_frac > 0:
-                num_nonidle += 1
-
-        # If any nodes have a queue buildup, assume all non-idle nodes are 100%
-        # busy, plus the head node. This guards against the case of not scaling
-        # up due to poor task packing.
-        if has_saturated_node:
-            nodes_used = min(num_nonidle + 1.0, num_nodes)
-
-        return nodes_used, resources_used, resources_total
-
-    def info_string(self):
-        return ", ".join(
-            ["{}={}".format(k, v) for k, v in sorted(self._info().items())])
-
-    def _info(self):
-        nodes_used, resources_used, resources_total = self.get_resource_usage()
-
-        now = time.time()
-        idle_times = [now - t for t in self.last_used_time_by_ip.values()]
-        heartbeat_times = [
-            now - t for t in self.last_heartbeat_time_by_ip.values()
-        ]
-        most_delayed_heartbeats = sorted(
-            self.last_heartbeat_time_by_ip.items(),
-            key=lambda pair: pair[1])[:5]
-        most_delayed_heartbeats = {
-            ip: (now - t)
-            for ip, t in most_delayed_heartbeats
-        }
-
-        def format_resource(key, value):
-            if key in ["object_store_memory", "memory"]:
-                return "{} GiB".format(
-                    round(value * MEMORY_RESOURCE_UNIT_BYTES / 1e9, 2))
-            else:
-                return round(value, 2)
-
-        return {
-            "ResourceUsage": ", ".join([
-                "{}/{} {}".format(
-                    format_resource(rid, resources_used[rid]),
-                    format_resource(rid, resources_total[rid]), rid)
-                for rid in sorted(resources_used)
-            ]),
-            "NumNodesConnected": len(self.static_resources_by_ip),
-            "NumNodesUsed": round(nodes_used, 2),
-            "NodeIdleSeconds": "Min={} Mean={} Max={}".format(
-                int(np.min(idle_times)) if idle_times else -1,
-                int(np.mean(idle_times)) if idle_times else -1,
-                int(np.max(idle_times)) if idle_times else -1),
-            "TimeSinceLastHeartbeat": "Min={} Mean={} Max={}".format(
-                int(np.min(heartbeat_times)) if heartbeat_times else -1,
-                int(np.mean(heartbeat_times)) if heartbeat_times else -1,
-                int(np.max(heartbeat_times)) if heartbeat_times else -1),
-            "MostDelayedHeartbeats": most_delayed_heartbeats,
-        }
-
-
-class NodeLauncher(threading.Thread):
-    def __init__(self, provider, queue, pending, index=None, *args, **kwargs):
-        self.queue = queue
-        self.pending = pending
-        self.provider = provider
-        self.index = str(index) if index is not None else ""
-        super(NodeLauncher, self).__init__(*args, **kwargs)
-
-    def _launch_node(self, config, count):
-        worker_filter = {TAG_RAY_NODE_TYPE: NODE_TYPE_WORKER}
-        before = self.provider.non_terminated_nodes(tag_filters=worker_filter)
-        launch_hash = hash_launch_conf(config["worker_nodes"], config["auth"])
-        self.log("Launching {} nodes.".format(count))
-        self.provider.create_node(
-            config["worker_nodes"], {
-                TAG_RAY_NODE_NAME: "ray-{}-worker".format(
-                    config["cluster_name"]),
-                TAG_RAY_NODE_TYPE: NODE_TYPE_WORKER,
-                TAG_RAY_NODE_STATUS: STATUS_UNINITIALIZED,
-                TAG_RAY_LAUNCH_CONFIG: launch_hash,
-            }, count)
-        after = self.provider.non_terminated_nodes(tag_filters=worker_filter)
-        if set(after).issubset(before):
-            self.log("No new nodes reported after node creation.")
-
-    def run(self):
-        while True:
-            config, count = self.queue.get()
-            self.log("Got {} nodes to launch.".format(count))
-            try:
-                self._launch_node(config, count)
-            except Exception:
-                logger.exception("Launch failed")
-            finally:
-                self.pending.dec(count)
-
-    def log(self, statement):
-        prefix = "NodeLauncher{}:".format(self.index)
-        logger.info(prefix + " {}".format(statement))
-
-
-class ConcurrentCounter:
-    def __init__(self):
-        self._value = 0
-        self._lock = threading.Lock()
-
-    def inc(self, count):
-        with self._lock:
-            self._value += count
-            return self._value
-
-    def dec(self, count):
-        with self._lock:
-            assert self._value >= count, "counter cannot go negative"
-            self._value -= count
-            return self._value
-
-    @property
-    def value(self):
-        with self._lock:
-            return self._value
-
->>>>>>> 21d5b49c
 
 class StandardAutoscaler:
     """The autoscaling control loop for a Ray cluster.
