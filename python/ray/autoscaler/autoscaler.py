--- conflicted
+++ resolved
@@ -2,11 +2,8 @@
 from __future__ import division
 from __future__ import print_function
 
-<<<<<<< HEAD
 import binascii
-=======
 import copy
->>>>>>> c8c03495
 import json
 import hashlib
 import math
