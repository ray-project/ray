--- conflicted
+++ resolved
@@ -721,13 +721,7 @@
         else:
             add_hash_of_file(path)
 
-<<<<<<< HEAD
-    hasher.update(json.dumps(file_mounts, sort_keys=True).encode("utf-8"))
-    hasher.update(json.dumps(extra_objs, sort_keys=True).encode("utf-8"))
-    for local_path in sorted(file_mounts.values()):
-        add_content_hashes(local_path)
-=======
-    conf_str = (json.dumps(sorted(file_mounts.items())).encode("utf-8") +
+    conf_str = (json.dumps(file_mounts, sort_keys=True).encode("utf-8") +
                 json.dumps(extra_objs, sort_keys=True).encode("utf-8"))
 
     # Important: only hash the files once. Otherwise, we can end up restarting
@@ -737,6 +731,5 @@
         for local_path in sorted(file_mounts.values()):
             add_content_hashes(local_path)
         _hash_cache[conf_str] = hasher.hexdigest()
->>>>>>> 02766ade
 
     return _hash_cache[conf_str]