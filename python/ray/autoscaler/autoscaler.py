--- conflicted
+++ resolved
@@ -1,9 +1,6 @@
 from collections import defaultdict
 import copy
-<<<<<<< HEAD
-=======
 import json
->>>>>>> be9aa646
 import logging
 import math
 import numpy as np
@@ -13,18 +10,14 @@
 import time
 import yaml
 
-<<<<<<< HEAD
 from ray.experimental.internal_kv import _internal_kv_put, \
     _internal_kv_initialized
-=======
->>>>>>> be9aa646
 from ray.autoscaler.node_provider import get_node_provider
 from ray.autoscaler.tags import (TAG_RAY_LAUNCH_CONFIG, TAG_RAY_RUNTIME_CONFIG,
                                  TAG_RAY_NODE_STATUS, TAG_RAY_NODE_TYPE,
                                  STATUS_UP_TO_DATE, NODE_TYPE_WORKER)
 from ray.autoscaler.updater import NodeUpdaterThread
 from ray.autoscaler.node_launcher import NodeLauncher
-<<<<<<< HEAD
 from ray.autoscaler.resource_demand_scheduler import ResourceDemandScheduler
 from ray.autoscaler.util import ConcurrentCounter, validate_config, \
     with_head_node_ip, hash_launch_conf, hash_runtime_conf, \
@@ -32,16 +25,6 @@
 from ray.ray_constants import AUTOSCALER_MAX_NUM_FAILURES, \
     AUTOSCALER_MAX_LAUNCH_BATCH, AUTOSCALER_MAX_CONCURRENT_LAUNCHES, \
     AUTOSCALER_UPDATE_INTERVAL_S, AUTOSCALER_HEARTBEAT_TIMEOUT_S
-=======
-from ray.autoscaler.util import ConcurrentCounter, validate_config, \
-    with_head_node_ip, hash_launch_conf, hash_runtime_conf
-from ray.ray_constants import AUTOSCALER_MAX_NUM_FAILURES, \
-    AUTOSCALER_MAX_LAUNCH_BATCH, AUTOSCALER_MAX_CONCURRENT_LAUNCHES, \
-    AUTOSCALER_UPDATE_INTERVAL_S, AUTOSCALER_HEARTBEAT_TIMEOUT_S, \
-    AUTOSCALER_RESOURCE_REQUEST_CHANNEL
-import ray.services as services
-from ray.worker import global_worker
->>>>>>> be9aa646
 from six.moves import queue
 
 logger = logging.getLogger(__name__)
@@ -208,7 +191,6 @@
             nodes = self.workers()
             self.log_info_string(nodes, target_workers)
 
-<<<<<<< HEAD
         # First let the resource demand scheduler launch nodes, if enabled.
         if self.resource_demand_scheduler and self.resource_demand_vector:
             # TODO(ekl) include head node in the node list
@@ -220,8 +202,6 @@
             for instance_type, count in instances:
                 self.launch_new_node(count, instance_type=instance_type)
 
-=======
->>>>>>> be9aa646
         # Launch additional nodes of the default type, if still needed.
         num_pending = self.pending_launches.value
         num_workers = len(nodes) + num_pending
@@ -427,13 +407,10 @@
     def launch_new_node(self, count, instance_type):
         logger.info(
             "StandardAutoscaler: Queue {} new nodes for launch".format(count))
-<<<<<<< HEAD
         # Try to fill in the default instance type so we can tag it properly.
         if not instance_type:
             instance_type = self.provider.get_instance_type(
                 self.config["worker_nodes"])
-=======
->>>>>>> be9aa646
         self.pending_launches.inc(instance_type, count)
         config = copy.deepcopy(self.config)
         self.launch_queue.put((config, count, instance_type))
@@ -490,38 +467,6 @@
             len(nodes)))
 
 
-<<<<<<< HEAD
 def request_resources(num_cpus=None, num_gpus=None):
     raise DeprecationWarning(
-        "Please use ray.autoscaler.commands.request_resources instead.")
-=======
-# Note: this is an (experimental) user-facing API, do not move.
-def request_resources(num_cpus=None, num_gpus=None, bundles=None):
-    """Remotely request some CPU or GPU resources from the autoscaler.
-
-    This function is to be called e.g. on a node before submitting a bunch of
-    ray.remote calls to ensure that resources rapidly become available.
-
-    In the future this could be extended to do GPU cores or other custom
-    resources.
-
-    This function is non blocking.
-
-    Args:
-
-        num_cpus: int -- the number of CPU cores to request
-        num_gpus: int -- the number of GPUs to request (Not implemented)
-
-    """
-    if num_gpus is not None:
-        raise NotImplementedError(
-            "GPU resource is not yet supported through request_resources")
-    r = services.create_redis_client(
-        global_worker.node.redis_address,
-        password=global_worker.node.redis_password)
-    if num_cpus > 0:
-        r.publish(AUTOSCALER_RESOURCE_REQUEST_CHANNEL,
-                  json.dumps({
-                      "CPU": num_cpus
-                  }))
->>>>>>> be9aa646
+        "Please use ray.autoscaler.commands.request_resources instead.")