--- conflicted
+++ resolved
@@ -200,11 +200,7 @@
                     "LoadMetrics: "
                     "Removed {} stale ip mappings: {} not in {}".format(
                         len(unwanted), unwanted, active_ips))
-<<<<<<< HEAD
-            assert not unwanted.intersection(set(mapping))
-=======
             assert not (unwanted & set(mapping))
->>>>>>> baadc871
 
         prune(self.last_used_time_by_ip)
         prune(self.static_resources_by_ip)
