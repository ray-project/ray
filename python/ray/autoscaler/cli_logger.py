"""Logger implementing the Command Line Interface.

A replacement for the standard Python `logging` API
designed for implementing a better CLI UX for the cluster launcher.

Supports color, bold text, italics, underlines, etc.
(depending on TTY features)
as well as indentation and other structured output.
"""

import time
import sys
import logging
import inspect
import os

from typing import Any, Dict, Tuple, Optional, List

import click

import colorama
from colorful.core import ColorfulString
import colorful as cf
colorama.init(strip=False)


def _patched_makeRecord(self,
                        name,
                        level,
                        fn,
                        lno,
                        msg,
                        args,
                        exc_info,
                        func=None,
                        extra=None,
                        sinfo=None):
    """Monkey-patched version of logging.Logger.makeRecord
    We have to patch default loggers so they use the proper frame for
    line numbers and function names (otherwise everything shows up as
    e.g. cli_logger:info() instead of as where it was called from).

    In Python 3.8 we could just use stacklevel=2, but we have to support
    Python 3.6 and 3.7 as well.

    The solution is this Python magic superhack.

    The default makeRecord will deliberately check that we don't override
    any existing property on the LogRecord using `extra`,
    so we remove that check.

    This patched version is otherwise identical to the one in the standard
    library.
    """
    rv = logging.LogRecord(name, level, fn, lno, msg, args, exc_info, func,
                           sinfo)
    if extra is not None:
        rv.__dict__.update(extra)
    return rv


logging.Logger.makeRecord = _patched_makeRecord


def _parent_frame_info():
    """Get the info from the caller frame.

    Used to override the logging function and line number with the correct
    ones. See the comment on _patched_makeRecord for more info.
    """

    frame = inspect.currentframe()
    # we are also in a function, so must go 2 levels up
    caller = frame.f_back.f_back
    return {
        "lineno": caller.f_lineno,
        "filename": os.path.basename(caller.f_code.co_filename),
    }


def _format_msg(msg: str,
                *args: Any,
                _tags: Dict[str, Any] = None,
                _numbered: Tuple[str, int, int] = None,
                _no_format: bool = None,
                **kwargs: Any):
    """Formats a message for printing.

    Renders `msg` using the built-in `str.format` and the passed-in
    `*args` and `**kwargs`.

    Args:
        *args (Any): `.format` arguments for `msg`.
        _tags (Dict[str, Any]):
            key-value pairs to display at the end of
            the message in square brackets.

            If a tag is set to `True`, it is printed without the value,
            the presence of the tag treated as a "flag".

            E.g. `_format_msg("hello", _tags=dict(from=mom, signed=True))`
                 `hello [from=Mom, signed]`
        _numbered (Tuple[str, int, int]):
            `(brackets, i, n)`

            The `brackets` string is composed of two "bracket" characters,
            `i` is the index, `n` is the total.

            The string `{i}/{n}` surrounded by the "brackets" is
            prepended to the message.

            This is used to number steps in a procedure, with different
            brackets specifying different major tasks.

            E.g. `_format_msg("hello", _numbered=("[]", 0, 5))`
                 `[0/5] hello`
        _no_format (bool):
            If `_no_format` is `True`,
            `.format` will not be called on the message.

            Useful if the output is user-provided or may otherwise
            contain an unexpected formatting string (e.g. "{}").

    Returns:
        The formatted message.
    """

    if isinstance(msg, str) or isinstance(msg, ColorfulString):
        tags_str = ""
        if _tags is not None:
            tags_list = []
            for k, v in _tags.items():
                if v is True:
                    tags_list += [k]
                    continue
                if v is False:
                    continue

                tags_list += [k + "=" + v]
            if tags_list:
                tags_str = cf.reset(
                    cf.dimmed(" [{}]".format(", ".join(tags_list))))

        numbering_str = ""
        if _numbered is not None:
            chars, i, n = _numbered
            numbering_str = cf.dimmed(chars[0] + str(i) + "/" + str(n) +
                                      chars[1]) + " "

        if _no_format:
            # todo: throw if given args/kwargs?
            return numbering_str + msg + tags_str
        return numbering_str + cf.format(msg, *args, **kwargs) + tags_str

    if kwargs:
        raise ValueError("We do not support printing kwargs yet.")

    res = [msg, *args]
    res = [str(x) for x in res]
    return ", ".join(res)

formatter = logging.Formatter(
    # TODO(maximsmol): figure out the required log level padding
    #                  width automatically
    fmt="[{asctime}] {levelname:6} {message}",
    datefmt="%x %X",
    # We want alignment on our level names
    style="{")
class _CliLogger():
    """Singleton class for CLI logging.

    Attributes:
        strip (bool):
            If `strip` is `True`, all TTY control sequences will be
            removed from the output.
        old_style (bool):
            If `old_style` is `True`, the old logging calls are used instead
            of the new CLI UX. This is enabled by default and remains for
            backwards compatibility.
        color_mode (str):
            Can be "true", "false", or "auto".

            Determines the value of `strip` using a human-readable string
            that can be set from command line arguments.

            Also affects the `colorful` settings.

            If `color_mode` is "auto", `strip` is set to `not stdout.isatty()`
        indent_level (int):
            The current indentation level.

            All messages will be indented by prepending `"  " * indent_level`
        vebosity (int):
            Output verbosity.

            Low verbosity will disable `verbose` and `very_verbose` messages.
    """
    strip: bool
    old_style: bool
    color_mode: str
    # color_mode: Union[Literal["auto"], Literal["false"], Literal["true"]]
    indent_level: int
    verbosity: int

    _autodetected_cf_colormode: int

    def __init__(self):
<<<<<<< HEAD
        self._non_interactive = False
        self._non_interactive_mode = "auto"

        self._color_mode = "auto"
        self.indent_level = 0

        self._verbosity = 0
=======
        self.old_style = True
        self.color_mode = "auto"
        self.indent_level = 0
>>>>>>> b1bd5858

        self.verbosity = 0

        # store whatever colorful has detected for future use if
        # the color ouput is toggled (colorful detects # of supported colors,
        # so it has some non-trivial logic to determine this)
        self._autodetected_cf_colormode = cf.colorful.colormode

    @property
    def non_interactive_mode(self):
        return self._non_interactive_mode
    @non_interactive_mode.setter
    def non_interactive_mode(self, x):
        self._non_interactive_mode = x

        if self.non_interactive_mode == "auto":
            self.non_interactive = not sys.stdin.isatty()
        elif self.non_interactive_mode == "false":
            self.non_interactive = False
        elif self.non_interactive_mode == "true":
            self.non_interactive = True

    @property
    def non_interactive(self):
        return self._non_interactive

    @non_interactive.setter
    def non_interactive(self, x):
        if self._non_interactive_mode != "auto":
            self._non_interactive_mode = "true" if x else "false"
        if x:
            self.color_mode = "false"
        self._non_interactive = x

    @property
    def color_mode(self):
        return self._color_mode
    @color_mode.setter
    def color_mode(self, x):
        self._color_mode = x
        self.detect_colors()

    @property
    def verbosity(self):
        if self.non_interactive:
            return 999
        return self._verbosity

    @verbosity.setter
    def verbosity(self, x):
        self._verbosity = x

    def detect_colors(self):
        """Update color output settings.

        Parse the `color_mode` string and optionally disable or force-enable
        color output
        (8-color ANSI if no terminal detected to be safe) in colorful.
        """
        self.color_mode = self.color_mode.lower()
        if self.color_mode == "true":
            if self._autodetected_cf_colormode != cf.NO_COLORS:
                cf.colormode = self._autodetected_cf_colormode
            else:
                cf.colormode = cf.ANSI_8_COLORS
            return
        if self.color_mode == "false":
            cf.disable()
            return
        if self.color_mode == "auto":
            # colorful autodetects tty settings
            return

        raise ValueError("Invalid log color setting: " + self.color_mode)

    def newline(self):
        """Print a line feed.
        """
        self.print("")

    def _print(self, msg: str, _level_str: str = "INFO", linefeed: bool = True):
        """Proxy for printing messages.

        Args:
            msg (str): Message to print.
            linefeed (bool):
                If `linefeed` is `False` no linefeed is printed at the
                end of the message.
        """
        if self.non_interactive:
            if msg.strip() == "":
                return

            record = logging.LogRecord(
                name = "cli",
                # We override the level name later
                # TODO(maximsmol): give approximate level #s to our log levels
                level = 0,
                # The user-facing logs do not need this information anyway
                # and it would be very tedious to extract since _print
                # can be at varying depths in the call stack
                # TODO(maximsmol): do it anyway to be extra
                pathname = "n/a",
                lineno = 0,
                msg = msg,
                args = {},
                # No exception
                exc_info = None)
            record.levelname = _level_str
            rendered_message = formatter.format(record)
        else:
            rendered_message = "  " * self.indent_level + msg

        if not _linefeed:
            sys.stdout.write(rendered_message)
            sys.stdout.flush()
            return

        print(rendered_message)

    def indented(self):
        """Context manager that starts an indented block of output.
        """
        cli_logger = self

        class IndentedContextManager():
            def __enter__(self):
                cli_logger.indent_level += 1

            def __exit__(self, type, value, tb):
                cli_logger.indent_level -= 1

        return IndentedContextManager()

    def timed(self, msg: str, *args: Any, **kwargs: Any):
        """
        TODO: Unimplemented special type of output grouping that displays
              a timer for its execution. The method was not removed so we
              can mark places where this might be useful in case we ever
              implement this.

        For arguments, see `_format_msg`.
        """
        return self.group(msg, *args, **kwargs)

    def group(self, msg: str, *args: Any, **kwargs: Any):
        """Print a group title in a special color and start an indented block.

        For arguments, see `_format_msg`.
        """
        self.print(cf.dodgerBlue(msg), *args, **kwargs)

        return self.indented()

    def verbatim_error_ctx(self, msg: str, *args: Any, **kwargs: Any):
        """Context manager for printing multi-line error messages.

        Displays a start sequence "!!! {optional message}"
        and a matching end sequence "!!!".

        The string "!!!" can be used as a "tombstone" for searching.

        For arguments, see `_format_msg`.
        """
        cli_logger = self

        class VerbatimErorContextManager():
            def __enter__(self):
                cli_logger.error(cf.bold("!!! ") + "{}", msg, *args, **kwargs)

            def __exit__(self, type, value, tb):
                cli_logger.error(cf.bold("!!!"))

        return VerbatimErorContextManager()

    def labeled_value(self, key: str, msg: str, *args: Any, **kwargs: Any):
        """Displays a key-value pair with special formatting.

        Args:
            key (str): Label that is prepended to the message.

        For other arguments, see `_format_msg`.
        """
        self._print(
            cf.skyBlue(key) + ": " +
            _format_msg(cf.bold(msg), *args, **kwargs))

    def verbose(self, msg: str, *args: Any, **kwargs: Any):
        """Prints a message if verbosity is not 0.

        For arguments, see `_format_msg`.
        """
        if self.verbosity > 0:
            self.print(msg, *args, _level_str="VINFO", **kwargs)

    def verbose_warning(self, msg, *args, **kwargs):
        """Prints a formatted warning if verbosity is not 0.

        For arguments, see `_format_msg`.
        """
        if self.verbosity > 0:
            self._warning(msg, *args, _level_str="VWARN", **kwargs)

    def verbose_error(self, msg: str, *args: Any, **kwargs: Any):
        """Logs an error if verbosity is not 0.

        For arguments, see `_format_msg`.
        """
        if self.verbosity > 0:
            self._error(msg, *args, _level_str="VERR", **kwargs)

    def very_verbose(self, msg: str, *args: Any, **kwargs: Any):
        """Prints if verbosity is > 1.

        For arguments, see `_format_msg`.
        """
        if self.verbosity > 1:
            self.print(msg, *args, _level_str="VVINFO", **kwargs)

    def success(self, msg: str, *args: Any, **kwargs: Any):
        """Prints a formatted success message.

        For arguments, see `_format_msg`.
        """
<<<<<<< HEAD
        self.print(cf.green(msg), *args, _level_str="SUCC", **kwargs)
=======
        self.print(cf.limeGreen(msg), *args, **kwargs)
>>>>>>> b1bd5858

    def _warning(self, msg: str, *args: Any, _level_str: str = None, **kwargs: Any):
        """Prints a formatted warning message.

        For arguments, see `_format_msg`.
        """
<<<<<<< HEAD
        if _level_str is None:
            raise ValueError("Log level not set.")
        self.print(cf.yellow(msg), *args, _level_str=_level_str, **kwargs)

    def warning(self, *args, **kwargs):
        self._warning(*args, _level_str="WARN", **kwargs)
=======
        self.print(cf.orange(msg), *args, **kwargs)
>>>>>>> b1bd5858

    def _error(self, msg: str, *args: Any, _level_str: str = None, **kwargs: Any):
        """Prints a formatted error message.

        For arguments, see `_format_msg`.
        """
        if _level_str is None:
            raise ValueError("Log level not set.")
        self.print(cf.red(msg), *args, _level_str=_level_str, **kwargs)

    def error(self, *args, **kwargs):
        self._error(*args, _level_str="ERR", **kwargs)

    def panic(self, *args, **kwargs):
        self._error(*args, _level_str="PANIC", **kwargs)

    # Fine to expose _level_str here, since this is a general log function.
    def print(self, msg: str, *args: Any,  _level_str: str = "INFO", **kwargs: Any):
        """Prints a message.

        For arguments, see `_format_msg`.
        """

        self._print(
            _format_msg(msg, *args, **kwargs),
            _level_str=_level_str,
            _linefeed=_linefeed)

    def abort(self, msg: Optional[str] = None, exc: Any = None, *args: Any, **kwargs: Any):
        """Prints an error and aborts execution.

        Print an error and throw an exception to terminate the program
        (the exception will not print a message).
        """

        if msg is not None:
            self._error(msg, *args, _level_str="PANIC", **kwargs)

        if exc is not None:
            raise exc

        exc_cls = SilentClickException
        if self.non_interactive:
            exc_cls = click.ClickException
        raise exc_cls("Exiting due to cli_logger.abort()")

    def doassert(self, val: bool, msg: str, *args: Any, **kwargs: Any):
        """Handle assertion without throwing a scary exception.

        Args:
            val (bool): Value to check.

        For other arguments, see `_format_msg`.
        """
        if not val:
            exc = None
            if self.non_interactive:
                exc = AssertionError()

            # TODO(maximsmol): rework asserts so that we get the expression
            #                  that triggered the assert
            #                  to do this, install a global try-catch
            #                  for AssertionError and raise them normally
            self.abort(msg, *args, exc=exc, **kwargs)

    def old_debug(self, logger: logging.Logger, msg: str, *args: Any,
                 **kwargs: Any):
        return

    def old_info(self, logger: logging.Logger, msg: str, *args: Any,
                 **kwargs: Any):
        return

    def old_warning(self, logger: logging.Logger, msg: str, *args: Any,
                 **kwargs: Any):
        return

    def old_error(self, logger: logging.Logger, msg: str, *args: Any,
                 **kwargs: Any):
        return

    def old_exception(self, logger: logging.Logger, msg: str, *args: Any,
                 **kwargs: Any):
        return

    def render_list(self, xs: List[str], separator: str = cf.reset(", ")):
        """Render a list of bolded values using a non-bolded separator.
        """
        return separator.join([str(cf.bold(x)) for x in xs])

    def confirm(self,
                yes: bool,
                msg: str,
                *args: Any,
                _abort: bool = False,
                _default: bool = False,
                **kwargs: Any):
        """Display a confirmation dialog.

        Valid answers are "y/yes/true/1" and "n/no/false/0".

        Args:
            yes (bool): If `yes` is `True` the dialog will default to "yes"
                        and continue without waiting for user input.
            _abort (bool):
                If `_abort` is `True`,
                "no" means aborting the program.
            _default (bool):
                The default action to take if the user just presses enter
                with no input.
        """
<<<<<<< HEAD
=======

        if self.old_style:
            return

>>>>>>> b1bd5858
        should_abort = _abort
        default = _default

        if self.non_interactive and not yes:
            # no formatting around --yes here since this is non-interactive
            self.error("This command requires user confirmation. "
                       "When running non-interactively, supply --yes to skip.")
            raise ValueError("Non-interactive confirm without --yes.")

        if default:
            yn_str = cf.limeGreen("Y") + "/" + cf.red("n")
        else:
            yn_str = cf.limeGreen("y") + "/" + cf.red("N")

        confirm_str = cf.underlined("Confirm [" + yn_str + "]:") + " "

        rendered_message = _format_msg(msg, *args, **kwargs)
        # the rendered message ends with ascii coding
        if rendered_message and not msg.endswith("\n"):
            rendered_message += " "

        msg_len = len(rendered_message.split("\n")[-1])
        complete_str = rendered_message + confirm_str

        if yes:
            self._print(complete_str + "y " +
                        cf.dimmed("[automatic, due to --yes]"))
            return True

        self._print(complete_str, _linefeed=False)

        res = None
        yes_answers = ["y", "yes", "true", "1"]
        no_answers = ["n", "no", "false", "0"]
        try:
            while True:
                ans = sys.stdin.readline()
                ans = ans.lower()

                if ans == "\n":
                    res = default
                    break

                ans = ans.strip()
                if ans in yes_answers:
                    res = True
                    break
                if ans in no_answers:
                    res = False
                    break

                indent = " " * msg_len
                self.error("{}Invalid answer: {}. "
                           "Expected {} or {}", indent, cf.bold(ans.strip()),
                           self.render_list(yes_answers, "/"),
                           self.render_list(no_answers, "/"))
                self._print(indent + confirm_str, _linefeed=False)
        except KeyboardInterrupt:
            self.newline()
            res = default

        if not res and should_abort:
            # todo: make sure we tell the user if they
            # need to do cleanup
            self._print("Exiting...")
            raise SilentClickException(
                "Exiting due to the response to confirm(should_abort=True).")

        return res

    def prompt(self, msg: str, *args, **kwargs):
        """Prompt the user for some text input.

        Args:
            msg (str): The mesage to display to the user before the prompt.

        Returns:
            The string entered by the user.
        """
        if self.old_style:
            return

        complete_str = cf.underlined(msg)
        rendered_message = _format_msg(complete_str, *args, **kwargs)
        # the rendered message ends with ascii coding
        if rendered_message and not msg.endswith("\n"):
            rendered_message += " "
        self._print(rendered_message, linefeed=False)

        res = ""
        try:
            ans = sys.stdin.readline()
            ans = ans.lower()
            res = ans.strip()
        except KeyboardInterrupt:
            self.newline()

        return res

    def old_confirm(self, msg: str, yes: bool):
        return


class SilentClickException(click.ClickException):
    """`ClickException` that does not print a message.

    Some of our tooling relies on catching ClickException in particular.

    However the default prints a message, which is undesirable since we expect
    our code to log errors manually using `cli_logger.error()` to allow for
    colors and other formatting.
    """

    def __init__(self, message: str):
        super(SilentClickException, self).__init__(message)

    def show(self, file=None):
        pass


cli_logger = _CliLogger()<|MERGE_RESOLUTION|>--- conflicted
+++ resolved
@@ -170,22 +170,12 @@
     """Singleton class for CLI logging.
 
     Attributes:
-        strip (bool):
-            If `strip` is `True`, all TTY control sequences will be
-            removed from the output.
-        old_style (bool):
-            If `old_style` is `True`, the old logging calls are used instead
-            of the new CLI UX. This is enabled by default and remains for
-            backwards compatibility.
         color_mode (str):
             Can be "true", "false", or "auto".
 
-            Determines the value of `strip` using a human-readable string
-            that can be set from command line arguments.
-
-            Also affects the `colorful` settings.
-
-            If `color_mode` is "auto", `strip` is set to `not stdout.isatty()`
+            Enables or disables `colorful`.
+
+            If `color_mode` is "auto", is set to `not stdout.isatty()`
         indent_level (int):
             The current indentation level.
 
@@ -195,8 +185,6 @@
 
             Low verbosity will disable `verbose` and `very_verbose` messages.
     """
-    strip: bool
-    old_style: bool
     color_mode: str
     # color_mode: Union[Literal["auto"], Literal["false"], Literal["true"]]
     indent_level: int
@@ -205,7 +193,6 @@
     _autodetected_cf_colormode: int
 
     def __init__(self):
-<<<<<<< HEAD
         self._non_interactive = False
         self._non_interactive_mode = "auto"
 
@@ -213,13 +200,6 @@
         self.indent_level = 0
 
         self._verbosity = 0
-=======
-        self.old_style = True
-        self.color_mode = "auto"
-        self.indent_level = 0
->>>>>>> b1bd5858
-
-        self.verbosity = 0
 
         # store whatever colorful has detected for future use if
         # the color ouput is toggled (colorful detects # of supported colors,
@@ -442,27 +422,19 @@
 
         For arguments, see `_format_msg`.
         """
-<<<<<<< HEAD
-        self.print(cf.green(msg), *args, _level_str="SUCC", **kwargs)
-=======
-        self.print(cf.limeGreen(msg), *args, **kwargs)
->>>>>>> b1bd5858
+        self.print(cf.limeGreen(msg), *args, _level_str="SUCC", **kwargs)
 
     def _warning(self, msg: str, *args: Any, _level_str: str = None, **kwargs: Any):
         """Prints a formatted warning message.
 
         For arguments, see `_format_msg`.
         """
-<<<<<<< HEAD
         if _level_str is None:
             raise ValueError("Log level not set.")
-        self.print(cf.yellow(msg), *args, _level_str=_level_str, **kwargs)
+        self.print(cf.orange(msg), *args, _level_str=_level_str, **kwargs)
 
     def warning(self, *args, **kwargs):
         self._warning(*args, _level_str="WARN", **kwargs)
-=======
-        self.print(cf.orange(msg), *args, **kwargs)
->>>>>>> b1bd5858
 
     def _error(self, msg: str, *args: Any, _level_str: str = None, **kwargs: Any):
         """Prints a formatted error message.
@@ -574,13 +546,6 @@
                 The default action to take if the user just presses enter
                 with no input.
         """
-<<<<<<< HEAD
-=======
-
-        if self.old_style:
-            return
-
->>>>>>> b1bd5858
         should_abort = _abort
         default = _default
 
@@ -660,9 +625,6 @@
         Returns:
             The string entered by the user.
         """
-        if self.old_style:
-            return
-
         complete_str = cf.underlined(msg)
         rendered_message = _format_msg(complete_str, *args, **kwargs)
         # the rendered message ends with ascii coding
