--- conflicted
+++ resolved
@@ -342,20 +342,16 @@
                     self.log_prefix + "Ray start commands", show_status=True):
                 for cmd in self.ray_start_commands:
                     try:
-<<<<<<< HEAD
                         if self.node_resources:
                             env_vars = {
                                 "RAY_OVERRIDE_RESOURCES": self.node_resources
                             }
                         else:
                             env_vars = {}
+                        cmd_output_util.set_output_redirected(False)
                         self.cmd_runner.run(
                             cmd, environment_variables=env_vars)
-=======
-                        cmd_output_util.set_output_redirected(False)
-                        self.cmd_runner.run(cmd)
                         cmd_output_util.set_output_redirected(True)
->>>>>>> 16486a8d
                     except ProcessRunnerError as e:
                         if e.msg_type == "ssh_command_failed":
                             cli_logger.error("Failed.")
