--- conflicted
+++ resolved
@@ -303,25 +303,16 @@
     def run(self,
             cmd,
             timeout=120,
-<<<<<<< HEAD
             exit_on_fail=False,
             port_forward=None,
             with_output=False):
+
         return self.ssh_command_runner.run(
             cmd,
             timeout=timeout,
             exit_on_fail=exit_on_fail,
             port_forward=None,
             with_output=False)
-=======
-            allocate_tty=False,
-            exit_on_fail=False,
-            port_forward=None,
-            with_output=False):
-        return self.ssh_command_runner.run(cmd, timeout, allocate_tty,
-                                           exit_on_fail, port_forward,
-                                           with_output)
->>>>>>> a691580e
 
     def run_rsync_up(self, source, target):
         self.ssh_command_runner.run_rsync_up(source, target)
