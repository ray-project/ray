--- conflicted
+++ resolved
@@ -226,10 +226,6 @@
 
     def rsync_up(self, source, target, redirect=None, check_error=True):
         self.set_ssh_ip_if_required()
-<<<<<<< HEAD
-
-=======
->>>>>>> acf4d53b
         if redirect is None:
             if logger.getEffectiveLevel() > logging.DEBUG:
                 redirect = open("/dev/null", "w")
