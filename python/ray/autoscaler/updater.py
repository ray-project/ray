from __future__ import absolute_import
from __future__ import division
from __future__ import print_function

try:  # py3
    from shlex import quote
except ImportError:  # py2
    from pipes import quote
import logging
import os
import subprocess
import sys
import time

from threading import Thread
from getpass import getuser

from ray.autoscaler.tags import TAG_RAY_NODE_STATUS, TAG_RAY_RUNTIME_CONFIG
from ray.autoscaler.log_timer import LogTimer

logger = logging.getLogger(__name__)

# How long to wait for a node to start, in seconds
NODE_START_WAIT_S = 300
SSH_CHECK_INTERVAL = 5
CONTROL_PATH_MAX_LENGTH = 70


def get_default_ssh_options(private_key, connect_timeout, ssh_control_path):
    OPTS = [
        ("ConnectTimeout", "{}s".format(connect_timeout)),
        ("StrictHostKeyChecking", "no"),
        ("ControlMaster", "auto"),
        ("ControlPath", "{}/%C".format(ssh_control_path)),
        ("ControlPersist", "10s"),
    ]

    return ["-i", private_key] + [
        x for y in (["-o", "{}={}".format(k, v)] for k, v in OPTS) for x in y
    ]


class NodeUpdater(object):
    """A process for syncing files and running init commands on a node."""

    def __init__(self,
                 node_id,
                 provider_config,
                 provider,
                 auth_config,
                 cluster_name,
                 file_mounts,
                 initialization_commands,
                 setup_commands,
                 runtime_hash,
                 process_runner=subprocess,
                 verbose=True,
                 use_internal_ip=False):

        ssh_control_path = "/tmp/{}_ray_ssh_sockets/{}".format(
            getuser(), cluster_name)[:CONTROL_PATH_MAX_LENGTH]

        self.daemon = True
        self.verbose = verbose
        self.process_runner = process_runner
        self.node_id = node_id
        self.use_internal_ip = (use_internal_ip or provider_config.get(
            "use_internal_ips", False))
        self.provider = provider
        self.ssh_private_key = auth_config["ssh_private_key"]
        self.ssh_user = auth_config["ssh_user"]
        self.ssh_control_path = ssh_control_path
        self.ssh_ip = None
        self.file_mounts = {
            remote: os.path.expanduser(local)
            for remote, local in file_mounts.items()
        }
        self.initialization_commands = initialization_commands
        self.setup_commands = setup_commands
        self.runtime_hash = runtime_hash

    def get_caller(self, check_error):
        if check_error:
            return self.process_runner.call
        else:
            return self.process_runner.check_call

    def get_node_ip(self):
        if self.use_internal_ip:
            return self.provider.internal_ip(self.node_id)
        else:
            return self.provider.external_ip(self.node_id)

    def wait_for_ip(self, deadline):
        while time.time() < deadline and \
                not self.provider.is_terminated(self.node_id):
            logger.info("NodeUpdater: "
                        "Waiting for IP of {}...".format(self.node_id))
            ip = self.get_node_ip()
            if ip is not None:
                return ip
            time.sleep(10)

        return None

    def set_ssh_ip_if_required(self):
        if self.ssh_ip is not None:
            return

        # We assume that this never changes.
        #   I think that's reasonable.
        deadline = time.time() + NODE_START_WAIT_S
        with LogTimer("NodeUpdater: {}: Got IP".format(self.node_id)):
            ip = self.wait_for_ip(deadline)
            assert ip is not None, "Unable to find IP of node"

        self.ssh_ip = ip

        # This should run before any SSH commands and therefore ensure that
        #   the ControlPath directory exists, allowing SSH to maintain
        #   persistent sessions later on.
        with open("/dev/null", "w") as redirect:
            self.get_caller(False)(
                ["mkdir", "-p", self.ssh_control_path],
                stdout=redirect,
                stderr=redirect)

            self.get_caller(False)(
                ["chmod", "0700", self.ssh_control_path],
                stdout=redirect,
                stderr=redirect)

    def run(self):
        logger.info("NodeUpdater: "
                    "{}: Updating to {}".format(self.node_id,
                                                self.runtime_hash))
        try:
            m = "{}: Applied config {}".format(self.node_id, self.runtime_hash)
            with LogTimer("NodeUpdater: {}".format(m)):
                self.do_update()
        except Exception as e:
            error_str = str(e)
            if hasattr(e, "cmd"):
                error_str = "(Exit Status {}) {}".format(
                    e.returncode, " ".join(e.cmd))
            logger.error("NodeUpdater: "
                         "{}: Error updating {}".format(
                             self.node_id, error_str))
            self.provider.set_node_tags(self.node_id,
                                        {TAG_RAY_NODE_STATUS: "update-failed"})
            raise e

        self.provider.set_node_tags(
            self.node_id, {
                TAG_RAY_NODE_STATUS: "up-to-date",
                TAG_RAY_RUNTIME_CONFIG: self.runtime_hash
            })

        self.exitcode = 0

    def wait_for_ssh(self, deadline):
        logger.info("NodeUpdater: "
                    "{}: Waiting for SSH...".format(self.node_id))

        while time.time() < deadline and \
                not self.provider.is_terminated(self.node_id):
            try:
                logger.debug("NodeUpdater: "
                             "{}: Waiting for SSH...".format(self.node_id))

                # Setting redirect=False allows the user to see errors like
                # unix_listener: path "/tmp/rkn_ray_ssh_sockets/..." too long
                # for Unix domain socket.
                self.ssh_cmd("uptime", connect_timeout=5, redirect=False)

                return True

            except Exception as e:
                retry_str = str(e)
                if hasattr(e, "cmd"):
                    retry_str = "(Exit Status {}): {}".format(
                        e.returncode, " ".join(e.cmd))
                logger.debug("NodeUpdater: "
                             "{}: SSH not up, retrying: {}".format(
                                 self.node_id, retry_str))
                time.sleep(SSH_CHECK_INTERVAL)

        return False

    def sync_file_mounts(self, sync_cmd):
        # Rsync file mounts
        for remote_path, local_path in self.file_mounts.items():
            assert os.path.exists(local_path), local_path
            if os.path.isdir(local_path):
                if not local_path.endswith("/"):
                    local_path += "/"
                if not remote_path.endswith("/"):
                    remote_path += "/"

            m = "{}: Synced {} to {}".format(self.node_id, local_path,
                                             remote_path)
            with LogTimer("NodeUpdater {}".format(m)):
                self.ssh_cmd(
                    "mkdir -p {}".format(os.path.dirname(remote_path)),
                    redirect=None,
                )
                sync_cmd(local_path, remote_path, redirect=None)

    def do_update(self):
        self.provider.set_node_tags(self.node_id,
                                    {TAG_RAY_NODE_STATUS: "waiting-for-ssh"})

        deadline = time.time() + NODE_START_WAIT_S
        self.set_ssh_ip_if_required()

        # Wait for SSH access
        with LogTimer("NodeUpdater: " "{}: Got SSH".format(self.node_id)):
            ssh_ok = self.wait_for_ssh(deadline)
            assert ssh_ok, "Unable to SSH to node"

        self.provider.set_node_tags(self.node_id,
                                    {TAG_RAY_NODE_STATUS: "syncing-files"})
        self.sync_file_mounts(self.rsync_up)

        # Run init commands
        self.provider.set_node_tags(self.node_id,
                                    {TAG_RAY_NODE_STATUS: "setting-up"})
        m = "{}: Initialization commands completed".format(self.node_id)
        with LogTimer("NodeUpdater: {}".format(m)):
            for cmd in self.initialization_commands:
                self.ssh_cmd(cmd)

        m = "{}: Setup commands completed".format(self.node_id)
        with LogTimer("NodeUpdater: {}".format(m)):
<<<<<<< HEAD
            with open("/dev/null", "w") as redirect:
                for cmd in self.setup_commands:
                    self.ssh_cmd(
                        cmd, redirect=None if self.verbose else redirect)
=======
            for cmd in self.setup_commands:
                self.ssh_cmd(cmd)
>>>>>>> 3456afde

    def rsync_up(self, source, target, redirect=None, check_error=True):
        logger.info("NodeUpdater: "
                    "{}: Syncing {} to {}...".format(self.node_id, source,
                                                     target))
        self.set_ssh_ip_if_required()
        self.get_caller(check_error)(
            [
                "rsync", "-e", " ".join(["ssh"] + get_default_ssh_options(
                    self.ssh_private_key, 120, self.ssh_control_path)), "-avz",
                source, "{}@{}:{}".format(self.ssh_user, self.ssh_ip, target)
            ],
            stdout=redirect or sys.stdout,
            stderr=redirect or sys.stderr)

    def rsync_down(self, source, target, redirect=None, check_error=True):
        logger.info("NodeUpdater: "
                    "{}: Syncing {} from {}...".format(self.node_id, source,
                                                       target))
        self.set_ssh_ip_if_required()
        self.get_caller(check_error)(
            [
                "rsync", "-e", " ".join(["ssh"] + get_default_ssh_options(
                    self.ssh_private_key, 120, self.ssh_control_path)), "-avz",
                "{}@{}:{}".format(self.ssh_user, self.ssh_ip, source), target
            ],
            stdout=redirect or sys.stdout,
            stderr=redirect or sys.stderr)

    def ssh_cmd(self,
                cmd,
                connect_timeout=120,
                redirect=None,
                allocate_tty=False,
                emulate_interactive=True,
                expect_error=False,
                port_forward=None):

        self.set_ssh_ip_if_required()

        logger.info("NodeUpdater: Running {} on {}...".format(
            cmd, self.ssh_ip))
        ssh = ["ssh"]
        if allocate_tty:
            ssh.append("-tt")
        if emulate_interactive:
            force_interactive = (
                "true && source ~/.bashrc && "
                "export OMP_NUM_THREADS=1 PYTHONWARNINGS=ignore && ")
            cmd = "bash --login -c -i {}".format(
                quote(force_interactive + cmd))

        if port_forward is None:
            ssh_opt = []
        else:
            ssh_opt = [
                "-L", "{}:localhost:{}".format(port_forward, port_forward)
            ]

        self.get_caller(expect_error)(
            ssh + ssh_opt + get_default_ssh_options(
                self.ssh_private_key, connect_timeout, self.ssh_control_path) +
            ["{}@{}".format(self.ssh_user, self.ssh_ip), cmd],
            stdout=redirect or sys.stdout,
            stderr=redirect or sys.stderr)


class NodeUpdaterThread(NodeUpdater, Thread):
    def __init__(self, *args, **kwargs):
        Thread.__init__(self)
        NodeUpdater.__init__(self, *args, **kwargs)
        self.exitcode = -1<|MERGE_RESOLUTION|>--- conflicted
+++ resolved
@@ -232,15 +232,8 @@
 
         m = "{}: Setup commands completed".format(self.node_id)
         with LogTimer("NodeUpdater: {}".format(m)):
-<<<<<<< HEAD
-            with open("/dev/null", "w") as redirect:
-                for cmd in self.setup_commands:
-                    self.ssh_cmd(
-                        cmd, redirect=None if self.verbose else redirect)
-=======
             for cmd in self.setup_commands:
                 self.ssh_cmd(cmd)
->>>>>>> 3456afde
 
     def rsync_up(self, source, target, redirect=None, check_error=True):
         logger.info("NodeUpdater: "
