import click
import logging
import os
import subprocess
import time

from threading import Thread

from ray.autoscaler.tags import TAG_RAY_NODE_STATUS, TAG_RAY_RUNTIME_CONFIG, \
    TAG_RAY_FILE_MOUNTS_CONTENTS, \
    STATUS_UP_TO_DATE, STATUS_UPDATE_FAILED, STATUS_WAITING_FOR_SSH, \
    STATUS_SETTING_UP, STATUS_SYNCING_FILES
from ray.autoscaler.command_runner import NODE_START_WAIT_S, \
    ProcessRunnerError, DockerCommandRunner
from ray.autoscaler.log_timer import LogTimer

import ray.autoscaler.subprocess_output_util as cmd_output_util

from ray.autoscaler.cli_logger import cli_logger
from ray import ray_constants
import colorful as cf

logger = logging.getLogger(__name__)

READY_CHECK_INTERVAL = 5


class NodeUpdater:
    """A process for syncing files and running init commands on a node.

    Arguments:
        node_id: the Node ID
        provider_config: Provider section of autoscaler yaml
        provider: NodeProvider Class
        auth_config: Auth section of autoscaler yaml
        cluster_name: the name of the cluster.
        file_mounts: Map of remote to local paths
        initialization_commands: Commands run before container launch
        setup_commands: Commands run before ray starts
        ray_start_commands: Commands to start ray
        runtime_hash: Used to check for config changes
        file_mounts_contents_hash: Used to check for changes to file mounts
        is_head_node: Whether to use head start/setup commands
        process_runner: the module to use to run the commands
            in the CommandRunner. E.g., subprocess.
        use_internal_ip: Wwhether the node_id belongs to an internal ip
            or external ip.
        docker_config: Docker section of autoscaler yaml
    """

    def __init__(self,
                 node_id,
                 provider_config,
                 provider,
                 auth_config,
                 cluster_name,
                 file_mounts,
                 initialization_commands,
                 setup_commands,
                 ray_start_commands,
                 runtime_hash,
                 file_mounts_contents_hash,
                 is_head_node,
                 node_resources=None,
                 cluster_synced_files=None,
                 process_runner=subprocess,
                 use_internal_ip=False,
                 docker_config=None):

        self.log_prefix = "NodeUpdater: {}: ".format(node_id)
        use_internal_ip = (use_internal_ip
                           or provider_config.get("use_internal_ips", False))
        self.cmd_runner = provider.get_command_runner(
            self.log_prefix, node_id, auth_config, cluster_name,
            process_runner, use_internal_ip, docker_config)

        self.daemon = True
        self.process_runner = process_runner
        self.node_id = node_id
        self.provider = provider
        # Some node providers don't specify empty structures as
        # defaults. Better to be defensive.
        file_mounts = file_mounts or {}
        self.file_mounts = {
            remote: os.path.expanduser(local)
            for remote, local in file_mounts.items()
        }

        self.initialization_commands = initialization_commands
        self.setup_commands = setup_commands
        self.ray_start_commands = ray_start_commands
        self.node_resources = node_resources
        self.runtime_hash = runtime_hash
        self.file_mounts_contents_hash = file_mounts_contents_hash
<<<<<<< HEAD
        # TODO (Alex): This makes the assumption that $HOME on the head and
        # worker nodes is the same. Also note that `cluster_synced_files` is
        # set on the head -> worker updaters only (so `expanduser` is only run
        # on the head node).
        if cluster_synced_files:
            self.cluster_synced_files = [
                os.path.expanduser(path) for path in cluster_synced_files
            ]
        else:
            self.cluster_synced_files = []
=======
        cluster_synced_files = cluster_synced_files or []
        self.cluster_synced_files = [
            os.path.expanduser(path) for path in cluster_synced_files
        ]
>>>>>>> d212e1aa
        self.auth_config = auth_config
        self.is_head_node = is_head_node

    def run(self):
        cli_logger.old_info(logger, "{}Updating to {}", self.log_prefix,
                            self.runtime_hash)

        if cmd_output_util.does_allow_interactive(
        ) and cmd_output_util.is_output_redirected():
            # this is most probably a bug since the user has no control
            # over these settings
            msg = ("Output was redirected for an interactive command. "
                   "Either do not pass `--redirect-command-output` "
                   "or also pass in `--use-normal-shells`.")
            cli_logger.abort(msg)
            raise click.ClickException(msg)

        try:
            with LogTimer(self.log_prefix +
                          "Applied config {}".format(self.runtime_hash)):
                self.do_update()
        except Exception as e:
            error_str = str(e)
            if hasattr(e, "cmd"):
                error_str = "(Exit Status {}) {}".format(
                    e.returncode, " ".join(e.cmd))

            self.provider.set_node_tags(
                self.node_id, {TAG_RAY_NODE_STATUS: STATUS_UPDATE_FAILED})
            cli_logger.error("New status: {}", cf.bold(STATUS_UPDATE_FAILED))

            cli_logger.old_error(logger, "{}Error executing: {}\n",
                                 self.log_prefix, error_str)

            cli_logger.error("!!!")
            if hasattr(e, "cmd"):
                cli_logger.error(
                    "Setup command `{}` failed with exit code {}. stderr:",
                    cf.bold(e.cmd), e.returncode)
            else:
                cli_logger.verbose_error("{}", str(vars(e)))
                # todo: handle this better somehow?
                cli_logger.error("{}", str(e))
            # todo: print stderr here
            cli_logger.error("!!!")
            cli_logger.newline()

            if isinstance(e, click.ClickException):
                # todo: why do we ignore this here
                return
            raise

        tags_to_set = {
            TAG_RAY_NODE_STATUS: STATUS_UP_TO_DATE,
            TAG_RAY_RUNTIME_CONFIG: self.runtime_hash,
        }
        if self.file_mounts_contents_hash is not None:
            tags_to_set[
                TAG_RAY_FILE_MOUNTS_CONTENTS] = self.file_mounts_contents_hash

        self.provider.set_node_tags(self.node_id, tags_to_set)
        cli_logger.labeled_value("New status", STATUS_UP_TO_DATE)

        self.exitcode = 0

    def sync_file_mounts(self, sync_cmd, step_numbers=(0, 2)):
        # step_numbers is (# of previous steps, total steps)
        previous_steps, total_steps = step_numbers

        nolog_paths = []
        if cli_logger.verbosity == 0:
            nolog_paths = [
                "~/ray_bootstrap_key.pem", "~/ray_bootstrap_config.yaml"
            ]

        def do_sync(remote_path, local_path, allow_non_existing_paths=False):
            if allow_non_existing_paths and not os.path.exists(local_path):
                cli_logger.print("sync: {} does not exist. Skipping.",
                                 local_path)
                # Ignore missing source files. In the future we should support
                # the --delete-missing-args command to delete files that have
                # been removed
                return

            assert os.path.exists(local_path), local_path

            if os.path.isdir(local_path):
                if not local_path.endswith("/"):
                    local_path += "/"
                if not remote_path.endswith("/"):
                    remote_path += "/"

            with LogTimer(self.log_prefix +
                          "Synced {} to {}".format(local_path, remote_path)):
                if not isinstance(self.cmd_runner, DockerCommandRunner):
                    # The DockerCommandRunner handles this internally
                    self.cmd_runner.run(
                        "mkdir -p {}".format(os.path.dirname(remote_path)),
                        run_env="host")
                sync_cmd(local_path, remote_path, file_mount=True)

                if remote_path not in nolog_paths:
                    # todo: timed here?
                    cli_logger.print("{} from {}", cf.bold(remote_path),
                                     cf.bold(local_path))

        # Rsync file mounts
        with cli_logger.group(
                "Processing file mounts",
                _numbered=("[]", previous_steps + 1, total_steps)):
            for remote_path, local_path in self.file_mounts.items():
                do_sync(remote_path, local_path)
            previous_steps += 1

        if self.cluster_synced_files:
            with cli_logger.group(
                    "Processing worker file mounts",
                    _numbered=("[]", previous_steps + 1, total_steps)):
                cli_logger.print("synced files: {}",
                                 str(self.cluster_synced_files))
                for path in self.cluster_synced_files:
                    do_sync(path, path, allow_non_existing_paths=True)
                previous_steps += 1
        else:
            cli_logger.print(
                "No worker file mounts to sync",
                _numbered=("[]", previous_steps + 1, total_steps))

    def wait_ready(self, deadline):
        with cli_logger.group(
                "Waiting for SSH to become available", _numbered=("[]", 1, 6)):
            with LogTimer(self.log_prefix + "Got remote shell"):
                cli_logger.old_info(logger, "{}Waiting for remote shell...",
                                    self.log_prefix)

                cli_logger.print("Running `{}` as a test.", cf.bold("uptime"))
                first_conn_refused_time = None
                while time.time() < deadline and \
                        not self.provider.is_terminated(self.node_id):
                    try:
                        cli_logger.old_debug(logger,
                                             "{}Waiting for remote shell...",
                                             self.log_prefix)

                        # Run outside of the container
                        self.cmd_runner.run("uptime", run_env="host")
                        cli_logger.old_debug(logger, "Uptime succeeded.")
                        cli_logger.success("Success.")
                        return True
                    except ProcessRunnerError as e:
                        first_conn_refused_time = \
                            cmd_output_util.handle_ssh_fails(
                                e, first_conn_refused_time,
                                retry_interval=READY_CHECK_INTERVAL)
                        time.sleep(READY_CHECK_INTERVAL)
                    except Exception as e:
                        # TODO(maximsmol): we should not be ignoring
                        # exceptions if they get filtered properly
                        # (new style log + non-interactive shells)
                        #
                        # however threading this configuration state
                        # is a pain and I'm leaving it for later

                        retry_str = str(e)
                        if hasattr(e, "cmd"):
                            retry_str = "(Exit Status {}): {}".format(
                                e.returncode, " ".join(e.cmd))

                        cli_logger.print(
                            "SSH still not available {}, "
                            "retrying in {} seconds.", cf.dimmed(retry_str),
                            cf.bold(str(READY_CHECK_INTERVAL)))
                        cli_logger.old_debug(logger,
                                             "{}Node not up, retrying: {}",
                                             self.log_prefix, retry_str)

                        time.sleep(READY_CHECK_INTERVAL)

        assert False, "Unable to connect to node"

    def do_update(self):
        self.provider.set_node_tags(
            self.node_id, {TAG_RAY_NODE_STATUS: STATUS_WAITING_FOR_SSH})
        cli_logger.labeled_value("New status", STATUS_WAITING_FOR_SSH)

        deadline = time.time() + NODE_START_WAIT_S
        self.wait_ready(deadline)

        node_tags = self.provider.node_tags(self.node_id)
        logger.debug("Node tags: {}".format(str(node_tags)))

        # runtime_hash will only change whenever the user restarts
        # or updates their cluster with `get_or_create_head_node`
        if node_tags.get(TAG_RAY_RUNTIME_CONFIG) == self.runtime_hash and (
                self.file_mounts_contents_hash is None
                or node_tags.get(TAG_RAY_FILE_MOUNTS_CONTENTS) ==
                self.file_mounts_contents_hash):
            # todo: we lie in the confirmation message since
            # full setup might be cancelled here
            cli_logger.print(
                "Configuration already up to date, "
                "skipping file mounts, initalization and setup commands.",
                _numbered=("[]", "2-5", 6))
            cli_logger.old_info(logger,
                                "{}{} already up-to-date, skip to ray start",
                                self.log_prefix, self.node_id)

            # When resuming from a stopped instance the runtime_hash may be the
            # same, but the container will not be started.
            if isinstance(self.cmd_runner, DockerCommandRunner):
                self.cmd_runner.run_init(
                    as_head=self.is_head_node, file_mounts=self.file_mounts)

        else:
            cli_logger.print(
                "Updating cluster configuration.",
                _tags=dict(hash=self.runtime_hash))

            self.provider.set_node_tags(
                self.node_id, {TAG_RAY_NODE_STATUS: STATUS_SYNCING_FILES})
            cli_logger.labeled_value("New status", STATUS_SYNCING_FILES)
            self.sync_file_mounts(self.rsync_up, step_numbers=(2, 6))

            # Only run setup commands if runtime_hash has changed because
            # we don't want to run setup_commands every time the head node
            # file_mounts folders have changed.
            if node_tags.get(TAG_RAY_RUNTIME_CONFIG) != self.runtime_hash:
                # Run init commands
                self.provider.set_node_tags(
                    self.node_id, {TAG_RAY_NODE_STATUS: STATUS_SETTING_UP})
                cli_logger.labeled_value("New status", STATUS_SETTING_UP)

                if self.initialization_commands:
                    with cli_logger.group(
                            "Running initialization commands",
                            _numbered=("[]", 3, 5)):
                        with LogTimer(
                                self.log_prefix + "Initialization commands",
                                show_status=True):
                            for cmd in self.initialization_commands:
                                try:
                                    # Overriding the existing SSHOptions class
                                    # with a new SSHOptions class that uses
                                    # this ssh_private_key as its only __init__
                                    # argument.
                                    # Run outside docker.
                                    self.cmd_runner.run(
                                        cmd,
                                        ssh_options_override_ssh_key=self.
                                        auth_config.get("ssh_private_key"),
                                        run_env="host")
                                except ProcessRunnerError as e:
                                    if e.msg_type == "ssh_command_failed":
                                        cli_logger.error("Failed.")
                                        cli_logger.error(
                                            "See above for stderr.")

                                    raise click.ClickException(
                                        "Initialization command failed."
                                    ) from None
                else:
                    cli_logger.print(
                        "No initialization commands to run.",
                        _numbered=("[]", 3, 6))
                if isinstance(self.cmd_runner, DockerCommandRunner):
                    self.cmd_runner.run_init(
                        as_head=self.is_head_node,
                        file_mounts=self.file_mounts)
                if self.setup_commands:
                    with cli_logger.group(
                            "Running setup commands",
                            # todo: fix command numbering
                            _numbered=("[]", 4, 6)):
                        with LogTimer(
                                self.log_prefix + "Setup commands",
                                show_status=True):

                            total = len(self.setup_commands)
                            for i, cmd in enumerate(self.setup_commands):
                                if cli_logger.verbosity == 0 and len(cmd) > 30:
                                    cmd_to_print = cf.bold(cmd[:30]) + "..."
                                else:
                                    cmd_to_print = cf.bold(cmd)

                                cli_logger.print(
                                    "{}",
                                    cmd_to_print,
                                    _numbered=("()", i, total))

                                try:
                                    # Runs in the container if docker is in use
                                    self.cmd_runner.run(cmd, run_env="auto")
                                except ProcessRunnerError as e:
                                    if e.msg_type == "ssh_command_failed":
                                        cli_logger.error("Failed.")
                                        cli_logger.error(
                                            "See above for stderr.")

                                    raise click.ClickException(
                                        "Setup command failed.")
                else:
                    cli_logger.print(
                        "No setup commands to run.", _numbered=("[]", 4, 6))

        with cli_logger.group(
                "Starting the Ray runtime", _numbered=("[]", 6, 6)):
            with LogTimer(
                    self.log_prefix + "Ray start commands", show_status=True):
                for cmd in self.ray_start_commands:
                    if self.node_resources:
                        env_vars = {
                            ray_constants.RESOURCES_ENVIRONMENT_VARIABLE: self.
                            node_resources
                        }
                    else:
                        env_vars = {}
                    try:
                        old_redirected = cmd_output_util.is_output_redirected()
                        cmd_output_util.set_output_redirected(False)
                        # Runs in the container if docker is in use
                        self.cmd_runner.run(
                            cmd,
                            environment_variables=env_vars,
                            run_env="auto")
                        cmd_output_util.set_output_redirected(old_redirected)
                    except ProcessRunnerError as e:
                        if e.msg_type == "ssh_command_failed":
                            cli_logger.error("Failed.")
                            cli_logger.error("See above for stderr.")

                        raise click.ClickException("Start command failed.")

    def rsync_up(self, source, target, file_mount=False):
        cli_logger.old_info(logger, "{}Syncing {} to {}...", self.log_prefix,
                            source, target)

        options = {}
        options["file_mount"] = file_mount
        self.cmd_runner.run_rsync_up(source, target, options=options)
        cli_logger.verbose("`rsync`ed {} (local) to {} (remote)",
                           cf.bold(source), cf.bold(target))

    def rsync_down(self, source, target, file_mount=False):
        cli_logger.old_info(logger, "{}Syncing {} from {}...", self.log_prefix,
                            source, target)

        options = {}
        options["file_mount"] = file_mount
        self.cmd_runner.run_rsync_down(source, target, options=options)
        cli_logger.verbose("`rsync`ed {} (remote) to {} (local)",
                           cf.bold(source), cf.bold(target))


class NodeUpdaterThread(NodeUpdater, Thread):
    def __init__(self, *args, **kwargs):
        Thread.__init__(self)
        NodeUpdater.__init__(self, *args, **kwargs)
        self.exitcode = -1<|MERGE_RESOLUTION|>--- conflicted
+++ resolved
@@ -92,23 +92,14 @@
         self.node_resources = node_resources
         self.runtime_hash = runtime_hash
         self.file_mounts_contents_hash = file_mounts_contents_hash
-<<<<<<< HEAD
         # TODO (Alex): This makes the assumption that $HOME on the head and
         # worker nodes is the same. Also note that `cluster_synced_files` is
         # set on the head -> worker updaters only (so `expanduser` is only run
         # on the head node).
-        if cluster_synced_files:
-            self.cluster_synced_files = [
-                os.path.expanduser(path) for path in cluster_synced_files
-            ]
-        else:
-            self.cluster_synced_files = []
-=======
         cluster_synced_files = cluster_synced_files or []
         self.cluster_synced_files = [
             os.path.expanduser(path) for path in cluster_synced_files
         ]
->>>>>>> d212e1aa
         self.auth_config = auth_config
         self.is_head_node = is_head_node
 
