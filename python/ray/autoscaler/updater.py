--- conflicted
+++ resolved
@@ -100,7 +100,6 @@
                 return
             raise
 
-<<<<<<< HEAD
         tags_to_set = {
             TAG_RAY_NODE_STATUS: STATUS_UP_TO_DATE,
             TAG_RAY_RUNTIME_CONFIG: self.runtime_hash,
@@ -110,14 +109,7 @@
                 TAG_RAY_FILE_MOUNTS_CONTENTS] = self.file_mounts_contents_hash
 
         self.provider.set_node_tags(self.node_id, tags_to_set)
-=======
-        self.provider.set_node_tags(
-            self.node_id, {
-                TAG_RAY_NODE_STATUS: STATUS_UP_TO_DATE,
-                TAG_RAY_RUNTIME_CONFIG: self.runtime_hash
-            })
         cli_logger.labeled_value("New status", STATUS_UP_TO_DATE)
->>>>>>> ca391ed0
 
         self.exitcode = 0
 
@@ -197,18 +189,13 @@
 
         node_tags = self.provider.node_tags(self.node_id)
         logger.debug("Node tags: {}".format(str(node_tags)))
-<<<<<<< HEAD
+
         # runtime_hash will only change whenever the user restarts
         # or updates their cluster with `get_or_create_head_node`
         if node_tags.get(TAG_RAY_RUNTIME_CONFIG) == self.runtime_hash and (
                 self.file_mounts_contents_hash is None
                 or node_tags.get(TAG_RAY_FILE_MOUNTS_CONTENTS) ==
                 self.file_mounts_contents_hash):
-            logger.info(self.log_prefix +
-                        "{} already up-to-date, skip to ray start".format(
-                            self.node_id))
-=======
-        if node_tags.get(TAG_RAY_RUNTIME_CONFIG) == self.runtime_hash:
             # todo: we lie in the confirmation message since
             # full setup might be cancelled here
             cli_logger.print(
@@ -217,7 +204,7 @@
             cli_logger.old_info(logger,
                                 "{}{} already up-to-date, skip to ray start",
                                 self.log_prefix, self.node_id)
->>>>>>> ca391ed0
+
         else:
             cli_logger.print(
                 "Updating cluster configuration.",
@@ -228,7 +215,6 @@
             cli_logger.labeled_value("New status", STATUS_SYNCING_FILES)
             self.sync_file_mounts(self.rsync_up)
 
-<<<<<<< HEAD
             # Only run setup commands if runtime_hash has changed because
             # we don't want to run setup_commands every time the head node
             # file_mounts folders have changed.
@@ -236,65 +222,51 @@
                 # Run init commands
                 self.provider.set_node_tags(
                     self.node_id, {TAG_RAY_NODE_STATUS: STATUS_SETTING_UP})
-                with LogTimer(
-                        self.log_prefix + "Initialization commands",
-                        show_status=True):
-                    for cmd in self.initialization_commands:
-                        self.cmd_runner.run(
-                            cmd,
-                            ssh_options_override=SSHOptions(
-                                self.auth_config.get("ssh_private_key")))
-
-                with LogTimer(
-                        self.log_prefix + "Setup commands", show_status=True):
-                    for cmd in self.setup_commands:
-                        self.cmd_runner.run(cmd)
-=======
-            # Run init commands
-            self.provider.set_node_tags(
-                self.node_id, {TAG_RAY_NODE_STATUS: STATUS_SETTING_UP})
-            cli_logger.labeled_value("New status", STATUS_SETTING_UP)
-
-            if self.initialization_commands:
-                with cli_logger.group(
-                        "Running initialization commands",
-                        _numbered=("[]", 3, 5)):  # todo: fix command numbering
-                    with LogTimer(
-                            self.log_prefix + "Initialization commands",
-                            show_status=True):
-
-                        for cmd in self.initialization_commands:
-                            self.cmd_runner.run(
-                                cmd,
-                                ssh_options_override=SSHOptions(
-                                    self.auth_config.get("ssh_private_key")))
-            else:
-                cli_logger.print(
-                    "No initialization commands to run.",
-                    _numbered=("[]", 3, 5))
-
-            if self.setup_commands:
-                with cli_logger.group(
-                        "Running setup commands",
-                        _numbered=("[]", 4, 5)):  # todo: fix command numbering
-                    with LogTimer(
-                            self.log_prefix + "Setup commands",
-                            show_status=True):
-
-                        total = len(self.setup_commands)
-                        for i, cmd in enumerate(self.setup_commands):
-                            if cli_logger.verbosity == 0:
-                                cmd_to_print = cf.bold(cmd[:30]) + "..."
-                            else:
-                                cmd_to_print = cf.bold(cmd)
-
-                            cli_logger.print(
-                                cmd_to_print, _numbered=("()", i, total))
-
-                            self.cmd_runner.run(cmd)
-            else:
-                cli_logger.print(
-                    "No setup commands to run.", _numbered=("[]", 4, 5))
+                cli_logger.labeled_value("New status", STATUS_SETTING_UP)
+
+                if self.initialization_commands:
+                    with cli_logger.group(
+                            "Running initialization commands",
+                            _numbered=("[]", 3,
+                                       5)):  # todo: fix command numbering
+                        with LogTimer(
+                                self.log_prefix + "Initialization commands",
+                                show_status=True):
+
+                            for cmd in self.initialization_commands:
+                                self.cmd_runner.run(
+                                    cmd,
+                                    ssh_options_override=SSHOptions(
+                                        self.auth_config.get(
+                                            "ssh_private_key")))
+                else:
+                    cli_logger.print(
+                        "No initialization commands to run.",
+                        _numbered=("[]", 3, 5))
+
+                if self.setup_commands:
+                    with cli_logger.group(
+                            "Running setup commands",
+                            _numbered=("[]", 4,
+                                       5)):  # todo: fix command numbering
+                        with LogTimer(
+                                self.log_prefix + "Setup commands",
+                                show_status=True):
+
+                            total = len(self.setup_commands)
+                            for i, cmd in enumerate(self.setup_commands):
+                                if cli_logger.verbosity == 0:
+                                    cmd_to_print = cf.bold(cmd[:30]) + "..."
+                                else:
+                                    cmd_to_print = cf.bold(cmd)
+
+                                cli_logger.print(
+                                    cmd_to_print, _numbered=("()", i, total))
+
+                                self.cmd_runner.run(cmd)
+                else:
+                    cli_logger.print(
+                        "No setup commands to run.", _numbered=("[]", 4, 5))
 
         with cli_logger.group(
                 "Starting the Ray runtime", _numbered=("[]", 5, 5)):
@@ -302,7 +274,6 @@
                     self.log_prefix + "Ray start commands", show_status=True):
                 for cmd in self.ray_start_commands:
                     self.cmd_runner.run(cmd)
->>>>>>> ca391ed0
 
     def rsync_up(self, source, target):
         cli_logger.old_info(logger, "{}Syncing {} to {}...", self.log_prefix,
