import click
import logging
import os
import subprocess
import time

from threading import Thread

from ray.autoscaler.tags import TAG_RAY_NODE_STATUS, TAG_RAY_RUNTIME_CONFIG, \
    TAG_RAY_FILE_MOUNTS_CONTENTS, \
    STATUS_UP_TO_DATE, STATUS_UPDATE_FAILED, STATUS_WAITING_FOR_SSH, \
    STATUS_SETTING_UP, STATUS_SYNCING_FILES
<<<<<<< HEAD
from ray.autoscaler.command_runner import NODE_START_WAIT_S
=======
from ray.autoscaler.command_runner import NODE_START_WAIT_S, SSHOptions, \
    ProcessRunnerError
>>>>>>> 0392bb7a
from ray.autoscaler.log_timer import LogTimer

import ray.autoscaler.subprocess_output_util as cmd_output_util

from ray.autoscaler.cli_logger import cli_logger
import colorful as cf

logger = logging.getLogger(__name__)

READY_CHECK_INTERVAL = 5


class NodeUpdater:
    """A process for syncing files and running init commands on a node."""

    def __init__(self,
                 node_id,
                 provider_config,
                 provider,
                 auth_config,
                 cluster_name,
                 file_mounts,
                 initialization_commands,
                 setup_commands,
                 ray_start_commands,
                 runtime_hash,
                 file_mounts_contents_hash,
                 cluster_synced_files=None,
                 process_runner=subprocess,
                 use_internal_ip=False,
                 docker_config=None):

        self.log_prefix = "NodeUpdater: {}: ".format(node_id)
        use_internal_ip = (use_internal_ip
                           or provider_config.get("use_internal_ips", False))
        self.cmd_runner = provider.get_command_runner(
            self.log_prefix, node_id, auth_config, cluster_name,
            process_runner, use_internal_ip, docker_config)

        self.daemon = True
        self.process_runner = process_runner
        self.node_id = node_id
        self.provider = provider
        self.file_mounts = {
            remote: os.path.expanduser(local)
            for remote, local in file_mounts.items()
        }
        self.initialization_commands = initialization_commands
        self.setup_commands = setup_commands
        self.ray_start_commands = ray_start_commands
        self.runtime_hash = runtime_hash
        self.file_mounts_contents_hash = file_mounts_contents_hash
        self.cluster_synced_files = cluster_synced_files
        self.auth_config = auth_config

    def run(self):
        cli_logger.old_info(logger, "{}Updating to {}", self.log_prefix,
                            self.runtime_hash)

        try:
            with LogTimer(self.log_prefix +
                          "Applied config {}".format(self.runtime_hash)):
                self.do_update()
        except Exception as e:
            error_str = str(e)
            if hasattr(e, "cmd"):
                error_str = "(Exit Status {}) {}".format(
                    e.returncode, " ".join(e.cmd))

            self.provider.set_node_tags(
                self.node_id, {TAG_RAY_NODE_STATUS: STATUS_UPDATE_FAILED})
            cli_logger.error("New status: {}", cf.bold(STATUS_UPDATE_FAILED))

            cli_logger.old_error(logger, "{}Error executing: {}\n",
                                 self.log_prefix, error_str)

            cli_logger.error("!!!")
            if hasattr(e, "cmd"):
                cli_logger.error(
                    "Setup command `{}` failed with exit code {}. stderr:",
                    cf.bold(e.cmd), e.returncode)
            else:
                cli_logger.verbose_error("{}", str(vars(e)))
                # todo: handle this better somehow?
                cli_logger.error("{}", str(e))
            # todo: print stderr here
            cli_logger.error("!!!")
            cli_logger.newline()

            if isinstance(e, click.ClickException):
                # todo: why do we ignore this here
                return
            raise

        tags_to_set = {
            TAG_RAY_NODE_STATUS: STATUS_UP_TO_DATE,
            TAG_RAY_RUNTIME_CONFIG: self.runtime_hash,
        }
        if self.file_mounts_contents_hash is not None:
            tags_to_set[
                TAG_RAY_FILE_MOUNTS_CONTENTS] = self.file_mounts_contents_hash

        self.provider.set_node_tags(self.node_id, tags_to_set)
        cli_logger.labeled_value("New status", STATUS_UP_TO_DATE)

        self.exitcode = 0

    def sync_file_mounts(self, sync_cmd):
        nolog_paths = []
        if cli_logger.verbosity == 0:
            nolog_paths = [
                "~/ray_bootstrap_key.pem", "~/ray_bootstrap_config.yaml"
            ]

        def do_sync(remote_path, local_path, allow_non_existing_paths=False):
            if allow_non_existing_paths and not os.path.exists(local_path):
                # Ignore missing source files. In the future we should support
                # the --delete-missing-args command to delete files that have
                # been removed
                return

            assert os.path.exists(local_path), local_path

            if os.path.isdir(local_path):
                if not local_path.endswith("/"):
                    local_path += "/"
                if not remote_path.endswith("/"):
                    remote_path += "/"

            with LogTimer(self.log_prefix +
                          "Synced {} to {}".format(local_path, remote_path)):
                self.cmd_runner.run("mkdir -p {}".format(
                    os.path.dirname(remote_path)))
                sync_cmd(local_path, remote_path)

                if remote_path not in nolog_paths:
                    # todo: timed here?
                    cli_logger.print("{} from {}", cf.bold(remote_path),
                                     cf.bold(local_path))

        # Rsync file mounts
        with cli_logger.group(
                "Processing file mounts", _numbered=("[]", 2, 6)):
            for remote_path, local_path in self.file_mounts.items():
                do_sync(remote_path, local_path)

        if self.cluster_synced_files:
            with cli_logger.group(
                    "Processing worker file mounts", _numbered=("[]", 3, 6)):
                for path in self.cluster_synced_files:
                    do_sync(path, path, allow_non_existing_paths=True)
        else:
            cli_logger.print(
                "No worker file mounts to sync", _numbered=("[]", 3, 6))

    def wait_ready(self, deadline):
        with cli_logger.group(
                "Waiting for SSH to become available", _numbered=("[]", 1, 6)):
            with LogTimer(self.log_prefix + "Got remote shell"):
                cli_logger.old_info(logger, "{}Waiting for remote shell...",
                                    self.log_prefix)

                cli_logger.print("Running `{}` as a test.", cf.bold("uptime"))
                first_conn_refused_time = None
                while time.time() < deadline and \
                        not self.provider.is_terminated(self.node_id):
                    try:
                        cli_logger.old_debug(logger,
                                             "{}Waiting for remote shell...",
                                             self.log_prefix)

                        self.cmd_runner.run("uptime")
                        cli_logger.old_debug(logger, "Uptime succeeded.")
                        cli_logger.success("Success.")
                        return True
                    except ProcessRunnerError as e:
                        first_conn_refused_time = \
                            cmd_output_util.handle_ssh_fails(
                                e, first_conn_refused_time,
                                retry_interval=READY_CHECK_INTERVAL)
                        time.sleep(READY_CHECK_INTERVAL)
                    except Exception as e:
                        # TODO(maximsmol): we should not be ignoring
                        # exceptions if they get filtered properly
                        # (new style log + non-interactive shells)
                        #
                        # however threading this configuration state
                        # is a pain and I'm leaving it for later

                        retry_str = str(e)
                        if hasattr(e, "cmd"):
                            retry_str = "(Exit Status {}): {}".format(
                                e.returncode, " ".join(e.cmd))

                        cli_logger.print(
                            "SSH still not available {}, "
                            "retrying in {} seconds.", cf.gray(retry_str),
                            cf.bold(str(READY_CHECK_INTERVAL)))
                        cli_logger.old_debug(logger,
                                             "{}Node not up, retrying: {}",
                                             self.log_prefix, retry_str)

                        time.sleep(READY_CHECK_INTERVAL)

        assert False, "Unable to connect to node"

    def do_update(self):
        self.provider.set_node_tags(
            self.node_id, {TAG_RAY_NODE_STATUS: STATUS_WAITING_FOR_SSH})
        cli_logger.labeled_value("New status", STATUS_WAITING_FOR_SSH)

        deadline = time.time() + NODE_START_WAIT_S
        self.wait_ready(deadline)

        node_tags = self.provider.node_tags(self.node_id)
        logger.debug("Node tags: {}".format(str(node_tags)))

        # runtime_hash will only change whenever the user restarts
        # or updates their cluster with `get_or_create_head_node`
        if node_tags.get(TAG_RAY_RUNTIME_CONFIG) == self.runtime_hash and (
                self.file_mounts_contents_hash is None
                or node_tags.get(TAG_RAY_FILE_MOUNTS_CONTENTS) ==
                self.file_mounts_contents_hash):
            # todo: we lie in the confirmation message since
            # full setup might be cancelled here
            cli_logger.print(
                "Configuration already up to date, "
                "skipping file mounts, initalization and setup commands.")
            cli_logger.old_info(logger,
                                "{}{} already up-to-date, skip to ray start",
                                self.log_prefix, self.node_id)

        else:
            cli_logger.print(
                "Updating cluster configuration.",
                _tags=dict(hash=self.runtime_hash))

            self.provider.set_node_tags(
                self.node_id, {TAG_RAY_NODE_STATUS: STATUS_SYNCING_FILES})
            cli_logger.labeled_value("New status", STATUS_SYNCING_FILES)
            self.sync_file_mounts(self.rsync_up)

            # Only run setup commands if runtime_hash has changed because
            # we don't want to run setup_commands every time the head node
            # file_mounts folders have changed.
            if node_tags.get(TAG_RAY_RUNTIME_CONFIG) != self.runtime_hash:
                # Run init commands
                self.provider.set_node_tags(
                    self.node_id, {TAG_RAY_NODE_STATUS: STATUS_SETTING_UP})
                cli_logger.labeled_value("New status", STATUS_SETTING_UP)

                if self.initialization_commands:
                    with cli_logger.group(
                            "Running initialization commands",
                            _numbered=("[]", 3, 5)):
                        with LogTimer(
                                self.log_prefix + "Initialization commands",
                                show_status=True):
                            for cmd in self.initialization_commands:
<<<<<<< HEAD
                                self.cmd_runner.run(
                                    cmd,
                                    # Overriding the existing SSHOptions class
                                    # with a new SSHOptions class that uses
                                    # this ssh_private_key as its only __init__
                                    # argument.
                                    ssh_options_override_ssh_key=self.
                                    auth_config.get("ssh_private_key"))
=======
                                try:
                                    self.cmd_runner.run(
                                        cmd,
                                        ssh_options_override=SSHOptions(
                                            self.auth_config.get(
                                                "ssh_private_key")))
                                except ProcessRunnerError as e:
                                    if e.msg_type == "ssh_command_failed":
                                        cli_logger.error("Failed.")
                                        cli_logger.error(
                                            "See above for stderr.")

                                    raise click.ClickException(
                                        "Initialization command failed.")
>>>>>>> 0392bb7a
                else:
                    cli_logger.print(
                        "No initialization commands to run.",
                        _numbered=("[]", 3, 6))

                if self.setup_commands:
                    with cli_logger.group(
                            "Running setup commands",
                            # todo: fix command numbering
                            _numbered=("[]", 4, 6)):
                        with LogTimer(
                                self.log_prefix + "Setup commands",
                                show_status=True):

                            total = len(self.setup_commands)
                            for i, cmd in enumerate(self.setup_commands):
                                if cli_logger.verbosity == 0 and len(cmd) > 30:
                                    cmd_to_print = cf.bold(cmd[:30]) + "..."
                                else:
                                    cmd_to_print = cf.bold(cmd)

                                cli_logger.print(
                                    "{}",
                                    cmd_to_print,
                                    _numbered=("()", i, total))

                                try:
                                    self.cmd_runner.run(cmd)
                                except ProcessRunnerError as e:
                                    if e.msg_type == "ssh_command_failed":
                                        cli_logger.error("Failed.")
                                        cli_logger.error(
                                            "See above for stderr.")

                                    raise click.ClickException(
                                        "Setup command failed.")
                else:
                    cli_logger.print(
                        "No setup commands to run.", _numbered=("[]", 4, 6))

        with cli_logger.group(
                "Starting the Ray runtime", _numbered=("[]", 6, 6)):
            with LogTimer(
                    self.log_prefix + "Ray start commands", show_status=True):
                for cmd in self.ray_start_commands:
                    try:
                        self.cmd_runner.run(cmd)
                    except ProcessRunnerError as e:
                        if e.msg_type == "ssh_command_failed":
                            cli_logger.error("Failed.")
                            cli_logger.error("See above for stderr.")

                        raise click.ClickException("Start command failed.")

    def rsync_up(self, source, target):
        cli_logger.old_info(logger, "{}Syncing {} to {}...", self.log_prefix,
                            source, target)

        self.cmd_runner.run_rsync_up(source, target)
        cli_logger.verbose("`rsync`ed {} (local) to {} (remote)",
                           cf.bold(source), cf.bold(target))

    def rsync_down(self, source, target):
        cli_logger.old_info(logger, "{}Syncing {} from {}...", self.log_prefix,
                            source, target)

        self.cmd_runner.run_rsync_down(source, target)
        cli_logger.verbose("`rsync`ed {} (remote) to {} (local)",
                           cf.bold(source), cf.bold(target))


class NodeUpdaterThread(NodeUpdater, Thread):
    def __init__(self, *args, **kwargs):
        Thread.__init__(self)
        NodeUpdater.__init__(self, *args, **kwargs)
        self.exitcode = -1<|MERGE_RESOLUTION|>--- conflicted
+++ resolved
@@ -10,12 +10,7 @@
     TAG_RAY_FILE_MOUNTS_CONTENTS, \
     STATUS_UP_TO_DATE, STATUS_UPDATE_FAILED, STATUS_WAITING_FOR_SSH, \
     STATUS_SETTING_UP, STATUS_SYNCING_FILES
-<<<<<<< HEAD
-from ray.autoscaler.command_runner import NODE_START_WAIT_S
-=======
-from ray.autoscaler.command_runner import NODE_START_WAIT_S, SSHOptions, \
-    ProcessRunnerError
->>>>>>> 0392bb7a
+from ray.autoscaler.command_runner import NODE_START_WAIT_S, ProcessRunnerError
 from ray.autoscaler.log_timer import LogTimer
 
 import ray.autoscaler.subprocess_output_util as cmd_output_util
@@ -275,22 +270,15 @@
                                 self.log_prefix + "Initialization commands",
                                 show_status=True):
                             for cmd in self.initialization_commands:
-<<<<<<< HEAD
-                                self.cmd_runner.run(
-                                    cmd,
+                                try:
                                     # Overriding the existing SSHOptions class
                                     # with a new SSHOptions class that uses
                                     # this ssh_private_key as its only __init__
                                     # argument.
-                                    ssh_options_override_ssh_key=self.
-                                    auth_config.get("ssh_private_key"))
-=======
-                                try:
                                     self.cmd_runner.run(
                                         cmd,
-                                        ssh_options_override=SSHOptions(
-                                            self.auth_config.get(
-                                                "ssh_private_key")))
+                                        ssh_options_override_ssh_key=self.
+                                        auth_config.get("ssh_private_key"))
                                 except ProcessRunnerError as e:
                                     if e.msg_type == "ssh_command_failed":
                                         cli_logger.error("Failed.")
@@ -299,7 +287,6 @@
 
                                     raise click.ClickException(
                                         "Initialization command failed.")
->>>>>>> 0392bb7a
                 else:
                     cli_logger.print(
                         "No initialization commands to run.",
