--- conflicted
+++ resolved
@@ -10,12 +10,8 @@
     TAG_RAY_FILE_MOUNTS_CONTENTS, \
     STATUS_UP_TO_DATE, STATUS_UPDATE_FAILED, STATUS_WAITING_FOR_SSH, \
     STATUS_SETTING_UP, STATUS_SYNCING_FILES
-<<<<<<< HEAD
-from ray.autoscaler.command_runner import NODE_START_WAIT_S, SSHOptions, \
-    DockerCommandRunner
-=======
-from ray.autoscaler.command_runner import NODE_START_WAIT_S, ProcessRunnerError
->>>>>>> 5264f888
+from ray.autoscaler.command_runner import NODE_START_WAIT_S, \
+    ProcessRunnerError, DockerCommandRunner
 from ray.autoscaler.log_timer import LogTimer
 
 import ray.autoscaler.subprocess_output_util as cmd_output_util
@@ -228,6 +224,7 @@
                                              "{}Waiting for remote shell...",
                                              self.log_prefix)
 
+                        # Run outside of the container
                         self.cmd_runner.run("uptime", run_env="host")
                         cli_logger.old_debug(logger, "Uptime succeeded.")
                         cli_logger.success("Success.")
@@ -298,57 +295,6 @@
             self.provider.set_node_tags(
                 self.node_id, {TAG_RAY_NODE_STATUS: STATUS_SYNCING_FILES})
             cli_logger.labeled_value("New status", STATUS_SYNCING_FILES)
-<<<<<<< HEAD
-            self.sync_file_mounts(self.rsync_up)
-
-            # Run init commands
-            self.provider.set_node_tags(
-                self.node_id, {TAG_RAY_NODE_STATUS: STATUS_SETTING_UP})
-            cli_logger.labeled_value("New status", STATUS_SETTING_UP)
-
-            if self.initialization_commands:
-                with cli_logger.group(
-                        "Running initialization commands",
-                        _numbered=("[]", 3, 5)):  # todo: fix command numbering
-                    with LogTimer(
-                            self.log_prefix + "Initialization commands",
-                            show_status=True):
-
-                        for cmd in self.initialization_commands:
-                            self.cmd_runner.run(
-                                cmd,
-                                ssh_options_override=SSHOptions(
-                                    self.auth_config.get("ssh_private_key")))
-                        if isinstance(self.cmd_runner, DockerCommandRunner):
-                            self.cmd_runner.run_init(self.is_head_node)
-            else:
-                cli_logger.print(
-                    "No initialization commands to run.",
-                    _numbered=("[]", 3, 5))
-
-            if self.setup_commands:
-                with cli_logger.group(
-                        "Running setup commands",
-                        _numbered=("[]", 4, 5)):  # todo: fix command numbering
-                    with LogTimer(
-                            self.log_prefix + "Setup commands",
-                            show_status=True):
-
-                        total = len(self.setup_commands)
-                        for i, cmd in enumerate(self.setup_commands):
-                            if cli_logger.verbosity == 0:
-                                cmd_to_print = cf.bold(cmd[:30]) + "..."
-                            else:
-                                cmd_to_print = cf.bold(cmd)
-
-                            cli_logger.print(
-                                cmd_to_print, _numbered=("()", i, total))
-                            # Runs in the container if docker is in use
-                            self.cmd_runner.run(cmd, run_env="auto")
-            else:
-                cli_logger.print(
-                    "No setup commands to run.", _numbered=("[]", 4, 5))
-=======
             self.sync_file_mounts(self.rsync_up, step_numbers=(2, 6))
 
             # Only run setup commands if runtime_hash has changed because
@@ -373,6 +319,7 @@
                                     # with a new SSHOptions class that uses
                                     # this ssh_private_key as its only __init__
                                     # argument.
+                                    # Run outside docker.
                                     self.cmd_runner.run(
                                         cmd,
                                         ssh_options_override_ssh_key=self.
@@ -387,6 +334,9 @@
                                     raise click.ClickException(
                                         "Initialization command failed."
                                     ) from None
+                            if isinstance(self.cmd_runner,
+                                          DockerCommandRunner):
+                                self.cmd_runner.run_init(self.is_head_node)
                 else:
                     cli_logger.print(
                         "No initialization commands to run.",
@@ -414,7 +364,8 @@
                                     _numbered=("()", i, total))
 
                                 try:
-                                    self.cmd_runner.run(cmd)
+                                    # Runs in the container if docker is in use
+                                    self.cmd_runner.run(cmd, run_env="auto")
                                 except ProcessRunnerError as e:
                                     if e.msg_type == "ssh_command_failed":
                                         cli_logger.error("Failed.")
@@ -426,17 +377,12 @@
                 else:
                     cli_logger.print(
                         "No setup commands to run.", _numbered=("[]", 4, 6))
->>>>>>> 5264f888
 
         with cli_logger.group(
                 "Starting the Ray runtime", _numbered=("[]", 6, 6)):
             with LogTimer(
                     self.log_prefix + "Ray start commands", show_status=True):
                 for cmd in self.ray_start_commands:
-<<<<<<< HEAD
-                    # Runs in the container if docker is in use
-                    self.cmd_runner.run(cmd, run_env="auto")
-=======
                     if self.node_resources:
                         env_vars = {
                             ray_constants.RESOURCES_ENVIRONMENT_VARIABLE: self.
@@ -447,8 +393,11 @@
                     try:
                         old_redirected = cmd_output_util.is_output_redirected()
                         cmd_output_util.set_output_redirected(False)
+                        # Runs in the container if docker is in use
                         self.cmd_runner.run(
-                            cmd, environment_variables=env_vars)
+                            cmd,
+                            environment_variables=env_vars,
+                            run_env="auto")
                         cmd_output_util.set_output_redirected(old_redirected)
                     except ProcessRunnerError as e:
                         if e.msg_type == "ssh_command_failed":
@@ -456,7 +405,6 @@
                             cli_logger.error("See above for stderr.")
 
                         raise click.ClickException("Start command failed.")
->>>>>>> 5264f888
 
     def rsync_up(self, source, target):
         cli_logger.old_info(logger, "{}Syncing {} to {}...", self.log_prefix,
