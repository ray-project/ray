--- conflicted
+++ resolved
@@ -31,44 +31,27 @@
         super(NodeLauncher, self).__init__(*args, **kwargs)
 
     def _launch_node(self, config: Dict[str, Any], count: int,
-<<<<<<< HEAD
                      node_type: Optional[str]):
+        if self.node_types:
+            assert node_type, node_type
         worker_filter = {TAG_RAY_NODE_TYPE: NODE_TYPE_WORKER}
         before = self.provider.non_terminated_nodes(tag_filters=worker_filter)
         launch_hash = hash_launch_conf(config["worker_nodes"], config["auth"])
         self.log("Launching {} nodes, type {}.".format(count, node_type))
-        node_config = config["worker_nodes"]
-=======
-                     instance_type: Optional[str]):
-        if self.instance_types:
-            assert instance_type, instance_type
-        worker_filter = {TAG_RAY_NODE_TYPE: NODE_TYPE_WORKER}
-        before = self.provider.non_terminated_nodes(tag_filters=worker_filter)
-        launch_hash = hash_launch_conf(config["worker_nodes"], config["auth"])
-        self.log("Launching {} nodes, type {}.".format(count, instance_type))
         node_config = copy.deepcopy(config["worker_nodes"])
->>>>>>> 4a043a07
         node_tags = {
             TAG_RAY_NODE_NAME: "ray-{}-worker".format(config["cluster_name"]),
             TAG_RAY_NODE_TYPE: NODE_TYPE_WORKER,
             TAG_RAY_NODE_STATUS: STATUS_UNINITIALIZED,
             TAG_RAY_LAUNCH_CONFIG: launch_hash,
         }
-<<<<<<< HEAD
-        # Only add the instance type tag if it's not None.
-        if node_type:
-            node_tags[TAG_RAY_USER_NODE_TYPE] = node_type
-            node_config = config["available_node_types"][node_type][
-                "node_config"]
-=======
         # A custom node type is specified; set the tag in this case, and also
         # merge the configs. We merge the configs instead of overriding, so
         # that the bootstrapped per-cloud properties are preserved.
-        if instance_type:
-            node_tags[TAG_RAY_INSTANCE_TYPE] = instance_type
+        if node_type:
+            node_tags[TAG_RAY_USER_NODE_TYPE] = node_type
             node_config.update(
-                config["available_node_types"][instance_type]["node_config"])
->>>>>>> 4a043a07
+                config["available_node_types"][node_type]["node_config"])
         self.provider.create_node(node_config, node_tags, count)
         after = self.provider.non_terminated_nodes(tag_filters=worker_filter)
         if set(after).issubset(before):
