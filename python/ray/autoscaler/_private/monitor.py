"""Autoscaler monitoring loop daemon."""

import argparse
import json
import logging.handlers
import os
import signal
import sys
import time
import traceback
from dataclasses import asdict
from multiprocessing.synchronize import Event
from typing import Any, Callable, Dict, Optional, Union

import ray
import ray._private.ray_constants as ray_constants
import ray._private.utils
from ray._private.event.event_logger import get_event_logger
from ray._private.gcs_pubsub import GcsPublisher
from ray._private.gcs_utils import GcsClient
from ray._private.ray_logging import setup_component_logger
from ray.autoscaler._private.autoscaler import StandardAutoscaler
from ray.autoscaler._private.commands import teardown_cluster
from ray.autoscaler._private.constants import (
    AUTOSCALER_MAX_RESOURCE_DEMAND_VECTOR_SIZE,
    AUTOSCALER_METRIC_PORT,
    AUTOSCALER_UPDATE_INTERVAL_S,
)
from ray.autoscaler._private.event_summarizer import EventSummarizer
from ray.autoscaler._private.load_metrics import LoadMetrics
from ray.autoscaler._private.prom_metrics import AutoscalerPrometheusMetrics
from ray.autoscaler._private.util import format_readonly_node_type
from ray.core.generated import gcs_pb2, gcs_service_pb2, gcs_service_pb2_grpc
from ray.core.generated.event_pb2 import Event as RayEvent
from ray.experimental.internal_kv import (
    _initialize_internal_kv,
    _internal_kv_del,
    _internal_kv_get,
    _internal_kv_initialized,
    _internal_kv_put,
)

try:
    import prometheus_client
except ImportError:
    prometheus_client = None


logger = logging.getLogger(__name__)


def parse_resource_demands(resource_load_by_shape):
    """Handle the message.resource_load_by_shape protobuf for the demand
    based autoscaling. Catch and log all exceptions so this doesn't
    interfere with the utilization based autoscaler until we're confident
    this is stable. Worker queue backlogs are added to the appropriate
    resource demand vector.

    Args:
        resource_load_by_shape (pb2.gcs.ResourceLoad): The resource demands
            in protobuf form or None.

    Returns:
        List[ResourceDict]: Waiting bundles (ready and feasible).
        List[ResourceDict]: Infeasible bundles.
    """
    waiting_bundles, infeasible_bundles = [], []
    try:
        for resource_demand_pb in list(resource_load_by_shape.resource_demands):
            request_shape = dict(resource_demand_pb.shape)
            for _ in range(resource_demand_pb.num_ready_requests_queued):
                waiting_bundles.append(request_shape)
            for _ in range(resource_demand_pb.num_infeasible_requests_queued):
                infeasible_bundles.append(request_shape)

            # Infeasible and ready states for tasks are (logically)
            # mutually exclusive.
            if resource_demand_pb.num_infeasible_requests_queued > 0:
                backlog_queue = infeasible_bundles
            else:
                backlog_queue = waiting_bundles
            for _ in range(resource_demand_pb.backlog_size):
                backlog_queue.append(request_shape)
            if (
                len(waiting_bundles + infeasible_bundles)
                > AUTOSCALER_MAX_RESOURCE_DEMAND_VECTOR_SIZE
            ):
                break
    except Exception:
        logger.exception("Failed to parse resource demands.")

    return waiting_bundles, infeasible_bundles


# Readonly provider config (e.g., for laptop mode, manually setup clusters).
BASE_READONLY_CONFIG = {
    "cluster_name": "default",
    "max_workers": 0,
    "upscaling_speed": 1.0,
    "docker": {},
    "idle_timeout_minutes": 0,
    "provider": {
        "type": "readonly",
        "use_node_id_as_ip": True,  # For emulated multi-node on laptop.
    },
    "auth": {},
    "available_node_types": {
        "ray.head.default": {"resources": {}, "node_config": {}, "max_workers": 0}
    },
    "head_node_type": "ray.head.default",
    "file_mounts": {},
    "cluster_synced_files": [],
    "file_mounts_sync_continuously": False,
    "rsync_exclude": [],
    "rsync_filter": [],
    "initialization_commands": [],
    "setup_commands": [],
    "head_setup_commands": [],
    "worker_setup_commands": [],
    "head_start_ray_commands": [],
    "worker_start_ray_commands": [],
    "head_node": {},
    "worker_nodes": {},
}


class Monitor:
    """Autoscaling monitor.

    This process periodically collects stats from the GCS and triggers
    autoscaler updates.
    """

    def __init__(
        self,
        address: str,
        autoscaling_config: Union[str, Callable[[], Dict[str, Any]]],
<<<<<<< HEAD
        log_dir: str = None,
        redis_password: Optional[str] = None,
=======
>>>>>>> 2f1fec26
        prefix_cluster_info: bool = False,
        monitor_ip: Optional[str] = None,
        stop_event: Optional[Event] = None,
        retry_on_failure: bool = True,
    ):
        self.gcs_address = address
        options = ray_constants.GLOBAL_GRPC_OPTIONS
        gcs_channel = ray._private.utils.init_grpc_channel(self.gcs_address, options)
        # TODO: Use gcs client for this
        self.gcs_node_resources_stub = (
            gcs_service_pb2_grpc.NodeResourceInfoGcsServiceStub(gcs_channel)
        )
        self.gcs_node_info_stub = gcs_service_pb2_grpc.NodeInfoGcsServiceStub(
            gcs_channel
        )
        worker = ray._private.worker.global_worker
        gcs_client = GcsClient(address=self.gcs_address)

        if monitor_ip:
            monitor_addr = f"{monitor_ip}:{AUTOSCALER_METRIC_PORT}"
            gcs_client.internal_kv_put(
                b"AutoscalerMetricsAddress", monitor_addr.encode(), True, None
            )
        _initialize_internal_kv(gcs_client)
        if monitor_ip:
            monitor_addr = f"{monitor_ip}:{AUTOSCALER_METRIC_PORT}"
            gcs_client.internal_kv_put(
                b"AutoscalerMetricsAddress", monitor_addr.encode(), True, None
            )
        worker.mode = 0
        head_node_ip = self.gcs_address.split(":")[0]

        self.load_metrics = LoadMetrics()
        self.last_avail_resources = None
        self.event_summarizer = EventSummarizer()
        self.prefix_cluster_info = prefix_cluster_info
        # Can be used to signal graceful exit from monitor loop.
        self.stop_event = stop_event  # type: Optional[Event]
        self.retry_on_failure = retry_on_failure
        self.autoscaling_config = autoscaling_config
        self.autoscaler = None
        # If set, we are in a manually created cluster (non-autoscaling) and
        # simply mirroring what the GCS tells us the cluster node types are.
        self.readonly_config = None

        if log_dir:
            try:
                self.event_logger = get_event_logger(
                    RayEvent.SourceType.AUTOSCALER, log_dir
                )
            except Exception:
                self.event_logger = None
        else:
            self.event_logger = None

        self.prom_metrics = AutoscalerPrometheusMetrics()
        if monitor_ip and prometheus_client:
            # If monitor_ip wasn't passed in, then don't attempt to start the
            # metric server to keep behavior identical to before metrics were
            # introduced
            try:
                logger.info(
                    "Starting autoscaler metrics server on port {}".format(
                        AUTOSCALER_METRIC_PORT
                    )
                )
                kwargs = {"addr": "127.0.0.1"} if head_node_ip == "127.0.0.1" else {}
                prometheus_client.start_http_server(
                    port=AUTOSCALER_METRIC_PORT,
                    registry=self.prom_metrics.registry,
                    **kwargs,
                )
            except Exception:
                logger.exception(
                    "An exception occurred while starting the metrics server."
                )
        elif not prometheus_client:
            logger.warning(
                "`prometheus_client` not found, so metrics will not be exported."
            )

        logger.info("Monitor: Started")

    def _initialize_autoscaler(self):
        if self.autoscaling_config:
            autoscaling_config = self.autoscaling_config
        else:
            # This config mirrors the current setup of the manually created
            # cluster. Each node gets its own unique node type.
            self.readonly_config = BASE_READONLY_CONFIG

            # Note that the "available_node_types" of the config can change.
            def get_latest_readonly_config():
                return self.readonly_config

            autoscaling_config = get_latest_readonly_config
        self.autoscaler = StandardAutoscaler(
            autoscaling_config,
            self.load_metrics,
            self.gcs_node_info_stub,
            prefix_cluster_info=self.prefix_cluster_info,
            event_summarizer=self.event_summarizer,
            prom_metrics=self.prom_metrics,
        )

    def update_load_metrics(self):
        """Fetches resource usage data from GCS and updates load metrics."""

        request = gcs_service_pb2.GetAllResourceUsageRequest()
        response = self.gcs_node_resources_stub.GetAllResourceUsage(request, timeout=60)
        resources_batch_data = response.resource_usage_data
        log_resource_batch_data_if_desired(resources_batch_data)

        # Tell the readonly node provider what nodes to report.
        if self.readonly_config:
            new_nodes = []
            for msg in list(resources_batch_data.batch):
                node_id = msg.node_id.hex()
                new_nodes.append((node_id, msg.node_manager_address))
            self.autoscaler.provider._set_nodes(new_nodes)

        mirror_node_types = {}
        cluster_full = False
        if (
            hasattr(response, "cluster_full_of_actors_detected_by_gcs")
            and response.cluster_full_of_actors_detected_by_gcs
        ):
            # GCS has detected the cluster full of actors.
            cluster_full = True
        for resource_message in resources_batch_data.batch:
            node_id = resource_message.node_id
            # Generate node type config based on GCS reported node list.
            if self.readonly_config:
                # Keep prefix in sync with ReadonlyNodeProvider.
                node_type = format_readonly_node_type(node_id.hex())
                resources = {}
                for k, v in resource_message.resources_total.items():
                    resources[k] = v
                mirror_node_types[node_type] = {
                    "resources": resources,
                    "node_config": {},
                    "max_workers": 1,
                }
            if (
                hasattr(resource_message, "cluster_full_of_actors_detected")
                and resource_message.cluster_full_of_actors_detected
            ):
                # A worker node has detected the cluster full of actors.
                cluster_full = True
            resource_load = dict(resource_message.resource_load)
            total_resources = dict(resource_message.resources_total)
            available_resources = dict(resource_message.resources_available)

            waiting_bundles, infeasible_bundles = parse_resource_demands(
                resources_batch_data.resource_load_by_shape
            )

            pending_placement_groups = list(
                resources_batch_data.placement_group_load.placement_group_data
            )

            use_node_id_as_ip = self.autoscaler is not None and self.autoscaler.config[
                "provider"
            ].get("use_node_id_as_ip", False)

            # "use_node_id_as_ip" is a hack meant to address situations in
            # which there's more than one Ray node residing at a given ip.
            # TODO (Dmitri): Stop using ips as node identifiers.
            # https://github.com/ray-project/ray/issues/19086
            if use_node_id_as_ip:
                peloton_id = total_resources.get("NODE_ID_AS_RESOURCE")
                # Legacy support https://github.com/ray-project/ray/pull/17312
                if peloton_id is not None:
                    ip = str(int(peloton_id))
                else:
                    ip = node_id.hex()
            else:
                ip = resource_message.node_manager_address
            self.load_metrics.update(
                ip,
                node_id,
                total_resources,
                available_resources,
                resource_load,
                waiting_bundles,
                infeasible_bundles,
                pending_placement_groups,
                cluster_full,
            )
        if self.readonly_config:
            self.readonly_config["available_node_types"].update(mirror_node_types)

    def update_resource_requests(self):
        """Fetches resource requests from the internal KV and updates load."""
        if not _internal_kv_initialized():
            return
        data = _internal_kv_get(
            ray._private.ray_constants.AUTOSCALER_RESOURCE_REQUEST_CHANNEL
        )
        if data:
            try:
                resource_request = json.loads(data)
                self.load_metrics.set_resource_requests(resource_request)
            except Exception:
                logger.exception("Error parsing resource requests")

    def _run(self):
        """Run the monitor loop."""
        while True:
            try:
                if self.stop_event and self.stop_event.is_set():
                    break
                gcs_request_start_time = time.time()
                self.update_load_metrics()
                gcs_request_time = time.time() - gcs_request_start_time
                self.update_resource_requests()
                self.update_event_summary()
                status = {
                    "gcs_request_time": gcs_request_time,
                    "load_metrics_report": asdict(self.load_metrics.summary()),
                    "time": time.time(),
                    "monitor_pid": os.getpid(),
                }

                if self.autoscaler and not self.load_metrics:
                    # load_metrics is Falsey iff we haven't collected any
                    # resource messages from the GCS, which can happen at startup if
                    # the GCS hasn't yet received data from the Raylets.
                    # In this case, do not do an autoscaler update.
                    # Wait to get load metrics.
                    logger.info(
                        "Autoscaler has not yet received load metrics. Waiting."
                    )
                elif self.autoscaler:
                    # Process autoscaling actions
                    self.autoscaler.update()
                    autoscaler_summary = self.autoscaler.summary()
                    if autoscaler_summary:
                        status["autoscaler_report"] = asdict(autoscaler_summary)
                        status[
                            "non_terminated_nodes_time"
                        ] = (
                            self.autoscaler.non_terminated_nodes.non_terminated_nodes_time  # noqa: E501
                        )

                    for msg in self.event_summarizer.summary():
                        # Need to prefix each line of the message for the lines to
                        # get pushed to the driver logs.
                        for line in msg.split("\n"):
                            logger.info(
                                "{}{}".format(
                                    ray_constants.LOG_PREFIX_EVENT_SUMMARY, line
                                )
                            )
                            if self.event_logger:
                                self.event_logger.info(line)

                    self.event_summarizer.clear()

                as_json = json.dumps(status)
                if _internal_kv_initialized():
                    _internal_kv_put(
                        ray_constants.DEBUG_AUTOSCALING_STATUS, as_json, overwrite=True
                    )
            except Exception:
                # By default, do not exit the monitor on failure.
                if self.retry_on_failure:
                    logger.exception("Monitor: Execution exception. Trying again...")
                else:
                    raise

            # Wait for a autoscaler update interval before processing the next
            # round of messages.
            time.sleep(AUTOSCALER_UPDATE_INTERVAL_S)

    def update_event_summary(self):
        """Report the current size of the cluster.

        To avoid log spam, only cluster size changes (CPU or GPU count change)
        are reported to the event summarizer. The event summarizer will report
        only the latest cluster size per batch.
        """
        avail_resources = self.load_metrics.resources_avail_summary()
        if not self.readonly_config and avail_resources != self.last_avail_resources:
            self.event_summarizer.add(
                "Resized to {}.",  # e.g., Resized to 100 CPUs, 4 GPUs.
                quantity=avail_resources,
                aggregate=lambda old, new: new,
            )
            self.last_avail_resources = avail_resources

    def destroy_autoscaler_workers(self):
        """Cleanup the autoscaler, in case of an exception in the run() method.

        We kill the worker nodes, but retain the head node in order to keep
        logs around, keeping costs minimal. This monitor process runs on the
        head node anyway, so this is more reliable."""

        if self.autoscaler is None:
            return  # Nothing to clean up.

        if self.autoscaling_config is None:
            # This is a logic error in the program. Can't do anything.
            logger.error("Monitor: Cleanup failed due to lack of autoscaler config.")
            return

        logger.info("Monitor: Exception caught. Taking down workers...")
        clean = False
        while not clean:
            try:
                teardown_cluster(
                    config_file=self.autoscaling_config,
                    yes=True,  # Non-interactive.
                    workers_only=True,  # Retain head node for logs.
                    override_cluster_name=None,
                    keep_min_workers=True,  # Retain minimal amount of workers.
                )
                clean = True
                logger.info("Monitor: Workers taken down.")
            except Exception:
                logger.error("Monitor: Cleanup exception. Trying again...")
                time.sleep(2)

    def _handle_failure(self, error):
        logger.exception("Error in monitor loop")
        if (
            self.autoscaler is not None
            and os.environ.get("RAY_AUTOSCALER_FATESHARE_WORKERS", "") == "1"
        ):
            self.autoscaler.kill_workers()
            # Take down autoscaler workers if necessary.
            self.destroy_autoscaler_workers()

        # Something went wrong, so push an error to all current and future
        # drivers.
        message = f"The autoscaler failed with the following error:\n{error}"
        if _internal_kv_initialized():
            _internal_kv_put(
                ray_constants.DEBUG_AUTOSCALING_ERROR, message, overwrite=True
            )
        gcs_publisher = GcsPublisher(address=self.gcs_address)
        from ray._private.utils import publish_error_to_driver

        publish_error_to_driver(
            ray_constants.MONITOR_DIED_ERROR,
            message,
            gcs_publisher=gcs_publisher,
        )

    def _signal_handler(self, sig, frame):
        try:
            self._handle_failure(
                f"Terminated with signal {sig}\n"
                + "".join(traceback.format_stack(frame))
            )
        except Exception:
            logger.exception("Monitor: Failure in signal handler.")
        sys.exit(sig + 128)

    def run(self):
        # Register signal handlers for autoscaler termination.
        # Signals will not be received on windows
        signal.signal(signal.SIGINT, self._signal_handler)
        signal.signal(signal.SIGTERM, self._signal_handler)
        try:
            if _internal_kv_initialized():
                # Delete any previous autoscaling errors.
                _internal_kv_del(ray_constants.DEBUG_AUTOSCALING_ERROR)
            self._initialize_autoscaler()
            self._run()
        except Exception:
            self._handle_failure(traceback.format_exc())
            raise


def log_resource_batch_data_if_desired(
    resources_batch_data: gcs_pb2.ResourceUsageBatchData,
) -> None:
    if os.getenv("AUTOSCALER_LOG_RESOURCE_BATCH_DATA") == "1":
        logger.info("Logging raw resource message pulled from GCS.")
        logger.info(resources_batch_data)
        logger.info("Done logging raw resource message.")


if __name__ == "__main__":
    parser = argparse.ArgumentParser(
        description=("Parse GCS server for the monitor to connect to.")
    )
    parser.add_argument(
        "--gcs-address", required=False, type=str, help="The address (ip:port) of GCS."
    )
    parser.add_argument(
        "--redis-address", required=False, type=str, help="This is deprecated"
    )
    parser.add_argument(
        "--redis-password",
        required=False,
        type=str,
        default=None,
        help="This is deprecated",
    )
    parser.add_argument(
        "--autoscaling-config",
        required=False,
        type=str,
        help="the path to the autoscaling config file",
    )
    parser.add_argument(
        "--logging-level",
        required=False,
        type=str,
        default=ray_constants.LOGGER_LEVEL,
        choices=ray_constants.LOGGER_LEVEL_CHOICES,
        help=ray_constants.LOGGER_LEVEL_HELP,
    )
    parser.add_argument(
        "--logging-format",
        required=False,
        type=str,
        default=ray_constants.LOGGER_FORMAT,
        help=ray_constants.LOGGER_FORMAT_HELP,
    )
    parser.add_argument(
        "--logging-filename",
        required=False,
        type=str,
        default=ray_constants.MONITOR_LOG_FILE_NAME,
        help="Specify the name of log file, "
        "log to stdout if set empty, default is "
        f'"{ray_constants.MONITOR_LOG_FILE_NAME}"',
    )
    parser.add_argument(
        "--logs-dir",
        required=True,
        type=str,
        help="Specify the path of the temporary directory used by Ray processes.",
    )
    parser.add_argument(
        "--logging-rotate-bytes",
        required=False,
        type=int,
        default=ray_constants.LOGGING_ROTATE_BYTES,
        help="Specify the max bytes for rotating "
        "log file, default is "
        f"{ray_constants.LOGGING_ROTATE_BYTES} bytes.",
    )
    parser.add_argument(
        "--logging-rotate-backup-count",
        required=False,
        type=int,
        default=ray_constants.LOGGING_ROTATE_BACKUP_COUNT,
        help="Specify the backup count of rotated log file, default is "
        f"{ray_constants.LOGGING_ROTATE_BACKUP_COUNT}.",
    )
    parser.add_argument(
        "--monitor-ip",
        required=False,
        type=str,
        default=None,
        help="The IP address of the machine hosting the monitor process.",
    )

    args = parser.parse_args()
    setup_component_logger(
        logging_level=args.logging_level,
        logging_format=args.logging_format,
        log_dir=args.logs_dir,
        filename=args.logging_filename,
        max_bytes=args.logging_rotate_bytes,
        backup_count=args.logging_rotate_backup_count,
    )

    logger.info(f"Starting monitor using ray installation: {ray.__file__}")
    logger.info(f"Ray version: {ray.__version__}")
    logger.info(f"Ray commit: {ray.__commit__}")
    logger.info(f"Monitor started with command: {sys.argv}")

    if args.autoscaling_config:
        autoscaling_config = os.path.expanduser(args.autoscaling_config)
    else:
        autoscaling_config = None

    bootstrap_address = args.gcs_address
    if bootstrap_address is None:
        raise ValueError("--gcs-address must be set!")

    monitor = Monitor(
        bootstrap_address,
        autoscaling_config,
<<<<<<< HEAD
        args.logs_dir,
        redis_password=args.redis_password,
=======
>>>>>>> 2f1fec26
        monitor_ip=args.monitor_ip,
    )

    monitor.run()<|MERGE_RESOLUTION|>--- conflicted
+++ resolved
@@ -135,11 +135,7 @@
         self,
         address: str,
         autoscaling_config: Union[str, Callable[[], Dict[str, Any]]],
-<<<<<<< HEAD
         log_dir: str = None,
-        redis_password: Optional[str] = None,
-=======
->>>>>>> 2f1fec26
         prefix_cluster_info: bool = False,
         monitor_ip: Optional[str] = None,
         stop_event: Optional[Event] = None,
@@ -629,11 +625,7 @@
     monitor = Monitor(
         bootstrap_address,
         autoscaling_config,
-<<<<<<< HEAD
-        args.logs_dir,
-        redis_password=args.redis_password,
-=======
->>>>>>> 2f1fec26
+        log_dir=args.logs_dir,
         monitor_ip=args.monitor_ip,
     )
 
