"""Autoscaler monitoring loop daemon."""

import argparse
from dataclasses import asdict
import logging.handlers
import os
import sys
import signal
import time
import traceback
import json
from multiprocessing.synchronize import Event
from typing import Optional

try:
    import prometheus_client
except ImportError:
    prometheus_client = None

import ray
from ray.autoscaler._private.autoscaler import StandardAutoscaler
from ray.autoscaler._private.commands import teardown_cluster
from ray.autoscaler._private.constants import AUTOSCALER_UPDATE_INTERVAL_S, \
    AUTOSCALER_METRIC_PORT
from ray.autoscaler._private.event_summarizer import EventSummarizer
from ray.autoscaler._private.prom_metrics import AutoscalerPrometheusMetrics
from ray.autoscaler._private.load_metrics import LoadMetrics
from ray.autoscaler._private.constants import \
    AUTOSCALER_MAX_RESOURCE_DEMAND_VECTOR_SIZE
from ray.autoscaler._private.util import DEBUG_AUTOSCALING_STATUS, \
    DEBUG_AUTOSCALING_ERROR, format_readonly_node_type

from ray.core.generated import gcs_service_pb2, gcs_service_pb2_grpc
import ray.ray_constants as ray_constants
from ray._private.ray_logging import setup_component_logger
from ray._private.gcs_pubsub import gcs_pubsub_enabled, GcsPublisher
<<<<<<< HEAD
from ray._private.gcs_utils import GcsClient, get_gcs_address_from_redis, \
    use_gcs_for_bootstrap
=======
from ray._private.gcs_utils import (GcsClient, get_gcs_address_from_redis,
                                    use_gcs_for_bootstrap)
>>>>>>> ade8cb71
from ray.experimental.internal_kv import _initialize_internal_kv, \
    _internal_kv_put, _internal_kv_initialized, _internal_kv_get, \
    _internal_kv_del
import ray._private.utils

logger = logging.getLogger(__name__)


def parse_resource_demands(resource_load_by_shape):
    """Handle the message.resource_load_by_shape protobuf for the demand
    based autoscaling. Catch and log all exceptions so this doesn't
    interfere with the utilization based autoscaler until we're confident
    this is stable. Worker queue backlogs are added to the appropriate
    resource demand vector.

    Args:
        resource_load_by_shape (pb2.gcs.ResourceLoad): The resource demands
            in protobuf form or None.

    Returns:
        List[ResourceDict]: Waiting bundles (ready and feasible).
        List[ResourceDict]: Infeasible bundles.
    """
    waiting_bundles, infeasible_bundles = [], []
    try:
        for resource_demand_pb in list(
                resource_load_by_shape.resource_demands):
            request_shape = dict(resource_demand_pb.shape)
            for _ in range(resource_demand_pb.num_ready_requests_queued):
                waiting_bundles.append(request_shape)
            for _ in range(resource_demand_pb.num_infeasible_requests_queued):
                infeasible_bundles.append(request_shape)

            # Infeasible and ready states for tasks are (logically)
            # mutually exclusive.
            if resource_demand_pb.num_infeasible_requests_queued > 0:
                backlog_queue = infeasible_bundles
            else:
                backlog_queue = waiting_bundles
            for _ in range(resource_demand_pb.backlog_size):
                backlog_queue.append(request_shape)
            if len(waiting_bundles+infeasible_bundles) > \
                    AUTOSCALER_MAX_RESOURCE_DEMAND_VECTOR_SIZE:
                break
    except Exception:
        logger.exception("Failed to parse resource demands.")

    return waiting_bundles, infeasible_bundles


# Readonly provider config (e.g., for laptop mode, manually setup clusters).
BASE_READONLY_CONFIG = {
    "cluster_name": "default",
    "max_workers": 0,
    "upscaling_speed": 1.0,
    "docker": {},
    "idle_timeout_minutes": 0,
    "provider": {
        "type": "readonly",
        "use_node_id_as_ip": True,  # For emulated multi-node on laptop.
    },
    "auth": {},
    "available_node_types": {
        "ray.head.default": {
            "resources": {},
            "node_config": {},
            "max_workers": 0
        }
    },
    "head_node_type": "ray.head.default",
    "file_mounts": {},
    "cluster_synced_files": [],
    "file_mounts_sync_continuously": False,
    "rsync_exclude": [],
    "rsync_filter": [],
    "initialization_commands": [],
    "setup_commands": [],
    "head_setup_commands": [],
    "worker_setup_commands": [],
    "head_start_ray_commands": [],
    "worker_start_ray_commands": [],
    "head_node": {},
    "worker_nodes": {}
}


class Monitor:
    """Autoscaling monitor.

    This process periodically collects stats from the GCS and triggers
    autoscaler updates.

    Attributes:
        redis: A connection to the Redis server.
    """

    def __init__(self,
                 redis_address,
                 gcs_address,
                 autoscaling_config,
                 redis_password=None,
                 prefix_cluster_info=False,
                 monitor_ip=None,
                 stop_event: Optional[Event] = None):
        if not use_gcs_for_bootstrap():
            # Initialize the Redis clients.
            self.redis = ray._private.services.create_redis_client(
                redis_address, password=redis_password)
            (ip, port) = redis_address.split(":")
            # Initialize the gcs stub for getting all node resource usage.
            gcs_address = self.redis.get("GcsServerAddress").decode("utf-8")

        options = (("grpc.enable_http_proxy", 0), )
        gcs_channel = ray._private.utils.init_grpc_channel(
            gcs_address, options)
        # TODO: Use gcs client for this
        self.gcs_node_resources_stub = \
            gcs_service_pb2_grpc.NodeResourceInfoGcsServiceStub(gcs_channel)
        self.gcs_node_info_stub = \
            gcs_service_pb2_grpc.NodeInfoGcsServiceStub(gcs_channel)

        # Set the redis client and mode so _internal_kv works for autoscaler.
        worker = ray.worker.global_worker
        if not use_gcs_for_bootstrap():
            worker.redis_client = self.redis
            gcs_client = GcsClient.create_from_redis(self.redis)
        else:
            gcs_client = GcsClient(address=gcs_address)

        if monitor_ip:
            monitor_addr = f"{monitor_ip}:{AUTOSCALER_METRIC_PORT}"
            if use_gcs_for_bootstrap():
                gcs_client.internal_kv_put(b"AutoscalerMetricsAddress",
                                           monitor_addr.encode(), True, None)
            else:
                self.redis.set("AutoscalerMetricsAddress", monitor_addr)
        _initialize_internal_kv(gcs_client)
        if monitor_ip:
            monitor_addr = f"{monitor_ip}:{AUTOSCALER_METRIC_PORT}"
            self.redis.set("AutoscalerMetricsAddress", monitor_addr)
            if use_gcs_for_bootstrap():
                gcs_client.internal_kv_put(b"AutoscalerMetricsAddress",
                                           monitor_addr.encode(), True, None)
        worker.mode = 0
        if not use_gcs_for_bootstrap():
            head_node_ip = redis_address.split(":")[0]
            self.redis_address = redis_address
            self.redis_password = redis_password
        else:
            head_node_ip = gcs_address.split(":")[0]

        self.load_metrics = LoadMetrics()
        self.last_avail_resources = None
        self.event_summarizer = EventSummarizer()
        self.prefix_cluster_info = prefix_cluster_info
        # Can be used to signal graceful exit from monitor loop.
        self.stop_event = stop_event  # type: Optional[Event]
        self.autoscaling_config = autoscaling_config
        self.autoscaler = None
        # If set, we are in a manually created cluster (non-autoscaling) and
        # simply mirroring what the GCS tells us the cluster node types are.
        self.readonly_config = None

        self.prom_metrics = AutoscalerPrometheusMetrics()
        if monitor_ip and prometheus_client:
            # If monitor_ip wasn't passed in, then don't attempt to start the
            # metric server to keep behavior identical to before metrics were
            # introduced
            try:
                logger.info(
                    "Starting autoscaler metrics server on port {}".format(
                        AUTOSCALER_METRIC_PORT))
                prometheus_client.start_http_server(
                    port=AUTOSCALER_METRIC_PORT,
                    addr="127.0.0.1" if head_node_ip == "127.0.0.1" else "",
                    registry=self.prom_metrics.registry)
            except Exception:
                logger.exception(
                    "An exception occurred while starting the metrics server.")
        elif not prometheus_client:
            logger.warning("`prometheus_client` not found, so metrics will "
                           "not be exported.")

        logger.info("Monitor: Started")

    def _initialize_autoscaler(self):
        if self.autoscaling_config:
            autoscaling_config = self.autoscaling_config
        else:
            # This config mirrors the current setup of the manually created
            # cluster. Each node gets its own unique node type.
            self.readonly_config = BASE_READONLY_CONFIG

            # Note that the "available_node_types" of the config can change.
            def get_latest_readonly_config():
                return self.readonly_config

            autoscaling_config = get_latest_readonly_config
        self.autoscaler = StandardAutoscaler(
            autoscaling_config,
            self.load_metrics,
            self.gcs_node_info_stub,
            prefix_cluster_info=self.prefix_cluster_info,
            event_summarizer=self.event_summarizer,
            prom_metrics=self.prom_metrics)

    def update_load_metrics(self):
        """Fetches resource usage data from GCS and updates load metrics."""

        request = gcs_service_pb2.GetAllResourceUsageRequest()
        response = self.gcs_node_resources_stub.GetAllResourceUsage(
            request, timeout=60)
        resources_batch_data = response.resource_usage_data

        # Tell the readonly node provider what nodes to report.
        if self.readonly_config:
            new_nodes = []
            for msg in list(resources_batch_data.batch):
                node_id = msg.node_id.hex()
                new_nodes.append((node_id, msg.node_manager_address))
            self.autoscaler.provider._set_nodes(new_nodes)

        mirror_node_types = {}
        cluster_full = False
        for resource_message in resources_batch_data.batch:
            node_id = resource_message.node_id
            # Generate node type config based on GCS reported node list.
            if self.readonly_config:
                # Keep prefix in sync with ReadonlyNodeProvider.
                node_type = format_readonly_node_type(node_id.hex())
                resources = {}
                for k, v in resource_message.resources_total.items():
                    resources[k] = v
                mirror_node_types[node_type] = {
                    "resources": resources,
                    "node_config": {},
                    "max_workers": 1,
                }
            if (hasattr(resource_message, "cluster_full_of_actors_detected")
                    and resource_message.cluster_full_of_actors_detected):
                # Aggregate this flag across all batches.
                cluster_full = True
            resource_load = dict(resource_message.resource_load)
            total_resources = dict(resource_message.resources_total)
            available_resources = dict(resource_message.resources_available)

            waiting_bundles, infeasible_bundles = parse_resource_demands(
                resources_batch_data.resource_load_by_shape)

            pending_placement_groups = list(
                resources_batch_data.placement_group_load.placement_group_data)

            use_node_id_as_ip = (self.autoscaler is not None
                                 and self.autoscaler.config["provider"].get(
                                     "use_node_id_as_ip", False))

            # "use_node_id_as_ip" is a hack meant to address situations in
            # which there's more than one Ray node residing at a given ip.
            # TODO (Dmitri): Stop using ips as node identifiers.
            # https://github.com/ray-project/ray/issues/19086
            if use_node_id_as_ip:
                peloton_id = total_resources.get("NODE_ID_AS_RESOURCE")
                # Legacy support https://github.com/ray-project/ray/pull/17312
                if peloton_id is not None:
                    ip = str(int(peloton_id))
                else:
                    ip = node_id.hex()
            else:
                ip = resource_message.node_manager_address
            self.load_metrics.update(ip, node_id, total_resources,
                                     available_resources, resource_load,
                                     waiting_bundles, infeasible_bundles,
                                     pending_placement_groups, cluster_full)
        if self.readonly_config:
            self.readonly_config["available_node_types"].update(
                mirror_node_types)

    def update_resource_requests(self):
        """Fetches resource requests from the internal KV and updates load."""
        if not _internal_kv_initialized():
            return
        data = _internal_kv_get(
            ray.ray_constants.AUTOSCALER_RESOURCE_REQUEST_CHANNEL)
        if data:
            try:
                resource_request = json.loads(data)
                self.load_metrics.set_resource_requests(resource_request)
            except Exception:
                logger.exception("Error parsing resource requests")

    def _run(self):
        """Run the monitor loop."""
        while True:
            if self.stop_event and self.stop_event.is_set():
                break
            self.update_load_metrics()
            self.update_resource_requests()
            self.update_event_summary()
            status = {
                "load_metrics_report": asdict(self.load_metrics.summary()),
                "time": time.time(),
                "monitor_pid": os.getpid()
            }

            # Process autoscaling actions
            if self.autoscaler:
                # Only used to update the load metrics for the autoscaler.
                self.autoscaler.update()
                status["autoscaler_report"] = asdict(self.autoscaler.summary())

                for msg in self.event_summarizer.summary():
                    # Need to prefix each line of the message for the lines to
                    # get pushed to the driver logs.
                    for line in msg.split("\n"):
                        logger.info("{}{}".format(
                            ray_constants.LOG_PREFIX_EVENT_SUMMARY, line))
                self.event_summarizer.clear()

            as_json = json.dumps(status)
            if _internal_kv_initialized():
                _internal_kv_put(
                    DEBUG_AUTOSCALING_STATUS, as_json, overwrite=True)

            # Wait for a autoscaler update interval before processing the next
            # round of messages.
            time.sleep(AUTOSCALER_UPDATE_INTERVAL_S)

    def update_event_summary(self):
        """Report the current size of the cluster.

        To avoid log spam, only cluster size changes (CPU or GPU count change)
        are reported to the event summarizer. The event summarizer will report
        only the latest cluster size per batch.
        """
        avail_resources = self.load_metrics.resources_avail_summary()
        if (not self.readonly_config
                and avail_resources != self.last_avail_resources):
            self.event_summarizer.add(
                "Resized to {}.",  # e.g., Resized to 100 CPUs, 4 GPUs.
                quantity=avail_resources,
                aggregate=lambda old, new: new)
            self.last_avail_resources = avail_resources

    def destroy_autoscaler_workers(self):
        """Cleanup the autoscaler, in case of an exception in the run() method.

        We kill the worker nodes, but retain the head node in order to keep
        logs around, keeping costs minimal. This monitor process runs on the
        head node anyway, so this is more reliable."""

        if self.autoscaler is None:
            return  # Nothing to clean up.

        if self.autoscaling_config is None:
            # This is a logic error in the program. Can't do anything.
            logger.error(
                "Monitor: Cleanup failed due to lack of autoscaler config.")
            return

        logger.info("Monitor: Exception caught. Taking down workers...")
        clean = False
        while not clean:
            try:
                teardown_cluster(
                    config_file=self.autoscaling_config,
                    yes=True,  # Non-interactive.
                    workers_only=True,  # Retain head node for logs.
                    override_cluster_name=None,
                    keep_min_workers=True,  # Retain minimal amount of workers.
                )
                clean = True
                logger.info("Monitor: Workers taken down.")
            except Exception:
                logger.error("Monitor: Cleanup exception. Trying again...")
                time.sleep(2)

    def _handle_failure(self, error):
        logger.exception("Error in monitor loop")
        if self.autoscaler is not None and \
           os.environ.get("RAY_AUTOSCALER_FATESHARE_WORKERS", "") == "1":
            self.autoscaler.kill_workers()
            # Take down autoscaler workers if necessary.
            self.destroy_autoscaler_workers()

        # Something went wrong, so push an error to all current and future
        # drivers.
        message = f"The autoscaler failed with the following error:\n{error}"
        if _internal_kv_initialized():
            _internal_kv_put(DEBUG_AUTOSCALING_ERROR, message, overwrite=True)
        if not use_gcs_for_bootstrap():
            redis_client = ray._private.services.create_redis_client(
                self.redis_address, password=self.redis_password)
        else:
            redis_client = None
        gcs_publisher = None
        if gcs_pubsub_enabled():
            if use_gcs_for_bootstrap():
                gcs_publisher = GcsPublisher(address=args.gcs_address)
            else:
                gcs_publisher = GcsPublisher(
                    address=get_gcs_address_from_redis(redis_client))
        from ray._private.utils import publish_error_to_driver
        publish_error_to_driver(
            ray_constants.MONITOR_DIED_ERROR,
            message,
            redis_client=redis_client,
            gcs_publisher=gcs_publisher)

    def _signal_handler(self, sig, frame):
        self._handle_failure(f"Terminated with signal {sig}\n" +
                             "".join(traceback.format_stack(frame)))
        sys.exit(sig + 128)

    def run(self):
        # Register signal handlers for autoscaler termination.
        signal.signal(signal.SIGINT, self._signal_handler)
        signal.signal(signal.SIGTERM, self._signal_handler)
        try:
            if _internal_kv_initialized():
                # Delete any previous autoscaling errors.
                _internal_kv_del(DEBUG_AUTOSCALING_ERROR)
            self._initialize_autoscaler()
            self._run()
        except Exception:
            self._handle_failure(traceback.format_exc())
            raise


if __name__ == "__main__":
    parser = argparse.ArgumentParser(
        description=("Parse Redis server for the "
                     "monitor to connect to."))
    parser.add_argument(
        "--gcs-address",
        required=False,
        type=str,
        help="The address (ip:port) of GCS.")
    parser.add_argument(
        "--redis-address",
        required=True,
        type=str,
        help="the address to use for Redis")
    parser.add_argument(
        "--autoscaling-config",
        required=False,
        type=str,
        help="the path to the autoscaling config file")
    parser.add_argument(
        "--redis-password",
        required=False,
        type=str,
        default=None,
        help="the password to use for Redis")
    parser.add_argument(
        "--logging-level",
        required=False,
        type=str,
        default=ray_constants.LOGGER_LEVEL,
        choices=ray_constants.LOGGER_LEVEL_CHOICES,
        help=ray_constants.LOGGER_LEVEL_HELP)
    parser.add_argument(
        "--logging-format",
        required=False,
        type=str,
        default=ray_constants.LOGGER_FORMAT,
        help=ray_constants.LOGGER_FORMAT_HELP)
    parser.add_argument(
        "--logging-filename",
        required=False,
        type=str,
        default=ray_constants.MONITOR_LOG_FILE_NAME,
        help="Specify the name of log file, "
        "log to stdout if set empty, default is "
        f"\"{ray_constants.MONITOR_LOG_FILE_NAME}\"")
    parser.add_argument(
        "--logs-dir",
        required=True,
        type=str,
        help="Specify the path of the temporary directory used by Ray "
        "processes.")
    parser.add_argument(
        "--logging-rotate-bytes",
        required=False,
        type=int,
        default=ray_constants.LOGGING_ROTATE_BYTES,
        help="Specify the max bytes for rotating "
        "log file, default is "
        f"{ray_constants.LOGGING_ROTATE_BYTES} bytes.")
    parser.add_argument(
        "--logging-rotate-backup-count",
        required=False,
        type=int,
        default=ray_constants.LOGGING_ROTATE_BACKUP_COUNT,
        help="Specify the backup count of rotated log file, default is "
        f"{ray_constants.LOGGING_ROTATE_BACKUP_COUNT}.")
    parser.add_argument(
        "--monitor-ip",
        required=False,
        type=str,
        default=None,
        help="The IP address of the machine hosting the monitor process.")
    args = parser.parse_args()
    setup_component_logger(
        logging_level=args.logging_level,
        logging_format=args.logging_format,
        log_dir=args.logs_dir,
        filename=args.logging_filename,
        max_bytes=args.logging_rotate_bytes,
        backup_count=args.logging_rotate_backup_count)

    logger.info(f"Starting monitor using ray installation: {ray.__file__}")
    logger.info(f"Ray version: {ray.__version__}")
    logger.info(f"Ray commit: {ray.__commit__}")
    logger.info(f"Monitor started with command: {sys.argv}")

    if args.autoscaling_config:
        autoscaling_config = os.path.expanduser(args.autoscaling_config)
    else:
        autoscaling_config = None

    monitor = Monitor(
        args.redis_address,
        args.gcs_address,
        autoscaling_config,
        redis_password=args.redis_password,
        monitor_ip=args.monitor_ip)

    monitor.run()<|MERGE_RESOLUTION|>--- conflicted
+++ resolved
@@ -34,13 +34,8 @@
 import ray.ray_constants as ray_constants
 from ray._private.ray_logging import setup_component_logger
 from ray._private.gcs_pubsub import gcs_pubsub_enabled, GcsPublisher
-<<<<<<< HEAD
-from ray._private.gcs_utils import GcsClient, get_gcs_address_from_redis, \
-    use_gcs_for_bootstrap
-=======
 from ray._private.gcs_utils import (GcsClient, get_gcs_address_from_redis,
                                     use_gcs_for_bootstrap)
->>>>>>> ade8cb71
 from ray.experimental.internal_kv import _initialize_internal_kv, \
     _internal_kv_put, _internal_kv_initialized, _internal_kv_get, \
     _internal_kv_del
