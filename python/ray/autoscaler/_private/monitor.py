--- conflicted
+++ resolved
@@ -34,13 +34,8 @@
 import ray.ray_constants as ray_constants
 from ray._private.ray_logging import setup_component_logger
 from ray._private.gcs_pubsub import gcs_pubsub_enabled, GcsPublisher
-<<<<<<< HEAD
-from ray._private.gcs_utils import GcsClient, get_gcs_address_from_redis, \
-    use_gcs_for_bootstrap
-=======
 from ray._private.gcs_utils import (GcsClient, get_gcs_address_from_redis,
                                     use_gcs_for_bootstrap)
->>>>>>> 82d944c6
 from ray.experimental.internal_kv import _initialize_internal_kv, \
     _internal_kv_put, _internal_kv_initialized, _internal_kv_get, \
     _internal_kv_del
@@ -145,7 +140,6 @@
                  prefix_cluster_info=False,
                  monitor_ip=None,
                  stop_event: Optional[Event] = None):
-<<<<<<< HEAD
         if not use_gcs_for_bootstrap():
             # Initialize the Redis clients.
             self.redis = ray._private.services.create_redis_client(
@@ -154,14 +148,6 @@
             # Initialize the gcs stub for getting all node resource usage.
             gcs_address = self.redis.get("GcsServerAddress").decode("utf-8")
 
-=======
-        # Initialize the Redis clients.
-        self.redis = ray._private.services.create_redis_client(
-            redis_address, password=redis_password)
-        (ip, port) = redis_address.split(":")
-        # Initialize the gcs stub for getting all node resource usage.
-        gcs_address = self.redis.get("GcsServerAddress").decode("utf-8")
->>>>>>> 82d944c6
         options = (("grpc.enable_http_proxy", 0), )
         gcs_channel = ray._private.utils.init_grpc_channel(
             gcs_address, options)
