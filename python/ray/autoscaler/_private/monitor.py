"""Autoscaler monitoring loop daemon."""

import argparse
import json
import logging.handlers
import os
import signal
import sys
import time
import traceback
from dataclasses import asdict
from multiprocessing.synchronize import Event
from typing import Any, Callable, Dict, Optional, Union

import ray
import ray._private.ray_constants as ray_constants
import ray._private.utils
from ray._private.gcs_pubsub import GcsPublisher
from ray._private.gcs_utils import GcsClient
from ray._private.ray_logging import setup_component_logger
from ray.autoscaler._private.autoscaler import StandardAutoscaler
from ray.autoscaler._private.commands import teardown_cluster
from ray.autoscaler._private.constants import (
    AUTOSCALER_MAX_RESOURCE_DEMAND_VECTOR_SIZE,
    AUTOSCALER_METRIC_PORT,
    AUTOSCALER_UPDATE_INTERVAL_S,
)
from ray.autoscaler._private.event_summarizer import EventSummarizer
from ray.autoscaler._private.load_metrics import LoadMetrics
from ray.autoscaler._private.prom_metrics import AutoscalerPrometheusMetrics
from ray.autoscaler._private.util import format_readonly_node_type
from ray.core.generated import gcs_pb2, gcs_service_pb2, gcs_service_pb2_grpc
from ray.experimental.internal_kv import (
    _initialize_internal_kv,
    _internal_kv_del,
    _internal_kv_get,
    _internal_kv_initialized,
    _internal_kv_put,
)

try:
    import prometheus_client
except ImportError:
    prometheus_client = None


logger = logging.getLogger(__name__)


def parse_resource_demands(resource_load_by_shape):
    """Handle the message.resource_load_by_shape protobuf for the demand
    based autoscaling. Catch and log all exceptions so this doesn't
    interfere with the utilization based autoscaler until we're confident
    this is stable. Worker queue backlogs are added to the appropriate
    resource demand vector.

    Args:
        resource_load_by_shape (pb2.gcs.ResourceLoad): The resource demands
            in protobuf form or None.

    Returns:
        List[ResourceDict]: Waiting bundles (ready and feasible).
        List[ResourceDict]: Infeasible bundles.
    """
    waiting_bundles, infeasible_bundles = [], []
    try:
        for resource_demand_pb in list(resource_load_by_shape.resource_demands):
            request_shape = dict(resource_demand_pb.shape)
            for _ in range(resource_demand_pb.num_ready_requests_queued):
                waiting_bundles.append(request_shape)
            for _ in range(resource_demand_pb.num_infeasible_requests_queued):
                infeasible_bundles.append(request_shape)

            # Infeasible and ready states for tasks are (logically)
            # mutually exclusive.
            if resource_demand_pb.num_infeasible_requests_queued > 0:
                backlog_queue = infeasible_bundles
            else:
                backlog_queue = waiting_bundles
            for _ in range(resource_demand_pb.backlog_size):
                backlog_queue.append(request_shape)
            if (
                len(waiting_bundles + infeasible_bundles)
                > AUTOSCALER_MAX_RESOURCE_DEMAND_VECTOR_SIZE
            ):
                break
    except Exception:
        logger.exception("Failed to parse resource demands.")

    return waiting_bundles, infeasible_bundles


# Readonly provider config (e.g., for laptop mode, manually setup clusters).
BASE_READONLY_CONFIG = {
    "cluster_name": "default",
    "max_workers": 0,
    "upscaling_speed": 1.0,
    "docker": {},
    "idle_timeout_minutes": 0,
    "provider": {
        "type": "readonly",
        "use_node_id_as_ip": True,  # For emulated multi-node on laptop.
    },
    "auth": {},
    "available_node_types": {
        "ray.head.default": {"resources": {}, "node_config": {}, "max_workers": 0}
    },
    "head_node_type": "ray.head.default",
    "file_mounts": {},
    "cluster_synced_files": [],
    "file_mounts_sync_continuously": False,
    "rsync_exclude": [],
    "rsync_filter": [],
    "initialization_commands": [],
    "setup_commands": [],
    "head_setup_commands": [],
    "worker_setup_commands": [],
    "head_start_ray_commands": [],
    "worker_start_ray_commands": [],
    "head_node": {},
    "worker_nodes": {},
}


class Monitor:
    """Autoscaling monitor.

    This process periodically collects stats from the GCS and triggers
    autoscaler updates.

    Attributes:
        redis: A connection to the Redis server.
    """

    def __init__(
        self,
        address: str,
        autoscaling_config: Union[str, Callable[[], Dict[str, Any]]],
        redis_password: Optional[str] = None,
        prefix_cluster_info: bool = False,
        monitor_ip: Optional[str] = None,
        stop_event: Optional[Event] = None,
        retry_on_failure: bool = True,
    ):
        self.gcs_address = address
        options = ray_constants.GLOBAL_GRPC_OPTIONS
        gcs_channel = ray._private.utils.init_grpc_channel(self.gcs_address, options)
        # TODO: Use gcs client for this
        self.gcs_node_resources_stub = (
            gcs_service_pb2_grpc.NodeResourceInfoGcsServiceStub(gcs_channel)
        )
        self.gcs_node_info_stub = gcs_service_pb2_grpc.NodeInfoGcsServiceStub(
            gcs_channel
        )
        if redis_password is not None:
            logger.warning("redis_password has been deprecated.")
        # Set the redis client and mode so _internal_kv works for autoscaler.
<<<<<<< HEAD
        worker = ray.worker.global_worker
        gcs_client = GcsClient(address=self.gcs_address)
=======
        worker = ray._private.worker.global_worker
        gcs_client = GcsClient(address=gcs_address)
>>>>>>> afb092a0

        if monitor_ip:
            monitor_addr = f"{monitor_ip}:{AUTOSCALER_METRIC_PORT}"
            gcs_client.internal_kv_put(
                b"AutoscalerMetricsAddress", monitor_addr.encode(), True, None
            )
        _initialize_internal_kv(gcs_client)
        if monitor_ip:
            monitor_addr = f"{monitor_ip}:{AUTOSCALER_METRIC_PORT}"
            gcs_client.internal_kv_put(
                b"AutoscalerMetricsAddress", monitor_addr.encode(), True, None
            )
        worker.mode = 0
        head_node_ip = self.gcs_address.split(":")[0]

        self.load_metrics = LoadMetrics()
        self.last_avail_resources = None
        self.event_summarizer = EventSummarizer()
        self.prefix_cluster_info = prefix_cluster_info
        # Can be used to signal graceful exit from monitor loop.
        self.stop_event = stop_event  # type: Optional[Event]
        self.retry_on_failure = retry_on_failure
        self.autoscaling_config = autoscaling_config
        self.autoscaler = None
        # If set, we are in a manually created cluster (non-autoscaling) and
        # simply mirroring what the GCS tells us the cluster node types are.
        self.readonly_config = None

        self.prom_metrics = AutoscalerPrometheusMetrics()
        if monitor_ip and prometheus_client:
            # If monitor_ip wasn't passed in, then don't attempt to start the
            # metric server to keep behavior identical to before metrics were
            # introduced
            try:
                logger.info(
                    "Starting autoscaler metrics server on port {}".format(
                        AUTOSCALER_METRIC_PORT
                    )
                )
                prometheus_client.start_http_server(
                    port=AUTOSCALER_METRIC_PORT,
                    addr="127.0.0.1" if head_node_ip == "127.0.0.1" else "",
                    registry=self.prom_metrics.registry,
                )
            except Exception:
                logger.exception(
                    "An exception occurred while starting the metrics server."
                )
        elif not prometheus_client:
            logger.warning(
                "`prometheus_client` not found, so metrics will not be exported."
            )

        logger.info("Monitor: Started")

    def _initialize_autoscaler(self):
        if self.autoscaling_config:
            autoscaling_config = self.autoscaling_config
        else:
            # This config mirrors the current setup of the manually created
            # cluster. Each node gets its own unique node type.
            self.readonly_config = BASE_READONLY_CONFIG

            # Note that the "available_node_types" of the config can change.
            def get_latest_readonly_config():
                return self.readonly_config

            autoscaling_config = get_latest_readonly_config
        self.autoscaler = StandardAutoscaler(
            autoscaling_config,
            self.load_metrics,
            self.gcs_node_info_stub,
            prefix_cluster_info=self.prefix_cluster_info,
            event_summarizer=self.event_summarizer,
            prom_metrics=self.prom_metrics,
        )

    def update_load_metrics(self):
        """Fetches resource usage data from GCS and updates load metrics."""

        request = gcs_service_pb2.GetAllResourceUsageRequest()
        response = self.gcs_node_resources_stub.GetAllResourceUsage(request, timeout=60)
        resources_batch_data = response.resource_usage_data
        log_resource_batch_data_if_desired(resources_batch_data)

        # Tell the readonly node provider what nodes to report.
        if self.readonly_config:
            new_nodes = []
            for msg in list(resources_batch_data.batch):
                node_id = msg.node_id.hex()
                new_nodes.append((node_id, msg.node_manager_address))
            self.autoscaler.provider._set_nodes(new_nodes)

        mirror_node_types = {}
        cluster_full = False
        for resource_message in resources_batch_data.batch:
            node_id = resource_message.node_id
            # Generate node type config based on GCS reported node list.
            if self.readonly_config:
                # Keep prefix in sync with ReadonlyNodeProvider.
                node_type = format_readonly_node_type(node_id.hex())
                resources = {}
                for k, v in resource_message.resources_total.items():
                    resources[k] = v
                mirror_node_types[node_type] = {
                    "resources": resources,
                    "node_config": {},
                    "max_workers": 1,
                }
            if (
                hasattr(resource_message, "cluster_full_of_actors_detected")
                and resource_message.cluster_full_of_actors_detected
            ):
                # Aggregate this flag across all batches.
                cluster_full = True
            resource_load = dict(resource_message.resource_load)
            total_resources = dict(resource_message.resources_total)
            available_resources = dict(resource_message.resources_available)

            waiting_bundles, infeasible_bundles = parse_resource_demands(
                resources_batch_data.resource_load_by_shape
            )

            pending_placement_groups = list(
                resources_batch_data.placement_group_load.placement_group_data
            )

            use_node_id_as_ip = self.autoscaler is not None and self.autoscaler.config[
                "provider"
            ].get("use_node_id_as_ip", False)

            # "use_node_id_as_ip" is a hack meant to address situations in
            # which there's more than one Ray node residing at a given ip.
            # TODO (Dmitri): Stop using ips as node identifiers.
            # https://github.com/ray-project/ray/issues/19086
            if use_node_id_as_ip:
                peloton_id = total_resources.get("NODE_ID_AS_RESOURCE")
                # Legacy support https://github.com/ray-project/ray/pull/17312
                if peloton_id is not None:
                    ip = str(int(peloton_id))
                else:
                    ip = node_id.hex()
            else:
                ip = resource_message.node_manager_address
            self.load_metrics.update(
                ip,
                node_id,
                total_resources,
                available_resources,
                resource_load,
                waiting_bundles,
                infeasible_bundles,
                pending_placement_groups,
                cluster_full,
            )
        if self.readonly_config:
            self.readonly_config["available_node_types"].update(mirror_node_types)

    def update_resource_requests(self):
        """Fetches resource requests from the internal KV and updates load."""
        if not _internal_kv_initialized():
            return
        data = _internal_kv_get(
            ray._private.ray_constants.AUTOSCALER_RESOURCE_REQUEST_CHANNEL
        )
        if data:
            try:
                resource_request = json.loads(data)
                self.load_metrics.set_resource_requests(resource_request)
            except Exception:
                logger.exception("Error parsing resource requests")

    def _run(self):
        """Run the monitor loop."""
        while True:
            try:
                if self.stop_event and self.stop_event.is_set():
                    break
                self.update_load_metrics()
                self.update_resource_requests()
                self.update_event_summary()
                status = {
                    "load_metrics_report": asdict(self.load_metrics.summary()),
                    "time": time.time(),
                    "monitor_pid": os.getpid(),
                }

                if self.autoscaler and not self.load_metrics:
                    # load_metrics is Falsey iff we haven't collected any
                    # resource messages from the GCS, which can happen at startup if
                    # the GCS hasn't yet received data from the Raylets.
                    # In this case, do not do an autoscaler update.
                    # Wait to get load metrics.
                    logger.info(
                        "Autoscaler has not yet received load metrics. Waiting."
                    )
                elif self.autoscaler:
                    # Process autoscaling actions
                    self.autoscaler.update()
                    autoscaler_summary = self.autoscaler.summary()
                    if autoscaler_summary:
                        status["autoscaler_report"] = asdict(autoscaler_summary)

                    for msg in self.event_summarizer.summary():
                        # Need to prefix each line of the message for the lines to
                        # get pushed to the driver logs.
                        for line in msg.split("\n"):
                            logger.info(
                                "{}{}".format(
                                    ray_constants.LOG_PREFIX_EVENT_SUMMARY, line
                                )
                            )
                    self.event_summarizer.clear()

                as_json = json.dumps(status)
                if _internal_kv_initialized():
                    _internal_kv_put(
                        ray_constants.DEBUG_AUTOSCALING_STATUS, as_json, overwrite=True
                    )
            except Exception:
                # By default, do not exit the monitor on failure.
                if self.retry_on_failure:
                    logger.exception("Monitor: Execution exception. Trying again...")
                else:
                    raise

            # Wait for a autoscaler update interval before processing the next
            # round of messages.
            time.sleep(AUTOSCALER_UPDATE_INTERVAL_S)

    def update_event_summary(self):
        """Report the current size of the cluster.

        To avoid log spam, only cluster size changes (CPU or GPU count change)
        are reported to the event summarizer. The event summarizer will report
        only the latest cluster size per batch.
        """
        avail_resources = self.load_metrics.resources_avail_summary()
        if not self.readonly_config and avail_resources != self.last_avail_resources:
            self.event_summarizer.add(
                "Resized to {}.",  # e.g., Resized to 100 CPUs, 4 GPUs.
                quantity=avail_resources,
                aggregate=lambda old, new: new,
            )
            self.last_avail_resources = avail_resources

    def destroy_autoscaler_workers(self):
        """Cleanup the autoscaler, in case of an exception in the run() method.

        We kill the worker nodes, but retain the head node in order to keep
        logs around, keeping costs minimal. This monitor process runs on the
        head node anyway, so this is more reliable."""

        if self.autoscaler is None:
            return  # Nothing to clean up.

        if self.autoscaling_config is None:
            # This is a logic error in the program. Can't do anything.
            logger.error("Monitor: Cleanup failed due to lack of autoscaler config.")
            return

        logger.info("Monitor: Exception caught. Taking down workers...")
        clean = False
        while not clean:
            try:
                teardown_cluster(
                    config_file=self.autoscaling_config,
                    yes=True,  # Non-interactive.
                    workers_only=True,  # Retain head node for logs.
                    override_cluster_name=None,
                    keep_min_workers=True,  # Retain minimal amount of workers.
                )
                clean = True
                logger.info("Monitor: Workers taken down.")
            except Exception:
                logger.error("Monitor: Cleanup exception. Trying again...")
                time.sleep(2)

    def _handle_failure(self, error):
        logger.exception("Error in monitor loop")
        if (
            self.autoscaler is not None
            and os.environ.get("RAY_AUTOSCALER_FATESHARE_WORKERS", "") == "1"
        ):
            self.autoscaler.kill_workers()
            # Take down autoscaler workers if necessary.
            self.destroy_autoscaler_workers()

        # Something went wrong, so push an error to all current and future
        # drivers.
        message = f"The autoscaler failed with the following error:\n{error}"
        if _internal_kv_initialized():
            _internal_kv_put(
                ray_constants.DEBUG_AUTOSCALING_ERROR, message, overwrite=True
            )
        gcs_publisher = GcsPublisher(address=self.gcs_address)
        from ray._private.utils import publish_error_to_driver

        publish_error_to_driver(
            ray_constants.MONITOR_DIED_ERROR,
            message,
            gcs_publisher=gcs_publisher,
        )

    def _signal_handler(self, sig, frame):
        try:
            self._handle_failure(
                f"Terminated with signal {sig}\n"
                + "".join(traceback.format_stack(frame))
            )
        except Exception:
            logger.exception("Monitor: Failure in signal handler.")
        sys.exit(sig + 128)

    def run(self):
        # Register signal handlers for autoscaler termination.
        # Signals will not be received on windows
        signal.signal(signal.SIGINT, self._signal_handler)
        signal.signal(signal.SIGTERM, self._signal_handler)
        try:
            if _internal_kv_initialized():
                # Delete any previous autoscaling errors.
                _internal_kv_del(ray_constants.DEBUG_AUTOSCALING_ERROR)
            self._initialize_autoscaler()
            self._run()
        except Exception:
            self._handle_failure(traceback.format_exc())
            raise


def log_resource_batch_data_if_desired(
    resources_batch_data: gcs_pb2.ResourceUsageBatchData,
) -> None:
    if os.getenv("AUTOSCALER_LOG_RESOURCE_BATCH_DATA") == "1":
        logger.info("Logging raw resource message pulled from GCS.")
        logger.info(resources_batch_data)
        logger.info("Done logging raw resource message.")


if __name__ == "__main__":
    parser = argparse.ArgumentParser(
        description=("Parse Redis server for the monitor to connect to.")
    )
    parser.add_argument(
        "--gcs-address", required=False, type=str, help="The address (ip:port) of GCS."
    )
    parser.add_argument(
        "--redis-address", required=False, type=str, help="the address to use for Redis"
    )
    parser.add_argument(
        "--autoscaling-config",
        required=False,
        type=str,
        help="the path to the autoscaling config file",
    )
    parser.add_argument(
        "--redis-password",
        required=False,
        type=str,
        default=None,
        help="the password to use for Redis",
    )
    parser.add_argument(
        "--logging-level",
        required=False,
        type=str,
        default=ray_constants.LOGGER_LEVEL,
        choices=ray_constants.LOGGER_LEVEL_CHOICES,
        help=ray_constants.LOGGER_LEVEL_HELP,
    )
    parser.add_argument(
        "--logging-format",
        required=False,
        type=str,
        default=ray_constants.LOGGER_FORMAT,
        help=ray_constants.LOGGER_FORMAT_HELP,
    )
    parser.add_argument(
        "--logging-filename",
        required=False,
        type=str,
        default=ray_constants.MONITOR_LOG_FILE_NAME,
        help="Specify the name of log file, "
        "log to stdout if set empty, default is "
        f'"{ray_constants.MONITOR_LOG_FILE_NAME}"',
    )
    parser.add_argument(
        "--logs-dir",
        required=True,
        type=str,
        help="Specify the path of the temporary directory used by Ray processes.",
    )
    parser.add_argument(
        "--logging-rotate-bytes",
        required=False,
        type=int,
        default=ray_constants.LOGGING_ROTATE_BYTES,
        help="Specify the max bytes for rotating "
        "log file, default is "
        f"{ray_constants.LOGGING_ROTATE_BYTES} bytes.",
    )
    parser.add_argument(
        "--logging-rotate-backup-count",
        required=False,
        type=int,
        default=ray_constants.LOGGING_ROTATE_BACKUP_COUNT,
        help="Specify the backup count of rotated log file, default is "
        f"{ray_constants.LOGGING_ROTATE_BACKUP_COUNT}.",
    )
    parser.add_argument(
        "--monitor-ip",
        required=False,
        type=str,
        default=None,
        help="The IP address of the machine hosting the monitor process.",
    )
    args = parser.parse_args()
    setup_component_logger(
        logging_level=args.logging_level,
        logging_format=args.logging_format,
        log_dir=args.logs_dir,
        filename=args.logging_filename,
        max_bytes=args.logging_rotate_bytes,
        backup_count=args.logging_rotate_backup_count,
    )

    logger.info(f"Starting monitor using ray installation: {ray.__file__}")
    logger.info(f"Ray version: {ray.__version__}")
    logger.info(f"Ray commit: {ray.__commit__}")
    logger.info(f"Monitor started with command: {sys.argv}")

    if args.autoscaling_config:
        autoscaling_config = os.path.expanduser(args.autoscaling_config)
    else:
        autoscaling_config = None

    bootstrap_address = args.gcs_address
    if bootstrap_address is None:
        raise ValueError("One of --gcs-address or --redis-address must be set!")

    monitor = Monitor(
        bootstrap_address,
        autoscaling_config,
        redis_password=args.redis_password,
        monitor_ip=args.monitor_ip,
    )

    monitor.run()<|MERGE_RESOLUTION|>--- conflicted
+++ resolved
@@ -155,13 +155,8 @@
         if redis_password is not None:
             logger.warning("redis_password has been deprecated.")
         # Set the redis client and mode so _internal_kv works for autoscaler.
-<<<<<<< HEAD
-        worker = ray.worker.global_worker
+        worker = ray._private.worker.global_worker
         gcs_client = GcsClient(address=self.gcs_address)
-=======
-        worker = ray._private.worker.global_worker
-        gcs_client = GcsClient(address=gcs_address)
->>>>>>> afb092a0
 
         if monitor_ip:
             monitor_addr = f"{monitor_ip}:{AUTOSCALER_METRIC_PORT}"
