import logging
import time
from collections import Counter
from functools import reduce
from typing import Dict, List

from ray._private.gcs_utils import PlacementGroupTableData
from ray.autoscaler._private.constants import (
    AUTOSCALER_MAX_RESOURCE_DEMAND_VECTOR_SIZE,
    AUTOSCALER_REPORT_PER_NODE_STATUS,
)
from ray.autoscaler._private.util import (
    DictCount,
    LoadMetricsSummary,
    NodeIP,
    ResourceDict,
)
from ray.core.generated.common_pb2 import PlacementStrategy

logger = logging.getLogger(__name__)


def add_resources(dict1: Dict[str, float], dict2: Dict[str, float]) -> Dict[str, float]:
    """Add the values in two dictionaries.

    Returns:
        dict: A new dictionary (inputs remain unmodified).
    """
    new_dict = dict1.copy()
    for k, v in dict2.items():
        new_dict[k] = v + new_dict.get(k, 0)
    return new_dict


def freq_of_dicts(
    dicts: List[Dict], serializer=lambda d: frozenset(d.items()), deserializer=dict
) -> DictCount:
    """Count a list of dictionaries (or unhashable types).

    This is somewhat annoying because mutable data structures aren't hashable,
    and set/dict keys must be hashable.

    Args:
        dicts (List[D]): A list of dictionaries to be counted.
        serializer (D -> S): A custom serialization function. The output type S
            must be hashable. The default serializer converts a dictionary into
            a frozenset of KV pairs.
        deserializer (S -> U): A custom deserialization function. See the
            serializer for information about type S. For dictionaries U := D.

    Returns:
        List[Tuple[U, int]]: Returns a list of tuples. Each entry in the list
            is a tuple containing a unique entry from `dicts` and its
            corresponding frequency count.
    """
    freqs = Counter(serializer(d) for d in dicts)
    as_list = []
    for as_set, count in freqs.items():
        as_list.append((deserializer(as_set), count))
    return as_list


class LoadMetrics:
    """Container for cluster load metrics.

    Metrics here are updated from raylet heartbeats. The autoscaler
    queries these metrics to determine when to scale up, and which nodes
    can be removed.
    """

    def __init__(self):
        self.last_used_time_by_ip = {}
        self.last_heartbeat_time_by_ip = {}
        self.static_resources_by_ip = {}
        self.dynamic_resources_by_ip = {}
        self.raylet_id_by_ip = {}
        self.resource_load_by_ip = {}
        self.waiting_bundles = []
        self.infeasible_bundles = []
        self.pending_placement_groups = []
        self.resource_requests = []
        self.cluster_full_of_actors_detected = False

    def __bool__(self):
        """A load metrics instance is Falsey iff the autoscaler process
        has not received a resource message from the GCS.
        """
        return bool(self.raylet_id_by_ip)

    def update(
        self,
        ip: str,
        raylet_id: bytes,
        static_resources: Dict[str, Dict],
        dynamic_resources: Dict[str, Dict],
        resource_load: Dict[str, Dict],
        waiting_bundles: List[Dict[str, float]] = None,
        infeasible_bundles: List[Dict[str, float]] = None,
        pending_placement_groups: List[PlacementGroupTableData] = None,
        cluster_full_of_actors_detected: bool = False,
    ):
        self.resource_load_by_ip[ip] = resource_load
        self.static_resources_by_ip[ip] = static_resources
        self.raylet_id_by_ip[ip] = raylet_id
        self.cluster_full_of_actors_detected = cluster_full_of_actors_detected

        if not waiting_bundles:
            waiting_bundles = []
        if not infeasible_bundles:
            infeasible_bundles = []
        if not pending_placement_groups:
            pending_placement_groups = []

        # We are not guaranteed to have a corresponding dynamic resource
        # for every static resource because dynamic resources are based on
        # the available resources in the heartbeat, which does not exist
        # if it is zero. Thus, we have to update dynamic resources here.
        dynamic_resources_update = dynamic_resources.copy()
        for resource_name, capacity in self.static_resources_by_ip[ip].items():
            if resource_name not in dynamic_resources_update:
                dynamic_resources_update[resource_name] = 0.0
        self.dynamic_resources_by_ip[ip] = dynamic_resources_update

        now = time.time()
        if (
            ip not in self.last_used_time_by_ip
            or self.static_resources_by_ip[ip] != self.dynamic_resources_by_ip[ip]
        ):
            self.last_used_time_by_ip[ip] = now
        self.last_heartbeat_time_by_ip[ip] = now
        self.waiting_bundles = waiting_bundles
        self.infeasible_bundles = infeasible_bundles
        self.pending_placement_groups = pending_placement_groups

    def mark_active(self, ip):
        assert ip is not None, "IP should be known at this time"
        logger.debug("Node {} is newly setup, treating as active".format(ip))
        self.last_heartbeat_time_by_ip[ip] = time.time()

    def is_active(self, ip):
        return ip in self.last_heartbeat_time_by_ip

    def prune_active_ips(self, active_ips: List[str]):
        """The Raylet ips stored by LoadMetrics are obtained by polling
        the GCS in Monitor.update_load_metrics().

        On the other hand, the autoscaler gets a list of node ips from
        its NodeProvider.

        This method removes from LoadMetrics the ips unknown to the autoscaler.

        Args:
            active_ips (List[str]): The node ips known to the autoscaler.
        """
        active_ips = set(active_ips)

        def prune(mapping, should_log):
            unwanted_ips = set(mapping) - active_ips
            for unwanted_ip in unwanted_ips:
                if should_log:
                    logger.info("LoadMetrics: " f"Removed ip: {unwanted_ip}.")
                del mapping[unwanted_ip]
            if unwanted_ips and should_log:
                logger.info(
                    "LoadMetrics: "
                    "Removed {} stale ip mappings: {} not in {}".format(
                        len(unwanted_ips), unwanted_ips, active_ips
                    )
                )
            assert not (unwanted_ips & set(mapping))

        prune(self.last_used_time_by_ip, should_log=True)
        prune(self.static_resources_by_ip, should_log=False)
        prune(self.raylet_id_by_ip, should_log=False)
        prune(self.dynamic_resources_by_ip, should_log=False)
        prune(self.resource_load_by_ip, should_log=False)
        prune(self.last_heartbeat_time_by_ip, should_log=False)

    def get_node_resources(self):
        """Return a list of node resources (static resource sizes).

        Example:
            >>> from ray.autoscaler._private.load_metrics import LoadMetrics
            >>> metrics = LoadMetrics(...) # doctest: +SKIP
            >>> metrics.get_node_resources() # doctest: +SKIP
            [{"CPU": 1}, {"CPU": 4, "GPU": 8}]  # for two different nodes
        """
        return self.static_resources_by_ip.values()

    def get_static_node_resources_by_ip(self) -> Dict[NodeIP, ResourceDict]:
        """Return a dict of node resources for every node ip.

        Example:
            >>> from ray.autoscaler._private.load_metrics import LoadMetrics
<<<<<<< HEAD
            >>> metrics = LoadMetrics(...) # doctest: +SKIP
=======
            >>> metrics = LoadMetrics(...)  # doctest: +SKIP
>>>>>>> ab8fd0a5
            >>> metrics.get_static_node_resources_by_ip()  # doctest: +SKIP
            {127.0.0.1: {"CPU": 1}, 127.0.0.2: {"CPU": 4, "GPU": 8}}
        """
        return self.static_resources_by_ip

    def get_resource_utilization(self):
        return self.dynamic_resources_by_ip

    def _get_resource_usage(self):
        num_nodes = 0
        num_nonidle = 0
        resources_used = {}
        resources_total = {}
        for ip, max_resources in self.static_resources_by_ip.items():
            # Nodes without resources don't count as nodes (e.g. unmanaged
            # nodes)
            if any(max_resources.values()):
                num_nodes += 1
            avail_resources = self.dynamic_resources_by_ip[ip]
            resource_load = self.resource_load_by_ip[ip]
            max_frac = 0.0
            for resource_id, amount in resource_load.items():
                if amount > 0:
                    max_frac = 1.0  # the resource is saturated
            for resource_id, amount in max_resources.items():
                used = amount - avail_resources[resource_id]
                if resource_id not in resources_used:
                    resources_used[resource_id] = 0.0
                    resources_total[resource_id] = 0.0
                resources_used[resource_id] += used
                resources_total[resource_id] += amount
                used = max(0, used)
                if amount > 0:
                    frac = used / float(amount)
                    if frac > max_frac:
                        max_frac = frac
            if max_frac > 0:
                num_nonidle += 1

        return resources_used, resources_total

    def get_resource_demand_vector(self, clip=True):
        if clip:
            # Bound the total number of bundles to
            # 2xMAX_RESOURCE_DEMAND_VECTOR_SIZE. This guarantees the resource
            # demand scheduler bin packing algorithm takes a reasonable amount
            # of time to run.
            return (
                self.waiting_bundles[:AUTOSCALER_MAX_RESOURCE_DEMAND_VECTOR_SIZE]
                + self.infeasible_bundles[:AUTOSCALER_MAX_RESOURCE_DEMAND_VECTOR_SIZE]
            )
        else:
            return self.waiting_bundles + self.infeasible_bundles

    def get_resource_requests(self):
        return self.resource_requests

    def get_pending_placement_groups(self):
        return self.pending_placement_groups

    def resources_avail_summary(self) -> str:
        """Return a concise string of cluster size to report to event logs.

        For example, "3 CPUs, 4 GPUs".
        """
        total_resources = (
            reduce(add_resources, self.static_resources_by_ip.values())
            if self.static_resources_by_ip
            else {}
        )
        out = "{} CPUs".format(int(total_resources.get("CPU", 0)))
        if "GPU" in total_resources:
            out += ", {} GPUs".format(int(total_resources["GPU"]))
        return out

    def summary(self):
        available_resources = (
            reduce(add_resources, self.dynamic_resources_by_ip.values())
            if self.dynamic_resources_by_ip
            else {}
        )
        total_resources = (
            reduce(add_resources, self.static_resources_by_ip.values())
            if self.static_resources_by_ip
            else {}
        )
        usage_dict = {}
        for key in total_resources:
            if key in ["memory", "object_store_memory"]:
                total = total_resources[key]
                available = available_resources[key]
                usage_dict[key] = (total - available, total)
            else:
                total = total_resources[key]
                usage_dict[key] = (total - available_resources[key], total)

        summarized_demand_vector = freq_of_dicts(
            self.get_resource_demand_vector(clip=False)
        )
        summarized_resource_requests = freq_of_dicts(self.get_resource_requests())

        def placement_group_serializer(pg):
            bundles = tuple(
                frozenset(bundle.unit_resources.items()) for bundle in pg.bundles
            )
            return (bundles, pg.strategy)

        def placement_group_deserializer(pg_tuple):
            # We marshal this as a dictionary so that we can easily json.dumps
            # it later.
            # TODO (Alex): Would there be a benefit to properly
            # marshalling this (into a protobuf)?
            bundles = list(map(dict, pg_tuple[0]))
            return {
                "bundles": freq_of_dicts(bundles),
                "strategy": PlacementStrategy.Name(pg_tuple[1]),
            }

        summarized_placement_groups = freq_of_dicts(
            self.get_pending_placement_groups(),
            serializer=placement_group_serializer,
            deserializer=placement_group_deserializer,
        )
        nodes_summary = freq_of_dicts(self.static_resources_by_ip.values())

        usage_by_node = None
        if AUTOSCALER_REPORT_PER_NODE_STATUS:
            usage_by_node = {}
            for ip, totals in self.static_resources_by_ip.items():
                available = self.dynamic_resources_by_ip.get(ip, {})
                usage_by_node[ip] = {}
                for resource, total in totals.items():
                    usage_by_node[ip][resource] = (
                        total - available.get(resource, 0),
                        total,
                    )

        return LoadMetricsSummary(
            usage=usage_dict,
            resource_demand=summarized_demand_vector,
            pg_demand=summarized_placement_groups,
            request_demand=summarized_resource_requests,
            node_types=nodes_summary,
            usage_by_node=usage_by_node,
        )

    def set_resource_requests(self, requested_resources):
        if requested_resources is not None:
            assert isinstance(requested_resources, list), requested_resources
        self.resource_requests = [
            request for request in requested_resources if len(request) > 0
        ]

    def info_string(self):
        return " - " + "\n - ".join(
            ["{}: {}".format(k, v) for k, v in sorted(self._info().items())]
        )

    def _info(self):
        resources_used, resources_total = self._get_resource_usage()

        now = time.time()
        idle_times = [now - t for t in self.last_used_time_by_ip.values()]
        heartbeat_times = [now - t for t in self.last_heartbeat_time_by_ip.values()]
        most_delayed_heartbeats = sorted(
            self.last_heartbeat_time_by_ip.items(), key=lambda pair: pair[1]
        )[:5]
        most_delayed_heartbeats = {ip: (now - t) for ip, t in most_delayed_heartbeats}

        def format_resource(key, value):
            if key in ["object_store_memory", "memory"]:
                return "{} GiB".format(round(value / (1024 * 1024 * 1024), 2))
            else:
                return round(value, 2)

        return {
            "ResourceUsage": ", ".join(
                [
                    "{}/{} {}".format(
                        format_resource(rid, resources_used[rid]),
                        format_resource(rid, resources_total[rid]),
                        rid,
                    )
                    for rid in sorted(resources_used)
                    if not rid.startswith("node:")
                ]
            ),
            "NodeIdleSeconds": "Min={} Mean={} Max={}".format(
                int(min(idle_times)) if idle_times else -1,
                int(float(sum(idle_times)) / len(idle_times)) if idle_times else -1,
                int(max(idle_times)) if idle_times else -1,
            ),
            "TimeSinceLastHeartbeat": "Min={} Mean={} Max={}".format(
                int(min(heartbeat_times)) if heartbeat_times else -1,
                int(float(sum(heartbeat_times)) / len(heartbeat_times))
                if heartbeat_times
                else -1,
                int(max(heartbeat_times)) if heartbeat_times else -1,
            ),
            "MostDelayedHeartbeats": most_delayed_heartbeats,
        }<|MERGE_RESOLUTION|>--- conflicted
+++ resolved
@@ -192,11 +192,7 @@
 
         Example:
             >>> from ray.autoscaler._private.load_metrics import LoadMetrics
-<<<<<<< HEAD
-            >>> metrics = LoadMetrics(...) # doctest: +SKIP
-=======
             >>> metrics = LoadMetrics(...)  # doctest: +SKIP
->>>>>>> ab8fd0a5
             >>> metrics.get_static_node_resources_by_ip()  # doctest: +SKIP
             {127.0.0.1: {"CPU": 1}, 127.0.0.2: {"CPU": 4, "GPU": 8}}
         """
