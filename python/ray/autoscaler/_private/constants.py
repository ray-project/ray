<<<<<<< HEAD
import os
import sys

from ray.ray_constants import (  # noqa F401
    AUTOSCALER_RESOURCE_REQUEST_CHANNEL,
    DEFAULT_OBJECT_STORE_MAX_MEMORY_BYTES,
    DEFAULT_OBJECT_STORE_MEMORY_PROPORTION,
    LOGGER_FORMAT,
    MEMORY_RESOURCE_UNIT_BYTES,
    RESOURCES_ENVIRONMENT_VARIABLE,
)


def env_integer(key, default):
    if key in os.environ:
        val = os.environ[key]
        if val == "inf":
            return sys.maxsize
        else:
            return int(val)
    return default


# Whether event logging to driver is enabled. Set to 0 to disable.
AUTOSCALER_EVENTS = env_integer("RAY_SCHEDULER_EVENTS", 1)

# Whether to avoid launching GPU nodes for CPU only tasks.
AUTOSCALER_CONSERVE_GPU_NODES = env_integer("AUTOSCALER_CONSERVE_GPU_NODES", 1)

# How long to wait for a node to start, in seconds.
AUTOSCALER_NODE_START_WAIT_S = env_integer("AUTOSCALER_NODE_START_WAIT_S", 900)

# Interval at which to check if node SSH became available.
AUTOSCALER_NODE_SSH_INTERVAL_S = env_integer("AUTOSCALER_NODE_SSH_INTERVAL_S", 5)

# Abort autoscaling if more than this number of errors are encountered. This
# is a safety feature to prevent e.g. runaway node launches.
AUTOSCALER_MAX_NUM_FAILURES = env_integer("AUTOSCALER_MAX_NUM_FAILURES", 5)

# The maximum number of nodes to launch in a single request.
# Multiple requests may be made for this batch size, up to
# the limit of AUTOSCALER_MAX_CONCURRENT_LAUNCHES.
AUTOSCALER_MAX_LAUNCH_BATCH = env_integer("AUTOSCALER_MAX_LAUNCH_BATCH", 5)

# Max number of nodes to launch at a time.
AUTOSCALER_MAX_CONCURRENT_LAUNCHES = env_integer(
    "AUTOSCALER_MAX_CONCURRENT_LAUNCHES", 10
)

# Interval at which to perform autoscaling updates.
AUTOSCALER_UPDATE_INTERVAL_S = env_integer("AUTOSCALER_UPDATE_INTERVAL_S", 5)

# The autoscaler will attempt to restart Ray on nodes it hasn't heard from
# in more than this interval.
AUTOSCALER_HEARTBEAT_TIMEOUT_S = env_integer("AUTOSCALER_HEARTBEAT_TIMEOUT_S", 30)
# The maximum number of nodes (including failed nodes) that the autoscaler will
# track for logging purposes.
AUTOSCALER_MAX_NODES_TRACKED = 1500

AUTOSCALER_MAX_FAILURES_DISPLAYED = 20

# The maximum allowed resource demand vector size to guarantee the resource
# demand scheduler bin packing algorithm takes a reasonable amount of time
# to run.
AUTOSCALER_MAX_RESOURCE_DEMAND_VECTOR_SIZE = 1000

# Port that autoscaler prometheus metrics will be exported to
AUTOSCALER_METRIC_PORT = env_integer("AUTOSCALER_METRIC_PORT", 44217)

# Max number of retries to AWS (default is 5, time increases exponentially)
BOTO_MAX_RETRIES = env_integer("BOTO_MAX_RETRIES", 12)
# Max number of retries to create an EC2 node (retry different subnet)
BOTO_CREATE_MAX_RETRIES = env_integer("BOTO_CREATE_MAX_RETRIES", 5)

# ray home path in the container image
RAY_HOME = "/home/ray"

RAY_PROCESSES = [
    # The first element is the substring to filter.
    # The second element, if True, is to filter ps results by command name
    # (only the first 15 charactors of the executable name on Linux);
    # if False, is to filter ps results by command with all its arguments.
    # See STANDARD FORMAT SPECIFIERS section of
    # http://man7.org/linux/man-pages/man1/ps.1.html
    # about comm and args. This can help avoid killing non-ray processes.
    # Format:
    # Keyword to filter, filter by command (True)/filter by args (False)
    ["raylet", True],
    ["plasma_store", True],
    ["gcs_server", True],
    ["monitor.py", False],
    ["ray.util.client.server", False],
    ["redis-server", False],
    ["default_worker.py", False],  # Python worker.
    ["setup_worker.py", False],  # Python environment setup worker.
    ["ray::", True],  # Python worker. TODO(mehrdadn): Fix for Windows
    ["io.ray.runtime.runner.worker.DefaultWorker", False],  # Java worker.
    ["log_monitor.py", False],
    ["reporter.py", False],
    [os.path.join("dashboard", "dashboard.py"), False],
    [os.path.join("dashboard", "agent.py"), False],
    ["ray_process_reaper.py", False],
]

# Max Concurrent SSH Calls to stop Docker
MAX_PARALLEL_SHUTDOWN_WORKERS = env_integer("MAX_PARALLEL_SHUTDOWN_WORKERS", 50)
=======
import os
import sys

from ray.ray_constants import (  # noqa F401
    AUTOSCALER_RESOURCE_REQUEST_CHANNEL,
    DEFAULT_OBJECT_STORE_MAX_MEMORY_BYTES,
    DEFAULT_OBJECT_STORE_MEMORY_PROPORTION,
    LOGGER_FORMAT,
    MEMORY_RESOURCE_UNIT_BYTES,
    RESOURCES_ENVIRONMENT_VARIABLE,
)


def env_integer(key, default):
    if key in os.environ:
        val = os.environ[key]
        if val == "inf":
            return sys.maxsize
        else:
            return int(val)
    return default


# Whether to avoid launching GPU nodes for CPU only tasks.
AUTOSCALER_CONSERVE_GPU_NODES = env_integer("AUTOSCALER_CONSERVE_GPU_NODES", 1)

# How long to wait for a node to start, in seconds.
AUTOSCALER_NODE_START_WAIT_S = env_integer("AUTOSCALER_NODE_START_WAIT_S", 900)

# Interval at which to check if node SSH became available.
AUTOSCALER_NODE_SSH_INTERVAL_S = env_integer("AUTOSCALER_NODE_SSH_INTERVAL_S", 5)

# Abort autoscaling if more than this number of errors are encountered. This
# is a safety feature to prevent e.g. runaway node launches.
AUTOSCALER_MAX_NUM_FAILURES = env_integer("AUTOSCALER_MAX_NUM_FAILURES", 5)

# The maximum number of nodes to launch in a single request.
# Multiple requests may be made for this batch size, up to
# the limit of AUTOSCALER_MAX_CONCURRENT_LAUNCHES.
AUTOSCALER_MAX_LAUNCH_BATCH = env_integer("AUTOSCALER_MAX_LAUNCH_BATCH", 5)

# Max number of nodes to launch at a time.
AUTOSCALER_MAX_CONCURRENT_LAUNCHES = env_integer(
    "AUTOSCALER_MAX_CONCURRENT_LAUNCHES", 10
)

# Interval at which to perform autoscaling updates.
AUTOSCALER_UPDATE_INTERVAL_S = env_integer("AUTOSCALER_UPDATE_INTERVAL_S", 5)

# The autoscaler will attempt to restart Ray on nodes it hasn't heard from
# in more than this interval.
AUTOSCALER_HEARTBEAT_TIMEOUT_S = env_integer("AUTOSCALER_HEARTBEAT_TIMEOUT_S", 30)
# The maximum number of nodes (including failed nodes) that the autoscaler will
# track for logging purposes.
AUTOSCALER_MAX_NODES_TRACKED = 1500

AUTOSCALER_MAX_FAILURES_DISPLAYED = 20

# The maximum allowed resource demand vector size to guarantee the resource
# demand scheduler bin packing algorithm takes a reasonable amount of time
# to run.
AUTOSCALER_MAX_RESOURCE_DEMAND_VECTOR_SIZE = 1000

# Port that autoscaler prometheus metrics will be exported to
AUTOSCALER_METRIC_PORT = env_integer("AUTOSCALER_METRIC_PORT", 44217)

# Max number of retries to AWS (default is 5, time increases exponentially)
BOTO_MAX_RETRIES = env_integer("BOTO_MAX_RETRIES", 12)
# Max number of retries to create an EC2 node (retry different subnet)
BOTO_CREATE_MAX_RETRIES = env_integer("BOTO_CREATE_MAX_RETRIES", 5)

# ray home path in the container image
RAY_HOME = "/home/ray"

RAY_PROCESSES = [
    # The first element is the substring to filter.
    # The second element, if True, is to filter ps results by command name
    # (only the first 15 charactors of the executable name on Linux);
    # if False, is to filter ps results by command with all its arguments.
    # See STANDARD FORMAT SPECIFIERS section of
    # http://man7.org/linux/man-pages/man1/ps.1.html
    # about comm and args. This can help avoid killing non-ray processes.
    # Format:
    # Keyword to filter, filter by command (True)/filter by args (False)
    ["raylet", True],
    ["plasma_store", True],
    ["gcs_server", True],
    ["monitor.py", False],
    ["ray.util.client.server", False],
    ["redis-server", False],
    ["default_worker.py", False],  # Python worker.
    ["setup_worker.py", False],  # Python environment setup worker.
    ["ray::", True],  # Python worker. TODO(mehrdadn): Fix for Windows
    ["io.ray.runtime.runner.worker.DefaultWorker", False],  # Java worker.
    ["log_monitor.py", False],
    ["reporter.py", False],
    [os.path.join("dashboard", "dashboard.py"), False],
    [os.path.join("dashboard", "agent.py"), False],
    ["ray_process_reaper.py", False],
]

# Max Concurrent SSH Calls to stop Docker
MAX_PARALLEL_SHUTDOWN_WORKERS = env_integer("MAX_PARALLEL_SHUTDOWN_WORKERS", 50)
>>>>>>> 19672688
<|MERGE_RESOLUTION|>--- conflicted
+++ resolved
@@ -1,212 +1,103 @@
-<<<<<<< HEAD
-import os
-import sys
-
-from ray.ray_constants import (  # noqa F401
-    AUTOSCALER_RESOURCE_REQUEST_CHANNEL,
-    DEFAULT_OBJECT_STORE_MAX_MEMORY_BYTES,
-    DEFAULT_OBJECT_STORE_MEMORY_PROPORTION,
-    LOGGER_FORMAT,
-    MEMORY_RESOURCE_UNIT_BYTES,
-    RESOURCES_ENVIRONMENT_VARIABLE,
-)
-
-
-def env_integer(key, default):
-    if key in os.environ:
-        val = os.environ[key]
-        if val == "inf":
-            return sys.maxsize
-        else:
-            return int(val)
-    return default
-
-
-# Whether event logging to driver is enabled. Set to 0 to disable.
-AUTOSCALER_EVENTS = env_integer("RAY_SCHEDULER_EVENTS", 1)
-
-# Whether to avoid launching GPU nodes for CPU only tasks.
-AUTOSCALER_CONSERVE_GPU_NODES = env_integer("AUTOSCALER_CONSERVE_GPU_NODES", 1)
-
-# How long to wait for a node to start, in seconds.
-AUTOSCALER_NODE_START_WAIT_S = env_integer("AUTOSCALER_NODE_START_WAIT_S", 900)
-
-# Interval at which to check if node SSH became available.
-AUTOSCALER_NODE_SSH_INTERVAL_S = env_integer("AUTOSCALER_NODE_SSH_INTERVAL_S", 5)
-
-# Abort autoscaling if more than this number of errors are encountered. This
-# is a safety feature to prevent e.g. runaway node launches.
-AUTOSCALER_MAX_NUM_FAILURES = env_integer("AUTOSCALER_MAX_NUM_FAILURES", 5)
-
-# The maximum number of nodes to launch in a single request.
-# Multiple requests may be made for this batch size, up to
-# the limit of AUTOSCALER_MAX_CONCURRENT_LAUNCHES.
-AUTOSCALER_MAX_LAUNCH_BATCH = env_integer("AUTOSCALER_MAX_LAUNCH_BATCH", 5)
-
-# Max number of nodes to launch at a time.
-AUTOSCALER_MAX_CONCURRENT_LAUNCHES = env_integer(
-    "AUTOSCALER_MAX_CONCURRENT_LAUNCHES", 10
-)
-
-# Interval at which to perform autoscaling updates.
-AUTOSCALER_UPDATE_INTERVAL_S = env_integer("AUTOSCALER_UPDATE_INTERVAL_S", 5)
-
-# The autoscaler will attempt to restart Ray on nodes it hasn't heard from
-# in more than this interval.
-AUTOSCALER_HEARTBEAT_TIMEOUT_S = env_integer("AUTOSCALER_HEARTBEAT_TIMEOUT_S", 30)
-# The maximum number of nodes (including failed nodes) that the autoscaler will
-# track for logging purposes.
-AUTOSCALER_MAX_NODES_TRACKED = 1500
-
-AUTOSCALER_MAX_FAILURES_DISPLAYED = 20
-
-# The maximum allowed resource demand vector size to guarantee the resource
-# demand scheduler bin packing algorithm takes a reasonable amount of time
-# to run.
-AUTOSCALER_MAX_RESOURCE_DEMAND_VECTOR_SIZE = 1000
-
-# Port that autoscaler prometheus metrics will be exported to
-AUTOSCALER_METRIC_PORT = env_integer("AUTOSCALER_METRIC_PORT", 44217)
-
-# Max number of retries to AWS (default is 5, time increases exponentially)
-BOTO_MAX_RETRIES = env_integer("BOTO_MAX_RETRIES", 12)
-# Max number of retries to create an EC2 node (retry different subnet)
-BOTO_CREATE_MAX_RETRIES = env_integer("BOTO_CREATE_MAX_RETRIES", 5)
-
-# ray home path in the container image
-RAY_HOME = "/home/ray"
-
-RAY_PROCESSES = [
-    # The first element is the substring to filter.
-    # The second element, if True, is to filter ps results by command name
-    # (only the first 15 charactors of the executable name on Linux);
-    # if False, is to filter ps results by command with all its arguments.
-    # See STANDARD FORMAT SPECIFIERS section of
-    # http://man7.org/linux/man-pages/man1/ps.1.html
-    # about comm and args. This can help avoid killing non-ray processes.
-    # Format:
-    # Keyword to filter, filter by command (True)/filter by args (False)
-    ["raylet", True],
-    ["plasma_store", True],
-    ["gcs_server", True],
-    ["monitor.py", False],
-    ["ray.util.client.server", False],
-    ["redis-server", False],
-    ["default_worker.py", False],  # Python worker.
-    ["setup_worker.py", False],  # Python environment setup worker.
-    ["ray::", True],  # Python worker. TODO(mehrdadn): Fix for Windows
-    ["io.ray.runtime.runner.worker.DefaultWorker", False],  # Java worker.
-    ["log_monitor.py", False],
-    ["reporter.py", False],
-    [os.path.join("dashboard", "dashboard.py"), False],
-    [os.path.join("dashboard", "agent.py"), False],
-    ["ray_process_reaper.py", False],
-]
-
-# Max Concurrent SSH Calls to stop Docker
-MAX_PARALLEL_SHUTDOWN_WORKERS = env_integer("MAX_PARALLEL_SHUTDOWN_WORKERS", 50)
-=======
-import os
-import sys
-
-from ray.ray_constants import (  # noqa F401
-    AUTOSCALER_RESOURCE_REQUEST_CHANNEL,
-    DEFAULT_OBJECT_STORE_MAX_MEMORY_BYTES,
-    DEFAULT_OBJECT_STORE_MEMORY_PROPORTION,
-    LOGGER_FORMAT,
-    MEMORY_RESOURCE_UNIT_BYTES,
-    RESOURCES_ENVIRONMENT_VARIABLE,
-)
-
-
-def env_integer(key, default):
-    if key in os.environ:
-        val = os.environ[key]
-        if val == "inf":
-            return sys.maxsize
-        else:
-            return int(val)
-    return default
-
-
-# Whether to avoid launching GPU nodes for CPU only tasks.
-AUTOSCALER_CONSERVE_GPU_NODES = env_integer("AUTOSCALER_CONSERVE_GPU_NODES", 1)
-
-# How long to wait for a node to start, in seconds.
-AUTOSCALER_NODE_START_WAIT_S = env_integer("AUTOSCALER_NODE_START_WAIT_S", 900)
-
-# Interval at which to check if node SSH became available.
-AUTOSCALER_NODE_SSH_INTERVAL_S = env_integer("AUTOSCALER_NODE_SSH_INTERVAL_S", 5)
-
-# Abort autoscaling if more than this number of errors are encountered. This
-# is a safety feature to prevent e.g. runaway node launches.
-AUTOSCALER_MAX_NUM_FAILURES = env_integer("AUTOSCALER_MAX_NUM_FAILURES", 5)
-
-# The maximum number of nodes to launch in a single request.
-# Multiple requests may be made for this batch size, up to
-# the limit of AUTOSCALER_MAX_CONCURRENT_LAUNCHES.
-AUTOSCALER_MAX_LAUNCH_BATCH = env_integer("AUTOSCALER_MAX_LAUNCH_BATCH", 5)
-
-# Max number of nodes to launch at a time.
-AUTOSCALER_MAX_CONCURRENT_LAUNCHES = env_integer(
-    "AUTOSCALER_MAX_CONCURRENT_LAUNCHES", 10
-)
-
-# Interval at which to perform autoscaling updates.
-AUTOSCALER_UPDATE_INTERVAL_S = env_integer("AUTOSCALER_UPDATE_INTERVAL_S", 5)
-
-# The autoscaler will attempt to restart Ray on nodes it hasn't heard from
-# in more than this interval.
-AUTOSCALER_HEARTBEAT_TIMEOUT_S = env_integer("AUTOSCALER_HEARTBEAT_TIMEOUT_S", 30)
-# The maximum number of nodes (including failed nodes) that the autoscaler will
-# track for logging purposes.
-AUTOSCALER_MAX_NODES_TRACKED = 1500
-
-AUTOSCALER_MAX_FAILURES_DISPLAYED = 20
-
-# The maximum allowed resource demand vector size to guarantee the resource
-# demand scheduler bin packing algorithm takes a reasonable amount of time
-# to run.
-AUTOSCALER_MAX_RESOURCE_DEMAND_VECTOR_SIZE = 1000
-
-# Port that autoscaler prometheus metrics will be exported to
-AUTOSCALER_METRIC_PORT = env_integer("AUTOSCALER_METRIC_PORT", 44217)
-
-# Max number of retries to AWS (default is 5, time increases exponentially)
-BOTO_MAX_RETRIES = env_integer("BOTO_MAX_RETRIES", 12)
-# Max number of retries to create an EC2 node (retry different subnet)
-BOTO_CREATE_MAX_RETRIES = env_integer("BOTO_CREATE_MAX_RETRIES", 5)
-
-# ray home path in the container image
-RAY_HOME = "/home/ray"
-
-RAY_PROCESSES = [
-    # The first element is the substring to filter.
-    # The second element, if True, is to filter ps results by command name
-    # (only the first 15 charactors of the executable name on Linux);
-    # if False, is to filter ps results by command with all its arguments.
-    # See STANDARD FORMAT SPECIFIERS section of
-    # http://man7.org/linux/man-pages/man1/ps.1.html
-    # about comm and args. This can help avoid killing non-ray processes.
-    # Format:
-    # Keyword to filter, filter by command (True)/filter by args (False)
-    ["raylet", True],
-    ["plasma_store", True],
-    ["gcs_server", True],
-    ["monitor.py", False],
-    ["ray.util.client.server", False],
-    ["redis-server", False],
-    ["default_worker.py", False],  # Python worker.
-    ["setup_worker.py", False],  # Python environment setup worker.
-    ["ray::", True],  # Python worker. TODO(mehrdadn): Fix for Windows
-    ["io.ray.runtime.runner.worker.DefaultWorker", False],  # Java worker.
-    ["log_monitor.py", False],
-    ["reporter.py", False],
-    [os.path.join("dashboard", "dashboard.py"), False],
-    [os.path.join("dashboard", "agent.py"), False],
-    ["ray_process_reaper.py", False],
-]
-
-# Max Concurrent SSH Calls to stop Docker
-MAX_PARALLEL_SHUTDOWN_WORKERS = env_integer("MAX_PARALLEL_SHUTDOWN_WORKERS", 50)
->>>>>>> 19672688
+import os
+import sys
+
+from ray.ray_constants import (  # noqa F401
+    AUTOSCALER_RESOURCE_REQUEST_CHANNEL,
+    DEFAULT_OBJECT_STORE_MAX_MEMORY_BYTES,
+    DEFAULT_OBJECT_STORE_MEMORY_PROPORTION,
+    LOGGER_FORMAT,
+    MEMORY_RESOURCE_UNIT_BYTES,
+    RESOURCES_ENVIRONMENT_VARIABLE,
+)
+
+
+def env_integer(key, default):
+    if key in os.environ:
+        val = os.environ[key]
+        if val == "inf":
+            return sys.maxsize
+        else:
+            return int(val)
+    return default
+
+
+# Whether to avoid launching GPU nodes for CPU only tasks.
+AUTOSCALER_CONSERVE_GPU_NODES = env_integer("AUTOSCALER_CONSERVE_GPU_NODES", 1)
+
+# How long to wait for a node to start, in seconds.
+AUTOSCALER_NODE_START_WAIT_S = env_integer("AUTOSCALER_NODE_START_WAIT_S", 900)
+
+# Interval at which to check if node SSH became available.
+AUTOSCALER_NODE_SSH_INTERVAL_S = env_integer("AUTOSCALER_NODE_SSH_INTERVAL_S", 5)
+
+# Abort autoscaling if more than this number of errors are encountered. This
+# is a safety feature to prevent e.g. runaway node launches.
+AUTOSCALER_MAX_NUM_FAILURES = env_integer("AUTOSCALER_MAX_NUM_FAILURES", 5)
+
+# The maximum number of nodes to launch in a single request.
+# Multiple requests may be made for this batch size, up to
+# the limit of AUTOSCALER_MAX_CONCURRENT_LAUNCHES.
+AUTOSCALER_MAX_LAUNCH_BATCH = env_integer("AUTOSCALER_MAX_LAUNCH_BATCH", 5)
+
+# Max number of nodes to launch at a time.
+AUTOSCALER_MAX_CONCURRENT_LAUNCHES = env_integer(
+    "AUTOSCALER_MAX_CONCURRENT_LAUNCHES", 10
+)
+
+# Interval at which to perform autoscaling updates.
+AUTOSCALER_UPDATE_INTERVAL_S = env_integer("AUTOSCALER_UPDATE_INTERVAL_S", 5)
+
+# The autoscaler will attempt to restart Ray on nodes it hasn't heard from
+# in more than this interval.
+AUTOSCALER_HEARTBEAT_TIMEOUT_S = env_integer("AUTOSCALER_HEARTBEAT_TIMEOUT_S", 30)
+# The maximum number of nodes (including failed nodes) that the autoscaler will
+# track for logging purposes.
+AUTOSCALER_MAX_NODES_TRACKED = 1500
+
+AUTOSCALER_MAX_FAILURES_DISPLAYED = 20
+
+# The maximum allowed resource demand vector size to guarantee the resource
+# demand scheduler bin packing algorithm takes a reasonable amount of time
+# to run.
+AUTOSCALER_MAX_RESOURCE_DEMAND_VECTOR_SIZE = 1000
+
+# Port that autoscaler prometheus metrics will be exported to
+AUTOSCALER_METRIC_PORT = env_integer("AUTOSCALER_METRIC_PORT", 44217)
+
+# Max number of retries to AWS (default is 5, time increases exponentially)
+BOTO_MAX_RETRIES = env_integer("BOTO_MAX_RETRIES", 12)
+# Max number of retries to create an EC2 node (retry different subnet)
+BOTO_CREATE_MAX_RETRIES = env_integer("BOTO_CREATE_MAX_RETRIES", 5)
+
+# ray home path in the container image
+RAY_HOME = "/home/ray"
+
+RAY_PROCESSES = [
+    # The first element is the substring to filter.
+    # The second element, if True, is to filter ps results by command name
+    # (only the first 15 charactors of the executable name on Linux);
+    # if False, is to filter ps results by command with all its arguments.
+    # See STANDARD FORMAT SPECIFIERS section of
+    # http://man7.org/linux/man-pages/man1/ps.1.html
+    # about comm and args. This can help avoid killing non-ray processes.
+    # Format:
+    # Keyword to filter, filter by command (True)/filter by args (False)
+    ["raylet", True],
+    ["plasma_store", True],
+    ["gcs_server", True],
+    ["monitor.py", False],
+    ["ray.util.client.server", False],
+    ["redis-server", False],
+    ["default_worker.py", False],  # Python worker.
+    ["setup_worker.py", False],  # Python environment setup worker.
+    ["ray::", True],  # Python worker. TODO(mehrdadn): Fix for Windows
+    ["io.ray.runtime.runner.worker.DefaultWorker", False],  # Java worker.
+    ["log_monitor.py", False],
+    ["reporter.py", False],
+    [os.path.join("dashboard", "dashboard.py"), False],
+    [os.path.join("dashboard", "agent.py"), False],
+    ["ray_process_reaper.py", False],
+]
+
+# Max Concurrent SSH Calls to stop Docker
+MAX_PARALLEL_SHUTDOWN_WORKERS = env_integer("MAX_PARALLEL_SHUTDOWN_WORKERS", 50)