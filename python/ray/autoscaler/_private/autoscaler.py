--- conflicted
+++ resolved
@@ -144,10 +144,7 @@
 
         self.last_update_time = now
         nodes = self.workers()
-        # Check pending nodes immediately after fetching the number of running
-        # nodes to minimize chance number of pending nodes changing after
-        # additional nodes (managed and unmanaged) are launched.
-        num_pending = self.pending_launches.value
+
         self.load_metrics.prune_active_ips([
             self.provider.internal_ip(node_id)
             for node_id in self.all_workers()
@@ -198,43 +195,22 @@
         if nodes_to_terminate:
             self.provider.terminate_nodes(nodes_to_terminate)
             nodes = self.workers()
-<<<<<<< HEAD
+
             self.log_info_string(nodes)
 
-        resource_demand_vector = self.resource_demand_vector + \
-            self.load_metrics.get_resource_demand_vector()
-        pending_placement_groups = \
-            self.load_metrics.get_pending_placement_groups()
         to_launch = self.resource_demand_scheduler.get_nodes_to_launch(
             self.provider.non_terminated_nodes(tag_filters={}),
             self.pending_launches.breakdown(),
-            resource_demand_vector,
+            self.load_metrics.get_resource_demand_vector(),
             self.load_metrics.get_resource_utilization(),
-            pending_placement_groups,
-            self.load_metrics.get_static_node_resources_by_ip())
+            self.load_metrics.get_pending_placement_groups(),
+            self.load_metrics.get_static_node_resources_by_ip(),
+            ensure_min_cluster_size=self.resource_demand_vector)
         for node_type, count in to_launch.items():
             self.launch_new_node(count, node_type=node_type)
-=======
-            self.log_info_string(nodes, target_workers)
-
-        # First let the resource demand scheduler launch nodes, if enabled.
-        if self.resource_demand_scheduler:
-            to_launch = self.resource_demand_scheduler.get_nodes_to_launch(
-                self.provider.non_terminated_nodes(tag_filters={}),
-                self.pending_launches.breakdown(),
-                self.load_metrics.get_resource_demand_vector(),
-                self.load_metrics.get_resource_utilization(),
-                self.load_metrics.get_pending_placement_groups(),
-                self.load_metrics.get_static_node_resources_by_ip(),
-                ensure_min_cluster_size=self.resource_demand_vector)
-            for node_type, count in to_launch.items():
-                self.launch_new_node(count, node_type=node_type)
-
-            num_pending = self.pending_launches.value
-            nodes = self.workers()
->>>>>>> 543f7809
-
-            nodes = self.workers()
+
+        num_pending = self.pending_launches.value
+        nodes = self.workers()
 
         # Process any completed updates
         completed = []
@@ -370,21 +346,29 @@
                                                    self.config["cluster_name"])
 
             self.available_node_types = self.config["available_node_types"]
+            upscaling_speed = self.config.get("upscaling_speed")
+            aggressive = self.config.get("autoscaling_mode") == "aggressive"
+            target_utilization_fraction = self.config.get(
+                "target_utilization_fraction")
+            if upscaling_speed:
+                upscaling_speed = float(upscaling_speed)
+            elif aggressive:
+                upscaling_speed = float(self.config["max_workers"])
+            elif target_utilization_fraction:
+                upscaling_speed = 1 / max(target_utilization_fraction, 0.001)
+            else:
+                upscaling_speed = 1.0
             if hasattr(self, "resource_demand_scheduler"):
                 # The node types are autofilled internally for legacy yamls,
                 # overwriting the class will remove the inferred node resources
                 # for legacy yamls.
-                self.resource_demand_scheduler.update(
+                self.resource_demand_scheduler.reset_config(
                     self.provider, self.available_node_types,
-                    self.config["max_workers"],
-                    self.config["autoscaling_mode"] == "aggressive",
-                    self.config["target_utilization_fraction"])
+                    self.config["max_workers"], upscaling_speed)
             else:
                 self.resource_demand_scheduler = ResourceDemandScheduler(
                     self.provider, self.available_node_types,
-                    self.config["max_workers"],
-                    self.config["autoscaling_mode"] == "aggressive",
-                    self.config["target_utilization_fraction"])
+                    self.config["max_workers"], upscaling_speed)
 
         except Exception as e:
             if errors_fatal:
