<<<<<<< HEAD
from collections import defaultdict, namedtuple, Counter
from typing import Any, Optional, Dict, List, Set, FrozenSet, Tuple, Union, Callable
import copy
from dataclasses import dataclass
import logging
import math
import operator
import os
import subprocess
import threading
import time
import yaml
from enum import Enum

import grpc

try:
    from urllib3.exceptions import MaxRetryError
except ImportError:
    MaxRetryError = None

from ray.autoscaler.node_provider import NodeProvider
from ray.autoscaler.tags import (
    TAG_RAY_LAUNCH_CONFIG,
    TAG_RAY_RUNTIME_CONFIG,
    TAG_RAY_FILE_MOUNTS_CONTENTS,
    TAG_RAY_NODE_STATUS,
    TAG_RAY_NODE_KIND,
    TAG_RAY_USER_NODE_TYPE,
    STATUS_UP_TO_DATE,
    STATUS_UPDATE_FAILED,
    NODE_KIND_WORKER,
    NODE_KIND_UNMANAGED,
    NODE_KIND_HEAD,
)
from ray.autoscaler._private.event_summarizer import EventSummarizer
from ray.autoscaler._private.legacy_info_string import legacy_log_info_string
from ray.autoscaler._private.load_metrics import LoadMetrics
from ray.autoscaler._private.local.node_provider import LocalNodeProvider
from ray.autoscaler._private.local.node_provider import (
    record_local_head_state_if_needed,
)
from ray.autoscaler._private.prom_metrics import AutoscalerPrometheusMetrics
from ray.autoscaler._private.providers import _get_node_provider
from ray.autoscaler._private.updater import NodeUpdaterThread
from ray.autoscaler._private.node_launcher import NodeLauncher
from ray.autoscaler._private.node_tracker import NodeTracker
from ray.autoscaler._private.resource_demand_scheduler import (
    get_bin_pack_residual,
    ResourceDemandScheduler,
    NodeType,
    NodeID,
    NodeIP,
    ResourceDict,
)
from ray.autoscaler._private.util import (
    ConcurrentCounter,
    validate_config,
    with_head_node_ip,
    hash_launch_conf,
    hash_runtime_conf,
    format_info_string,
)
from ray.autoscaler._private.constants import (
    AUTOSCALER_MAX_NUM_FAILURES,
    AUTOSCALER_MAX_LAUNCH_BATCH,
    AUTOSCALER_MAX_CONCURRENT_LAUNCHES,
    AUTOSCALER_UPDATE_INTERVAL_S,
    AUTOSCALER_HEARTBEAT_TIMEOUT_S,
)
from ray.core.generated import gcs_service_pb2, gcs_service_pb2_grpc

from six.moves import queue

logger = logging.getLogger(__name__)

# Status of a node e.g. "up-to-date", see ray/autoscaler/tags.py
NodeStatus = str

# Tuple of modified fields for the given node_id returned by should_update
# that will be passed into a NodeUpdaterThread.
UpdateInstructions = namedtuple(
    "UpdateInstructions",
    ["node_id", "setup_commands", "ray_start_commands", "docker_config"],
)


@dataclass
class AutoscalerSummary:
    active_nodes: Dict[NodeType, int]
    pending_nodes: List[Tuple[NodeIP, NodeType, NodeStatus]]
    pending_launches: Dict[NodeType, int]
    failed_nodes: List[Tuple[NodeIP, NodeType]]


class NonTerminatedNodes:
    """Class to extract and organize information on non-terminated nodes."""

    def __init__(self, provider: NodeProvider):
        # All non-terminated nodes
        self.all_node_ids = provider.non_terminated_nodes({})

        # Managed worker nodes (node kind "worker"):
        self.worker_ids: List[NodeID] = []
        # The head node (node kind "head")
        self.head_id: Optional[NodeID] = None

        for node in self.all_node_ids:
            node_kind = provider.node_tags(node)[TAG_RAY_NODE_KIND]
            if node_kind == NODE_KIND_WORKER:
                self.worker_ids.append(node)
            elif node_kind == NODE_KIND_HEAD:
                self.head_id = node

        # Note: For typical use-cases,
        # self.all_node_ids == self.worker_ids + [self.head_id]

    def remove_terminating_nodes(self, terminating_nodes: List[NodeID]) -> None:
        """Remove nodes we're in the process of terminating from internal
        state."""

        def not_terminating(node):
            return node not in terminating_nodes

        self.worker_ids = list(filter(not_terminating, self.worker_ids))
        self.all_node_ids = list(filter(not_terminating, self.all_node_ids))


# Whether a worker should be kept based on the min_workers and
# max_workers constraints.
#
# keep: should keep the worker
# terminate: should terminate the worker
# decide_later: the worker can be terminated if needed
KeepOrTerminate = Enum("KeepOrTerminate", "keep terminate decide_later")


class StandardAutoscaler:
    """The autoscaling control loop for a Ray cluster.

    There are two ways to start an autoscaling cluster: manually by running
    `ray start --head --autoscaling-config=/path/to/config.yaml` on a instance
    that has permission to launch other instances, or you can also use `ray up
    /path/to/config.yaml` from your laptop, which will configure the right
    AWS/Cloud roles automatically. See the documentation for a full definition
    of autoscaling behavior:
    https://docs.ray.io/en/master/cluster/autoscaling.html
    StandardAutoscaler's `update` method is periodically called in
    `monitor.py`'s monitoring loop.

    StandardAutoscaler is also used to bootstrap clusters (by adding workers
    until the cluster size that can handle the resource demand is met).
    """

    def __init__(
        self,
        # TODO(ekl): require config reader to be a callable always.
        config_reader: Union[str, Callable[[], dict]],
        load_metrics: LoadMetrics,
        gcs_node_info_stub: gcs_service_pb2_grpc.NodeInfoGcsServiceStub,
        max_launch_batch: int = AUTOSCALER_MAX_LAUNCH_BATCH,
        max_concurrent_launches: int = AUTOSCALER_MAX_CONCURRENT_LAUNCHES,
        max_failures: int = AUTOSCALER_MAX_NUM_FAILURES,
        process_runner: Any = subprocess,
        update_interval_s: int = AUTOSCALER_UPDATE_INTERVAL_S,
        prefix_cluster_info: bool = False,
        event_summarizer: Optional[EventSummarizer] = None,
        prom_metrics: Optional[AutoscalerPrometheusMetrics] = None,
    ):
        """Create a StandardAutoscaler.

        Args:
            config_reader: Path to a Ray Autoscaler YAML, or a function to read
                and return the latest config.
            load_metrics: Provides metrics for the Ray cluster.
            max_launch_batch: Max number of nodes to launch in one request.
            max_concurrent_launches: Max number of nodes that can be
                concurrently launched. This value and `max_launch_batch`
                determine the number of batches that are used to launch nodes.
            max_failures: Number of failures that the autoscaler will tolerate
                before exiting.
            process_runner: Subproc-like interface used by the CommandRunner.
            update_interval_s: Seconds between running the autoscaling loop.
            prefix_cluster_info: Whether to add the cluster name to info strs.
            event_summarizer: Utility to consolidate duplicated messages.
            prom_metrics: Prometheus metrics for autoscaler-related operations.
            gcs_node_info_stub: Stub for interactions with Ray nodes via gRPC
                request to the GCS. Used to drain nodes before termination.
        """

        if isinstance(config_reader, str):
            # Auto wrap with file reader.
            def read_fn():
                with open(config_reader) as f:
                    new_config = yaml.safe_load(f.read())
                return new_config

            self.config_reader = read_fn
        else:
            self.config_reader = config_reader

        # Prefix each line of info string with cluster name if True
        self.prefix_cluster_info = prefix_cluster_info
        # Keep this before self.reset (self.provider needs to be created
        # exactly once).
        self.provider = None
        # Keep this before self.reset (if an exception occurs in reset
        # then prom_metrics must be instantitiated to increment the
        # exception counter)
        self.prom_metrics = prom_metrics or AutoscalerPrometheusMetrics()
        self.resource_demand_scheduler = None
        self.reset(errors_fatal=True)
        self.load_metrics = load_metrics

        self.max_failures = max_failures
        self.max_launch_batch = max_launch_batch
        self.max_concurrent_launches = max_concurrent_launches
        self.process_runner = process_runner
        self.event_summarizer = event_summarizer or EventSummarizer()

        # Map from node_id to NodeUpdater threads
        self.updaters = {}
        self.num_failed_updates = defaultdict(int)
        self.num_successful_updates = defaultdict(int)
        self.num_failures = 0
        self.last_update_time = 0.0
        self.update_interval_s = update_interval_s

        # Keeps track of pending and running nodes
        self.non_terminated_nodes: Optional[NonTerminatedNodes] = None

        # Tracks nodes scheduled for termination
        self.nodes_to_terminate: List[NodeID] = []

        # Disable NodeUpdater threads if true.
        # Should be set to true in situations where another component, such as
        # a Kubernetes operator, is responsible for Ray setup on nodes.
        self.disable_node_updaters = self.config["provider"].get(
            "disable_node_updaters", False
        )

        # Disable launch config checking if true.
        # This is set in the fake_multinode situations where there isn't any
        # meaningful node "type" to enforce.
        self.disable_launch_config_check = self.config["provider"].get(
            "disable_launch_config_check", False
        )

        # Node launchers
        self.launch_queue = queue.Queue()
        self.pending_launches = ConcurrentCounter()
        max_batches = math.ceil(max_concurrent_launches / float(max_launch_batch))
        for i in range(int(max_batches)):
            node_launcher = NodeLauncher(
                provider=self.provider,
                queue=self.launch_queue,
                index=i,
                pending=self.pending_launches,
                node_types=self.available_node_types,
                prom_metrics=self.prom_metrics,
                event_summarizer=self.event_summarizer,
            )
            node_launcher.daemon = True
            node_launcher.start()

        # NodeTracker maintains soft state to track the number of recently
        # failed nodes. It is best effort only.
        self.node_tracker = NodeTracker()

        # Expand local file_mounts to allow ~ in the paths. This can't be done
        # earlier when the config is written since we might be on different
        # platform and the expansion would result in wrong path.
        self.config["file_mounts"] = {
            remote: os.path.expanduser(local)
            for remote, local in self.config["file_mounts"].items()
        }

        self.gcs_node_info_stub = gcs_node_info_stub

        for local_path in self.config["file_mounts"].values():
            assert os.path.exists(local_path)
        logger.info("StandardAutoscaler: {}".format(self.config))

    def update(self):
        try:
            self.reset(errors_fatal=False)
            self._update()
        except Exception as e:
            self.prom_metrics.update_loop_exceptions.inc()
            logger.exception("StandardAutoscaler: " "Error during autoscaling.")
            # Don't abort the autoscaler if the K8s API server is down.
            # https://github.com/ray-project/ray/issues/12255
            is_k8s_connection_error = self.config["provider"][
                "type"
            ] == "kubernetes" and isinstance(e, MaxRetryError)
            if not is_k8s_connection_error:
                self.num_failures += 1
            if self.num_failures > self.max_failures:
                logger.critical("StandardAutoscaler: " "Too many errors, abort.")
                raise e

    def _update(self):
        now = time.time()
        # Throttle autoscaling updates to this interval to avoid exceeding
        # rate limits on API calls.
        if now - self.last_update_time < self.update_interval_s:
            return

        self.last_update_time = now

        # Query the provider to update the list of non-terminated nodes
        self.non_terminated_nodes = NonTerminatedNodes(self.provider)

        # Update running nodes gauge
        num_workers = len(self.non_terminated_nodes.worker_ids)
        self.prom_metrics.running_workers.set(num_workers)

        # Remove from LoadMetrics the ips unknown to the NodeProvider.
        self.load_metrics.prune_active_ips(
            active_ips=[
                self.provider.internal_ip(node_id)
                for node_id in self.non_terminated_nodes.all_node_ids
            ]
        )

        # Update status strings
        logger.info(self.info_string())
        legacy_log_info_string(self, self.non_terminated_nodes.worker_ids)

        if not self.provider.is_readonly():
            self.terminate_nodes_to_enforce_config_constraints(now)

            if self.disable_node_updaters:
                self.terminate_unhealthy_nodes(now)
            else:
                self.process_completed_updates()
                self.update_nodes()
                self.attempt_to_recover_unhealthy_nodes(now)
                self.set_prometheus_updater_data()

        # Dict[NodeType, int], List[ResourceDict]
        to_launch, unfulfilled = self.resource_demand_scheduler.get_nodes_to_launch(
            self.non_terminated_nodes.all_node_ids,
            self.pending_launches.breakdown(),
            self.load_metrics.get_resource_demand_vector(),
            self.load_metrics.get_resource_utilization(),
            self.load_metrics.get_pending_placement_groups(),
            self.load_metrics.get_static_node_resources_by_ip(),
            ensure_min_cluster_size=self.load_metrics.get_resource_requests(),
        )
        self._report_pending_infeasible(unfulfilled)

        if not self.provider.is_readonly():
            self.launch_required_nodes(to_launch)

        # Record the amount of time the autoscaler took for
        # this _update() iteration.
        update_time = time.time() - self.last_update_time
        self.prom_metrics.update_time.observe(update_time)

    def terminate_nodes_to_enforce_config_constraints(self, now: float):
        """Terminates nodes to enforce constraints defined by the autoscaling
        config.

        (1) Terminates nodes in excess of `max_workers`.
        (2) Terminates nodes idle for longer than `idle_timeout_minutes`.
        (3) Terminates outdated nodes,
                namely nodes whose configs don't match `node_config` for the
                relevant node type.

        Avoids terminating non-outdated nodes required by
        autoscaler.sdk.request_resources().
        """
        last_used = self.load_metrics.last_used_time_by_ip
        horizon = now - (60 * self.config["idle_timeout_minutes"])

        # Sort based on last used to make sure to keep min_workers that
        # were most recently used. Otherwise, _keep_min_workers_of_node_type
        # might keep a node that should be terminated.
        sorted_node_ids = self._sort_based_on_last_used(
            self.non_terminated_nodes.worker_ids, last_used
        )

        # Don't terminate nodes needed by request_resources()
        nodes_not_allowed_to_terminate: FrozenSet[NodeID] = {}
        if self.load_metrics.get_resource_requests():
            nodes_not_allowed_to_terminate = (
                self._get_nodes_needed_for_request_resources(sorted_node_ids)
            )

        # Tracks counts of nodes we intend to keep for each node type.
        node_type_counts = defaultdict(int)

        def keep_node(node_id: NodeID) -> None:
            # Update per-type counts.
            tags = self.provider.node_tags(node_id)
            if TAG_RAY_USER_NODE_TYPE in tags:
                node_type = tags[TAG_RAY_USER_NODE_TYPE]
                node_type_counts[node_type] += 1

        # Nodes that we could terminate, if needed.
        nodes_we_could_terminate: List[NodeID] = []

        for node_id in sorted_node_ids:
            # Make sure to not kill idle node types if the number of workers
            # of that type is lower/equal to the min_workers of that type
            # or it is needed for request_resources().
            should_keep_or_terminate, reason = self._keep_worker_of_node_type(
                node_id, node_type_counts
            )
            if should_keep_or_terminate == KeepOrTerminate.terminate:
                self.schedule_node_termination(node_id, reason, logger.info)
                continue
            if (
                should_keep_or_terminate == KeepOrTerminate.keep
                or node_id in nodes_not_allowed_to_terminate
            ) and self.launch_config_ok(node_id):
                keep_node(node_id)
                continue

            node_ip = self.provider.internal_ip(node_id)
            if node_ip in last_used and last_used[node_ip] < horizon:
                self.schedule_node_termination(node_id, "idle", logger.info)
            elif not self.launch_config_ok(node_id):
                self.schedule_node_termination(node_id, "outdated", logger.info)
            else:
                keep_node(node_id)
                nodes_we_could_terminate.append(node_id)

        # Terminate nodes if there are too many
        num_workers = len(self.non_terminated_nodes.worker_ids)
        num_extra_nodes_to_terminate = (
            num_workers - len(self.nodes_to_terminate) - self.config["max_workers"]
        )

        if num_extra_nodes_to_terminate > len(nodes_we_could_terminate):
            logger.warning(
                "StandardAutoscaler: trying to terminate "
                f"{num_extra_nodes_to_terminate} nodes, while only "
                f"{len(nodes_we_could_terminate)} are safe to terminate."
                " Inconsistent config is likely."
            )
            num_extra_nodes_to_terminate = len(nodes_we_could_terminate)

        # If num_extra_nodes_to_terminate is negative or zero,
        # we would have less than max_workers nodes after terminating
        # nodes_to_terminate and we do not need to terminate anything else.
        if num_extra_nodes_to_terminate > 0:
            extra_nodes_to_terminate = nodes_we_could_terminate[
                -num_extra_nodes_to_terminate:
            ]
            for node_id in extra_nodes_to_terminate:
                self.schedule_node_termination(node_id, "max workers", logger.info)

        self.terminate_scheduled_nodes()

    def schedule_node_termination(
        self, node_id: NodeID, reason_opt: Optional[str], logger_method: Callable
    ) -> None:
        if reason_opt is None:
            raise Exception("reason should be not None.")
        reason: str = reason_opt
        node_ip = self.provider.internal_ip(node_id)
        # Log, record an event, and add node_id to nodes_to_terminate.
        logger_method(
            "StandardAutoscaler: "
            f"Terminating the node with id {node_id}"
            f" and ip {node_ip}."
            f" ({reason})"
        )
        self.event_summarizer.add(
            "Removing {} nodes of type "
            + self._get_node_type(node_id)
            + " ({}).".format(reason),
            quantity=1,
            aggregate=operator.add,
        )
        self.nodes_to_terminate.append(node_id)

    def terminate_scheduled_nodes(self):
        """Terminate scheduled nodes and clean associated autoscaler state."""
        if not self.nodes_to_terminate:
            return

        # Do Ray-internal preparation for termination
        self.drain_nodes_via_gcs(self.nodes_to_terminate)
        # Terminate the nodes
        self.provider.terminate_nodes(self.nodes_to_terminate)
        for node in self.nodes_to_terminate:
            self.node_tracker.untrack(node)
            self.prom_metrics.stopped_nodes.inc()

        # Update internal node lists
        self.non_terminated_nodes.remove_terminating_nodes(self.nodes_to_terminate)

        self.nodes_to_terminate = []

    def drain_nodes_via_gcs(self, provider_node_ids_to_drain: List[NodeID]):
        """Send an RPC request to the GCS to drain (prepare for termination)
        the nodes with the given node provider ids.

        note: The current implementation of DrainNode on the GCS side is to
        de-register and gracefully shut down the Raylets. In the future,
        the behavior may change to better reflect the name "Drain."
        See https://github.com/ray-project/ray/pull/19350.
        """
        # The GCS expects Raylet ids in the request, rather than NodeProvider
        # ids. To get the Raylet ids of the nodes to we're draining, we make
        # the following translations of identifiers:
        # node provider node id -> ip -> raylet id

        # Convert node provider node ids to ips.
        node_ips = {
            self.provider.internal_ip(provider_node_id)
            for provider_node_id in provider_node_ids_to_drain
        }

        # Only attempt to drain connected nodes, i.e. nodes with ips in
        # LoadMetrics.
        connected_node_ips = node_ips & self.load_metrics.raylet_id_by_ip.keys()

        # Convert ips to Raylet ids.
        # (The assignment ip->raylet_id is well-defined under current
        # assumptions. See "use_node_id_as_ip" in monitor.py)
        raylet_ids_to_drain = {
            self.load_metrics.raylet_id_by_ip[ip] for ip in connected_node_ips
        }

        logger.info(f"Draining {len(raylet_ids_to_drain)} raylet(s).")
        try:
            request = gcs_service_pb2.DrainNodeRequest(
                drain_node_data=[
                    gcs_service_pb2.DrainNodeData(node_id=raylet_id)
                    for raylet_id in raylet_ids_to_drain
                ]
            )

            # A successful response indicates that the GCS has marked the
            # desired nodes as "drained." The cloud provider can then terminate
            # the nodes without the GCS printing an error.
            response = self.gcs_node_info_stub.DrainNode(request, timeout=5)

            # Check if we succeeded in draining all of the intended nodes by
            # looking at the RPC response.
            drained_raylet_ids = {
                status_item.node_id for status_item in response.drain_node_status
            }
            failed_to_drain = raylet_ids_to_drain - drained_raylet_ids
            if failed_to_drain:
                self.prom_metrics.drain_node_exceptions.inc()
                logger.error(f"Failed to drain {len(failed_to_drain)} raylet(s).")

        # If we get a gRPC error with an UNIMPLEMENTED code, fail silently.
        # This error indicates that the GCS is using Ray version < 1.8.0,
        # for which DrainNode is not implemented.
        except grpc.RpcError as e:
            # If the code is UNIMPLEMENTED, pass.
            if e.code() == grpc.StatusCode.UNIMPLEMENTED:
                pass
            # Otherwise, it's a plane old gRPC error and we should log it.
            else:
                self.prom_metrics.drain_node_exceptions.inc()
                logger.exception("Failed to drain Ray nodes. Traceback follows.")
        except Exception:
            # We don't need to interrupt the autoscaler update with an
            # exception, but we should log what went wrong and record the
            # failure in Prometheus.
            self.prom_metrics.drain_node_exceptions.inc()
            logger.exception("Failed to drain Ray nodes. Traceback follows.")

    def launch_required_nodes(self, to_launch: Dict[NodeType, int]) -> None:
        if to_launch:
            for node_type, count in to_launch.items():
                self.launch_new_node(count, node_type=node_type)

    def update_nodes(self):
        """Run NodeUpdaterThreads to run setup commands, sync files,
        and/or start Ray.
        """
        # Update nodes with out-of-date files.
        # TODO(edoakes): Spawning these threads directly seems to cause
        # problems. They should at a minimum be spawned as daemon threads.
        # See https://github.com/ray-project/ray/pull/5903 for more info.
        T = []
        for node_id, setup_commands, ray_start_commands, docker_config in (
            self.should_update(node_id)
            for node_id in self.non_terminated_nodes.worker_ids
        ):
            if node_id is not None:
                resources = self._node_resources(node_id)
                logger.debug(f"{node_id}: Starting new thread runner.")
                T.append(
                    threading.Thread(
                        target=self.spawn_updater,
                        args=(
                            node_id,
                            setup_commands,
                            ray_start_commands,
                            resources,
                            docker_config,
                        ),
                    )
                )
        for t in T:
            t.start()
        for t in T:
            t.join()

    def process_completed_updates(self):
        """Clean up completed NodeUpdaterThreads."""
        completed_nodes = []
        for node_id, updater in self.updaters.items():
            if not updater.is_alive():
                completed_nodes.append(node_id)
        if completed_nodes:
            failed_nodes = []
            for node_id in completed_nodes:
                updater = self.updaters[node_id]
                if updater.exitcode == 0:
                    self.num_successful_updates[node_id] += 1
                    self.prom_metrics.successful_updates.inc()
                    if updater.for_recovery:
                        self.prom_metrics.successful_recoveries.inc()
                    if updater.update_time:
                        self.prom_metrics.worker_update_time.observe(
                            updater.update_time
                        )
                    # Mark the node as active to prevent the node recovery
                    # logic immediately trying to restart Ray on the new node.
                    self.load_metrics.mark_active(self.provider.internal_ip(node_id))
                else:
                    failed_nodes.append(node_id)
                    self.num_failed_updates[node_id] += 1
                    self.prom_metrics.failed_updates.inc()
                    if updater.for_recovery:
                        self.prom_metrics.failed_recoveries.inc()
                    self.node_tracker.untrack(node_id)
                del self.updaters[node_id]

            if failed_nodes:
                # Some nodes in failed_nodes may already have been terminated
                # during an update (for being idle after missing a heartbeat).

                # Update the list of non-terminated workers.
                for node_id in failed_nodes:
                    # Check if the node has already been terminated.
                    if node_id in self.non_terminated_nodes.worker_ids:
                        self.schedule_node_termination(
                            node_id, "launch failed", logger.error
                        )
                    else:
                        logger.warning(
                            f"StandardAutoscaler: {node_id}:"
                            " Failed to update node."
                            " Node has already been terminated."
                        )
                self.terminate_scheduled_nodes()

    def set_prometheus_updater_data(self):
        """Record total number of active NodeUpdaterThreads and how many of
        these are being run to recover nodes.
        """
        self.prom_metrics.updating_nodes.set(len(self.updaters))
        num_recovering = 0
        for updater in self.updaters.values():
            if updater.for_recovery:
                num_recovering += 1
        self.prom_metrics.recovering_nodes.set(num_recovering)

    def _report_pending_infeasible(self, unfulfilled: List[ResourceDict]):
        """Emit event messages for infeasible or unschedulable tasks.

        This adds messages to the event summarizer for warning on infeasible
        or "cluster full" resource requests.

        Args:
            unfulfilled: List of resource demands that would be unfulfilled
                even after full scale-up.
        """
        pending = []
        infeasible = []
        for bundle in unfulfilled:
            placement_group = any("_group_" in k or k == "bundle" for k in bundle)
            if placement_group:
                continue
            if self.resource_demand_scheduler.is_feasible(bundle):
                pending.append(bundle)
            else:
                infeasible.append(bundle)
        if pending:
            if self.load_metrics.cluster_full_of_actors_detected:
                for request in pending:
                    self.event_summarizer.add_once_per_interval(
                        "Warning: The following resource request cannot be "
                        "scheduled right now: {}. This is likely due to all "
                        "cluster resources being claimed by actors. Consider "
                        "creating fewer actors or adding more nodes "
                        "to this Ray cluster.".format(request),
                        key="pending_{}".format(sorted(request.items())),
                        interval_s=30,
                    )
        if infeasible:
            for request in infeasible:
                self.event_summarizer.add_once_per_interval(
                    "Error: No available node types can fulfill resource "
                    "request {}. Add suitable node types to this cluster to "
                    "resolve this issue.".format(request),
                    key="infeasible_{}".format(sorted(request.items())),
                    interval_s=30,
                )

    def _sort_based_on_last_used(
        self, nodes: List[NodeID], last_used: Dict[str, float]
    ) -> List[NodeID]:
        """Sort the nodes based on the last time they were used.

        The first item in the return list is the most recently used.
        """
        last_used_copy = copy.deepcopy(last_used)
        # Add the unconnected nodes as the least recently used (the end of
        # list). This prioritizes connected nodes.
        least_recently_used = -1

        def last_time_used(node_id: NodeID):
            node_ip = self.provider.internal_ip(node_id)
            if node_ip not in last_used_copy:
                return least_recently_used
            else:
                return last_used_copy[node_ip]

        return sorted(nodes, key=last_time_used, reverse=True)

    def _get_nodes_needed_for_request_resources(
        self, sorted_node_ids: List[NodeID]
    ) -> FrozenSet[NodeID]:
        # TODO(ameer): try merging this with resource_demand_scheduler
        # code responsible for adding nodes for request_resources().
        """Returns the nodes NOT allowed to terminate due to request_resources().

        Args:
            sorted_node_ids: the node ids sorted based on last used (LRU last).

        Returns:
            FrozenSet[NodeID]: a set of nodes (node ids) that
            we should NOT terminate.
        """
        nodes_not_allowed_to_terminate: Set[NodeID] = set()
        head_node_resources: ResourceDict = copy.deepcopy(
            self.available_node_types[self.config["head_node_type"]]["resources"]
        )
        if not head_node_resources:
            # Legacy yaml might include {} in the resources field.
            # TODO(ameer): this is somewhat duplicated in
            # resource_demand_scheduler.py.
            static_nodes: Dict[
                NodeIP, ResourceDict
            ] = self.load_metrics.get_static_node_resources_by_ip()
            head_node_ip = self.provider.internal_ip(self.non_terminated_nodes.head_id)
            head_node_resources = static_nodes.get(head_node_ip, {})

        max_node_resources: List[ResourceDict] = [head_node_resources]
        resource_demand_vector_worker_node_ids = []
        # Get max resources on all the non terminated nodes.
        for node_id in sorted_node_ids:
            tags = self.provider.node_tags(node_id)
            if TAG_RAY_USER_NODE_TYPE in tags:
                node_type = tags[TAG_RAY_USER_NODE_TYPE]
                node_resources: ResourceDict = copy.deepcopy(
                    self.available_node_types[node_type]["resources"]
                )
                if not node_resources:
                    # Legacy yaml might include {} in the resources field.
                    static_nodes: Dict[
                        NodeIP, ResourceDict
                    ] = self.load_metrics.get_static_node_resources_by_ip()
                    node_ip = self.provider.internal_ip(node_id)
                    node_resources = static_nodes.get(node_ip, {})
                max_node_resources.append(node_resources)
                resource_demand_vector_worker_node_ids.append(node_id)
        # Since it is sorted based on last used, we "keep" nodes that are
        # most recently used when we binpack. We assume get_bin_pack_residual
        # is following the given order here.
        used_resource_requests: List[ResourceDict]
        _, used_resource_requests = get_bin_pack_residual(
            max_node_resources, self.load_metrics.get_resource_requests()
        )
        # Remove the first entry (the head node).
        max_node_resources.pop(0)
        # Remove the first entry (the head node).
        used_resource_requests.pop(0)
        for i, node_id in enumerate(resource_demand_vector_worker_node_ids):
            if (
                used_resource_requests[i] == max_node_resources[i]
                and max_node_resources[i]
            ):
                # No resources of the node were needed for request_resources().
                # max_node_resources[i] is an empty dict for legacy yamls
                # before the node is connected.
                pass
            else:
                nodes_not_allowed_to_terminate.add(node_id)
        return frozenset(nodes_not_allowed_to_terminate)

    def _keep_worker_of_node_type(
        self, node_id: NodeID, node_type_counts: Dict[NodeType, int]
    ) -> Tuple[KeepOrTerminate, Optional[str]]:
        """Determines if a worker should be kept based on the min_workers
        and max_workers constraint of the worker's node_type.

        Returns KeepOrTerminate.keep when both of the following hold:
        (a) The worker's node_type is present among the keys of the current
            config's available_node_types dict.
        (b) Deleting the node would violate the min_workers constraint for that
            worker's node_type.

        Returns KeepOrTerminate.terminate when both the following hold:
        (a) The worker's node_type is not present among the keys of the current
            config's available_node_types dict.
        (b) Keeping the node would violate the max_workers constraint for that
            worker's node_type.

        Return KeepOrTerminate.decide_later otherwise.

        Args:
            node_type_counts(Dict[NodeType, int]): The non_terminated node
                types counted so far.
        Returns:
            KeepOrTerminate: keep if the node should be kept, terminate if the
            node should be terminated, decide_later if we are allowed
            to terminate it, but do not have to.
            Optional[str]: reason for termination. Not None on
            KeepOrTerminate.terminate, None otherwise.
        """
        tags = self.provider.node_tags(node_id)
        if TAG_RAY_USER_NODE_TYPE in tags:
            node_type = tags[TAG_RAY_USER_NODE_TYPE]

            min_workers = self.available_node_types.get(node_type, {}).get(
                "min_workers", 0
            )
            max_workers = self.available_node_types.get(node_type, {}).get(
                "max_workers", 0
            )
            if node_type not in self.available_node_types:
                # The node type has been deleted from the cluster config.
                # Allow terminating it if needed.
                available_node_types = list(self.available_node_types.keys())
                return (
                    KeepOrTerminate.terminate,
                    f"not in available_node_types: {available_node_types}",
                )
            new_count = node_type_counts[node_type] + 1
            if new_count <= min(min_workers, max_workers):
                return KeepOrTerminate.keep, None
            if new_count > max_workers:
                return KeepOrTerminate.terminate, "max_workers_per_type"

        return KeepOrTerminate.decide_later, None

    def _node_resources(self, node_id):
        node_type = self.provider.node_tags(node_id).get(TAG_RAY_USER_NODE_TYPE)
        if self.available_node_types:
            return self.available_node_types.get(node_type, {}).get("resources", {})
        else:
            return {}

    def reset(self, errors_fatal=False):
        sync_continuously = False
        if hasattr(self, "config"):
            sync_continuously = self.config.get("file_mounts_sync_continuously", False)
        try:
            new_config = self.config_reader()
            if new_config != getattr(self, "config", None):
                try:
                    validate_config(new_config)
                except Exception as e:
                    self.prom_metrics.config_validation_exceptions.inc()
                    logger.debug(
                        "Cluster config validation failed. The version of "
                        "the ray CLI you launched this cluster with may "
                        "be higher than the version of ray being run on "
                        "the cluster. Some new features may not be "
                        "available until you upgrade ray on your cluster.",
                        exc_info=e,
                    )
            (new_runtime_hash, new_file_mounts_contents_hash) = hash_runtime_conf(
                new_config["file_mounts"],
                new_config["cluster_synced_files"],
                [
                    new_config["worker_setup_commands"],
                    new_config["worker_start_ray_commands"],
                ],
                generate_file_mounts_contents_hash=sync_continuously,
            )
            self.config = new_config
            self.runtime_hash = new_runtime_hash
            self.file_mounts_contents_hash = new_file_mounts_contents_hash
            if not self.provider:
                self.provider = _get_node_provider(
                    self.config["provider"], self.config["cluster_name"]
                )

            # If using the LocalNodeProvider, make sure the head node is marked
            # non-terminated.
            if isinstance(self.provider, LocalNodeProvider):
                record_local_head_state_if_needed(self.provider)

            self.available_node_types = self.config["available_node_types"]
            upscaling_speed = self.config.get("upscaling_speed")
            aggressive = self.config.get("autoscaling_mode") == "aggressive"
            target_utilization_fraction = self.config.get("target_utilization_fraction")
            if upscaling_speed:
                upscaling_speed = float(upscaling_speed)
            # TODO(ameer): consider adding (if users ask) an option of
            # initial_upscaling_num_workers.
            elif aggressive:
                upscaling_speed = 99999
                logger.warning(
                    "Legacy aggressive autoscaling mode "
                    "detected. Replacing it by setting upscaling_speed to "
                    "99999."
                )
            elif target_utilization_fraction:
                upscaling_speed = 1 / max(target_utilization_fraction, 0.001) - 1
                logger.warning(
                    "Legacy target_utilization_fraction config "
                    "detected. Replacing it by setting upscaling_speed to "
                    + "1 / target_utilization_fraction - 1."
                )
            else:
                upscaling_speed = 1.0
            if self.resource_demand_scheduler:
                # The node types are autofilled internally for legacy yamls,
                # overwriting the class will remove the inferred node resources
                # for legacy yamls.
                self.resource_demand_scheduler.reset_config(
                    self.provider,
                    self.available_node_types,
                    self.config["max_workers"],
                    self.config["head_node_type"],
                    upscaling_speed,
                )
            else:
                self.resource_demand_scheduler = ResourceDemandScheduler(
                    self.provider,
                    self.available_node_types,
                    self.config["max_workers"],
                    self.config["head_node_type"],
                    upscaling_speed,
                )

        except Exception as e:
            self.prom_metrics.reset_exceptions.inc()
            if errors_fatal:
                raise e
            else:
                logger.exception("StandardAutoscaler: " "Error parsing config.")

    def launch_config_ok(self, node_id):
        if self.disable_launch_config_check:
            return True
        node_tags = self.provider.node_tags(node_id)
        tag_launch_conf = node_tags.get(TAG_RAY_LAUNCH_CONFIG)
        node_type = node_tags.get(TAG_RAY_USER_NODE_TYPE)
        if node_type not in self.available_node_types:
            # The node type has been deleted from the cluster config.
            # Don't keep the node.
            return False

        # The `worker_nodes` field is deprecated in favor of per-node-type
        # node_configs. We allow it for backwards-compatibility.
        launch_config = copy.deepcopy(self.config.get("worker_nodes", {}))
        if node_type:
            launch_config.update(
                self.config["available_node_types"][node_type]["node_config"]
            )
        calculated_launch_hash = hash_launch_conf(launch_config, self.config["auth"])

        if calculated_launch_hash != tag_launch_conf:
            return False
        return True

    def files_up_to_date(self, node_id):
        node_tags = self.provider.node_tags(node_id)
        applied_config_hash = node_tags.get(TAG_RAY_RUNTIME_CONFIG)
        applied_file_mounts_contents_hash = node_tags.get(TAG_RAY_FILE_MOUNTS_CONTENTS)
        if applied_config_hash != self.runtime_hash or (
            self.file_mounts_contents_hash is not None
            and self.file_mounts_contents_hash != applied_file_mounts_contents_hash
        ):
            logger.info(
                "StandardAutoscaler: "
                "{}: Runtime state is ({},{}), want ({},{})".format(
                    node_id,
                    applied_config_hash,
                    applied_file_mounts_contents_hash,
                    self.runtime_hash,
                    self.file_mounts_contents_hash,
                )
            )
            return False
        return True

    def heartbeat_on_time(self, node_id: NodeID, now: float) -> bool:
        """Determine whether we've received a heartbeat from a node within the
        last AUTOSCALER_HEARTBEAT_TIMEOUT_S seconds.
        """
        key = self.provider.internal_ip(node_id)

        if key in self.load_metrics.last_heartbeat_time_by_ip:
            last_heartbeat_time = self.load_metrics.last_heartbeat_time_by_ip[key]
            delta = now - last_heartbeat_time
            if delta < AUTOSCALER_HEARTBEAT_TIMEOUT_S:
                return True
        return False

    def terminate_unhealthy_nodes(self, now: float):
        """Terminated nodes for which we haven't received a heartbeat on time.
        These nodes are subsequently terminated.
        """
        for node_id in self.non_terminated_nodes.worker_ids:
            node_status = self.provider.node_tags(node_id)[TAG_RAY_NODE_STATUS]
            # We're not responsible for taking down
            # nodes with pending or failed status:
            if not node_status == STATUS_UP_TO_DATE:
                continue
            # This node is up-to-date. If it hasn't had the chance to produce
            # a heartbeat, fake the heartbeat now (see logic for completed node
            # updaters).
            ip = self.provider.internal_ip(node_id)
            if ip not in self.load_metrics.last_heartbeat_time_by_ip:
                self.load_metrics.mark_active(ip)
            # Heartbeat indicates node is healthy:
            if self.heartbeat_on_time(node_id, now):
                continue
            self.schedule_node_termination(
                node_id, "lost contact with raylet", logger.warning
            )
        self.terminate_scheduled_nodes()

    def attempt_to_recover_unhealthy_nodes(self, now):
        for node_id in self.non_terminated_nodes.worker_ids:
            self.recover_if_needed(node_id, now)

    def recover_if_needed(self, node_id, now):
        if not self.can_update(node_id):
            return
        if self.heartbeat_on_time(node_id, now):
            return

        logger.warning(
            "StandardAutoscaler: "
            "{}: No recent heartbeat, "
            "restarting Ray to recover...".format(node_id)
        )
        self.event_summarizer.add(
            "Restarting {} nodes of type "
            + self._get_node_type(node_id)
            + " (lost contact with raylet).",
            quantity=1,
            aggregate=operator.add,
        )
        head_node_ip = self.provider.internal_ip(self.non_terminated_nodes.head_id)
        updater = NodeUpdaterThread(
            node_id=node_id,
            provider_config=self.config["provider"],
            provider=self.provider,
            auth_config=self.config["auth"],
            cluster_name=self.config["cluster_name"],
            file_mounts={},
            initialization_commands=[],
            setup_commands=[],
            ray_start_commands=with_head_node_ip(
                self.config["worker_start_ray_commands"], head_node_ip
            ),
            runtime_hash=self.runtime_hash,
            file_mounts_contents_hash=self.file_mounts_contents_hash,
            process_runner=self.process_runner,
            use_internal_ip=True,
            is_head_node=False,
            docker_config=self.config.get("docker"),
            node_resources=self._node_resources(node_id),
            for_recovery=True,
        )
        updater.start()
        self.updaters[node_id] = updater

    def _get_node_type(self, node_id: str) -> str:
        node_tags = self.provider.node_tags(node_id)
        if TAG_RAY_USER_NODE_TYPE in node_tags:
            return node_tags[TAG_RAY_USER_NODE_TYPE]
        else:
            return "unknown_node_type"

    def _get_node_type_specific_fields(self, node_id: str, fields_key: str) -> Any:
        fields = self.config[fields_key]
        node_tags = self.provider.node_tags(node_id)
        if TAG_RAY_USER_NODE_TYPE in node_tags:
            node_type = node_tags[TAG_RAY_USER_NODE_TYPE]
            if node_type not in self.available_node_types:
                raise ValueError(f"Unknown node type tag: {node_type}.")
            node_specific_config = self.available_node_types[node_type]
            if fields_key in node_specific_config:
                fields = node_specific_config[fields_key]
        return fields

    def _get_node_specific_docker_config(self, node_id):
        if "docker" not in self.config:
            return {}
        docker_config = copy.deepcopy(self.config.get("docker", {}))
        node_specific_docker = self._get_node_type_specific_fields(node_id, "docker")
        docker_config.update(node_specific_docker)
        return docker_config

    def should_update(self, node_id):
        if not self.can_update(node_id):
            return UpdateInstructions(None, None, None, None)  # no update

        status = self.provider.node_tags(node_id).get(TAG_RAY_NODE_STATUS)
        if status == STATUS_UP_TO_DATE and self.files_up_to_date(node_id):
            return UpdateInstructions(None, None, None, None)  # no update

        successful_updated = self.num_successful_updates.get(node_id, 0) > 0
        if successful_updated and self.config.get("restart_only", False):
            setup_commands = []
            ray_start_commands = self.config["worker_start_ray_commands"]
        elif successful_updated and self.config.get("no_restart", False):
            setup_commands = self._get_node_type_specific_fields(
                node_id, "worker_setup_commands"
            )
            ray_start_commands = []
        else:
            setup_commands = self._get_node_type_specific_fields(
                node_id, "worker_setup_commands"
            )
            ray_start_commands = self.config["worker_start_ray_commands"]

        docker_config = self._get_node_specific_docker_config(node_id)
        return UpdateInstructions(
            node_id=node_id,
            setup_commands=setup_commands,
            ray_start_commands=ray_start_commands,
            docker_config=docker_config,
        )

    def spawn_updater(
        self, node_id, setup_commands, ray_start_commands, node_resources, docker_config
    ):
        logger.info(
            f"Creating new (spawn_updater) updater thread for node" f" {node_id}."
        )
        ip = self.provider.internal_ip(node_id)
        node_type = self._get_node_type(node_id)
        self.node_tracker.track(node_id, ip, node_type)
        head_node_ip = self.provider.internal_ip(self.non_terminated_nodes.head_id)
        updater = NodeUpdaterThread(
            node_id=node_id,
            provider_config=self.config["provider"],
            provider=self.provider,
            auth_config=self.config["auth"],
            cluster_name=self.config["cluster_name"],
            file_mounts=self.config["file_mounts"],
            initialization_commands=with_head_node_ip(
                self._get_node_type_specific_fields(node_id, "initialization_commands"),
                head_node_ip,
            ),
            setup_commands=with_head_node_ip(setup_commands, head_node_ip),
            ray_start_commands=with_head_node_ip(ray_start_commands, head_node_ip),
            runtime_hash=self.runtime_hash,
            file_mounts_contents_hash=self.file_mounts_contents_hash,
            is_head_node=False,
            cluster_synced_files=self.config["cluster_synced_files"],
            rsync_options={
                "rsync_exclude": self.config.get("rsync_exclude"),
                "rsync_filter": self.config.get("rsync_filter"),
            },
            process_runner=self.process_runner,
            use_internal_ip=True,
            docker_config=docker_config,
            node_resources=node_resources,
        )
        updater.start()
        self.updaters[node_id] = updater

    def can_update(self, node_id):
        if self.disable_node_updaters:
            return False
        if node_id in self.updaters:
            return False
        if not self.launch_config_ok(node_id):
            return False
        if self.num_failed_updates.get(node_id, 0) > 0:  # TODO(ekl) retry?
            return False
        logger.debug(
            f"{node_id} is not being updated and "
            "passes config check (can_update=True)."
        )
        return True

    def launch_new_node(self, count: int, node_type: Optional[str]) -> None:
        logger.info("StandardAutoscaler: Queue {} new nodes for launch".format(count))
        self.event_summarizer.add(
            "Adding {} nodes of type " + str(node_type) + ".",
            quantity=count,
            aggregate=operator.add,
        )
        self.pending_launches.inc(node_type, count)
        self.prom_metrics.pending_nodes.set(self.pending_launches.value)
        config = copy.deepcopy(self.config)
        # Split into individual launch requests of the max batch size.
        while count > 0:
            self.launch_queue.put(
                (config, min(count, self.max_launch_batch), node_type)
            )
            count -= self.max_launch_batch

    def kill_workers(self):
        logger.error("StandardAutoscaler: kill_workers triggered")
        nodes = self.workers()
        if nodes:
            self.provider.terminate_nodes(nodes)
            for node in nodes:
                self.node_tracker.untrack(node)
                self.prom_metrics.stopped_nodes.inc()
        logger.error("StandardAutoscaler: terminated {} node(s)".format(len(nodes)))

    def summary(self):
        """Summarizes the active, pending, and failed node launches.

        An active node is a node whose raylet is actively reporting heartbeats.
        A pending node is non-active node whose node tag is uninitialized,
        waiting for ssh, syncing files, or setting up.
        If a node is not pending or active, it is failed.

        Returns:
            AutoscalerSummary: The summary.
        """
        active_nodes = Counter()
        pending_nodes = []
        failed_nodes = []
        non_failed = set()

        for node_id in self.non_terminated_nodes.all_node_ids:
            ip = self.provider.internal_ip(node_id)
            node_tags = self.provider.node_tags(node_id)

            if not all(
                tag in node_tags
                for tag in (
                    TAG_RAY_NODE_KIND,
                    TAG_RAY_USER_NODE_TYPE,
                    TAG_RAY_NODE_STATUS,
                )
            ):
                # In some node providers, creation of a node and tags is not
                # atomic, so just skip it.
                continue

            if node_tags[TAG_RAY_NODE_KIND] == NODE_KIND_UNMANAGED:
                continue
            node_type = node_tags[TAG_RAY_USER_NODE_TYPE]

            # TODO (Alex): If a node's raylet has died, it shouldn't be marked
            # as active.
            is_active = self.load_metrics.is_active(ip)
            if is_active:
                active_nodes[node_type] += 1
                non_failed.add(node_id)
            else:
                status = node_tags[TAG_RAY_NODE_STATUS]
                completed_states = [STATUS_UP_TO_DATE, STATUS_UPDATE_FAILED]
                is_pending = status not in completed_states
                if is_pending:
                    pending_nodes.append((ip, node_type, status))
                    non_failed.add(node_id)

        failed_nodes = self.node_tracker.get_all_failed_node_info(non_failed)

        # The concurrent counter leaves some 0 counts in, so we need to
        # manually filter those out.
        pending_launches = {}
        for node_type, count in self.pending_launches.breakdown().items():
            if count:
                pending_launches[node_type] = count

        return AutoscalerSummary(
            # Convert active_nodes from counter to dict for later serialization
            active_nodes=dict(active_nodes),
            pending_nodes=pending_nodes,
            pending_launches=pending_launches,
            failed_nodes=failed_nodes,
        )

    def info_string(self):
        lm_summary = self.load_metrics.summary()
        autoscaler_summary = self.summary()
        return "\n" + format_info_string(lm_summary, autoscaler_summary)
=======
from collections import defaultdict, namedtuple, Counter
from typing import Any, Optional, Dict, List, Set, FrozenSet, Tuple, Union, Callable
import copy
from dataclasses import dataclass
import logging
import math
import operator
import os
import subprocess
import threading
import time
import yaml
from enum import Enum

import grpc

try:
    from urllib3.exceptions import MaxRetryError
except ImportError:
    MaxRetryError = None

from ray.autoscaler.node_provider import NodeProvider
from ray.autoscaler.tags import (
    TAG_RAY_LAUNCH_CONFIG,
    TAG_RAY_RUNTIME_CONFIG,
    TAG_RAY_FILE_MOUNTS_CONTENTS,
    TAG_RAY_NODE_STATUS,
    TAG_RAY_NODE_KIND,
    TAG_RAY_USER_NODE_TYPE,
    STATUS_UP_TO_DATE,
    STATUS_UPDATE_FAILED,
    NODE_KIND_WORKER,
    NODE_KIND_UNMANAGED,
    NODE_KIND_HEAD,
)
from ray.autoscaler._private.event_summarizer import EventSummarizer
from ray.autoscaler._private.legacy_info_string import legacy_log_info_string
from ray.autoscaler._private.load_metrics import LoadMetrics
from ray.autoscaler._private.local.node_provider import LocalNodeProvider
from ray.autoscaler._private.local.node_provider import (
    record_local_head_state_if_needed,
)
from ray.autoscaler._private.prom_metrics import AutoscalerPrometheusMetrics
from ray.autoscaler._private.providers import _get_node_provider
from ray.autoscaler._private.updater import NodeUpdaterThread
from ray.autoscaler._private.node_launcher import NodeLauncher
from ray.autoscaler._private.node_tracker import NodeTracker
from ray.autoscaler._private.resource_demand_scheduler import (
    get_bin_pack_residual,
    ResourceDemandScheduler,
    NodeType,
    NodeID,
    NodeIP,
    ResourceDict,
)
from ray.autoscaler._private.util import (
    ConcurrentCounter,
    validate_config,
    with_head_node_ip,
    hash_launch_conf,
    hash_runtime_conf,
    format_info_string,
)
from ray.autoscaler._private.constants import (
    AUTOSCALER_MAX_NUM_FAILURES,
    AUTOSCALER_MAX_LAUNCH_BATCH,
    AUTOSCALER_MAX_CONCURRENT_LAUNCHES,
    AUTOSCALER_UPDATE_INTERVAL_S,
    AUTOSCALER_HEARTBEAT_TIMEOUT_S,
)
from ray.core.generated import gcs_service_pb2, gcs_service_pb2_grpc

from six.moves import queue

logger = logging.getLogger(__name__)

# Status of a node e.g. "up-to-date", see ray/autoscaler/tags.py
NodeStatus = str

# Tuple of modified fields for the given node_id returned by should_update
# that will be passed into a NodeUpdaterThread.
UpdateInstructions = namedtuple(
    "UpdateInstructions",
    ["node_id", "setup_commands", "ray_start_commands", "docker_config"],
)


@dataclass
class AutoscalerSummary:
    active_nodes: Dict[NodeType, int]
    pending_nodes: List[Tuple[NodeIP, NodeType, NodeStatus]]
    pending_launches: Dict[NodeType, int]
    failed_nodes: List[Tuple[NodeIP, NodeType]]


class NonTerminatedNodes:
    """Class to extract and organize information on non-terminated nodes."""

    def __init__(self, provider: NodeProvider):
        # All non-terminated nodes
        self.all_node_ids = provider.non_terminated_nodes({})

        # Managed worker nodes (node kind "worker"):
        self.worker_ids: List[NodeID] = []
        # The head node (node kind "head")
        self.head_id: Optional[NodeID] = None

        for node in self.all_node_ids:
            node_kind = provider.node_tags(node)[TAG_RAY_NODE_KIND]
            if node_kind == NODE_KIND_WORKER:
                self.worker_ids.append(node)
            elif node_kind == NODE_KIND_HEAD:
                self.head_id = node

        # Note: For typical use-cases,
        # self.all_node_ids == self.worker_ids + [self.head_id]

    def remove_terminating_nodes(self, terminating_nodes: List[NodeID]) -> None:
        """Remove nodes we're in the process of terminating from internal
        state."""

        def not_terminating(node):
            return node not in terminating_nodes

        self.worker_ids = list(filter(not_terminating, self.worker_ids))
        self.all_node_ids = list(filter(not_terminating, self.all_node_ids))


# Whether a worker should be kept based on the min_workers and
# max_workers constraints.
#
# keep: should keep the worker
# terminate: should terminate the worker
# decide_later: the worker can be terminated if needed
KeepOrTerminate = Enum("KeepOrTerminate", "keep terminate decide_later")


class StandardAutoscaler:
    """The autoscaling control loop for a Ray cluster.

    There are two ways to start an autoscaling cluster: manually by running
    `ray start --head --autoscaling-config=/path/to/config.yaml` on a instance
    that has permission to launch other instances, or you can also use `ray up
    /path/to/config.yaml` from your laptop, which will configure the right
    AWS/Cloud roles automatically. See the documentation for a full definition
    of autoscaling behavior:
    https://docs.ray.io/en/master/cluster/autoscaling.html
    StandardAutoscaler's `update` method is periodically called in
    `monitor.py`'s monitoring loop.

    StandardAutoscaler is also used to bootstrap clusters (by adding workers
    until the cluster size that can handle the resource demand is met).
    """

    def __init__(
        self,
        # TODO(ekl): require config reader to be a callable always.
        config_reader: Union[str, Callable[[], dict]],
        load_metrics: LoadMetrics,
        gcs_node_info_stub: gcs_service_pb2_grpc.NodeInfoGcsServiceStub,
        max_launch_batch: int = AUTOSCALER_MAX_LAUNCH_BATCH,
        max_concurrent_launches: int = AUTOSCALER_MAX_CONCURRENT_LAUNCHES,
        max_failures: int = AUTOSCALER_MAX_NUM_FAILURES,
        process_runner: Any = subprocess,
        update_interval_s: int = AUTOSCALER_UPDATE_INTERVAL_S,
        prefix_cluster_info: bool = False,
        event_summarizer: Optional[EventSummarizer] = None,
        prom_metrics: Optional[AutoscalerPrometheusMetrics] = None,
    ):
        """Create a StandardAutoscaler.

        Args:
            config_reader: Path to a Ray Autoscaler YAML, or a function to read
                and return the latest config.
            load_metrics: Provides metrics for the Ray cluster.
            max_launch_batch: Max number of nodes to launch in one request.
            max_concurrent_launches: Max number of nodes that can be
                concurrently launched. This value and `max_launch_batch`
                determine the number of batches that are used to launch nodes.
            max_failures: Number of failures that the autoscaler will tolerate
                before exiting.
            process_runner: Subproc-like interface used by the CommandRunner.
            update_interval_s: Seconds between running the autoscaling loop.
            prefix_cluster_info: Whether to add the cluster name to info strs.
            event_summarizer: Utility to consolidate duplicated messages.
            prom_metrics: Prometheus metrics for autoscaler-related operations.
            gcs_node_info_stub: Stub for interactions with Ray nodes via gRPC
                request to the GCS. Used to drain nodes before termination.
        """

        if isinstance(config_reader, str):
            # Auto wrap with file reader.
            def read_fn():
                with open(config_reader) as f:
                    new_config = yaml.safe_load(f.read())
                return new_config

            self.config_reader = read_fn
        else:
            self.config_reader = config_reader

        # Prefix each line of info string with cluster name if True
        self.prefix_cluster_info = prefix_cluster_info
        # Keep this before self.reset (self.provider needs to be created
        # exactly once).
        self.provider = None
        # Keep this before self.reset (if an exception occurs in reset
        # then prom_metrics must be instantitiated to increment the
        # exception counter)
        self.prom_metrics = prom_metrics or AutoscalerPrometheusMetrics()
        self.resource_demand_scheduler = None
        self.reset(errors_fatal=True)
        self.load_metrics = load_metrics

        self.max_failures = max_failures
        self.max_launch_batch = max_launch_batch
        self.max_concurrent_launches = max_concurrent_launches
        self.process_runner = process_runner
        self.event_summarizer = event_summarizer or EventSummarizer()

        # Map from node_id to NodeUpdater threads
        self.updaters = {}
        self.num_failed_updates = defaultdict(int)
        self.num_successful_updates = defaultdict(int)
        self.num_failures = 0
        self.last_update_time = 0.0
        self.update_interval_s = update_interval_s

        # Keeps track of pending and running nodes
        self.non_terminated_nodes: Optional[NonTerminatedNodes] = None

        # Tracks nodes scheduled for termination
        self.nodes_to_terminate: List[NodeID] = []

        # Disable NodeUpdater threads if true.
        # Should be set to true in situations where another component, such as
        # a Kubernetes operator, is responsible for Ray setup on nodes.
        self.disable_node_updaters = self.config["provider"].get(
            "disable_node_updaters", False
        )

        # Disable launch config checking if true.
        # This is set in the fake_multinode situations where there isn't any
        # meaningful node "type" to enforce.
        self.disable_launch_config_check = self.config["provider"].get(
            "disable_launch_config_check", False
        )

        # Node launchers
        self.launch_queue = queue.Queue()
        self.pending_launches = ConcurrentCounter()
        max_batches = math.ceil(max_concurrent_launches / float(max_launch_batch))
        for i in range(int(max_batches)):
            node_launcher = NodeLauncher(
                provider=self.provider,
                queue=self.launch_queue,
                index=i,
                pending=self.pending_launches,
                node_types=self.available_node_types,
                prom_metrics=self.prom_metrics,
                event_summarizer=self.event_summarizer,
            )
            node_launcher.daemon = True
            node_launcher.start()

        # NodeTracker maintains soft state to track the number of recently
        # failed nodes. It is best effort only.
        self.node_tracker = NodeTracker()

        # Expand local file_mounts to allow ~ in the paths. This can't be done
        # earlier when the config is written since we might be on different
        # platform and the expansion would result in wrong path.
        self.config["file_mounts"] = {
            remote: os.path.expanduser(local)
            for remote, local in self.config["file_mounts"].items()
        }

        self.gcs_node_info_stub = gcs_node_info_stub

        for local_path in self.config["file_mounts"].values():
            assert os.path.exists(local_path)
        logger.info("StandardAutoscaler: {}".format(self.config))

    def update(self):
        try:
            self.reset(errors_fatal=False)
            self._update()
        except Exception as e:
            self.prom_metrics.update_loop_exceptions.inc()
            logger.exception("StandardAutoscaler: " "Error during autoscaling.")
            # Don't abort the autoscaler if the K8s API server is down.
            # https://github.com/ray-project/ray/issues/12255
            is_k8s_connection_error = self.config["provider"][
                "type"
            ] == "kubernetes" and isinstance(e, MaxRetryError)
            if not is_k8s_connection_error:
                self.num_failures += 1
            if self.num_failures > self.max_failures:
                logger.critical("StandardAutoscaler: " "Too many errors, abort.")
                raise e

    def _update(self):
        now = time.time()
        # Throttle autoscaling updates to this interval to avoid exceeding
        # rate limits on API calls.
        if now - self.last_update_time < self.update_interval_s:
            return

        self.last_update_time = now

        # Query the provider to update the list of non-terminated nodes
        self.non_terminated_nodes = NonTerminatedNodes(self.provider)

        # Update running nodes gauge
        num_workers = len(self.non_terminated_nodes.worker_ids)
        self.prom_metrics.running_workers.set(num_workers)

        # Remove from LoadMetrics the ips unknown to the NodeProvider.
        self.load_metrics.prune_active_ips(
            active_ips=[
                self.provider.internal_ip(node_id)
                for node_id in self.non_terminated_nodes.all_node_ids
            ]
        )

        # Update status strings
        logger.info(self.info_string())
        legacy_log_info_string(self, self.non_terminated_nodes.worker_ids)

        if not self.provider.is_readonly():
            self.terminate_nodes_to_enforce_config_constraints(now)

            if self.disable_node_updaters:
                self.terminate_unhealthy_nodes(now)
            else:
                self.process_completed_updates()
                self.update_nodes()
                self.attempt_to_recover_unhealthy_nodes(now)
                self.set_prometheus_updater_data()

        # Dict[NodeType, int], List[ResourceDict]
        to_launch, unfulfilled = self.resource_demand_scheduler.get_nodes_to_launch(
            self.non_terminated_nodes.all_node_ids,
            self.pending_launches.breakdown(),
            self.load_metrics.get_resource_demand_vector(),
            self.load_metrics.get_resource_utilization(),
            self.load_metrics.get_pending_placement_groups(),
            self.load_metrics.get_static_node_resources_by_ip(),
            ensure_min_cluster_size=self.load_metrics.get_resource_requests(),
        )
        self._report_pending_infeasible(unfulfilled)

        if not self.provider.is_readonly():
            self.launch_required_nodes(to_launch)

        # Record the amount of time the autoscaler took for
        # this _update() iteration.
        update_time = time.time() - self.last_update_time
        self.prom_metrics.update_time.observe(update_time)

    def terminate_nodes_to_enforce_config_constraints(self, now: float):
        """Terminates nodes to enforce constraints defined by the autoscaling
        config.

        (1) Terminates nodes in excess of `max_workers`.
        (2) Terminates nodes idle for longer than `idle_timeout_minutes`.
        (3) Terminates outdated nodes,
                namely nodes whose configs don't match `node_config` for the
                relevant node type.

        Avoids terminating non-outdated nodes required by
        autoscaler.sdk.request_resources().
        """
        last_used = self.load_metrics.last_used_time_by_ip
        horizon = now - (60 * self.config["idle_timeout_minutes"])

        # Sort based on last used to make sure to keep min_workers that
        # were most recently used. Otherwise, _keep_min_workers_of_node_type
        # might keep a node that should be terminated.
        sorted_node_ids = self._sort_based_on_last_used(
            self.non_terminated_nodes.worker_ids, last_used
        )

        # Don't terminate nodes needed by request_resources()
        nodes_not_allowed_to_terminate: FrozenSet[NodeID] = {}
        if self.load_metrics.get_resource_requests():
            nodes_not_allowed_to_terminate = (
                self._get_nodes_needed_for_request_resources(sorted_node_ids)
            )

        # Tracks counts of nodes we intend to keep for each node type.
        node_type_counts = defaultdict(int)

        def keep_node(node_id: NodeID) -> None:
            # Update per-type counts.
            tags = self.provider.node_tags(node_id)
            if TAG_RAY_USER_NODE_TYPE in tags:
                node_type = tags[TAG_RAY_USER_NODE_TYPE]
                node_type_counts[node_type] += 1

        # Nodes that we could terminate, if needed.
        nodes_we_could_terminate: List[NodeID] = []

        for node_id in sorted_node_ids:
            # Make sure to not kill idle node types if the number of workers
            # of that type is lower/equal to the min_workers of that type
            # or it is needed for request_resources().
            should_keep_or_terminate, reason = self._keep_worker_of_node_type(
                node_id, node_type_counts
            )
            if should_keep_or_terminate == KeepOrTerminate.terminate:
                self.schedule_node_termination(node_id, reason, logger.info)
                continue
            if (
                should_keep_or_terminate == KeepOrTerminate.keep
                or node_id in nodes_not_allowed_to_terminate
            ) and self.launch_config_ok(node_id):
                keep_node(node_id)
                continue

            node_ip = self.provider.internal_ip(node_id)
            if node_ip in last_used and last_used[node_ip] < horizon:
                self.schedule_node_termination(node_id, "idle", logger.info)
            elif not self.launch_config_ok(node_id):
                self.schedule_node_termination(node_id, "outdated", logger.info)
            else:
                keep_node(node_id)
                nodes_we_could_terminate.append(node_id)

        # Terminate nodes if there are too many
        num_workers = len(self.non_terminated_nodes.worker_ids)
        num_extra_nodes_to_terminate = (
            num_workers - len(self.nodes_to_terminate) - self.config["max_workers"]
        )

        if num_extra_nodes_to_terminate > len(nodes_we_could_terminate):
            logger.warning(
                "StandardAutoscaler: trying to terminate "
                f"{num_extra_nodes_to_terminate} nodes, while only "
                f"{len(nodes_we_could_terminate)} are safe to terminate."
                " Inconsistent config is likely."
            )
            num_extra_nodes_to_terminate = len(nodes_we_could_terminate)

        # If num_extra_nodes_to_terminate is negative or zero,
        # we would have less than max_workers nodes after terminating
        # nodes_to_terminate and we do not need to terminate anything else.
        if num_extra_nodes_to_terminate > 0:
            extra_nodes_to_terminate = nodes_we_could_terminate[
                -num_extra_nodes_to_terminate:
            ]
            for node_id in extra_nodes_to_terminate:
                self.schedule_node_termination(node_id, "max workers", logger.info)

        self.terminate_scheduled_nodes()

    def schedule_node_termination(
        self, node_id: NodeID, reason_opt: Optional[str], logger_method: Callable
    ) -> None:
        if reason_opt is None:
            raise Exception("reason should be not None.")
        reason: str = reason_opt
        node_ip = self.provider.internal_ip(node_id)
        # Log, record an event, and add node_id to nodes_to_terminate.
        logger_method(
            "StandardAutoscaler: "
            f"Terminating the node with id {node_id}"
            f" and ip {node_ip}."
            f" ({reason})"
        )
        self.event_summarizer.add(
            "Removing {} nodes of type "
            + self._get_node_type(node_id)
            + " ({}).".format(reason),
            quantity=1,
            aggregate=operator.add,
        )
        self.nodes_to_terminate.append(node_id)

    def terminate_scheduled_nodes(self):
        """Terminate scheduled nodes and clean associated autoscaler state."""
        if not self.nodes_to_terminate:
            return

        # Do Ray-internal preparation for termination
        self.drain_nodes_via_gcs(self.nodes_to_terminate)
        # Terminate the nodes
        self.provider.terminate_nodes(self.nodes_to_terminate)
        for node in self.nodes_to_terminate:
            self.node_tracker.untrack(node)
            self.prom_metrics.stopped_nodes.inc()

        # Update internal node lists
        self.non_terminated_nodes.remove_terminating_nodes(self.nodes_to_terminate)

        self.nodes_to_terminate = []

    def drain_nodes_via_gcs(self, provider_node_ids_to_drain: List[NodeID]):
        """Send an RPC request to the GCS to drain (prepare for termination)
        the nodes with the given node provider ids.

        note: The current implementation of DrainNode on the GCS side is to
        de-register and gracefully shut down the Raylets. In the future,
        the behavior may change to better reflect the name "Drain."
        See https://github.com/ray-project/ray/pull/19350.
        """
        # The GCS expects Raylet ids in the request, rather than NodeProvider
        # ids. To get the Raylet ids of the nodes to we're draining, we make
        # the following translations of identifiers:
        # node provider node id -> ip -> raylet id

        # Convert node provider node ids to ips.
        node_ips = set()
        failed_ip_fetch = False
        for provider_node_id in provider_node_ids_to_drain:
            # If the provider's call to fetch ip fails, the exception is not
            # fatal. Log the exception and proceed.
            try:
                ip = self.provider.internal_ip(provider_node_id)
                node_ips.add(ip)
            except Exception:
                logger.exception(
                    "Failed to get ip of node with id"
                    f" {provider_node_id} during scale-down."
                )
                failed_ip_fetch = True
        if failed_ip_fetch:
            self.prom_metrics.drain_node_exceptions.inc()

        # Only attempt to drain connected nodes, i.e. nodes with ips in
        # LoadMetrics.
        connected_node_ips = node_ips & self.load_metrics.raylet_id_by_ip.keys()

        # Convert ips to Raylet ids.
        # (The assignment ip->raylet_id is well-defined under current
        # assumptions. See "use_node_id_as_ip" in monitor.py)
        raylet_ids_to_drain = {
            self.load_metrics.raylet_id_by_ip[ip] for ip in connected_node_ips
        }

        if not raylet_ids_to_drain:
            return

        logger.info(f"Draining {len(raylet_ids_to_drain)} raylet(s).")
        try:
            request = gcs_service_pb2.DrainNodeRequest(
                drain_node_data=[
                    gcs_service_pb2.DrainNodeData(node_id=raylet_id)
                    for raylet_id in raylet_ids_to_drain
                ]
            )

            # A successful response indicates that the GCS has marked the
            # desired nodes as "drained." The cloud provider can then terminate
            # the nodes without the GCS printing an error.
            response = self.gcs_node_info_stub.DrainNode(request, timeout=5)

            # Check if we succeeded in draining all of the intended nodes by
            # looking at the RPC response.
            drained_raylet_ids = {
                status_item.node_id for status_item in response.drain_node_status
            }
            failed_to_drain = raylet_ids_to_drain - drained_raylet_ids
            if failed_to_drain:
                self.prom_metrics.drain_node_exceptions.inc()
                logger.error(f"Failed to drain {len(failed_to_drain)} raylet(s).")

        # If we get a gRPC error with an UNIMPLEMENTED code, fail silently.
        # This error indicates that the GCS is using Ray version < 1.8.0,
        # for which DrainNode is not implemented.
        except grpc.RpcError as e:
            # If the code is UNIMPLEMENTED, pass.
            if e.code() == grpc.StatusCode.UNIMPLEMENTED:
                pass
            # Otherwise, it's a plane old gRPC error and we should log it.
            else:
                self.prom_metrics.drain_node_exceptions.inc()
                logger.exception("Failed to drain Ray nodes. Traceback follows.")
        except Exception:
            # We don't need to interrupt the autoscaler update with an
            # exception, but we should log what went wrong and record the
            # failure in Prometheus.
            self.prom_metrics.drain_node_exceptions.inc()
            logger.exception("Failed to drain Ray nodes. Traceback follows.")

    def launch_required_nodes(self, to_launch: Dict[NodeType, int]) -> None:
        if to_launch:
            for node_type, count in to_launch.items():
                self.launch_new_node(count, node_type=node_type)

    def update_nodes(self):
        """Run NodeUpdaterThreads to run setup commands, sync files,
        and/or start Ray.
        """
        # Update nodes with out-of-date files.
        # TODO(edoakes): Spawning these threads directly seems to cause
        # problems. They should at a minimum be spawned as daemon threads.
        # See https://github.com/ray-project/ray/pull/5903 for more info.
        T = []
        for node_id, setup_commands, ray_start_commands, docker_config in (
            self.should_update(node_id)
            for node_id in self.non_terminated_nodes.worker_ids
        ):
            if node_id is not None:
                resources = self._node_resources(node_id)
                logger.debug(f"{node_id}: Starting new thread runner.")
                T.append(
                    threading.Thread(
                        target=self.spawn_updater,
                        args=(
                            node_id,
                            setup_commands,
                            ray_start_commands,
                            resources,
                            docker_config,
                        ),
                    )
                )
        for t in T:
            t.start()
        for t in T:
            t.join()

    def process_completed_updates(self):
        """Clean up completed NodeUpdaterThreads."""
        completed_nodes = []
        for node_id, updater in self.updaters.items():
            if not updater.is_alive():
                completed_nodes.append(node_id)
        if completed_nodes:
            failed_nodes = []
            for node_id in completed_nodes:
                updater = self.updaters[node_id]
                if updater.exitcode == 0:
                    self.num_successful_updates[node_id] += 1
                    self.prom_metrics.successful_updates.inc()
                    if updater.for_recovery:
                        self.prom_metrics.successful_recoveries.inc()
                    if updater.update_time:
                        self.prom_metrics.worker_update_time.observe(
                            updater.update_time
                        )
                    # Mark the node as active to prevent the node recovery
                    # logic immediately trying to restart Ray on the new node.
                    self.load_metrics.mark_active(self.provider.internal_ip(node_id))
                else:
                    failed_nodes.append(node_id)
                    self.num_failed_updates[node_id] += 1
                    self.prom_metrics.failed_updates.inc()
                    if updater.for_recovery:
                        self.prom_metrics.failed_recoveries.inc()
                    self.node_tracker.untrack(node_id)
                del self.updaters[node_id]

            if failed_nodes:
                # Some nodes in failed_nodes may already have been terminated
                # during an update (for being idle after missing a heartbeat).

                # Update the list of non-terminated workers.
                for node_id in failed_nodes:
                    # Check if the node has already been terminated.
                    if node_id in self.non_terminated_nodes.worker_ids:
                        self.schedule_node_termination(
                            node_id, "launch failed", logger.error
                        )
                    else:
                        logger.warning(
                            f"StandardAutoscaler: {node_id}:"
                            " Failed to update node."
                            " Node has already been terminated."
                        )
                self.terminate_scheduled_nodes()

    def set_prometheus_updater_data(self):
        """Record total number of active NodeUpdaterThreads and how many of
        these are being run to recover nodes.
        """
        self.prom_metrics.updating_nodes.set(len(self.updaters))
        num_recovering = 0
        for updater in self.updaters.values():
            if updater.for_recovery:
                num_recovering += 1
        self.prom_metrics.recovering_nodes.set(num_recovering)

    def _report_pending_infeasible(self, unfulfilled: List[ResourceDict]):
        """Emit event messages for infeasible or unschedulable tasks.

        This adds messages to the event summarizer for warning on infeasible
        or "cluster full" resource requests.

        Args:
            unfulfilled: List of resource demands that would be unfulfilled
                even after full scale-up.
        """
        pending = []
        infeasible = []
        for bundle in unfulfilled:
            placement_group = any("_group_" in k or k == "bundle" for k in bundle)
            if placement_group:
                continue
            if self.resource_demand_scheduler.is_feasible(bundle):
                pending.append(bundle)
            else:
                infeasible.append(bundle)
        if pending:
            if self.load_metrics.cluster_full_of_actors_detected:
                for request in pending:
                    self.event_summarizer.add_once_per_interval(
                        "Warning: The following resource request cannot be "
                        "scheduled right now: {}. This is likely due to all "
                        "cluster resources being claimed by actors. Consider "
                        "creating fewer actors or adding more nodes "
                        "to this Ray cluster.".format(request),
                        key="pending_{}".format(sorted(request.items())),
                        interval_s=30,
                    )
        if infeasible:
            for request in infeasible:
                self.event_summarizer.add_once_per_interval(
                    "Error: No available node types can fulfill resource "
                    "request {}. Add suitable node types to this cluster to "
                    "resolve this issue.".format(request),
                    key="infeasible_{}".format(sorted(request.items())),
                    interval_s=30,
                )

    def _sort_based_on_last_used(
        self, nodes: List[NodeID], last_used: Dict[str, float]
    ) -> List[NodeID]:
        """Sort the nodes based on the last time they were used.

        The first item in the return list is the most recently used.
        """
        last_used_copy = copy.deepcopy(last_used)
        # Add the unconnected nodes as the least recently used (the end of
        # list). This prioritizes connected nodes.
        least_recently_used = -1

        def last_time_used(node_id: NodeID):
            node_ip = self.provider.internal_ip(node_id)
            if node_ip not in last_used_copy:
                return least_recently_used
            else:
                return last_used_copy[node_ip]

        return sorted(nodes, key=last_time_used, reverse=True)

    def _get_nodes_needed_for_request_resources(
        self, sorted_node_ids: List[NodeID]
    ) -> FrozenSet[NodeID]:
        # TODO(ameer): try merging this with resource_demand_scheduler
        # code responsible for adding nodes for request_resources().
        """Returns the nodes NOT allowed to terminate due to request_resources().

        Args:
            sorted_node_ids: the node ids sorted based on last used (LRU last).

        Returns:
            FrozenSet[NodeID]: a set of nodes (node ids) that
            we should NOT terminate.
        """
        nodes_not_allowed_to_terminate: Set[NodeID] = set()
        head_node_resources: ResourceDict = copy.deepcopy(
            self.available_node_types[self.config["head_node_type"]]["resources"]
        )
        if not head_node_resources:
            # Legacy yaml might include {} in the resources field.
            # TODO(ameer): this is somewhat duplicated in
            # resource_demand_scheduler.py.
            static_nodes: Dict[
                NodeIP, ResourceDict
            ] = self.load_metrics.get_static_node_resources_by_ip()
            head_node_ip = self.provider.internal_ip(self.non_terminated_nodes.head_id)
            head_node_resources = static_nodes.get(head_node_ip, {})

        max_node_resources: List[ResourceDict] = [head_node_resources]
        resource_demand_vector_worker_node_ids = []
        # Get max resources on all the non terminated nodes.
        for node_id in sorted_node_ids:
            tags = self.provider.node_tags(node_id)
            if TAG_RAY_USER_NODE_TYPE in tags:
                node_type = tags[TAG_RAY_USER_NODE_TYPE]
                node_resources: ResourceDict = copy.deepcopy(
                    self.available_node_types[node_type]["resources"]
                )
                if not node_resources:
                    # Legacy yaml might include {} in the resources field.
                    static_nodes: Dict[
                        NodeIP, ResourceDict
                    ] = self.load_metrics.get_static_node_resources_by_ip()
                    node_ip = self.provider.internal_ip(node_id)
                    node_resources = static_nodes.get(node_ip, {})
                max_node_resources.append(node_resources)
                resource_demand_vector_worker_node_ids.append(node_id)
        # Since it is sorted based on last used, we "keep" nodes that are
        # most recently used when we binpack. We assume get_bin_pack_residual
        # is following the given order here.
        used_resource_requests: List[ResourceDict]
        _, used_resource_requests = get_bin_pack_residual(
            max_node_resources, self.load_metrics.get_resource_requests()
        )
        # Remove the first entry (the head node).
        max_node_resources.pop(0)
        # Remove the first entry (the head node).
        used_resource_requests.pop(0)
        for i, node_id in enumerate(resource_demand_vector_worker_node_ids):
            if (
                used_resource_requests[i] == max_node_resources[i]
                and max_node_resources[i]
            ):
                # No resources of the node were needed for request_resources().
                # max_node_resources[i] is an empty dict for legacy yamls
                # before the node is connected.
                pass
            else:
                nodes_not_allowed_to_terminate.add(node_id)
        return frozenset(nodes_not_allowed_to_terminate)

    def _keep_worker_of_node_type(
        self, node_id: NodeID, node_type_counts: Dict[NodeType, int]
    ) -> Tuple[KeepOrTerminate, Optional[str]]:
        """Determines if a worker should be kept based on the min_workers
        and max_workers constraint of the worker's node_type.

        Returns KeepOrTerminate.keep when both of the following hold:
        (a) The worker's node_type is present among the keys of the current
            config's available_node_types dict.
        (b) Deleting the node would violate the min_workers constraint for that
            worker's node_type.

        Returns KeepOrTerminate.terminate when both the following hold:
        (a) The worker's node_type is not present among the keys of the current
            config's available_node_types dict.
        (b) Keeping the node would violate the max_workers constraint for that
            worker's node_type.

        Return KeepOrTerminate.decide_later otherwise.

        Args:
            node_type_counts(Dict[NodeType, int]): The non_terminated node
                types counted so far.
        Returns:
            KeepOrTerminate: keep if the node should be kept, terminate if the
            node should be terminated, decide_later if we are allowed
            to terminate it, but do not have to.
            Optional[str]: reason for termination. Not None on
            KeepOrTerminate.terminate, None otherwise.
        """
        tags = self.provider.node_tags(node_id)
        if TAG_RAY_USER_NODE_TYPE in tags:
            node_type = tags[TAG_RAY_USER_NODE_TYPE]

            min_workers = self.available_node_types.get(node_type, {}).get(
                "min_workers", 0
            )
            max_workers = self.available_node_types.get(node_type, {}).get(
                "max_workers", 0
            )
            if node_type not in self.available_node_types:
                # The node type has been deleted from the cluster config.
                # Allow terminating it if needed.
                available_node_types = list(self.available_node_types.keys())
                return (
                    KeepOrTerminate.terminate,
                    f"not in available_node_types: {available_node_types}",
                )
            new_count = node_type_counts[node_type] + 1
            if new_count <= min(min_workers, max_workers):
                return KeepOrTerminate.keep, None
            if new_count > max_workers:
                return KeepOrTerminate.terminate, "max_workers_per_type"

        return KeepOrTerminate.decide_later, None

    def _node_resources(self, node_id):
        node_type = self.provider.node_tags(node_id).get(TAG_RAY_USER_NODE_TYPE)
        if self.available_node_types:
            return self.available_node_types.get(node_type, {}).get("resources", {})
        else:
            return {}

    def reset(self, errors_fatal=False):
        sync_continuously = False
        if hasattr(self, "config"):
            sync_continuously = self.config.get("file_mounts_sync_continuously", False)
        try:
            new_config = self.config_reader()
            if new_config != getattr(self, "config", None):
                try:
                    validate_config(new_config)
                except Exception as e:
                    self.prom_metrics.config_validation_exceptions.inc()
                    logger.debug(
                        "Cluster config validation failed. The version of "
                        "the ray CLI you launched this cluster with may "
                        "be higher than the version of ray being run on "
                        "the cluster. Some new features may not be "
                        "available until you upgrade ray on your cluster.",
                        exc_info=e,
                    )
            (new_runtime_hash, new_file_mounts_contents_hash) = hash_runtime_conf(
                new_config["file_mounts"],
                new_config["cluster_synced_files"],
                [
                    new_config["worker_setup_commands"],
                    new_config["worker_start_ray_commands"],
                ],
                generate_file_mounts_contents_hash=sync_continuously,
            )
            self.config = new_config
            self.runtime_hash = new_runtime_hash
            self.file_mounts_contents_hash = new_file_mounts_contents_hash
            if not self.provider:
                self.provider = _get_node_provider(
                    self.config["provider"], self.config["cluster_name"]
                )

            # If using the LocalNodeProvider, make sure the head node is marked
            # non-terminated.
            if isinstance(self.provider, LocalNodeProvider):
                record_local_head_state_if_needed(self.provider)

            self.available_node_types = self.config["available_node_types"]
            upscaling_speed = self.config.get("upscaling_speed")
            aggressive = self.config.get("autoscaling_mode") == "aggressive"
            target_utilization_fraction = self.config.get("target_utilization_fraction")
            if upscaling_speed:
                upscaling_speed = float(upscaling_speed)
            # TODO(ameer): consider adding (if users ask) an option of
            # initial_upscaling_num_workers.
            elif aggressive:
                upscaling_speed = 99999
                logger.warning(
                    "Legacy aggressive autoscaling mode "
                    "detected. Replacing it by setting upscaling_speed to "
                    "99999."
                )
            elif target_utilization_fraction:
                upscaling_speed = 1 / max(target_utilization_fraction, 0.001) - 1
                logger.warning(
                    "Legacy target_utilization_fraction config "
                    "detected. Replacing it by setting upscaling_speed to "
                    + "1 / target_utilization_fraction - 1."
                )
            else:
                upscaling_speed = 1.0
            if self.resource_demand_scheduler:
                # The node types are autofilled internally for legacy yamls,
                # overwriting the class will remove the inferred node resources
                # for legacy yamls.
                self.resource_demand_scheduler.reset_config(
                    self.provider,
                    self.available_node_types,
                    self.config["max_workers"],
                    self.config["head_node_type"],
                    upscaling_speed,
                )
            else:
                self.resource_demand_scheduler = ResourceDemandScheduler(
                    self.provider,
                    self.available_node_types,
                    self.config["max_workers"],
                    self.config["head_node_type"],
                    upscaling_speed,
                )

        except Exception as e:
            self.prom_metrics.reset_exceptions.inc()
            if errors_fatal:
                raise e
            else:
                logger.exception("StandardAutoscaler: " "Error parsing config.")

    def launch_config_ok(self, node_id):
        if self.disable_launch_config_check:
            return True
        node_tags = self.provider.node_tags(node_id)
        tag_launch_conf = node_tags.get(TAG_RAY_LAUNCH_CONFIG)
        node_type = node_tags.get(TAG_RAY_USER_NODE_TYPE)
        if node_type not in self.available_node_types:
            # The node type has been deleted from the cluster config.
            # Don't keep the node.
            return False

        # The `worker_nodes` field is deprecated in favor of per-node-type
        # node_configs. We allow it for backwards-compatibility.
        launch_config = copy.deepcopy(self.config.get("worker_nodes", {}))
        if node_type:
            launch_config.update(
                self.config["available_node_types"][node_type]["node_config"]
            )
        calculated_launch_hash = hash_launch_conf(launch_config, self.config["auth"])

        if calculated_launch_hash != tag_launch_conf:
            return False
        return True

    def files_up_to_date(self, node_id):
        node_tags = self.provider.node_tags(node_id)
        applied_config_hash = node_tags.get(TAG_RAY_RUNTIME_CONFIG)
        applied_file_mounts_contents_hash = node_tags.get(TAG_RAY_FILE_MOUNTS_CONTENTS)
        if applied_config_hash != self.runtime_hash or (
            self.file_mounts_contents_hash is not None
            and self.file_mounts_contents_hash != applied_file_mounts_contents_hash
        ):
            logger.info(
                "StandardAutoscaler: "
                "{}: Runtime state is ({},{}), want ({},{})".format(
                    node_id,
                    applied_config_hash,
                    applied_file_mounts_contents_hash,
                    self.runtime_hash,
                    self.file_mounts_contents_hash,
                )
            )
            return False
        return True

    def heartbeat_on_time(self, node_id: NodeID, now: float) -> bool:
        """Determine whether we've received a heartbeat from a node within the
        last AUTOSCALER_HEARTBEAT_TIMEOUT_S seconds.
        """
        key = self.provider.internal_ip(node_id)

        if key in self.load_metrics.last_heartbeat_time_by_ip:
            last_heartbeat_time = self.load_metrics.last_heartbeat_time_by_ip[key]
            delta = now - last_heartbeat_time
            if delta < AUTOSCALER_HEARTBEAT_TIMEOUT_S:
                return True
        return False

    def terminate_unhealthy_nodes(self, now: float):
        """Terminated nodes for which we haven't received a heartbeat on time.
        These nodes are subsequently terminated.
        """
        for node_id in self.non_terminated_nodes.worker_ids:
            node_status = self.provider.node_tags(node_id)[TAG_RAY_NODE_STATUS]
            # We're not responsible for taking down
            # nodes with pending or failed status:
            if not node_status == STATUS_UP_TO_DATE:
                continue
            # This node is up-to-date. If it hasn't had the chance to produce
            # a heartbeat, fake the heartbeat now (see logic for completed node
            # updaters).
            ip = self.provider.internal_ip(node_id)
            if ip not in self.load_metrics.last_heartbeat_time_by_ip:
                self.load_metrics.mark_active(ip)
            # Heartbeat indicates node is healthy:
            if self.heartbeat_on_time(node_id, now):
                continue
            self.schedule_node_termination(
                node_id, "lost contact with raylet", logger.warning
            )
        self.terminate_scheduled_nodes()

    def attempt_to_recover_unhealthy_nodes(self, now):
        for node_id in self.non_terminated_nodes.worker_ids:
            self.recover_if_needed(node_id, now)

    def recover_if_needed(self, node_id, now):
        if not self.can_update(node_id):
            return
        if self.heartbeat_on_time(node_id, now):
            return

        logger.warning(
            "StandardAutoscaler: "
            "{}: No recent heartbeat, "
            "restarting Ray to recover...".format(node_id)
        )
        self.event_summarizer.add(
            "Restarting {} nodes of type "
            + self._get_node_type(node_id)
            + " (lost contact with raylet).",
            quantity=1,
            aggregate=operator.add,
        )
        head_node_ip = self.provider.internal_ip(self.non_terminated_nodes.head_id)
        updater = NodeUpdaterThread(
            node_id=node_id,
            provider_config=self.config["provider"],
            provider=self.provider,
            auth_config=self.config["auth"],
            cluster_name=self.config["cluster_name"],
            file_mounts={},
            initialization_commands=[],
            setup_commands=[],
            ray_start_commands=with_head_node_ip(
                self.config["worker_start_ray_commands"], head_node_ip
            ),
            runtime_hash=self.runtime_hash,
            file_mounts_contents_hash=self.file_mounts_contents_hash,
            process_runner=self.process_runner,
            use_internal_ip=True,
            is_head_node=False,
            docker_config=self.config.get("docker"),
            node_resources=self._node_resources(node_id),
            for_recovery=True,
        )
        updater.start()
        self.updaters[node_id] = updater

    def _get_node_type(self, node_id: str) -> str:
        node_tags = self.provider.node_tags(node_id)
        if TAG_RAY_USER_NODE_TYPE in node_tags:
            return node_tags[TAG_RAY_USER_NODE_TYPE]
        else:
            return "unknown_node_type"

    def _get_node_type_specific_fields(self, node_id: str, fields_key: str) -> Any:
        fields = self.config[fields_key]
        node_tags = self.provider.node_tags(node_id)
        if TAG_RAY_USER_NODE_TYPE in node_tags:
            node_type = node_tags[TAG_RAY_USER_NODE_TYPE]
            if node_type not in self.available_node_types:
                raise ValueError(f"Unknown node type tag: {node_type}.")
            node_specific_config = self.available_node_types[node_type]
            if fields_key in node_specific_config:
                fields = node_specific_config[fields_key]
        return fields

    def _get_node_specific_docker_config(self, node_id):
        if "docker" not in self.config:
            return {}
        docker_config = copy.deepcopy(self.config.get("docker", {}))
        node_specific_docker = self._get_node_type_specific_fields(node_id, "docker")
        docker_config.update(node_specific_docker)
        return docker_config

    def should_update(self, node_id):
        if not self.can_update(node_id):
            return UpdateInstructions(None, None, None, None)  # no update

        status = self.provider.node_tags(node_id).get(TAG_RAY_NODE_STATUS)
        if status == STATUS_UP_TO_DATE and self.files_up_to_date(node_id):
            return UpdateInstructions(None, None, None, None)  # no update

        successful_updated = self.num_successful_updates.get(node_id, 0) > 0
        if successful_updated and self.config.get("restart_only", False):
            setup_commands = []
            ray_start_commands = self.config["worker_start_ray_commands"]
        elif successful_updated and self.config.get("no_restart", False):
            setup_commands = self._get_node_type_specific_fields(
                node_id, "worker_setup_commands"
            )
            ray_start_commands = []
        else:
            setup_commands = self._get_node_type_specific_fields(
                node_id, "worker_setup_commands"
            )
            ray_start_commands = self.config["worker_start_ray_commands"]

        docker_config = self._get_node_specific_docker_config(node_id)
        return UpdateInstructions(
            node_id=node_id,
            setup_commands=setup_commands,
            ray_start_commands=ray_start_commands,
            docker_config=docker_config,
        )

    def spawn_updater(
        self, node_id, setup_commands, ray_start_commands, node_resources, docker_config
    ):
        logger.info(
            f"Creating new (spawn_updater) updater thread for node" f" {node_id}."
        )
        ip = self.provider.internal_ip(node_id)
        node_type = self._get_node_type(node_id)
        self.node_tracker.track(node_id, ip, node_type)
        head_node_ip = self.provider.internal_ip(self.non_terminated_nodes.head_id)
        updater = NodeUpdaterThread(
            node_id=node_id,
            provider_config=self.config["provider"],
            provider=self.provider,
            auth_config=self.config["auth"],
            cluster_name=self.config["cluster_name"],
            file_mounts=self.config["file_mounts"],
            initialization_commands=with_head_node_ip(
                self._get_node_type_specific_fields(node_id, "initialization_commands"),
                head_node_ip,
            ),
            setup_commands=with_head_node_ip(setup_commands, head_node_ip),
            ray_start_commands=with_head_node_ip(ray_start_commands, head_node_ip),
            runtime_hash=self.runtime_hash,
            file_mounts_contents_hash=self.file_mounts_contents_hash,
            is_head_node=False,
            cluster_synced_files=self.config["cluster_synced_files"],
            rsync_options={
                "rsync_exclude": self.config.get("rsync_exclude"),
                "rsync_filter": self.config.get("rsync_filter"),
            },
            process_runner=self.process_runner,
            use_internal_ip=True,
            docker_config=docker_config,
            node_resources=node_resources,
        )
        updater.start()
        self.updaters[node_id] = updater

    def can_update(self, node_id):
        if self.disable_node_updaters:
            return False
        if node_id in self.updaters:
            return False
        if not self.launch_config_ok(node_id):
            return False
        if self.num_failed_updates.get(node_id, 0) > 0:  # TODO(ekl) retry?
            return False
        logger.debug(
            f"{node_id} is not being updated and "
            "passes config check (can_update=True)."
        )
        return True

    def launch_new_node(self, count: int, node_type: Optional[str]) -> None:
        logger.info("StandardAutoscaler: Queue {} new nodes for launch".format(count))
        self.event_summarizer.add(
            "Adding {} nodes of type " + str(node_type) + ".",
            quantity=count,
            aggregate=operator.add,
        )
        self.pending_launches.inc(node_type, count)
        self.prom_metrics.pending_nodes.set(self.pending_launches.value)
        config = copy.deepcopy(self.config)
        # Split into individual launch requests of the max batch size.
        while count > 0:
            self.launch_queue.put(
                (config, min(count, self.max_launch_batch), node_type)
            )
            count -= self.max_launch_batch

    def kill_workers(self):
        logger.error("StandardAutoscaler: kill_workers triggered")
        nodes = self.workers()
        if nodes:
            self.provider.terminate_nodes(nodes)
            for node in nodes:
                self.node_tracker.untrack(node)
                self.prom_metrics.stopped_nodes.inc()
        logger.error("StandardAutoscaler: terminated {} node(s)".format(len(nodes)))

    def summary(self):
        """Summarizes the active, pending, and failed node launches.

        An active node is a node whose raylet is actively reporting heartbeats.
        A pending node is non-active node whose node tag is uninitialized,
        waiting for ssh, syncing files, or setting up.
        If a node is not pending or active, it is failed.

        Returns:
            AutoscalerSummary: The summary.
        """
        active_nodes = Counter()
        pending_nodes = []
        failed_nodes = []
        non_failed = set()

        for node_id in self.non_terminated_nodes.all_node_ids:
            ip = self.provider.internal_ip(node_id)
            node_tags = self.provider.node_tags(node_id)

            if not all(
                tag in node_tags
                for tag in (
                    TAG_RAY_NODE_KIND,
                    TAG_RAY_USER_NODE_TYPE,
                    TAG_RAY_NODE_STATUS,
                )
            ):
                # In some node providers, creation of a node and tags is not
                # atomic, so just skip it.
                continue

            if node_tags[TAG_RAY_NODE_KIND] == NODE_KIND_UNMANAGED:
                continue
            node_type = node_tags[TAG_RAY_USER_NODE_TYPE]

            # TODO (Alex): If a node's raylet has died, it shouldn't be marked
            # as active.
            is_active = self.load_metrics.is_active(ip)
            if is_active:
                active_nodes[node_type] += 1
                non_failed.add(node_id)
            else:
                status = node_tags[TAG_RAY_NODE_STATUS]
                completed_states = [STATUS_UP_TO_DATE, STATUS_UPDATE_FAILED]
                is_pending = status not in completed_states
                if is_pending:
                    pending_nodes.append((ip, node_type, status))
                    non_failed.add(node_id)

        failed_nodes = self.node_tracker.get_all_failed_node_info(non_failed)

        # The concurrent counter leaves some 0 counts in, so we need to
        # manually filter those out.
        pending_launches = {}
        for node_type, count in self.pending_launches.breakdown().items():
            if count:
                pending_launches[node_type] = count

        return AutoscalerSummary(
            # Convert active_nodes from counter to dict for later serialization
            active_nodes=dict(active_nodes),
            pending_nodes=pending_nodes,
            pending_launches=pending_launches,
            failed_nodes=failed_nodes,
        )

    def info_string(self):
        lm_summary = self.load_metrics.summary()
        autoscaler_summary = self.summary()
        return "\n" + format_info_string(lm_summary, autoscaler_summary)
>>>>>>> 19672688
<|MERGE_RESOLUTION|>--- conflicted
+++ resolved
@@ -1,2612 +1,1312 @@
-<<<<<<< HEAD
-from collections import defaultdict, namedtuple, Counter
-from typing import Any, Optional, Dict, List, Set, FrozenSet, Tuple, Union, Callable
-import copy
-from dataclasses import dataclass
-import logging
-import math
-import operator
-import os
-import subprocess
-import threading
-import time
-import yaml
-from enum import Enum
-
-import grpc
-
-try:
-    from urllib3.exceptions import MaxRetryError
-except ImportError:
-    MaxRetryError = None
-
-from ray.autoscaler.node_provider import NodeProvider
-from ray.autoscaler.tags import (
-    TAG_RAY_LAUNCH_CONFIG,
-    TAG_RAY_RUNTIME_CONFIG,
-    TAG_RAY_FILE_MOUNTS_CONTENTS,
-    TAG_RAY_NODE_STATUS,
-    TAG_RAY_NODE_KIND,
-    TAG_RAY_USER_NODE_TYPE,
-    STATUS_UP_TO_DATE,
-    STATUS_UPDATE_FAILED,
-    NODE_KIND_WORKER,
-    NODE_KIND_UNMANAGED,
-    NODE_KIND_HEAD,
-)
-from ray.autoscaler._private.event_summarizer import EventSummarizer
-from ray.autoscaler._private.legacy_info_string import legacy_log_info_string
-from ray.autoscaler._private.load_metrics import LoadMetrics
-from ray.autoscaler._private.local.node_provider import LocalNodeProvider
-from ray.autoscaler._private.local.node_provider import (
-    record_local_head_state_if_needed,
-)
-from ray.autoscaler._private.prom_metrics import AutoscalerPrometheusMetrics
-from ray.autoscaler._private.providers import _get_node_provider
-from ray.autoscaler._private.updater import NodeUpdaterThread
-from ray.autoscaler._private.node_launcher import NodeLauncher
-from ray.autoscaler._private.node_tracker import NodeTracker
-from ray.autoscaler._private.resource_demand_scheduler import (
-    get_bin_pack_residual,
-    ResourceDemandScheduler,
-    NodeType,
-    NodeID,
-    NodeIP,
-    ResourceDict,
-)
-from ray.autoscaler._private.util import (
-    ConcurrentCounter,
-    validate_config,
-    with_head_node_ip,
-    hash_launch_conf,
-    hash_runtime_conf,
-    format_info_string,
-)
-from ray.autoscaler._private.constants import (
-    AUTOSCALER_MAX_NUM_FAILURES,
-    AUTOSCALER_MAX_LAUNCH_BATCH,
-    AUTOSCALER_MAX_CONCURRENT_LAUNCHES,
-    AUTOSCALER_UPDATE_INTERVAL_S,
-    AUTOSCALER_HEARTBEAT_TIMEOUT_S,
-)
-from ray.core.generated import gcs_service_pb2, gcs_service_pb2_grpc
-
-from six.moves import queue
-
-logger = logging.getLogger(__name__)
-
-# Status of a node e.g. "up-to-date", see ray/autoscaler/tags.py
-NodeStatus = str
-
-# Tuple of modified fields for the given node_id returned by should_update
-# that will be passed into a NodeUpdaterThread.
-UpdateInstructions = namedtuple(
-    "UpdateInstructions",
-    ["node_id", "setup_commands", "ray_start_commands", "docker_config"],
-)
-
-
-@dataclass
-class AutoscalerSummary:
-    active_nodes: Dict[NodeType, int]
-    pending_nodes: List[Tuple[NodeIP, NodeType, NodeStatus]]
-    pending_launches: Dict[NodeType, int]
-    failed_nodes: List[Tuple[NodeIP, NodeType]]
-
-
-class NonTerminatedNodes:
-    """Class to extract and organize information on non-terminated nodes."""
-
-    def __init__(self, provider: NodeProvider):
-        # All non-terminated nodes
-        self.all_node_ids = provider.non_terminated_nodes({})
-
-        # Managed worker nodes (node kind "worker"):
-        self.worker_ids: List[NodeID] = []
-        # The head node (node kind "head")
-        self.head_id: Optional[NodeID] = None
-
-        for node in self.all_node_ids:
-            node_kind = provider.node_tags(node)[TAG_RAY_NODE_KIND]
-            if node_kind == NODE_KIND_WORKER:
-                self.worker_ids.append(node)
-            elif node_kind == NODE_KIND_HEAD:
-                self.head_id = node
-
-        # Note: For typical use-cases,
-        # self.all_node_ids == self.worker_ids + [self.head_id]
-
-    def remove_terminating_nodes(self, terminating_nodes: List[NodeID]) -> None:
-        """Remove nodes we're in the process of terminating from internal
-        state."""
-
-        def not_terminating(node):
-            return node not in terminating_nodes
-
-        self.worker_ids = list(filter(not_terminating, self.worker_ids))
-        self.all_node_ids = list(filter(not_terminating, self.all_node_ids))
-
-
-# Whether a worker should be kept based on the min_workers and
-# max_workers constraints.
-#
-# keep: should keep the worker
-# terminate: should terminate the worker
-# decide_later: the worker can be terminated if needed
-KeepOrTerminate = Enum("KeepOrTerminate", "keep terminate decide_later")
-
-
-class StandardAutoscaler:
-    """The autoscaling control loop for a Ray cluster.
-
-    There are two ways to start an autoscaling cluster: manually by running
-    `ray start --head --autoscaling-config=/path/to/config.yaml` on a instance
-    that has permission to launch other instances, or you can also use `ray up
-    /path/to/config.yaml` from your laptop, which will configure the right
-    AWS/Cloud roles automatically. See the documentation for a full definition
-    of autoscaling behavior:
-    https://docs.ray.io/en/master/cluster/autoscaling.html
-    StandardAutoscaler's `update` method is periodically called in
-    `monitor.py`'s monitoring loop.
-
-    StandardAutoscaler is also used to bootstrap clusters (by adding workers
-    until the cluster size that can handle the resource demand is met).
-    """
-
-    def __init__(
-        self,
-        # TODO(ekl): require config reader to be a callable always.
-        config_reader: Union[str, Callable[[], dict]],
-        load_metrics: LoadMetrics,
-        gcs_node_info_stub: gcs_service_pb2_grpc.NodeInfoGcsServiceStub,
-        max_launch_batch: int = AUTOSCALER_MAX_LAUNCH_BATCH,
-        max_concurrent_launches: int = AUTOSCALER_MAX_CONCURRENT_LAUNCHES,
-        max_failures: int = AUTOSCALER_MAX_NUM_FAILURES,
-        process_runner: Any = subprocess,
-        update_interval_s: int = AUTOSCALER_UPDATE_INTERVAL_S,
-        prefix_cluster_info: bool = False,
-        event_summarizer: Optional[EventSummarizer] = None,
-        prom_metrics: Optional[AutoscalerPrometheusMetrics] = None,
-    ):
-        """Create a StandardAutoscaler.
-
-        Args:
-            config_reader: Path to a Ray Autoscaler YAML, or a function to read
-                and return the latest config.
-            load_metrics: Provides metrics for the Ray cluster.
-            max_launch_batch: Max number of nodes to launch in one request.
-            max_concurrent_launches: Max number of nodes that can be
-                concurrently launched. This value and `max_launch_batch`
-                determine the number of batches that are used to launch nodes.
-            max_failures: Number of failures that the autoscaler will tolerate
-                before exiting.
-            process_runner: Subproc-like interface used by the CommandRunner.
-            update_interval_s: Seconds between running the autoscaling loop.
-            prefix_cluster_info: Whether to add the cluster name to info strs.
-            event_summarizer: Utility to consolidate duplicated messages.
-            prom_metrics: Prometheus metrics for autoscaler-related operations.
-            gcs_node_info_stub: Stub for interactions with Ray nodes via gRPC
-                request to the GCS. Used to drain nodes before termination.
-        """
-
-        if isinstance(config_reader, str):
-            # Auto wrap with file reader.
-            def read_fn():
-                with open(config_reader) as f:
-                    new_config = yaml.safe_load(f.read())
-                return new_config
-
-            self.config_reader = read_fn
-        else:
-            self.config_reader = config_reader
-
-        # Prefix each line of info string with cluster name if True
-        self.prefix_cluster_info = prefix_cluster_info
-        # Keep this before self.reset (self.provider needs to be created
-        # exactly once).
-        self.provider = None
-        # Keep this before self.reset (if an exception occurs in reset
-        # then prom_metrics must be instantitiated to increment the
-        # exception counter)
-        self.prom_metrics = prom_metrics or AutoscalerPrometheusMetrics()
-        self.resource_demand_scheduler = None
-        self.reset(errors_fatal=True)
-        self.load_metrics = load_metrics
-
-        self.max_failures = max_failures
-        self.max_launch_batch = max_launch_batch
-        self.max_concurrent_launches = max_concurrent_launches
-        self.process_runner = process_runner
-        self.event_summarizer = event_summarizer or EventSummarizer()
-
-        # Map from node_id to NodeUpdater threads
-        self.updaters = {}
-        self.num_failed_updates = defaultdict(int)
-        self.num_successful_updates = defaultdict(int)
-        self.num_failures = 0
-        self.last_update_time = 0.0
-        self.update_interval_s = update_interval_s
-
-        # Keeps track of pending and running nodes
-        self.non_terminated_nodes: Optional[NonTerminatedNodes] = None
-
-        # Tracks nodes scheduled for termination
-        self.nodes_to_terminate: List[NodeID] = []
-
-        # Disable NodeUpdater threads if true.
-        # Should be set to true in situations where another component, such as
-        # a Kubernetes operator, is responsible for Ray setup on nodes.
-        self.disable_node_updaters = self.config["provider"].get(
-            "disable_node_updaters", False
-        )
-
-        # Disable launch config checking if true.
-        # This is set in the fake_multinode situations where there isn't any
-        # meaningful node "type" to enforce.
-        self.disable_launch_config_check = self.config["provider"].get(
-            "disable_launch_config_check", False
-        )
-
-        # Node launchers
-        self.launch_queue = queue.Queue()
-        self.pending_launches = ConcurrentCounter()
-        max_batches = math.ceil(max_concurrent_launches / float(max_launch_batch))
-        for i in range(int(max_batches)):
-            node_launcher = NodeLauncher(
-                provider=self.provider,
-                queue=self.launch_queue,
-                index=i,
-                pending=self.pending_launches,
-                node_types=self.available_node_types,
-                prom_metrics=self.prom_metrics,
-                event_summarizer=self.event_summarizer,
-            )
-            node_launcher.daemon = True
-            node_launcher.start()
-
-        # NodeTracker maintains soft state to track the number of recently
-        # failed nodes. It is best effort only.
-        self.node_tracker = NodeTracker()
-
-        # Expand local file_mounts to allow ~ in the paths. This can't be done
-        # earlier when the config is written since we might be on different
-        # platform and the expansion would result in wrong path.
-        self.config["file_mounts"] = {
-            remote: os.path.expanduser(local)
-            for remote, local in self.config["file_mounts"].items()
-        }
-
-        self.gcs_node_info_stub = gcs_node_info_stub
-
-        for local_path in self.config["file_mounts"].values():
-            assert os.path.exists(local_path)
-        logger.info("StandardAutoscaler: {}".format(self.config))
-
-    def update(self):
-        try:
-            self.reset(errors_fatal=False)
-            self._update()
-        except Exception as e:
-            self.prom_metrics.update_loop_exceptions.inc()
-            logger.exception("StandardAutoscaler: " "Error during autoscaling.")
-            # Don't abort the autoscaler if the K8s API server is down.
-            # https://github.com/ray-project/ray/issues/12255
-            is_k8s_connection_error = self.config["provider"][
-                "type"
-            ] == "kubernetes" and isinstance(e, MaxRetryError)
-            if not is_k8s_connection_error:
-                self.num_failures += 1
-            if self.num_failures > self.max_failures:
-                logger.critical("StandardAutoscaler: " "Too many errors, abort.")
-                raise e
-
-    def _update(self):
-        now = time.time()
-        # Throttle autoscaling updates to this interval to avoid exceeding
-        # rate limits on API calls.
-        if now - self.last_update_time < self.update_interval_s:
-            return
-
-        self.last_update_time = now
-
-        # Query the provider to update the list of non-terminated nodes
-        self.non_terminated_nodes = NonTerminatedNodes(self.provider)
-
-        # Update running nodes gauge
-        num_workers = len(self.non_terminated_nodes.worker_ids)
-        self.prom_metrics.running_workers.set(num_workers)
-
-        # Remove from LoadMetrics the ips unknown to the NodeProvider.
-        self.load_metrics.prune_active_ips(
-            active_ips=[
-                self.provider.internal_ip(node_id)
-                for node_id in self.non_terminated_nodes.all_node_ids
-            ]
-        )
-
-        # Update status strings
-        logger.info(self.info_string())
-        legacy_log_info_string(self, self.non_terminated_nodes.worker_ids)
-
-        if not self.provider.is_readonly():
-            self.terminate_nodes_to_enforce_config_constraints(now)
-
-            if self.disable_node_updaters:
-                self.terminate_unhealthy_nodes(now)
-            else:
-                self.process_completed_updates()
-                self.update_nodes()
-                self.attempt_to_recover_unhealthy_nodes(now)
-                self.set_prometheus_updater_data()
-
-        # Dict[NodeType, int], List[ResourceDict]
-        to_launch, unfulfilled = self.resource_demand_scheduler.get_nodes_to_launch(
-            self.non_terminated_nodes.all_node_ids,
-            self.pending_launches.breakdown(),
-            self.load_metrics.get_resource_demand_vector(),
-            self.load_metrics.get_resource_utilization(),
-            self.load_metrics.get_pending_placement_groups(),
-            self.load_metrics.get_static_node_resources_by_ip(),
-            ensure_min_cluster_size=self.load_metrics.get_resource_requests(),
-        )
-        self._report_pending_infeasible(unfulfilled)
-
-        if not self.provider.is_readonly():
-            self.launch_required_nodes(to_launch)
-
-        # Record the amount of time the autoscaler took for
-        # this _update() iteration.
-        update_time = time.time() - self.last_update_time
-        self.prom_metrics.update_time.observe(update_time)
-
-    def terminate_nodes_to_enforce_config_constraints(self, now: float):
-        """Terminates nodes to enforce constraints defined by the autoscaling
-        config.
-
-        (1) Terminates nodes in excess of `max_workers`.
-        (2) Terminates nodes idle for longer than `idle_timeout_minutes`.
-        (3) Terminates outdated nodes,
-                namely nodes whose configs don't match `node_config` for the
-                relevant node type.
-
-        Avoids terminating non-outdated nodes required by
-        autoscaler.sdk.request_resources().
-        """
-        last_used = self.load_metrics.last_used_time_by_ip
-        horizon = now - (60 * self.config["idle_timeout_minutes"])
-
-        # Sort based on last used to make sure to keep min_workers that
-        # were most recently used. Otherwise, _keep_min_workers_of_node_type
-        # might keep a node that should be terminated.
-        sorted_node_ids = self._sort_based_on_last_used(
-            self.non_terminated_nodes.worker_ids, last_used
-        )
-
-        # Don't terminate nodes needed by request_resources()
-        nodes_not_allowed_to_terminate: FrozenSet[NodeID] = {}
-        if self.load_metrics.get_resource_requests():
-            nodes_not_allowed_to_terminate = (
-                self._get_nodes_needed_for_request_resources(sorted_node_ids)
-            )
-
-        # Tracks counts of nodes we intend to keep for each node type.
-        node_type_counts = defaultdict(int)
-
-        def keep_node(node_id: NodeID) -> None:
-            # Update per-type counts.
-            tags = self.provider.node_tags(node_id)
-            if TAG_RAY_USER_NODE_TYPE in tags:
-                node_type = tags[TAG_RAY_USER_NODE_TYPE]
-                node_type_counts[node_type] += 1
-
-        # Nodes that we could terminate, if needed.
-        nodes_we_could_terminate: List[NodeID] = []
-
-        for node_id in sorted_node_ids:
-            # Make sure to not kill idle node types if the number of workers
-            # of that type is lower/equal to the min_workers of that type
-            # or it is needed for request_resources().
-            should_keep_or_terminate, reason = self._keep_worker_of_node_type(
-                node_id, node_type_counts
-            )
-            if should_keep_or_terminate == KeepOrTerminate.terminate:
-                self.schedule_node_termination(node_id, reason, logger.info)
-                continue
-            if (
-                should_keep_or_terminate == KeepOrTerminate.keep
-                or node_id in nodes_not_allowed_to_terminate
-            ) and self.launch_config_ok(node_id):
-                keep_node(node_id)
-                continue
-
-            node_ip = self.provider.internal_ip(node_id)
-            if node_ip in last_used and last_used[node_ip] < horizon:
-                self.schedule_node_termination(node_id, "idle", logger.info)
-            elif not self.launch_config_ok(node_id):
-                self.schedule_node_termination(node_id, "outdated", logger.info)
-            else:
-                keep_node(node_id)
-                nodes_we_could_terminate.append(node_id)
-
-        # Terminate nodes if there are too many
-        num_workers = len(self.non_terminated_nodes.worker_ids)
-        num_extra_nodes_to_terminate = (
-            num_workers - len(self.nodes_to_terminate) - self.config["max_workers"]
-        )
-
-        if num_extra_nodes_to_terminate > len(nodes_we_could_terminate):
-            logger.warning(
-                "StandardAutoscaler: trying to terminate "
-                f"{num_extra_nodes_to_terminate} nodes, while only "
-                f"{len(nodes_we_could_terminate)} are safe to terminate."
-                " Inconsistent config is likely."
-            )
-            num_extra_nodes_to_terminate = len(nodes_we_could_terminate)
-
-        # If num_extra_nodes_to_terminate is negative or zero,
-        # we would have less than max_workers nodes after terminating
-        # nodes_to_terminate and we do not need to terminate anything else.
-        if num_extra_nodes_to_terminate > 0:
-            extra_nodes_to_terminate = nodes_we_could_terminate[
-                -num_extra_nodes_to_terminate:
-            ]
-            for node_id in extra_nodes_to_terminate:
-                self.schedule_node_termination(node_id, "max workers", logger.info)
-
-        self.terminate_scheduled_nodes()
-
-    def schedule_node_termination(
-        self, node_id: NodeID, reason_opt: Optional[str], logger_method: Callable
-    ) -> None:
-        if reason_opt is None:
-            raise Exception("reason should be not None.")
-        reason: str = reason_opt
-        node_ip = self.provider.internal_ip(node_id)
-        # Log, record an event, and add node_id to nodes_to_terminate.
-        logger_method(
-            "StandardAutoscaler: "
-            f"Terminating the node with id {node_id}"
-            f" and ip {node_ip}."
-            f" ({reason})"
-        )
-        self.event_summarizer.add(
-            "Removing {} nodes of type "
-            + self._get_node_type(node_id)
-            + " ({}).".format(reason),
-            quantity=1,
-            aggregate=operator.add,
-        )
-        self.nodes_to_terminate.append(node_id)
-
-    def terminate_scheduled_nodes(self):
-        """Terminate scheduled nodes and clean associated autoscaler state."""
-        if not self.nodes_to_terminate:
-            return
-
-        # Do Ray-internal preparation for termination
-        self.drain_nodes_via_gcs(self.nodes_to_terminate)
-        # Terminate the nodes
-        self.provider.terminate_nodes(self.nodes_to_terminate)
-        for node in self.nodes_to_terminate:
-            self.node_tracker.untrack(node)
-            self.prom_metrics.stopped_nodes.inc()
-
-        # Update internal node lists
-        self.non_terminated_nodes.remove_terminating_nodes(self.nodes_to_terminate)
-
-        self.nodes_to_terminate = []
-
-    def drain_nodes_via_gcs(self, provider_node_ids_to_drain: List[NodeID]):
-        """Send an RPC request to the GCS to drain (prepare for termination)
-        the nodes with the given node provider ids.
-
-        note: The current implementation of DrainNode on the GCS side is to
-        de-register and gracefully shut down the Raylets. In the future,
-        the behavior may change to better reflect the name "Drain."
-        See https://github.com/ray-project/ray/pull/19350.
-        """
-        # The GCS expects Raylet ids in the request, rather than NodeProvider
-        # ids. To get the Raylet ids of the nodes to we're draining, we make
-        # the following translations of identifiers:
-        # node provider node id -> ip -> raylet id
-
-        # Convert node provider node ids to ips.
-        node_ips = {
-            self.provider.internal_ip(provider_node_id)
-            for provider_node_id in provider_node_ids_to_drain
-        }
-
-        # Only attempt to drain connected nodes, i.e. nodes with ips in
-        # LoadMetrics.
-        connected_node_ips = node_ips & self.load_metrics.raylet_id_by_ip.keys()
-
-        # Convert ips to Raylet ids.
-        # (The assignment ip->raylet_id is well-defined under current
-        # assumptions. See "use_node_id_as_ip" in monitor.py)
-        raylet_ids_to_drain = {
-            self.load_metrics.raylet_id_by_ip[ip] for ip in connected_node_ips
-        }
-
-        logger.info(f"Draining {len(raylet_ids_to_drain)} raylet(s).")
-        try:
-            request = gcs_service_pb2.DrainNodeRequest(
-                drain_node_data=[
-                    gcs_service_pb2.DrainNodeData(node_id=raylet_id)
-                    for raylet_id in raylet_ids_to_drain
-                ]
-            )
-
-            # A successful response indicates that the GCS has marked the
-            # desired nodes as "drained." The cloud provider can then terminate
-            # the nodes without the GCS printing an error.
-            response = self.gcs_node_info_stub.DrainNode(request, timeout=5)
-
-            # Check if we succeeded in draining all of the intended nodes by
-            # looking at the RPC response.
-            drained_raylet_ids = {
-                status_item.node_id for status_item in response.drain_node_status
-            }
-            failed_to_drain = raylet_ids_to_drain - drained_raylet_ids
-            if failed_to_drain:
-                self.prom_metrics.drain_node_exceptions.inc()
-                logger.error(f"Failed to drain {len(failed_to_drain)} raylet(s).")
-
-        # If we get a gRPC error with an UNIMPLEMENTED code, fail silently.
-        # This error indicates that the GCS is using Ray version < 1.8.0,
-        # for which DrainNode is not implemented.
-        except grpc.RpcError as e:
-            # If the code is UNIMPLEMENTED, pass.
-            if e.code() == grpc.StatusCode.UNIMPLEMENTED:
-                pass
-            # Otherwise, it's a plane old gRPC error and we should log it.
-            else:
-                self.prom_metrics.drain_node_exceptions.inc()
-                logger.exception("Failed to drain Ray nodes. Traceback follows.")
-        except Exception:
-            # We don't need to interrupt the autoscaler update with an
-            # exception, but we should log what went wrong and record the
-            # failure in Prometheus.
-            self.prom_metrics.drain_node_exceptions.inc()
-            logger.exception("Failed to drain Ray nodes. Traceback follows.")
-
-    def launch_required_nodes(self, to_launch: Dict[NodeType, int]) -> None:
-        if to_launch:
-            for node_type, count in to_launch.items():
-                self.launch_new_node(count, node_type=node_type)
-
-    def update_nodes(self):
-        """Run NodeUpdaterThreads to run setup commands, sync files,
-        and/or start Ray.
-        """
-        # Update nodes with out-of-date files.
-        # TODO(edoakes): Spawning these threads directly seems to cause
-        # problems. They should at a minimum be spawned as daemon threads.
-        # See https://github.com/ray-project/ray/pull/5903 for more info.
-        T = []
-        for node_id, setup_commands, ray_start_commands, docker_config in (
-            self.should_update(node_id)
-            for node_id in self.non_terminated_nodes.worker_ids
-        ):
-            if node_id is not None:
-                resources = self._node_resources(node_id)
-                logger.debug(f"{node_id}: Starting new thread runner.")
-                T.append(
-                    threading.Thread(
-                        target=self.spawn_updater,
-                        args=(
-                            node_id,
-                            setup_commands,
-                            ray_start_commands,
-                            resources,
-                            docker_config,
-                        ),
-                    )
-                )
-        for t in T:
-            t.start()
-        for t in T:
-            t.join()
-
-    def process_completed_updates(self):
-        """Clean up completed NodeUpdaterThreads."""
-        completed_nodes = []
-        for node_id, updater in self.updaters.items():
-            if not updater.is_alive():
-                completed_nodes.append(node_id)
-        if completed_nodes:
-            failed_nodes = []
-            for node_id in completed_nodes:
-                updater = self.updaters[node_id]
-                if updater.exitcode == 0:
-                    self.num_successful_updates[node_id] += 1
-                    self.prom_metrics.successful_updates.inc()
-                    if updater.for_recovery:
-                        self.prom_metrics.successful_recoveries.inc()
-                    if updater.update_time:
-                        self.prom_metrics.worker_update_time.observe(
-                            updater.update_time
-                        )
-                    # Mark the node as active to prevent the node recovery
-                    # logic immediately trying to restart Ray on the new node.
-                    self.load_metrics.mark_active(self.provider.internal_ip(node_id))
-                else:
-                    failed_nodes.append(node_id)
-                    self.num_failed_updates[node_id] += 1
-                    self.prom_metrics.failed_updates.inc()
-                    if updater.for_recovery:
-                        self.prom_metrics.failed_recoveries.inc()
-                    self.node_tracker.untrack(node_id)
-                del self.updaters[node_id]
-
-            if failed_nodes:
-                # Some nodes in failed_nodes may already have been terminated
-                # during an update (for being idle after missing a heartbeat).
-
-                # Update the list of non-terminated workers.
-                for node_id in failed_nodes:
-                    # Check if the node has already been terminated.
-                    if node_id in self.non_terminated_nodes.worker_ids:
-                        self.schedule_node_termination(
-                            node_id, "launch failed", logger.error
-                        )
-                    else:
-                        logger.warning(
-                            f"StandardAutoscaler: {node_id}:"
-                            " Failed to update node."
-                            " Node has already been terminated."
-                        )
-                self.terminate_scheduled_nodes()
-
-    def set_prometheus_updater_data(self):
-        """Record total number of active NodeUpdaterThreads and how many of
-        these are being run to recover nodes.
-        """
-        self.prom_metrics.updating_nodes.set(len(self.updaters))
-        num_recovering = 0
-        for updater in self.updaters.values():
-            if updater.for_recovery:
-                num_recovering += 1
-        self.prom_metrics.recovering_nodes.set(num_recovering)
-
-    def _report_pending_infeasible(self, unfulfilled: List[ResourceDict]):
-        """Emit event messages for infeasible or unschedulable tasks.
-
-        This adds messages to the event summarizer for warning on infeasible
-        or "cluster full" resource requests.
-
-        Args:
-            unfulfilled: List of resource demands that would be unfulfilled
-                even after full scale-up.
-        """
-        pending = []
-        infeasible = []
-        for bundle in unfulfilled:
-            placement_group = any("_group_" in k or k == "bundle" for k in bundle)
-            if placement_group:
-                continue
-            if self.resource_demand_scheduler.is_feasible(bundle):
-                pending.append(bundle)
-            else:
-                infeasible.append(bundle)
-        if pending:
-            if self.load_metrics.cluster_full_of_actors_detected:
-                for request in pending:
-                    self.event_summarizer.add_once_per_interval(
-                        "Warning: The following resource request cannot be "
-                        "scheduled right now: {}. This is likely due to all "
-                        "cluster resources being claimed by actors. Consider "
-                        "creating fewer actors or adding more nodes "
-                        "to this Ray cluster.".format(request),
-                        key="pending_{}".format(sorted(request.items())),
-                        interval_s=30,
-                    )
-        if infeasible:
-            for request in infeasible:
-                self.event_summarizer.add_once_per_interval(
-                    "Error: No available node types can fulfill resource "
-                    "request {}. Add suitable node types to this cluster to "
-                    "resolve this issue.".format(request),
-                    key="infeasible_{}".format(sorted(request.items())),
-                    interval_s=30,
-                )
-
-    def _sort_based_on_last_used(
-        self, nodes: List[NodeID], last_used: Dict[str, float]
-    ) -> List[NodeID]:
-        """Sort the nodes based on the last time they were used.
-
-        The first item in the return list is the most recently used.
-        """
-        last_used_copy = copy.deepcopy(last_used)
-        # Add the unconnected nodes as the least recently used (the end of
-        # list). This prioritizes connected nodes.
-        least_recently_used = -1
-
-        def last_time_used(node_id: NodeID):
-            node_ip = self.provider.internal_ip(node_id)
-            if node_ip not in last_used_copy:
-                return least_recently_used
-            else:
-                return last_used_copy[node_ip]
-
-        return sorted(nodes, key=last_time_used, reverse=True)
-
-    def _get_nodes_needed_for_request_resources(
-        self, sorted_node_ids: List[NodeID]
-    ) -> FrozenSet[NodeID]:
-        # TODO(ameer): try merging this with resource_demand_scheduler
-        # code responsible for adding nodes for request_resources().
-        """Returns the nodes NOT allowed to terminate due to request_resources().
-
-        Args:
-            sorted_node_ids: the node ids sorted based on last used (LRU last).
-
-        Returns:
-            FrozenSet[NodeID]: a set of nodes (node ids) that
-            we should NOT terminate.
-        """
-        nodes_not_allowed_to_terminate: Set[NodeID] = set()
-        head_node_resources: ResourceDict = copy.deepcopy(
-            self.available_node_types[self.config["head_node_type"]]["resources"]
-        )
-        if not head_node_resources:
-            # Legacy yaml might include {} in the resources field.
-            # TODO(ameer): this is somewhat duplicated in
-            # resource_demand_scheduler.py.
-            static_nodes: Dict[
-                NodeIP, ResourceDict
-            ] = self.load_metrics.get_static_node_resources_by_ip()
-            head_node_ip = self.provider.internal_ip(self.non_terminated_nodes.head_id)
-            head_node_resources = static_nodes.get(head_node_ip, {})
-
-        max_node_resources: List[ResourceDict] = [head_node_resources]
-        resource_demand_vector_worker_node_ids = []
-        # Get max resources on all the non terminated nodes.
-        for node_id in sorted_node_ids:
-            tags = self.provider.node_tags(node_id)
-            if TAG_RAY_USER_NODE_TYPE in tags:
-                node_type = tags[TAG_RAY_USER_NODE_TYPE]
-                node_resources: ResourceDict = copy.deepcopy(
-                    self.available_node_types[node_type]["resources"]
-                )
-                if not node_resources:
-                    # Legacy yaml might include {} in the resources field.
-                    static_nodes: Dict[
-                        NodeIP, ResourceDict
-                    ] = self.load_metrics.get_static_node_resources_by_ip()
-                    node_ip = self.provider.internal_ip(node_id)
-                    node_resources = static_nodes.get(node_ip, {})
-                max_node_resources.append(node_resources)
-                resource_demand_vector_worker_node_ids.append(node_id)
-        # Since it is sorted based on last used, we "keep" nodes that are
-        # most recently used when we binpack. We assume get_bin_pack_residual
-        # is following the given order here.
-        used_resource_requests: List[ResourceDict]
-        _, used_resource_requests = get_bin_pack_residual(
-            max_node_resources, self.load_metrics.get_resource_requests()
-        )
-        # Remove the first entry (the head node).
-        max_node_resources.pop(0)
-        # Remove the first entry (the head node).
-        used_resource_requests.pop(0)
-        for i, node_id in enumerate(resource_demand_vector_worker_node_ids):
-            if (
-                used_resource_requests[i] == max_node_resources[i]
-                and max_node_resources[i]
-            ):
-                # No resources of the node were needed for request_resources().
-                # max_node_resources[i] is an empty dict for legacy yamls
-                # before the node is connected.
-                pass
-            else:
-                nodes_not_allowed_to_terminate.add(node_id)
-        return frozenset(nodes_not_allowed_to_terminate)
-
-    def _keep_worker_of_node_type(
-        self, node_id: NodeID, node_type_counts: Dict[NodeType, int]
-    ) -> Tuple[KeepOrTerminate, Optional[str]]:
-        """Determines if a worker should be kept based on the min_workers
-        and max_workers constraint of the worker's node_type.
-
-        Returns KeepOrTerminate.keep when both of the following hold:
-        (a) The worker's node_type is present among the keys of the current
-            config's available_node_types dict.
-        (b) Deleting the node would violate the min_workers constraint for that
-            worker's node_type.
-
-        Returns KeepOrTerminate.terminate when both the following hold:
-        (a) The worker's node_type is not present among the keys of the current
-            config's available_node_types dict.
-        (b) Keeping the node would violate the max_workers constraint for that
-            worker's node_type.
-
-        Return KeepOrTerminate.decide_later otherwise.
-
-        Args:
-            node_type_counts(Dict[NodeType, int]): The non_terminated node
-                types counted so far.
-        Returns:
-            KeepOrTerminate: keep if the node should be kept, terminate if the
-            node should be terminated, decide_later if we are allowed
-            to terminate it, but do not have to.
-            Optional[str]: reason for termination. Not None on
-            KeepOrTerminate.terminate, None otherwise.
-        """
-        tags = self.provider.node_tags(node_id)
-        if TAG_RAY_USER_NODE_TYPE in tags:
-            node_type = tags[TAG_RAY_USER_NODE_TYPE]
-
-            min_workers = self.available_node_types.get(node_type, {}).get(
-                "min_workers", 0
-            )
-            max_workers = self.available_node_types.get(node_type, {}).get(
-                "max_workers", 0
-            )
-            if node_type not in self.available_node_types:
-                # The node type has been deleted from the cluster config.
-                # Allow terminating it if needed.
-                available_node_types = list(self.available_node_types.keys())
-                return (
-                    KeepOrTerminate.terminate,
-                    f"not in available_node_types: {available_node_types}",
-                )
-            new_count = node_type_counts[node_type] + 1
-            if new_count <= min(min_workers, max_workers):
-                return KeepOrTerminate.keep, None
-            if new_count > max_workers:
-                return KeepOrTerminate.terminate, "max_workers_per_type"
-
-        return KeepOrTerminate.decide_later, None
-
-    def _node_resources(self, node_id):
-        node_type = self.provider.node_tags(node_id).get(TAG_RAY_USER_NODE_TYPE)
-        if self.available_node_types:
-            return self.available_node_types.get(node_type, {}).get("resources", {})
-        else:
-            return {}
-
-    def reset(self, errors_fatal=False):
-        sync_continuously = False
-        if hasattr(self, "config"):
-            sync_continuously = self.config.get("file_mounts_sync_continuously", False)
-        try:
-            new_config = self.config_reader()
-            if new_config != getattr(self, "config", None):
-                try:
-                    validate_config(new_config)
-                except Exception as e:
-                    self.prom_metrics.config_validation_exceptions.inc()
-                    logger.debug(
-                        "Cluster config validation failed. The version of "
-                        "the ray CLI you launched this cluster with may "
-                        "be higher than the version of ray being run on "
-                        "the cluster. Some new features may not be "
-                        "available until you upgrade ray on your cluster.",
-                        exc_info=e,
-                    )
-            (new_runtime_hash, new_file_mounts_contents_hash) = hash_runtime_conf(
-                new_config["file_mounts"],
-                new_config["cluster_synced_files"],
-                [
-                    new_config["worker_setup_commands"],
-                    new_config["worker_start_ray_commands"],
-                ],
-                generate_file_mounts_contents_hash=sync_continuously,
-            )
-            self.config = new_config
-            self.runtime_hash = new_runtime_hash
-            self.file_mounts_contents_hash = new_file_mounts_contents_hash
-            if not self.provider:
-                self.provider = _get_node_provider(
-                    self.config["provider"], self.config["cluster_name"]
-                )
-
-            # If using the LocalNodeProvider, make sure the head node is marked
-            # non-terminated.
-            if isinstance(self.provider, LocalNodeProvider):
-                record_local_head_state_if_needed(self.provider)
-
-            self.available_node_types = self.config["available_node_types"]
-            upscaling_speed = self.config.get("upscaling_speed")
-            aggressive = self.config.get("autoscaling_mode") == "aggressive"
-            target_utilization_fraction = self.config.get("target_utilization_fraction")
-            if upscaling_speed:
-                upscaling_speed = float(upscaling_speed)
-            # TODO(ameer): consider adding (if users ask) an option of
-            # initial_upscaling_num_workers.
-            elif aggressive:
-                upscaling_speed = 99999
-                logger.warning(
-                    "Legacy aggressive autoscaling mode "
-                    "detected. Replacing it by setting upscaling_speed to "
-                    "99999."
-                )
-            elif target_utilization_fraction:
-                upscaling_speed = 1 / max(target_utilization_fraction, 0.001) - 1
-                logger.warning(
-                    "Legacy target_utilization_fraction config "
-                    "detected. Replacing it by setting upscaling_speed to "
-                    + "1 / target_utilization_fraction - 1."
-                )
-            else:
-                upscaling_speed = 1.0
-            if self.resource_demand_scheduler:
-                # The node types are autofilled internally for legacy yamls,
-                # overwriting the class will remove the inferred node resources
-                # for legacy yamls.
-                self.resource_demand_scheduler.reset_config(
-                    self.provider,
-                    self.available_node_types,
-                    self.config["max_workers"],
-                    self.config["head_node_type"],
-                    upscaling_speed,
-                )
-            else:
-                self.resource_demand_scheduler = ResourceDemandScheduler(
-                    self.provider,
-                    self.available_node_types,
-                    self.config["max_workers"],
-                    self.config["head_node_type"],
-                    upscaling_speed,
-                )
-
-        except Exception as e:
-            self.prom_metrics.reset_exceptions.inc()
-            if errors_fatal:
-                raise e
-            else:
-                logger.exception("StandardAutoscaler: " "Error parsing config.")
-
-    def launch_config_ok(self, node_id):
-        if self.disable_launch_config_check:
-            return True
-        node_tags = self.provider.node_tags(node_id)
-        tag_launch_conf = node_tags.get(TAG_RAY_LAUNCH_CONFIG)
-        node_type = node_tags.get(TAG_RAY_USER_NODE_TYPE)
-        if node_type not in self.available_node_types:
-            # The node type has been deleted from the cluster config.
-            # Don't keep the node.
-            return False
-
-        # The `worker_nodes` field is deprecated in favor of per-node-type
-        # node_configs. We allow it for backwards-compatibility.
-        launch_config = copy.deepcopy(self.config.get("worker_nodes", {}))
-        if node_type:
-            launch_config.update(
-                self.config["available_node_types"][node_type]["node_config"]
-            )
-        calculated_launch_hash = hash_launch_conf(launch_config, self.config["auth"])
-
-        if calculated_launch_hash != tag_launch_conf:
-            return False
-        return True
-
-    def files_up_to_date(self, node_id):
-        node_tags = self.provider.node_tags(node_id)
-        applied_config_hash = node_tags.get(TAG_RAY_RUNTIME_CONFIG)
-        applied_file_mounts_contents_hash = node_tags.get(TAG_RAY_FILE_MOUNTS_CONTENTS)
-        if applied_config_hash != self.runtime_hash or (
-            self.file_mounts_contents_hash is not None
-            and self.file_mounts_contents_hash != applied_file_mounts_contents_hash
-        ):
-            logger.info(
-                "StandardAutoscaler: "
-                "{}: Runtime state is ({},{}), want ({},{})".format(
-                    node_id,
-                    applied_config_hash,
-                    applied_file_mounts_contents_hash,
-                    self.runtime_hash,
-                    self.file_mounts_contents_hash,
-                )
-            )
-            return False
-        return True
-
-    def heartbeat_on_time(self, node_id: NodeID, now: float) -> bool:
-        """Determine whether we've received a heartbeat from a node within the
-        last AUTOSCALER_HEARTBEAT_TIMEOUT_S seconds.
-        """
-        key = self.provider.internal_ip(node_id)
-
-        if key in self.load_metrics.last_heartbeat_time_by_ip:
-            last_heartbeat_time = self.load_metrics.last_heartbeat_time_by_ip[key]
-            delta = now - last_heartbeat_time
-            if delta < AUTOSCALER_HEARTBEAT_TIMEOUT_S:
-                return True
-        return False
-
-    def terminate_unhealthy_nodes(self, now: float):
-        """Terminated nodes for which we haven't received a heartbeat on time.
-        These nodes are subsequently terminated.
-        """
-        for node_id in self.non_terminated_nodes.worker_ids:
-            node_status = self.provider.node_tags(node_id)[TAG_RAY_NODE_STATUS]
-            # We're not responsible for taking down
-            # nodes with pending or failed status:
-            if not node_status == STATUS_UP_TO_DATE:
-                continue
-            # This node is up-to-date. If it hasn't had the chance to produce
-            # a heartbeat, fake the heartbeat now (see logic for completed node
-            # updaters).
-            ip = self.provider.internal_ip(node_id)
-            if ip not in self.load_metrics.last_heartbeat_time_by_ip:
-                self.load_metrics.mark_active(ip)
-            # Heartbeat indicates node is healthy:
-            if self.heartbeat_on_time(node_id, now):
-                continue
-            self.schedule_node_termination(
-                node_id, "lost contact with raylet", logger.warning
-            )
-        self.terminate_scheduled_nodes()
-
-    def attempt_to_recover_unhealthy_nodes(self, now):
-        for node_id in self.non_terminated_nodes.worker_ids:
-            self.recover_if_needed(node_id, now)
-
-    def recover_if_needed(self, node_id, now):
-        if not self.can_update(node_id):
-            return
-        if self.heartbeat_on_time(node_id, now):
-            return
-
-        logger.warning(
-            "StandardAutoscaler: "
-            "{}: No recent heartbeat, "
-            "restarting Ray to recover...".format(node_id)
-        )
-        self.event_summarizer.add(
-            "Restarting {} nodes of type "
-            + self._get_node_type(node_id)
-            + " (lost contact with raylet).",
-            quantity=1,
-            aggregate=operator.add,
-        )
-        head_node_ip = self.provider.internal_ip(self.non_terminated_nodes.head_id)
-        updater = NodeUpdaterThread(
-            node_id=node_id,
-            provider_config=self.config["provider"],
-            provider=self.provider,
-            auth_config=self.config["auth"],
-            cluster_name=self.config["cluster_name"],
-            file_mounts={},
-            initialization_commands=[],
-            setup_commands=[],
-            ray_start_commands=with_head_node_ip(
-                self.config["worker_start_ray_commands"], head_node_ip
-            ),
-            runtime_hash=self.runtime_hash,
-            file_mounts_contents_hash=self.file_mounts_contents_hash,
-            process_runner=self.process_runner,
-            use_internal_ip=True,
-            is_head_node=False,
-            docker_config=self.config.get("docker"),
-            node_resources=self._node_resources(node_id),
-            for_recovery=True,
-        )
-        updater.start()
-        self.updaters[node_id] = updater
-
-    def _get_node_type(self, node_id: str) -> str:
-        node_tags = self.provider.node_tags(node_id)
-        if TAG_RAY_USER_NODE_TYPE in node_tags:
-            return node_tags[TAG_RAY_USER_NODE_TYPE]
-        else:
-            return "unknown_node_type"
-
-    def _get_node_type_specific_fields(self, node_id: str, fields_key: str) -> Any:
-        fields = self.config[fields_key]
-        node_tags = self.provider.node_tags(node_id)
-        if TAG_RAY_USER_NODE_TYPE in node_tags:
-            node_type = node_tags[TAG_RAY_USER_NODE_TYPE]
-            if node_type not in self.available_node_types:
-                raise ValueError(f"Unknown node type tag: {node_type}.")
-            node_specific_config = self.available_node_types[node_type]
-            if fields_key in node_specific_config:
-                fields = node_specific_config[fields_key]
-        return fields
-
-    def _get_node_specific_docker_config(self, node_id):
-        if "docker" not in self.config:
-            return {}
-        docker_config = copy.deepcopy(self.config.get("docker", {}))
-        node_specific_docker = self._get_node_type_specific_fields(node_id, "docker")
-        docker_config.update(node_specific_docker)
-        return docker_config
-
-    def should_update(self, node_id):
-        if not self.can_update(node_id):
-            return UpdateInstructions(None, None, None, None)  # no update
-
-        status = self.provider.node_tags(node_id).get(TAG_RAY_NODE_STATUS)
-        if status == STATUS_UP_TO_DATE and self.files_up_to_date(node_id):
-            return UpdateInstructions(None, None, None, None)  # no update
-
-        successful_updated = self.num_successful_updates.get(node_id, 0) > 0
-        if successful_updated and self.config.get("restart_only", False):
-            setup_commands = []
-            ray_start_commands = self.config["worker_start_ray_commands"]
-        elif successful_updated and self.config.get("no_restart", False):
-            setup_commands = self._get_node_type_specific_fields(
-                node_id, "worker_setup_commands"
-            )
-            ray_start_commands = []
-        else:
-            setup_commands = self._get_node_type_specific_fields(
-                node_id, "worker_setup_commands"
-            )
-            ray_start_commands = self.config["worker_start_ray_commands"]
-
-        docker_config = self._get_node_specific_docker_config(node_id)
-        return UpdateInstructions(
-            node_id=node_id,
-            setup_commands=setup_commands,
-            ray_start_commands=ray_start_commands,
-            docker_config=docker_config,
-        )
-
-    def spawn_updater(
-        self, node_id, setup_commands, ray_start_commands, node_resources, docker_config
-    ):
-        logger.info(
-            f"Creating new (spawn_updater) updater thread for node" f" {node_id}."
-        )
-        ip = self.provider.internal_ip(node_id)
-        node_type = self._get_node_type(node_id)
-        self.node_tracker.track(node_id, ip, node_type)
-        head_node_ip = self.provider.internal_ip(self.non_terminated_nodes.head_id)
-        updater = NodeUpdaterThread(
-            node_id=node_id,
-            provider_config=self.config["provider"],
-            provider=self.provider,
-            auth_config=self.config["auth"],
-            cluster_name=self.config["cluster_name"],
-            file_mounts=self.config["file_mounts"],
-            initialization_commands=with_head_node_ip(
-                self._get_node_type_specific_fields(node_id, "initialization_commands"),
-                head_node_ip,
-            ),
-            setup_commands=with_head_node_ip(setup_commands, head_node_ip),
-            ray_start_commands=with_head_node_ip(ray_start_commands, head_node_ip),
-            runtime_hash=self.runtime_hash,
-            file_mounts_contents_hash=self.file_mounts_contents_hash,
-            is_head_node=False,
-            cluster_synced_files=self.config["cluster_synced_files"],
-            rsync_options={
-                "rsync_exclude": self.config.get("rsync_exclude"),
-                "rsync_filter": self.config.get("rsync_filter"),
-            },
-            process_runner=self.process_runner,
-            use_internal_ip=True,
-            docker_config=docker_config,
-            node_resources=node_resources,
-        )
-        updater.start()
-        self.updaters[node_id] = updater
-
-    def can_update(self, node_id):
-        if self.disable_node_updaters:
-            return False
-        if node_id in self.updaters:
-            return False
-        if not self.launch_config_ok(node_id):
-            return False
-        if self.num_failed_updates.get(node_id, 0) > 0:  # TODO(ekl) retry?
-            return False
-        logger.debug(
-            f"{node_id} is not being updated and "
-            "passes config check (can_update=True)."
-        )
-        return True
-
-    def launch_new_node(self, count: int, node_type: Optional[str]) -> None:
-        logger.info("StandardAutoscaler: Queue {} new nodes for launch".format(count))
-        self.event_summarizer.add(
-            "Adding {} nodes of type " + str(node_type) + ".",
-            quantity=count,
-            aggregate=operator.add,
-        )
-        self.pending_launches.inc(node_type, count)
-        self.prom_metrics.pending_nodes.set(self.pending_launches.value)
-        config = copy.deepcopy(self.config)
-        # Split into individual launch requests of the max batch size.
-        while count > 0:
-            self.launch_queue.put(
-                (config, min(count, self.max_launch_batch), node_type)
-            )
-            count -= self.max_launch_batch
-
-    def kill_workers(self):
-        logger.error("StandardAutoscaler: kill_workers triggered")
-        nodes = self.workers()
-        if nodes:
-            self.provider.terminate_nodes(nodes)
-            for node in nodes:
-                self.node_tracker.untrack(node)
-                self.prom_metrics.stopped_nodes.inc()
-        logger.error("StandardAutoscaler: terminated {} node(s)".format(len(nodes)))
-
-    def summary(self):
-        """Summarizes the active, pending, and failed node launches.
-
-        An active node is a node whose raylet is actively reporting heartbeats.
-        A pending node is non-active node whose node tag is uninitialized,
-        waiting for ssh, syncing files, or setting up.
-        If a node is not pending or active, it is failed.
-
-        Returns:
-            AutoscalerSummary: The summary.
-        """
-        active_nodes = Counter()
-        pending_nodes = []
-        failed_nodes = []
-        non_failed = set()
-
-        for node_id in self.non_terminated_nodes.all_node_ids:
-            ip = self.provider.internal_ip(node_id)
-            node_tags = self.provider.node_tags(node_id)
-
-            if not all(
-                tag in node_tags
-                for tag in (
-                    TAG_RAY_NODE_KIND,
-                    TAG_RAY_USER_NODE_TYPE,
-                    TAG_RAY_NODE_STATUS,
-                )
-            ):
-                # In some node providers, creation of a node and tags is not
-                # atomic, so just skip it.
-                continue
-
-            if node_tags[TAG_RAY_NODE_KIND] == NODE_KIND_UNMANAGED:
-                continue
-            node_type = node_tags[TAG_RAY_USER_NODE_TYPE]
-
-            # TODO (Alex): If a node's raylet has died, it shouldn't be marked
-            # as active.
-            is_active = self.load_metrics.is_active(ip)
-            if is_active:
-                active_nodes[node_type] += 1
-                non_failed.add(node_id)
-            else:
-                status = node_tags[TAG_RAY_NODE_STATUS]
-                completed_states = [STATUS_UP_TO_DATE, STATUS_UPDATE_FAILED]
-                is_pending = status not in completed_states
-                if is_pending:
-                    pending_nodes.append((ip, node_type, status))
-                    non_failed.add(node_id)
-
-        failed_nodes = self.node_tracker.get_all_failed_node_info(non_failed)
-
-        # The concurrent counter leaves some 0 counts in, so we need to
-        # manually filter those out.
-        pending_launches = {}
-        for node_type, count in self.pending_launches.breakdown().items():
-            if count:
-                pending_launches[node_type] = count
-
-        return AutoscalerSummary(
-            # Convert active_nodes from counter to dict for later serialization
-            active_nodes=dict(active_nodes),
-            pending_nodes=pending_nodes,
-            pending_launches=pending_launches,
-            failed_nodes=failed_nodes,
-        )
-
-    def info_string(self):
-        lm_summary = self.load_metrics.summary()
-        autoscaler_summary = self.summary()
-        return "\n" + format_info_string(lm_summary, autoscaler_summary)
-=======
-from collections import defaultdict, namedtuple, Counter
-from typing import Any, Optional, Dict, List, Set, FrozenSet, Tuple, Union, Callable
-import copy
-from dataclasses import dataclass
-import logging
-import math
-import operator
-import os
-import subprocess
-import threading
-import time
-import yaml
-from enum import Enum
-
-import grpc
-
-try:
-    from urllib3.exceptions import MaxRetryError
-except ImportError:
-    MaxRetryError = None
-
-from ray.autoscaler.node_provider import NodeProvider
-from ray.autoscaler.tags import (
-    TAG_RAY_LAUNCH_CONFIG,
-    TAG_RAY_RUNTIME_CONFIG,
-    TAG_RAY_FILE_MOUNTS_CONTENTS,
-    TAG_RAY_NODE_STATUS,
-    TAG_RAY_NODE_KIND,
-    TAG_RAY_USER_NODE_TYPE,
-    STATUS_UP_TO_DATE,
-    STATUS_UPDATE_FAILED,
-    NODE_KIND_WORKER,
-    NODE_KIND_UNMANAGED,
-    NODE_KIND_HEAD,
-)
-from ray.autoscaler._private.event_summarizer import EventSummarizer
-from ray.autoscaler._private.legacy_info_string import legacy_log_info_string
-from ray.autoscaler._private.load_metrics import LoadMetrics
-from ray.autoscaler._private.local.node_provider import LocalNodeProvider
-from ray.autoscaler._private.local.node_provider import (
-    record_local_head_state_if_needed,
-)
-from ray.autoscaler._private.prom_metrics import AutoscalerPrometheusMetrics
-from ray.autoscaler._private.providers import _get_node_provider
-from ray.autoscaler._private.updater import NodeUpdaterThread
-from ray.autoscaler._private.node_launcher import NodeLauncher
-from ray.autoscaler._private.node_tracker import NodeTracker
-from ray.autoscaler._private.resource_demand_scheduler import (
-    get_bin_pack_residual,
-    ResourceDemandScheduler,
-    NodeType,
-    NodeID,
-    NodeIP,
-    ResourceDict,
-)
-from ray.autoscaler._private.util import (
-    ConcurrentCounter,
-    validate_config,
-    with_head_node_ip,
-    hash_launch_conf,
-    hash_runtime_conf,
-    format_info_string,
-)
-from ray.autoscaler._private.constants import (
-    AUTOSCALER_MAX_NUM_FAILURES,
-    AUTOSCALER_MAX_LAUNCH_BATCH,
-    AUTOSCALER_MAX_CONCURRENT_LAUNCHES,
-    AUTOSCALER_UPDATE_INTERVAL_S,
-    AUTOSCALER_HEARTBEAT_TIMEOUT_S,
-)
-from ray.core.generated import gcs_service_pb2, gcs_service_pb2_grpc
-
-from six.moves import queue
-
-logger = logging.getLogger(__name__)
-
-# Status of a node e.g. "up-to-date", see ray/autoscaler/tags.py
-NodeStatus = str
-
-# Tuple of modified fields for the given node_id returned by should_update
-# that will be passed into a NodeUpdaterThread.
-UpdateInstructions = namedtuple(
-    "UpdateInstructions",
-    ["node_id", "setup_commands", "ray_start_commands", "docker_config"],
-)
-
-
-@dataclass
-class AutoscalerSummary:
-    active_nodes: Dict[NodeType, int]
-    pending_nodes: List[Tuple[NodeIP, NodeType, NodeStatus]]
-    pending_launches: Dict[NodeType, int]
-    failed_nodes: List[Tuple[NodeIP, NodeType]]
-
-
-class NonTerminatedNodes:
-    """Class to extract and organize information on non-terminated nodes."""
-
-    def __init__(self, provider: NodeProvider):
-        # All non-terminated nodes
-        self.all_node_ids = provider.non_terminated_nodes({})
-
-        # Managed worker nodes (node kind "worker"):
-        self.worker_ids: List[NodeID] = []
-        # The head node (node kind "head")
-        self.head_id: Optional[NodeID] = None
-
-        for node in self.all_node_ids:
-            node_kind = provider.node_tags(node)[TAG_RAY_NODE_KIND]
-            if node_kind == NODE_KIND_WORKER:
-                self.worker_ids.append(node)
-            elif node_kind == NODE_KIND_HEAD:
-                self.head_id = node
-
-        # Note: For typical use-cases,
-        # self.all_node_ids == self.worker_ids + [self.head_id]
-
-    def remove_terminating_nodes(self, terminating_nodes: List[NodeID]) -> None:
-        """Remove nodes we're in the process of terminating from internal
-        state."""
-
-        def not_terminating(node):
-            return node not in terminating_nodes
-
-        self.worker_ids = list(filter(not_terminating, self.worker_ids))
-        self.all_node_ids = list(filter(not_terminating, self.all_node_ids))
-
-
-# Whether a worker should be kept based on the min_workers and
-# max_workers constraints.
-#
-# keep: should keep the worker
-# terminate: should terminate the worker
-# decide_later: the worker can be terminated if needed
-KeepOrTerminate = Enum("KeepOrTerminate", "keep terminate decide_later")
-
-
-class StandardAutoscaler:
-    """The autoscaling control loop for a Ray cluster.
-
-    There are two ways to start an autoscaling cluster: manually by running
-    `ray start --head --autoscaling-config=/path/to/config.yaml` on a instance
-    that has permission to launch other instances, or you can also use `ray up
-    /path/to/config.yaml` from your laptop, which will configure the right
-    AWS/Cloud roles automatically. See the documentation for a full definition
-    of autoscaling behavior:
-    https://docs.ray.io/en/master/cluster/autoscaling.html
-    StandardAutoscaler's `update` method is periodically called in
-    `monitor.py`'s monitoring loop.
-
-    StandardAutoscaler is also used to bootstrap clusters (by adding workers
-    until the cluster size that can handle the resource demand is met).
-    """
-
-    def __init__(
-        self,
-        # TODO(ekl): require config reader to be a callable always.
-        config_reader: Union[str, Callable[[], dict]],
-        load_metrics: LoadMetrics,
-        gcs_node_info_stub: gcs_service_pb2_grpc.NodeInfoGcsServiceStub,
-        max_launch_batch: int = AUTOSCALER_MAX_LAUNCH_BATCH,
-        max_concurrent_launches: int = AUTOSCALER_MAX_CONCURRENT_LAUNCHES,
-        max_failures: int = AUTOSCALER_MAX_NUM_FAILURES,
-        process_runner: Any = subprocess,
-        update_interval_s: int = AUTOSCALER_UPDATE_INTERVAL_S,
-        prefix_cluster_info: bool = False,
-        event_summarizer: Optional[EventSummarizer] = None,
-        prom_metrics: Optional[AutoscalerPrometheusMetrics] = None,
-    ):
-        """Create a StandardAutoscaler.
-
-        Args:
-            config_reader: Path to a Ray Autoscaler YAML, or a function to read
-                and return the latest config.
-            load_metrics: Provides metrics for the Ray cluster.
-            max_launch_batch: Max number of nodes to launch in one request.
-            max_concurrent_launches: Max number of nodes that can be
-                concurrently launched. This value and `max_launch_batch`
-                determine the number of batches that are used to launch nodes.
-            max_failures: Number of failures that the autoscaler will tolerate
-                before exiting.
-            process_runner: Subproc-like interface used by the CommandRunner.
-            update_interval_s: Seconds between running the autoscaling loop.
-            prefix_cluster_info: Whether to add the cluster name to info strs.
-            event_summarizer: Utility to consolidate duplicated messages.
-            prom_metrics: Prometheus metrics for autoscaler-related operations.
-            gcs_node_info_stub: Stub for interactions with Ray nodes via gRPC
-                request to the GCS. Used to drain nodes before termination.
-        """
-
-        if isinstance(config_reader, str):
-            # Auto wrap with file reader.
-            def read_fn():
-                with open(config_reader) as f:
-                    new_config = yaml.safe_load(f.read())
-                return new_config
-
-            self.config_reader = read_fn
-        else:
-            self.config_reader = config_reader
-
-        # Prefix each line of info string with cluster name if True
-        self.prefix_cluster_info = prefix_cluster_info
-        # Keep this before self.reset (self.provider needs to be created
-        # exactly once).
-        self.provider = None
-        # Keep this before self.reset (if an exception occurs in reset
-        # then prom_metrics must be instantitiated to increment the
-        # exception counter)
-        self.prom_metrics = prom_metrics or AutoscalerPrometheusMetrics()
-        self.resource_demand_scheduler = None
-        self.reset(errors_fatal=True)
-        self.load_metrics = load_metrics
-
-        self.max_failures = max_failures
-        self.max_launch_batch = max_launch_batch
-        self.max_concurrent_launches = max_concurrent_launches
-        self.process_runner = process_runner
-        self.event_summarizer = event_summarizer or EventSummarizer()
-
-        # Map from node_id to NodeUpdater threads
-        self.updaters = {}
-        self.num_failed_updates = defaultdict(int)
-        self.num_successful_updates = defaultdict(int)
-        self.num_failures = 0
-        self.last_update_time = 0.0
-        self.update_interval_s = update_interval_s
-
-        # Keeps track of pending and running nodes
-        self.non_terminated_nodes: Optional[NonTerminatedNodes] = None
-
-        # Tracks nodes scheduled for termination
-        self.nodes_to_terminate: List[NodeID] = []
-
-        # Disable NodeUpdater threads if true.
-        # Should be set to true in situations where another component, such as
-        # a Kubernetes operator, is responsible for Ray setup on nodes.
-        self.disable_node_updaters = self.config["provider"].get(
-            "disable_node_updaters", False
-        )
-
-        # Disable launch config checking if true.
-        # This is set in the fake_multinode situations where there isn't any
-        # meaningful node "type" to enforce.
-        self.disable_launch_config_check = self.config["provider"].get(
-            "disable_launch_config_check", False
-        )
-
-        # Node launchers
-        self.launch_queue = queue.Queue()
-        self.pending_launches = ConcurrentCounter()
-        max_batches = math.ceil(max_concurrent_launches / float(max_launch_batch))
-        for i in range(int(max_batches)):
-            node_launcher = NodeLauncher(
-                provider=self.provider,
-                queue=self.launch_queue,
-                index=i,
-                pending=self.pending_launches,
-                node_types=self.available_node_types,
-                prom_metrics=self.prom_metrics,
-                event_summarizer=self.event_summarizer,
-            )
-            node_launcher.daemon = True
-            node_launcher.start()
-
-        # NodeTracker maintains soft state to track the number of recently
-        # failed nodes. It is best effort only.
-        self.node_tracker = NodeTracker()
-
-        # Expand local file_mounts to allow ~ in the paths. This can't be done
-        # earlier when the config is written since we might be on different
-        # platform and the expansion would result in wrong path.
-        self.config["file_mounts"] = {
-            remote: os.path.expanduser(local)
-            for remote, local in self.config["file_mounts"].items()
-        }
-
-        self.gcs_node_info_stub = gcs_node_info_stub
-
-        for local_path in self.config["file_mounts"].values():
-            assert os.path.exists(local_path)
-        logger.info("StandardAutoscaler: {}".format(self.config))
-
-    def update(self):
-        try:
-            self.reset(errors_fatal=False)
-            self._update()
-        except Exception as e:
-            self.prom_metrics.update_loop_exceptions.inc()
-            logger.exception("StandardAutoscaler: " "Error during autoscaling.")
-            # Don't abort the autoscaler if the K8s API server is down.
-            # https://github.com/ray-project/ray/issues/12255
-            is_k8s_connection_error = self.config["provider"][
-                "type"
-            ] == "kubernetes" and isinstance(e, MaxRetryError)
-            if not is_k8s_connection_error:
-                self.num_failures += 1
-            if self.num_failures > self.max_failures:
-                logger.critical("StandardAutoscaler: " "Too many errors, abort.")
-                raise e
-
-    def _update(self):
-        now = time.time()
-        # Throttle autoscaling updates to this interval to avoid exceeding
-        # rate limits on API calls.
-        if now - self.last_update_time < self.update_interval_s:
-            return
-
-        self.last_update_time = now
-
-        # Query the provider to update the list of non-terminated nodes
-        self.non_terminated_nodes = NonTerminatedNodes(self.provider)
-
-        # Update running nodes gauge
-        num_workers = len(self.non_terminated_nodes.worker_ids)
-        self.prom_metrics.running_workers.set(num_workers)
-
-        # Remove from LoadMetrics the ips unknown to the NodeProvider.
-        self.load_metrics.prune_active_ips(
-            active_ips=[
-                self.provider.internal_ip(node_id)
-                for node_id in self.non_terminated_nodes.all_node_ids
-            ]
-        )
-
-        # Update status strings
-        logger.info(self.info_string())
-        legacy_log_info_string(self, self.non_terminated_nodes.worker_ids)
-
-        if not self.provider.is_readonly():
-            self.terminate_nodes_to_enforce_config_constraints(now)
-
-            if self.disable_node_updaters:
-                self.terminate_unhealthy_nodes(now)
-            else:
-                self.process_completed_updates()
-                self.update_nodes()
-                self.attempt_to_recover_unhealthy_nodes(now)
-                self.set_prometheus_updater_data()
-
-        # Dict[NodeType, int], List[ResourceDict]
-        to_launch, unfulfilled = self.resource_demand_scheduler.get_nodes_to_launch(
-            self.non_terminated_nodes.all_node_ids,
-            self.pending_launches.breakdown(),
-            self.load_metrics.get_resource_demand_vector(),
-            self.load_metrics.get_resource_utilization(),
-            self.load_metrics.get_pending_placement_groups(),
-            self.load_metrics.get_static_node_resources_by_ip(),
-            ensure_min_cluster_size=self.load_metrics.get_resource_requests(),
-        )
-        self._report_pending_infeasible(unfulfilled)
-
-        if not self.provider.is_readonly():
-            self.launch_required_nodes(to_launch)
-
-        # Record the amount of time the autoscaler took for
-        # this _update() iteration.
-        update_time = time.time() - self.last_update_time
-        self.prom_metrics.update_time.observe(update_time)
-
-    def terminate_nodes_to_enforce_config_constraints(self, now: float):
-        """Terminates nodes to enforce constraints defined by the autoscaling
-        config.
-
-        (1) Terminates nodes in excess of `max_workers`.
-        (2) Terminates nodes idle for longer than `idle_timeout_minutes`.
-        (3) Terminates outdated nodes,
-                namely nodes whose configs don't match `node_config` for the
-                relevant node type.
-
-        Avoids terminating non-outdated nodes required by
-        autoscaler.sdk.request_resources().
-        """
-        last_used = self.load_metrics.last_used_time_by_ip
-        horizon = now - (60 * self.config["idle_timeout_minutes"])
-
-        # Sort based on last used to make sure to keep min_workers that
-        # were most recently used. Otherwise, _keep_min_workers_of_node_type
-        # might keep a node that should be terminated.
-        sorted_node_ids = self._sort_based_on_last_used(
-            self.non_terminated_nodes.worker_ids, last_used
-        )
-
-        # Don't terminate nodes needed by request_resources()
-        nodes_not_allowed_to_terminate: FrozenSet[NodeID] = {}
-        if self.load_metrics.get_resource_requests():
-            nodes_not_allowed_to_terminate = (
-                self._get_nodes_needed_for_request_resources(sorted_node_ids)
-            )
-
-        # Tracks counts of nodes we intend to keep for each node type.
-        node_type_counts = defaultdict(int)
-
-        def keep_node(node_id: NodeID) -> None:
-            # Update per-type counts.
-            tags = self.provider.node_tags(node_id)
-            if TAG_RAY_USER_NODE_TYPE in tags:
-                node_type = tags[TAG_RAY_USER_NODE_TYPE]
-                node_type_counts[node_type] += 1
-
-        # Nodes that we could terminate, if needed.
-        nodes_we_could_terminate: List[NodeID] = []
-
-        for node_id in sorted_node_ids:
-            # Make sure to not kill idle node types if the number of workers
-            # of that type is lower/equal to the min_workers of that type
-            # or it is needed for request_resources().
-            should_keep_or_terminate, reason = self._keep_worker_of_node_type(
-                node_id, node_type_counts
-            )
-            if should_keep_or_terminate == KeepOrTerminate.terminate:
-                self.schedule_node_termination(node_id, reason, logger.info)
-                continue
-            if (
-                should_keep_or_terminate == KeepOrTerminate.keep
-                or node_id in nodes_not_allowed_to_terminate
-            ) and self.launch_config_ok(node_id):
-                keep_node(node_id)
-                continue
-
-            node_ip = self.provider.internal_ip(node_id)
-            if node_ip in last_used and last_used[node_ip] < horizon:
-                self.schedule_node_termination(node_id, "idle", logger.info)
-            elif not self.launch_config_ok(node_id):
-                self.schedule_node_termination(node_id, "outdated", logger.info)
-            else:
-                keep_node(node_id)
-                nodes_we_could_terminate.append(node_id)
-
-        # Terminate nodes if there are too many
-        num_workers = len(self.non_terminated_nodes.worker_ids)
-        num_extra_nodes_to_terminate = (
-            num_workers - len(self.nodes_to_terminate) - self.config["max_workers"]
-        )
-
-        if num_extra_nodes_to_terminate > len(nodes_we_could_terminate):
-            logger.warning(
-                "StandardAutoscaler: trying to terminate "
-                f"{num_extra_nodes_to_terminate} nodes, while only "
-                f"{len(nodes_we_could_terminate)} are safe to terminate."
-                " Inconsistent config is likely."
-            )
-            num_extra_nodes_to_terminate = len(nodes_we_could_terminate)
-
-        # If num_extra_nodes_to_terminate is negative or zero,
-        # we would have less than max_workers nodes after terminating
-        # nodes_to_terminate and we do not need to terminate anything else.
-        if num_extra_nodes_to_terminate > 0:
-            extra_nodes_to_terminate = nodes_we_could_terminate[
-                -num_extra_nodes_to_terminate:
-            ]
-            for node_id in extra_nodes_to_terminate:
-                self.schedule_node_termination(node_id, "max workers", logger.info)
-
-        self.terminate_scheduled_nodes()
-
-    def schedule_node_termination(
-        self, node_id: NodeID, reason_opt: Optional[str], logger_method: Callable
-    ) -> None:
-        if reason_opt is None:
-            raise Exception("reason should be not None.")
-        reason: str = reason_opt
-        node_ip = self.provider.internal_ip(node_id)
-        # Log, record an event, and add node_id to nodes_to_terminate.
-        logger_method(
-            "StandardAutoscaler: "
-            f"Terminating the node with id {node_id}"
-            f" and ip {node_ip}."
-            f" ({reason})"
-        )
-        self.event_summarizer.add(
-            "Removing {} nodes of type "
-            + self._get_node_type(node_id)
-            + " ({}).".format(reason),
-            quantity=1,
-            aggregate=operator.add,
-        )
-        self.nodes_to_terminate.append(node_id)
-
-    def terminate_scheduled_nodes(self):
-        """Terminate scheduled nodes and clean associated autoscaler state."""
-        if not self.nodes_to_terminate:
-            return
-
-        # Do Ray-internal preparation for termination
-        self.drain_nodes_via_gcs(self.nodes_to_terminate)
-        # Terminate the nodes
-        self.provider.terminate_nodes(self.nodes_to_terminate)
-        for node in self.nodes_to_terminate:
-            self.node_tracker.untrack(node)
-            self.prom_metrics.stopped_nodes.inc()
-
-        # Update internal node lists
-        self.non_terminated_nodes.remove_terminating_nodes(self.nodes_to_terminate)
-
-        self.nodes_to_terminate = []
-
-    def drain_nodes_via_gcs(self, provider_node_ids_to_drain: List[NodeID]):
-        """Send an RPC request to the GCS to drain (prepare for termination)
-        the nodes with the given node provider ids.
-
-        note: The current implementation of DrainNode on the GCS side is to
-        de-register and gracefully shut down the Raylets. In the future,
-        the behavior may change to better reflect the name "Drain."
-        See https://github.com/ray-project/ray/pull/19350.
-        """
-        # The GCS expects Raylet ids in the request, rather than NodeProvider
-        # ids. To get the Raylet ids of the nodes to we're draining, we make
-        # the following translations of identifiers:
-        # node provider node id -> ip -> raylet id
-
-        # Convert node provider node ids to ips.
-        node_ips = set()
-        failed_ip_fetch = False
-        for provider_node_id in provider_node_ids_to_drain:
-            # If the provider's call to fetch ip fails, the exception is not
-            # fatal. Log the exception and proceed.
-            try:
-                ip = self.provider.internal_ip(provider_node_id)
-                node_ips.add(ip)
-            except Exception:
-                logger.exception(
-                    "Failed to get ip of node with id"
-                    f" {provider_node_id} during scale-down."
-                )
-                failed_ip_fetch = True
-        if failed_ip_fetch:
-            self.prom_metrics.drain_node_exceptions.inc()
-
-        # Only attempt to drain connected nodes, i.e. nodes with ips in
-        # LoadMetrics.
-        connected_node_ips = node_ips & self.load_metrics.raylet_id_by_ip.keys()
-
-        # Convert ips to Raylet ids.
-        # (The assignment ip->raylet_id is well-defined under current
-        # assumptions. See "use_node_id_as_ip" in monitor.py)
-        raylet_ids_to_drain = {
-            self.load_metrics.raylet_id_by_ip[ip] for ip in connected_node_ips
-        }
-
-        if not raylet_ids_to_drain:
-            return
-
-        logger.info(f"Draining {len(raylet_ids_to_drain)} raylet(s).")
-        try:
-            request = gcs_service_pb2.DrainNodeRequest(
-                drain_node_data=[
-                    gcs_service_pb2.DrainNodeData(node_id=raylet_id)
-                    for raylet_id in raylet_ids_to_drain
-                ]
-            )
-
-            # A successful response indicates that the GCS has marked the
-            # desired nodes as "drained." The cloud provider can then terminate
-            # the nodes without the GCS printing an error.
-            response = self.gcs_node_info_stub.DrainNode(request, timeout=5)
-
-            # Check if we succeeded in draining all of the intended nodes by
-            # looking at the RPC response.
-            drained_raylet_ids = {
-                status_item.node_id for status_item in response.drain_node_status
-            }
-            failed_to_drain = raylet_ids_to_drain - drained_raylet_ids
-            if failed_to_drain:
-                self.prom_metrics.drain_node_exceptions.inc()
-                logger.error(f"Failed to drain {len(failed_to_drain)} raylet(s).")
-
-        # If we get a gRPC error with an UNIMPLEMENTED code, fail silently.
-        # This error indicates that the GCS is using Ray version < 1.8.0,
-        # for which DrainNode is not implemented.
-        except grpc.RpcError as e:
-            # If the code is UNIMPLEMENTED, pass.
-            if e.code() == grpc.StatusCode.UNIMPLEMENTED:
-                pass
-            # Otherwise, it's a plane old gRPC error and we should log it.
-            else:
-                self.prom_metrics.drain_node_exceptions.inc()
-                logger.exception("Failed to drain Ray nodes. Traceback follows.")
-        except Exception:
-            # We don't need to interrupt the autoscaler update with an
-            # exception, but we should log what went wrong and record the
-            # failure in Prometheus.
-            self.prom_metrics.drain_node_exceptions.inc()
-            logger.exception("Failed to drain Ray nodes. Traceback follows.")
-
-    def launch_required_nodes(self, to_launch: Dict[NodeType, int]) -> None:
-        if to_launch:
-            for node_type, count in to_launch.items():
-                self.launch_new_node(count, node_type=node_type)
-
-    def update_nodes(self):
-        """Run NodeUpdaterThreads to run setup commands, sync files,
-        and/or start Ray.
-        """
-        # Update nodes with out-of-date files.
-        # TODO(edoakes): Spawning these threads directly seems to cause
-        # problems. They should at a minimum be spawned as daemon threads.
-        # See https://github.com/ray-project/ray/pull/5903 for more info.
-        T = []
-        for node_id, setup_commands, ray_start_commands, docker_config in (
-            self.should_update(node_id)
-            for node_id in self.non_terminated_nodes.worker_ids
-        ):
-            if node_id is not None:
-                resources = self._node_resources(node_id)
-                logger.debug(f"{node_id}: Starting new thread runner.")
-                T.append(
-                    threading.Thread(
-                        target=self.spawn_updater,
-                        args=(
-                            node_id,
-                            setup_commands,
-                            ray_start_commands,
-                            resources,
-                            docker_config,
-                        ),
-                    )
-                )
-        for t in T:
-            t.start()
-        for t in T:
-            t.join()
-
-    def process_completed_updates(self):
-        """Clean up completed NodeUpdaterThreads."""
-        completed_nodes = []
-        for node_id, updater in self.updaters.items():
-            if not updater.is_alive():
-                completed_nodes.append(node_id)
-        if completed_nodes:
-            failed_nodes = []
-            for node_id in completed_nodes:
-                updater = self.updaters[node_id]
-                if updater.exitcode == 0:
-                    self.num_successful_updates[node_id] += 1
-                    self.prom_metrics.successful_updates.inc()
-                    if updater.for_recovery:
-                        self.prom_metrics.successful_recoveries.inc()
-                    if updater.update_time:
-                        self.prom_metrics.worker_update_time.observe(
-                            updater.update_time
-                        )
-                    # Mark the node as active to prevent the node recovery
-                    # logic immediately trying to restart Ray on the new node.
-                    self.load_metrics.mark_active(self.provider.internal_ip(node_id))
-                else:
-                    failed_nodes.append(node_id)
-                    self.num_failed_updates[node_id] += 1
-                    self.prom_metrics.failed_updates.inc()
-                    if updater.for_recovery:
-                        self.prom_metrics.failed_recoveries.inc()
-                    self.node_tracker.untrack(node_id)
-                del self.updaters[node_id]
-
-            if failed_nodes:
-                # Some nodes in failed_nodes may already have been terminated
-                # during an update (for being idle after missing a heartbeat).
-
-                # Update the list of non-terminated workers.
-                for node_id in failed_nodes:
-                    # Check if the node has already been terminated.
-                    if node_id in self.non_terminated_nodes.worker_ids:
-                        self.schedule_node_termination(
-                            node_id, "launch failed", logger.error
-                        )
-                    else:
-                        logger.warning(
-                            f"StandardAutoscaler: {node_id}:"
-                            " Failed to update node."
-                            " Node has already been terminated."
-                        )
-                self.terminate_scheduled_nodes()
-
-    def set_prometheus_updater_data(self):
-        """Record total number of active NodeUpdaterThreads and how many of
-        these are being run to recover nodes.
-        """
-        self.prom_metrics.updating_nodes.set(len(self.updaters))
-        num_recovering = 0
-        for updater in self.updaters.values():
-            if updater.for_recovery:
-                num_recovering += 1
-        self.prom_metrics.recovering_nodes.set(num_recovering)
-
-    def _report_pending_infeasible(self, unfulfilled: List[ResourceDict]):
-        """Emit event messages for infeasible or unschedulable tasks.
-
-        This adds messages to the event summarizer for warning on infeasible
-        or "cluster full" resource requests.
-
-        Args:
-            unfulfilled: List of resource demands that would be unfulfilled
-                even after full scale-up.
-        """
-        pending = []
-        infeasible = []
-        for bundle in unfulfilled:
-            placement_group = any("_group_" in k or k == "bundle" for k in bundle)
-            if placement_group:
-                continue
-            if self.resource_demand_scheduler.is_feasible(bundle):
-                pending.append(bundle)
-            else:
-                infeasible.append(bundle)
-        if pending:
-            if self.load_metrics.cluster_full_of_actors_detected:
-                for request in pending:
-                    self.event_summarizer.add_once_per_interval(
-                        "Warning: The following resource request cannot be "
-                        "scheduled right now: {}. This is likely due to all "
-                        "cluster resources being claimed by actors. Consider "
-                        "creating fewer actors or adding more nodes "
-                        "to this Ray cluster.".format(request),
-                        key="pending_{}".format(sorted(request.items())),
-                        interval_s=30,
-                    )
-        if infeasible:
-            for request in infeasible:
-                self.event_summarizer.add_once_per_interval(
-                    "Error: No available node types can fulfill resource "
-                    "request {}. Add suitable node types to this cluster to "
-                    "resolve this issue.".format(request),
-                    key="infeasible_{}".format(sorted(request.items())),
-                    interval_s=30,
-                )
-
-    def _sort_based_on_last_used(
-        self, nodes: List[NodeID], last_used: Dict[str, float]
-    ) -> List[NodeID]:
-        """Sort the nodes based on the last time they were used.
-
-        The first item in the return list is the most recently used.
-        """
-        last_used_copy = copy.deepcopy(last_used)
-        # Add the unconnected nodes as the least recently used (the end of
-        # list). This prioritizes connected nodes.
-        least_recently_used = -1
-
-        def last_time_used(node_id: NodeID):
-            node_ip = self.provider.internal_ip(node_id)
-            if node_ip not in last_used_copy:
-                return least_recently_used
-            else:
-                return last_used_copy[node_ip]
-
-        return sorted(nodes, key=last_time_used, reverse=True)
-
-    def _get_nodes_needed_for_request_resources(
-        self, sorted_node_ids: List[NodeID]
-    ) -> FrozenSet[NodeID]:
-        # TODO(ameer): try merging this with resource_demand_scheduler
-        # code responsible for adding nodes for request_resources().
-        """Returns the nodes NOT allowed to terminate due to request_resources().
-
-        Args:
-            sorted_node_ids: the node ids sorted based on last used (LRU last).
-
-        Returns:
-            FrozenSet[NodeID]: a set of nodes (node ids) that
-            we should NOT terminate.
-        """
-        nodes_not_allowed_to_terminate: Set[NodeID] = set()
-        head_node_resources: ResourceDict = copy.deepcopy(
-            self.available_node_types[self.config["head_node_type"]]["resources"]
-        )
-        if not head_node_resources:
-            # Legacy yaml might include {} in the resources field.
-            # TODO(ameer): this is somewhat duplicated in
-            # resource_demand_scheduler.py.
-            static_nodes: Dict[
-                NodeIP, ResourceDict
-            ] = self.load_metrics.get_static_node_resources_by_ip()
-            head_node_ip = self.provider.internal_ip(self.non_terminated_nodes.head_id)
-            head_node_resources = static_nodes.get(head_node_ip, {})
-
-        max_node_resources: List[ResourceDict] = [head_node_resources]
-        resource_demand_vector_worker_node_ids = []
-        # Get max resources on all the non terminated nodes.
-        for node_id in sorted_node_ids:
-            tags = self.provider.node_tags(node_id)
-            if TAG_RAY_USER_NODE_TYPE in tags:
-                node_type = tags[TAG_RAY_USER_NODE_TYPE]
-                node_resources: ResourceDict = copy.deepcopy(
-                    self.available_node_types[node_type]["resources"]
-                )
-                if not node_resources:
-                    # Legacy yaml might include {} in the resources field.
-                    static_nodes: Dict[
-                        NodeIP, ResourceDict
-                    ] = self.load_metrics.get_static_node_resources_by_ip()
-                    node_ip = self.provider.internal_ip(node_id)
-                    node_resources = static_nodes.get(node_ip, {})
-                max_node_resources.append(node_resources)
-                resource_demand_vector_worker_node_ids.append(node_id)
-        # Since it is sorted based on last used, we "keep" nodes that are
-        # most recently used when we binpack. We assume get_bin_pack_residual
-        # is following the given order here.
-        used_resource_requests: List[ResourceDict]
-        _, used_resource_requests = get_bin_pack_residual(
-            max_node_resources, self.load_metrics.get_resource_requests()
-        )
-        # Remove the first entry (the head node).
-        max_node_resources.pop(0)
-        # Remove the first entry (the head node).
-        used_resource_requests.pop(0)
-        for i, node_id in enumerate(resource_demand_vector_worker_node_ids):
-            if (
-                used_resource_requests[i] == max_node_resources[i]
-                and max_node_resources[i]
-            ):
-                # No resources of the node were needed for request_resources().
-                # max_node_resources[i] is an empty dict for legacy yamls
-                # before the node is connected.
-                pass
-            else:
-                nodes_not_allowed_to_terminate.add(node_id)
-        return frozenset(nodes_not_allowed_to_terminate)
-
-    def _keep_worker_of_node_type(
-        self, node_id: NodeID, node_type_counts: Dict[NodeType, int]
-    ) -> Tuple[KeepOrTerminate, Optional[str]]:
-        """Determines if a worker should be kept based on the min_workers
-        and max_workers constraint of the worker's node_type.
-
-        Returns KeepOrTerminate.keep when both of the following hold:
-        (a) The worker's node_type is present among the keys of the current
-            config's available_node_types dict.
-        (b) Deleting the node would violate the min_workers constraint for that
-            worker's node_type.
-
-        Returns KeepOrTerminate.terminate when both the following hold:
-        (a) The worker's node_type is not present among the keys of the current
-            config's available_node_types dict.
-        (b) Keeping the node would violate the max_workers constraint for that
-            worker's node_type.
-
-        Return KeepOrTerminate.decide_later otherwise.
-
-        Args:
-            node_type_counts(Dict[NodeType, int]): The non_terminated node
-                types counted so far.
-        Returns:
-            KeepOrTerminate: keep if the node should be kept, terminate if the
-            node should be terminated, decide_later if we are allowed
-            to terminate it, but do not have to.
-            Optional[str]: reason for termination. Not None on
-            KeepOrTerminate.terminate, None otherwise.
-        """
-        tags = self.provider.node_tags(node_id)
-        if TAG_RAY_USER_NODE_TYPE in tags:
-            node_type = tags[TAG_RAY_USER_NODE_TYPE]
-
-            min_workers = self.available_node_types.get(node_type, {}).get(
-                "min_workers", 0
-            )
-            max_workers = self.available_node_types.get(node_type, {}).get(
-                "max_workers", 0
-            )
-            if node_type not in self.available_node_types:
-                # The node type has been deleted from the cluster config.
-                # Allow terminating it if needed.
-                available_node_types = list(self.available_node_types.keys())
-                return (
-                    KeepOrTerminate.terminate,
-                    f"not in available_node_types: {available_node_types}",
-                )
-            new_count = node_type_counts[node_type] + 1
-            if new_count <= min(min_workers, max_workers):
-                return KeepOrTerminate.keep, None
-            if new_count > max_workers:
-                return KeepOrTerminate.terminate, "max_workers_per_type"
-
-        return KeepOrTerminate.decide_later, None
-
-    def _node_resources(self, node_id):
-        node_type = self.provider.node_tags(node_id).get(TAG_RAY_USER_NODE_TYPE)
-        if self.available_node_types:
-            return self.available_node_types.get(node_type, {}).get("resources", {})
-        else:
-            return {}
-
-    def reset(self, errors_fatal=False):
-        sync_continuously = False
-        if hasattr(self, "config"):
-            sync_continuously = self.config.get("file_mounts_sync_continuously", False)
-        try:
-            new_config = self.config_reader()
-            if new_config != getattr(self, "config", None):
-                try:
-                    validate_config(new_config)
-                except Exception as e:
-                    self.prom_metrics.config_validation_exceptions.inc()
-                    logger.debug(
-                        "Cluster config validation failed. The version of "
-                        "the ray CLI you launched this cluster with may "
-                        "be higher than the version of ray being run on "
-                        "the cluster. Some new features may not be "
-                        "available until you upgrade ray on your cluster.",
-                        exc_info=e,
-                    )
-            (new_runtime_hash, new_file_mounts_contents_hash) = hash_runtime_conf(
-                new_config["file_mounts"],
-                new_config["cluster_synced_files"],
-                [
-                    new_config["worker_setup_commands"],
-                    new_config["worker_start_ray_commands"],
-                ],
-                generate_file_mounts_contents_hash=sync_continuously,
-            )
-            self.config = new_config
-            self.runtime_hash = new_runtime_hash
-            self.file_mounts_contents_hash = new_file_mounts_contents_hash
-            if not self.provider:
-                self.provider = _get_node_provider(
-                    self.config["provider"], self.config["cluster_name"]
-                )
-
-            # If using the LocalNodeProvider, make sure the head node is marked
-            # non-terminated.
-            if isinstance(self.provider, LocalNodeProvider):
-                record_local_head_state_if_needed(self.provider)
-
-            self.available_node_types = self.config["available_node_types"]
-            upscaling_speed = self.config.get("upscaling_speed")
-            aggressive = self.config.get("autoscaling_mode") == "aggressive"
-            target_utilization_fraction = self.config.get("target_utilization_fraction")
-            if upscaling_speed:
-                upscaling_speed = float(upscaling_speed)
-            # TODO(ameer): consider adding (if users ask) an option of
-            # initial_upscaling_num_workers.
-            elif aggressive:
-                upscaling_speed = 99999
-                logger.warning(
-                    "Legacy aggressive autoscaling mode "
-                    "detected. Replacing it by setting upscaling_speed to "
-                    "99999."
-                )
-            elif target_utilization_fraction:
-                upscaling_speed = 1 / max(target_utilization_fraction, 0.001) - 1
-                logger.warning(
-                    "Legacy target_utilization_fraction config "
-                    "detected. Replacing it by setting upscaling_speed to "
-                    + "1 / target_utilization_fraction - 1."
-                )
-            else:
-                upscaling_speed = 1.0
-            if self.resource_demand_scheduler:
-                # The node types are autofilled internally for legacy yamls,
-                # overwriting the class will remove the inferred node resources
-                # for legacy yamls.
-                self.resource_demand_scheduler.reset_config(
-                    self.provider,
-                    self.available_node_types,
-                    self.config["max_workers"],
-                    self.config["head_node_type"],
-                    upscaling_speed,
-                )
-            else:
-                self.resource_demand_scheduler = ResourceDemandScheduler(
-                    self.provider,
-                    self.available_node_types,
-                    self.config["max_workers"],
-                    self.config["head_node_type"],
-                    upscaling_speed,
-                )
-
-        except Exception as e:
-            self.prom_metrics.reset_exceptions.inc()
-            if errors_fatal:
-                raise e
-            else:
-                logger.exception("StandardAutoscaler: " "Error parsing config.")
-
-    def launch_config_ok(self, node_id):
-        if self.disable_launch_config_check:
-            return True
-        node_tags = self.provider.node_tags(node_id)
-        tag_launch_conf = node_tags.get(TAG_RAY_LAUNCH_CONFIG)
-        node_type = node_tags.get(TAG_RAY_USER_NODE_TYPE)
-        if node_type not in self.available_node_types:
-            # The node type has been deleted from the cluster config.
-            # Don't keep the node.
-            return False
-
-        # The `worker_nodes` field is deprecated in favor of per-node-type
-        # node_configs. We allow it for backwards-compatibility.
-        launch_config = copy.deepcopy(self.config.get("worker_nodes", {}))
-        if node_type:
-            launch_config.update(
-                self.config["available_node_types"][node_type]["node_config"]
-            )
-        calculated_launch_hash = hash_launch_conf(launch_config, self.config["auth"])
-
-        if calculated_launch_hash != tag_launch_conf:
-            return False
-        return True
-
-    def files_up_to_date(self, node_id):
-        node_tags = self.provider.node_tags(node_id)
-        applied_config_hash = node_tags.get(TAG_RAY_RUNTIME_CONFIG)
-        applied_file_mounts_contents_hash = node_tags.get(TAG_RAY_FILE_MOUNTS_CONTENTS)
-        if applied_config_hash != self.runtime_hash or (
-            self.file_mounts_contents_hash is not None
-            and self.file_mounts_contents_hash != applied_file_mounts_contents_hash
-        ):
-            logger.info(
-                "StandardAutoscaler: "
-                "{}: Runtime state is ({},{}), want ({},{})".format(
-                    node_id,
-                    applied_config_hash,
-                    applied_file_mounts_contents_hash,
-                    self.runtime_hash,
-                    self.file_mounts_contents_hash,
-                )
-            )
-            return False
-        return True
-
-    def heartbeat_on_time(self, node_id: NodeID, now: float) -> bool:
-        """Determine whether we've received a heartbeat from a node within the
-        last AUTOSCALER_HEARTBEAT_TIMEOUT_S seconds.
-        """
-        key = self.provider.internal_ip(node_id)
-
-        if key in self.load_metrics.last_heartbeat_time_by_ip:
-            last_heartbeat_time = self.load_metrics.last_heartbeat_time_by_ip[key]
-            delta = now - last_heartbeat_time
-            if delta < AUTOSCALER_HEARTBEAT_TIMEOUT_S:
-                return True
-        return False
-
-    def terminate_unhealthy_nodes(self, now: float):
-        """Terminated nodes for which we haven't received a heartbeat on time.
-        These nodes are subsequently terminated.
-        """
-        for node_id in self.non_terminated_nodes.worker_ids:
-            node_status = self.provider.node_tags(node_id)[TAG_RAY_NODE_STATUS]
-            # We're not responsible for taking down
-            # nodes with pending or failed status:
-            if not node_status == STATUS_UP_TO_DATE:
-                continue
-            # This node is up-to-date. If it hasn't had the chance to produce
-            # a heartbeat, fake the heartbeat now (see logic for completed node
-            # updaters).
-            ip = self.provider.internal_ip(node_id)
-            if ip not in self.load_metrics.last_heartbeat_time_by_ip:
-                self.load_metrics.mark_active(ip)
-            # Heartbeat indicates node is healthy:
-            if self.heartbeat_on_time(node_id, now):
-                continue
-            self.schedule_node_termination(
-                node_id, "lost contact with raylet", logger.warning
-            )
-        self.terminate_scheduled_nodes()
-
-    def attempt_to_recover_unhealthy_nodes(self, now):
-        for node_id in self.non_terminated_nodes.worker_ids:
-            self.recover_if_needed(node_id, now)
-
-    def recover_if_needed(self, node_id, now):
-        if not self.can_update(node_id):
-            return
-        if self.heartbeat_on_time(node_id, now):
-            return
-
-        logger.warning(
-            "StandardAutoscaler: "
-            "{}: No recent heartbeat, "
-            "restarting Ray to recover...".format(node_id)
-        )
-        self.event_summarizer.add(
-            "Restarting {} nodes of type "
-            + self._get_node_type(node_id)
-            + " (lost contact with raylet).",
-            quantity=1,
-            aggregate=operator.add,
-        )
-        head_node_ip = self.provider.internal_ip(self.non_terminated_nodes.head_id)
-        updater = NodeUpdaterThread(
-            node_id=node_id,
-            provider_config=self.config["provider"],
-            provider=self.provider,
-            auth_config=self.config["auth"],
-            cluster_name=self.config["cluster_name"],
-            file_mounts={},
-            initialization_commands=[],
-            setup_commands=[],
-            ray_start_commands=with_head_node_ip(
-                self.config["worker_start_ray_commands"], head_node_ip
-            ),
-            runtime_hash=self.runtime_hash,
-            file_mounts_contents_hash=self.file_mounts_contents_hash,
-            process_runner=self.process_runner,
-            use_internal_ip=True,
-            is_head_node=False,
-            docker_config=self.config.get("docker"),
-            node_resources=self._node_resources(node_id),
-            for_recovery=True,
-        )
-        updater.start()
-        self.updaters[node_id] = updater
-
-    def _get_node_type(self, node_id: str) -> str:
-        node_tags = self.provider.node_tags(node_id)
-        if TAG_RAY_USER_NODE_TYPE in node_tags:
-            return node_tags[TAG_RAY_USER_NODE_TYPE]
-        else:
-            return "unknown_node_type"
-
-    def _get_node_type_specific_fields(self, node_id: str, fields_key: str) -> Any:
-        fields = self.config[fields_key]
-        node_tags = self.provider.node_tags(node_id)
-        if TAG_RAY_USER_NODE_TYPE in node_tags:
-            node_type = node_tags[TAG_RAY_USER_NODE_TYPE]
-            if node_type not in self.available_node_types:
-                raise ValueError(f"Unknown node type tag: {node_type}.")
-            node_specific_config = self.available_node_types[node_type]
-            if fields_key in node_specific_config:
-                fields = node_specific_config[fields_key]
-        return fields
-
-    def _get_node_specific_docker_config(self, node_id):
-        if "docker" not in self.config:
-            return {}
-        docker_config = copy.deepcopy(self.config.get("docker", {}))
-        node_specific_docker = self._get_node_type_specific_fields(node_id, "docker")
-        docker_config.update(node_specific_docker)
-        return docker_config
-
-    def should_update(self, node_id):
-        if not self.can_update(node_id):
-            return UpdateInstructions(None, None, None, None)  # no update
-
-        status = self.provider.node_tags(node_id).get(TAG_RAY_NODE_STATUS)
-        if status == STATUS_UP_TO_DATE and self.files_up_to_date(node_id):
-            return UpdateInstructions(None, None, None, None)  # no update
-
-        successful_updated = self.num_successful_updates.get(node_id, 0) > 0
-        if successful_updated and self.config.get("restart_only", False):
-            setup_commands = []
-            ray_start_commands = self.config["worker_start_ray_commands"]
-        elif successful_updated and self.config.get("no_restart", False):
-            setup_commands = self._get_node_type_specific_fields(
-                node_id, "worker_setup_commands"
-            )
-            ray_start_commands = []
-        else:
-            setup_commands = self._get_node_type_specific_fields(
-                node_id, "worker_setup_commands"
-            )
-            ray_start_commands = self.config["worker_start_ray_commands"]
-
-        docker_config = self._get_node_specific_docker_config(node_id)
-        return UpdateInstructions(
-            node_id=node_id,
-            setup_commands=setup_commands,
-            ray_start_commands=ray_start_commands,
-            docker_config=docker_config,
-        )
-
-    def spawn_updater(
-        self, node_id, setup_commands, ray_start_commands, node_resources, docker_config
-    ):
-        logger.info(
-            f"Creating new (spawn_updater) updater thread for node" f" {node_id}."
-        )
-        ip = self.provider.internal_ip(node_id)
-        node_type = self._get_node_type(node_id)
-        self.node_tracker.track(node_id, ip, node_type)
-        head_node_ip = self.provider.internal_ip(self.non_terminated_nodes.head_id)
-        updater = NodeUpdaterThread(
-            node_id=node_id,
-            provider_config=self.config["provider"],
-            provider=self.provider,
-            auth_config=self.config["auth"],
-            cluster_name=self.config["cluster_name"],
-            file_mounts=self.config["file_mounts"],
-            initialization_commands=with_head_node_ip(
-                self._get_node_type_specific_fields(node_id, "initialization_commands"),
-                head_node_ip,
-            ),
-            setup_commands=with_head_node_ip(setup_commands, head_node_ip),
-            ray_start_commands=with_head_node_ip(ray_start_commands, head_node_ip),
-            runtime_hash=self.runtime_hash,
-            file_mounts_contents_hash=self.file_mounts_contents_hash,
-            is_head_node=False,
-            cluster_synced_files=self.config["cluster_synced_files"],
-            rsync_options={
-                "rsync_exclude": self.config.get("rsync_exclude"),
-                "rsync_filter": self.config.get("rsync_filter"),
-            },
-            process_runner=self.process_runner,
-            use_internal_ip=True,
-            docker_config=docker_config,
-            node_resources=node_resources,
-        )
-        updater.start()
-        self.updaters[node_id] = updater
-
-    def can_update(self, node_id):
-        if self.disable_node_updaters:
-            return False
-        if node_id in self.updaters:
-            return False
-        if not self.launch_config_ok(node_id):
-            return False
-        if self.num_failed_updates.get(node_id, 0) > 0:  # TODO(ekl) retry?
-            return False
-        logger.debug(
-            f"{node_id} is not being updated and "
-            "passes config check (can_update=True)."
-        )
-        return True
-
-    def launch_new_node(self, count: int, node_type: Optional[str]) -> None:
-        logger.info("StandardAutoscaler: Queue {} new nodes for launch".format(count))
-        self.event_summarizer.add(
-            "Adding {} nodes of type " + str(node_type) + ".",
-            quantity=count,
-            aggregate=operator.add,
-        )
-        self.pending_launches.inc(node_type, count)
-        self.prom_metrics.pending_nodes.set(self.pending_launches.value)
-        config = copy.deepcopy(self.config)
-        # Split into individual launch requests of the max batch size.
-        while count > 0:
-            self.launch_queue.put(
-                (config, min(count, self.max_launch_batch), node_type)
-            )
-            count -= self.max_launch_batch
-
-    def kill_workers(self):
-        logger.error("StandardAutoscaler: kill_workers triggered")
-        nodes = self.workers()
-        if nodes:
-            self.provider.terminate_nodes(nodes)
-            for node in nodes:
-                self.node_tracker.untrack(node)
-                self.prom_metrics.stopped_nodes.inc()
-        logger.error("StandardAutoscaler: terminated {} node(s)".format(len(nodes)))
-
-    def summary(self):
-        """Summarizes the active, pending, and failed node launches.
-
-        An active node is a node whose raylet is actively reporting heartbeats.
-        A pending node is non-active node whose node tag is uninitialized,
-        waiting for ssh, syncing files, or setting up.
-        If a node is not pending or active, it is failed.
-
-        Returns:
-            AutoscalerSummary: The summary.
-        """
-        active_nodes = Counter()
-        pending_nodes = []
-        failed_nodes = []
-        non_failed = set()
-
-        for node_id in self.non_terminated_nodes.all_node_ids:
-            ip = self.provider.internal_ip(node_id)
-            node_tags = self.provider.node_tags(node_id)
-
-            if not all(
-                tag in node_tags
-                for tag in (
-                    TAG_RAY_NODE_KIND,
-                    TAG_RAY_USER_NODE_TYPE,
-                    TAG_RAY_NODE_STATUS,
-                )
-            ):
-                # In some node providers, creation of a node and tags is not
-                # atomic, so just skip it.
-                continue
-
-            if node_tags[TAG_RAY_NODE_KIND] == NODE_KIND_UNMANAGED:
-                continue
-            node_type = node_tags[TAG_RAY_USER_NODE_TYPE]
-
-            # TODO (Alex): If a node's raylet has died, it shouldn't be marked
-            # as active.
-            is_active = self.load_metrics.is_active(ip)
-            if is_active:
-                active_nodes[node_type] += 1
-                non_failed.add(node_id)
-            else:
-                status = node_tags[TAG_RAY_NODE_STATUS]
-                completed_states = [STATUS_UP_TO_DATE, STATUS_UPDATE_FAILED]
-                is_pending = status not in completed_states
-                if is_pending:
-                    pending_nodes.append((ip, node_type, status))
-                    non_failed.add(node_id)
-
-        failed_nodes = self.node_tracker.get_all_failed_node_info(non_failed)
-
-        # The concurrent counter leaves some 0 counts in, so we need to
-        # manually filter those out.
-        pending_launches = {}
-        for node_type, count in self.pending_launches.breakdown().items():
-            if count:
-                pending_launches[node_type] = count
-
-        return AutoscalerSummary(
-            # Convert active_nodes from counter to dict for later serialization
-            active_nodes=dict(active_nodes),
-            pending_nodes=pending_nodes,
-            pending_launches=pending_launches,
-            failed_nodes=failed_nodes,
-        )
-
-    def info_string(self):
-        lm_summary = self.load_metrics.summary()
-        autoscaler_summary = self.summary()
-        return "\n" + format_info_string(lm_summary, autoscaler_summary)
->>>>>>> 19672688
+from collections import defaultdict, namedtuple, Counter
+from typing import Any, Optional, Dict, List, Set, FrozenSet, Tuple, Union, Callable
+import copy
+from dataclasses import dataclass
+import logging
+import math
+import operator
+import os
+import subprocess
+import threading
+import time
+import yaml
+from enum import Enum
+
+import grpc
+
+try:
+    from urllib3.exceptions import MaxRetryError
+except ImportError:
+    MaxRetryError = None
+
+from ray.autoscaler.node_provider import NodeProvider
+from ray.autoscaler.tags import (
+    TAG_RAY_LAUNCH_CONFIG,
+    TAG_RAY_RUNTIME_CONFIG,
+    TAG_RAY_FILE_MOUNTS_CONTENTS,
+    TAG_RAY_NODE_STATUS,
+    TAG_RAY_NODE_KIND,
+    TAG_RAY_USER_NODE_TYPE,
+    STATUS_UP_TO_DATE,
+    STATUS_UPDATE_FAILED,
+    NODE_KIND_WORKER,
+    NODE_KIND_UNMANAGED,
+    NODE_KIND_HEAD,
+)
+from ray.autoscaler._private.event_summarizer import EventSummarizer
+from ray.autoscaler._private.legacy_info_string import legacy_log_info_string
+from ray.autoscaler._private.load_metrics import LoadMetrics
+from ray.autoscaler._private.local.node_provider import LocalNodeProvider
+from ray.autoscaler._private.local.node_provider import (
+    record_local_head_state_if_needed,
+)
+from ray.autoscaler._private.prom_metrics import AutoscalerPrometheusMetrics
+from ray.autoscaler._private.providers import _get_node_provider
+from ray.autoscaler._private.updater import NodeUpdaterThread
+from ray.autoscaler._private.node_launcher import NodeLauncher
+from ray.autoscaler._private.node_tracker import NodeTracker
+from ray.autoscaler._private.resource_demand_scheduler import (
+    get_bin_pack_residual,
+    ResourceDemandScheduler,
+    NodeType,
+    NodeID,
+    NodeIP,
+    ResourceDict,
+)
+from ray.autoscaler._private.util import (
+    ConcurrentCounter,
+    validate_config,
+    with_head_node_ip,
+    hash_launch_conf,
+    hash_runtime_conf,
+    format_info_string,
+)
+from ray.autoscaler._private.constants import (
+    AUTOSCALER_MAX_NUM_FAILURES,
+    AUTOSCALER_MAX_LAUNCH_BATCH,
+    AUTOSCALER_MAX_CONCURRENT_LAUNCHES,
+    AUTOSCALER_UPDATE_INTERVAL_S,
+    AUTOSCALER_HEARTBEAT_TIMEOUT_S,
+)
+from ray.core.generated import gcs_service_pb2, gcs_service_pb2_grpc
+
+from six.moves import queue
+
+logger = logging.getLogger(__name__)
+
+# Status of a node e.g. "up-to-date", see ray/autoscaler/tags.py
+NodeStatus = str
+
+# Tuple of modified fields for the given node_id returned by should_update
+# that will be passed into a NodeUpdaterThread.
+UpdateInstructions = namedtuple(
+    "UpdateInstructions",
+    ["node_id", "setup_commands", "ray_start_commands", "docker_config"],
+)
+
+
+@dataclass
+class AutoscalerSummary:
+    active_nodes: Dict[NodeType, int]
+    pending_nodes: List[Tuple[NodeIP, NodeType, NodeStatus]]
+    pending_launches: Dict[NodeType, int]
+    failed_nodes: List[Tuple[NodeIP, NodeType]]
+
+
+class NonTerminatedNodes:
+    """Class to extract and organize information on non-terminated nodes."""
+
+    def __init__(self, provider: NodeProvider):
+        # All non-terminated nodes
+        self.all_node_ids = provider.non_terminated_nodes({})
+
+        # Managed worker nodes (node kind "worker"):
+        self.worker_ids: List[NodeID] = []
+        # The head node (node kind "head")
+        self.head_id: Optional[NodeID] = None
+
+        for node in self.all_node_ids:
+            node_kind = provider.node_tags(node)[TAG_RAY_NODE_KIND]
+            if node_kind == NODE_KIND_WORKER:
+                self.worker_ids.append(node)
+            elif node_kind == NODE_KIND_HEAD:
+                self.head_id = node
+
+        # Note: For typical use-cases,
+        # self.all_node_ids == self.worker_ids + [self.head_id]
+
+    def remove_terminating_nodes(self, terminating_nodes: List[NodeID]) -> None:
+        """Remove nodes we're in the process of terminating from internal
+        state."""
+
+        def not_terminating(node):
+            return node not in terminating_nodes
+
+        self.worker_ids = list(filter(not_terminating, self.worker_ids))
+        self.all_node_ids = list(filter(not_terminating, self.all_node_ids))
+
+
+# Whether a worker should be kept based on the min_workers and
+# max_workers constraints.
+#
+# keep: should keep the worker
+# terminate: should terminate the worker
+# decide_later: the worker can be terminated if needed
+KeepOrTerminate = Enum("KeepOrTerminate", "keep terminate decide_later")
+
+
+class StandardAutoscaler:
+    """The autoscaling control loop for a Ray cluster.
+
+    There are two ways to start an autoscaling cluster: manually by running
+    `ray start --head --autoscaling-config=/path/to/config.yaml` on a instance
+    that has permission to launch other instances, or you can also use `ray up
+    /path/to/config.yaml` from your laptop, which will configure the right
+    AWS/Cloud roles automatically. See the documentation for a full definition
+    of autoscaling behavior:
+    https://docs.ray.io/en/master/cluster/autoscaling.html
+    StandardAutoscaler's `update` method is periodically called in
+    `monitor.py`'s monitoring loop.
+
+    StandardAutoscaler is also used to bootstrap clusters (by adding workers
+    until the cluster size that can handle the resource demand is met).
+    """
+
+    def __init__(
+        self,
+        # TODO(ekl): require config reader to be a callable always.
+        config_reader: Union[str, Callable[[], dict]],
+        load_metrics: LoadMetrics,
+        gcs_node_info_stub: gcs_service_pb2_grpc.NodeInfoGcsServiceStub,
+        max_launch_batch: int = AUTOSCALER_MAX_LAUNCH_BATCH,
+        max_concurrent_launches: int = AUTOSCALER_MAX_CONCURRENT_LAUNCHES,
+        max_failures: int = AUTOSCALER_MAX_NUM_FAILURES,
+        process_runner: Any = subprocess,
+        update_interval_s: int = AUTOSCALER_UPDATE_INTERVAL_S,
+        prefix_cluster_info: bool = False,
+        event_summarizer: Optional[EventSummarizer] = None,
+        prom_metrics: Optional[AutoscalerPrometheusMetrics] = None,
+    ):
+        """Create a StandardAutoscaler.
+
+        Args:
+            config_reader: Path to a Ray Autoscaler YAML, or a function to read
+                and return the latest config.
+            load_metrics: Provides metrics for the Ray cluster.
+            max_launch_batch: Max number of nodes to launch in one request.
+            max_concurrent_launches: Max number of nodes that can be
+                concurrently launched. This value and `max_launch_batch`
+                determine the number of batches that are used to launch nodes.
+            max_failures: Number of failures that the autoscaler will tolerate
+                before exiting.
+            process_runner: Subproc-like interface used by the CommandRunner.
+            update_interval_s: Seconds between running the autoscaling loop.
+            prefix_cluster_info: Whether to add the cluster name to info strs.
+            event_summarizer: Utility to consolidate duplicated messages.
+            prom_metrics: Prometheus metrics for autoscaler-related operations.
+            gcs_node_info_stub: Stub for interactions with Ray nodes via gRPC
+                request to the GCS. Used to drain nodes before termination.
+        """
+
+        if isinstance(config_reader, str):
+            # Auto wrap with file reader.
+            def read_fn():
+                with open(config_reader) as f:
+                    new_config = yaml.safe_load(f.read())
+                return new_config
+
+            self.config_reader = read_fn
+        else:
+            self.config_reader = config_reader
+
+        # Prefix each line of info string with cluster name if True
+        self.prefix_cluster_info = prefix_cluster_info
+        # Keep this before self.reset (self.provider needs to be created
+        # exactly once).
+        self.provider = None
+        # Keep this before self.reset (if an exception occurs in reset
+        # then prom_metrics must be instantitiated to increment the
+        # exception counter)
+        self.prom_metrics = prom_metrics or AutoscalerPrometheusMetrics()
+        self.resource_demand_scheduler = None
+        self.reset(errors_fatal=True)
+        self.load_metrics = load_metrics
+
+        self.max_failures = max_failures
+        self.max_launch_batch = max_launch_batch
+        self.max_concurrent_launches = max_concurrent_launches
+        self.process_runner = process_runner
+        self.event_summarizer = event_summarizer or EventSummarizer()
+
+        # Map from node_id to NodeUpdater threads
+        self.updaters = {}
+        self.num_failed_updates = defaultdict(int)
+        self.num_successful_updates = defaultdict(int)
+        self.num_failures = 0
+        self.last_update_time = 0.0
+        self.update_interval_s = update_interval_s
+
+        # Keeps track of pending and running nodes
+        self.non_terminated_nodes: Optional[NonTerminatedNodes] = None
+
+        # Tracks nodes scheduled for termination
+        self.nodes_to_terminate: List[NodeID] = []
+
+        # Disable NodeUpdater threads if true.
+        # Should be set to true in situations where another component, such as
+        # a Kubernetes operator, is responsible for Ray setup on nodes.
+        self.disable_node_updaters = self.config["provider"].get(
+            "disable_node_updaters", False
+        )
+
+        # Disable launch config checking if true.
+        # This is set in the fake_multinode situations where there isn't any
+        # meaningful node "type" to enforce.
+        self.disable_launch_config_check = self.config["provider"].get(
+            "disable_launch_config_check", False
+        )
+
+        # Node launchers
+        self.launch_queue = queue.Queue()
+        self.pending_launches = ConcurrentCounter()
+        max_batches = math.ceil(max_concurrent_launches / float(max_launch_batch))
+        for i in range(int(max_batches)):
+            node_launcher = NodeLauncher(
+                provider=self.provider,
+                queue=self.launch_queue,
+                index=i,
+                pending=self.pending_launches,
+                node_types=self.available_node_types,
+                prom_metrics=self.prom_metrics,
+                event_summarizer=self.event_summarizer,
+            )
+            node_launcher.daemon = True
+            node_launcher.start()
+
+        # NodeTracker maintains soft state to track the number of recently
+        # failed nodes. It is best effort only.
+        self.node_tracker = NodeTracker()
+
+        # Expand local file_mounts to allow ~ in the paths. This can't be done
+        # earlier when the config is written since we might be on different
+        # platform and the expansion would result in wrong path.
+        self.config["file_mounts"] = {
+            remote: os.path.expanduser(local)
+            for remote, local in self.config["file_mounts"].items()
+        }
+
+        self.gcs_node_info_stub = gcs_node_info_stub
+
+        for local_path in self.config["file_mounts"].values():
+            assert os.path.exists(local_path)
+        logger.info("StandardAutoscaler: {}".format(self.config))
+
+    def update(self):
+        try:
+            self.reset(errors_fatal=False)
+            self._update()
+        except Exception as e:
+            self.prom_metrics.update_loop_exceptions.inc()
+            logger.exception("StandardAutoscaler: " "Error during autoscaling.")
+            # Don't abort the autoscaler if the K8s API server is down.
+            # https://github.com/ray-project/ray/issues/12255
+            is_k8s_connection_error = self.config["provider"][
+                "type"
+            ] == "kubernetes" and isinstance(e, MaxRetryError)
+            if not is_k8s_connection_error:
+                self.num_failures += 1
+            if self.num_failures > self.max_failures:
+                logger.critical("StandardAutoscaler: " "Too many errors, abort.")
+                raise e
+
+    def _update(self):
+        now = time.time()
+        # Throttle autoscaling updates to this interval to avoid exceeding
+        # rate limits on API calls.
+        if now - self.last_update_time < self.update_interval_s:
+            return
+
+        self.last_update_time = now
+
+        # Query the provider to update the list of non-terminated nodes
+        self.non_terminated_nodes = NonTerminatedNodes(self.provider)
+
+        # Update running nodes gauge
+        num_workers = len(self.non_terminated_nodes.worker_ids)
+        self.prom_metrics.running_workers.set(num_workers)
+
+        # Remove from LoadMetrics the ips unknown to the NodeProvider.
+        self.load_metrics.prune_active_ips(
+            active_ips=[
+                self.provider.internal_ip(node_id)
+                for node_id in self.non_terminated_nodes.all_node_ids
+            ]
+        )
+
+        # Update status strings
+        logger.info(self.info_string())
+        legacy_log_info_string(self, self.non_terminated_nodes.worker_ids)
+
+        if not self.provider.is_readonly():
+            self.terminate_nodes_to_enforce_config_constraints(now)
+
+            if self.disable_node_updaters:
+                self.terminate_unhealthy_nodes(now)
+            else:
+                self.process_completed_updates()
+                self.update_nodes()
+                self.attempt_to_recover_unhealthy_nodes(now)
+                self.set_prometheus_updater_data()
+
+        # Dict[NodeType, int], List[ResourceDict]
+        to_launch, unfulfilled = self.resource_demand_scheduler.get_nodes_to_launch(
+            self.non_terminated_nodes.all_node_ids,
+            self.pending_launches.breakdown(),
+            self.load_metrics.get_resource_demand_vector(),
+            self.load_metrics.get_resource_utilization(),
+            self.load_metrics.get_pending_placement_groups(),
+            self.load_metrics.get_static_node_resources_by_ip(),
+            ensure_min_cluster_size=self.load_metrics.get_resource_requests(),
+        )
+        self._report_pending_infeasible(unfulfilled)
+
+        if not self.provider.is_readonly():
+            self.launch_required_nodes(to_launch)
+
+        # Record the amount of time the autoscaler took for
+        # this _update() iteration.
+        update_time = time.time() - self.last_update_time
+        self.prom_metrics.update_time.observe(update_time)
+
+    def terminate_nodes_to_enforce_config_constraints(self, now: float):
+        """Terminates nodes to enforce constraints defined by the autoscaling
+        config.
+
+        (1) Terminates nodes in excess of `max_workers`.
+        (2) Terminates nodes idle for longer than `idle_timeout_minutes`.
+        (3) Terminates outdated nodes,
+                namely nodes whose configs don't match `node_config` for the
+                relevant node type.
+
+        Avoids terminating non-outdated nodes required by
+        autoscaler.sdk.request_resources().
+        """
+        last_used = self.load_metrics.last_used_time_by_ip
+        horizon = now - (60 * self.config["idle_timeout_minutes"])
+
+        # Sort based on last used to make sure to keep min_workers that
+        # were most recently used. Otherwise, _keep_min_workers_of_node_type
+        # might keep a node that should be terminated.
+        sorted_node_ids = self._sort_based_on_last_used(
+            self.non_terminated_nodes.worker_ids, last_used
+        )
+
+        # Don't terminate nodes needed by request_resources()
+        nodes_not_allowed_to_terminate: FrozenSet[NodeID] = {}
+        if self.load_metrics.get_resource_requests():
+            nodes_not_allowed_to_terminate = (
+                self._get_nodes_needed_for_request_resources(sorted_node_ids)
+            )
+
+        # Tracks counts of nodes we intend to keep for each node type.
+        node_type_counts = defaultdict(int)
+
+        def keep_node(node_id: NodeID) -> None:
+            # Update per-type counts.
+            tags = self.provider.node_tags(node_id)
+            if TAG_RAY_USER_NODE_TYPE in tags:
+                node_type = tags[TAG_RAY_USER_NODE_TYPE]
+                node_type_counts[node_type] += 1
+
+        # Nodes that we could terminate, if needed.
+        nodes_we_could_terminate: List[NodeID] = []
+
+        for node_id in sorted_node_ids:
+            # Make sure to not kill idle node types if the number of workers
+            # of that type is lower/equal to the min_workers of that type
+            # or it is needed for request_resources().
+            should_keep_or_terminate, reason = self._keep_worker_of_node_type(
+                node_id, node_type_counts
+            )
+            if should_keep_or_terminate == KeepOrTerminate.terminate:
+                self.schedule_node_termination(node_id, reason, logger.info)
+                continue
+            if (
+                should_keep_or_terminate == KeepOrTerminate.keep
+                or node_id in nodes_not_allowed_to_terminate
+            ) and self.launch_config_ok(node_id):
+                keep_node(node_id)
+                continue
+
+            node_ip = self.provider.internal_ip(node_id)
+            if node_ip in last_used and last_used[node_ip] < horizon:
+                self.schedule_node_termination(node_id, "idle", logger.info)
+            elif not self.launch_config_ok(node_id):
+                self.schedule_node_termination(node_id, "outdated", logger.info)
+            else:
+                keep_node(node_id)
+                nodes_we_could_terminate.append(node_id)
+
+        # Terminate nodes if there are too many
+        num_workers = len(self.non_terminated_nodes.worker_ids)
+        num_extra_nodes_to_terminate = (
+            num_workers - len(self.nodes_to_terminate) - self.config["max_workers"]
+        )
+
+        if num_extra_nodes_to_terminate > len(nodes_we_could_terminate):
+            logger.warning(
+                "StandardAutoscaler: trying to terminate "
+                f"{num_extra_nodes_to_terminate} nodes, while only "
+                f"{len(nodes_we_could_terminate)} are safe to terminate."
+                " Inconsistent config is likely."
+            )
+            num_extra_nodes_to_terminate = len(nodes_we_could_terminate)
+
+        # If num_extra_nodes_to_terminate is negative or zero,
+        # we would have less than max_workers nodes after terminating
+        # nodes_to_terminate and we do not need to terminate anything else.
+        if num_extra_nodes_to_terminate > 0:
+            extra_nodes_to_terminate = nodes_we_could_terminate[
+                -num_extra_nodes_to_terminate:
+            ]
+            for node_id in extra_nodes_to_terminate:
+                self.schedule_node_termination(node_id, "max workers", logger.info)
+
+        self.terminate_scheduled_nodes()
+
+    def schedule_node_termination(
+        self, node_id: NodeID, reason_opt: Optional[str], logger_method: Callable
+    ) -> None:
+        if reason_opt is None:
+            raise Exception("reason should be not None.")
+        reason: str = reason_opt
+        node_ip = self.provider.internal_ip(node_id)
+        # Log, record an event, and add node_id to nodes_to_terminate.
+        logger_method(
+            "StandardAutoscaler: "
+            f"Terminating the node with id {node_id}"
+            f" and ip {node_ip}."
+            f" ({reason})"
+        )
+        self.event_summarizer.add(
+            "Removing {} nodes of type "
+            + self._get_node_type(node_id)
+            + " ({}).".format(reason),
+            quantity=1,
+            aggregate=operator.add,
+        )
+        self.nodes_to_terminate.append(node_id)
+
+    def terminate_scheduled_nodes(self):
+        """Terminate scheduled nodes and clean associated autoscaler state."""
+        if not self.nodes_to_terminate:
+            return
+
+        # Do Ray-internal preparation for termination
+        self.drain_nodes_via_gcs(self.nodes_to_terminate)
+        # Terminate the nodes
+        self.provider.terminate_nodes(self.nodes_to_terminate)
+        for node in self.nodes_to_terminate:
+            self.node_tracker.untrack(node)
+            self.prom_metrics.stopped_nodes.inc()
+
+        # Update internal node lists
+        self.non_terminated_nodes.remove_terminating_nodes(self.nodes_to_terminate)
+
+        self.nodes_to_terminate = []
+
+    def drain_nodes_via_gcs(self, provider_node_ids_to_drain: List[NodeID]):
+        """Send an RPC request to the GCS to drain (prepare for termination)
+        the nodes with the given node provider ids.
+
+        note: The current implementation of DrainNode on the GCS side is to
+        de-register and gracefully shut down the Raylets. In the future,
+        the behavior may change to better reflect the name "Drain."
+        See https://github.com/ray-project/ray/pull/19350.
+        """
+        # The GCS expects Raylet ids in the request, rather than NodeProvider
+        # ids. To get the Raylet ids of the nodes to we're draining, we make
+        # the following translations of identifiers:
+        # node provider node id -> ip -> raylet id
+
+        # Convert node provider node ids to ips.
+        node_ips = set()
+        failed_ip_fetch = False
+        for provider_node_id in provider_node_ids_to_drain:
+            # If the provider's call to fetch ip fails, the exception is not
+            # fatal. Log the exception and proceed.
+            try:
+                ip = self.provider.internal_ip(provider_node_id)
+                node_ips.add(ip)
+            except Exception:
+                logger.exception(
+                    "Failed to get ip of node with id"
+                    f" {provider_node_id} during scale-down."
+                )
+                failed_ip_fetch = True
+        if failed_ip_fetch:
+            self.prom_metrics.drain_node_exceptions.inc()
+
+        # Only attempt to drain connected nodes, i.e. nodes with ips in
+        # LoadMetrics.
+        connected_node_ips = node_ips & self.load_metrics.raylet_id_by_ip.keys()
+
+        # Convert ips to Raylet ids.
+        # (The assignment ip->raylet_id is well-defined under current
+        # assumptions. See "use_node_id_as_ip" in monitor.py)
+        raylet_ids_to_drain = {
+            self.load_metrics.raylet_id_by_ip[ip] for ip in connected_node_ips
+        }
+
+        if not raylet_ids_to_drain:
+            return
+
+        logger.info(f"Draining {len(raylet_ids_to_drain)} raylet(s).")
+        try:
+            request = gcs_service_pb2.DrainNodeRequest(
+                drain_node_data=[
+                    gcs_service_pb2.DrainNodeData(node_id=raylet_id)
+                    for raylet_id in raylet_ids_to_drain
+                ]
+            )
+
+            # A successful response indicates that the GCS has marked the
+            # desired nodes as "drained." The cloud provider can then terminate
+            # the nodes without the GCS printing an error.
+            response = self.gcs_node_info_stub.DrainNode(request, timeout=5)
+
+            # Check if we succeeded in draining all of the intended nodes by
+            # looking at the RPC response.
+            drained_raylet_ids = {
+                status_item.node_id for status_item in response.drain_node_status
+            }
+            failed_to_drain = raylet_ids_to_drain - drained_raylet_ids
+            if failed_to_drain:
+                self.prom_metrics.drain_node_exceptions.inc()
+                logger.error(f"Failed to drain {len(failed_to_drain)} raylet(s).")
+
+        # If we get a gRPC error with an UNIMPLEMENTED code, fail silently.
+        # This error indicates that the GCS is using Ray version < 1.8.0,
+        # for which DrainNode is not implemented.
+        except grpc.RpcError as e:
+            # If the code is UNIMPLEMENTED, pass.
+            if e.code() == grpc.StatusCode.UNIMPLEMENTED:
+                pass
+            # Otherwise, it's a plane old gRPC error and we should log it.
+            else:
+                self.prom_metrics.drain_node_exceptions.inc()
+                logger.exception("Failed to drain Ray nodes. Traceback follows.")
+        except Exception:
+            # We don't need to interrupt the autoscaler update with an
+            # exception, but we should log what went wrong and record the
+            # failure in Prometheus.
+            self.prom_metrics.drain_node_exceptions.inc()
+            logger.exception("Failed to drain Ray nodes. Traceback follows.")
+
+    def launch_required_nodes(self, to_launch: Dict[NodeType, int]) -> None:
+        if to_launch:
+            for node_type, count in to_launch.items():
+                self.launch_new_node(count, node_type=node_type)
+
+    def update_nodes(self):
+        """Run NodeUpdaterThreads to run setup commands, sync files,
+        and/or start Ray.
+        """
+        # Update nodes with out-of-date files.
+        # TODO(edoakes): Spawning these threads directly seems to cause
+        # problems. They should at a minimum be spawned as daemon threads.
+        # See https://github.com/ray-project/ray/pull/5903 for more info.
+        T = []
+        for node_id, setup_commands, ray_start_commands, docker_config in (
+            self.should_update(node_id)
+            for node_id in self.non_terminated_nodes.worker_ids
+        ):
+            if node_id is not None:
+                resources = self._node_resources(node_id)
+                logger.debug(f"{node_id}: Starting new thread runner.")
+                T.append(
+                    threading.Thread(
+                        target=self.spawn_updater,
+                        args=(
+                            node_id,
+                            setup_commands,
+                            ray_start_commands,
+                            resources,
+                            docker_config,
+                        ),
+                    )
+                )
+        for t in T:
+            t.start()
+        for t in T:
+            t.join()
+
+    def process_completed_updates(self):
+        """Clean up completed NodeUpdaterThreads."""
+        completed_nodes = []
+        for node_id, updater in self.updaters.items():
+            if not updater.is_alive():
+                completed_nodes.append(node_id)
+        if completed_nodes:
+            failed_nodes = []
+            for node_id in completed_nodes:
+                updater = self.updaters[node_id]
+                if updater.exitcode == 0:
+                    self.num_successful_updates[node_id] += 1
+                    self.prom_metrics.successful_updates.inc()
+                    if updater.for_recovery:
+                        self.prom_metrics.successful_recoveries.inc()
+                    if updater.update_time:
+                        self.prom_metrics.worker_update_time.observe(
+                            updater.update_time
+                        )
+                    # Mark the node as active to prevent the node recovery
+                    # logic immediately trying to restart Ray on the new node.
+                    self.load_metrics.mark_active(self.provider.internal_ip(node_id))
+                else:
+                    failed_nodes.append(node_id)
+                    self.num_failed_updates[node_id] += 1
+                    self.prom_metrics.failed_updates.inc()
+                    if updater.for_recovery:
+                        self.prom_metrics.failed_recoveries.inc()
+                    self.node_tracker.untrack(node_id)
+                del self.updaters[node_id]
+
+            if failed_nodes:
+                # Some nodes in failed_nodes may already have been terminated
+                # during an update (for being idle after missing a heartbeat).
+
+                # Update the list of non-terminated workers.
+                for node_id in failed_nodes:
+                    # Check if the node has already been terminated.
+                    if node_id in self.non_terminated_nodes.worker_ids:
+                        self.schedule_node_termination(
+                            node_id, "launch failed", logger.error
+                        )
+                    else:
+                        logger.warning(
+                            f"StandardAutoscaler: {node_id}:"
+                            " Failed to update node."
+                            " Node has already been terminated."
+                        )
+                self.terminate_scheduled_nodes()
+
+    def set_prometheus_updater_data(self):
+        """Record total number of active NodeUpdaterThreads and how many of
+        these are being run to recover nodes.
+        """
+        self.prom_metrics.updating_nodes.set(len(self.updaters))
+        num_recovering = 0
+        for updater in self.updaters.values():
+            if updater.for_recovery:
+                num_recovering += 1
+        self.prom_metrics.recovering_nodes.set(num_recovering)
+
+    def _report_pending_infeasible(self, unfulfilled: List[ResourceDict]):
+        """Emit event messages for infeasible or unschedulable tasks.
+
+        This adds messages to the event summarizer for warning on infeasible
+        or "cluster full" resource requests.
+
+        Args:
+            unfulfilled: List of resource demands that would be unfulfilled
+                even after full scale-up.
+        """
+        pending = []
+        infeasible = []
+        for bundle in unfulfilled:
+            placement_group = any("_group_" in k or k == "bundle" for k in bundle)
+            if placement_group:
+                continue
+            if self.resource_demand_scheduler.is_feasible(bundle):
+                pending.append(bundle)
+            else:
+                infeasible.append(bundle)
+        if pending:
+            if self.load_metrics.cluster_full_of_actors_detected:
+                for request in pending:
+                    self.event_summarizer.add_once_per_interval(
+                        "Warning: The following resource request cannot be "
+                        "scheduled right now: {}. This is likely due to all "
+                        "cluster resources being claimed by actors. Consider "
+                        "creating fewer actors or adding more nodes "
+                        "to this Ray cluster.".format(request),
+                        key="pending_{}".format(sorted(request.items())),
+                        interval_s=30,
+                    )
+        if infeasible:
+            for request in infeasible:
+                self.event_summarizer.add_once_per_interval(
+                    "Error: No available node types can fulfill resource "
+                    "request {}. Add suitable node types to this cluster to "
+                    "resolve this issue.".format(request),
+                    key="infeasible_{}".format(sorted(request.items())),
+                    interval_s=30,
+                )
+
+    def _sort_based_on_last_used(
+        self, nodes: List[NodeID], last_used: Dict[str, float]
+    ) -> List[NodeID]:
+        """Sort the nodes based on the last time they were used.
+
+        The first item in the return list is the most recently used.
+        """
+        last_used_copy = copy.deepcopy(last_used)
+        # Add the unconnected nodes as the least recently used (the end of
+        # list). This prioritizes connected nodes.
+        least_recently_used = -1
+
+        def last_time_used(node_id: NodeID):
+            node_ip = self.provider.internal_ip(node_id)
+            if node_ip not in last_used_copy:
+                return least_recently_used
+            else:
+                return last_used_copy[node_ip]
+
+        return sorted(nodes, key=last_time_used, reverse=True)
+
+    def _get_nodes_needed_for_request_resources(
+        self, sorted_node_ids: List[NodeID]
+    ) -> FrozenSet[NodeID]:
+        # TODO(ameer): try merging this with resource_demand_scheduler
+        # code responsible for adding nodes for request_resources().
+        """Returns the nodes NOT allowed to terminate due to request_resources().
+
+        Args:
+            sorted_node_ids: the node ids sorted based on last used (LRU last).
+
+        Returns:
+            FrozenSet[NodeID]: a set of nodes (node ids) that
+            we should NOT terminate.
+        """
+        nodes_not_allowed_to_terminate: Set[NodeID] = set()
+        head_node_resources: ResourceDict = copy.deepcopy(
+            self.available_node_types[self.config["head_node_type"]]["resources"]
+        )
+        if not head_node_resources:
+            # Legacy yaml might include {} in the resources field.
+            # TODO(ameer): this is somewhat duplicated in
+            # resource_demand_scheduler.py.
+            static_nodes: Dict[
+                NodeIP, ResourceDict
+            ] = self.load_metrics.get_static_node_resources_by_ip()
+            head_node_ip = self.provider.internal_ip(self.non_terminated_nodes.head_id)
+            head_node_resources = static_nodes.get(head_node_ip, {})
+
+        max_node_resources: List[ResourceDict] = [head_node_resources]
+        resource_demand_vector_worker_node_ids = []
+        # Get max resources on all the non terminated nodes.
+        for node_id in sorted_node_ids:
+            tags = self.provider.node_tags(node_id)
+            if TAG_RAY_USER_NODE_TYPE in tags:
+                node_type = tags[TAG_RAY_USER_NODE_TYPE]
+                node_resources: ResourceDict = copy.deepcopy(
+                    self.available_node_types[node_type]["resources"]
+                )
+                if not node_resources:
+                    # Legacy yaml might include {} in the resources field.
+                    static_nodes: Dict[
+                        NodeIP, ResourceDict
+                    ] = self.load_metrics.get_static_node_resources_by_ip()
+                    node_ip = self.provider.internal_ip(node_id)
+                    node_resources = static_nodes.get(node_ip, {})
+                max_node_resources.append(node_resources)
+                resource_demand_vector_worker_node_ids.append(node_id)
+        # Since it is sorted based on last used, we "keep" nodes that are
+        # most recently used when we binpack. We assume get_bin_pack_residual
+        # is following the given order here.
+        used_resource_requests: List[ResourceDict]
+        _, used_resource_requests = get_bin_pack_residual(
+            max_node_resources, self.load_metrics.get_resource_requests()
+        )
+        # Remove the first entry (the head node).
+        max_node_resources.pop(0)
+        # Remove the first entry (the head node).
+        used_resource_requests.pop(0)
+        for i, node_id in enumerate(resource_demand_vector_worker_node_ids):
+            if (
+                used_resource_requests[i] == max_node_resources[i]
+                and max_node_resources[i]
+            ):
+                # No resources of the node were needed for request_resources().
+                # max_node_resources[i] is an empty dict for legacy yamls
+                # before the node is connected.
+                pass
+            else:
+                nodes_not_allowed_to_terminate.add(node_id)
+        return frozenset(nodes_not_allowed_to_terminate)
+
+    def _keep_worker_of_node_type(
+        self, node_id: NodeID, node_type_counts: Dict[NodeType, int]
+    ) -> Tuple[KeepOrTerminate, Optional[str]]:
+        """Determines if a worker should be kept based on the min_workers
+        and max_workers constraint of the worker's node_type.
+
+        Returns KeepOrTerminate.keep when both of the following hold:
+        (a) The worker's node_type is present among the keys of the current
+            config's available_node_types dict.
+        (b) Deleting the node would violate the min_workers constraint for that
+            worker's node_type.
+
+        Returns KeepOrTerminate.terminate when both the following hold:
+        (a) The worker's node_type is not present among the keys of the current
+            config's available_node_types dict.
+        (b) Keeping the node would violate the max_workers constraint for that
+            worker's node_type.
+
+        Return KeepOrTerminate.decide_later otherwise.
+
+        Args:
+            node_type_counts(Dict[NodeType, int]): The non_terminated node
+                types counted so far.
+        Returns:
+            KeepOrTerminate: keep if the node should be kept, terminate if the
+            node should be terminated, decide_later if we are allowed
+            to terminate it, but do not have to.
+            Optional[str]: reason for termination. Not None on
+            KeepOrTerminate.terminate, None otherwise.
+        """
+        tags = self.provider.node_tags(node_id)
+        if TAG_RAY_USER_NODE_TYPE in tags:
+            node_type = tags[TAG_RAY_USER_NODE_TYPE]
+
+            min_workers = self.available_node_types.get(node_type, {}).get(
+                "min_workers", 0
+            )
+            max_workers = self.available_node_types.get(node_type, {}).get(
+                "max_workers", 0
+            )
+            if node_type not in self.available_node_types:
+                # The node type has been deleted from the cluster config.
+                # Allow terminating it if needed.
+                available_node_types = list(self.available_node_types.keys())
+                return (
+                    KeepOrTerminate.terminate,
+                    f"not in available_node_types: {available_node_types}",
+                )
+            new_count = node_type_counts[node_type] + 1
+            if new_count <= min(min_workers, max_workers):
+                return KeepOrTerminate.keep, None
+            if new_count > max_workers:
+                return KeepOrTerminate.terminate, "max_workers_per_type"
+
+        return KeepOrTerminate.decide_later, None
+
+    def _node_resources(self, node_id):
+        node_type = self.provider.node_tags(node_id).get(TAG_RAY_USER_NODE_TYPE)
+        if self.available_node_types:
+            return self.available_node_types.get(node_type, {}).get("resources", {})
+        else:
+            return {}
+
+    def reset(self, errors_fatal=False):
+        sync_continuously = False
+        if hasattr(self, "config"):
+            sync_continuously = self.config.get("file_mounts_sync_continuously", False)
+        try:
+            new_config = self.config_reader()
+            if new_config != getattr(self, "config", None):
+                try:
+                    validate_config(new_config)
+                except Exception as e:
+                    self.prom_metrics.config_validation_exceptions.inc()
+                    logger.debug(
+                        "Cluster config validation failed. The version of "
+                        "the ray CLI you launched this cluster with may "
+                        "be higher than the version of ray being run on "
+                        "the cluster. Some new features may not be "
+                        "available until you upgrade ray on your cluster.",
+                        exc_info=e,
+                    )
+            (new_runtime_hash, new_file_mounts_contents_hash) = hash_runtime_conf(
+                new_config["file_mounts"],
+                new_config["cluster_synced_files"],
+                [
+                    new_config["worker_setup_commands"],
+                    new_config["worker_start_ray_commands"],
+                ],
+                generate_file_mounts_contents_hash=sync_continuously,
+            )
+            self.config = new_config
+            self.runtime_hash = new_runtime_hash
+            self.file_mounts_contents_hash = new_file_mounts_contents_hash
+            if not self.provider:
+                self.provider = _get_node_provider(
+                    self.config["provider"], self.config["cluster_name"]
+                )
+
+            # If using the LocalNodeProvider, make sure the head node is marked
+            # non-terminated.
+            if isinstance(self.provider, LocalNodeProvider):
+                record_local_head_state_if_needed(self.provider)
+
+            self.available_node_types = self.config["available_node_types"]
+            upscaling_speed = self.config.get("upscaling_speed")
+            aggressive = self.config.get("autoscaling_mode") == "aggressive"
+            target_utilization_fraction = self.config.get("target_utilization_fraction")
+            if upscaling_speed:
+                upscaling_speed = float(upscaling_speed)
+            # TODO(ameer): consider adding (if users ask) an option of
+            # initial_upscaling_num_workers.
+            elif aggressive:
+                upscaling_speed = 99999
+                logger.warning(
+                    "Legacy aggressive autoscaling mode "
+                    "detected. Replacing it by setting upscaling_speed to "
+                    "99999."
+                )
+            elif target_utilization_fraction:
+                upscaling_speed = 1 / max(target_utilization_fraction, 0.001) - 1
+                logger.warning(
+                    "Legacy target_utilization_fraction config "
+                    "detected. Replacing it by setting upscaling_speed to "
+                    + "1 / target_utilization_fraction - 1."
+                )
+            else:
+                upscaling_speed = 1.0
+            if self.resource_demand_scheduler:
+                # The node types are autofilled internally for legacy yamls,
+                # overwriting the class will remove the inferred node resources
+                # for legacy yamls.
+                self.resource_demand_scheduler.reset_config(
+                    self.provider,
+                    self.available_node_types,
+                    self.config["max_workers"],
+                    self.config["head_node_type"],
+                    upscaling_speed,
+                )
+            else:
+                self.resource_demand_scheduler = ResourceDemandScheduler(
+                    self.provider,
+                    self.available_node_types,
+                    self.config["max_workers"],
+                    self.config["head_node_type"],
+                    upscaling_speed,
+                )
+
+        except Exception as e:
+            self.prom_metrics.reset_exceptions.inc()
+            if errors_fatal:
+                raise e
+            else:
+                logger.exception("StandardAutoscaler: " "Error parsing config.")
+
+    def launch_config_ok(self, node_id):
+        if self.disable_launch_config_check:
+            return True
+        node_tags = self.provider.node_tags(node_id)
+        tag_launch_conf = node_tags.get(TAG_RAY_LAUNCH_CONFIG)
+        node_type = node_tags.get(TAG_RAY_USER_NODE_TYPE)
+        if node_type not in self.available_node_types:
+            # The node type has been deleted from the cluster config.
+            # Don't keep the node.
+            return False
+
+        # The `worker_nodes` field is deprecated in favor of per-node-type
+        # node_configs. We allow it for backwards-compatibility.
+        launch_config = copy.deepcopy(self.config.get("worker_nodes", {}))
+        if node_type:
+            launch_config.update(
+                self.config["available_node_types"][node_type]["node_config"]
+            )
+        calculated_launch_hash = hash_launch_conf(launch_config, self.config["auth"])
+
+        if calculated_launch_hash != tag_launch_conf:
+            return False
+        return True
+
+    def files_up_to_date(self, node_id):
+        node_tags = self.provider.node_tags(node_id)
+        applied_config_hash = node_tags.get(TAG_RAY_RUNTIME_CONFIG)
+        applied_file_mounts_contents_hash = node_tags.get(TAG_RAY_FILE_MOUNTS_CONTENTS)
+        if applied_config_hash != self.runtime_hash or (
+            self.file_mounts_contents_hash is not None
+            and self.file_mounts_contents_hash != applied_file_mounts_contents_hash
+        ):
+            logger.info(
+                "StandardAutoscaler: "
+                "{}: Runtime state is ({},{}), want ({},{})".format(
+                    node_id,
+                    applied_config_hash,
+                    applied_file_mounts_contents_hash,
+                    self.runtime_hash,
+                    self.file_mounts_contents_hash,
+                )
+            )
+            return False
+        return True
+
+    def heartbeat_on_time(self, node_id: NodeID, now: float) -> bool:
+        """Determine whether we've received a heartbeat from a node within the
+        last AUTOSCALER_HEARTBEAT_TIMEOUT_S seconds.
+        """
+        key = self.provider.internal_ip(node_id)
+
+        if key in self.load_metrics.last_heartbeat_time_by_ip:
+            last_heartbeat_time = self.load_metrics.last_heartbeat_time_by_ip[key]
+            delta = now - last_heartbeat_time
+            if delta < AUTOSCALER_HEARTBEAT_TIMEOUT_S:
+                return True
+        return False
+
+    def terminate_unhealthy_nodes(self, now: float):
+        """Terminated nodes for which we haven't received a heartbeat on time.
+        These nodes are subsequently terminated.
+        """
+        for node_id in self.non_terminated_nodes.worker_ids:
+            node_status = self.provider.node_tags(node_id)[TAG_RAY_NODE_STATUS]
+            # We're not responsible for taking down
+            # nodes with pending or failed status:
+            if not node_status == STATUS_UP_TO_DATE:
+                continue
+            # This node is up-to-date. If it hasn't had the chance to produce
+            # a heartbeat, fake the heartbeat now (see logic for completed node
+            # updaters).
+            ip = self.provider.internal_ip(node_id)
+            if ip not in self.load_metrics.last_heartbeat_time_by_ip:
+                self.load_metrics.mark_active(ip)
+            # Heartbeat indicates node is healthy:
+            if self.heartbeat_on_time(node_id, now):
+                continue
+            self.schedule_node_termination(
+                node_id, "lost contact with raylet", logger.warning
+            )
+        self.terminate_scheduled_nodes()
+
+    def attempt_to_recover_unhealthy_nodes(self, now):
+        for node_id in self.non_terminated_nodes.worker_ids:
+            self.recover_if_needed(node_id, now)
+
+    def recover_if_needed(self, node_id, now):
+        if not self.can_update(node_id):
+            return
+        if self.heartbeat_on_time(node_id, now):
+            return
+
+        logger.warning(
+            "StandardAutoscaler: "
+            "{}: No recent heartbeat, "
+            "restarting Ray to recover...".format(node_id)
+        )
+        self.event_summarizer.add(
+            "Restarting {} nodes of type "
+            + self._get_node_type(node_id)
+            + " (lost contact with raylet).",
+            quantity=1,
+            aggregate=operator.add,
+        )
+        head_node_ip = self.provider.internal_ip(self.non_terminated_nodes.head_id)
+        updater = NodeUpdaterThread(
+            node_id=node_id,
+            provider_config=self.config["provider"],
+            provider=self.provider,
+            auth_config=self.config["auth"],
+            cluster_name=self.config["cluster_name"],
+            file_mounts={},
+            initialization_commands=[],
+            setup_commands=[],
+            ray_start_commands=with_head_node_ip(
+                self.config["worker_start_ray_commands"], head_node_ip
+            ),
+            runtime_hash=self.runtime_hash,
+            file_mounts_contents_hash=self.file_mounts_contents_hash,
+            process_runner=self.process_runner,
+            use_internal_ip=True,
+            is_head_node=False,
+            docker_config=self.config.get("docker"),
+            node_resources=self._node_resources(node_id),
+            for_recovery=True,
+        )
+        updater.start()
+        self.updaters[node_id] = updater
+
+    def _get_node_type(self, node_id: str) -> str:
+        node_tags = self.provider.node_tags(node_id)
+        if TAG_RAY_USER_NODE_TYPE in node_tags:
+            return node_tags[TAG_RAY_USER_NODE_TYPE]
+        else:
+            return "unknown_node_type"
+
+    def _get_node_type_specific_fields(self, node_id: str, fields_key: str) -> Any:
+        fields = self.config[fields_key]
+        node_tags = self.provider.node_tags(node_id)
+        if TAG_RAY_USER_NODE_TYPE in node_tags:
+            node_type = node_tags[TAG_RAY_USER_NODE_TYPE]
+            if node_type not in self.available_node_types:
+                raise ValueError(f"Unknown node type tag: {node_type}.")
+            node_specific_config = self.available_node_types[node_type]
+            if fields_key in node_specific_config:
+                fields = node_specific_config[fields_key]
+        return fields
+
+    def _get_node_specific_docker_config(self, node_id):
+        if "docker" not in self.config:
+            return {}
+        docker_config = copy.deepcopy(self.config.get("docker", {}))
+        node_specific_docker = self._get_node_type_specific_fields(node_id, "docker")
+        docker_config.update(node_specific_docker)
+        return docker_config
+
+    def should_update(self, node_id):
+        if not self.can_update(node_id):
+            return UpdateInstructions(None, None, None, None)  # no update
+
+        status = self.provider.node_tags(node_id).get(TAG_RAY_NODE_STATUS)
+        if status == STATUS_UP_TO_DATE and self.files_up_to_date(node_id):
+            return UpdateInstructions(None, None, None, None)  # no update
+
+        successful_updated = self.num_successful_updates.get(node_id, 0) > 0
+        if successful_updated and self.config.get("restart_only", False):
+            setup_commands = []
+            ray_start_commands = self.config["worker_start_ray_commands"]
+        elif successful_updated and self.config.get("no_restart", False):
+            setup_commands = self._get_node_type_specific_fields(
+                node_id, "worker_setup_commands"
+            )
+            ray_start_commands = []
+        else:
+            setup_commands = self._get_node_type_specific_fields(
+                node_id, "worker_setup_commands"
+            )
+            ray_start_commands = self.config["worker_start_ray_commands"]
+
+        docker_config = self._get_node_specific_docker_config(node_id)
+        return UpdateInstructions(
+            node_id=node_id,
+            setup_commands=setup_commands,
+            ray_start_commands=ray_start_commands,
+            docker_config=docker_config,
+        )
+
+    def spawn_updater(
+        self, node_id, setup_commands, ray_start_commands, node_resources, docker_config
+    ):
+        logger.info(
+            f"Creating new (spawn_updater) updater thread for node" f" {node_id}."
+        )
+        ip = self.provider.internal_ip(node_id)
+        node_type = self._get_node_type(node_id)
+        self.node_tracker.track(node_id, ip, node_type)
+        head_node_ip = self.provider.internal_ip(self.non_terminated_nodes.head_id)
+        updater = NodeUpdaterThread(
+            node_id=node_id,
+            provider_config=self.config["provider"],
+            provider=self.provider,
+            auth_config=self.config["auth"],
+            cluster_name=self.config["cluster_name"],
+            file_mounts=self.config["file_mounts"],
+            initialization_commands=with_head_node_ip(
+                self._get_node_type_specific_fields(node_id, "initialization_commands"),
+                head_node_ip,
+            ),
+            setup_commands=with_head_node_ip(setup_commands, head_node_ip),
+            ray_start_commands=with_head_node_ip(ray_start_commands, head_node_ip),
+            runtime_hash=self.runtime_hash,
+            file_mounts_contents_hash=self.file_mounts_contents_hash,
+            is_head_node=False,
+            cluster_synced_files=self.config["cluster_synced_files"],
+            rsync_options={
+                "rsync_exclude": self.config.get("rsync_exclude"),
+                "rsync_filter": self.config.get("rsync_filter"),
+            },
+            process_runner=self.process_runner,
+            use_internal_ip=True,
+            docker_config=docker_config,
+            node_resources=node_resources,
+        )
+        updater.start()
+        self.updaters[node_id] = updater
+
+    def can_update(self, node_id):
+        if self.disable_node_updaters:
+            return False
+        if node_id in self.updaters:
+            return False
+        if not self.launch_config_ok(node_id):
+            return False
+        if self.num_failed_updates.get(node_id, 0) > 0:  # TODO(ekl) retry?
+            return False
+        logger.debug(
+            f"{node_id} is not being updated and "
+            "passes config check (can_update=True)."
+        )
+        return True
+
+    def launch_new_node(self, count: int, node_type: Optional[str]) -> None:
+        logger.info("StandardAutoscaler: Queue {} new nodes for launch".format(count))
+        self.event_summarizer.add(
+            "Adding {} nodes of type " + str(node_type) + ".",
+            quantity=count,
+            aggregate=operator.add,
+        )
+        self.pending_launches.inc(node_type, count)
+        self.prom_metrics.pending_nodes.set(self.pending_launches.value)
+        config = copy.deepcopy(self.config)
+        # Split into individual launch requests of the max batch size.
+        while count > 0:
+            self.launch_queue.put(
+                (config, min(count, self.max_launch_batch), node_type)
+            )
+            count -= self.max_launch_batch
+
+    def kill_workers(self):
+        logger.error("StandardAutoscaler: kill_workers triggered")
+        nodes = self.workers()
+        if nodes:
+            self.provider.terminate_nodes(nodes)
+            for node in nodes:
+                self.node_tracker.untrack(node)
+                self.prom_metrics.stopped_nodes.inc()
+        logger.error("StandardAutoscaler: terminated {} node(s)".format(len(nodes)))
+
+    def summary(self):
+        """Summarizes the active, pending, and failed node launches.
+
+        An active node is a node whose raylet is actively reporting heartbeats.
+        A pending node is non-active node whose node tag is uninitialized,
+        waiting for ssh, syncing files, or setting up.
+        If a node is not pending or active, it is failed.
+
+        Returns:
+            AutoscalerSummary: The summary.
+        """
+        active_nodes = Counter()
+        pending_nodes = []
+        failed_nodes = []
+        non_failed = set()
+
+        for node_id in self.non_terminated_nodes.all_node_ids:
+            ip = self.provider.internal_ip(node_id)
+            node_tags = self.provider.node_tags(node_id)
+
+            if not all(
+                tag in node_tags
+                for tag in (
+                    TAG_RAY_NODE_KIND,
+                    TAG_RAY_USER_NODE_TYPE,
+                    TAG_RAY_NODE_STATUS,
+                )
+            ):
+                # In some node providers, creation of a node and tags is not
+                # atomic, so just skip it.
+                continue
+
+            if node_tags[TAG_RAY_NODE_KIND] == NODE_KIND_UNMANAGED:
+                continue
+            node_type = node_tags[TAG_RAY_USER_NODE_TYPE]
+
+            # TODO (Alex): If a node's raylet has died, it shouldn't be marked
+            # as active.
+            is_active = self.load_metrics.is_active(ip)
+            if is_active:
+                active_nodes[node_type] += 1
+                non_failed.add(node_id)
+            else:
+                status = node_tags[TAG_RAY_NODE_STATUS]
+                completed_states = [STATUS_UP_TO_DATE, STATUS_UPDATE_FAILED]
+                is_pending = status not in completed_states
+                if is_pending:
+                    pending_nodes.append((ip, node_type, status))
+                    non_failed.add(node_id)
+
+        failed_nodes = self.node_tracker.get_all_failed_node_info(non_failed)
+
+        # The concurrent counter leaves some 0 counts in, so we need to
+        # manually filter those out.
+        pending_launches = {}
+        for node_type, count in self.pending_launches.breakdown().items():
+            if count:
+                pending_launches[node_type] = count
+
+        return AutoscalerSummary(
+            # Convert active_nodes from counter to dict for later serialization
+            active_nodes=dict(active_nodes),
+            pending_nodes=pending_nodes,
+            pending_launches=pending_launches,
+            failed_nodes=failed_nodes,
+        )
+
+    def info_string(self):
+        lm_summary = self.load_metrics.summary()
+        autoscaler_summary = self.summary()
+        return "\n" + format_info_string(lm_summary, autoscaler_summary)