--- conflicted
+++ resolved
@@ -213,16 +213,12 @@
         self.maybe_pull_image()
 
     def teardown(self, keep_dir: bool = False):
-<<<<<<< HEAD
-        """Tear down docker compose cluster environment."""
-=======
         """Tear down docker compose cluster environment.
 
         Args:
             keep_dir (bool): If True, cluster directory
                 will not be removed after termination.
         """
->>>>>>> 71c57c61
         if not keep_dir:
             shutil.rmtree(self._tempdir)
         self._tempdir = None
