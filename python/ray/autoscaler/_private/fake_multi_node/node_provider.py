import copy
import json
import logging
import os
<<<<<<< HEAD
import subprocess
import time
from types import ModuleType
from typing import Any, Dict, Optional
import yaml
=======
import json
from threading import RLock
>>>>>>> 236951ee

import ray
from ray.autoscaler._private.fake_multi_node.command_runner import \
    FakeDockerCommandRunner
from ray.autoscaler.command_runner import CommandRunnerInterface
from ray.autoscaler.node_provider import NodeProvider
from ray.autoscaler.tags import (TAG_RAY_NODE_KIND, NODE_KIND_HEAD,
                                 NODE_KIND_WORKER, TAG_RAY_USER_NODE_TYPE,
                                 TAG_RAY_NODE_NAME, TAG_RAY_NODE_STATUS,
                                 STATUS_UP_TO_DATE)

logger = logging.getLogger(__name__)

# We generate the node ids deterministically in the fake node provider, so that
# we can associate launched nodes with their resource reports. IDs increment
# starting with fffff*00000 for the head node, fffff*00001, etc. for workers.
FAKE_HEAD_NODE_ID = "fffffffffffffffffffffffffffffffffffffffffffffffffff00000"
FAKE_HEAD_NODE_TYPE = "ray.head.default"

DOCKER_COMPOSE_SKELETON = {
    "version": "3.9",
    "services": {},
    "networks": {
        "ray_local": {}
    }
}

DOCKER_NODE_SKELETON = {
    "networks": ["ray_local"],
    "mem_limit": "3000m",
    "mem_reservation": "3000m",
    "shm_size": "1200m"
}

DOCKER_HEAD_CMD = (
    "bash -c \"sleep 1 && ray start --head --port=6379 "
    "--object-manager-port=8076 --dashboard-host 0.0.0.0 "
    "--num-cpus {num_cpus} "
    "--num-gpus {num_gpus} "
    # "--resources='{resources}' "
    "&& sleep 1000000\"")

DOCKER_WORKER_CMD = (
    "bash -c \"sleep 1 && "
    f"ray start --address={FAKE_HEAD_NODE_ID}:6379 "
    "--object-manager-port=8076 "
    "--num-cpus {num_cpus} "
    "--num-gpus {num_gpus} "
    # "--resources='{resources}' "
    "&& sleep 1000000\"")


def create_node_spec(head: bool,
                     docker_image: str,
                     mounted_cluster_dir: str,
                     mounted_node_dir: str,
                     num_cpus: int = 2,
                     num_gpus: int = 0,
                     resources: Optional[Dict] = None,
                     env_vars: Optional[Dict] = None):
    node_spec = copy.deepcopy(DOCKER_NODE_SKELETON)
    node_spec["image"] = docker_image

    resources = resources or {}

    resources_kwargs = dict(
        num_cpus=num_cpus,
        num_gpus=num_gpus,
        resources=json.dumps(resources, indent=None))

    if head:
        node_spec["command"] = DOCKER_HEAD_CMD.format(**resources_kwargs)
        node_spec["ports"] = [6379, 8265, 10001]
    else:
        node_spec["command"] = DOCKER_WORKER_CMD.format(**resources_kwargs)
        node_spec["depends_on"] = [FAKE_HEAD_NODE_ID]

    node_spec["volumes"] = [
        f"{mounted_cluster_dir}:/cluster/shared",
        f"{mounted_node_dir}:/cluster/node",
    ]

    env_vars = env_vars or {}
    node_spec["environment"] = [f"{k}='{v}'" for k, v in env_vars.items()]

    return node_spec


class FakeMultiNodeProvider(NodeProvider):
    """A node provider that implements multi-node on a single machine.

    This is used for laptop mode testing of autoscaling functionality."""

    def __init__(self, provider_config, cluster_name):
        NodeProvider.__init__(self, provider_config, cluster_name)
<<<<<<< HEAD

=======
        self.lock = RLock()
>>>>>>> 236951ee
        if "RAY_FAKE_CLUSTER" not in os.environ:
            raise RuntimeError(
                "FakeMultiNodeProvider requires ray to be started with "
                "RAY_FAKE_CLUSTER=1 ray start ...")

        self._nodes = {
            FAKE_HEAD_NODE_ID: {
                "tags": {
                    TAG_RAY_NODE_KIND: NODE_KIND_HEAD,
                    TAG_RAY_USER_NODE_TYPE: FAKE_HEAD_NODE_TYPE,
                    TAG_RAY_NODE_NAME: FAKE_HEAD_NODE_ID,
                    TAG_RAY_NODE_STATUS: STATUS_UP_TO_DATE,
                }
            },
        }
        self._next_node_id = 0

        self.uses_docker = provider_config.get("docker", False)

        if self.uses_docker:
            self._project_name = self.provider_config["project_name"]
            self._docker_image = self.provider_config["image"]

            # subdirs:
            #  - ./shared (shared filesystem)
            #  - ./nodes/<node_id> (node-specific mounted filesystem)
            self._volume_dir = self.provider_config["shared_volume_dir"]
            self._mounted_cluster_dir = os.path.join(self._volume_dir,
                                                     "shared")

            os.makedirs(self._mounted_cluster_dir, mode=0o755, exist_ok=True)

            resources = copy.deepcopy(provider_config.get("head_resources"))

            self._nodes[FAKE_HEAD_NODE_ID][
                "node_spec"] = self._create_node_spec_with_resources(
                    head=True, node_id=FAKE_HEAD_NODE_ID, resources=resources)

            self._docker_compose_config_path = os.path.join(
                self._volume_dir, "docker-compose.yaml")
            self._docker_compose_config = None

            self._update_docker_compose_config()

    def _next_hex_node_id(self):
        self._next_node_id += 1
        base = "fffffffffffffffffffffffffffffffffffffffffffffffffff"
        return base + str(self._next_node_id).zfill(5)

    def _has_head_node(self):
        for node in self._nodes.values():
            tags = node["tags"]
            if tags[TAG_RAY_NODE_KIND] == NODE_KIND_HEAD:
                return True

        return False

    def _create_node_spec_with_resources(self, head: bool, node_id: str,
                                         resources: Dict[str, Any]):
        # Create shared directory
        node_dir = os.path.join(self._volume_dir, "nodes", node_id)
        os.makedirs(node_dir, mode=0o755, exist_ok=True)

        return create_node_spec(
            head=head,
            docker_image=self._docker_image,
            mounted_cluster_dir=self._mounted_cluster_dir,
            mounted_node_dir=node_dir,
            num_cpus=resources.pop("CPU", 0),
            num_gpus=resources.pop("GPU", 0),
            resources=resources,
            env_vars={
                "RAY_OVERRIDE_NODE_ID_FOR_TESTING": node_id,
                # "RAY_OVERRIDE_RESOURCES": json.dumps(resources, indent=None),
            })

    def _update_docker_compose_config(self):
        config = copy.deepcopy(DOCKER_COMPOSE_SKELETON)
        config["services"] = {}
        for node_id, node in self._nodes.items():
            config["services"][node_id] = node["node_spec"]

        with open(self._docker_compose_config_path, "wt") as f:
            yaml.safe_dump(config, f)

        self._update_docker_status()

    def _update_docker_status(self):
        if self._has_head_node():
            try:

                update = subprocess.check_call([
                    "docker-compose",
                    "-f",
                    self._docker_compose_config_path,
                    "-p",
                    self._project_name,
                    "up",
                    "-d",
                    "--remove-orphans",
                ])
            except Exception as e:
                print(f"Ran into error when updating docker-compose: {e}")
                # Ignore error
            else:
                print(f"Updated docker-compose: {update}")
        else:
            print("Waiting to update docker-compose until head node "
                  "is defined.")

    def _container_name(self, node_id):
        return f"{self._project_name}_{node_id}_1"

    def _get_ip(self,
                node_id,
                override_network: Optional[str] = None,
                retry_times: int = 3) -> str:
        if not self.uses_docker:
            return node_id

        network = override_network or f"{self._project_name}_ray_local"

        cmd = [
            "docker", "inspect", "-f", "\"{{ .NetworkSettings.Networks"
            f".{network}.IPAddress"
            " }}\"",
            self._container_name(node_id)
        ]
        for i in range(retry_times):
            try:
                ip_address = subprocess.check_output(cmd, encoding="utf-8")
            except Exception:
                time.sleep(1)
            else:
                return ip_address
        return None

    def get_command_runner(self,
                           log_prefix: str,
                           node_id: str,
                           auth_config: Dict[str, Any],
                           cluster_name: str,
                           process_runner: ModuleType,
                           use_internal_ip: bool,
                           docker_config: Optional[Dict[str, Any]] = None
                           ) -> CommandRunnerInterface:
        if not self.uses_docker:
            return super(FakeMultiNodeProvider, self).get_command_runner(
                log_prefix, node_id, auth_config, cluster_name, process_runner,
                use_internal_ip)

        # Else, docker:
        common_args = {
            "log_prefix": log_prefix,
            "node_id": node_id,
            "provider": self,
            "auth_config": auth_config,
            "cluster_name": cluster_name,
            "process_runner": process_runner,
            "use_internal_ip": use_internal_ip
        }

        docker_config["container_name"] = self._container_name(node_id)
        docker_config["image"] = self._docker_image

        return FakeDockerCommandRunner(docker_config, **common_args)

    def non_terminated_nodes(self, tag_filters):
        with self.lock:
            nodes = []
            for node_id in self._nodes:
                tags = self.node_tags(node_id)
                ok = True
                for k, v in tag_filters.items():
                    if tags.get(k) != v:
                        ok = False
                if ok:
                    nodes.append(node_id)
            return nodes

    def is_running(self, node_id):
        with self.lock:
            return node_id in self._nodes

    def is_terminated(self, node_id):
        with self.lock:
            return node_id not in self._nodes

    def node_tags(self, node_id):
        with self.lock:
            return self._nodes[node_id]["tags"]

    def external_ip(self, node_id):
        return node_id

    def internal_ip(self, node_id):
        return node_id

    def set_node_tags(self, node_id, tags):
        assert node_id in self._nodes
        self._nodes[node_id]["tags"] = tags

    def create_node_with_resources(self, node_config, tags, count, resources):
<<<<<<< HEAD
        if not self.uses_docker:
            return self._create_node_with_resources_core(
                node_config, tags, count, resources)
        else:
            return self._create_node_with_resources_docker(
                node_config, tags, count, resources)

    def _create_node_with_resources_core(self, node_config, tags, count,
                                         resources):
        node_type = tags[TAG_RAY_USER_NODE_TYPE]
        next_id = self._next_hex_node_id()
        ray_params = ray._private.parameter.RayParams(
            min_worker_port=0,
            max_worker_port=0,
            dashboard_port=None,
            num_cpus=resources.pop("CPU", 0),
            num_gpus=resources.pop("GPU", 0),
            object_store_memory=resources.pop("object_store_memory", None),
            resources=resources,
            redis_address="{}:6379".format(
                ray._private.services.get_node_ip_address()),
            env_vars={
                "RAY_OVERRIDE_NODE_ID_FOR_TESTING": next_id,
                "RAY_OVERRIDE_RESOURCES": json.dumps(resources),
            })
        node = ray.node.Node(
            ray_params, head=False, shutdown_at_exit=False, spawn_reaper=False)
        self._nodes[next_id] = {
            "tags": {
                TAG_RAY_NODE_KIND: NODE_KIND_WORKER,
                TAG_RAY_USER_NODE_TYPE: node_type,
                TAG_RAY_NODE_NAME: next_id,
                TAG_RAY_NODE_STATUS: STATUS_UP_TO_DATE,
            },
            "node": node
        }
=======
        with self.lock:
            node_type = tags[TAG_RAY_USER_NODE_TYPE]
            next_id = self._next_hex_node_id()
            ray_params = ray._private.parameter.RayParams(
                min_worker_port=0,
                max_worker_port=0,
                dashboard_port=None,
                num_cpus=resources.pop("CPU", 0),
                num_gpus=resources.pop("GPU", 0),
                object_store_memory=resources.pop("object_store_memory", None),
                resources=resources,
                redis_address="{}:6379".format(
                    ray._private.services.get_node_ip_address()),
                env_vars={
                    "RAY_OVERRIDE_NODE_ID_FOR_TESTING": next_id,
                    "RAY_OVERRIDE_RESOURCES": json.dumps(resources),
                })
            node = ray.node.Node(
                ray_params,
                head=False,
                shutdown_at_exit=False,
                spawn_reaper=False)
            self._nodes[next_id] = {
                "tags": {
                    TAG_RAY_NODE_KIND: NODE_KIND_WORKER,
                    TAG_RAY_USER_NODE_TYPE: node_type,
                    TAG_RAY_NODE_NAME: next_id,
                    TAG_RAY_NODE_STATUS: STATUS_UP_TO_DATE,
                },
                "node": node
            }
>>>>>>> 236951ee

    def _create_node_with_resources_docker(self, node_config, tags, count,
                                           resources):
        node_type = tags[TAG_RAY_USER_NODE_TYPE]
        is_head = tags[TAG_RAY_NODE_KIND] == NODE_KIND_HEAD

        if is_head:
            next_id = FAKE_HEAD_NODE_ID
        else:
            next_id = self._next_hex_node_id()

        overwrite_tags = {
            TAG_RAY_NODE_KIND: (NODE_KIND_WORKER
              if not is_head else NODE_KIND_HEAD),
            TAG_RAY_USER_NODE_TYPE: node_type,
            TAG_RAY_NODE_NAME: next_id,
            TAG_RAY_NODE_STATUS: STATUS_UP_TO_DATE,
        }

        self._nodes[next_id] = {
            "tags": overwrite_tags,
            "node_spec": self._create_node_spec_with_resources(
                head=is_head, node_id=next_id, resources=resources)
        }
        self._update_docker_compose_config()

    def terminate_node(self, node_id):
<<<<<<< HEAD
        try:
            node = self._nodes.pop(node_id)
        except Exception as e:
            print("EXCEPTION", str(e), "NODES", self._nodes)
            raise e

        if not self.uses_docker:
            self._kill_ray_processes(node["node"])
        else:
            self._update_docker_compose_config()
=======
        with self.lock:
            node = self._nodes.pop(node_id)["node"]
            self._kill_ray_processes(node)
>>>>>>> 236951ee

    def _kill_ray_processes(self, node):
        node.kill_all_processes(check_alive=False, allow_graceful=True)

    @staticmethod
    def bootstrap_config(cluster_config):
        return cluster_config<|MERGE_RESOLUTION|>--- conflicted
+++ resolved
@@ -2,16 +2,13 @@
 import json
 import logging
 import os
-<<<<<<< HEAD
+import json
+from threading import RLock
 import subprocess
 import time
 from types import ModuleType
 from typing import Any, Dict, Optional
 import yaml
-=======
-import json
-from threading import RLock
->>>>>>> 236951ee
 
 import ray
 from ray.autoscaler._private.fake_multi_node.command_runner import \
@@ -107,11 +104,7 @@
 
     def __init__(self, provider_config, cluster_name):
         NodeProvider.__init__(self, provider_config, cluster_name)
-<<<<<<< HEAD
-
-=======
         self.lock = RLock()
->>>>>>> 236951ee
         if "RAY_FAKE_CLUSTER" not in os.environ:
             raise RuntimeError(
                 "FakeMultiNodeProvider requires ray to be started with "
@@ -315,13 +308,13 @@
         self._nodes[node_id]["tags"] = tags
 
     def create_node_with_resources(self, node_config, tags, count, resources):
-<<<<<<< HEAD
-        if not self.uses_docker:
-            return self._create_node_with_resources_core(
-                node_config, tags, count, resources)
-        else:
-            return self._create_node_with_resources_docker(
-                node_config, tags, count, resources)
+        with self.lock:
+            if not self.uses_docker:
+                return self._create_node_with_resources_core(
+                    node_config, tags, count, resources)
+            else:
+                return self._create_node_with_resources_docker(
+                    node_config, tags, count, resources)
 
     def _create_node_with_resources_core(self, node_config, tags, count,
                                          resources):
@@ -352,39 +345,6 @@
             },
             "node": node
         }
-=======
-        with self.lock:
-            node_type = tags[TAG_RAY_USER_NODE_TYPE]
-            next_id = self._next_hex_node_id()
-            ray_params = ray._private.parameter.RayParams(
-                min_worker_port=0,
-                max_worker_port=0,
-                dashboard_port=None,
-                num_cpus=resources.pop("CPU", 0),
-                num_gpus=resources.pop("GPU", 0),
-                object_store_memory=resources.pop("object_store_memory", None),
-                resources=resources,
-                redis_address="{}:6379".format(
-                    ray._private.services.get_node_ip_address()),
-                env_vars={
-                    "RAY_OVERRIDE_NODE_ID_FOR_TESTING": next_id,
-                    "RAY_OVERRIDE_RESOURCES": json.dumps(resources),
-                })
-            node = ray.node.Node(
-                ray_params,
-                head=False,
-                shutdown_at_exit=False,
-                spawn_reaper=False)
-            self._nodes[next_id] = {
-                "tags": {
-                    TAG_RAY_NODE_KIND: NODE_KIND_WORKER,
-                    TAG_RAY_USER_NODE_TYPE: node_type,
-                    TAG_RAY_NODE_NAME: next_id,
-                    TAG_RAY_NODE_STATUS: STATUS_UP_TO_DATE,
-                },
-                "node": node
-            }
->>>>>>> 236951ee
 
     def _create_node_with_resources_docker(self, node_config, tags, count,
                                            resources):
@@ -412,22 +372,17 @@
         self._update_docker_compose_config()
 
     def terminate_node(self, node_id):
-<<<<<<< HEAD
-        try:
-            node = self._nodes.pop(node_id)
-        except Exception as e:
-            print("EXCEPTION", str(e), "NODES", self._nodes)
-            raise e
-
-        if not self.uses_docker:
-            self._kill_ray_processes(node["node"])
-        else:
-            self._update_docker_compose_config()
-=======
-        with self.lock:
-            node = self._nodes.pop(node_id)["node"]
-            self._kill_ray_processes(node)
->>>>>>> 236951ee
+        with self.lock:
+            try:
+                node = self._nodes.pop(node_id)
+            except Exception as e:
+                print("EXCEPTION", str(e), "NODES", self._nodes)
+                raise e
+
+            if not self.uses_docker:
+                self._kill_ray_processes(node["node"])
+            else:
+                self._update_docker_compose_config()
 
     def _kill_ray_processes(self, node):
         node.kill_all_processes(check_alive=False, allow_graceful=True)
