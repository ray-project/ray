import copy
import json
import logging
import os
import subprocess
import sys
from threading import RLock
import time
from types import ModuleType
from typing import Any, Dict, Optional
import yaml

import ray
from ray.autoscaler._private.fake_multi_node.command_runner import \
    FakeDockerCommandRunner
from ray.autoscaler.command_runner import CommandRunnerInterface
from ray.autoscaler.node_provider import NodeProvider
from ray.autoscaler.tags import (TAG_RAY_NODE_KIND, NODE_KIND_HEAD,
                                 NODE_KIND_WORKER, TAG_RAY_USER_NODE_TYPE,
                                 TAG_RAY_NODE_NAME, TAG_RAY_NODE_STATUS,
                                 STATUS_UP_TO_DATE)
from ray.ray_constants import DEFAULT_PORT

logger = logging.getLogger(__name__)

# We generate the node ids deterministically in the fake node provider, so that
# we can associate launched nodes with their resource reports. IDs increment
# starting with fffff*00000 for the head node, fffff*00001, etc. for workers.
FAKE_HEAD_NODE_ID = "fffffffffffffffffffffffffffffffffffffffffffffffffff00000"
FAKE_HEAD_NODE_TYPE = "ray.head.default"

FAKE_DOCKER_DEFAULT_GCS_PORT = 16379
FAKE_DOCKER_DEFAULT_OBJECT_MANAGER_PORT = 18076
FAKE_DOCKER_DEFAULT_CLIENT_PORT = 10002

DOCKER_COMPOSE_SKELETON = {
    "version": "3.9",
    "services": {},
    "networks": {
        "ray_local": {}
    }
}

DOCKER_NODE_SKELETON = {
    "networks": ["ray_local"],
    "mem_limit": "3000m",
    "mem_reservation": "3000m",
    "shm_size": "1200m",
    "volumes": []
}

DOCKER_HEAD_CMD = (
    "bash -c \""
    "sudo mkdir -p {volume_dir} && "
    "sudo chmod 777 {volume_dir} && "
    "touch {volume_dir}/.in_docker && "
    "sudo chmod 700 ~/.ssh && "
    "sudo chmod 600 ~/.ssh/authorized_keys && "
    "sudo chmod 600 ~/ray_bootstrap_key.pem && "
<<<<<<< HEAD
    "sudo chown ray:users "
    "~/.ssh ~/.ssh/authorized_keys ~/ray_bootstrap_key.pem && "
    "((sudo apt update && sudo apt install -y openssh-server && "
    "sudo service ssh start) || true) && "
=======
    "sudo chown ray:users ~/.ssh ~/.ssh/authorized_keys && "
    "{ensure_ssh} && "
>>>>>>> a3442df5
    "sleep 1 && "
    "RAY_FAKE_CLUSTER=1 ray start --head "
    "--autoscaling-config=~/ray_bootstrap_config.yaml "
    "--object-manager-port=8076 "
    "--num-cpus {num_cpus} "
    "--num-gpus {num_gpus} "
    # "--resources='{resources}' "
    "--block\"")

DOCKER_WORKER_CMD = (
    "bash -c \""
    "sudo mkdir -p {volume_dir} && "
    "sudo chmod 777 {volume_dir} && "
    "touch {volume_dir}/.in_docker && "
    "sudo chmod 700 ~/.ssh && "
    "sudo chmod 600 ~/.ssh/authorized_keys && "
    "sudo chown ray:users ~/.ssh ~/.ssh/authorized_keys && "
    "{ensure_ssh} && "
    "sleep 1 && "
    f"ray start --address={FAKE_HEAD_NODE_ID}:6379 "
    "--object-manager-port=8076 "
    "--num-cpus {num_cpus} "
    "--num-gpus {num_gpus} "
    # "--resources='{resources}' "
    "--block\"")


def host_dir(container_dir: str):
    """Replace local dir with potentially different host dir.

    E.g. in docker-in-docker environments, the host dir might be
    different to the mounted directory in the container.

    This method will do a simple global replace to adjust the paths.
    """
    ray_tempdir = os.environ.get("RAY_TEMPDIR", None)
    ray_hostdir = os.environ.get("RAY_HOSTDIR", None)

    if not ray_tempdir or not ray_hostdir:
        return container_dir

    return container_dir.replace(ray_tempdir, ray_hostdir)


def create_node_spec(head: bool,
                     docker_image: str,
                     mounted_cluster_dir: str,
                     mounted_node_dir: str,
                     num_cpus: int = 2,
                     num_gpus: int = 0,
                     resources: Optional[Dict] = None,
                     env_vars: Optional[Dict] = None,
                     host_gcs_port: int = 16379,
                     host_object_manager_port: int = 18076,
                     host_client_port: int = 10002,
                     volume_dir: Optional[str] = None,
                     node_state_path: Optional[str] = None,
                     docker_status_path: Optional[str] = None,
                     docker_compose_path: Optional[str] = None,
                     bootstrap_config_path: Optional[str] = None,
                     private_key_path: Optional[str] = None,
                     public_key_path: Optional[str] = None):
    node_spec = copy.deepcopy(DOCKER_NODE_SKELETON)
    node_spec["image"] = docker_image

    bootstrap_cfg_path_on_container = "/home/ray/ray_bootstrap_config.yaml"
    bootstrap_key_path_on_container = "/home/ray/ray_bootstrap_key.pem"

    resources = resources or {}

    ensure_ssh = ("((sudo apt update && sudo apt install -y openssh-server && "
                  "sudo service ssh start) || true)") if not bool(
                      int(os.environ.get("RAY_HAS_SSH", "0"))) else "true"

    cmd_kwargs = dict(
        ensure_ssh=ensure_ssh,
        num_cpus=num_cpus,
        num_gpus=num_gpus,
        resources=json.dumps(resources, indent=None),
        volume_dir=volume_dir,
        autoscaling_config=bootstrap_cfg_path_on_container)

    env_vars = env_vars or {}

    # Set to "auto" to mount current autoscaler directory to nodes for dev
    fake_cluster_dev_dir = os.environ.get("FAKE_CLUSTER_DEV", "")
    if fake_cluster_dev_dir:
        if fake_cluster_dev_dir == "auto":
            local_ray_dir = os.path.dirname(ray.__file__)
        else:
            local_ray_dir = fake_cluster_dev_dir
        os.environ["FAKE_CLUSTER_DEV"] = local_ray_dir

        mj = sys.version_info.major
        mi = sys.version_info.minor

        docker_ray_dir = (f"/home/ray/anaconda3/lib"
                          f"/python{mj}.{mi}/site-packages/ray")
        node_spec["volumes"] += [
            f"{local_ray_dir}/autoscaler:{docker_ray_dir}/autoscaler:ro",
        ]
        env_vars["FAKE_CLUSTER_DEV"] = local_ray_dir

    if head:
        node_spec["command"] = DOCKER_HEAD_CMD.format(**cmd_kwargs)
        # Expose ports so we can connect to the cluster from outside
        node_spec["ports"] = [
            f"{host_gcs_port}:{DEFAULT_PORT}",
            f"{host_object_manager_port}:8076",
            f"{host_client_port}:10001",
        ]
        # Mount status and config files for the head node
        node_spec["volumes"] += [
            f"{host_dir(node_state_path)}:{node_state_path}",
            f"{host_dir(docker_status_path)}:{docker_status_path}",
            f"{host_dir(docker_compose_path)}:{docker_compose_path}",
            f"{host_dir(bootstrap_config_path)}:"
            f"{bootstrap_cfg_path_on_container}",
            f"{host_dir(private_key_path)}:{bootstrap_key_path_on_container}",
        ]

        # Create file if it does not exist on local filesystem
        for filename in [
                node_state_path, docker_status_path, bootstrap_config_path
        ]:
            if not os.path.exists(filename):
                with open(filename, "wt") as f:
                    f.write("{}")
    else:
        node_spec["command"] = DOCKER_WORKER_CMD.format(**cmd_kwargs)
        node_spec["depends_on"] = [FAKE_HEAD_NODE_ID]

    # Mount shared directories and ssh access keys
    node_spec["volumes"] += [
        f"{host_dir(mounted_cluster_dir)}:/cluster/shared",
        f"{host_dir(mounted_node_dir)}:/cluster/node",
        f"{host_dir(public_key_path)}:/home/ray/.ssh/authorized_keys",
    ]

    # Pass these environment variables (to the head node)
    # These variables are propagated by the `docker compose` command.
    env_vars.setdefault("RAY_HAS_SSH", os.environ.get("RAY_HAS_SSH", ""))
    env_vars.setdefault("RAY_TEMPDIR", os.environ.get("RAY_TEMPDIR", ""))
    env_vars.setdefault("RAY_HOSTDIR", os.environ.get("RAY_HOSTDIR", ""))

    node_spec["environment"] = [f"{k}={v}" for k, v in env_vars.items()]

    return node_spec


class FakeMultiNodeProvider(NodeProvider):
    """A node provider that implements multi-node on a single machine.

    This is used for laptop mode testing of autoscaling functionality."""

    def __init__(self, provider_config, cluster_name):
        NodeProvider.__init__(self, provider_config, cluster_name)
        self.lock = RLock()
        if "RAY_FAKE_CLUSTER" not in os.environ:
            raise RuntimeError(
                "FakeMultiNodeProvider requires ray to be started with "
                "RAY_FAKE_CLUSTER=1 ray start ...")

        self._nodes = {
            FAKE_HEAD_NODE_ID: {
                "tags": {
                    TAG_RAY_NODE_KIND: NODE_KIND_HEAD,
                    TAG_RAY_USER_NODE_TYPE: FAKE_HEAD_NODE_TYPE,
                    TAG_RAY_NODE_NAME: FAKE_HEAD_NODE_ID,
                    TAG_RAY_NODE_STATUS: STATUS_UP_TO_DATE,
                }
            },
        }
        self._next_node_id = 0

    def _next_hex_node_id(self):
        self._next_node_id += 1
        base = "fffffffffffffffffffffffffffffffffffffffffffffffffff"
        return base + str(self._next_node_id).zfill(5)

    def non_terminated_nodes(self, tag_filters):
        with self.lock:
            nodes = []
            for node_id in self._nodes:
                tags = self.node_tags(node_id)
                ok = True
                for k, v in tag_filters.items():
                    if tags.get(k) != v:
                        ok = False
                if ok:
                    nodes.append(node_id)

            return nodes

    def is_running(self, node_id):
        with self.lock:
            return node_id in self._nodes

    def is_terminated(self, node_id):
        with self.lock:
            return node_id not in self._nodes

    def node_tags(self, node_id):
        with self.lock:
            return self._nodes[node_id]["tags"]

    def _get_ip(self, node_id: str) -> Optional[str]:
        return node_id

    def external_ip(self, node_id):
        return self._get_ip(node_id)

    def internal_ip(self, node_id):
        return self._get_ip(node_id)

    def set_node_tags(self, node_id, tags):
        raise AssertionError("Readonly node provider cannot be updated")

    def create_node_with_resources(self, node_config, tags, count, resources):
        with self.lock:
            node_type = tags[TAG_RAY_USER_NODE_TYPE]
            next_id = self._next_hex_node_id()
            ray_params = ray._private.parameter.RayParams(
                min_worker_port=0,
                max_worker_port=0,
                dashboard_port=None,
                num_cpus=resources.pop("CPU", 0),
                num_gpus=resources.pop("GPU", 0),
                object_store_memory=resources.pop("object_store_memory", None),
                resources=resources,
                redis_address="{}:6379".format(
                    ray._private.services.get_node_ip_address()),
                gcs_address="{}:6379".format(
                    ray._private.services.get_node_ip_address()),
                env_vars={
                    "RAY_OVERRIDE_NODE_ID_FOR_TESTING": next_id,
                    "RAY_OVERRIDE_RESOURCES": json.dumps(resources),
                })
            node = ray.node.Node(
                ray_params,
                head=False,
                shutdown_at_exit=False,
                spawn_reaper=False)
            self._nodes[next_id] = {
                "tags": {
                    TAG_RAY_NODE_KIND: NODE_KIND_WORKER,
                    TAG_RAY_USER_NODE_TYPE: node_type,
                    TAG_RAY_NODE_NAME: next_id,
                    TAG_RAY_NODE_STATUS: STATUS_UP_TO_DATE,
                },
                "node": node
            }

    def terminate_node(self, node_id):
        with self.lock:
            try:
                node = self._nodes.pop(node_id)
            except Exception as e:
                raise e

            self._terminate_node(node)

    def _terminate_node(self, node):
        node["node"].kill_all_processes(check_alive=False, allow_graceful=True)

    @staticmethod
    def bootstrap_config(cluster_config):
        return cluster_config


class FakeMultiNodeDockerProvider(FakeMultiNodeProvider):
    """A node provider that implements multi-node on a single machine.

    This is used for laptop mode testing of multi node functionality
    where each node has their own FS and IP."""

    def __init__(self, provider_config, cluster_name):
        super(FakeMultiNodeDockerProvider, self).__init__(
            provider_config, cluster_name)

        fake_head = copy.deepcopy(self._nodes)

        self._project_name = self.provider_config["project_name"]
        self._docker_image = self.provider_config["image"]

        self._host_gcs_port = self.provider_config.get(
            "host_gcs_port", FAKE_DOCKER_DEFAULT_GCS_PORT)
        self._host_object_manager_port = self.provider_config.get(
            "host_object_manager_port",
            FAKE_DOCKER_DEFAULT_OBJECT_MANAGER_PORT)
        self._host_client_port = self.provider_config.get(
            "host_client_port", FAKE_DOCKER_DEFAULT_CLIENT_PORT)

        self._head_resources = self.provider_config["head_resources"]

        # subdirs:
        #  - ./shared (shared filesystem)
        #  - ./nodes/<node_id> (node-specific mounted filesystem)
        self._volume_dir = self.provider_config["shared_volume_dir"]
        self._mounted_cluster_dir = os.path.join(self._volume_dir, "shared")

        if not self.in_docker_container:
            # Only needed on host
            os.makedirs(self._mounted_cluster_dir, mode=0o755, exist_ok=True)

        self._boostrap_config_path = os.path.join(self._volume_dir,
                                                  "bootstrap_config.yaml")

        self._private_key_path = os.path.join(self._volume_dir,
                                              "bootstrap_key.pem")
        self._public_key_path = os.path.join(self._volume_dir,
                                             "bootstrap_key.pem.pub")

        if not self.in_docker_container:
            # Create private key
            if not os.path.exists(self._private_key_path):
                subprocess.check_output(
                    f"ssh-keygen -b 2048 -t rsa -q -N \"\" "
                    f"-f {self._private_key_path}",
                    shell=True)

            # Create public key
            if not os.path.exists(self._public_key_path):
                subprocess.check_output(
                    f"ssh-keygen -y "
                    f"-f {self._private_key_path} "
                    f"> {self._public_key_path}",
                    shell=True)

        self._docker_compose_config_path = os.path.join(
            self._volume_dir, "docker-compose.yaml")
        self._docker_compose_config = None

        self._node_state_path = os.path.join(self._volume_dir, "nodes.json")
        self._docker_status_path = os.path.join(self._volume_dir,
                                                "status.json")

        self._load_node_state()
        if FAKE_HEAD_NODE_ID not in self._nodes:
            # Reset
            self._nodes = copy.deepcopy(fake_head)

        self._nodes[FAKE_HEAD_NODE_ID][
            "node_spec"] = self._create_node_spec_with_resources(
                head=True,
                node_id=FAKE_HEAD_NODE_ID,
                resources=self._head_resources)
        self._possibly_terminated_nodes = dict()

        self._cleanup_interval = provider_config.get("cleanup_interval", 9.5)

        self._docker_status = {}

        self._update_docker_compose_config()
        self._update_docker_status()
        self._save_node_state()

    @property
    def in_docker_container(self):
        return os.path.exists(os.path.join(self._volume_dir, ".in_docker"))

    def _create_node_spec_with_resources(self, head: bool, node_id: str,
                                         resources: Dict[str, Any]):
        resources = resources.copy()

        # Create shared directory
        node_dir = os.path.join(self._volume_dir, "nodes", node_id)
        os.makedirs(node_dir, mode=0o755, exist_ok=True)

        resource_str = json.dumps(resources, indent=None)

        return create_node_spec(
            head=head,
            docker_image=self._docker_image,
            mounted_cluster_dir=self._mounted_cluster_dir,
            mounted_node_dir=node_dir,
            num_cpus=resources.pop("CPU", 0),
            num_gpus=resources.pop("GPU", 0),
            host_gcs_port=self._host_gcs_port,
            host_object_manager_port=self._host_object_manager_port,
            host_client_port=self._host_client_port,
            resources=resources,
            env_vars={
                "RAY_OVERRIDE_NODE_ID_FOR_TESTING": node_id,
                "RAY_OVERRIDE_RESOURCES": resource_str,
            },
            volume_dir=self._volume_dir,
            node_state_path=self._node_state_path,
            docker_status_path=self._docker_status_path,
            docker_compose_path=self._docker_compose_config_path,
            bootstrap_config_path=self._boostrap_config_path,
            public_key_path=self._public_key_path,
            private_key_path=self._private_key_path)

    def _load_node_state(self) -> bool:
        if not os.path.exists(self._node_state_path):
            return False
        try:
            with open(self._node_state_path, "rt") as f:
                nodes = json.load(f)
        except Exception:
            return False
        if not nodes:
            return False
        self._nodes = nodes
        return True

    def _save_node_state(self):
        with open(self._node_state_path, "wt") as f:
            json.dump(self._nodes, f)

        # Make sure this is always writeable from inside the containers
        if not self.in_docker_container:
            # Only chmod from the outer container
            os.chmod(self._node_state_path, 0o777)

    def _update_docker_compose_config(self):
        config = copy.deepcopy(DOCKER_COMPOSE_SKELETON)
        config["services"] = {}
        for node_id, node in self._nodes.items():
            config["services"][node_id] = node["node_spec"]

        with open(self._docker_compose_config_path, "wt") as f:
            yaml.safe_dump(config, f)

    def _update_docker_status(self):
        if not os.path.exists(self._docker_status_path):
            return
        with open(self._docker_status_path, "rt") as f:
            self._docker_status = json.load(f)

    def _update_nodes(self):
        for node_id in list(self._nodes):
            if not self._is_docker_running(node_id):
                self._possibly_terminated_nodes.setdefault(
                    node_id, time.monotonic())
            else:
                self._possibly_terminated_nodes.pop(node_id, None)
        self._cleanup_nodes()

    def _cleanup_nodes(self):
        for node_id, timestamp in list(
                self._possibly_terminated_nodes.items()):
            if time.monotonic() > timestamp + self._cleanup_interval:
                if not self._is_docker_running(node_id):
                    self._nodes.pop(node_id, None)
                self._possibly_terminated_nodes.pop(node_id, None)
        self._save_node_state()

    def _container_name(self, node_id):
        node_status = self._docker_status.get(node_id, {})
        timeout = time.monotonic() + 60
        while not node_status:
            if time.monotonic() > timeout:
                raise RuntimeError(
                    f"Container for {node_id} never became available.")
            time.sleep(1)
            self._update_docker_status()
            node_status = self._docker_status.get(node_id, {})

        return node_status["Name"]

    def _is_docker_running(self, node_id):
        self._update_docker_status()

        return self._docker_status.get(node_id, {}).get("State",
                                                        None) == "running"

    def non_terminated_nodes(self, tag_filters):
        self._update_nodes()
        return super(FakeMultiNodeDockerProvider,
                     self).non_terminated_nodes(tag_filters)

    def is_running(self, node_id):
        with self.lock:
            self._update_nodes()

            return node_id in self._nodes and self._is_docker_running(node_id)

    def is_terminated(self, node_id):
        with self.lock:
            self._update_nodes()

            return node_id not in self._nodes and not self._is_docker_running(
                node_id)

    def get_command_runner(self,
                           log_prefix: str,
                           node_id: str,
                           auth_config: Dict[str, Any],
                           cluster_name: str,
                           process_runner: ModuleType,
                           use_internal_ip: bool,
                           docker_config: Optional[Dict[str, Any]] = None
                           ) -> CommandRunnerInterface:
        if self.in_docker_container:
            return super(FakeMultiNodeProvider, self).get_command_runner(
                log_prefix, node_id, auth_config, cluster_name, process_runner,
                use_internal_ip)

        # Else, host command runner:
        common_args = {
            "log_prefix": log_prefix,
            "node_id": node_id,
            "provider": self,
            "auth_config": auth_config,
            "cluster_name": cluster_name,
            "process_runner": process_runner,
            "use_internal_ip": use_internal_ip
        }

        docker_config["container_name"] = self._container_name(node_id)
        docker_config["image"] = self._docker_image

        return FakeDockerCommandRunner(docker_config, **common_args)

    def _get_ip(self, node_id: str) -> Optional[str]:
        for i in range(3):
            self._update_docker_status()
            ip = self._docker_status.get(node_id, {}).get("IP", None)
            if ip:
                return ip
            time.sleep(3)
        return None

    def set_node_tags(self, node_id, tags):
        assert node_id in self._nodes
        self._nodes[node_id]["tags"].update(tags)

    def create_node_with_resources(self, node_config, tags, count, resources):
        with self.lock:
            is_head = tags[TAG_RAY_NODE_KIND] == NODE_KIND_HEAD

            if is_head:
                next_id = FAKE_HEAD_NODE_ID
            else:
                next_id = self._next_hex_node_id()

            self._nodes[next_id] = {
                "tags": tags,
                "node_spec": self._create_node_spec_with_resources(
                    head=is_head, node_id=next_id, resources=resources)
            }
            self._update_docker_compose_config()
            self._save_node_state()

    def create_node(self, node_config: Dict[str, Any], tags: Dict[str, str],
                    count: int) -> Optional[Dict[str, Any]]:
        resources = self._head_resources
        return self.create_node_with_resources(node_config, tags, count,
                                               resources)

    def _terminate_node(self, node):
        self._update_docker_compose_config()
        self._save_node_state()

    @staticmethod
    def bootstrap_config(cluster_config):
        return cluster_config<|MERGE_RESOLUTION|>--- conflicted
+++ resolved
@@ -57,15 +57,9 @@
     "sudo chmod 700 ~/.ssh && "
     "sudo chmod 600 ~/.ssh/authorized_keys && "
     "sudo chmod 600 ~/ray_bootstrap_key.pem && "
-<<<<<<< HEAD
     "sudo chown ray:users "
     "~/.ssh ~/.ssh/authorized_keys ~/ray_bootstrap_key.pem && "
-    "((sudo apt update && sudo apt install -y openssh-server && "
-    "sudo service ssh start) || true) && "
-=======
-    "sudo chown ray:users ~/.ssh ~/.ssh/authorized_keys && "
     "{ensure_ssh} && "
->>>>>>> a3442df5
     "sleep 1 && "
     "RAY_FAKE_CLUSTER=1 ray start --head "
     "--autoscaling-config=~/ray_bootstrap_config.yaml "
