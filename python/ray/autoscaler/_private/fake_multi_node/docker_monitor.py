"""Fake multinode docker monitoring script.

This script is the "docker compose server" for the fake_multinode
provider using Docker compose. It should be started before running
`RAY_FAKE_CLUSTER=1 ray up <cluster_config>`.

This script reads the volume directory from a supplied fake multinode
docker cluster config file.
It then waits until a docker-compose.yaml file is created in the same
directory, which is done by the `ray up` command.

It then watches for changes in the docker-compose.yaml file and runs
`docker compose up` whenever changes are detected. This will start docker
containers as requested by the autoscaler.

Generally, the docker-compose.yaml will be mounted in the head node of the
cluster, which will then continue to change it according to the autoscaler
requirements.

Additionally, this script monitors the docker container status using
`docker status` and writes it into a `status.json`. This information is
again used by the autoscaler to determine if any nodes have died.
"""
import argparse
import json
import os
import shutil
import subprocess
import time

import yaml
from typing import Any, List, Dict, Optional


def _read_yaml(path: str):
    with open(path, "rt") as f:
        return yaml.safe_load(f)


def _update_docker_compose(
    docker_compose_path: str, project_name: str, status: Optional[Dict[str, Any]]
) -> bool:
    docker_compose_config = _read_yaml(docker_compose_path)

    if not docker_compose_config:
        print("Docker compose currently empty")
        return False

    cmd = ["up", "-d"]
    if status and len(status) > 0:
        cmd += ["--no-recreate"]

    shutdown = False
    if not docker_compose_config["services"]:
        # If no more nodes, run `down` instead of `up`
        print("Shutting down nodes")
        cmd = ["down"]
        shutdown = True
    try:
<<<<<<< HEAD
=======
        # Loop through parsed docker-compose and create node-specific
        # host directories if needed
>>>>>>> 71c57c61
        for node_id, node_conf in docker_compose_config["services"].items():
            for volume_mount in node_conf["volumes"]:
                host_dir, container_dir = volume_mount.split(":", maxsplit=1)
                if container_dir == "/cluster/node" and not os.path.exists(host_dir):
                    os.makedirs(host_dir, 0o755, exist_ok=True)

        subprocess.check_output(
            ["docker", "compose", "-f", docker_compose_path, "-p", project_name]
            + cmd
            + [
                "--remove-orphans",
            ]
        )
    except Exception as e:
        print(f"Ran into error when updating docker compose: {e}")
        # Ignore error

    return shutdown


def _get_ip(
    project_name: str,
    container_name: str,
    override_network: Optional[str] = None,
    retry_times: int = 3,
) -> Optional[str]:
    network = override_network or f"{project_name}_ray_local"

    cmd = [
        "docker",
        "inspect",
        "-f",
        '"{{ .NetworkSettings.Networks' f".{network}.IPAddress" ' }}"',
        f"{container_name}",
    ]
    for i in range(retry_times):
        try:
            ip_address = subprocess.check_output(cmd, encoding="utf-8")
        except Exception:
            time.sleep(1)
        else:
            return ip_address.strip().strip('"').strip('\\"')
    return None


def _update_docker_status(
    docker_compose_path: str, project_name: str, docker_status_path: str
):
    try:
        data_str = subprocess.check_output(
            [
                "docker",
                "compose",
                "-f",
                docker_compose_path,
                "-p",
                project_name,
                "ps",
                "--format",
                "json",
            ]
        )
        data: List[Dict[str, str]] = json.loads(data_str)
    except Exception as e:
        print(f"Ran into error when fetching status: {e}")
        return None

    status = {}
    for container in data:
        node_id = container["Service"]
        container_name = container["Name"]
        if container["State"] == "running":
            ip = _get_ip(project_name, container_name)
        else:
            ip = ""
        container["IP"] = ip
        status[node_id] = container

    with open(docker_status_path, "wt") as f:
        json.dump(status, f)

    return status


def monitor_docker(
    docker_compose_path: str,
    status_path: str,
    project_name: str,
    update_interval: float = 1.0,
):
    while not os.path.exists(docker_compose_path):
        # Wait until cluster is created
        time.sleep(0.5)

    print("Docker compose config detected, starting status monitoring")

    # Make sure this is always writeable from inside the containers
    os.chmod(docker_compose_path, 0o777)

    docker_config = {"force_update": True}

    # Force update
    next_update = time.monotonic() - 1.0
    shutdown = False
    status = None

    # Loop:
    # If the config changed, update cluster.
    # Every `update_interval` seconds, update docker status.
    while not shutdown:
        new_docker_config = _read_yaml(docker_compose_path)
        if new_docker_config != docker_config:
            # Update cluster
            shutdown = _update_docker_compose(docker_compose_path, project_name, status)

            # Force status update
            next_update = time.monotonic() - 1.0

        if time.monotonic() > next_update:
            # Update docker status
            status = _update_docker_status(
                docker_compose_path, project_name, status_path
            )
            next_update = time.monotonic() + update_interval

        docker_config = new_docker_config
        time.sleep(0.1)

    print("Cluster shut down, terminating monitoring script.")


def start_monitor(config_file: str):
    cluster_config = _read_yaml(config_file)

    provider_config = cluster_config["provider"]
    assert provider_config["type"] == "fake_multinode_docker", (
        f"The docker monitor only works with providers of type "
        f"`fake_multinode_docker`, got `{provider_config['type']}`"
    )

    project_name = provider_config["project_name"]

    volume_dir = provider_config["shared_volume_dir"]
    os.makedirs(volume_dir, mode=0o755, exist_ok=True)

    # Create bootstrap config
    bootstrap_config_path = os.path.join(volume_dir, "bootstrap_config.yaml")
    shutil.copy(config_file, bootstrap_config_path)

    # These two files usually don't exist, yet
    docker_compose_config_path = os.path.join(volume_dir, "docker-compose.yaml")

    docker_status_path = os.path.join(volume_dir, "status.json")

    if os.path.exists(docker_compose_config_path):
        # We wait until this file exists, so remove it if it exists
        # from a previous run.
        os.remove(docker_compose_config_path)

    if os.path.exists(docker_status_path):
        os.remove(docker_status_path)
        # Create empty file so it can be mounted
        with open(docker_status_path, "wt") as f:
            f.write("{}")

    print(
        f"Starting monitor process. Please start Ray cluster with:\n"
        f"   RAY_FAKE_CLUSTER=1 ray up {config_file}"
    )
    monitor_docker(docker_compose_config_path, docker_status_path, project_name)


if __name__ == "__main__":
    parser = argparse.ArgumentParser()
    parser.add_argument(
        "config_file",
        help="Path to cluster config file containing a fake docker "
        "cluster configuration.",
    )
    args = parser.parse_args()

    start_monitor(args.config_file)<|MERGE_RESOLUTION|>--- conflicted
+++ resolved
@@ -57,11 +57,8 @@
         cmd = ["down"]
         shutdown = True
     try:
-<<<<<<< HEAD
-=======
         # Loop through parsed docker-compose and create node-specific
         # host directories if needed
->>>>>>> 71c57c61
         for node_id, node_conf in docker_compose_config["services"].items():
             for volume_mount in node_conf["volumes"]:
                 host_dir, container_dir = volume_mount.split(":", maxsplit=1)
