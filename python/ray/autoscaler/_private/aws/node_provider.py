--- conflicted
+++ resolved
@@ -504,10 +504,6 @@
             nodes_to_terminate[stop_instances_func] = on_demand_ids
             nodes_to_terminate[terminate_instances_func] = spot_ids
         else:
-<<<<<<< HEAD
-            for i in range(0, len(node_ids), 500):
-                self.ec2.meta.client.terminate_instances(InstanceIds=node_ids[i:i + 500])
-=======
             nodes_to_terminate[terminate_instances_func] = node_ids
 
         max_terminate_nodes = self.max_terminate_nodes if \
@@ -518,7 +514,6 @@
             for start in range(0, len(nodes), max_terminate_nodes):
                 terminate_func(InstanceIds=node_ids[start:start +
                                                     max_terminate_nodes])
->>>>>>> 393926d6
 
     def _get_node(self, node_id):
         """Refresh and get info for this node, updating the cache."""
