<<<<<<< HEAD
import copy
import threading
from collections import defaultdict, OrderedDict
import logging
import time
from typing import Any, Dict, List

import botocore

from ray.autoscaler.node_provider import NodeProvider
from ray.autoscaler.tags import (
    TAG_RAY_CLUSTER_NAME,
    TAG_RAY_NODE_NAME,
    TAG_RAY_LAUNCH_CONFIG,
    TAG_RAY_NODE_KIND,
    TAG_RAY_USER_NODE_TYPE,
)
from ray.autoscaler._private.constants import BOTO_MAX_RETRIES, BOTO_CREATE_MAX_RETRIES
from ray.autoscaler._private.aws.config import bootstrap_aws
from ray.autoscaler._private.log_timer import LogTimer

from ray.autoscaler._private.aws.utils import (
    boto_exception_handler,
    resource_cache,
    client_cache,
)
from ray.autoscaler._private.cli_logger import cli_logger, cf
import ray.ray_constants as ray_constants

from ray.autoscaler._private.aws.cloudwatch.cloudwatch_helper import (
    CloudwatchHelper,
    CLOUDWATCH_AGENT_INSTALLED_AMI_TAG,
    CLOUDWATCH_AGENT_INSTALLED_TAG,
)

logger = logging.getLogger(__name__)

TAG_BATCH_DELAY = 1


def to_aws_format(tags):
    """Convert the Ray node name tag to the AWS-specific 'Name' tag."""

    if TAG_RAY_NODE_NAME in tags:
        tags["Name"] = tags[TAG_RAY_NODE_NAME]
        del tags[TAG_RAY_NODE_NAME]
    return tags


def from_aws_format(tags):
    """Convert the AWS-specific 'Name' tag to the Ray node name tag."""

    if "Name" in tags:
        tags[TAG_RAY_NODE_NAME] = tags["Name"]
        del tags["Name"]
    return tags


def make_ec2_client(region, max_retries, aws_credentials=None):
    """Make client, retrying requests up to `max_retries`."""
    aws_credentials = aws_credentials or {}
    return resource_cache("ec2", region, max_retries, **aws_credentials)


def list_ec2_instances(
    region: str, aws_credentials: Dict[str, Any] = None
) -> List[Dict[str, Any]]:
    """Get all instance-types/resources available in the user's AWS region.
    Args:
        region (str): the region of the AWS provider. e.g., "us-west-2".
    Returns:
        final_instance_types: a list of instances. An example of one element in
        the list:
            {'InstanceType': 'm5a.xlarge', 'ProcessorInfo':
            {'SupportedArchitectures': ['x86_64'], 'SustainedClockSpeedInGhz':
            2.5},'VCpuInfo': {'DefaultVCpus': 4, 'DefaultCores': 2,
            'DefaultThreadsPerCore': 2, 'ValidCores': [2],
            'ValidThreadsPerCore': [1, 2]}, 'MemoryInfo': {'SizeInMiB': 16384},
            ...}

    """
    final_instance_types = []
    aws_credentials = aws_credentials or {}
    ec2 = client_cache("ec2", region, BOTO_MAX_RETRIES, **aws_credentials)
    instance_types = ec2.describe_instance_types()
    final_instance_types.extend(copy.deepcopy(instance_types["InstanceTypes"]))
    while "NextToken" in instance_types:
        instance_types = ec2.describe_instance_types(
            NextToken=instance_types["NextToken"]
        )
        final_instance_types.extend(copy.deepcopy(instance_types["InstanceTypes"]))

    return final_instance_types


class AWSNodeProvider(NodeProvider):
    max_terminate_nodes = 1000

    def __init__(self, provider_config, cluster_name):
        NodeProvider.__init__(self, provider_config, cluster_name)
        self.cache_stopped_nodes = provider_config.get("cache_stopped_nodes", True)
        aws_credentials = provider_config.get("aws_credentials")

        self.ec2 = make_ec2_client(
            region=provider_config["region"],
            max_retries=BOTO_MAX_RETRIES,
            aws_credentials=aws_credentials,
        )
        self.ec2_fail_fast = make_ec2_client(
            region=provider_config["region"],
            max_retries=0,
            aws_credentials=aws_credentials,
        )

        # Tags that we believe to actually be on EC2.
        self.tag_cache = {}
        # Tags that we will soon upload.
        self.tag_cache_pending = defaultdict(dict)
        # Number of threads waiting for a batched tag update.
        self.batch_thread_count = 0
        self.batch_update_done = threading.Event()
        self.batch_update_done.set()
        self.ready_for_new_batch = threading.Event()
        self.ready_for_new_batch.set()
        self.tag_cache_lock = threading.Lock()
        self.count_lock = threading.Lock()

        # Cache of node objects from the last nodes() call. This avoids
        # excessive DescribeInstances requests.
        self.cached_nodes = {}

    def non_terminated_nodes(self, tag_filters):
        # Note that these filters are acceptable because they are set on
        #       node initialization, and so can never be sitting in the cache.
        tag_filters = to_aws_format(tag_filters)
        filters = [
            {
                "Name": "instance-state-name",
                "Values": ["pending", "running"],
            },
            {
                "Name": "tag:{}".format(TAG_RAY_CLUSTER_NAME),
                "Values": [self.cluster_name],
            },
        ]
        for k, v in tag_filters.items():
            filters.append(
                {
                    "Name": "tag:{}".format(k),
                    "Values": [v],
                }
            )

        with boto_exception_handler("Failed to fetch running instances from AWS."):
            nodes = list(self.ec2.instances.filter(Filters=filters))

        # Populate the tag cache with initial information if necessary
        for node in nodes:
            if node.id in self.tag_cache:
                continue

            self.tag_cache[node.id] = from_aws_format(
                {x["Key"]: x["Value"] for x in node.tags}
            )

        self.cached_nodes = {node.id: node for node in nodes}
        return [node.id for node in nodes]

    def is_running(self, node_id):
        node = self._get_cached_node(node_id)
        return node.state["Name"] == "running"

    def is_terminated(self, node_id):
        node = self._get_cached_node(node_id)
        state = node.state["Name"]
        return state not in ["running", "pending"]

    def node_tags(self, node_id):
        with self.tag_cache_lock:
            d1 = self.tag_cache[node_id]
            d2 = self.tag_cache_pending.get(node_id, {})
            return dict(d1, **d2)

    def external_ip(self, node_id):
        node = self._get_cached_node(node_id)

        if node.public_ip_address is None:
            node = self._get_node(node_id)

        return node.public_ip_address

    def internal_ip(self, node_id):
        node = self._get_cached_node(node_id)

        if node.private_ip_address is None:
            node = self._get_node(node_id)

        return node.private_ip_address

    def set_node_tags(self, node_id, tags):
        is_batching_thread = False
        with self.tag_cache_lock:
            if not self.tag_cache_pending:
                is_batching_thread = True
                # Wait for threads in the last batch to exit
                self.ready_for_new_batch.wait()
                self.ready_for_new_batch.clear()
                self.batch_update_done.clear()
            self.tag_cache_pending[node_id].update(tags)

        if is_batching_thread:
            time.sleep(TAG_BATCH_DELAY)
            with self.tag_cache_lock:
                self._update_node_tags()
                self.batch_update_done.set()

        with self.count_lock:
            self.batch_thread_count += 1
        self.batch_update_done.wait()

        with self.count_lock:
            self.batch_thread_count -= 1
            if self.batch_thread_count == 0:
                self.ready_for_new_batch.set()

    def _update_node_tags(self):
        batch_updates = defaultdict(list)

        for node_id, tags in self.tag_cache_pending.items():
            for x in tags.items():
                batch_updates[x].append(node_id)
            self.tag_cache[node_id].update(tags)

        self.tag_cache_pending = defaultdict(dict)

        self._create_tags(batch_updates)

    def _create_tags(self, batch_updates):
        for (k, v), node_ids in batch_updates.items():
            m = "Set tag {}={} on {}".format(k, v, node_ids)
            with LogTimer("AWSNodeProvider: {}".format(m)):
                if k == TAG_RAY_NODE_NAME:
                    k = "Name"
                self.ec2.meta.client.create_tags(
                    Resources=node_ids,
                    Tags=[{"Key": k, "Value": v}],
                )

    def create_node(self, node_config, tags, count) -> Dict[str, Any]:
        """Creates instances.

        Returns dict mapping instance id to ec2.Instance object for the created
        instances.
        """
        # sort tags by key to support deterministic unit test stubbing
        tags = OrderedDict(sorted(copy.deepcopy(tags).items()))

        reused_nodes_dict = {}
        # Try to reuse previously stopped nodes with compatible configs
        if self.cache_stopped_nodes:
            # TODO(ekl) this is breaking the abstraction boundary a little by
            # peeking into the tag set.
            filters = [
                {
                    "Name": "instance-state-name",
                    "Values": ["stopped", "stopping"],
                },
                {
                    "Name": "tag:{}".format(TAG_RAY_CLUSTER_NAME),
                    "Values": [self.cluster_name],
                },
                {
                    "Name": "tag:{}".format(TAG_RAY_NODE_KIND),
                    "Values": [tags[TAG_RAY_NODE_KIND]],
                },
                {
                    "Name": "tag:{}".format(TAG_RAY_LAUNCH_CONFIG),
                    "Values": [tags[TAG_RAY_LAUNCH_CONFIG]],
                },
            ]
            # This tag may not always be present.
            if TAG_RAY_USER_NODE_TYPE in tags:
                filters.append(
                    {
                        "Name": "tag:{}".format(TAG_RAY_USER_NODE_TYPE),
                        "Values": [tags[TAG_RAY_USER_NODE_TYPE]],
                    }
                )

            reuse_nodes = list(self.ec2.instances.filter(Filters=filters))[:count]
            reuse_node_ids = [n.id for n in reuse_nodes]
            reused_nodes_dict = {n.id: n for n in reuse_nodes}
            if reuse_nodes:
                cli_logger.print(
                    # todo: handle plural vs singular?
                    "Reusing nodes {}. "
                    "To disable reuse, set `cache_stopped_nodes: False` "
                    "under `provider` in the cluster configuration.",
                    cli_logger.render_list(reuse_node_ids),
                )

                # todo: timed?
                with cli_logger.group("Stopping instances to reuse"):
                    for node in reuse_nodes:
                        self.tag_cache[node.id] = from_aws_format(
                            {x["Key"]: x["Value"] for x in node.tags}
                        )
                        if node.state["Name"] == "stopping":
                            cli_logger.print("Waiting for instance {} to stop", node.id)
                            node.wait_until_stopped()

                self.ec2.meta.client.start_instances(InstanceIds=reuse_node_ids)
                for node_id in reuse_node_ids:
                    self.set_node_tags(node_id, tags)
                count -= len(reuse_node_ids)

        created_nodes_dict = {}
        if count:
            created_nodes_dict = self._create_node(node_config, tags, count)

        all_created_nodes = reused_nodes_dict
        all_created_nodes.update(created_nodes_dict)
        return all_created_nodes

    @staticmethod
    def _merge_tag_specs(
        tag_specs: List[Dict[str, Any]], user_tag_specs: List[Dict[str, Any]]
    ) -> None:
        """
        Merges user-provided node config tag specifications into a base
        list of node provider tag specifications. The base list of
        node provider tag specs is modified in-place.

        This allows users to add tags and override values of existing
        tags with their own, and only applies to the resource type
        "instance". All other resource types are appended to the list of
        tag specs.

        Args:
            tag_specs (List[Dict[str, Any]]): base node provider tag specs
            user_tag_specs (List[Dict[str, Any]]): user's node config tag specs
        """

        for user_tag_spec in user_tag_specs:
            if user_tag_spec["ResourceType"] == "instance":
                for user_tag in user_tag_spec["Tags"]:
                    exists = False
                    for tag in tag_specs[0]["Tags"]:
                        if user_tag["Key"] == tag["Key"]:
                            exists = True
                            tag["Value"] = user_tag["Value"]
                            break
                    if not exists:
                        tag_specs[0]["Tags"] += [user_tag]
            else:
                tag_specs += [user_tag_spec]

    def _create_node(self, node_config, tags, count):
        created_nodes_dict = {}

        tags = to_aws_format(tags)
        conf = node_config.copy()

        tag_pairs = [
            {
                "Key": TAG_RAY_CLUSTER_NAME,
                "Value": self.cluster_name,
            }
        ]
        for k, v in tags.items():
            tag_pairs.append(
                {
                    "Key": k,
                    "Value": v,
                }
            )
        if CloudwatchHelper.cloudwatch_config_exists(self.provider_config, "config"):
            cwa_installed = self._check_ami_cwa_installation(node_config)
            if cwa_installed:
                tag_pairs.extend(
                    [
                        {
                            "Key": CLOUDWATCH_AGENT_INSTALLED_TAG,
                            "Value": "True",
                        }
                    ]
                )
        tag_specs = [
            {
                "ResourceType": "instance",
                "Tags": tag_pairs,
            }
        ]
        user_tag_specs = conf.get("TagSpecifications", [])
        AWSNodeProvider._merge_tag_specs(tag_specs, user_tag_specs)

        # SubnetIds is not a real config key: we must resolve to a
        # single SubnetId before invoking the AWS API.
        subnet_ids = conf.pop("SubnetIds")

        # update config with min/max node counts and tag specs
        conf.update({"MinCount": 1, "MaxCount": count, "TagSpecifications": tag_specs})

        # Try to always launch in the first listed subnet.
        subnet_idx = 0
        cli_logger_tags = {}
        # NOTE: This ensures that we try ALL availability zones before
        # throwing an error.
        max_tries = max(BOTO_CREATE_MAX_RETRIES, len(subnet_ids))
        for attempt in range(1, max_tries + 1):
            try:
                if "NetworkInterfaces" in conf:
                    net_ifs = conf["NetworkInterfaces"]
                    # remove security group IDs previously copied from network
                    # interfaces (create_instances call fails otherwise)
                    conf.pop("SecurityGroupIds", None)
                    cli_logger_tags["network_interfaces"] = str(net_ifs)
                else:
                    subnet_id = subnet_ids[subnet_idx % len(subnet_ids)]
                    conf["SubnetId"] = subnet_id
                    cli_logger_tags["subnet_id"] = subnet_id

                created = self.ec2_fail_fast.create_instances(**conf)
                created_nodes_dict = {n.id: n for n in created}

                # todo: timed?
                # todo: handle plurality?
                with cli_logger.group(
                    "Launched {} nodes", count, _tags=cli_logger_tags
                ):
                    for instance in created:
                        # NOTE(maximsmol): This is needed for mocking
                        # boto3 for tests. This is likely a bug in moto
                        # but AWS docs don't seem to say.
                        # You can patch moto/ec2/responses/instances.py
                        # to fix this (add <stateReason> to EC2_RUN_INSTANCES)

                        # The correct value is technically
                        # {"code": "0", "Message": "pending"}
                        state_reason = instance.state_reason or {"Message": "pending"}

                        cli_logger.print(
                            "Launched instance {}",
                            instance.instance_id,
                            _tags=dict(
                                state=instance.state["Name"],
                                info=state_reason["Message"],
                            ),
                        )
                break
            except botocore.exceptions.ClientError as exc:
                if attempt == max_tries:
                    cli_logger.abort(
                        "Failed to launch instances. Max attempts exceeded.",
                        exc=exc,
                    )
                else:
                    cli_logger.warning(
                        "create_instances: Attempt failed with {}, retrying.", exc
                    )

                # Launch failure may be due to instance type availability in
                # the given AZ
                subnet_idx += 1

        return created_nodes_dict

    def terminate_node(self, node_id):
        node = self._get_cached_node(node_id)
        if self.cache_stopped_nodes:
            if node.spot_instance_request_id:
                cli_logger.print(
                    "Terminating instance {} "
                    + cf.dimmed("(cannot stop spot instances, only terminate)"),
                    node_id,
                )  # todo: show node name?
                node.terminate()
            else:
                cli_logger.print(
                    "Stopping instance {} "
                    + cf.dimmed(
                        "(to terminate instead, "
                        "set `cache_stopped_nodes: False` "
                        "under `provider` in the cluster configuration)"
                    ),
                    node_id,
                )  # todo: show node name?
                node.stop()
        else:
            node.terminate()

        # TODO (Alex): We are leaking the tag cache here. Naively, we would
        # want to just remove the cache entry here, but terminating can be
        # asyncrhonous or error, which would result in a use after free error.
        # If this leak becomes bad, we can garbage collect the tag cache when
        # the node cache is updated.
        pass

    def _check_ami_cwa_installation(self, config):
        response = self.ec2.meta.client.describe_images(ImageIds=[config["ImageId"]])
        cwa_installed = False
        images = response.get("Images")
        if images:
            assert len(images) == 1, (
                f"Expected to find only 1 AMI with the given ID, "
                f"but found {len(images)}."
            )
            image_name = images[0].get("Name", "")
            if CLOUDWATCH_AGENT_INSTALLED_AMI_TAG in image_name:
                cwa_installed = True
        return cwa_installed

    def terminate_nodes(self, node_ids):
        if not node_ids:
            return

        terminate_instances_func = self.ec2.meta.client.terminate_instances
        stop_instances_func = self.ec2.meta.client.stop_instances

        # In some cases, this function stops some nodes, but terminates others.
        # Each of these requires a different EC2 API call. So, we use the
        # "nodes_to_terminate" dict below to keep track of exactly which API
        # call will be used to stop/terminate which set of nodes. The key is
        # the function to use, and the value is the list of nodes to terminate
        # with that function.
        nodes_to_terminate = {terminate_instances_func: [], stop_instances_func: []}

        if self.cache_stopped_nodes:
            spot_ids = []
            on_demand_ids = []

            for node_id in node_ids:
                if self._get_cached_node(node_id).spot_instance_request_id:
                    spot_ids += [node_id]
                else:
                    on_demand_ids += [node_id]

            if on_demand_ids:
                # todo: show node names?
                cli_logger.print(
                    "Stopping instances {} "
                    + cf.dimmed(
                        "(to terminate instead, "
                        "set `cache_stopped_nodes: False` "
                        "under `provider` in the cluster configuration)"
                    ),
                    cli_logger.render_list(on_demand_ids),
                )

            if spot_ids:
                cli_logger.print(
                    "Terminating instances {} "
                    + cf.dimmed("(cannot stop spot instances, only terminate)"),
                    cli_logger.render_list(spot_ids),
                )

            nodes_to_terminate[stop_instances_func] = on_demand_ids
            nodes_to_terminate[terminate_instances_func] = spot_ids
        else:
            nodes_to_terminate[terminate_instances_func] = node_ids

        max_terminate_nodes = (
            self.max_terminate_nodes
            if self.max_terminate_nodes is not None
            else len(node_ids)
        )

        for terminate_func, nodes in nodes_to_terminate.items():
            for start in range(0, len(nodes), max_terminate_nodes):
                terminate_func(InstanceIds=nodes[start : start + max_terminate_nodes])

    def _get_node(self, node_id):
        """Refresh and get info for this node, updating the cache."""
        self.non_terminated_nodes({})  # Side effect: updates cache

        if node_id in self.cached_nodes:
            return self.cached_nodes[node_id]

        # Node not in {pending, running} -- retry with a point query. This
        # usually means the node was recently preempted or terminated.
        matches = list(self.ec2.instances.filter(InstanceIds=[node_id]))
        assert len(matches) == 1, "Invalid instance id {}".format(node_id)
        return matches[0]

    def _get_cached_node(self, node_id):
        """Return node info from cache if possible, otherwise fetches it."""
        if node_id in self.cached_nodes:
            return self.cached_nodes[node_id]

        return self._get_node(node_id)

    @staticmethod
    def bootstrap_config(cluster_config):
        return bootstrap_aws(cluster_config)

    @staticmethod
    def fillout_available_node_types_resources(
        cluster_config: Dict[str, Any]
    ) -> Dict[str, Any]:
        """Fills out missing "resources" field for available_node_types."""
        if "available_node_types" not in cluster_config:
            return cluster_config
        cluster_config = copy.deepcopy(cluster_config)

        instances_list = list_ec2_instances(
            cluster_config["provider"]["region"],
            cluster_config["provider"].get("aws_credentials"),
        )
        instances_dict = {
            instance["InstanceType"]: instance for instance in instances_list
        }
        available_node_types = cluster_config["available_node_types"]
        head_node_type = cluster_config["head_node_type"]
        for node_type in available_node_types:
            instance_type = available_node_types[node_type]["node_config"][
                "InstanceType"
            ]
            if instance_type in instances_dict:
                cpus = instances_dict[instance_type]["VCpuInfo"]["DefaultVCpus"]

                autodetected_resources = {"CPU": cpus}
                if node_type != head_node_type:
                    # we only autodetect worker node type memory resource
                    memory_total = instances_dict[instance_type]["MemoryInfo"][
                        "SizeInMiB"
                    ]
                    memory_total = int(memory_total) * 1024 * 1024
                    prop = 1 - ray_constants.DEFAULT_OBJECT_STORE_MEMORY_PROPORTION
                    memory_resources = int(memory_total * prop)
                    autodetected_resources["memory"] = memory_resources

                gpus = instances_dict[instance_type].get("GpuInfo", {}).get("Gpus")
                if gpus is not None:
                    # TODO(ameer): currently we support one gpu type per node.
                    assert len(gpus) == 1
                    gpu_name = gpus[0]["Name"]
                    autodetected_resources.update(
                        {"GPU": gpus[0]["Count"], f"accelerator_type:{gpu_name}": 1}
                    )
                autodetected_resources.update(
                    available_node_types[node_type].get("resources", {})
                )
                if autodetected_resources != available_node_types[node_type].get(
                    "resources", {}
                ):
                    available_node_types[node_type][
                        "resources"
                    ] = autodetected_resources
                    logger.debug(
                        "Updating the resources of {} to {}.".format(
                            node_type, autodetected_resources
                        )
                    )
            else:
                raise ValueError(
                    "Instance type "
                    + instance_type
                    + " is not available in AWS region: "
                    + cluster_config["provider"]["region"]
                    + "."
                )
        return cluster_config
=======
import copy
import threading
from collections import defaultdict, OrderedDict
import logging
import time
from typing import Any, Dict, List

import botocore

from ray.autoscaler.node_provider import NodeProvider
from ray.autoscaler.tags import (
    TAG_RAY_CLUSTER_NAME,
    TAG_RAY_NODE_NAME,
    TAG_RAY_LAUNCH_CONFIG,
    TAG_RAY_NODE_KIND,
    TAG_RAY_USER_NODE_TYPE,
)
from ray.autoscaler._private.constants import BOTO_MAX_RETRIES, BOTO_CREATE_MAX_RETRIES
from ray.autoscaler._private.aws.config import bootstrap_aws
from ray.autoscaler._private.log_timer import LogTimer

from ray.autoscaler._private.aws.utils import (
    boto_exception_handler,
    resource_cache,
    client_cache,
)
from ray.autoscaler._private.cli_logger import cli_logger, cf
import ray.ray_constants as ray_constants

from ray.autoscaler._private.aws.cloudwatch.cloudwatch_helper import (
    CloudwatchHelper,
    CLOUDWATCH_AGENT_INSTALLED_AMI_TAG,
    CLOUDWATCH_AGENT_INSTALLED_TAG,
)

logger = logging.getLogger(__name__)

TAG_BATCH_DELAY = 1


def to_aws_format(tags):
    """Convert the Ray node name tag to the AWS-specific 'Name' tag."""

    if TAG_RAY_NODE_NAME in tags:
        tags["Name"] = tags[TAG_RAY_NODE_NAME]
        del tags[TAG_RAY_NODE_NAME]
    return tags


def from_aws_format(tags):
    """Convert the AWS-specific 'Name' tag to the Ray node name tag."""

    if "Name" in tags:
        tags[TAG_RAY_NODE_NAME] = tags["Name"]
        del tags["Name"]
    return tags


def make_ec2_client(region, max_retries, aws_credentials=None):
    """Make client, retrying requests up to `max_retries`."""
    aws_credentials = aws_credentials or {}
    return resource_cache("ec2", region, max_retries, **aws_credentials)


def list_ec2_instances(
    region: str, aws_credentials: Dict[str, Any] = None
) -> List[Dict[str, Any]]:
    """Get all instance-types/resources available in the user's AWS region.
    Args:
        region (str): the region of the AWS provider. e.g., "us-west-2".
    Returns:
        final_instance_types: a list of instances. An example of one element in
        the list:
            {'InstanceType': 'm5a.xlarge', 'ProcessorInfo':
            {'SupportedArchitectures': ['x86_64'], 'SustainedClockSpeedInGhz':
            2.5},'VCpuInfo': {'DefaultVCpus': 4, 'DefaultCores': 2,
            'DefaultThreadsPerCore': 2, 'ValidCores': [2],
            'ValidThreadsPerCore': [1, 2]}, 'MemoryInfo': {'SizeInMiB': 16384},
            ...}

    """
    final_instance_types = []
    aws_credentials = aws_credentials or {}
    ec2 = client_cache("ec2", region, BOTO_MAX_RETRIES, **aws_credentials)
    instance_types = ec2.describe_instance_types()
    final_instance_types.extend(copy.deepcopy(instance_types["InstanceTypes"]))
    while "NextToken" in instance_types:
        instance_types = ec2.describe_instance_types(
            NextToken=instance_types["NextToken"]
        )
        final_instance_types.extend(copy.deepcopy(instance_types["InstanceTypes"]))

    return final_instance_types


class AWSNodeProvider(NodeProvider):
    max_terminate_nodes = 1000

    def __init__(self, provider_config, cluster_name):
        NodeProvider.__init__(self, provider_config, cluster_name)
        self.cache_stopped_nodes = provider_config.get("cache_stopped_nodes", True)
        aws_credentials = provider_config.get("aws_credentials")

        self.ec2 = make_ec2_client(
            region=provider_config["region"],
            max_retries=BOTO_MAX_RETRIES,
            aws_credentials=aws_credentials,
        )
        self.ec2_fail_fast = make_ec2_client(
            region=provider_config["region"],
            max_retries=0,
            aws_credentials=aws_credentials,
        )

        # Tags that we believe to actually be on EC2.
        self.tag_cache = {}
        # Tags that we will soon upload.
        self.tag_cache_pending = defaultdict(dict)
        # Number of threads waiting for a batched tag update.
        self.batch_thread_count = 0
        self.batch_update_done = threading.Event()
        self.batch_update_done.set()
        self.ready_for_new_batch = threading.Event()
        self.ready_for_new_batch.set()
        self.tag_cache_lock = threading.Lock()
        self.count_lock = threading.Lock()

        # Cache of node objects from the last nodes() call. This avoids
        # excessive DescribeInstances requests.
        self.cached_nodes = {}

    def non_terminated_nodes(self, tag_filters):
        # Note that these filters are acceptable because they are set on
        #       node initialization, and so can never be sitting in the cache.
        tag_filters = to_aws_format(tag_filters)
        filters = [
            {
                "Name": "instance-state-name",
                "Values": ["pending", "running"],
            },
            {
                "Name": "tag:{}".format(TAG_RAY_CLUSTER_NAME),
                "Values": [self.cluster_name],
            },
        ]
        for k, v in tag_filters.items():
            filters.append(
                {
                    "Name": "tag:{}".format(k),
                    "Values": [v],
                }
            )

        with boto_exception_handler("Failed to fetch running instances from AWS."):
            nodes = list(self.ec2.instances.filter(Filters=filters))

        # Populate the tag cache with initial information if necessary
        for node in nodes:
            if node.id in self.tag_cache:
                continue

            self.tag_cache[node.id] = from_aws_format(
                {x["Key"]: x["Value"] for x in node.tags}
            )

        self.cached_nodes = {node.id: node for node in nodes}
        return [node.id for node in nodes]

    def is_running(self, node_id):
        node = self._get_cached_node(node_id)
        return node.state["Name"] == "running"

    def is_terminated(self, node_id):
        node = self._get_cached_node(node_id)
        state = node.state["Name"]
        return state not in ["running", "pending"]

    def node_tags(self, node_id):
        with self.tag_cache_lock:
            d1 = self.tag_cache[node_id]
            d2 = self.tag_cache_pending.get(node_id, {})
            return dict(d1, **d2)

    def external_ip(self, node_id):
        node = self._get_cached_node(node_id)

        if node.public_ip_address is None:
            node = self._get_node(node_id)

        return node.public_ip_address

    def internal_ip(self, node_id):
        node = self._get_cached_node(node_id)

        if node.private_ip_address is None:
            node = self._get_node(node_id)

        return node.private_ip_address

    def set_node_tags(self, node_id, tags):
        is_batching_thread = False
        with self.tag_cache_lock:
            if not self.tag_cache_pending:
                is_batching_thread = True
                # Wait for threads in the last batch to exit
                self.ready_for_new_batch.wait()
                self.ready_for_new_batch.clear()
                self.batch_update_done.clear()
            self.tag_cache_pending[node_id].update(tags)

        if is_batching_thread:
            time.sleep(TAG_BATCH_DELAY)
            with self.tag_cache_lock:
                self._update_node_tags()
                self.batch_update_done.set()

        with self.count_lock:
            self.batch_thread_count += 1
        self.batch_update_done.wait()

        with self.count_lock:
            self.batch_thread_count -= 1
            if self.batch_thread_count == 0:
                self.ready_for_new_batch.set()

    def _update_node_tags(self):
        batch_updates = defaultdict(list)

        for node_id, tags in self.tag_cache_pending.items():
            for x in tags.items():
                batch_updates[x].append(node_id)
            self.tag_cache[node_id].update(tags)

        self.tag_cache_pending = defaultdict(dict)

        self._create_tags(batch_updates)

    def _create_tags(self, batch_updates):
        for (k, v), node_ids in batch_updates.items():
            m = "Set tag {}={} on {}".format(k, v, node_ids)
            with LogTimer("AWSNodeProvider: {}".format(m)):
                if k == TAG_RAY_NODE_NAME:
                    k = "Name"
                self.ec2.meta.client.create_tags(
                    Resources=node_ids,
                    Tags=[{"Key": k, "Value": v}],
                )

    def create_node(self, node_config, tags, count) -> Dict[str, Any]:
        """Creates instances.

        Returns dict mapping instance id to ec2.Instance object for the created
        instances.
        """
        # sort tags by key to support deterministic unit test stubbing
        tags = OrderedDict(sorted(copy.deepcopy(tags).items()))

        reused_nodes_dict = {}
        # Try to reuse previously stopped nodes with compatible configs
        if self.cache_stopped_nodes:
            # TODO(ekl) this is breaking the abstraction boundary a little by
            # peeking into the tag set.
            filters = [
                {
                    "Name": "instance-state-name",
                    "Values": ["stopped", "stopping"],
                },
                {
                    "Name": "tag:{}".format(TAG_RAY_CLUSTER_NAME),
                    "Values": [self.cluster_name],
                },
                {
                    "Name": "tag:{}".format(TAG_RAY_NODE_KIND),
                    "Values": [tags[TAG_RAY_NODE_KIND]],
                },
                {
                    "Name": "tag:{}".format(TAG_RAY_LAUNCH_CONFIG),
                    "Values": [tags[TAG_RAY_LAUNCH_CONFIG]],
                },
            ]
            # This tag may not always be present.
            if TAG_RAY_USER_NODE_TYPE in tags:
                filters.append(
                    {
                        "Name": "tag:{}".format(TAG_RAY_USER_NODE_TYPE),
                        "Values": [tags[TAG_RAY_USER_NODE_TYPE]],
                    }
                )

            reuse_nodes = list(self.ec2.instances.filter(Filters=filters))[:count]
            reuse_node_ids = [n.id for n in reuse_nodes]
            reused_nodes_dict = {n.id: n for n in reuse_nodes}
            if reuse_nodes:
                cli_logger.print(
                    # todo: handle plural vs singular?
                    "Reusing nodes {}. "
                    "To disable reuse, set `cache_stopped_nodes: False` "
                    "under `provider` in the cluster configuration.",
                    cli_logger.render_list(reuse_node_ids),
                )

                # todo: timed?
                with cli_logger.group("Stopping instances to reuse"):
                    for node in reuse_nodes:
                        self.tag_cache[node.id] = from_aws_format(
                            {x["Key"]: x["Value"] for x in node.tags}
                        )
                        if node.state["Name"] == "stopping":
                            cli_logger.print("Waiting for instance {} to stop", node.id)
                            node.wait_until_stopped()

                self.ec2.meta.client.start_instances(InstanceIds=reuse_node_ids)
                for node_id in reuse_node_ids:
                    self.set_node_tags(node_id, tags)
                count -= len(reuse_node_ids)

        created_nodes_dict = {}
        if count:
            created_nodes_dict = self._create_node(node_config, tags, count)

        all_created_nodes = reused_nodes_dict
        all_created_nodes.update(created_nodes_dict)
        return all_created_nodes

    @staticmethod
    def _merge_tag_specs(
        tag_specs: List[Dict[str, Any]], user_tag_specs: List[Dict[str, Any]]
    ) -> None:
        """
        Merges user-provided node config tag specifications into a base
        list of node provider tag specifications. The base list of
        node provider tag specs is modified in-place.

        This allows users to add tags and override values of existing
        tags with their own, and only applies to the resource type
        "instance". All other resource types are appended to the list of
        tag specs.

        Args:
            tag_specs (List[Dict[str, Any]]): base node provider tag specs
            user_tag_specs (List[Dict[str, Any]]): user's node config tag specs
        """

        for user_tag_spec in user_tag_specs:
            if user_tag_spec["ResourceType"] == "instance":
                for user_tag in user_tag_spec["Tags"]:
                    exists = False
                    for tag in tag_specs[0]["Tags"]:
                        if user_tag["Key"] == tag["Key"]:
                            exists = True
                            tag["Value"] = user_tag["Value"]
                            break
                    if not exists:
                        tag_specs[0]["Tags"] += [user_tag]
            else:
                tag_specs += [user_tag_spec]

    def _create_node(self, node_config, tags, count):
        created_nodes_dict = {}

        tags = to_aws_format(tags)
        conf = node_config.copy()

        tag_pairs = [
            {
                "Key": TAG_RAY_CLUSTER_NAME,
                "Value": self.cluster_name,
            }
        ]
        for k, v in tags.items():
            tag_pairs.append(
                {
                    "Key": k,
                    "Value": v,
                }
            )
        if CloudwatchHelper.cloudwatch_config_exists(self.provider_config, "agent"):
            cwa_installed = self._check_ami_cwa_installation(node_config)
            if cwa_installed:
                tag_pairs.extend(
                    [
                        {
                            "Key": CLOUDWATCH_AGENT_INSTALLED_TAG,
                            "Value": "True",
                        }
                    ]
                )
        tag_specs = [
            {
                "ResourceType": "instance",
                "Tags": tag_pairs,
            }
        ]
        user_tag_specs = conf.get("TagSpecifications", [])
        AWSNodeProvider._merge_tag_specs(tag_specs, user_tag_specs)

        # SubnetIds is not a real config key: we must resolve to a
        # single SubnetId before invoking the AWS API.
        subnet_ids = conf.pop("SubnetIds")

        # update config with min/max node counts and tag specs
        conf.update({"MinCount": 1, "MaxCount": count, "TagSpecifications": tag_specs})

        # Try to always launch in the first listed subnet.
        subnet_idx = 0
        cli_logger_tags = {}
        # NOTE: This ensures that we try ALL availability zones before
        # throwing an error.
        max_tries = max(BOTO_CREATE_MAX_RETRIES, len(subnet_ids))
        for attempt in range(1, max_tries + 1):
            try:
                if "NetworkInterfaces" in conf:
                    net_ifs = conf["NetworkInterfaces"]
                    # remove security group IDs previously copied from network
                    # interfaces (create_instances call fails otherwise)
                    conf.pop("SecurityGroupIds", None)
                    cli_logger_tags["network_interfaces"] = str(net_ifs)
                else:
                    subnet_id = subnet_ids[subnet_idx % len(subnet_ids)]
                    conf["SubnetId"] = subnet_id
                    cli_logger_tags["subnet_id"] = subnet_id

                created = self.ec2_fail_fast.create_instances(**conf)
                created_nodes_dict = {n.id: n for n in created}

                # todo: timed?
                # todo: handle plurality?
                with cli_logger.group(
                    "Launched {} nodes", count, _tags=cli_logger_tags
                ):
                    for instance in created:
                        # NOTE(maximsmol): This is needed for mocking
                        # boto3 for tests. This is likely a bug in moto
                        # but AWS docs don't seem to say.
                        # You can patch moto/ec2/responses/instances.py
                        # to fix this (add <stateReason> to EC2_RUN_INSTANCES)

                        # The correct value is technically
                        # {"code": "0", "Message": "pending"}
                        state_reason = instance.state_reason or {"Message": "pending"}

                        cli_logger.print(
                            "Launched instance {}",
                            instance.instance_id,
                            _tags=dict(
                                state=instance.state["Name"],
                                info=state_reason["Message"],
                            ),
                        )
                break
            except botocore.exceptions.ClientError as exc:
                if attempt == max_tries:
                    cli_logger.abort(
                        "Failed to launch instances. Max attempts exceeded.",
                        exc=exc,
                    )
                else:
                    cli_logger.warning(
                        "create_instances: Attempt failed with {}, retrying.", exc
                    )

                # Launch failure may be due to instance type availability in
                # the given AZ
                subnet_idx += 1

        return created_nodes_dict

    def terminate_node(self, node_id):
        node = self._get_cached_node(node_id)
        if self.cache_stopped_nodes:
            if node.spot_instance_request_id:
                cli_logger.print(
                    "Terminating instance {} "
                    + cf.dimmed("(cannot stop spot instances, only terminate)"),
                    node_id,
                )  # todo: show node name?
                node.terminate()
            else:
                cli_logger.print(
                    "Stopping instance {} "
                    + cf.dimmed(
                        "(to terminate instead, "
                        "set `cache_stopped_nodes: False` "
                        "under `provider` in the cluster configuration)"
                    ),
                    node_id,
                )  # todo: show node name?
                node.stop()
        else:
            node.terminate()

        # TODO (Alex): We are leaking the tag cache here. Naively, we would
        # want to just remove the cache entry here, but terminating can be
        # asyncrhonous or error, which would result in a use after free error.
        # If this leak becomes bad, we can garbage collect the tag cache when
        # the node cache is updated.
        pass

    def _check_ami_cwa_installation(self, config):
        response = self.ec2.meta.client.describe_images(ImageIds=[config["ImageId"]])
        cwa_installed = False
        images = response.get("Images")
        if images:
            assert len(images) == 1, (
                f"Expected to find only 1 AMI with the given ID, "
                f"but found {len(images)}."
            )
            image_name = images[0].get("Name", "")
            if CLOUDWATCH_AGENT_INSTALLED_AMI_TAG in image_name:
                cwa_installed = True
        return cwa_installed

    def terminate_nodes(self, node_ids):
        if not node_ids:
            return

        terminate_instances_func = self.ec2.meta.client.terminate_instances
        stop_instances_func = self.ec2.meta.client.stop_instances

        # In some cases, this function stops some nodes, but terminates others.
        # Each of these requires a different EC2 API call. So, we use the
        # "nodes_to_terminate" dict below to keep track of exactly which API
        # call will be used to stop/terminate which set of nodes. The key is
        # the function to use, and the value is the list of nodes to terminate
        # with that function.
        nodes_to_terminate = {terminate_instances_func: [], stop_instances_func: []}

        if self.cache_stopped_nodes:
            spot_ids = []
            on_demand_ids = []

            for node_id in node_ids:
                if self._get_cached_node(node_id).spot_instance_request_id:
                    spot_ids += [node_id]
                else:
                    on_demand_ids += [node_id]

            if on_demand_ids:
                # todo: show node names?
                cli_logger.print(
                    "Stopping instances {} "
                    + cf.dimmed(
                        "(to terminate instead, "
                        "set `cache_stopped_nodes: False` "
                        "under `provider` in the cluster configuration)"
                    ),
                    cli_logger.render_list(on_demand_ids),
                )

            if spot_ids:
                cli_logger.print(
                    "Terminating instances {} "
                    + cf.dimmed("(cannot stop spot instances, only terminate)"),
                    cli_logger.render_list(spot_ids),
                )

            nodes_to_terminate[stop_instances_func] = on_demand_ids
            nodes_to_terminate[terminate_instances_func] = spot_ids
        else:
            nodes_to_terminate[terminate_instances_func] = node_ids

        max_terminate_nodes = (
            self.max_terminate_nodes
            if self.max_terminate_nodes is not None
            else len(node_ids)
        )

        for terminate_func, nodes in nodes_to_terminate.items():
            for start in range(0, len(nodes), max_terminate_nodes):
                terminate_func(InstanceIds=nodes[start : start + max_terminate_nodes])

    def _get_node(self, node_id):
        """Refresh and get info for this node, updating the cache."""
        self.non_terminated_nodes({})  # Side effect: updates cache

        if node_id in self.cached_nodes:
            return self.cached_nodes[node_id]

        # Node not in {pending, running} -- retry with a point query. This
        # usually means the node was recently preempted or terminated.
        matches = list(self.ec2.instances.filter(InstanceIds=[node_id]))
        assert len(matches) == 1, "Invalid instance id {}".format(node_id)
        return matches[0]

    def _get_cached_node(self, node_id):
        """Return node info from cache if possible, otherwise fetches it."""
        if node_id in self.cached_nodes:
            return self.cached_nodes[node_id]

        return self._get_node(node_id)

    @staticmethod
    def bootstrap_config(cluster_config):
        return bootstrap_aws(cluster_config)

    @staticmethod
    def fillout_available_node_types_resources(
        cluster_config: Dict[str, Any]
    ) -> Dict[str, Any]:
        """Fills out missing "resources" field for available_node_types."""
        if "available_node_types" not in cluster_config:
            return cluster_config
        cluster_config = copy.deepcopy(cluster_config)

        instances_list = list_ec2_instances(
            cluster_config["provider"]["region"],
            cluster_config["provider"].get("aws_credentials"),
        )
        instances_dict = {
            instance["InstanceType"]: instance for instance in instances_list
        }
        available_node_types = cluster_config["available_node_types"]
        head_node_type = cluster_config["head_node_type"]
        for node_type in available_node_types:
            instance_type = available_node_types[node_type]["node_config"][
                "InstanceType"
            ]
            if instance_type in instances_dict:
                cpus = instances_dict[instance_type]["VCpuInfo"]["DefaultVCpus"]

                autodetected_resources = {"CPU": cpus}
                if node_type != head_node_type:
                    # we only autodetect worker node type memory resource
                    memory_total = instances_dict[instance_type]["MemoryInfo"][
                        "SizeInMiB"
                    ]
                    memory_total = int(memory_total) * 1024 * 1024
                    prop = 1 - ray_constants.DEFAULT_OBJECT_STORE_MEMORY_PROPORTION
                    memory_resources = int(memory_total * prop)
                    autodetected_resources["memory"] = memory_resources

                gpus = instances_dict[instance_type].get("GpuInfo", {}).get("Gpus")
                if gpus is not None:
                    # TODO(ameer): currently we support one gpu type per node.
                    assert len(gpus) == 1
                    gpu_name = gpus[0]["Name"]
                    autodetected_resources.update(
                        {"GPU": gpus[0]["Count"], f"accelerator_type:{gpu_name}": 1}
                    )
                autodetected_resources.update(
                    available_node_types[node_type].get("resources", {})
                )
                if autodetected_resources != available_node_types[node_type].get(
                    "resources", {}
                ):
                    available_node_types[node_type][
                        "resources"
                    ] = autodetected_resources
                    logger.debug(
                        "Updating the resources of {} to {}.".format(
                            node_type, autodetected_resources
                        )
                    )
            else:
                raise ValueError(
                    "Instance type "
                    + instance_type
                    + " is not available in AWS region: "
                    + cluster_config["provider"]["region"]
                    + "."
                )
        return cluster_config
>>>>>>> 19672688
<|MERGE_RESOLUTION|>--- conflicted
+++ resolved
@@ -1,1327 +1,662 @@
-<<<<<<< HEAD
-import copy
-import threading
-from collections import defaultdict, OrderedDict
-import logging
-import time
-from typing import Any, Dict, List
-
-import botocore
-
-from ray.autoscaler.node_provider import NodeProvider
-from ray.autoscaler.tags import (
-    TAG_RAY_CLUSTER_NAME,
-    TAG_RAY_NODE_NAME,
-    TAG_RAY_LAUNCH_CONFIG,
-    TAG_RAY_NODE_KIND,
-    TAG_RAY_USER_NODE_TYPE,
-)
-from ray.autoscaler._private.constants import BOTO_MAX_RETRIES, BOTO_CREATE_MAX_RETRIES
-from ray.autoscaler._private.aws.config import bootstrap_aws
-from ray.autoscaler._private.log_timer import LogTimer
-
-from ray.autoscaler._private.aws.utils import (
-    boto_exception_handler,
-    resource_cache,
-    client_cache,
-)
-from ray.autoscaler._private.cli_logger import cli_logger, cf
-import ray.ray_constants as ray_constants
-
-from ray.autoscaler._private.aws.cloudwatch.cloudwatch_helper import (
-    CloudwatchHelper,
-    CLOUDWATCH_AGENT_INSTALLED_AMI_TAG,
-    CLOUDWATCH_AGENT_INSTALLED_TAG,
-)
-
-logger = logging.getLogger(__name__)
-
-TAG_BATCH_DELAY = 1
-
-
-def to_aws_format(tags):
-    """Convert the Ray node name tag to the AWS-specific 'Name' tag."""
-
-    if TAG_RAY_NODE_NAME in tags:
-        tags["Name"] = tags[TAG_RAY_NODE_NAME]
-        del tags[TAG_RAY_NODE_NAME]
-    return tags
-
-
-def from_aws_format(tags):
-    """Convert the AWS-specific 'Name' tag to the Ray node name tag."""
-
-    if "Name" in tags:
-        tags[TAG_RAY_NODE_NAME] = tags["Name"]
-        del tags["Name"]
-    return tags
-
-
-def make_ec2_client(region, max_retries, aws_credentials=None):
-    """Make client, retrying requests up to `max_retries`."""
-    aws_credentials = aws_credentials or {}
-    return resource_cache("ec2", region, max_retries, **aws_credentials)
-
-
-def list_ec2_instances(
-    region: str, aws_credentials: Dict[str, Any] = None
-) -> List[Dict[str, Any]]:
-    """Get all instance-types/resources available in the user's AWS region.
-    Args:
-        region (str): the region of the AWS provider. e.g., "us-west-2".
-    Returns:
-        final_instance_types: a list of instances. An example of one element in
-        the list:
-            {'InstanceType': 'm5a.xlarge', 'ProcessorInfo':
-            {'SupportedArchitectures': ['x86_64'], 'SustainedClockSpeedInGhz':
-            2.5},'VCpuInfo': {'DefaultVCpus': 4, 'DefaultCores': 2,
-            'DefaultThreadsPerCore': 2, 'ValidCores': [2],
-            'ValidThreadsPerCore': [1, 2]}, 'MemoryInfo': {'SizeInMiB': 16384},
-            ...}
-
-    """
-    final_instance_types = []
-    aws_credentials = aws_credentials or {}
-    ec2 = client_cache("ec2", region, BOTO_MAX_RETRIES, **aws_credentials)
-    instance_types = ec2.describe_instance_types()
-    final_instance_types.extend(copy.deepcopy(instance_types["InstanceTypes"]))
-    while "NextToken" in instance_types:
-        instance_types = ec2.describe_instance_types(
-            NextToken=instance_types["NextToken"]
-        )
-        final_instance_types.extend(copy.deepcopy(instance_types["InstanceTypes"]))
-
-    return final_instance_types
-
-
-class AWSNodeProvider(NodeProvider):
-    max_terminate_nodes = 1000
-
-    def __init__(self, provider_config, cluster_name):
-        NodeProvider.__init__(self, provider_config, cluster_name)
-        self.cache_stopped_nodes = provider_config.get("cache_stopped_nodes", True)
-        aws_credentials = provider_config.get("aws_credentials")
-
-        self.ec2 = make_ec2_client(
-            region=provider_config["region"],
-            max_retries=BOTO_MAX_RETRIES,
-            aws_credentials=aws_credentials,
-        )
-        self.ec2_fail_fast = make_ec2_client(
-            region=provider_config["region"],
-            max_retries=0,
-            aws_credentials=aws_credentials,
-        )
-
-        # Tags that we believe to actually be on EC2.
-        self.tag_cache = {}
-        # Tags that we will soon upload.
-        self.tag_cache_pending = defaultdict(dict)
-        # Number of threads waiting for a batched tag update.
-        self.batch_thread_count = 0
-        self.batch_update_done = threading.Event()
-        self.batch_update_done.set()
-        self.ready_for_new_batch = threading.Event()
-        self.ready_for_new_batch.set()
-        self.tag_cache_lock = threading.Lock()
-        self.count_lock = threading.Lock()
-
-        # Cache of node objects from the last nodes() call. This avoids
-        # excessive DescribeInstances requests.
-        self.cached_nodes = {}
-
-    def non_terminated_nodes(self, tag_filters):
-        # Note that these filters are acceptable because they are set on
-        #       node initialization, and so can never be sitting in the cache.
-        tag_filters = to_aws_format(tag_filters)
-        filters = [
-            {
-                "Name": "instance-state-name",
-                "Values": ["pending", "running"],
-            },
-            {
-                "Name": "tag:{}".format(TAG_RAY_CLUSTER_NAME),
-                "Values": [self.cluster_name],
-            },
-        ]
-        for k, v in tag_filters.items():
-            filters.append(
-                {
-                    "Name": "tag:{}".format(k),
-                    "Values": [v],
-                }
-            )
-
-        with boto_exception_handler("Failed to fetch running instances from AWS."):
-            nodes = list(self.ec2.instances.filter(Filters=filters))
-
-        # Populate the tag cache with initial information if necessary
-        for node in nodes:
-            if node.id in self.tag_cache:
-                continue
-
-            self.tag_cache[node.id] = from_aws_format(
-                {x["Key"]: x["Value"] for x in node.tags}
-            )
-
-        self.cached_nodes = {node.id: node for node in nodes}
-        return [node.id for node in nodes]
-
-    def is_running(self, node_id):
-        node = self._get_cached_node(node_id)
-        return node.state["Name"] == "running"
-
-    def is_terminated(self, node_id):
-        node = self._get_cached_node(node_id)
-        state = node.state["Name"]
-        return state not in ["running", "pending"]
-
-    def node_tags(self, node_id):
-        with self.tag_cache_lock:
-            d1 = self.tag_cache[node_id]
-            d2 = self.tag_cache_pending.get(node_id, {})
-            return dict(d1, **d2)
-
-    def external_ip(self, node_id):
-        node = self._get_cached_node(node_id)
-
-        if node.public_ip_address is None:
-            node = self._get_node(node_id)
-
-        return node.public_ip_address
-
-    def internal_ip(self, node_id):
-        node = self._get_cached_node(node_id)
-
-        if node.private_ip_address is None:
-            node = self._get_node(node_id)
-
-        return node.private_ip_address
-
-    def set_node_tags(self, node_id, tags):
-        is_batching_thread = False
-        with self.tag_cache_lock:
-            if not self.tag_cache_pending:
-                is_batching_thread = True
-                # Wait for threads in the last batch to exit
-                self.ready_for_new_batch.wait()
-                self.ready_for_new_batch.clear()
-                self.batch_update_done.clear()
-            self.tag_cache_pending[node_id].update(tags)
-
-        if is_batching_thread:
-            time.sleep(TAG_BATCH_DELAY)
-            with self.tag_cache_lock:
-                self._update_node_tags()
-                self.batch_update_done.set()
-
-        with self.count_lock:
-            self.batch_thread_count += 1
-        self.batch_update_done.wait()
-
-        with self.count_lock:
-            self.batch_thread_count -= 1
-            if self.batch_thread_count == 0:
-                self.ready_for_new_batch.set()
-
-    def _update_node_tags(self):
-        batch_updates = defaultdict(list)
-
-        for node_id, tags in self.tag_cache_pending.items():
-            for x in tags.items():
-                batch_updates[x].append(node_id)
-            self.tag_cache[node_id].update(tags)
-
-        self.tag_cache_pending = defaultdict(dict)
-
-        self._create_tags(batch_updates)
-
-    def _create_tags(self, batch_updates):
-        for (k, v), node_ids in batch_updates.items():
-            m = "Set tag {}={} on {}".format(k, v, node_ids)
-            with LogTimer("AWSNodeProvider: {}".format(m)):
-                if k == TAG_RAY_NODE_NAME:
-                    k = "Name"
-                self.ec2.meta.client.create_tags(
-                    Resources=node_ids,
-                    Tags=[{"Key": k, "Value": v}],
-                )
-
-    def create_node(self, node_config, tags, count) -> Dict[str, Any]:
-        """Creates instances.
-
-        Returns dict mapping instance id to ec2.Instance object for the created
-        instances.
-        """
-        # sort tags by key to support deterministic unit test stubbing
-        tags = OrderedDict(sorted(copy.deepcopy(tags).items()))
-
-        reused_nodes_dict = {}
-        # Try to reuse previously stopped nodes with compatible configs
-        if self.cache_stopped_nodes:
-            # TODO(ekl) this is breaking the abstraction boundary a little by
-            # peeking into the tag set.
-            filters = [
-                {
-                    "Name": "instance-state-name",
-                    "Values": ["stopped", "stopping"],
-                },
-                {
-                    "Name": "tag:{}".format(TAG_RAY_CLUSTER_NAME),
-                    "Values": [self.cluster_name],
-                },
-                {
-                    "Name": "tag:{}".format(TAG_RAY_NODE_KIND),
-                    "Values": [tags[TAG_RAY_NODE_KIND]],
-                },
-                {
-                    "Name": "tag:{}".format(TAG_RAY_LAUNCH_CONFIG),
-                    "Values": [tags[TAG_RAY_LAUNCH_CONFIG]],
-                },
-            ]
-            # This tag may not always be present.
-            if TAG_RAY_USER_NODE_TYPE in tags:
-                filters.append(
-                    {
-                        "Name": "tag:{}".format(TAG_RAY_USER_NODE_TYPE),
-                        "Values": [tags[TAG_RAY_USER_NODE_TYPE]],
-                    }
-                )
-
-            reuse_nodes = list(self.ec2.instances.filter(Filters=filters))[:count]
-            reuse_node_ids = [n.id for n in reuse_nodes]
-            reused_nodes_dict = {n.id: n for n in reuse_nodes}
-            if reuse_nodes:
-                cli_logger.print(
-                    # todo: handle plural vs singular?
-                    "Reusing nodes {}. "
-                    "To disable reuse, set `cache_stopped_nodes: False` "
-                    "under `provider` in the cluster configuration.",
-                    cli_logger.render_list(reuse_node_ids),
-                )
-
-                # todo: timed?
-                with cli_logger.group("Stopping instances to reuse"):
-                    for node in reuse_nodes:
-                        self.tag_cache[node.id] = from_aws_format(
-                            {x["Key"]: x["Value"] for x in node.tags}
-                        )
-                        if node.state["Name"] == "stopping":
-                            cli_logger.print("Waiting for instance {} to stop", node.id)
-                            node.wait_until_stopped()
-
-                self.ec2.meta.client.start_instances(InstanceIds=reuse_node_ids)
-                for node_id in reuse_node_ids:
-                    self.set_node_tags(node_id, tags)
-                count -= len(reuse_node_ids)
-
-        created_nodes_dict = {}
-        if count:
-            created_nodes_dict = self._create_node(node_config, tags, count)
-
-        all_created_nodes = reused_nodes_dict
-        all_created_nodes.update(created_nodes_dict)
-        return all_created_nodes
-
-    @staticmethod
-    def _merge_tag_specs(
-        tag_specs: List[Dict[str, Any]], user_tag_specs: List[Dict[str, Any]]
-    ) -> None:
-        """
-        Merges user-provided node config tag specifications into a base
-        list of node provider tag specifications. The base list of
-        node provider tag specs is modified in-place.
-
-        This allows users to add tags and override values of existing
-        tags with their own, and only applies to the resource type
-        "instance". All other resource types are appended to the list of
-        tag specs.
-
-        Args:
-            tag_specs (List[Dict[str, Any]]): base node provider tag specs
-            user_tag_specs (List[Dict[str, Any]]): user's node config tag specs
-        """
-
-        for user_tag_spec in user_tag_specs:
-            if user_tag_spec["ResourceType"] == "instance":
-                for user_tag in user_tag_spec["Tags"]:
-                    exists = False
-                    for tag in tag_specs[0]["Tags"]:
-                        if user_tag["Key"] == tag["Key"]:
-                            exists = True
-                            tag["Value"] = user_tag["Value"]
-                            break
-                    if not exists:
-                        tag_specs[0]["Tags"] += [user_tag]
-            else:
-                tag_specs += [user_tag_spec]
-
-    def _create_node(self, node_config, tags, count):
-        created_nodes_dict = {}
-
-        tags = to_aws_format(tags)
-        conf = node_config.copy()
-
-        tag_pairs = [
-            {
-                "Key": TAG_RAY_CLUSTER_NAME,
-                "Value": self.cluster_name,
-            }
-        ]
-        for k, v in tags.items():
-            tag_pairs.append(
-                {
-                    "Key": k,
-                    "Value": v,
-                }
-            )
-        if CloudwatchHelper.cloudwatch_config_exists(self.provider_config, "config"):
-            cwa_installed = self._check_ami_cwa_installation(node_config)
-            if cwa_installed:
-                tag_pairs.extend(
-                    [
-                        {
-                            "Key": CLOUDWATCH_AGENT_INSTALLED_TAG,
-                            "Value": "True",
-                        }
-                    ]
-                )
-        tag_specs = [
-            {
-                "ResourceType": "instance",
-                "Tags": tag_pairs,
-            }
-        ]
-        user_tag_specs = conf.get("TagSpecifications", [])
-        AWSNodeProvider._merge_tag_specs(tag_specs, user_tag_specs)
-
-        # SubnetIds is not a real config key: we must resolve to a
-        # single SubnetId before invoking the AWS API.
-        subnet_ids = conf.pop("SubnetIds")
-
-        # update config with min/max node counts and tag specs
-        conf.update({"MinCount": 1, "MaxCount": count, "TagSpecifications": tag_specs})
-
-        # Try to always launch in the first listed subnet.
-        subnet_idx = 0
-        cli_logger_tags = {}
-        # NOTE: This ensures that we try ALL availability zones before
-        # throwing an error.
-        max_tries = max(BOTO_CREATE_MAX_RETRIES, len(subnet_ids))
-        for attempt in range(1, max_tries + 1):
-            try:
-                if "NetworkInterfaces" in conf:
-                    net_ifs = conf["NetworkInterfaces"]
-                    # remove security group IDs previously copied from network
-                    # interfaces (create_instances call fails otherwise)
-                    conf.pop("SecurityGroupIds", None)
-                    cli_logger_tags["network_interfaces"] = str(net_ifs)
-                else:
-                    subnet_id = subnet_ids[subnet_idx % len(subnet_ids)]
-                    conf["SubnetId"] = subnet_id
-                    cli_logger_tags["subnet_id"] = subnet_id
-
-                created = self.ec2_fail_fast.create_instances(**conf)
-                created_nodes_dict = {n.id: n for n in created}
-
-                # todo: timed?
-                # todo: handle plurality?
-                with cli_logger.group(
-                    "Launched {} nodes", count, _tags=cli_logger_tags
-                ):
-                    for instance in created:
-                        # NOTE(maximsmol): This is needed for mocking
-                        # boto3 for tests. This is likely a bug in moto
-                        # but AWS docs don't seem to say.
-                        # You can patch moto/ec2/responses/instances.py
-                        # to fix this (add <stateReason> to EC2_RUN_INSTANCES)
-
-                        # The correct value is technically
-                        # {"code": "0", "Message": "pending"}
-                        state_reason = instance.state_reason or {"Message": "pending"}
-
-                        cli_logger.print(
-                            "Launched instance {}",
-                            instance.instance_id,
-                            _tags=dict(
-                                state=instance.state["Name"],
-                                info=state_reason["Message"],
-                            ),
-                        )
-                break
-            except botocore.exceptions.ClientError as exc:
-                if attempt == max_tries:
-                    cli_logger.abort(
-                        "Failed to launch instances. Max attempts exceeded.",
-                        exc=exc,
-                    )
-                else:
-                    cli_logger.warning(
-                        "create_instances: Attempt failed with {}, retrying.", exc
-                    )
-
-                # Launch failure may be due to instance type availability in
-                # the given AZ
-                subnet_idx += 1
-
-        return created_nodes_dict
-
-    def terminate_node(self, node_id):
-        node = self._get_cached_node(node_id)
-        if self.cache_stopped_nodes:
-            if node.spot_instance_request_id:
-                cli_logger.print(
-                    "Terminating instance {} "
-                    + cf.dimmed("(cannot stop spot instances, only terminate)"),
-                    node_id,
-                )  # todo: show node name?
-                node.terminate()
-            else:
-                cli_logger.print(
-                    "Stopping instance {} "
-                    + cf.dimmed(
-                        "(to terminate instead, "
-                        "set `cache_stopped_nodes: False` "
-                        "under `provider` in the cluster configuration)"
-                    ),
-                    node_id,
-                )  # todo: show node name?
-                node.stop()
-        else:
-            node.terminate()
-
-        # TODO (Alex): We are leaking the tag cache here. Naively, we would
-        # want to just remove the cache entry here, but terminating can be
-        # asyncrhonous or error, which would result in a use after free error.
-        # If this leak becomes bad, we can garbage collect the tag cache when
-        # the node cache is updated.
-        pass
-
-    def _check_ami_cwa_installation(self, config):
-        response = self.ec2.meta.client.describe_images(ImageIds=[config["ImageId"]])
-        cwa_installed = False
-        images = response.get("Images")
-        if images:
-            assert len(images) == 1, (
-                f"Expected to find only 1 AMI with the given ID, "
-                f"but found {len(images)}."
-            )
-            image_name = images[0].get("Name", "")
-            if CLOUDWATCH_AGENT_INSTALLED_AMI_TAG in image_name:
-                cwa_installed = True
-        return cwa_installed
-
-    def terminate_nodes(self, node_ids):
-        if not node_ids:
-            return
-
-        terminate_instances_func = self.ec2.meta.client.terminate_instances
-        stop_instances_func = self.ec2.meta.client.stop_instances
-
-        # In some cases, this function stops some nodes, but terminates others.
-        # Each of these requires a different EC2 API call. So, we use the
-        # "nodes_to_terminate" dict below to keep track of exactly which API
-        # call will be used to stop/terminate which set of nodes. The key is
-        # the function to use, and the value is the list of nodes to terminate
-        # with that function.
-        nodes_to_terminate = {terminate_instances_func: [], stop_instances_func: []}
-
-        if self.cache_stopped_nodes:
-            spot_ids = []
-            on_demand_ids = []
-
-            for node_id in node_ids:
-                if self._get_cached_node(node_id).spot_instance_request_id:
-                    spot_ids += [node_id]
-                else:
-                    on_demand_ids += [node_id]
-
-            if on_demand_ids:
-                # todo: show node names?
-                cli_logger.print(
-                    "Stopping instances {} "
-                    + cf.dimmed(
-                        "(to terminate instead, "
-                        "set `cache_stopped_nodes: False` "
-                        "under `provider` in the cluster configuration)"
-                    ),
-                    cli_logger.render_list(on_demand_ids),
-                )
-
-            if spot_ids:
-                cli_logger.print(
-                    "Terminating instances {} "
-                    + cf.dimmed("(cannot stop spot instances, only terminate)"),
-                    cli_logger.render_list(spot_ids),
-                )
-
-            nodes_to_terminate[stop_instances_func] = on_demand_ids
-            nodes_to_terminate[terminate_instances_func] = spot_ids
-        else:
-            nodes_to_terminate[terminate_instances_func] = node_ids
-
-        max_terminate_nodes = (
-            self.max_terminate_nodes
-            if self.max_terminate_nodes is not None
-            else len(node_ids)
-        )
-
-        for terminate_func, nodes in nodes_to_terminate.items():
-            for start in range(0, len(nodes), max_terminate_nodes):
-                terminate_func(InstanceIds=nodes[start : start + max_terminate_nodes])
-
-    def _get_node(self, node_id):
-        """Refresh and get info for this node, updating the cache."""
-        self.non_terminated_nodes({})  # Side effect: updates cache
-
-        if node_id in self.cached_nodes:
-            return self.cached_nodes[node_id]
-
-        # Node not in {pending, running} -- retry with a point query. This
-        # usually means the node was recently preempted or terminated.
-        matches = list(self.ec2.instances.filter(InstanceIds=[node_id]))
-        assert len(matches) == 1, "Invalid instance id {}".format(node_id)
-        return matches[0]
-
-    def _get_cached_node(self, node_id):
-        """Return node info from cache if possible, otherwise fetches it."""
-        if node_id in self.cached_nodes:
-            return self.cached_nodes[node_id]
-
-        return self._get_node(node_id)
-
-    @staticmethod
-    def bootstrap_config(cluster_config):
-        return bootstrap_aws(cluster_config)
-
-    @staticmethod
-    def fillout_available_node_types_resources(
-        cluster_config: Dict[str, Any]
-    ) -> Dict[str, Any]:
-        """Fills out missing "resources" field for available_node_types."""
-        if "available_node_types" not in cluster_config:
-            return cluster_config
-        cluster_config = copy.deepcopy(cluster_config)
-
-        instances_list = list_ec2_instances(
-            cluster_config["provider"]["region"],
-            cluster_config["provider"].get("aws_credentials"),
-        )
-        instances_dict = {
-            instance["InstanceType"]: instance for instance in instances_list
-        }
-        available_node_types = cluster_config["available_node_types"]
-        head_node_type = cluster_config["head_node_type"]
-        for node_type in available_node_types:
-            instance_type = available_node_types[node_type]["node_config"][
-                "InstanceType"
-            ]
-            if instance_type in instances_dict:
-                cpus = instances_dict[instance_type]["VCpuInfo"]["DefaultVCpus"]
-
-                autodetected_resources = {"CPU": cpus}
-                if node_type != head_node_type:
-                    # we only autodetect worker node type memory resource
-                    memory_total = instances_dict[instance_type]["MemoryInfo"][
-                        "SizeInMiB"
-                    ]
-                    memory_total = int(memory_total) * 1024 * 1024
-                    prop = 1 - ray_constants.DEFAULT_OBJECT_STORE_MEMORY_PROPORTION
-                    memory_resources = int(memory_total * prop)
-                    autodetected_resources["memory"] = memory_resources
-
-                gpus = instances_dict[instance_type].get("GpuInfo", {}).get("Gpus")
-                if gpus is not None:
-                    # TODO(ameer): currently we support one gpu type per node.
-                    assert len(gpus) == 1
-                    gpu_name = gpus[0]["Name"]
-                    autodetected_resources.update(
-                        {"GPU": gpus[0]["Count"], f"accelerator_type:{gpu_name}": 1}
-                    )
-                autodetected_resources.update(
-                    available_node_types[node_type].get("resources", {})
-                )
-                if autodetected_resources != available_node_types[node_type].get(
-                    "resources", {}
-                ):
-                    available_node_types[node_type][
-                        "resources"
-                    ] = autodetected_resources
-                    logger.debug(
-                        "Updating the resources of {} to {}.".format(
-                            node_type, autodetected_resources
-                        )
-                    )
-            else:
-                raise ValueError(
-                    "Instance type "
-                    + instance_type
-                    + " is not available in AWS region: "
-                    + cluster_config["provider"]["region"]
-                    + "."
-                )
-        return cluster_config
-=======
-import copy
-import threading
-from collections import defaultdict, OrderedDict
-import logging
-import time
-from typing import Any, Dict, List
-
-import botocore
-
-from ray.autoscaler.node_provider import NodeProvider
-from ray.autoscaler.tags import (
-    TAG_RAY_CLUSTER_NAME,
-    TAG_RAY_NODE_NAME,
-    TAG_RAY_LAUNCH_CONFIG,
-    TAG_RAY_NODE_KIND,
-    TAG_RAY_USER_NODE_TYPE,
-)
-from ray.autoscaler._private.constants import BOTO_MAX_RETRIES, BOTO_CREATE_MAX_RETRIES
-from ray.autoscaler._private.aws.config import bootstrap_aws
-from ray.autoscaler._private.log_timer import LogTimer
-
-from ray.autoscaler._private.aws.utils import (
-    boto_exception_handler,
-    resource_cache,
-    client_cache,
-)
-from ray.autoscaler._private.cli_logger import cli_logger, cf
-import ray.ray_constants as ray_constants
-
-from ray.autoscaler._private.aws.cloudwatch.cloudwatch_helper import (
-    CloudwatchHelper,
-    CLOUDWATCH_AGENT_INSTALLED_AMI_TAG,
-    CLOUDWATCH_AGENT_INSTALLED_TAG,
-)
-
-logger = logging.getLogger(__name__)
-
-TAG_BATCH_DELAY = 1
-
-
-def to_aws_format(tags):
-    """Convert the Ray node name tag to the AWS-specific 'Name' tag."""
-
-    if TAG_RAY_NODE_NAME in tags:
-        tags["Name"] = tags[TAG_RAY_NODE_NAME]
-        del tags[TAG_RAY_NODE_NAME]
-    return tags
-
-
-def from_aws_format(tags):
-    """Convert the AWS-specific 'Name' tag to the Ray node name tag."""
-
-    if "Name" in tags:
-        tags[TAG_RAY_NODE_NAME] = tags["Name"]
-        del tags["Name"]
-    return tags
-
-
-def make_ec2_client(region, max_retries, aws_credentials=None):
-    """Make client, retrying requests up to `max_retries`."""
-    aws_credentials = aws_credentials or {}
-    return resource_cache("ec2", region, max_retries, **aws_credentials)
-
-
-def list_ec2_instances(
-    region: str, aws_credentials: Dict[str, Any] = None
-) -> List[Dict[str, Any]]:
-    """Get all instance-types/resources available in the user's AWS region.
-    Args:
-        region (str): the region of the AWS provider. e.g., "us-west-2".
-    Returns:
-        final_instance_types: a list of instances. An example of one element in
-        the list:
-            {'InstanceType': 'm5a.xlarge', 'ProcessorInfo':
-            {'SupportedArchitectures': ['x86_64'], 'SustainedClockSpeedInGhz':
-            2.5},'VCpuInfo': {'DefaultVCpus': 4, 'DefaultCores': 2,
-            'DefaultThreadsPerCore': 2, 'ValidCores': [2],
-            'ValidThreadsPerCore': [1, 2]}, 'MemoryInfo': {'SizeInMiB': 16384},
-            ...}
-
-    """
-    final_instance_types = []
-    aws_credentials = aws_credentials or {}
-    ec2 = client_cache("ec2", region, BOTO_MAX_RETRIES, **aws_credentials)
-    instance_types = ec2.describe_instance_types()
-    final_instance_types.extend(copy.deepcopy(instance_types["InstanceTypes"]))
-    while "NextToken" in instance_types:
-        instance_types = ec2.describe_instance_types(
-            NextToken=instance_types["NextToken"]
-        )
-        final_instance_types.extend(copy.deepcopy(instance_types["InstanceTypes"]))
-
-    return final_instance_types
-
-
-class AWSNodeProvider(NodeProvider):
-    max_terminate_nodes = 1000
-
-    def __init__(self, provider_config, cluster_name):
-        NodeProvider.__init__(self, provider_config, cluster_name)
-        self.cache_stopped_nodes = provider_config.get("cache_stopped_nodes", True)
-        aws_credentials = provider_config.get("aws_credentials")
-
-        self.ec2 = make_ec2_client(
-            region=provider_config["region"],
-            max_retries=BOTO_MAX_RETRIES,
-            aws_credentials=aws_credentials,
-        )
-        self.ec2_fail_fast = make_ec2_client(
-            region=provider_config["region"],
-            max_retries=0,
-            aws_credentials=aws_credentials,
-        )
-
-        # Tags that we believe to actually be on EC2.
-        self.tag_cache = {}
-        # Tags that we will soon upload.
-        self.tag_cache_pending = defaultdict(dict)
-        # Number of threads waiting for a batched tag update.
-        self.batch_thread_count = 0
-        self.batch_update_done = threading.Event()
-        self.batch_update_done.set()
-        self.ready_for_new_batch = threading.Event()
-        self.ready_for_new_batch.set()
-        self.tag_cache_lock = threading.Lock()
-        self.count_lock = threading.Lock()
-
-        # Cache of node objects from the last nodes() call. This avoids
-        # excessive DescribeInstances requests.
-        self.cached_nodes = {}
-
-    def non_terminated_nodes(self, tag_filters):
-        # Note that these filters are acceptable because they are set on
-        #       node initialization, and so can never be sitting in the cache.
-        tag_filters = to_aws_format(tag_filters)
-        filters = [
-            {
-                "Name": "instance-state-name",
-                "Values": ["pending", "running"],
-            },
-            {
-                "Name": "tag:{}".format(TAG_RAY_CLUSTER_NAME),
-                "Values": [self.cluster_name],
-            },
-        ]
-        for k, v in tag_filters.items():
-            filters.append(
-                {
-                    "Name": "tag:{}".format(k),
-                    "Values": [v],
-                }
-            )
-
-        with boto_exception_handler("Failed to fetch running instances from AWS."):
-            nodes = list(self.ec2.instances.filter(Filters=filters))
-
-        # Populate the tag cache with initial information if necessary
-        for node in nodes:
-            if node.id in self.tag_cache:
-                continue
-
-            self.tag_cache[node.id] = from_aws_format(
-                {x["Key"]: x["Value"] for x in node.tags}
-            )
-
-        self.cached_nodes = {node.id: node for node in nodes}
-        return [node.id for node in nodes]
-
-    def is_running(self, node_id):
-        node = self._get_cached_node(node_id)
-        return node.state["Name"] == "running"
-
-    def is_terminated(self, node_id):
-        node = self._get_cached_node(node_id)
-        state = node.state["Name"]
-        return state not in ["running", "pending"]
-
-    def node_tags(self, node_id):
-        with self.tag_cache_lock:
-            d1 = self.tag_cache[node_id]
-            d2 = self.tag_cache_pending.get(node_id, {})
-            return dict(d1, **d2)
-
-    def external_ip(self, node_id):
-        node = self._get_cached_node(node_id)
-
-        if node.public_ip_address is None:
-            node = self._get_node(node_id)
-
-        return node.public_ip_address
-
-    def internal_ip(self, node_id):
-        node = self._get_cached_node(node_id)
-
-        if node.private_ip_address is None:
-            node = self._get_node(node_id)
-
-        return node.private_ip_address
-
-    def set_node_tags(self, node_id, tags):
-        is_batching_thread = False
-        with self.tag_cache_lock:
-            if not self.tag_cache_pending:
-                is_batching_thread = True
-                # Wait for threads in the last batch to exit
-                self.ready_for_new_batch.wait()
-                self.ready_for_new_batch.clear()
-                self.batch_update_done.clear()
-            self.tag_cache_pending[node_id].update(tags)
-
-        if is_batching_thread:
-            time.sleep(TAG_BATCH_DELAY)
-            with self.tag_cache_lock:
-                self._update_node_tags()
-                self.batch_update_done.set()
-
-        with self.count_lock:
-            self.batch_thread_count += 1
-        self.batch_update_done.wait()
-
-        with self.count_lock:
-            self.batch_thread_count -= 1
-            if self.batch_thread_count == 0:
-                self.ready_for_new_batch.set()
-
-    def _update_node_tags(self):
-        batch_updates = defaultdict(list)
-
-        for node_id, tags in self.tag_cache_pending.items():
-            for x in tags.items():
-                batch_updates[x].append(node_id)
-            self.tag_cache[node_id].update(tags)
-
-        self.tag_cache_pending = defaultdict(dict)
-
-        self._create_tags(batch_updates)
-
-    def _create_tags(self, batch_updates):
-        for (k, v), node_ids in batch_updates.items():
-            m = "Set tag {}={} on {}".format(k, v, node_ids)
-            with LogTimer("AWSNodeProvider: {}".format(m)):
-                if k == TAG_RAY_NODE_NAME:
-                    k = "Name"
-                self.ec2.meta.client.create_tags(
-                    Resources=node_ids,
-                    Tags=[{"Key": k, "Value": v}],
-                )
-
-    def create_node(self, node_config, tags, count) -> Dict[str, Any]:
-        """Creates instances.
-
-        Returns dict mapping instance id to ec2.Instance object for the created
-        instances.
-        """
-        # sort tags by key to support deterministic unit test stubbing
-        tags = OrderedDict(sorted(copy.deepcopy(tags).items()))
-
-        reused_nodes_dict = {}
-        # Try to reuse previously stopped nodes with compatible configs
-        if self.cache_stopped_nodes:
-            # TODO(ekl) this is breaking the abstraction boundary a little by
-            # peeking into the tag set.
-            filters = [
-                {
-                    "Name": "instance-state-name",
-                    "Values": ["stopped", "stopping"],
-                },
-                {
-                    "Name": "tag:{}".format(TAG_RAY_CLUSTER_NAME),
-                    "Values": [self.cluster_name],
-                },
-                {
-                    "Name": "tag:{}".format(TAG_RAY_NODE_KIND),
-                    "Values": [tags[TAG_RAY_NODE_KIND]],
-                },
-                {
-                    "Name": "tag:{}".format(TAG_RAY_LAUNCH_CONFIG),
-                    "Values": [tags[TAG_RAY_LAUNCH_CONFIG]],
-                },
-            ]
-            # This tag may not always be present.
-            if TAG_RAY_USER_NODE_TYPE in tags:
-                filters.append(
-                    {
-                        "Name": "tag:{}".format(TAG_RAY_USER_NODE_TYPE),
-                        "Values": [tags[TAG_RAY_USER_NODE_TYPE]],
-                    }
-                )
-
-            reuse_nodes = list(self.ec2.instances.filter(Filters=filters))[:count]
-            reuse_node_ids = [n.id for n in reuse_nodes]
-            reused_nodes_dict = {n.id: n for n in reuse_nodes}
-            if reuse_nodes:
-                cli_logger.print(
-                    # todo: handle plural vs singular?
-                    "Reusing nodes {}. "
-                    "To disable reuse, set `cache_stopped_nodes: False` "
-                    "under `provider` in the cluster configuration.",
-                    cli_logger.render_list(reuse_node_ids),
-                )
-
-                # todo: timed?
-                with cli_logger.group("Stopping instances to reuse"):
-                    for node in reuse_nodes:
-                        self.tag_cache[node.id] = from_aws_format(
-                            {x["Key"]: x["Value"] for x in node.tags}
-                        )
-                        if node.state["Name"] == "stopping":
-                            cli_logger.print("Waiting for instance {} to stop", node.id)
-                            node.wait_until_stopped()
-
-                self.ec2.meta.client.start_instances(InstanceIds=reuse_node_ids)
-                for node_id in reuse_node_ids:
-                    self.set_node_tags(node_id, tags)
-                count -= len(reuse_node_ids)
-
-        created_nodes_dict = {}
-        if count:
-            created_nodes_dict = self._create_node(node_config, tags, count)
-
-        all_created_nodes = reused_nodes_dict
-        all_created_nodes.update(created_nodes_dict)
-        return all_created_nodes
-
-    @staticmethod
-    def _merge_tag_specs(
-        tag_specs: List[Dict[str, Any]], user_tag_specs: List[Dict[str, Any]]
-    ) -> None:
-        """
-        Merges user-provided node config tag specifications into a base
-        list of node provider tag specifications. The base list of
-        node provider tag specs is modified in-place.
-
-        This allows users to add tags and override values of existing
-        tags with their own, and only applies to the resource type
-        "instance". All other resource types are appended to the list of
-        tag specs.
-
-        Args:
-            tag_specs (List[Dict[str, Any]]): base node provider tag specs
-            user_tag_specs (List[Dict[str, Any]]): user's node config tag specs
-        """
-
-        for user_tag_spec in user_tag_specs:
-            if user_tag_spec["ResourceType"] == "instance":
-                for user_tag in user_tag_spec["Tags"]:
-                    exists = False
-                    for tag in tag_specs[0]["Tags"]:
-                        if user_tag["Key"] == tag["Key"]:
-                            exists = True
-                            tag["Value"] = user_tag["Value"]
-                            break
-                    if not exists:
-                        tag_specs[0]["Tags"] += [user_tag]
-            else:
-                tag_specs += [user_tag_spec]
-
-    def _create_node(self, node_config, tags, count):
-        created_nodes_dict = {}
-
-        tags = to_aws_format(tags)
-        conf = node_config.copy()
-
-        tag_pairs = [
-            {
-                "Key": TAG_RAY_CLUSTER_NAME,
-                "Value": self.cluster_name,
-            }
-        ]
-        for k, v in tags.items():
-            tag_pairs.append(
-                {
-                    "Key": k,
-                    "Value": v,
-                }
-            )
-        if CloudwatchHelper.cloudwatch_config_exists(self.provider_config, "agent"):
-            cwa_installed = self._check_ami_cwa_installation(node_config)
-            if cwa_installed:
-                tag_pairs.extend(
-                    [
-                        {
-                            "Key": CLOUDWATCH_AGENT_INSTALLED_TAG,
-                            "Value": "True",
-                        }
-                    ]
-                )
-        tag_specs = [
-            {
-                "ResourceType": "instance",
-                "Tags": tag_pairs,
-            }
-        ]
-        user_tag_specs = conf.get("TagSpecifications", [])
-        AWSNodeProvider._merge_tag_specs(tag_specs, user_tag_specs)
-
-        # SubnetIds is not a real config key: we must resolve to a
-        # single SubnetId before invoking the AWS API.
-        subnet_ids = conf.pop("SubnetIds")
-
-        # update config with min/max node counts and tag specs
-        conf.update({"MinCount": 1, "MaxCount": count, "TagSpecifications": tag_specs})
-
-        # Try to always launch in the first listed subnet.
-        subnet_idx = 0
-        cli_logger_tags = {}
-        # NOTE: This ensures that we try ALL availability zones before
-        # throwing an error.
-        max_tries = max(BOTO_CREATE_MAX_RETRIES, len(subnet_ids))
-        for attempt in range(1, max_tries + 1):
-            try:
-                if "NetworkInterfaces" in conf:
-                    net_ifs = conf["NetworkInterfaces"]
-                    # remove security group IDs previously copied from network
-                    # interfaces (create_instances call fails otherwise)
-                    conf.pop("SecurityGroupIds", None)
-                    cli_logger_tags["network_interfaces"] = str(net_ifs)
-                else:
-                    subnet_id = subnet_ids[subnet_idx % len(subnet_ids)]
-                    conf["SubnetId"] = subnet_id
-                    cli_logger_tags["subnet_id"] = subnet_id
-
-                created = self.ec2_fail_fast.create_instances(**conf)
-                created_nodes_dict = {n.id: n for n in created}
-
-                # todo: timed?
-                # todo: handle plurality?
-                with cli_logger.group(
-                    "Launched {} nodes", count, _tags=cli_logger_tags
-                ):
-                    for instance in created:
-                        # NOTE(maximsmol): This is needed for mocking
-                        # boto3 for tests. This is likely a bug in moto
-                        # but AWS docs don't seem to say.
-                        # You can patch moto/ec2/responses/instances.py
-                        # to fix this (add <stateReason> to EC2_RUN_INSTANCES)
-
-                        # The correct value is technically
-                        # {"code": "0", "Message": "pending"}
-                        state_reason = instance.state_reason or {"Message": "pending"}
-
-                        cli_logger.print(
-                            "Launched instance {}",
-                            instance.instance_id,
-                            _tags=dict(
-                                state=instance.state["Name"],
-                                info=state_reason["Message"],
-                            ),
-                        )
-                break
-            except botocore.exceptions.ClientError as exc:
-                if attempt == max_tries:
-                    cli_logger.abort(
-                        "Failed to launch instances. Max attempts exceeded.",
-                        exc=exc,
-                    )
-                else:
-                    cli_logger.warning(
-                        "create_instances: Attempt failed with {}, retrying.", exc
-                    )
-
-                # Launch failure may be due to instance type availability in
-                # the given AZ
-                subnet_idx += 1
-
-        return created_nodes_dict
-
-    def terminate_node(self, node_id):
-        node = self._get_cached_node(node_id)
-        if self.cache_stopped_nodes:
-            if node.spot_instance_request_id:
-                cli_logger.print(
-                    "Terminating instance {} "
-                    + cf.dimmed("(cannot stop spot instances, only terminate)"),
-                    node_id,
-                )  # todo: show node name?
-                node.terminate()
-            else:
-                cli_logger.print(
-                    "Stopping instance {} "
-                    + cf.dimmed(
-                        "(to terminate instead, "
-                        "set `cache_stopped_nodes: False` "
-                        "under `provider` in the cluster configuration)"
-                    ),
-                    node_id,
-                )  # todo: show node name?
-                node.stop()
-        else:
-            node.terminate()
-
-        # TODO (Alex): We are leaking the tag cache here. Naively, we would
-        # want to just remove the cache entry here, but terminating can be
-        # asyncrhonous or error, which would result in a use after free error.
-        # If this leak becomes bad, we can garbage collect the tag cache when
-        # the node cache is updated.
-        pass
-
-    def _check_ami_cwa_installation(self, config):
-        response = self.ec2.meta.client.describe_images(ImageIds=[config["ImageId"]])
-        cwa_installed = False
-        images = response.get("Images")
-        if images:
-            assert len(images) == 1, (
-                f"Expected to find only 1 AMI with the given ID, "
-                f"but found {len(images)}."
-            )
-            image_name = images[0].get("Name", "")
-            if CLOUDWATCH_AGENT_INSTALLED_AMI_TAG in image_name:
-                cwa_installed = True
-        return cwa_installed
-
-    def terminate_nodes(self, node_ids):
-        if not node_ids:
-            return
-
-        terminate_instances_func = self.ec2.meta.client.terminate_instances
-        stop_instances_func = self.ec2.meta.client.stop_instances
-
-        # In some cases, this function stops some nodes, but terminates others.
-        # Each of these requires a different EC2 API call. So, we use the
-        # "nodes_to_terminate" dict below to keep track of exactly which API
-        # call will be used to stop/terminate which set of nodes. The key is
-        # the function to use, and the value is the list of nodes to terminate
-        # with that function.
-        nodes_to_terminate = {terminate_instances_func: [], stop_instances_func: []}
-
-        if self.cache_stopped_nodes:
-            spot_ids = []
-            on_demand_ids = []
-
-            for node_id in node_ids:
-                if self._get_cached_node(node_id).spot_instance_request_id:
-                    spot_ids += [node_id]
-                else:
-                    on_demand_ids += [node_id]
-
-            if on_demand_ids:
-                # todo: show node names?
-                cli_logger.print(
-                    "Stopping instances {} "
-                    + cf.dimmed(
-                        "(to terminate instead, "
-                        "set `cache_stopped_nodes: False` "
-                        "under `provider` in the cluster configuration)"
-                    ),
-                    cli_logger.render_list(on_demand_ids),
-                )
-
-            if spot_ids:
-                cli_logger.print(
-                    "Terminating instances {} "
-                    + cf.dimmed("(cannot stop spot instances, only terminate)"),
-                    cli_logger.render_list(spot_ids),
-                )
-
-            nodes_to_terminate[stop_instances_func] = on_demand_ids
-            nodes_to_terminate[terminate_instances_func] = spot_ids
-        else:
-            nodes_to_terminate[terminate_instances_func] = node_ids
-
-        max_terminate_nodes = (
-            self.max_terminate_nodes
-            if self.max_terminate_nodes is not None
-            else len(node_ids)
-        )
-
-        for terminate_func, nodes in nodes_to_terminate.items():
-            for start in range(0, len(nodes), max_terminate_nodes):
-                terminate_func(InstanceIds=nodes[start : start + max_terminate_nodes])
-
-    def _get_node(self, node_id):
-        """Refresh and get info for this node, updating the cache."""
-        self.non_terminated_nodes({})  # Side effect: updates cache
-
-        if node_id in self.cached_nodes:
-            return self.cached_nodes[node_id]
-
-        # Node not in {pending, running} -- retry with a point query. This
-        # usually means the node was recently preempted or terminated.
-        matches = list(self.ec2.instances.filter(InstanceIds=[node_id]))
-        assert len(matches) == 1, "Invalid instance id {}".format(node_id)
-        return matches[0]
-
-    def _get_cached_node(self, node_id):
-        """Return node info from cache if possible, otherwise fetches it."""
-        if node_id in self.cached_nodes:
-            return self.cached_nodes[node_id]
-
-        return self._get_node(node_id)
-
-    @staticmethod
-    def bootstrap_config(cluster_config):
-        return bootstrap_aws(cluster_config)
-
-    @staticmethod
-    def fillout_available_node_types_resources(
-        cluster_config: Dict[str, Any]
-    ) -> Dict[str, Any]:
-        """Fills out missing "resources" field for available_node_types."""
-        if "available_node_types" not in cluster_config:
-            return cluster_config
-        cluster_config = copy.deepcopy(cluster_config)
-
-        instances_list = list_ec2_instances(
-            cluster_config["provider"]["region"],
-            cluster_config["provider"].get("aws_credentials"),
-        )
-        instances_dict = {
-            instance["InstanceType"]: instance for instance in instances_list
-        }
-        available_node_types = cluster_config["available_node_types"]
-        head_node_type = cluster_config["head_node_type"]
-        for node_type in available_node_types:
-            instance_type = available_node_types[node_type]["node_config"][
-                "InstanceType"
-            ]
-            if instance_type in instances_dict:
-                cpus = instances_dict[instance_type]["VCpuInfo"]["DefaultVCpus"]
-
-                autodetected_resources = {"CPU": cpus}
-                if node_type != head_node_type:
-                    # we only autodetect worker node type memory resource
-                    memory_total = instances_dict[instance_type]["MemoryInfo"][
-                        "SizeInMiB"
-                    ]
-                    memory_total = int(memory_total) * 1024 * 1024
-                    prop = 1 - ray_constants.DEFAULT_OBJECT_STORE_MEMORY_PROPORTION
-                    memory_resources = int(memory_total * prop)
-                    autodetected_resources["memory"] = memory_resources
-
-                gpus = instances_dict[instance_type].get("GpuInfo", {}).get("Gpus")
-                if gpus is not None:
-                    # TODO(ameer): currently we support one gpu type per node.
-                    assert len(gpus) == 1
-                    gpu_name = gpus[0]["Name"]
-                    autodetected_resources.update(
-                        {"GPU": gpus[0]["Count"], f"accelerator_type:{gpu_name}": 1}
-                    )
-                autodetected_resources.update(
-                    available_node_types[node_type].get("resources", {})
-                )
-                if autodetected_resources != available_node_types[node_type].get(
-                    "resources", {}
-                ):
-                    available_node_types[node_type][
-                        "resources"
-                    ] = autodetected_resources
-                    logger.debug(
-                        "Updating the resources of {} to {}.".format(
-                            node_type, autodetected_resources
-                        )
-                    )
-            else:
-                raise ValueError(
-                    "Instance type "
-                    + instance_type
-                    + " is not available in AWS region: "
-                    + cluster_config["provider"]["region"]
-                    + "."
-                )
-        return cluster_config
->>>>>>> 19672688
+import copy
+import threading
+from collections import defaultdict, OrderedDict
+import logging
+import time
+from typing import Any, Dict, List
+
+import botocore
+
+from ray.autoscaler.node_provider import NodeProvider
+from ray.autoscaler.tags import (
+    TAG_RAY_CLUSTER_NAME,
+    TAG_RAY_NODE_NAME,
+    TAG_RAY_LAUNCH_CONFIG,
+    TAG_RAY_NODE_KIND,
+    TAG_RAY_USER_NODE_TYPE,
+)
+from ray.autoscaler._private.constants import BOTO_MAX_RETRIES, BOTO_CREATE_MAX_RETRIES
+from ray.autoscaler._private.aws.config import bootstrap_aws
+from ray.autoscaler._private.log_timer import LogTimer
+
+from ray.autoscaler._private.aws.utils import (
+    boto_exception_handler,
+    resource_cache,
+    client_cache,
+)
+from ray.autoscaler._private.cli_logger import cli_logger, cf
+import ray.ray_constants as ray_constants
+
+from ray.autoscaler._private.aws.cloudwatch.cloudwatch_helper import (
+    CloudwatchHelper,
+    CLOUDWATCH_AGENT_INSTALLED_AMI_TAG,
+    CLOUDWATCH_AGENT_INSTALLED_TAG,
+)
+
+logger = logging.getLogger(__name__)
+
+TAG_BATCH_DELAY = 1
+
+
+def to_aws_format(tags):
+    """Convert the Ray node name tag to the AWS-specific 'Name' tag."""
+
+    if TAG_RAY_NODE_NAME in tags:
+        tags["Name"] = tags[TAG_RAY_NODE_NAME]
+        del tags[TAG_RAY_NODE_NAME]
+    return tags
+
+
+def from_aws_format(tags):
+    """Convert the AWS-specific 'Name' tag to the Ray node name tag."""
+
+    if "Name" in tags:
+        tags[TAG_RAY_NODE_NAME] = tags["Name"]
+        del tags["Name"]
+    return tags
+
+
+def make_ec2_client(region, max_retries, aws_credentials=None):
+    """Make client, retrying requests up to `max_retries`."""
+    aws_credentials = aws_credentials or {}
+    return resource_cache("ec2", region, max_retries, **aws_credentials)
+
+
+def list_ec2_instances(
+    region: str, aws_credentials: Dict[str, Any] = None
+) -> List[Dict[str, Any]]:
+    """Get all instance-types/resources available in the user's AWS region.
+    Args:
+        region (str): the region of the AWS provider. e.g., "us-west-2".
+    Returns:
+        final_instance_types: a list of instances. An example of one element in
+        the list:
+            {'InstanceType': 'm5a.xlarge', 'ProcessorInfo':
+            {'SupportedArchitectures': ['x86_64'], 'SustainedClockSpeedInGhz':
+            2.5},'VCpuInfo': {'DefaultVCpus': 4, 'DefaultCores': 2,
+            'DefaultThreadsPerCore': 2, 'ValidCores': [2],
+            'ValidThreadsPerCore': [1, 2]}, 'MemoryInfo': {'SizeInMiB': 16384},
+            ...}
+
+    """
+    final_instance_types = []
+    aws_credentials = aws_credentials or {}
+    ec2 = client_cache("ec2", region, BOTO_MAX_RETRIES, **aws_credentials)
+    instance_types = ec2.describe_instance_types()
+    final_instance_types.extend(copy.deepcopy(instance_types["InstanceTypes"]))
+    while "NextToken" in instance_types:
+        instance_types = ec2.describe_instance_types(
+            NextToken=instance_types["NextToken"]
+        )
+        final_instance_types.extend(copy.deepcopy(instance_types["InstanceTypes"]))
+
+    return final_instance_types
+
+
+class AWSNodeProvider(NodeProvider):
+    max_terminate_nodes = 1000
+
+    def __init__(self, provider_config, cluster_name):
+        NodeProvider.__init__(self, provider_config, cluster_name)
+        self.cache_stopped_nodes = provider_config.get("cache_stopped_nodes", True)
+        aws_credentials = provider_config.get("aws_credentials")
+
+        self.ec2 = make_ec2_client(
+            region=provider_config["region"],
+            max_retries=BOTO_MAX_RETRIES,
+            aws_credentials=aws_credentials,
+        )
+        self.ec2_fail_fast = make_ec2_client(
+            region=provider_config["region"],
+            max_retries=0,
+            aws_credentials=aws_credentials,
+        )
+
+        # Tags that we believe to actually be on EC2.
+        self.tag_cache = {}
+        # Tags that we will soon upload.
+        self.tag_cache_pending = defaultdict(dict)
+        # Number of threads waiting for a batched tag update.
+        self.batch_thread_count = 0
+        self.batch_update_done = threading.Event()
+        self.batch_update_done.set()
+        self.ready_for_new_batch = threading.Event()
+        self.ready_for_new_batch.set()
+        self.tag_cache_lock = threading.Lock()
+        self.count_lock = threading.Lock()
+
+        # Cache of node objects from the last nodes() call. This avoids
+        # excessive DescribeInstances requests.
+        self.cached_nodes = {}
+
+    def non_terminated_nodes(self, tag_filters):
+        # Note that these filters are acceptable because they are set on
+        #       node initialization, and so can never be sitting in the cache.
+        tag_filters = to_aws_format(tag_filters)
+        filters = [
+            {
+                "Name": "instance-state-name",
+                "Values": ["pending", "running"],
+            },
+            {
+                "Name": "tag:{}".format(TAG_RAY_CLUSTER_NAME),
+                "Values": [self.cluster_name],
+            },
+        ]
+        for k, v in tag_filters.items():
+            filters.append(
+                {
+                    "Name": "tag:{}".format(k),
+                    "Values": [v],
+                }
+            )
+
+        with boto_exception_handler("Failed to fetch running instances from AWS."):
+            nodes = list(self.ec2.instances.filter(Filters=filters))
+
+        # Populate the tag cache with initial information if necessary
+        for node in nodes:
+            if node.id in self.tag_cache:
+                continue
+
+            self.tag_cache[node.id] = from_aws_format(
+                {x["Key"]: x["Value"] for x in node.tags}
+            )
+
+        self.cached_nodes = {node.id: node for node in nodes}
+        return [node.id for node in nodes]
+
+    def is_running(self, node_id):
+        node = self._get_cached_node(node_id)
+        return node.state["Name"] == "running"
+
+    def is_terminated(self, node_id):
+        node = self._get_cached_node(node_id)
+        state = node.state["Name"]
+        return state not in ["running", "pending"]
+
+    def node_tags(self, node_id):
+        with self.tag_cache_lock:
+            d1 = self.tag_cache[node_id]
+            d2 = self.tag_cache_pending.get(node_id, {})
+            return dict(d1, **d2)
+
+    def external_ip(self, node_id):
+        node = self._get_cached_node(node_id)
+
+        if node.public_ip_address is None:
+            node = self._get_node(node_id)
+
+        return node.public_ip_address
+
+    def internal_ip(self, node_id):
+        node = self._get_cached_node(node_id)
+
+        if node.private_ip_address is None:
+            node = self._get_node(node_id)
+
+        return node.private_ip_address
+
+    def set_node_tags(self, node_id, tags):
+        is_batching_thread = False
+        with self.tag_cache_lock:
+            if not self.tag_cache_pending:
+                is_batching_thread = True
+                # Wait for threads in the last batch to exit
+                self.ready_for_new_batch.wait()
+                self.ready_for_new_batch.clear()
+                self.batch_update_done.clear()
+            self.tag_cache_pending[node_id].update(tags)
+
+        if is_batching_thread:
+            time.sleep(TAG_BATCH_DELAY)
+            with self.tag_cache_lock:
+                self._update_node_tags()
+                self.batch_update_done.set()
+
+        with self.count_lock:
+            self.batch_thread_count += 1
+        self.batch_update_done.wait()
+
+        with self.count_lock:
+            self.batch_thread_count -= 1
+            if self.batch_thread_count == 0:
+                self.ready_for_new_batch.set()
+
+    def _update_node_tags(self):
+        batch_updates = defaultdict(list)
+
+        for node_id, tags in self.tag_cache_pending.items():
+            for x in tags.items():
+                batch_updates[x].append(node_id)
+            self.tag_cache[node_id].update(tags)
+
+        self.tag_cache_pending = defaultdict(dict)
+
+        self._create_tags(batch_updates)
+
+    def _create_tags(self, batch_updates):
+        for (k, v), node_ids in batch_updates.items():
+            m = "Set tag {}={} on {}".format(k, v, node_ids)
+            with LogTimer("AWSNodeProvider: {}".format(m)):
+                if k == TAG_RAY_NODE_NAME:
+                    k = "Name"
+                self.ec2.meta.client.create_tags(
+                    Resources=node_ids,
+                    Tags=[{"Key": k, "Value": v}],
+                )
+
+    def create_node(self, node_config, tags, count) -> Dict[str, Any]:
+        """Creates instances.
+
+        Returns dict mapping instance id to ec2.Instance object for the created
+        instances.
+        """
+        # sort tags by key to support deterministic unit test stubbing
+        tags = OrderedDict(sorted(copy.deepcopy(tags).items()))
+
+        reused_nodes_dict = {}
+        # Try to reuse previously stopped nodes with compatible configs
+        if self.cache_stopped_nodes:
+            # TODO(ekl) this is breaking the abstraction boundary a little by
+            # peeking into the tag set.
+            filters = [
+                {
+                    "Name": "instance-state-name",
+                    "Values": ["stopped", "stopping"],
+                },
+                {
+                    "Name": "tag:{}".format(TAG_RAY_CLUSTER_NAME),
+                    "Values": [self.cluster_name],
+                },
+                {
+                    "Name": "tag:{}".format(TAG_RAY_NODE_KIND),
+                    "Values": [tags[TAG_RAY_NODE_KIND]],
+                },
+                {
+                    "Name": "tag:{}".format(TAG_RAY_LAUNCH_CONFIG),
+                    "Values": [tags[TAG_RAY_LAUNCH_CONFIG]],
+                },
+            ]
+            # This tag may not always be present.
+            if TAG_RAY_USER_NODE_TYPE in tags:
+                filters.append(
+                    {
+                        "Name": "tag:{}".format(TAG_RAY_USER_NODE_TYPE),
+                        "Values": [tags[TAG_RAY_USER_NODE_TYPE]],
+                    }
+                )
+
+            reuse_nodes = list(self.ec2.instances.filter(Filters=filters))[:count]
+            reuse_node_ids = [n.id for n in reuse_nodes]
+            reused_nodes_dict = {n.id: n for n in reuse_nodes}
+            if reuse_nodes:
+                cli_logger.print(
+                    # todo: handle plural vs singular?
+                    "Reusing nodes {}. "
+                    "To disable reuse, set `cache_stopped_nodes: False` "
+                    "under `provider` in the cluster configuration.",
+                    cli_logger.render_list(reuse_node_ids),
+                )
+
+                # todo: timed?
+                with cli_logger.group("Stopping instances to reuse"):
+                    for node in reuse_nodes:
+                        self.tag_cache[node.id] = from_aws_format(
+                            {x["Key"]: x["Value"] for x in node.tags}
+                        )
+                        if node.state["Name"] == "stopping":
+                            cli_logger.print("Waiting for instance {} to stop", node.id)
+                            node.wait_until_stopped()
+
+                self.ec2.meta.client.start_instances(InstanceIds=reuse_node_ids)
+                for node_id in reuse_node_ids:
+                    self.set_node_tags(node_id, tags)
+                count -= len(reuse_node_ids)
+
+        created_nodes_dict = {}
+        if count:
+            created_nodes_dict = self._create_node(node_config, tags, count)
+
+        all_created_nodes = reused_nodes_dict
+        all_created_nodes.update(created_nodes_dict)
+        return all_created_nodes
+
+    @staticmethod
+    def _merge_tag_specs(
+        tag_specs: List[Dict[str, Any]], user_tag_specs: List[Dict[str, Any]]
+    ) -> None:
+        """
+        Merges user-provided node config tag specifications into a base
+        list of node provider tag specifications. The base list of
+        node provider tag specs is modified in-place.
+
+        This allows users to add tags and override values of existing
+        tags with their own, and only applies to the resource type
+        "instance". All other resource types are appended to the list of
+        tag specs.
+
+        Args:
+            tag_specs (List[Dict[str, Any]]): base node provider tag specs
+            user_tag_specs (List[Dict[str, Any]]): user's node config tag specs
+        """
+
+        for user_tag_spec in user_tag_specs:
+            if user_tag_spec["ResourceType"] == "instance":
+                for user_tag in user_tag_spec["Tags"]:
+                    exists = False
+                    for tag in tag_specs[0]["Tags"]:
+                        if user_tag["Key"] == tag["Key"]:
+                            exists = True
+                            tag["Value"] = user_tag["Value"]
+                            break
+                    if not exists:
+                        tag_specs[0]["Tags"] += [user_tag]
+            else:
+                tag_specs += [user_tag_spec]
+
+    def _create_node(self, node_config, tags, count):
+        created_nodes_dict = {}
+
+        tags = to_aws_format(tags)
+        conf = node_config.copy()
+
+        tag_pairs = [
+            {
+                "Key": TAG_RAY_CLUSTER_NAME,
+                "Value": self.cluster_name,
+            }
+        ]
+        for k, v in tags.items():
+            tag_pairs.append(
+                {
+                    "Key": k,
+                    "Value": v,
+                }
+            )
+        if CloudwatchHelper.cloudwatch_config_exists(self.provider_config, "agent"):
+            cwa_installed = self._check_ami_cwa_installation(node_config)
+            if cwa_installed:
+                tag_pairs.extend(
+                    [
+                        {
+                            "Key": CLOUDWATCH_AGENT_INSTALLED_TAG,
+                            "Value": "True",
+                        }
+                    ]
+                )
+        tag_specs = [
+            {
+                "ResourceType": "instance",
+                "Tags": tag_pairs,
+            }
+        ]
+        user_tag_specs = conf.get("TagSpecifications", [])
+        AWSNodeProvider._merge_tag_specs(tag_specs, user_tag_specs)
+
+        # SubnetIds is not a real config key: we must resolve to a
+        # single SubnetId before invoking the AWS API.
+        subnet_ids = conf.pop("SubnetIds")
+
+        # update config with min/max node counts and tag specs
+        conf.update({"MinCount": 1, "MaxCount": count, "TagSpecifications": tag_specs})
+
+        # Try to always launch in the first listed subnet.
+        subnet_idx = 0
+        cli_logger_tags = {}
+        # NOTE: This ensures that we try ALL availability zones before
+        # throwing an error.
+        max_tries = max(BOTO_CREATE_MAX_RETRIES, len(subnet_ids))
+        for attempt in range(1, max_tries + 1):
+            try:
+                if "NetworkInterfaces" in conf:
+                    net_ifs = conf["NetworkInterfaces"]
+                    # remove security group IDs previously copied from network
+                    # interfaces (create_instances call fails otherwise)
+                    conf.pop("SecurityGroupIds", None)
+                    cli_logger_tags["network_interfaces"] = str(net_ifs)
+                else:
+                    subnet_id = subnet_ids[subnet_idx % len(subnet_ids)]
+                    conf["SubnetId"] = subnet_id
+                    cli_logger_tags["subnet_id"] = subnet_id
+
+                created = self.ec2_fail_fast.create_instances(**conf)
+                created_nodes_dict = {n.id: n for n in created}
+
+                # todo: timed?
+                # todo: handle plurality?
+                with cli_logger.group(
+                    "Launched {} nodes", count, _tags=cli_logger_tags
+                ):
+                    for instance in created:
+                        # NOTE(maximsmol): This is needed for mocking
+                        # boto3 for tests. This is likely a bug in moto
+                        # but AWS docs don't seem to say.
+                        # You can patch moto/ec2/responses/instances.py
+                        # to fix this (add <stateReason> to EC2_RUN_INSTANCES)
+
+                        # The correct value is technically
+                        # {"code": "0", "Message": "pending"}
+                        state_reason = instance.state_reason or {"Message": "pending"}
+
+                        cli_logger.print(
+                            "Launched instance {}",
+                            instance.instance_id,
+                            _tags=dict(
+                                state=instance.state["Name"],
+                                info=state_reason["Message"],
+                            ),
+                        )
+                break
+            except botocore.exceptions.ClientError as exc:
+                if attempt == max_tries:
+                    cli_logger.abort(
+                        "Failed to launch instances. Max attempts exceeded.",
+                        exc=exc,
+                    )
+                else:
+                    cli_logger.warning(
+                        "create_instances: Attempt failed with {}, retrying.", exc
+                    )
+
+                # Launch failure may be due to instance type availability in
+                # the given AZ
+                subnet_idx += 1
+
+        return created_nodes_dict
+
+    def terminate_node(self, node_id):
+        node = self._get_cached_node(node_id)
+        if self.cache_stopped_nodes:
+            if node.spot_instance_request_id:
+                cli_logger.print(
+                    "Terminating instance {} "
+                    + cf.dimmed("(cannot stop spot instances, only terminate)"),
+                    node_id,
+                )  # todo: show node name?
+                node.terminate()
+            else:
+                cli_logger.print(
+                    "Stopping instance {} "
+                    + cf.dimmed(
+                        "(to terminate instead, "
+                        "set `cache_stopped_nodes: False` "
+                        "under `provider` in the cluster configuration)"
+                    ),
+                    node_id,
+                )  # todo: show node name?
+                node.stop()
+        else:
+            node.terminate()
+
+        # TODO (Alex): We are leaking the tag cache here. Naively, we would
+        # want to just remove the cache entry here, but terminating can be
+        # asyncrhonous or error, which would result in a use after free error.
+        # If this leak becomes bad, we can garbage collect the tag cache when
+        # the node cache is updated.
+        pass
+
+    def _check_ami_cwa_installation(self, config):
+        response = self.ec2.meta.client.describe_images(ImageIds=[config["ImageId"]])
+        cwa_installed = False
+        images = response.get("Images")
+        if images:
+            assert len(images) == 1, (
+                f"Expected to find only 1 AMI with the given ID, "
+                f"but found {len(images)}."
+            )
+            image_name = images[0].get("Name", "")
+            if CLOUDWATCH_AGENT_INSTALLED_AMI_TAG in image_name:
+                cwa_installed = True
+        return cwa_installed
+
+    def terminate_nodes(self, node_ids):
+        if not node_ids:
+            return
+
+        terminate_instances_func = self.ec2.meta.client.terminate_instances
+        stop_instances_func = self.ec2.meta.client.stop_instances
+
+        # In some cases, this function stops some nodes, but terminates others.
+        # Each of these requires a different EC2 API call. So, we use the
+        # "nodes_to_terminate" dict below to keep track of exactly which API
+        # call will be used to stop/terminate which set of nodes. The key is
+        # the function to use, and the value is the list of nodes to terminate
+        # with that function.
+        nodes_to_terminate = {terminate_instances_func: [], stop_instances_func: []}
+
+        if self.cache_stopped_nodes:
+            spot_ids = []
+            on_demand_ids = []
+
+            for node_id in node_ids:
+                if self._get_cached_node(node_id).spot_instance_request_id:
+                    spot_ids += [node_id]
+                else:
+                    on_demand_ids += [node_id]
+
+            if on_demand_ids:
+                # todo: show node names?
+                cli_logger.print(
+                    "Stopping instances {} "
+                    + cf.dimmed(
+                        "(to terminate instead, "
+                        "set `cache_stopped_nodes: False` "
+                        "under `provider` in the cluster configuration)"
+                    ),
+                    cli_logger.render_list(on_demand_ids),
+                )
+
+            if spot_ids:
+                cli_logger.print(
+                    "Terminating instances {} "
+                    + cf.dimmed("(cannot stop spot instances, only terminate)"),
+                    cli_logger.render_list(spot_ids),
+                )
+
+            nodes_to_terminate[stop_instances_func] = on_demand_ids
+            nodes_to_terminate[terminate_instances_func] = spot_ids
+        else:
+            nodes_to_terminate[terminate_instances_func] = node_ids
+
+        max_terminate_nodes = (
+            self.max_terminate_nodes
+            if self.max_terminate_nodes is not None
+            else len(node_ids)
+        )
+
+        for terminate_func, nodes in nodes_to_terminate.items():
+            for start in range(0, len(nodes), max_terminate_nodes):
+                terminate_func(InstanceIds=nodes[start : start + max_terminate_nodes])
+
+    def _get_node(self, node_id):
+        """Refresh and get info for this node, updating the cache."""
+        self.non_terminated_nodes({})  # Side effect: updates cache
+
+        if node_id in self.cached_nodes:
+            return self.cached_nodes[node_id]
+
+        # Node not in {pending, running} -- retry with a point query. This
+        # usually means the node was recently preempted or terminated.
+        matches = list(self.ec2.instances.filter(InstanceIds=[node_id]))
+        assert len(matches) == 1, "Invalid instance id {}".format(node_id)
+        return matches[0]
+
+    def _get_cached_node(self, node_id):
+        """Return node info from cache if possible, otherwise fetches it."""
+        if node_id in self.cached_nodes:
+            return self.cached_nodes[node_id]
+
+        return self._get_node(node_id)
+
+    @staticmethod
+    def bootstrap_config(cluster_config):
+        return bootstrap_aws(cluster_config)
+
+    @staticmethod
+    def fillout_available_node_types_resources(
+        cluster_config: Dict[str, Any]
+    ) -> Dict[str, Any]:
+        """Fills out missing "resources" field for available_node_types."""
+        if "available_node_types" not in cluster_config:
+            return cluster_config
+        cluster_config = copy.deepcopy(cluster_config)
+
+        instances_list = list_ec2_instances(
+            cluster_config["provider"]["region"],
+            cluster_config["provider"].get("aws_credentials"),
+        )
+        instances_dict = {
+            instance["InstanceType"]: instance for instance in instances_list
+        }
+        available_node_types = cluster_config["available_node_types"]
+        head_node_type = cluster_config["head_node_type"]
+        for node_type in available_node_types:
+            instance_type = available_node_types[node_type]["node_config"][
+                "InstanceType"
+            ]
+            if instance_type in instances_dict:
+                cpus = instances_dict[instance_type]["VCpuInfo"]["DefaultVCpus"]
+
+                autodetected_resources = {"CPU": cpus}
+                if node_type != head_node_type:
+                    # we only autodetect worker node type memory resource
+                    memory_total = instances_dict[instance_type]["MemoryInfo"][
+                        "SizeInMiB"
+                    ]
+                    memory_total = int(memory_total) * 1024 * 1024
+                    prop = 1 - ray_constants.DEFAULT_OBJECT_STORE_MEMORY_PROPORTION
+                    memory_resources = int(memory_total * prop)
+                    autodetected_resources["memory"] = memory_resources
+
+                gpus = instances_dict[instance_type].get("GpuInfo", {}).get("Gpus")
+                if gpus is not None:
+                    # TODO(ameer): currently we support one gpu type per node.
+                    assert len(gpus) == 1
+                    gpu_name = gpus[0]["Name"]
+                    autodetected_resources.update(
+                        {"GPU": gpus[0]["Count"], f"accelerator_type:{gpu_name}": 1}
+                    )
+                autodetected_resources.update(
+                    available_node_types[node_type].get("resources", {})
+                )
+                if autodetected_resources != available_node_types[node_type].get(
+                    "resources", {}
+                ):
+                    available_node_types[node_type][
+                        "resources"
+                    ] = autodetected_resources
+                    logger.debug(
+                        "Updating the resources of {} to {}.".format(
+                            node_type, autodetected_resources
+                        )
+                    )
+            else:
+                raise ValueError(
+                    "Instance type "
+                    + instance_type
+                    + " is not available in AWS region: "
+                    + cluster_config["provider"]["region"]
+                    + "."
+                )
+        return cluster_config