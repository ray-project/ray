--- conflicted
+++ resolved
@@ -1,1446 +1,749 @@
-<<<<<<< HEAD
-import botocore
-import copy
-import json
-import os
-import logging
-import time
-import hashlib
-from typing import Any, Dict, List, Union, Tuple
-from ray.autoscaler._private.aws.utils import client_cache, resource_cache
-from ray.autoscaler.tags import TAG_RAY_CLUSTER_NAME, NODE_KIND_HEAD, TAG_RAY_NODE_KIND
-
-logger = logging.getLogger(__name__)
-
-RAY = "ray-autoscaler"
-CLOUDWATCH_RAY_INSTANCE_PROFILE = RAY + "-cloudwatch-v1"
-CLOUDWATCH_RAY_IAM_ROLE = RAY + "-cloudwatch-v1"
-CLOUDWATCH_AGENT_INSTALLED_AMI_TAG = "T6Iq2faj"
-CLOUDWATCH_AGENT_INSTALLED_TAG = "cloudwatch-agent-installed"
-CLOUDWATCH_CONFIG_HASH_TAG_BASE = "cloudwatch-config-hash"
-
-
-class CloudwatchHelper:
-    def __init__(
-        self, provider_config: Dict[str, Any], node_ids: List[str], cluster_name: str
-    ) -> None:
-        # dedupe and sort node IDs to support deterministic unit test stubs
-        self.node_ids = sorted(set(node_ids))
-        self.cluster_name = cluster_name
-        self.provider_config = provider_config
-        region = provider_config["region"]
-        self.ec2_resource = resource_cache("ec2", region)
-        self.ec2_client = self.ec2_resource.meta.client
-        self.ssm_client = client_cache("ssm", region)
-        cloudwatch_resource = resource_cache("cloudwatch", region)
-        self.cloudwatch_client = cloudwatch_resource.meta.client
-
-    def update_from_config(self, is_head_node: bool) -> None:
-        """Discovers and applies CloudWatch config updates as required.
-
-        Args:
-            is_head_node: whether this node is the head node.
-        """
-        if CloudwatchHelper.cloudwatch_config_exists(self.provider_config, "config"):
-            self._update_cloudwatch_agent_config(is_head_node)
-
-    def _ec2_health_check_waiter(self, node_ids: List[str]) -> None:
-        # wait for all EC2 instance checks to complete
-        try:
-            logger.info(
-                "Waiting for EC2 instance health checks to complete before "
-                "configuring Unified Cloudwatch Agent. This may take a few "
-                "minutes..."
-            )
-            waiter = self.ec2_client.get_waiter("instance_status_ok")
-            waiter.wait(InstanceIds=node_ids)
-        except botocore.exceptions.WaiterError as e:
-            logger.error(
-                "Failed while waiting for EC2 instance checks to complete: {}".format(
-                    e.message
-                )
-            )
-            raise e
-
-    def _update_cloudwatch_agent_config(self, is_head_node: bool) -> None:
-        """check whether update operations are needed."""
-        cwa_installed = self._setup_cwa()
-        param_name = self._get_ssm_param_name()
-        if cwa_installed:
-            if is_head_node:
-                cw_config_ssm = self._set_cloudwatch_ssm_config_param(param_name)
-                cur_cw_config_hash = self._sha1_hash_file()
-                ssm_cw_config_hash = self._sha1_hash_json(cw_config_ssm)
-                # check if user updated Unified Cloudwatch Agent config file.
-                # if so, perform corresponding actions.
-                if cur_cw_config_hash != ssm_cw_config_hash:
-                    logger.info("Unified Cloudwatch Agent config file has changed.")
-                    self._upload_config_to_ssm_and_set_hash_tag()
-                    self._restart_cloudwatch_agent()
-            else:
-                head_node_hash = self._get_head_node_config_hash()
-                cur_node_hash = self._get_cur_node_config_hash()
-                if head_node_hash != cur_node_hash:
-                    logger.info("Unified Cloudwatch Agent config file has changed.")
-                    self._restart_cloudwatch_agent()
-                    self._update_cloudwatch_hash_tag_value(
-                        self.node_ids, head_node_hash
-                    )
-
-    def _send_command_to_nodes(
-        self, document_name: str, parameters: List[str], node_ids: List[str]
-    ) -> Dict[str, Any]:
-        """send SSM command to the given nodes"""
-        logger.debug(
-            "Sending SSM command to {} node(s). Document name: {}. "
-            "Parameters: {}.".format(len(node_ids), document_name, parameters)
-        )
-        response = self.ssm_client.send_command(
-            InstanceIds=node_ids,
-            DocumentName=document_name,
-            Parameters=parameters,
-            MaxConcurrency=str(min(len(node_ids), 100)),
-            MaxErrors="0",
-        )
-        return response
-
-    def _ssm_command_waiter(
-        self,
-        document_name: str,
-        parameters: List[str],
-        node_ids: List[str],
-        retry_failed: bool = True,
-    ) -> bool:
-        """wait for SSM command to complete on all cluster nodes"""
-
-        # This waiter differs from the built-in SSM.Waiter by
-        # optimistically waiting for the command invocation to
-        # exist instead of failing immediately, and by resubmitting
-        # any failed command until all retry attempts are exhausted
-        # by default.
-        response = self._send_command_to_nodes(document_name, parameters, node_ids)
-        command_id = response["Command"]["CommandId"]
-
-        cloudwatch_config = self.provider_config["cloudwatch"]
-        agent_retryer_config = cloudwatch_config.get("agent", {}).get("retryer", {})
-        max_attempts = agent_retryer_config.get("max_attempts", 120)
-        delay_seconds = agent_retryer_config.get("delay_seconds", 30)
-        num_attempts = 0
-        cmd_invocation_res = {}
-        for node_id in node_ids:
-            while True:
-                num_attempts += 1
-                logger.debug(
-                    "Listing SSM command ID {} invocations on node {}".format(
-                        command_id, node_id
-                    )
-                )
-                response = self.ssm_client.list_command_invocations(
-                    CommandId=command_id,
-                    InstanceId=node_id,
-                )
-                cmd_invocations = response["CommandInvocations"]
-                if not cmd_invocations:
-                    logger.debug(
-                        "SSM Command ID {} invocation does not exist. If "
-                        "the command was just started, it may take a "
-                        "few seconds to register.".format(command_id)
-                    )
-                else:
-                    if len(cmd_invocations) > 1:
-                        logger.warning(
-                            "Expected to find 1 SSM command invocation with "
-                            "ID {} on node {} but found {}: {}".format(
-                                command_id,
-                                node_id,
-                                len(cmd_invocations),
-                                cmd_invocations,
-                            )
-                        )
-                    cmd_invocation = cmd_invocations[0]
-                    if cmd_invocation["Status"] == "Success":
-                        logger.debug(
-                            "SSM Command ID {} completed successfully.".format(
-                                command_id
-                            )
-                        )
-                        cmd_invocation_res[node_id] = True
-                        break
-                    if num_attempts >= max_attempts:
-                        logger.error(
-                            "Max attempts for command {} exceeded on node {}".format(
-                                command_id, node_id
-                            )
-                        )
-                        raise botocore.exceptions.WaiterError(
-                            name="ssm_waiter",
-                            reason="Max attempts exceeded",
-                            last_response=cmd_invocation,
-                        )
-                    if cmd_invocation["Status"] == "Failed":
-                        logger.debug(f"SSM Command ID {command_id} failed.")
-                        if retry_failed:
-                            logger.debug(f"Retrying in {delay_seconds} seconds.")
-                            response = self._send_command_to_nodes(
-                                document_name, parameters, [node_id]
-                            )
-                            command_id = response["Command"]["CommandId"]
-                            logger.debug(
-                                "Sent SSM command ID {} to node {}".format(
-                                    command_id, node_id
-                                )
-                            )
-                        else:
-                            logger.debug(f"Ignoring Command ID {command_id} failure.")
-                            cmd_invocation_res[node_id] = False
-                            break
-
-                time.sleep(delay_seconds)
-        return cmd_invocation_res
-
-    def _replace_config_variables(
-        self, string: str, node_id: str, cluster_name: str, region: str
-    ) -> str:
-        """
-        replace known config variable occurrences in the input string
-        does not replace variables with undefined or empty strings
-        """
-
-        if node_id:
-            string = string.replace("{instance_id}", node_id)
-        if cluster_name:
-            string = string.replace("{cluster_name}", cluster_name)
-        if region:
-            string = string.replace("{region}", region)
-        return string
-
-    def _replace_all_config_variables(
-        self,
-        collection: Union[dict, list],
-        node_id: str,
-        cluster_name: str,
-        region: str,
-    ) -> Tuple[(Union[dict, list], int)]:
-        """
-        Replace known config variable occurrences in the input collection.
-
-        The input collection must be either a dict or list.
-        Returns a tuple consisting of the output collection and the number of
-        modified strings in the collection (which is not necessarily equal to
-        the number of variables replaced).
-        """
-        modified_value_count = 0
-        for key in collection:
-            if type(collection) is dict:
-                value = collection.get(key)
-                index_key = key
-            elif type(collection) is list:
-                value = key
-                index_key = collection.index(key)
-            if type(value) is str:
-                collection[index_key] = self._replace_config_variables(
-                    value, node_id, cluster_name, region
-                )
-                modified_value_count += collection[index_key] != value
-            elif type(value) is dict or type(value) is list:
-                (
-                    collection[index_key],
-                    modified_count,
-                ) = self._replace_all_config_variables(
-                    value, node_id, cluster_name, region
-                )
-                modified_value_count += modified_count
-        return collection, modified_value_count
-
-    def _load_config_file(self) -> Dict[str, Any]:
-        """load JSON config file"""
-        cloudwatch_config = self.provider_config["cloudwatch"]
-        json_config_file_section = cloudwatch_config.get("agent", {})
-        json_config_file_path = json_config_file_section.get("config", {})
-        json_config_path = os.path.abspath(json_config_file_path)
-        with open(json_config_path) as f:
-            data = json.load(f)
-        return data
-
-    def _set_cloudwatch_ssm_config_param(self, parameter_name: str) -> str:
-        """
-        get cloudwatch config for the given param and config type from SSM
-        if it exists, returns empty str if not.
-        """
-        try:
-            parameter_value = self._get_ssm_param(parameter_name)
-        except botocore.exceptions.ClientError as e:
-            if e.response["Error"]["Code"] == "ParameterNotFound":
-                logger.info(
-                    "Unified Cloudwatch Agent config file is not found "
-                    "at SSM parameter store. "
-                    "Checking for Unified Cloudwatch Agent installation"
-                )
-                return self._get_default_empty_config_file_hash()
-            else:
-                logger.info(
-                    "Failed to fetch Unified Cloudwatch Agent config from SSM "
-                    "parameter store."
-                )
-                logger.error(e)
-                raise e
-        return parameter_value
-
-    def _get_default_empty_config_file_hash(self):
-        default_cwa_config = "{}"
-        parameter_value = self._sha1_hash_json(default_cwa_config)
-        return parameter_value
-
-    def _get_ssm_param(self, parameter_name: str) -> str:
-        """
-        get the SSM parameter value associated with the given parameter name
-        """
-        response = self.ssm_client.get_parameter(Name=parameter_name)
-        logger.info("Successfully fetch ssm parameter: {}".format(parameter_name))
-        res = response.get("Parameter", {})
-        cwa_parameter = res.get("Value", {})
-        return cwa_parameter
-
-    def _sha1_hash_json(self, value: str) -> str:
-        """calculate the json string sha1 hash"""
-        hash = hashlib.new("sha1")
-        binary_value = value.encode("ascii")
-        hash.update(binary_value)
-        sha1_res = hash.hexdigest()
-        return sha1_res
-
-    def _sha1_hash_file(self) -> str:
-        """calculate the config file sha1 hash"""
-        config = self._replace_cwa_config_variables()
-        value = json.dumps(config)
-        sha1_res = self._sha1_hash_json(value)
-        return sha1_res
-
-    def _upload_config_to_ssm_and_set_hash_tag(self):
-        """This function should only be called by head node"""
-        data = self._replace_cwa_config_variables()
-        sha1_hash_value = self._sha1_hash_file()
-        self._upload_config_to_ssm(data)
-        self._update_cloudwatch_hash_tag_value(self.node_ids, sha1_hash_value)
-
-    def _add_cwa_installed_tag(self, node_ids: List[str]) -> None:
-        self.ec2_client.create_tags(
-            Resources=node_ids,
-            Tags=[{"Key": CLOUDWATCH_AGENT_INSTALLED_TAG, "Value": "True"}],
-        )
-        logger.info(
-            "Successfully add Unified Cloudwatch Agent installed "
-            "tag on {}".format(node_ids)
-        )
-
-    def _update_cloudwatch_hash_tag_value(
-        self, node_ids: List[str], sha1_hash_value: str
-    ):
-        hash_key_value = "-".join([CLOUDWATCH_CONFIG_HASH_TAG_BASE, "agent"])
-        self.ec2_client.create_tags(
-            Resources=node_ids, Tags=[{"Key": hash_key_value, "Value": sha1_hash_value}]
-        )
-        logger.info(
-            "Successfully update Unified Cloudwatch Agent hash tag on {}".format(
-                node_ids
-            )
-        )
-
-    def _get_ssm_param_name(self) -> str:
-        """return the parameter name for cloudwatch configs"""
-        ssm_config_param_name = "AmazonCloudWatch-" + "ray_{}_config_{}".format(
-            "agent", self.cluster_name
-        )
-        return ssm_config_param_name
-
-    def _put_ssm_param(self, parameter: Dict[str, Any], parameter_name: str) -> None:
-        """upload cloudwatch config to the SSM parameter store"""
-        self.ssm_client.put_parameter(
-            Name=parameter_name,
-            Type="String",
-            Value=json.dumps(parameter),
-            Overwrite=True,
-            Tier="Intelligent-Tiering",
-        )
-
-    def _upload_config_to_ssm(self, param: Dict[str, Any]):
-        param_name = self._get_ssm_param_name()
-        self._put_ssm_param(param, param_name)
-
-    def _replace_cwa_config_variables(self) -> Dict[str, Any]:
-        """
-        replace known variable occurrences in
-        Unified Cloudwatch Agent config file
-        """
-        cwa_config = self._load_config_file()
-        self._replace_all_config_variables(
-            cwa_config,
-            self.node_ids[0],
-            self.cluster_name,
-            self.provider_config["region"],
-        )
-        return cwa_config
-
-    def _restart_cloudwatch_agent(self) -> None:
-        """restart Unified Cloudwatch Agent"""
-        cwa_param_name = self._get_ssm_param_name()
-        logger.info(
-            "Restarting Unified Cloudwatch Agent package on {} node(s).".format(
-                len(self.node_ids)
-            )
-        )
-        self._stop_cloudwatch_agent()
-        self._start_cloudwatch_agent(cwa_param_name)
-
-    def _stop_cloudwatch_agent(self) -> None:
-        """stop Unified Cloudwatch Agent"""
-        logger.info(
-            "Stopping Unified Cloudwatch Agent package on {} node(s).".format(
-                len(self.node_ids)
-            )
-        )
-        parameters_stop_cwa = {
-            "action": ["stop"],
-            "mode": ["ec2"],
-        }
-        # don't retry failed stop commands
-        # (there's not always an agent to stop)
-        self._ssm_command_waiter(
-            "AmazonCloudWatch-ManageAgent",
-            parameters_stop_cwa,
-            self.node_ids,
-            False,
-        )
-        logger.info(
-            "Unified Cloudwatch Agent stopped on {} node(s).".format(len(self.node_ids))
-        )
-
-    def _start_cloudwatch_agent(self, cwa_param_name: str) -> None:
-        """start Unified Cloudwatch Agent"""
-        logger.info(
-            "Starting Unified Cloudwatch Agent package on {} node(s).".format(
-                len(self.node_ids)
-            )
-        )
-        parameters_start_cwa = {
-            "action": ["configure"],
-            "mode": ["ec2"],
-            "optionalConfigurationSource": ["ssm"],
-            "optionalConfigurationLocation": [cwa_param_name],
-            "optionalRestart": ["yes"],
-        }
-        self._ssm_command_waiter(
-            "AmazonCloudWatch-ManageAgent", parameters_start_cwa, self.node_ids
-        )
-        logger.info(
-            "Unified Cloudwatch Agent started successfully on {} node(s).".format(
-                len(self.node_ids)
-            )
-        )
-
-    def _setup_cwa(self) -> bool:
-        cwa_installed = self._check_cwa_installed_ec2_tag()
-        if cwa_installed == "False":
-            res_cwa_installed = self._ensure_cwa_installed_ssm(self.node_ids)
-            return res_cwa_installed
-        else:
-            return True
-
-    def _get_head_node_config_hash(self) -> str:
-        hash_key_value = "-".join([CLOUDWATCH_CONFIG_HASH_TAG_BASE, "agent"])
-        filters = copy.deepcopy(
-            self._get_current_cluster_session_nodes(self.cluster_name)
-        )
-        filters.append(
-            {
-                "Name": "tag:{}".format(TAG_RAY_NODE_KIND),
-                "Values": [NODE_KIND_HEAD],
-            }
-        )
-        try:
-            instance = list(self.ec2_resource.instances.filter(Filters=filters))
-            assert len(instance) == 1, "More than 1 head node found!"
-            for tag in instance[0].tags:
-                if tag["Key"] == hash_key_value:
-                    return tag["Value"]
-        except botocore.exceptions.ClientError as e:
-            logger.warning(
-                "{} Error caught when getting value of {} tag on head node".format(
-                    e.response["Error"], hash_key_value
-                )
-            )
-
-    def _get_cur_node_config_hash(self) -> str:
-        hash_key_value = "-".join([CLOUDWATCH_CONFIG_HASH_TAG_BASE, "agent"])
-        try:
-            response = self.ec2_client.describe_instances(InstanceIds=self.node_ids)
-            reservations = response["Reservations"]
-            message = "More than 1 response received from " "describing current node"
-            assert len(reservations) == 1, message
-            instances = reservations[0]["Instances"]
-            assert len(reservations) == 1, message
-            tags = instances[0]["Tags"]
-            hash_value = self._get_default_empty_config_file_hash()
-            for tag in tags:
-                if tag["Key"] == hash_key_value:
-                    logger.info(
-                        "Successfully get Unified Cloudwatch Agent "
-                        "hash tag value from node {}".format(self.node_ids)
-                    )
-                    hash_value = tag["Value"]
-            return hash_value
-        except botocore.exceptions.ClientError as e:
-            logger.warning(
-                "{} Error caught when getting hash tag {} tag".format(
-                    e.response["Error"], hash_key_value
-                )
-            )
-
-    def _ensure_cwa_installed_ssm(self, node_ids: List[str]) -> bool:
-        """
-        Check if Unified Cloudwatch Agent is installed via ssm run command.
-
-        If not, notify user to use an AMI with
-        the Unified CloudWatch Agent installed.
-        """
-        logger.info(
-            "Checking Unified Cloudwatch Agent "
-            "status on {} nodes".format(len(node_ids))
-        )
-        parameters_status_cwa = {
-            "action": ["status"],
-            "mode": ["ec2"],
-        }
-        self._ec2_health_check_waiter(node_ids)
-        cmd_invocation_res = self._ssm_command_waiter(
-            "AmazonCloudWatch-ManageAgent", parameters_status_cwa, node_ids, False
-        )
-        uninstalled_nodes = []
-        installed_nodes = []
-        for node_id, res in cmd_invocation_res.items():
-            if not res:
-                uninstalled_nodes.append(node_id)
-            else:
-                installed_nodes.append(node_id)
-        if len(uninstalled_nodes) > 0:
-            logger.warning(
-                "Unified CloudWatch Agent not installed on {}. "
-                "Ray logs, metrics not picked up. "
-                "Please use an AMI with Unified CloudWatch Agent installed.".format(
-                    uninstalled_nodes
-                )
-            )
-            return False
-        else:
-            return True
-
-    def _get_current_cluster_session_nodes(self, cluster_name: str) -> List[dict]:
-        filters = [
-            {
-                "Name": "instance-state-name",
-                "Values": ["pending", "running"],
-            },
-            {
-                "Name": "tag:{}".format(TAG_RAY_CLUSTER_NAME),
-                "Values": [cluster_name],
-            },
-        ]
-        return filters
-
-    def _check_cwa_installed_ec2_tag(self) -> List[str]:
-        """
-        Check if Unified Cloudwatch Agent is installed.
-        """
-        try:
-            response = self.ec2_client.describe_instances(InstanceIds=self.node_ids)
-            reservations = response["Reservations"]
-            message = "More than 1 response received from " "describing current node"
-            assert len(reservations) == 1, message
-            instances = reservations[0]["Instances"]
-            assert len(instances) == 1, message
-            tags = instances[0]["Tags"]
-            cwa_installed = str(False)
-            for tag in tags:
-                if tag["Key"] == CLOUDWATCH_AGENT_INSTALLED_TAG:
-                    logger.info(
-                        "Unified Cloudwatch Agent is installed on "
-                        "node {}".format(self.node_ids)
-                    )
-                    cwa_installed = tag["Value"]
-            return cwa_installed
-        except botocore.exceptions.ClientError as e:
-            logger.warning(
-                "{} Error caught when getting Unified Cloudwatch Agent status "
-                "based on {} tag".format(
-                    e.response["Error"], CLOUDWATCH_AGENT_INSTALLED_TAG
-                )
-            )
-
-    @staticmethod
-    def resolve_instance_profile_name(
-        config: Dict[str, Any], default_instance_profile_name: str
-    ) -> str:
-        """Get default cloudwatch instance profile name.
-
-        Args:
-            config: provider section of cluster config file.
-            default_instance_profile_name: default ray instance profile name.
-
-        Returns:
-            default cloudwatch instance profile name if cloudwatch config file
-                exists.
-            default ray instance profile name if cloudwatch config file
-                doesn't exist.
-        """
-        cwa_cfg_exists = CloudwatchHelper.cloudwatch_config_exists(config, "config")
-        return (
-            CLOUDWATCH_RAY_INSTANCE_PROFILE
-            if cwa_cfg_exists
-            else default_instance_profile_name
-        )
-
-    @staticmethod
-    def resolve_iam_role_name(
-        config: Dict[str, Any], default_iam_role_name: str
-    ) -> str:
-        """Get default cloudwatch iam role name.
-
-        Args:
-            config: provider section of cluster config file.
-            default_iam_role_name: default ray iam role name.
-
-        Returns:
-            default cloudwatch iam role name if cloudwatch config file exists.
-            default ray iam role name if cloudwatch config file doesn't exist.
-        """
-        cwa_cfg_exists = CloudwatchHelper.cloudwatch_config_exists(config, "config")
-        return CLOUDWATCH_RAY_IAM_ROLE if cwa_cfg_exists else default_iam_role_name
-
-    @staticmethod
-    def resolve_policy_arns(
-        config: Dict[str, Any], iam: Any, default_policy_arns: List[str]
-    ) -> List[str]:
-        """Attach necessary AWS policies for CloudWatch related operations.
-
-        Args:
-            config: provider section of cluster config file.
-            iam: AWS iam resource.
-            default_policy_arns: List of default ray AWS policies.
-
-        Returns:
-            list of policy arns including additional policies for CloudWatch
-                related operations if cloudwatch agent config is specifed in
-                cluster config file.
-        """
-        cwa_cfg_exists = CloudwatchHelper.cloudwatch_config_exists(config, "config")
-        if cwa_cfg_exists:
-            cloudwatch_managed_policy = {
-                "Version": "2012-10-17",
-                "Statement": [
-                    {
-                        "Effect": "Allow",
-                        "Action": [
-                            "ssm:SendCommand",
-                            "ssm:ListCommandInvocations",
-                            "iam:PassRole",
-                        ],
-                        "Resource": "*",
-                    }
-                ],
-            }
-            iam_client = iam.meta.client
-            iam_client.create_policy(
-                PolicyName="CloudwatchManagedPolicies",
-                PolicyDocument=json.dumps(cloudwatch_managed_policy),
-            )
-            sts_client = client_cache("sts", config["region"])
-            account_id = sts_client.get_caller_identity().get("Account")
-            managed_policy_arn = (
-                "arn:aws:iam::{}:policy/CloudwatchManagedPolicies".format(account_id)
-            )
-            policy_waiter = iam_client.get_waiter("policy_exists")
-            policy_waiter.wait(
-                PolicyArn=managed_policy_arn,
-                WaiterConfig={"Delay": 2, "MaxAttempts": 200},
-            )
-            new_policy_arns = copy.copy(default_policy_arns)
-            new_policy_arns.extend(
-                [
-                    "arn:aws:iam::aws:policy/CloudWatchAgentAdminPolicy",
-                    "arn:aws:iam::aws:policy/AmazonSSMManagedInstanceCore",
-                    managed_policy_arn,
-                ]
-            )
-            return new_policy_arns
-        else:
-            return default_policy_arns
-
-    @staticmethod
-    def cloudwatch_config_exists(config: Dict[str, Any], config_key_name: str) -> bool:
-        """Check if CloudWatch configuration was specified by the user
-        in their cluster config file.
-
-        Specifically, this function checks if a CloudWatch config file is
-        specified by the user in their cluster config file.
-
-        Args:
-            config: provider section of cluster config file.
-            config_key_name: config file name.
-
-        Returns:
-            True if config file is specified by user.
-            False if config file is not specified.
-        """
-        cfg = config.get("cloudwatch", {}).get("agent", {}).get(config_key_name)
-        return bool(cfg)
-=======
-import botocore
-import copy
-import json
-import os
-import logging
-import time
-import hashlib
-from typing import Any, Dict, List, Union, Tuple
-from ray.autoscaler._private.aws.utils import client_cache, resource_cache
-from ray.autoscaler.tags import TAG_RAY_CLUSTER_NAME, NODE_KIND_HEAD, TAG_RAY_NODE_KIND
-
-logger = logging.getLogger(__name__)
-
-RAY = "ray-autoscaler"
-CLOUDWATCH_RAY_INSTANCE_PROFILE = RAY + "-cloudwatch-v1"
-CLOUDWATCH_RAY_IAM_ROLE = RAY + "-cloudwatch-v1"
-CLOUDWATCH_AGENT_INSTALLED_AMI_TAG = "T6Iq2faj"
-CLOUDWATCH_AGENT_INSTALLED_TAG = "cloudwatch-agent-installed"
-CLOUDWATCH_CONFIG_HASH_TAG_BASE = "cloudwatch-config-hash"
-
-
-class CloudwatchHelper:
-    def __init__(
-        self, provider_config: Dict[str, Any], node_id: str, cluster_name: str
-    ) -> None:
-        self.node_id = node_id
-        self.cluster_name = cluster_name
-        self.provider_config = provider_config
-        region = provider_config["region"]
-        self.ec2_resource = resource_cache("ec2", region)
-        self.ec2_client = self.ec2_resource.meta.client
-        self.ssm_client = client_cache("ssm", region)
-        cloudwatch_resource = resource_cache("cloudwatch", region)
-        self.cloudwatch_client = cloudwatch_resource.meta.client
-
-    def update_from_config(self, is_head_node: bool) -> None:
-        """Discovers and applies CloudWatch config updates as required.
-
-        Args:
-            is_head_node: whether this node is the head node.
-        """
-        if CloudwatchHelper.cloudwatch_config_exists(self.provider_config, "agent"):
-            self._update_cloudwatch_config(is_head_node, "agent")
-        if CloudwatchHelper.cloudwatch_config_exists(self.provider_config, "dashboard"):
-            self._update_cloudwatch_config(is_head_node, "dashboard")
-
-    def _ec2_health_check_waiter(self, node_id: str) -> None:
-        # wait for all EC2 instance checks to complete
-        try:
-            logger.info(
-                "Waiting for EC2 instance health checks to complete before "
-                "configuring Unified Cloudwatch Agent. This may take a few "
-                "minutes..."
-            )
-            waiter = self.ec2_client.get_waiter("instance_status_ok")
-            waiter.wait(InstanceIds=[node_id])
-        except botocore.exceptions.WaiterError as e:
-            logger.error(
-                "Failed while waiting for EC2 instance checks to complete: {}".format(
-                    e.message
-                )
-            )
-            raise e
-
-    def _update_cloudwatch_config(self, is_head_node: bool, config_type: str) -> None:
-        """Update remote CloudWatch configs at Parameter Store,
-        update hash tag value on node and perform associated operations
-        at CloudWatch console if local CloudWatch configs change.
-
-        Args:
-            is_head_node: whether this node is the head node.
-            config_type: CloudWatch config file type.
-        """
-        cwa_installed = self._setup_cwa()
-        param_name = self._get_ssm_param_name(config_type)
-        if cwa_installed:
-            if is_head_node:
-                cw_config_ssm = self._set_cloudwatch_ssm_config_param(
-                    param_name, config_type
-                )
-                cur_cw_config_hash = self._sha1_hash_file(config_type)
-                ssm_cw_config_hash = self._sha1_hash_json(cw_config_ssm)
-                # check if user updated Unified Cloudwatch Agent config file.
-                # if so, perform corresponding actions.
-                if cur_cw_config_hash != ssm_cw_config_hash:
-                    logger.info(
-                        "Cloudwatch {} config file has changed.".format(config_type)
-                    )
-                    self._upload_config_to_ssm_and_set_hash_tag(config_type)
-                    if config_type == "agent":
-                        self._restart_cloudwatch_agent()
-                    elif config_type == "dashboard":
-                        self._put_cloudwatch_dashboard()
-            else:
-                head_node_hash = self._get_head_node_config_hash(config_type)
-                cur_node_hash = self._get_cur_node_config_hash(config_type)
-                if head_node_hash != cur_node_hash:
-                    logger.info(
-                        "Cloudwatch {} config file has changed.".format(config_type)
-                    )
-                    if config_type == "agent":
-                        self._restart_cloudwatch_agent()
-                    self._update_cloudwatch_hash_tag_value(
-                        self.node_id, head_node_hash, config_type
-                    )
-
-    def _put_cloudwatch_dashboard(self) -> Dict[str, Any]:
-        """put dashboard to cloudwatch console"""
-
-        cloudwatch_config = self.provider_config["cloudwatch"]
-        dashboard_config = cloudwatch_config.get("dashboard", {})
-        dashboard_name_cluster = dashboard_config.get("name", self.cluster_name)
-        dashboard_name = self.cluster_name + "-" + dashboard_name_cluster
-
-        widgets = self._replace_dashboard_config_variables()
-
-        response = self.cloudwatch_client.put_dashboard(
-            DashboardName=dashboard_name, DashboardBody=json.dumps({"widgets": widgets})
-        )
-        issue_count = len(response.get("DashboardValidationMessages", []))
-        if issue_count > 0:
-            for issue in response.get("DashboardValidationMessages"):
-                logging.error(
-                    "Error in dashboard config: {} - {}".format(
-                        issue["Message"], issue["DataPath"]
-                    )
-                )
-            raise Exception(
-                "Errors in dashboard configuration: {} issues raised".format(
-                    issue_count
-                )
-            )
-        else:
-            logger.info("Successfully put dashboard to CloudWatch console")
-        return response
-
-    def _send_command_to_node(
-        self, document_name: str, parameters: List[str], node_id: str
-    ) -> Dict[str, Any]:
-        """send SSM command to the given nodes"""
-        logger.debug(
-            "Sending SSM command to {} node(s). Document name: {}. "
-            "Parameters: {}.".format(node_id, document_name, parameters)
-        )
-        response = self.ssm_client.send_command(
-            InstanceIds=[node_id],
-            DocumentName=document_name,
-            Parameters=parameters,
-            MaxConcurrency=str(min(len(node_id), 1)),
-            MaxErrors="0",
-        )
-        return response
-
-    def _ssm_command_waiter(
-        self,
-        document_name: str,
-        parameters: List[str],
-        node_id: str,
-        retry_failed: bool = True,
-    ) -> bool:
-        """wait for SSM command to complete on all cluster nodes"""
-
-        # This waiter differs from the built-in SSM.Waiter by
-        # optimistically waiting for the command invocation to
-        # exist instead of failing immediately, and by resubmitting
-        # any failed command until all retry attempts are exhausted
-        # by default.
-        response = self._send_command_to_node(document_name, parameters, node_id)
-        command_id = response["Command"]["CommandId"]
-
-        cloudwatch_config = self.provider_config["cloudwatch"]
-        agent_retryer_config = cloudwatch_config.get("agent").get("retryer", {})
-        max_attempts = agent_retryer_config.get("max_attempts", 120)
-        delay_seconds = agent_retryer_config.get("delay_seconds", 30)
-        num_attempts = 0
-        cmd_invocation_res = {}
-        while True:
-            num_attempts += 1
-            logger.debug(
-                "Listing SSM command ID {} invocations on node {}".format(
-                    command_id, node_id
-                )
-            )
-            response = self.ssm_client.list_command_invocations(
-                CommandId=command_id,
-                InstanceId=node_id,
-            )
-            cmd_invocations = response["CommandInvocations"]
-            if not cmd_invocations:
-                logger.debug(
-                    "SSM Command ID {} invocation does not exist. If "
-                    "the command was just started, it may take a "
-                    "few seconds to register.".format(command_id)
-                )
-            else:
-                if len(cmd_invocations) > 1:
-                    logger.warning(
-                        "Expected to find 1 SSM command invocation with "
-                        "ID {} on node {} but found {}: {}".format(
-                            command_id,
-                            node_id,
-                            len(cmd_invocations),
-                            cmd_invocations,
-                        )
-                    )
-                cmd_invocation = cmd_invocations[0]
-                if cmd_invocation["Status"] == "Success":
-                    logger.debug(
-                        "SSM Command ID {} completed successfully.".format(command_id)
-                    )
-                    cmd_invocation_res[node_id] = True
-                    break
-                if num_attempts >= max_attempts:
-                    logger.error(
-                        "Max attempts for command {} exceeded on node {}".format(
-                            command_id, node_id
-                        )
-                    )
-                    raise botocore.exceptions.WaiterError(
-                        name="ssm_waiter",
-                        reason="Max attempts exceeded",
-                        last_response=cmd_invocation,
-                    )
-                if cmd_invocation["Status"] == "Failed":
-                    logger.debug(f"SSM Command ID {command_id} failed.")
-                    if retry_failed:
-                        logger.debug(f"Retrying in {delay_seconds} seconds.")
-                        response = self._send_command_to_node(
-                            document_name, parameters, node_id
-                        )
-                        command_id = response["Command"]["CommandId"]
-                        logger.debug(
-                            "Sent SSM command ID {} to node {}".format(
-                                command_id, node_id
-                            )
-                        )
-                    else:
-                        logger.debug(f"Ignoring Command ID {command_id} failure.")
-                        cmd_invocation_res[node_id] = False
-                        break
-            time.sleep(delay_seconds)
-
-        return cmd_invocation_res
-
-    def _replace_config_variables(
-        self, string: str, node_id: str, cluster_name: str, region: str
-    ) -> str:
-        """
-        replace known config variable occurrences in the input string
-        does not replace variables with undefined or empty strings
-        """
-
-        if node_id:
-            string = string.replace("{instance_id}", node_id)
-        if cluster_name:
-            string = string.replace("{cluster_name}", cluster_name)
-        if region:
-            string = string.replace("{region}", region)
-        return string
-
-    def _replace_all_config_variables(
-        self,
-        collection: Union[dict, list],
-        node_id: str,
-        cluster_name: str,
-        region: str,
-    ) -> Tuple[(Union[dict, list], int)]:
-        """
-        Replace known config variable occurrences in the input collection.
-
-        The input collection must be either a dict or list.
-        Returns a tuple consisting of the output collection and the number of
-        modified strings in the collection (which is not necessarily equal to
-        the number of variables replaced).
-        """
-        for key in collection:
-            if type(collection) is dict:
-                value = collection.get(key)
-                index_key = key
-            elif type(collection) is list:
-                value = key
-                index_key = collection.index(key)
-            if type(value) is str:
-                collection[index_key] = self._replace_config_variables(
-                    value, node_id, cluster_name, region
-                )
-            elif type(value) is dict or type(value) is list:
-                collection[index_key] = self._replace_all_config_variables(
-                    value, node_id, cluster_name, region
-                )
-        return collection
-
-    def _load_config_file(self, config_type: str) -> Dict[str, Any]:
-        """load JSON config file"""
-        cloudwatch_config = self.provider_config["cloudwatch"]
-        json_config_file_section = cloudwatch_config.get(config_type, {})
-        json_config_file_path = json_config_file_section.get("config", {})
-        json_config_path = os.path.abspath(json_config_file_path)
-        with open(json_config_path) as f:
-            data = json.load(f)
-        return data
-
-    def _set_cloudwatch_ssm_config_param(
-        self, parameter_name: str, config_type: str
-    ) -> str:
-        """
-        get cloudwatch config for the given param and config type from SSM
-        if it exists, put it in the SSM param store if not
-        """
-        try:
-            parameter_value = self._get_ssm_param(parameter_name)
-        except botocore.exceptions.ClientError as e:
-            if e.response["Error"]["Code"] == "ParameterNotFound":
-                logger.info(
-                    "Cloudwatch {} config file is not found "
-                    "at SSM parameter store. "
-                    "Checking for Unified CloudWatch Agent installation".format(
-                        config_type
-                    )
-                )
-                return self._get_default_empty_config_file_hash()
-            else:
-                logger.info(
-                    "Failed to fetch CloudWatch {} config from SSM "
-                    "parameter store.".format(config_type)
-                )
-                logger.error(e)
-                raise e
-        return parameter_value
-
-    def _get_default_empty_config_file_hash(self):
-        default_cw_config = "{}"
-        parameter_value = self._sha1_hash_json(default_cw_config)
-        return parameter_value
-
-    def _get_ssm_param(self, parameter_name: str) -> str:
-        """
-        get the SSM parameter value associated with the given parameter name
-        """
-        response = self.ssm_client.get_parameter(Name=parameter_name)
-        logger.info("Successfully fetch ssm parameter: {}".format(parameter_name))
-        res = response.get("Parameter", {})
-        cwa_parameter = res.get("Value", {})
-        return cwa_parameter
-
-    def _sha1_hash_json(self, value: str) -> str:
-        """calculate the json string sha1 hash"""
-        hash = hashlib.new("sha1")
-        binary_value = value.encode("ascii")
-        hash.update(binary_value)
-        sha1_res = hash.hexdigest()
-        return sha1_res
-
-    def _sha1_hash_file(self, config_type: str) -> str:
-        """calculate the config file sha1 hash"""
-        if config_type == "agent":
-            config = self._replace_cwa_config_variables()
-        if config_type == "dashboard":
-            config = self._replace_dashboard_config_variables()
-        value = json.dumps(config)
-        sha1_res = self._sha1_hash_json(value)
-        return sha1_res
-
-    def _upload_config_to_ssm_and_set_hash_tag(self, config_type: str):
-        if config_type == "agent":
-            data = self._replace_cwa_config_variables()
-        if config_type == "dashboard":
-            data = self._replace_dashboard_config_variables()
-        sha1_hash_value = self._sha1_hash_file(config_type)
-        self._upload_config_to_ssm(data, config_type)
-        self._update_cloudwatch_hash_tag_value(
-            self.node_id, sha1_hash_value, config_type
-        )
-
-    def _add_cwa_installed_tag(self, node_id: str) -> None:
-        self.ec2_client.create_tags(
-            Resources=[node_id],
-            Tags=[{"Key": CLOUDWATCH_AGENT_INSTALLED_TAG, "Value": "True"}],
-        )
-        logger.info(
-            "Successfully add Unified Cloudwatch Agent installed "
-            "tag on {}".format(node_id)
-        )
-
-    def _update_cloudwatch_hash_tag_value(
-        self, node_id: str, sha1_hash_value: str, config_type: str
-    ):
-        hash_key_value = "-".join([CLOUDWATCH_CONFIG_HASH_TAG_BASE, config_type])
-        self.ec2_client.create_tags(
-            Resources=[node_id],
-            Tags=[{"Key": hash_key_value, "Value": sha1_hash_value}],
-        )
-        logger.info(
-            "Successfully update cloudwatch {} hash tag on {}".format(
-                config_type, node_id
-            )
-        )
-
-    def _get_ssm_param_name(self, config_type: str) -> str:
-        """return the parameter name for cloudwatch configs"""
-        ssm_config_param_name = "AmazonCloudWatch-" + "ray_{}_config_{}".format(
-            config_type, self.cluster_name
-        )
-        return ssm_config_param_name
-
-    def _put_ssm_param(self, parameter: Dict[str, Any], parameter_name: str) -> None:
-        """upload cloudwatch config to the SSM parameter store"""
-        self.ssm_client.put_parameter(
-            Name=parameter_name,
-            Type="String",
-            Value=json.dumps(parameter),
-            Overwrite=True,
-            Tier="Intelligent-Tiering",
-        )
-
-    def _upload_config_to_ssm(self, param: Dict[str, Any], config_type: str):
-        param_name = self._get_ssm_param_name(config_type)
-        self._put_ssm_param(param, param_name)
-
-    def _replace_cwa_config_variables(self) -> Dict[str, Any]:
-        """
-        replace known variable occurrences in
-        Unified Cloudwatch Agent config file
-        """
-        cwa_config = self._load_config_file("agent")
-        self._replace_all_config_variables(
-            cwa_config,
-            self.node_id,
-            self.cluster_name,
-            self.provider_config["region"],
-        )
-        return cwa_config
-
-    def _replace_dashboard_config_variables(self) -> Dict[str, Any]:
-        """
-        replace known variable occurrences in CloudWatch Dashboard config file
-        """
-        data = self._load_config_file("dashboard")
-        widgets = []
-        for item in data:
-            item_out = self._replace_all_config_variables(
-                item,
-                self.node_id,
-                self.cluster_name,
-                self.provider_config["region"],
-            )
-            item_out = copy.deepcopy(item)
-            widgets.append(item_out)
-        return widgets
-
-    def _restart_cloudwatch_agent(self) -> None:
-        """restart Unified Cloudwatch Agent"""
-        cwa_param_name = self._get_ssm_param_name("agent")
-        logger.info(
-            "Restarting Unified Cloudwatch Agent package on {} node(s).".format(
-                (self.node_id)
-            )
-        )
-        self._stop_cloudwatch_agent()
-        self._start_cloudwatch_agent(cwa_param_name)
-
-    def _stop_cloudwatch_agent(self) -> None:
-        """stop Unified CloudWatch Agent"""
-        logger.info(
-            "Stopping Unified CloudWatch Agent package on node {}.".format(self.node_id)
-        )
-        parameters_stop_cwa = {
-            "action": ["stop"],
-            "mode": ["ec2"],
-        }
-        # don't retry failed stop commands
-        # (there's not always an agent to stop)
-        self._ssm_command_waiter(
-            "AmazonCloudWatch-ManageAgent",
-            parameters_stop_cwa,
-            self.node_id,
-            False,
-        )
-        logger.info("Unified CloudWatch Agent stopped on node {}.".format(self.node_id))
-
-    def _start_cloudwatch_agent(self, cwa_param_name: str) -> None:
-        """start Unified CloudWatch Agent"""
-        logger.info(
-            "Starting Unified CloudWatch Agent package on node {}.".format(self.node_id)
-        )
-        parameters_start_cwa = {
-            "action": ["configure"],
-            "mode": ["ec2"],
-            "optionalConfigurationSource": ["ssm"],
-            "optionalConfigurationLocation": [cwa_param_name],
-            "optionalRestart": ["yes"],
-        }
-        self._ssm_command_waiter(
-            "AmazonCloudWatch-ManageAgent", parameters_start_cwa, self.node_id
-        )
-        logger.info(
-            "Unified CloudWatch Agent started successfully on node {}.".format(
-                self.node_id
-            )
-        )
-
-    def _setup_cwa(self) -> bool:
-        cwa_installed = self._check_cwa_installed_ec2_tag()
-        if cwa_installed == "False":
-            res_cwa_installed = self._ensure_cwa_installed_ssm(self.node_id)
-            return res_cwa_installed
-        else:
-            return True
-
-    def _get_head_node_config_hash(self, config_type: str) -> str:
-        hash_key_value = "-".join([CLOUDWATCH_CONFIG_HASH_TAG_BASE, config_type])
-        filters = copy.deepcopy(
-            self._get_current_cluster_session_nodes(self.cluster_name)
-        )
-        filters.append(
-            {
-                "Name": "tag:{}".format(TAG_RAY_NODE_KIND),
-                "Values": [NODE_KIND_HEAD],
-            }
-        )
-        try:
-            instance = list(self.ec2_resource.instances.filter(Filters=filters))
-            assert len(instance) == 1, "More than 1 head node found!"
-            for tag in instance[0].tags:
-                if tag["Key"] == hash_key_value:
-                    return tag["Value"]
-        except botocore.exceptions.ClientError as e:
-            logger.warning(
-                "{} Error caught when getting value of {} tag on head node".format(
-                    e.response["Error"], hash_key_value
-                )
-            )
-
-    def _get_cur_node_config_hash(self, config_type: str) -> str:
-        hash_key_value = "-".join([CLOUDWATCH_CONFIG_HASH_TAG_BASE, config_type])
-        try:
-            response = self.ec2_client.describe_instances(InstanceIds=[self.node_id])
-            reservations = response["Reservations"]
-            message = "More than 1 response received from " "describing current node"
-            assert len(reservations) == 1, message
-            instances = reservations[0]["Instances"]
-            assert len(reservations) == 1, message
-            tags = instances[0]["Tags"]
-            hash_value = self._get_default_empty_config_file_hash()
-            for tag in tags:
-                if tag["Key"] == hash_key_value:
-                    logger.info(
-                        "Successfully get cloudwatch {} hash tag value from "
-                        "node {}".format(config_type, self.node_id)
-                    )
-                    hash_value = tag["Value"]
-            return hash_value
-        except botocore.exceptions.ClientError as e:
-            logger.warning(
-                "{} Error caught when getting hash tag {} tag".format(
-                    e.response["Error"], hash_key_value
-                )
-            )
-
-    def _ensure_cwa_installed_ssm(self, node_id: str) -> bool:
-        """
-        Check if Unified Cloudwatch Agent is installed via ssm run command.
-        If not, notify user to use an AMI with
-        the Unified CloudWatch Agent installed.
-        """
-        logger.info(
-            "Checking Unified Cloudwatch Agent " "status on node {}".format(node_id)
-        )
-        parameters_status_cwa = {
-            "action": ["status"],
-            "mode": ["ec2"],
-        }
-        self._ec2_health_check_waiter(node_id)
-        cmd_invocation_res = self._ssm_command_waiter(
-            "AmazonCloudWatch-ManageAgent", parameters_status_cwa, node_id, False
-        )
-        cwa_installed = cmd_invocation_res.get(node_id, False)
-        if not cwa_installed:
-            logger.warning(
-                "Unified CloudWatch Agent not installed on {}. "
-                "Ray logs, metrics not picked up. "
-                "Please use an AMI with Unified CloudWatch Agent installed.".format(
-                    node_id
-                )
-            )
-            return False
-        else:
-            return True
-
-    def _get_current_cluster_session_nodes(self, cluster_name: str) -> List[dict]:
-        filters = [
-            {
-                "Name": "instance-state-name",
-                "Values": ["pending", "running"],
-            },
-            {
-                "Name": "tag:{}".format(TAG_RAY_CLUSTER_NAME),
-                "Values": [cluster_name],
-            },
-        ]
-        return filters
-
-    def _check_cwa_installed_ec2_tag(self) -> List[str]:
-        """
-        Filtering all nodes to get nodes
-        without Unified CloudWatch Agent installed
-        """
-        try:
-            response = self.ec2_client.describe_instances(InstanceIds=[self.node_id])
-            reservations = response["Reservations"]
-            message = "More than 1 response received from " "describing current node"
-            assert len(reservations) == 1, message
-            instances = reservations[0]["Instances"]
-            assert len(instances) == 1, message
-            tags = instances[0]["Tags"]
-            cwa_installed = str(False)
-            for tag in tags:
-                if tag["Key"] == CLOUDWATCH_AGENT_INSTALLED_TAG:
-                    logger.info(
-                        "Unified CloudWatch Agent is installed on "
-                        "node {}".format(self.node_id)
-                    )
-                    cwa_installed = tag["Value"]
-            return cwa_installed
-        except botocore.exceptions.ClientError as e:
-            logger.warning(
-                "{} Error caught when getting Unified CloudWatch Agent "
-                "status based on {} tag".format(
-                    e.response["Error"], CLOUDWATCH_AGENT_INSTALLED_TAG
-                )
-            )
-
-    @staticmethod
-    def resolve_instance_profile_name(
-        config: Dict[str, Any], default_instance_profile_name: str
-    ) -> str:
-        """Get default cloudwatch instance profile name.
-
-        Args:
-            config: provider section of cluster config file.
-            default_instance_profile_name: default ray instance profile name.
-
-        Returns:
-            default cloudwatch instance profile name if cloudwatch config file
-                exists.
-            default ray instance profile name if cloudwatch config file
-                doesn't exist.
-        """
-        cwa_cfg_exists = CloudwatchHelper.cloudwatch_config_exists(config, "agent")
-        return (
-            CLOUDWATCH_RAY_INSTANCE_PROFILE
-            if cwa_cfg_exists
-            else default_instance_profile_name
-        )
-
-    @staticmethod
-    def resolve_iam_role_name(
-        config: Dict[str, Any], default_iam_role_name: str
-    ) -> str:
-        """Get default cloudwatch iam role name.
-
-        Args:
-            config: provider section of cluster config file.
-            default_iam_role_name: default ray iam role name.
-
-        Returns:
-            default cloudwatch iam role name if cloudwatch config file exists.
-            default ray iam role name if cloudwatch config file doesn't exist.
-        """
-        cwa_cfg_exists = CloudwatchHelper.cloudwatch_config_exists(config, "agent")
-        return CLOUDWATCH_RAY_IAM_ROLE if cwa_cfg_exists else default_iam_role_name
-
-    @staticmethod
-    def resolve_policy_arns(
-        config: Dict[str, Any], iam: Any, default_policy_arns: List[str]
-    ) -> List[str]:
-        """Attach necessary AWS policies for CloudWatch related operations.
-
-        Args:
-            config: provider section of cluster config file.
-            iam: AWS iam resource.
-            default_policy_arns: List of default ray AWS policies.
-
-        Returns:
-            list of policy arns including additional policies for CloudWatch
-                related operations if cloudwatch agent config is specifed in
-                cluster config file.
-        """
-        cwa_cfg_exists = CloudwatchHelper.cloudwatch_config_exists(config, "agent")
-        if cwa_cfg_exists:
-            cloudwatch_managed_policy = {
-                "Version": "2012-10-17",
-                "Statement": [
-                    {
-                        "Effect": "Allow",
-                        "Action": [
-                            "ssm:SendCommand",
-                            "ssm:ListCommandInvocations",
-                            "iam:PassRole",
-                        ],
-                        "Resource": "*",
-                    }
-                ],
-            }
-            iam_client = iam.meta.client
-            iam_client.create_policy(
-                PolicyName="CloudwatchManagedPolicies",
-                PolicyDocument=json.dumps(cloudwatch_managed_policy),
-            )
-            sts_client = client_cache("sts", config["region"])
-            account_id = sts_client.get_caller_identity().get("Account")
-            managed_policy_arn = (
-                "arn:aws:iam::{}:policy/CloudwatchManagedPolicies".format(account_id)
-            )
-            policy_waiter = iam_client.get_waiter("policy_exists")
-            policy_waiter.wait(
-                PolicyArn=managed_policy_arn,
-                WaiterConfig={"Delay": 2, "MaxAttempts": 200},
-            )
-            new_policy_arns = copy.copy(default_policy_arns)
-            new_policy_arns.extend(
-                [
-                    "arn:aws:iam::aws:policy/CloudWatchAgentAdminPolicy",
-                    "arn:aws:iam::aws:policy/AmazonSSMManagedInstanceCore",
-                    managed_policy_arn,
-                ]
-            )
-            return new_policy_arns
-        else:
-            return default_policy_arns
-
-    @staticmethod
-    def cloudwatch_config_exists(config: Dict[str, Any], config_type: str) -> bool:
-        """Check if CloudWatch configuration was specified by the user
-        in their cluster config file.
-
-        Specifically, this function checks if a CloudWatch config file is
-        specified by the user in their cluster config file.
-
-        Args:
-            config: provider section of cluster config file.
-            config_type: type of CloudWatch config file.
-
-        Returns:
-            True if config file is specified by user.
-            False if config file is not specified.
-        """
-        cfg = config.get("cloudwatch", {}).get(config_type, {}).get("config")
-        return bool(cfg)
->>>>>>> 19672688
+import botocore
+import copy
+import json
+import os
+import logging
+import time
+import hashlib
+from typing import Any, Dict, List, Union, Tuple
+from ray.autoscaler._private.aws.utils import client_cache, resource_cache
+from ray.autoscaler.tags import TAG_RAY_CLUSTER_NAME, NODE_KIND_HEAD, TAG_RAY_NODE_KIND
+
+logger = logging.getLogger(__name__)
+
+RAY = "ray-autoscaler"
+CLOUDWATCH_RAY_INSTANCE_PROFILE = RAY + "-cloudwatch-v1"
+CLOUDWATCH_RAY_IAM_ROLE = RAY + "-cloudwatch-v1"
+CLOUDWATCH_AGENT_INSTALLED_AMI_TAG = "T6Iq2faj"
+CLOUDWATCH_AGENT_INSTALLED_TAG = "cloudwatch-agent-installed"
+CLOUDWATCH_CONFIG_HASH_TAG_BASE = "cloudwatch-config-hash"
+
+
+class CloudwatchHelper:
+    def __init__(
+        self, provider_config: Dict[str, Any], node_id: str, cluster_name: str
+    ) -> None:
+        self.node_id = node_id
+        self.cluster_name = cluster_name
+        self.provider_config = provider_config
+        region = provider_config["region"]
+        self.ec2_resource = resource_cache("ec2", region)
+        self.ec2_client = self.ec2_resource.meta.client
+        self.ssm_client = client_cache("ssm", region)
+        cloudwatch_resource = resource_cache("cloudwatch", region)
+        self.cloudwatch_client = cloudwatch_resource.meta.client
+
+    def update_from_config(self, is_head_node: bool) -> None:
+        """Discovers and applies CloudWatch config updates as required.
+
+        Args:
+            is_head_node: whether this node is the head node.
+        """
+        if CloudwatchHelper.cloudwatch_config_exists(self.provider_config, "agent"):
+            self._update_cloudwatch_config(is_head_node, "agent")
+        if CloudwatchHelper.cloudwatch_config_exists(self.provider_config, "dashboard"):
+            self._update_cloudwatch_config(is_head_node, "dashboard")
+
+    def _ec2_health_check_waiter(self, node_id: str) -> None:
+        # wait for all EC2 instance checks to complete
+        try:
+            logger.info(
+                "Waiting for EC2 instance health checks to complete before "
+                "configuring Unified Cloudwatch Agent. This may take a few "
+                "minutes..."
+            )
+            waiter = self.ec2_client.get_waiter("instance_status_ok")
+            waiter.wait(InstanceIds=[node_id])
+        except botocore.exceptions.WaiterError as e:
+            logger.error(
+                "Failed while waiting for EC2 instance checks to complete: {}".format(
+                    e.message
+                )
+            )
+            raise e
+
+    def _update_cloudwatch_config(self, is_head_node: bool, config_type: str) -> None:
+        """Update remote CloudWatch configs at Parameter Store,
+        update hash tag value on node and perform associated operations
+        at CloudWatch console if local CloudWatch configs change.
+
+        Args:
+            is_head_node: whether this node is the head node.
+            config_type: CloudWatch config file type.
+        """
+        cwa_installed = self._setup_cwa()
+        param_name = self._get_ssm_param_name(config_type)
+        if cwa_installed:
+            if is_head_node:
+                cw_config_ssm = self._set_cloudwatch_ssm_config_param(
+                    param_name, config_type
+                )
+                cur_cw_config_hash = self._sha1_hash_file(config_type)
+                ssm_cw_config_hash = self._sha1_hash_json(cw_config_ssm)
+                # check if user updated Unified Cloudwatch Agent config file.
+                # if so, perform corresponding actions.
+                if cur_cw_config_hash != ssm_cw_config_hash:
+                    logger.info(
+                        "Cloudwatch {} config file has changed.".format(config_type)
+                    )
+                    self._upload_config_to_ssm_and_set_hash_tag(config_type)
+                    if config_type == "agent":
+                        self._restart_cloudwatch_agent()
+                    elif config_type == "dashboard":
+                        self._put_cloudwatch_dashboard()
+            else:
+                head_node_hash = self._get_head_node_config_hash(config_type)
+                cur_node_hash = self._get_cur_node_config_hash(config_type)
+                if head_node_hash != cur_node_hash:
+                    logger.info(
+                        "Cloudwatch {} config file has changed.".format(config_type)
+                    )
+                    if config_type == "agent":
+                        self._restart_cloudwatch_agent()
+                    self._update_cloudwatch_hash_tag_value(
+                        self.node_id, head_node_hash, config_type
+                    )
+
+    def _put_cloudwatch_dashboard(self) -> Dict[str, Any]:
+        """put dashboard to cloudwatch console"""
+
+        cloudwatch_config = self.provider_config["cloudwatch"]
+        dashboard_config = cloudwatch_config.get("dashboard", {})
+        dashboard_name_cluster = dashboard_config.get("name", self.cluster_name)
+        dashboard_name = self.cluster_name + "-" + dashboard_name_cluster
+
+        widgets = self._replace_dashboard_config_variables()
+
+        response = self.cloudwatch_client.put_dashboard(
+            DashboardName=dashboard_name, DashboardBody=json.dumps({"widgets": widgets})
+        )
+        issue_count = len(response.get("DashboardValidationMessages", []))
+        if issue_count > 0:
+            for issue in response.get("DashboardValidationMessages"):
+                logging.error(
+                    "Error in dashboard config: {} - {}".format(
+                        issue["Message"], issue["DataPath"]
+                    )
+                )
+            raise Exception(
+                "Errors in dashboard configuration: {} issues raised".format(
+                    issue_count
+                )
+            )
+        else:
+            logger.info("Successfully put dashboard to CloudWatch console")
+        return response
+
+    def _send_command_to_node(
+        self, document_name: str, parameters: List[str], node_id: str
+    ) -> Dict[str, Any]:
+        """send SSM command to the given nodes"""
+        logger.debug(
+            "Sending SSM command to {} node(s). Document name: {}. "
+            "Parameters: {}.".format(node_id, document_name, parameters)
+        )
+        response = self.ssm_client.send_command(
+            InstanceIds=[node_id],
+            DocumentName=document_name,
+            Parameters=parameters,
+            MaxConcurrency=str(min(len(node_id), 1)),
+            MaxErrors="0",
+        )
+        return response
+
+    def _ssm_command_waiter(
+        self,
+        document_name: str,
+        parameters: List[str],
+        node_id: str,
+        retry_failed: bool = True,
+    ) -> bool:
+        """wait for SSM command to complete on all cluster nodes"""
+
+        # This waiter differs from the built-in SSM.Waiter by
+        # optimistically waiting for the command invocation to
+        # exist instead of failing immediately, and by resubmitting
+        # any failed command until all retry attempts are exhausted
+        # by default.
+        response = self._send_command_to_node(document_name, parameters, node_id)
+        command_id = response["Command"]["CommandId"]
+
+        cloudwatch_config = self.provider_config["cloudwatch"]
+        agent_retryer_config = cloudwatch_config.get("agent").get("retryer", {})
+        max_attempts = agent_retryer_config.get("max_attempts", 120)
+        delay_seconds = agent_retryer_config.get("delay_seconds", 30)
+        num_attempts = 0
+        cmd_invocation_res = {}
+        while True:
+            num_attempts += 1
+            logger.debug(
+                "Listing SSM command ID {} invocations on node {}".format(
+                    command_id, node_id
+                )
+            )
+            response = self.ssm_client.list_command_invocations(
+                CommandId=command_id,
+                InstanceId=node_id,
+            )
+            cmd_invocations = response["CommandInvocations"]
+            if not cmd_invocations:
+                logger.debug(
+                    "SSM Command ID {} invocation does not exist. If "
+                    "the command was just started, it may take a "
+                    "few seconds to register.".format(command_id)
+                )
+            else:
+                if len(cmd_invocations) > 1:
+                    logger.warning(
+                        "Expected to find 1 SSM command invocation with "
+                        "ID {} on node {} but found {}: {}".format(
+                            command_id,
+                            node_id,
+                            len(cmd_invocations),
+                            cmd_invocations,
+                        )
+                    )
+                cmd_invocation = cmd_invocations[0]
+                if cmd_invocation["Status"] == "Success":
+                    logger.debug(
+                        "SSM Command ID {} completed successfully.".format(command_id)
+                    )
+                    cmd_invocation_res[node_id] = True
+                    break
+                if num_attempts >= max_attempts:
+                    logger.error(
+                        "Max attempts for command {} exceeded on node {}".format(
+                            command_id, node_id
+                        )
+                    )
+                    raise botocore.exceptions.WaiterError(
+                        name="ssm_waiter",
+                        reason="Max attempts exceeded",
+                        last_response=cmd_invocation,
+                    )
+                if cmd_invocation["Status"] == "Failed":
+                    logger.debug(f"SSM Command ID {command_id} failed.")
+                    if retry_failed:
+                        logger.debug(f"Retrying in {delay_seconds} seconds.")
+                        response = self._send_command_to_node(
+                            document_name, parameters, node_id
+                        )
+                        command_id = response["Command"]["CommandId"]
+                        logger.debug(
+                            "Sent SSM command ID {} to node {}".format(
+                                command_id, node_id
+                            )
+                        )
+                    else:
+                        logger.debug(f"Ignoring Command ID {command_id} failure.")
+                        cmd_invocation_res[node_id] = False
+                        break
+            time.sleep(delay_seconds)
+
+        return cmd_invocation_res
+
+    def _replace_config_variables(
+        self, string: str, node_id: str, cluster_name: str, region: str
+    ) -> str:
+        """
+        replace known config variable occurrences in the input string
+        does not replace variables with undefined or empty strings
+        """
+
+        if node_id:
+            string = string.replace("{instance_id}", node_id)
+        if cluster_name:
+            string = string.replace("{cluster_name}", cluster_name)
+        if region:
+            string = string.replace("{region}", region)
+        return string
+
+    def _replace_all_config_variables(
+        self,
+        collection: Union[dict, list],
+        node_id: str,
+        cluster_name: str,
+        region: str,
+    ) -> Tuple[(Union[dict, list], int)]:
+        """
+        Replace known config variable occurrences in the input collection.
+
+        The input collection must be either a dict or list.
+        Returns a tuple consisting of the output collection and the number of
+        modified strings in the collection (which is not necessarily equal to
+        the number of variables replaced).
+        """
+        for key in collection:
+            if type(collection) is dict:
+                value = collection.get(key)
+                index_key = key
+            elif type(collection) is list:
+                value = key
+                index_key = collection.index(key)
+            if type(value) is str:
+                collection[index_key] = self._replace_config_variables(
+                    value, node_id, cluster_name, region
+                )
+            elif type(value) is dict or type(value) is list:
+                collection[index_key] = self._replace_all_config_variables(
+                    value, node_id, cluster_name, region
+                )
+        return collection
+
+    def _load_config_file(self, config_type: str) -> Dict[str, Any]:
+        """load JSON config file"""
+        cloudwatch_config = self.provider_config["cloudwatch"]
+        json_config_file_section = cloudwatch_config.get(config_type, {})
+        json_config_file_path = json_config_file_section.get("config", {})
+        json_config_path = os.path.abspath(json_config_file_path)
+        with open(json_config_path) as f:
+            data = json.load(f)
+        return data
+
+    def _set_cloudwatch_ssm_config_param(
+        self, parameter_name: str, config_type: str
+    ) -> str:
+        """
+        get cloudwatch config for the given param and config type from SSM
+        if it exists, put it in the SSM param store if not
+        """
+        try:
+            parameter_value = self._get_ssm_param(parameter_name)
+        except botocore.exceptions.ClientError as e:
+            if e.response["Error"]["Code"] == "ParameterNotFound":
+                logger.info(
+                    "Cloudwatch {} config file is not found "
+                    "at SSM parameter store. "
+                    "Checking for Unified CloudWatch Agent installation".format(
+                        config_type
+                    )
+                )
+                return self._get_default_empty_config_file_hash()
+            else:
+                logger.info(
+                    "Failed to fetch CloudWatch {} config from SSM "
+                    "parameter store.".format(config_type)
+                )
+                logger.error(e)
+                raise e
+        return parameter_value
+
+    def _get_default_empty_config_file_hash(self):
+        default_cw_config = "{}"
+        parameter_value = self._sha1_hash_json(default_cw_config)
+        return parameter_value
+
+    def _get_ssm_param(self, parameter_name: str) -> str:
+        """
+        get the SSM parameter value associated with the given parameter name
+        """
+        response = self.ssm_client.get_parameter(Name=parameter_name)
+        logger.info("Successfully fetch ssm parameter: {}".format(parameter_name))
+        res = response.get("Parameter", {})
+        cwa_parameter = res.get("Value", {})
+        return cwa_parameter
+
+    def _sha1_hash_json(self, value: str) -> str:
+        """calculate the json string sha1 hash"""
+        hash = hashlib.new("sha1")
+        binary_value = value.encode("ascii")
+        hash.update(binary_value)
+        sha1_res = hash.hexdigest()
+        return sha1_res
+
+    def _sha1_hash_file(self, config_type: str) -> str:
+        """calculate the config file sha1 hash"""
+        if config_type == "agent":
+            config = self._replace_cwa_config_variables()
+        if config_type == "dashboard":
+            config = self._replace_dashboard_config_variables()
+        value = json.dumps(config)
+        sha1_res = self._sha1_hash_json(value)
+        return sha1_res
+
+    def _upload_config_to_ssm_and_set_hash_tag(self, config_type: str):
+        if config_type == "agent":
+            data = self._replace_cwa_config_variables()
+        if config_type == "dashboard":
+            data = self._replace_dashboard_config_variables()
+        sha1_hash_value = self._sha1_hash_file(config_type)
+        self._upload_config_to_ssm(data, config_type)
+        self._update_cloudwatch_hash_tag_value(
+            self.node_id, sha1_hash_value, config_type
+        )
+
+    def _add_cwa_installed_tag(self, node_id: str) -> None:
+        self.ec2_client.create_tags(
+            Resources=[node_id],
+            Tags=[{"Key": CLOUDWATCH_AGENT_INSTALLED_TAG, "Value": "True"}],
+        )
+        logger.info(
+            "Successfully add Unified Cloudwatch Agent installed "
+            "tag on {}".format(node_id)
+        )
+
+    def _update_cloudwatch_hash_tag_value(
+        self, node_id: str, sha1_hash_value: str, config_type: str
+    ):
+        hash_key_value = "-".join([CLOUDWATCH_CONFIG_HASH_TAG_BASE, config_type])
+        self.ec2_client.create_tags(
+            Resources=[node_id],
+            Tags=[{"Key": hash_key_value, "Value": sha1_hash_value}],
+        )
+        logger.info(
+            "Successfully update cloudwatch {} hash tag on {}".format(
+                config_type, node_id
+            )
+        )
+
+    def _get_ssm_param_name(self, config_type: str) -> str:
+        """return the parameter name for cloudwatch configs"""
+        ssm_config_param_name = "AmazonCloudWatch-" + "ray_{}_config_{}".format(
+            config_type, self.cluster_name
+        )
+        return ssm_config_param_name
+
+    def _put_ssm_param(self, parameter: Dict[str, Any], parameter_name: str) -> None:
+        """upload cloudwatch config to the SSM parameter store"""
+        self.ssm_client.put_parameter(
+            Name=parameter_name,
+            Type="String",
+            Value=json.dumps(parameter),
+            Overwrite=True,
+            Tier="Intelligent-Tiering",
+        )
+
+    def _upload_config_to_ssm(self, param: Dict[str, Any], config_type: str):
+        param_name = self._get_ssm_param_name(config_type)
+        self._put_ssm_param(param, param_name)
+
+    def _replace_cwa_config_variables(self) -> Dict[str, Any]:
+        """
+        replace known variable occurrences in
+        Unified Cloudwatch Agent config file
+        """
+        cwa_config = self._load_config_file("agent")
+        self._replace_all_config_variables(
+            cwa_config,
+            self.node_id,
+            self.cluster_name,
+            self.provider_config["region"],
+        )
+        return cwa_config
+
+    def _replace_dashboard_config_variables(self) -> Dict[str, Any]:
+        """
+        replace known variable occurrences in CloudWatch Dashboard config file
+        """
+        data = self._load_config_file("dashboard")
+        widgets = []
+        for item in data:
+            item_out = self._replace_all_config_variables(
+                item,
+                self.node_id,
+                self.cluster_name,
+                self.provider_config["region"],
+            )
+            item_out = copy.deepcopy(item)
+            widgets.append(item_out)
+        return widgets
+
+    def _restart_cloudwatch_agent(self) -> None:
+        """restart Unified Cloudwatch Agent"""
+        cwa_param_name = self._get_ssm_param_name("agent")
+        logger.info(
+            "Restarting Unified Cloudwatch Agent package on {} node(s).".format(
+                (self.node_id)
+            )
+        )
+        self._stop_cloudwatch_agent()
+        self._start_cloudwatch_agent(cwa_param_name)
+
+    def _stop_cloudwatch_agent(self) -> None:
+        """stop Unified CloudWatch Agent"""
+        logger.info(
+            "Stopping Unified CloudWatch Agent package on node {}.".format(self.node_id)
+        )
+        parameters_stop_cwa = {
+            "action": ["stop"],
+            "mode": ["ec2"],
+        }
+        # don't retry failed stop commands
+        # (there's not always an agent to stop)
+        self._ssm_command_waiter(
+            "AmazonCloudWatch-ManageAgent",
+            parameters_stop_cwa,
+            self.node_id,
+            False,
+        )
+        logger.info("Unified CloudWatch Agent stopped on node {}.".format(self.node_id))
+
+    def _start_cloudwatch_agent(self, cwa_param_name: str) -> None:
+        """start Unified CloudWatch Agent"""
+        logger.info(
+            "Starting Unified CloudWatch Agent package on node {}.".format(self.node_id)
+        )
+        parameters_start_cwa = {
+            "action": ["configure"],
+            "mode": ["ec2"],
+            "optionalConfigurationSource": ["ssm"],
+            "optionalConfigurationLocation": [cwa_param_name],
+            "optionalRestart": ["yes"],
+        }
+        self._ssm_command_waiter(
+            "AmazonCloudWatch-ManageAgent", parameters_start_cwa, self.node_id
+        )
+        logger.info(
+            "Unified CloudWatch Agent started successfully on node {}.".format(
+                self.node_id
+            )
+        )
+
+    def _setup_cwa(self) -> bool:
+        cwa_installed = self._check_cwa_installed_ec2_tag()
+        if cwa_installed == "False":
+            res_cwa_installed = self._ensure_cwa_installed_ssm(self.node_id)
+            return res_cwa_installed
+        else:
+            return True
+
+    def _get_head_node_config_hash(self, config_type: str) -> str:
+        hash_key_value = "-".join([CLOUDWATCH_CONFIG_HASH_TAG_BASE, config_type])
+        filters = copy.deepcopy(
+            self._get_current_cluster_session_nodes(self.cluster_name)
+        )
+        filters.append(
+            {
+                "Name": "tag:{}".format(TAG_RAY_NODE_KIND),
+                "Values": [NODE_KIND_HEAD],
+            }
+        )
+        try:
+            instance = list(self.ec2_resource.instances.filter(Filters=filters))
+            assert len(instance) == 1, "More than 1 head node found!"
+            for tag in instance[0].tags:
+                if tag["Key"] == hash_key_value:
+                    return tag["Value"]
+        except botocore.exceptions.ClientError as e:
+            logger.warning(
+                "{} Error caught when getting value of {} tag on head node".format(
+                    e.response["Error"], hash_key_value
+                )
+            )
+
+    def _get_cur_node_config_hash(self, config_type: str) -> str:
+        hash_key_value = "-".join([CLOUDWATCH_CONFIG_HASH_TAG_BASE, config_type])
+        try:
+            response = self.ec2_client.describe_instances(InstanceIds=[self.node_id])
+            reservations = response["Reservations"]
+            message = "More than 1 response received from " "describing current node"
+            assert len(reservations) == 1, message
+            instances = reservations[0]["Instances"]
+            assert len(reservations) == 1, message
+            tags = instances[0]["Tags"]
+            hash_value = self._get_default_empty_config_file_hash()
+            for tag in tags:
+                if tag["Key"] == hash_key_value:
+                    logger.info(
+                        "Successfully get cloudwatch {} hash tag value from "
+                        "node {}".format(config_type, self.node_id)
+                    )
+                    hash_value = tag["Value"]
+            return hash_value
+        except botocore.exceptions.ClientError as e:
+            logger.warning(
+                "{} Error caught when getting hash tag {} tag".format(
+                    e.response["Error"], hash_key_value
+                )
+            )
+
+    def _ensure_cwa_installed_ssm(self, node_id: str) -> bool:
+        """
+        Check if Unified Cloudwatch Agent is installed via ssm run command.
+        If not, notify user to use an AMI with
+        the Unified CloudWatch Agent installed.
+        """
+        logger.info(
+            "Checking Unified Cloudwatch Agent " "status on node {}".format(node_id)
+        )
+        parameters_status_cwa = {
+            "action": ["status"],
+            "mode": ["ec2"],
+        }
+        self._ec2_health_check_waiter(node_id)
+        cmd_invocation_res = self._ssm_command_waiter(
+            "AmazonCloudWatch-ManageAgent", parameters_status_cwa, node_id, False
+        )
+        cwa_installed = cmd_invocation_res.get(node_id, False)
+        if not cwa_installed:
+            logger.warning(
+                "Unified CloudWatch Agent not installed on {}. "
+                "Ray logs, metrics not picked up. "
+                "Please use an AMI with Unified CloudWatch Agent installed.".format(
+                    node_id
+                )
+            )
+            return False
+        else:
+            return True
+
+    def _get_current_cluster_session_nodes(self, cluster_name: str) -> List[dict]:
+        filters = [
+            {
+                "Name": "instance-state-name",
+                "Values": ["pending", "running"],
+            },
+            {
+                "Name": "tag:{}".format(TAG_RAY_CLUSTER_NAME),
+                "Values": [cluster_name],
+            },
+        ]
+        return filters
+
+    def _check_cwa_installed_ec2_tag(self) -> List[str]:
+        """
+        Filtering all nodes to get nodes
+        without Unified CloudWatch Agent installed
+        """
+        try:
+            response = self.ec2_client.describe_instances(InstanceIds=[self.node_id])
+            reservations = response["Reservations"]
+            message = "More than 1 response received from " "describing current node"
+            assert len(reservations) == 1, message
+            instances = reservations[0]["Instances"]
+            assert len(instances) == 1, message
+            tags = instances[0]["Tags"]
+            cwa_installed = str(False)
+            for tag in tags:
+                if tag["Key"] == CLOUDWATCH_AGENT_INSTALLED_TAG:
+                    logger.info(
+                        "Unified CloudWatch Agent is installed on "
+                        "node {}".format(self.node_id)
+                    )
+                    cwa_installed = tag["Value"]
+            return cwa_installed
+        except botocore.exceptions.ClientError as e:
+            logger.warning(
+                "{} Error caught when getting Unified CloudWatch Agent "
+                "status based on {} tag".format(
+                    e.response["Error"], CLOUDWATCH_AGENT_INSTALLED_TAG
+                )
+            )
+
+    @staticmethod
+    def resolve_instance_profile_name(
+        config: Dict[str, Any], default_instance_profile_name: str
+    ) -> str:
+        """Get default cloudwatch instance profile name.
+
+        Args:
+            config: provider section of cluster config file.
+            default_instance_profile_name: default ray instance profile name.
+
+        Returns:
+            default cloudwatch instance profile name if cloudwatch config file
+                exists.
+            default ray instance profile name if cloudwatch config file
+                doesn't exist.
+        """
+        cwa_cfg_exists = CloudwatchHelper.cloudwatch_config_exists(config, "agent")
+        return (
+            CLOUDWATCH_RAY_INSTANCE_PROFILE
+            if cwa_cfg_exists
+            else default_instance_profile_name
+        )
+
+    @staticmethod
+    def resolve_iam_role_name(
+        config: Dict[str, Any], default_iam_role_name: str
+    ) -> str:
+        """Get default cloudwatch iam role name.
+
+        Args:
+            config: provider section of cluster config file.
+            default_iam_role_name: default ray iam role name.
+
+        Returns:
+            default cloudwatch iam role name if cloudwatch config file exists.
+            default ray iam role name if cloudwatch config file doesn't exist.
+        """
+        cwa_cfg_exists = CloudwatchHelper.cloudwatch_config_exists(config, "agent")
+        return CLOUDWATCH_RAY_IAM_ROLE if cwa_cfg_exists else default_iam_role_name
+
+    @staticmethod
+    def resolve_policy_arns(
+        config: Dict[str, Any], iam: Any, default_policy_arns: List[str]
+    ) -> List[str]:
+        """Attach necessary AWS policies for CloudWatch related operations.
+
+        Args:
+            config: provider section of cluster config file.
+            iam: AWS iam resource.
+            default_policy_arns: List of default ray AWS policies.
+
+        Returns:
+            list of policy arns including additional policies for CloudWatch
+                related operations if cloudwatch agent config is specifed in
+                cluster config file.
+        """
+        cwa_cfg_exists = CloudwatchHelper.cloudwatch_config_exists(config, "agent")
+        if cwa_cfg_exists:
+            cloudwatch_managed_policy = {
+                "Version": "2012-10-17",
+                "Statement": [
+                    {
+                        "Effect": "Allow",
+                        "Action": [
+                            "ssm:SendCommand",
+                            "ssm:ListCommandInvocations",
+                            "iam:PassRole",
+                        ],
+                        "Resource": "*",
+                    }
+                ],
+            }
+            iam_client = iam.meta.client
+            iam_client.create_policy(
+                PolicyName="CloudwatchManagedPolicies",
+                PolicyDocument=json.dumps(cloudwatch_managed_policy),
+            )
+            sts_client = client_cache("sts", config["region"])
+            account_id = sts_client.get_caller_identity().get("Account")
+            managed_policy_arn = (
+                "arn:aws:iam::{}:policy/CloudwatchManagedPolicies".format(account_id)
+            )
+            policy_waiter = iam_client.get_waiter("policy_exists")
+            policy_waiter.wait(
+                PolicyArn=managed_policy_arn,
+                WaiterConfig={"Delay": 2, "MaxAttempts": 200},
+            )
+            new_policy_arns = copy.copy(default_policy_arns)
+            new_policy_arns.extend(
+                [
+                    "arn:aws:iam::aws:policy/CloudWatchAgentAdminPolicy",
+                    "arn:aws:iam::aws:policy/AmazonSSMManagedInstanceCore",
+                    managed_policy_arn,
+                ]
+            )
+            return new_policy_arns
+        else:
+            return default_policy_arns
+
+    @staticmethod
+    def cloudwatch_config_exists(config: Dict[str, Any], config_type: str) -> bool:
+        """Check if CloudWatch configuration was specified by the user
+        in their cluster config file.
+
+        Specifically, this function checks if a CloudWatch config file is
+        specified by the user in their cluster config file.
+
+        Args:
+            config: provider section of cluster config file.
+            config_type: type of CloudWatch config file.
+
+        Returns:
+            True if config file is specified by user.
+            False if config file is not specified.
+        """
+        cfg = config.get("cloudwatch", {}).get(config_type, {}).get("config")
+        return bool(cfg)