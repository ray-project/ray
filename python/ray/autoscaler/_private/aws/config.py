from distutils.version import StrictVersion
from functools import lru_cache
from functools import partial
import itertools
import json
import os
import time
import logging

import boto3
from botocore.config import Config
import botocore

from ray.autoscaler._private.constants import BOTO_MAX_RETRIES
from ray.autoscaler.tags import NODE_KIND_WORKER, NODE_KIND_HEAD
from ray.autoscaler._private.providers import _PROVIDER_PRETTY_NAMES
from ray.autoscaler._private.aws.utils import LazyDefaultDict, \
    handle_boto_error
from ray.autoscaler._private.cli_logger import cli_logger, cf

logger = logging.getLogger(__name__)

RAY = "ray-autoscaler"
DEFAULT_RAY_INSTANCE_PROFILE = RAY + "-v1"
DEFAULT_RAY_IAM_ROLE = RAY + "-v1"
SECURITY_GROUP_TEMPLATE = RAY + "-{}"

# Mapping from the node type tag to the section of the autoscaler yaml that
# contains the config for the node type.
NODE_KIND_CONFIG_KEYS = {
    NODE_KIND_WORKER: "worker_nodes",
    NODE_KIND_HEAD: "head_node",
}

DEFAULT_AMI_NAME = "AWS Deep Learning AMI (Ubuntu 18.04) V30.0"

# Obtained from https://aws.amazon.com/marketplace/pp/B07Y43P7X5 on 8/4/2020.
DEFAULT_AMI = {
    "us-east-1": "ami-029510cec6d69f121",  # US East (N. Virginia)
    "us-east-2": "ami-08bf49c7b3a0c761e",  # US East (Ohio)
    "us-west-1": "ami-0cc472544ce594a19",  # US West (N. California)
    "us-west-2": "ami-0a2363a9cff180a64",  # US West (Oregon)
    "ca-central-1": "ami-0a871851b2ab39f01",  # Canada (Central)
    "eu-central-1": "ami-049fb1ea198d189d7",  # EU (Frankfurt)
    "eu-west-1": "ami-0abcbc65f89fb220e",  # EU (Ireland)
    "eu-west-2": "ami-0755b39fd4dab7cbe",  # EU (London)
    "eu-west-3": "ami-020485d8df1d45530",  # EU (Paris)
    "sa-east-1": "ami-058a6883cbdb4e599",  # SA (Sao Paulo)
}

# todo: cli_logger should handle this assert properly
# this should probably also happens somewhere else
assert StrictVersion(boto3.__version__) >= StrictVersion("1.4.8"), \
    "Boto3 version >= 1.4.8 required, try `pip install -U boto3`"


def key_pair(i, region, key_name):
    """
    If key_name is not None, key_pair will be named after key_name.
    Returns the ith default (aws_key_pair_name, key_pair_path).
    """
    if i == 0:
        key_pair_name = ("{}_{}".format(RAY, region)
                         if key_name is None else key_name)
        return (key_pair_name,
                os.path.expanduser("~/.ssh/{}.pem".format(key_pair_name)))

    key_pair_name = ("{}_{}_{}".format(RAY, i, region)
                     if key_name is None else key_name + "_key-{}".format(i))
    return (key_pair_name,
            os.path.expanduser("~/.ssh/{}.pem".format(key_pair_name)))


# Suppress excessive connection dropped logs from boto
logging.getLogger("botocore").setLevel(logging.WARNING)

_log_info = {}


def reload_log_state(override_log_info):
    _log_info.update(override_log_info)


def get_log_state():
    return _log_info.copy()


def _set_config_info(**kwargs):
    """Record configuration artifacts useful for logging."""

    # todo: this is technically fragile iff we ever use multiple configs

    for k, v in kwargs.items():
        _log_info[k] = v


def _arn_to_name(arn):
    return arn.split(":")[-1].split("/")[-1]


def log_to_cli(config):
    provider_name = _PROVIDER_PRETTY_NAMES.get("aws", None)

    cli_logger.doassert(provider_name is not None,
                        "Could not find a pretty name for the AWS provider.")

    with cli_logger.group("{} config", provider_name):

        def same_everywhere(key):
            return config["head_node"][key] == config["worker_nodes"][key]

        def print_info(resource_string,
                       key,
                       head_src_key,
                       workers_src_key,
                       allowed_tags=["default"],
                       list_value=False):

            head_tags = {}
            workers_tags = {}

            if _log_info[head_src_key] in allowed_tags:
                head_tags[_log_info[head_src_key]] = True
            if _log_info[workers_src_key] in allowed_tags:
                workers_tags[_log_info[workers_src_key]] = True

            head_value_str = config["head_node"][key]
            if list_value:
                head_value_str = cli_logger.render_list(head_value_str)

            if same_everywhere(key):
                cli_logger.labeled_value(  # todo: handle plural vs singular?
                    resource_string + " (head & workers)",
                    "{}",
                    head_value_str,
                    _tags=head_tags)
            else:
                workers_value_str = config["worker_nodes"][key]
                if list_value:
                    workers_value_str = cli_logger.render_list(
                        workers_value_str)

                cli_logger.labeled_value(
                    resource_string + " (head)",
                    "{}",
                    head_value_str,
                    _tags=head_tags)
                cli_logger.labeled_value(
                    resource_string + " (workers)",
                    "{}",
                    workers_value_str,
                    _tags=workers_tags)

        tags = {"default": _log_info["head_instance_profile_src"] == "default"}
        cli_logger.labeled_value(
            "IAM Profile",
            "{}",
            _arn_to_name(config["head_node"]["IamInstanceProfile"]["Arn"]),
            _tags=tags)

        if ("KeyName" in config["head_node"]
                and "KeyName" in config["worker_nodes"]):
            print_info("EC2 Key pair", "KeyName", "keypair_src", "keypair_src")

        print_info(
            "VPC Subnets",
            "SubnetIds",
            "head_subnet_src",
            "workers_subnet_src",
            list_value=True)
        print_info(
            "EC2 Security groups",
            "SecurityGroupIds",
            "head_security_group_src",
            "workers_security_group_src",
            list_value=True)
        print_info(
            "EC2 AMI",
            "ImageId",
            "head_ami_src",
            "workers_ami_src",
            allowed_tags=["dlami"])

    cli_logger.newline()


def bootstrap_aws(config):
    # The head node needs to have an IAM role that allows it to create further
    # EC2 instances.
    config = _configure_iam_role(config)

    # Configure SSH access, using an existing key pair if possible.
    config = _configure_key_pair(config)

    # Pick a reasonable subnet if not specified by the user.
    config = _configure_subnet(config)

    # Cluster workers should be in a security group that permits traffic within
    # the group, and also SSH access from outside.
    config = _configure_security_group(config)

    # Provide a helpful message for missing AMI.
    _check_ami(config)

    return config


def _configure_iam_role(config):
    if "IamInstanceProfile" in config["head_node"]:
        _set_config_info(head_instance_profile_src="config")
        return config
    _set_config_info(head_instance_profile_src="default")

    profile = _get_instance_profile(DEFAULT_RAY_INSTANCE_PROFILE, config)

    if profile is None:
        cli_logger.verbose(
            "Creating new IAM instance profile {} for use as the default.",
            cf.bold(DEFAULT_RAY_INSTANCE_PROFILE))
        client = _client("iam", config)
        client.create_instance_profile(
            InstanceProfileName=DEFAULT_RAY_INSTANCE_PROFILE)
        profile = _get_instance_profile(DEFAULT_RAY_INSTANCE_PROFILE, config)
        time.sleep(15)  # wait for propagation

    cli_logger.doassert(profile is not None,
                        "Failed to create instance profile.")  # todo: err msg
    assert profile is not None, "Failed to create instance profile"

    if not profile.roles:
        role = _get_role(DEFAULT_RAY_IAM_ROLE, config)
        if role is None:
            cli_logger.verbose(
                "Creating new IAM role {} for "
                "use as the default instance role.",
                cf.bold(DEFAULT_RAY_IAM_ROLE))
            iam = _resource("iam", config)
            iam.create_role(
                RoleName=DEFAULT_RAY_IAM_ROLE,
                AssumeRolePolicyDocument=json.dumps({
                    "Statement": [
                        {
                            "Effect": "Allow",
                            "Principal": {
                                "Service": "ec2.amazonaws.com"
                            },
                            "Action": "sts:AssumeRole",
                        },
                    ],
                }))
            role = _get_role(DEFAULT_RAY_IAM_ROLE, config)

            cli_logger.doassert(role is not None,
                                "Failed to create role.")  # todo: err msg
            assert role is not None, "Failed to create role"
        role.attach_policy(
            PolicyArn="arn:aws:iam::aws:policy/AmazonEC2FullAccess")
        role.attach_policy(
            PolicyArn="arn:aws:iam::aws:policy/AmazonS3FullAccess")
        profile.add_role(RoleName=role.name)
        time.sleep(15)  # wait for propagation

    config["head_node"]["IamInstanceProfile"] = {"Arn": profile.arn}

    return config


def _configure_key_pair(config):
    if "ssh_private_key" in config["auth"]:
        _set_config_info(keypair_src="config")

        # If the key is not configured via the cloudinit
        # UserData, it should be configured via KeyName or
        # else we will risk starting a node that we cannot
        # SSH into:

        if "UserData" not in config["head_node"]:
            cli_logger.doassert(  # todo: verify schema beforehand?
                "KeyName" in config["head_node"],
                "`KeyName` missing for head node.")  # todo: err msg
            assert "KeyName" in config["head_node"]

        if "UserData" not in config["worker_nodes"]:
            cli_logger.doassert(
                "KeyName" in config["worker_nodes"],
                "`KeyName` missing for worker nodes.")  # todo: err msg
            assert "KeyName" in config["worker_nodes"]

        return config

    _set_config_info(keypair_src="default")

    ec2 = _resource("ec2", config)

    # Writing the new ssh key to the filesystem fails if the ~/.ssh
    # directory doesn't already exist.
    os.makedirs(os.path.expanduser("~/.ssh"), exist_ok=True)

    # Try a few times to get or create a good key pair.
    MAX_NUM_KEYS = 30
    for i in range(MAX_NUM_KEYS):

        key_name = config["provider"].get("key_pair", {}).get("key_name")

        key_name, key_path = key_pair(i, config["provider"]["region"],
                                      key_name)
        key = _get_key(key_name, config)

        # Found a good key.
        if key and os.path.exists(key_path):
            break

        # We can safely create a new key.
        if not key and not os.path.exists(key_path):
            cli_logger.verbose(
                "Creating new key pair {} for use as the default.",
                cf.bold(key_name))
            key = ec2.create_key_pair(KeyName=key_name)

            # We need to make sure to _create_ the file with the right
            # permissions. In order to do that we need to change the default
            # os.open behavior to include the mode we want.
            with open(key_path, "w", opener=partial(os.open, mode=0o600)) as f:
                f.write(key.key_material)
            break

    if not key:
        cli_logger.abort(
            "No matching local key file for any of the key pairs in this "
            "account with ids from 0..{}. "
            "Consider deleting some unused keys pairs from your account.",
            key_name)  # todo: err msg
        raise ValueError(
            "No matching local key file for any of the key pairs in this "
            "account with ids from 0..{}. ".format(key_name) +
            "Consider deleting some unused keys pairs from your account.")

    cli_logger.doassert(
        os.path.exists(key_path), "Private key file " + cf.bold("{}") +
        " not found for " + cf.bold("{}"), key_path, key_name)  # todo: err msg
    assert os.path.exists(key_path), \
        "Private key file {} not found for {}".format(key_path, key_name)

    config["auth"]["ssh_private_key"] = key_path
    config["head_node"]["KeyName"] = key_name
    config["worker_nodes"]["KeyName"] = key_name

    return config


def _configure_subnet(config):
    ec2 = _resource("ec2", config)
    use_internal_ips = config["provider"].get("use_internal_ips", False)

    try:
        subnets = sorted(
            (s for s in ec2.subnets.all() if s.state == "available" and (
                use_internal_ips or s.map_public_ip_on_launch)),
            reverse=True,  # sort from Z-A
            key=lambda subnet: subnet.availability_zone)
    except botocore.exceptions.ClientError as exc:
        handle_boto_error(exc, "Failed to fetch available subnets from AWS.")
        raise exc

    if not subnets:
        cli_logger.abort(
            "No usable subnets found, try manually creating an instance in "
            "your specified region to populate the list of subnets "
            "and trying this again.\n"
            "Note that the subnet must map public IPs "
            "on instance launch unless you set `use_internal_ips: true` in "
            "the `provider` config.")  # todo: err msg
        raise Exception(
            "No usable subnets found, try manually creating an instance in "
            "your specified region to populate the list of subnets "
            "and trying this again. Note that the subnet must map public IPs "
            "on instance launch unless you set 'use_internal_ips': True in "
            "the 'provider' config.")
    if "availability_zone" in config["provider"]:
        azs = config["provider"]["availability_zone"].split(",")
        subnets = [s for s in subnets if s.availability_zone in azs]
        if not subnets:
            cli_logger.abort(
                "No usable subnets matching availability zone {} found.\n"
                "Choose a different availability zone or try "
                "manually creating an instance in your specified region "
                "to populate the list of subnets and trying this again.",
                config["provider"]["availability_zone"])  # todo: err msg
            raise Exception(
                "No usable subnets matching availability zone {} "
                "found. Choose a different availability zone or try "
                "manually creating an instance in your specified region "
                "to populate the list of subnets and trying this again.".
                format(config["provider"]["availability_zone"]))

    subnet_ids = [s.subnet_id for s in subnets]
    if "SubnetIds" not in config["head_node"]:
        _set_config_info(head_subnet_src="default")
        config["head_node"]["SubnetIds"] = subnet_ids
    else:
        _set_config_info(head_subnet_src="config")

    if "SubnetIds" not in config["worker_nodes"]:
        _set_config_info(workers_subnet_src="default")
        config["worker_nodes"]["SubnetIds"] = subnet_ids
    else:
        _set_config_info(workers_subnet_src="config")

    return config


def _configure_security_group(config):
    _set_config_info(
        head_security_group_src="config", workers_security_group_src="config")

    node_types_to_configure = [
        node_type for node_type, config_key in NODE_KIND_CONFIG_KEYS.items()
        if "SecurityGroupIds" not in config[NODE_KIND_CONFIG_KEYS[node_type]]
    ]
    if not node_types_to_configure:
        return config  # have user-defined groups

    security_groups = _upsert_security_groups(config, node_types_to_configure)

    if NODE_KIND_HEAD in node_types_to_configure:
        head_sg = security_groups[NODE_KIND_HEAD]

        _set_config_info(head_security_group_src="default")
        config["head_node"]["SecurityGroupIds"] = [head_sg.id]

    if NODE_KIND_WORKER in node_types_to_configure:
        workers_sg = security_groups[NODE_KIND_WORKER]

        _set_config_info(workers_security_group_src="default")
        config["worker_nodes"]["SecurityGroupIds"] = [workers_sg.id]

    return config


def _check_ami(config):
    """Provide helpful message for missing ImageId for node configuration."""

    _set_config_info(head_ami_src="config", workers_ami_src="config")

    region = config["provider"]["region"]
    default_ami = DEFAULT_AMI.get(region)
    if not default_ami:
        # If we do not provide a default AMI for the given region, noop.
        return

    if config["head_node"].get("ImageId", "").lower() == "latest_dlami":
        config["head_node"]["ImageId"] = default_ami
        _set_config_info(head_ami_src="dlami")

    if config["worker_nodes"].get("ImageId", "").lower() == "latest_dlami":
        config["worker_nodes"]["ImageId"] = default_ami
        _set_config_info(workers_ami_src="dlami")


def _upsert_security_groups(config, node_types):
    security_groups = _get_or_create_vpc_security_groups(config, node_types)
    _upsert_security_group_rules(config, security_groups)

    return security_groups


def _get_or_create_vpc_security_groups(conf, node_types):
    # Figure out which VPC each node_type is in...
    ec2 = _resource("ec2", conf)
    node_type_to_vpc = {
        node_type: _get_vpc_id_or_die(
            ec2,
            conf[NODE_KIND_CONFIG_KEYS[node_type]]["SubnetIds"][0],
        )
        for node_type in node_types
    }

    # Generate the name of the security group we're looking for...
    expected_sg_name = SECURITY_GROUP_TEMPLATE.format(conf["cluster_name"])

    # Figure out which security groups with this name exist for each VPC...
    vpc_to_existing_sg = {
        sg.vpc_id: sg
        for sg in _get_security_groups(
            conf,
            node_type_to_vpc.values(),
            [expected_sg_name],
        )
    }

    # Lazily create any security group we're missing for each VPC...
    vpc_to_sg = LazyDefaultDict(
        partial(_create_security_group, conf, group_name=expected_sg_name),
        vpc_to_existing_sg,
    )

    # Then return a mapping from each node_type to its security group...
    return {
        node_type: vpc_to_sg[vpc_id]
        for node_type, vpc_id in node_type_to_vpc.items()
    }


@lru_cache()
def _get_vpc_id_or_die(ec2, subnet_id):
    subnet = list(
        ec2.subnets.filter(Filters=[{
            "Name": "subnet-id",
            "Values": [subnet_id]
        }]))

    # TODO: better error message
    cli_logger.doassert(len(subnet) == 1, "Subnet ID not found: {}", subnet_id)
    assert len(subnet) == 1, "Subnet ID not found: {}".format(subnet_id)
    subnet = subnet[0]
    return subnet.vpc_id


def _get_security_group(config, vpc_id, group_name):
    security_group = _get_security_groups(config, [vpc_id], [group_name])
    return None if not security_group else security_group[0]


def _get_security_groups(config, vpc_ids, group_names):
    unique_vpc_ids = list(set(vpc_ids))
    unique_group_names = set(group_names)

    ec2 = _resource("ec2", config)
    existing_groups = list(
        ec2.security_groups.filter(Filters=[{
            "Name": "vpc-id",
            "Values": unique_vpc_ids
        }]))
    filtered_groups = [
        sg for sg in existing_groups if sg.group_name in unique_group_names
    ]
    return filtered_groups


def _create_security_group(config, vpc_id, group_name):
    client = _client("ec2", config)
    client.create_security_group(
        Description="Auto-created security group for Ray workers",
        GroupName=group_name,
        VpcId=vpc_id)
    security_group = _get_security_group(config, vpc_id, group_name)
    cli_logger.doassert(security_group,
                        "Failed to create security group")  # err msg

    cli_logger.verbose(
        "Created new security group {}",
        cf.bold(security_group.group_name),
        _tags=dict(id=security_group.id))
<<<<<<< HEAD

    cli_logger.doassert(security_group,
                        "Failed to create security group")  # err msg
=======
    cli_logger.old_info(
        logger, "_create_security_group: Created new security group {} ({})",
        security_group.group_name, security_group.id)
>>>>>>> 56b56cf7
    assert security_group, "Failed to create security group"
    return security_group


def _upsert_security_group_rules(conf, security_groups):
    sgids = {sg.id for sg in security_groups.values()}
    # sort security group items for deterministic inbound rule config order
    # (mainly supports more precise stub-based boto3 unit testing)
    for node_type, sg in sorted(security_groups.items()):
        sg = security_groups[node_type]
        if not sg.ip_permissions:
            _update_inbound_rules(sg, sgids, conf)


def _update_inbound_rules(target_security_group, sgids, config):
    extended_rules = config["provider"] \
        .get("security_group", {}) \
        .get("IpPermissions", [])
    ip_permissions = _create_default_inbound_rules(sgids, extended_rules)
    target_security_group.authorize_ingress(IpPermissions=ip_permissions)


def _create_default_inbound_rules(sgids, extended_rules=[]):
    intracluster_rules = _create_default_instracluster_inbound_rules(sgids)
    ssh_rules = _create_default_ssh_inbound_rules()
    merged_rules = itertools.chain(
        intracluster_rules,
        ssh_rules,
        extended_rules,
    )
    return list(merged_rules)


def _create_default_instracluster_inbound_rules(intracluster_sgids):
    return [{
        "FromPort": -1,
        "ToPort": -1,
        "IpProtocol": "-1",
        "UserIdGroupPairs": [
            {
                "GroupId": security_group_id
            } for security_group_id in sorted(intracluster_sgids)
            # sort security group IDs for deterministic IpPermission models
            # (mainly supports more precise stub-based boto3 unit testing)
        ]
    }]


def _create_default_ssh_inbound_rules():
    return [{
        "FromPort": 22,
        "ToPort": 22,
        "IpProtocol": "tcp",
        "IpRanges": [{
            "CidrIp": "0.0.0.0/0"
        }]
    }]


def _get_role(role_name, config):
    iam = _resource("iam", config)
    role = iam.Role(role_name)
    try:
        role.load()
        return role
    except botocore.exceptions.ClientError as exc:
        if exc.response.get("Error", {}).get("Code") == "NoSuchEntity":
            return None
        else:
            handle_boto_error(
                exc, "Failed to fetch IAM role data for {} from AWS.",
                cf.bold(role_name))
            raise exc


def _get_instance_profile(profile_name, config):
    iam = _resource("iam", config)
    profile = iam.InstanceProfile(profile_name)
    try:
        profile.load()
        return profile
    except botocore.exceptions.ClientError as exc:
        if exc.response.get("Error", {}).get("Code") == "NoSuchEntity":
            return None
        else:
            handle_boto_error(
                exc,
                "Failed to fetch IAM instance profile data for {} from AWS.",
                cf.bold(profile_name))
            raise exc


def _get_key(key_name, config):
    ec2 = _resource("ec2", config)
    try:
        for key in ec2.key_pairs.filter(Filters=[{
                "Name": "key-name",
                "Values": [key_name]
        }]):
            if key.name == key_name:
                return key
    except botocore.exceptions.ClientError as exc:
        handle_boto_error(exc, "Failed to fetch EC2 key pair {} from AWS.",
                          cf.bold(key_name))
        raise exc


def _client(name, config):
    return _resource(name, config).meta.client


def _resource(name, config):
    region = config["provider"]["region"]
    aws_credentials = config["provider"].get("aws_credentials", {})
    return _resource_cache(name, region, **aws_credentials)


@lru_cache()
def _resource_cache(name, region, **kwargs):
    boto_config = Config(retries={"max_attempts": BOTO_MAX_RETRIES})
    return boto3.resource(
        name,
        region,
        config=boto_config,
        **kwargs,
    )<|MERGE_RESOLUTION|>--- conflicted
+++ resolved
@@ -551,15 +551,8 @@
         "Created new security group {}",
         cf.bold(security_group.group_name),
         _tags=dict(id=security_group.id))
-<<<<<<< HEAD
-
     cli_logger.doassert(security_group,
                         "Failed to create security group")  # err msg
-=======
-    cli_logger.old_info(
-        logger, "_create_security_group: Created new security group {} ({})",
-        security_group.group_name, security_group.id)
->>>>>>> 56b56cf7
     assert security_group, "Failed to create security group"
     return security_group
 
