<<<<<<< HEAD
import os
import copy
from typing import Any
from typing import Dict

from ray.autoscaler._private.cli_logger import cli_logger
from ray._private.utils import get_ray_temp_dir

unsupported_field_message = "The field {} is not supported " "for on-premise clusters."

LOCAL_CLUSTER_NODE_TYPE = "local.cluster.node"


def prepare_local(config: Dict[str, Any]) -> Dict[str, Any]:
    """
    Prepare local cluster config for ingestion by cluster launcher and
    autoscaler.
    """
    config = copy.deepcopy(config)
    for field in "head_node", "worker_nodes", "available_node_types":
        if config.get(field):
            err_msg = unsupported_field_message.format(field)
            cli_logger.abort(err_msg)
    # We use a config with a single node type for on-prem clusters.
    # Resources internally detected by Ray are not overridden by the autoscaler
    # (see NodeProvider.do_update)
    config["available_node_types"] = {
        LOCAL_CLUSTER_NODE_TYPE: {"node_config": {}, "resources": {}}
    }
    config["head_node_type"] = LOCAL_CLUSTER_NODE_TYPE
    if "coordinator_address" in config["provider"]:
        config = prepare_coordinator(config)
    else:
        config = prepare_manual(config)
    return config


def prepare_coordinator(config: Dict[str, Any]) -> Dict[str, Any]:
    config = copy.deepcopy(config)
    # User should explicitly set the max number of workers for the coordinator
    # to allocate.
    if "max_workers" not in config:
        cli_logger.abort(
            "The field `max_workers` is required when using an "
            "automatically managed on-premise cluster."
        )
    node_type = config["available_node_types"][LOCAL_CLUSTER_NODE_TYPE]
    # The autoscaler no longer uses global `min_workers`.
    # Move `min_workers` to the node_type config.
    node_type["min_workers"] = config.pop("min_workers", 0)
    node_type["max_workers"] = config["max_workers"]
    return config


def prepare_manual(config: Dict[str, Any]) -> Dict[str, Any]:
    config = copy.deepcopy(config)
    if ("worker_ips" not in config["provider"]) or (
        "head_ip" not in config["provider"]
    ):
        cli_logger.abort(
            "Please supply a `head_ip` and list of `worker_ips`. "
            "Alternatively, supply a `coordinator_address`."
        )
    num_ips = len(config["provider"]["worker_ips"])
    node_type = config["available_node_types"][LOCAL_CLUSTER_NODE_TYPE]
    # Default to keeping all provided ips in the cluster.
    config.setdefault("max_workers", num_ips)
    # The autoscaler no longer uses global `min_workers`.
    # Move `min_workers` to the node_type config.
    node_type["min_workers"] = config.pop("min_workers", num_ips)
    node_type["max_workers"] = config["max_workers"]
    return config


def get_lock_path(cluster_name: str) -> str:
    return os.path.join(get_ray_temp_dir(), "cluster-{}.lock".format(cluster_name))


def get_state_path(cluster_name: str) -> str:
    return os.path.join(get_ray_temp_dir(), "cluster-{}.state".format(cluster_name))


def bootstrap_local(config: Dict[str, Any]) -> Dict[str, Any]:
    return config
=======
import os
import copy
from typing import Any
from typing import Dict

from ray.autoscaler._private.cli_logger import cli_logger
from ray._private.utils import get_ray_temp_dir

unsupported_field_message = "The field {} is not supported " "for on-premise clusters."

LOCAL_CLUSTER_NODE_TYPE = "local.cluster.node"


def prepare_local(config: Dict[str, Any]) -> Dict[str, Any]:
    """
    Prepare local cluster config for ingestion by cluster launcher and
    autoscaler.
    """
    config = copy.deepcopy(config)
    for field in "head_node", "worker_nodes", "available_node_types":
        if config.get(field):
            err_msg = unsupported_field_message.format(field)
            cli_logger.abort(err_msg)
    # We use a config with a single node type for on-prem clusters.
    # Resources internally detected by Ray are not overridden by the autoscaler
    # (see NodeProvider.do_update)
    config["available_node_types"] = {
        LOCAL_CLUSTER_NODE_TYPE: {"node_config": {}, "resources": {}}
    }
    config["head_node_type"] = LOCAL_CLUSTER_NODE_TYPE
    if "coordinator_address" in config["provider"]:
        config = prepare_coordinator(config)
    else:
        config = prepare_manual(config)
    return config


def prepare_coordinator(config: Dict[str, Any]) -> Dict[str, Any]:
    config = copy.deepcopy(config)
    # User should explicitly set the max number of workers for the coordinator
    # to allocate.
    if "max_workers" not in config:
        cli_logger.abort(
            "The field `max_workers` is required when using an "
            "automatically managed on-premise cluster."
        )
    node_type = config["available_node_types"][LOCAL_CLUSTER_NODE_TYPE]
    # The autoscaler no longer uses global `min_workers`.
    # Move `min_workers` to the node_type config.
    node_type["min_workers"] = config.pop("min_workers", 0)
    node_type["max_workers"] = config["max_workers"]
    return config


def prepare_manual(config: Dict[str, Any]) -> Dict[str, Any]:
    """Validates and sets defaults for configs of manually managed on-prem
    clusters.

    - Checks for presence of required `worker_ips` and `head_ips` fields.
    - Defaults min and max workers to the number of `worker_ips`.
    - Caps min and max workers at the number of `worker_ips`.
    - Writes min and max worker info into the single worker node type.
    """
    config = copy.deepcopy(config)
    if ("worker_ips" not in config["provider"]) or (
        "head_ip" not in config["provider"]
    ):
        cli_logger.abort(
            "Please supply a `head_ip` and list of `worker_ips`. "
            "Alternatively, supply a `coordinator_address`."
        )
    num_ips = len(config["provider"]["worker_ips"])
    node_type = config["available_node_types"][LOCAL_CLUSTER_NODE_TYPE]
    # Default to keeping all provided ips in the cluster.
    config.setdefault("max_workers", num_ips)

    # The autoscaler no longer uses global `min_workers`.
    # We will move `min_workers` to the node_type config.
    min_workers = config.pop("min_workers", num_ips)
    max_workers = config["max_workers"]

    if min_workers > num_ips:
        cli_logger.warning(
            f"The value of `min_workers` supplied ({min_workers}) is greater"
            f" than the number of available worker ips ({num_ips})."
            f" Setting `min_workers={num_ips}`."
        )
        node_type["min_workers"] = num_ips
    else:
        node_type["min_workers"] = min_workers

    if max_workers > num_ips:
        cli_logger.warning(
            f"The value of `max_workers` supplied ({max_workers}) is greater"
            f" than the number of available worker ips ({num_ips})."
            f" Setting `max_workers={num_ips}`."
        )
        node_type["max_workers"] = num_ips
        config["max_workers"] = num_ips
    else:
        node_type["max_workers"] = max_workers

    return config


def get_lock_path(cluster_name: str) -> str:
    return os.path.join(get_ray_temp_dir(), "cluster-{}.lock".format(cluster_name))


def get_state_path(cluster_name: str) -> str:
    return os.path.join(get_ray_temp_dir(), "cluster-{}.state".format(cluster_name))


def bootstrap_local(config: Dict[str, Any]) -> Dict[str, Any]:
    return config
>>>>>>> 19672688
<|MERGE_RESOLUTION|>--- conflicted
+++ resolved
@@ -1,202 +1,115 @@
-<<<<<<< HEAD
-import os
-import copy
-from typing import Any
-from typing import Dict
-
-from ray.autoscaler._private.cli_logger import cli_logger
-from ray._private.utils import get_ray_temp_dir
-
-unsupported_field_message = "The field {} is not supported " "for on-premise clusters."
-
-LOCAL_CLUSTER_NODE_TYPE = "local.cluster.node"
-
-
-def prepare_local(config: Dict[str, Any]) -> Dict[str, Any]:
-    """
-    Prepare local cluster config for ingestion by cluster launcher and
-    autoscaler.
-    """
-    config = copy.deepcopy(config)
-    for field in "head_node", "worker_nodes", "available_node_types":
-        if config.get(field):
-            err_msg = unsupported_field_message.format(field)
-            cli_logger.abort(err_msg)
-    # We use a config with a single node type for on-prem clusters.
-    # Resources internally detected by Ray are not overridden by the autoscaler
-    # (see NodeProvider.do_update)
-    config["available_node_types"] = {
-        LOCAL_CLUSTER_NODE_TYPE: {"node_config": {}, "resources": {}}
-    }
-    config["head_node_type"] = LOCAL_CLUSTER_NODE_TYPE
-    if "coordinator_address" in config["provider"]:
-        config = prepare_coordinator(config)
-    else:
-        config = prepare_manual(config)
-    return config
-
-
-def prepare_coordinator(config: Dict[str, Any]) -> Dict[str, Any]:
-    config = copy.deepcopy(config)
-    # User should explicitly set the max number of workers for the coordinator
-    # to allocate.
-    if "max_workers" not in config:
-        cli_logger.abort(
-            "The field `max_workers` is required when using an "
-            "automatically managed on-premise cluster."
-        )
-    node_type = config["available_node_types"][LOCAL_CLUSTER_NODE_TYPE]
-    # The autoscaler no longer uses global `min_workers`.
-    # Move `min_workers` to the node_type config.
-    node_type["min_workers"] = config.pop("min_workers", 0)
-    node_type["max_workers"] = config["max_workers"]
-    return config
-
-
-def prepare_manual(config: Dict[str, Any]) -> Dict[str, Any]:
-    config = copy.deepcopy(config)
-    if ("worker_ips" not in config["provider"]) or (
-        "head_ip" not in config["provider"]
-    ):
-        cli_logger.abort(
-            "Please supply a `head_ip` and list of `worker_ips`. "
-            "Alternatively, supply a `coordinator_address`."
-        )
-    num_ips = len(config["provider"]["worker_ips"])
-    node_type = config["available_node_types"][LOCAL_CLUSTER_NODE_TYPE]
-    # Default to keeping all provided ips in the cluster.
-    config.setdefault("max_workers", num_ips)
-    # The autoscaler no longer uses global `min_workers`.
-    # Move `min_workers` to the node_type config.
-    node_type["min_workers"] = config.pop("min_workers", num_ips)
-    node_type["max_workers"] = config["max_workers"]
-    return config
-
-
-def get_lock_path(cluster_name: str) -> str:
-    return os.path.join(get_ray_temp_dir(), "cluster-{}.lock".format(cluster_name))
-
-
-def get_state_path(cluster_name: str) -> str:
-    return os.path.join(get_ray_temp_dir(), "cluster-{}.state".format(cluster_name))
-
-
-def bootstrap_local(config: Dict[str, Any]) -> Dict[str, Any]:
-    return config
-=======
-import os
-import copy
-from typing import Any
-from typing import Dict
-
-from ray.autoscaler._private.cli_logger import cli_logger
-from ray._private.utils import get_ray_temp_dir
-
-unsupported_field_message = "The field {} is not supported " "for on-premise clusters."
-
-LOCAL_CLUSTER_NODE_TYPE = "local.cluster.node"
-
-
-def prepare_local(config: Dict[str, Any]) -> Dict[str, Any]:
-    """
-    Prepare local cluster config for ingestion by cluster launcher and
-    autoscaler.
-    """
-    config = copy.deepcopy(config)
-    for field in "head_node", "worker_nodes", "available_node_types":
-        if config.get(field):
-            err_msg = unsupported_field_message.format(field)
-            cli_logger.abort(err_msg)
-    # We use a config with a single node type for on-prem clusters.
-    # Resources internally detected by Ray are not overridden by the autoscaler
-    # (see NodeProvider.do_update)
-    config["available_node_types"] = {
-        LOCAL_CLUSTER_NODE_TYPE: {"node_config": {}, "resources": {}}
-    }
-    config["head_node_type"] = LOCAL_CLUSTER_NODE_TYPE
-    if "coordinator_address" in config["provider"]:
-        config = prepare_coordinator(config)
-    else:
-        config = prepare_manual(config)
-    return config
-
-
-def prepare_coordinator(config: Dict[str, Any]) -> Dict[str, Any]:
-    config = copy.deepcopy(config)
-    # User should explicitly set the max number of workers for the coordinator
-    # to allocate.
-    if "max_workers" not in config:
-        cli_logger.abort(
-            "The field `max_workers` is required when using an "
-            "automatically managed on-premise cluster."
-        )
-    node_type = config["available_node_types"][LOCAL_CLUSTER_NODE_TYPE]
-    # The autoscaler no longer uses global `min_workers`.
-    # Move `min_workers` to the node_type config.
-    node_type["min_workers"] = config.pop("min_workers", 0)
-    node_type["max_workers"] = config["max_workers"]
-    return config
-
-
-def prepare_manual(config: Dict[str, Any]) -> Dict[str, Any]:
-    """Validates and sets defaults for configs of manually managed on-prem
-    clusters.
-
-    - Checks for presence of required `worker_ips` and `head_ips` fields.
-    - Defaults min and max workers to the number of `worker_ips`.
-    - Caps min and max workers at the number of `worker_ips`.
-    - Writes min and max worker info into the single worker node type.
-    """
-    config = copy.deepcopy(config)
-    if ("worker_ips" not in config["provider"]) or (
-        "head_ip" not in config["provider"]
-    ):
-        cli_logger.abort(
-            "Please supply a `head_ip` and list of `worker_ips`. "
-            "Alternatively, supply a `coordinator_address`."
-        )
-    num_ips = len(config["provider"]["worker_ips"])
-    node_type = config["available_node_types"][LOCAL_CLUSTER_NODE_TYPE]
-    # Default to keeping all provided ips in the cluster.
-    config.setdefault("max_workers", num_ips)
-
-    # The autoscaler no longer uses global `min_workers`.
-    # We will move `min_workers` to the node_type config.
-    min_workers = config.pop("min_workers", num_ips)
-    max_workers = config["max_workers"]
-
-    if min_workers > num_ips:
-        cli_logger.warning(
-            f"The value of `min_workers` supplied ({min_workers}) is greater"
-            f" than the number of available worker ips ({num_ips})."
-            f" Setting `min_workers={num_ips}`."
-        )
-        node_type["min_workers"] = num_ips
-    else:
-        node_type["min_workers"] = min_workers
-
-    if max_workers > num_ips:
-        cli_logger.warning(
-            f"The value of `max_workers` supplied ({max_workers}) is greater"
-            f" than the number of available worker ips ({num_ips})."
-            f" Setting `max_workers={num_ips}`."
-        )
-        node_type["max_workers"] = num_ips
-        config["max_workers"] = num_ips
-    else:
-        node_type["max_workers"] = max_workers
-
-    return config
-
-
-def get_lock_path(cluster_name: str) -> str:
-    return os.path.join(get_ray_temp_dir(), "cluster-{}.lock".format(cluster_name))
-
-
-def get_state_path(cluster_name: str) -> str:
-    return os.path.join(get_ray_temp_dir(), "cluster-{}.state".format(cluster_name))
-
-
-def bootstrap_local(config: Dict[str, Any]) -> Dict[str, Any]:
-    return config
->>>>>>> 19672688
+import os
+import copy
+from typing import Any
+from typing import Dict
+
+from ray.autoscaler._private.cli_logger import cli_logger
+from ray._private.utils import get_ray_temp_dir
+
+unsupported_field_message = "The field {} is not supported " "for on-premise clusters."
+
+LOCAL_CLUSTER_NODE_TYPE = "local.cluster.node"
+
+
+def prepare_local(config: Dict[str, Any]) -> Dict[str, Any]:
+    """
+    Prepare local cluster config for ingestion by cluster launcher and
+    autoscaler.
+    """
+    config = copy.deepcopy(config)
+    for field in "head_node", "worker_nodes", "available_node_types":
+        if config.get(field):
+            err_msg = unsupported_field_message.format(field)
+            cli_logger.abort(err_msg)
+    # We use a config with a single node type for on-prem clusters.
+    # Resources internally detected by Ray are not overridden by the autoscaler
+    # (see NodeProvider.do_update)
+    config["available_node_types"] = {
+        LOCAL_CLUSTER_NODE_TYPE: {"node_config": {}, "resources": {}}
+    }
+    config["head_node_type"] = LOCAL_CLUSTER_NODE_TYPE
+    if "coordinator_address" in config["provider"]:
+        config = prepare_coordinator(config)
+    else:
+        config = prepare_manual(config)
+    return config
+
+
+def prepare_coordinator(config: Dict[str, Any]) -> Dict[str, Any]:
+    config = copy.deepcopy(config)
+    # User should explicitly set the max number of workers for the coordinator
+    # to allocate.
+    if "max_workers" not in config:
+        cli_logger.abort(
+            "The field `max_workers` is required when using an "
+            "automatically managed on-premise cluster."
+        )
+    node_type = config["available_node_types"][LOCAL_CLUSTER_NODE_TYPE]
+    # The autoscaler no longer uses global `min_workers`.
+    # Move `min_workers` to the node_type config.
+    node_type["min_workers"] = config.pop("min_workers", 0)
+    node_type["max_workers"] = config["max_workers"]
+    return config
+
+
+def prepare_manual(config: Dict[str, Any]) -> Dict[str, Any]:
+    """Validates and sets defaults for configs of manually managed on-prem
+    clusters.
+
+    - Checks for presence of required `worker_ips` and `head_ips` fields.
+    - Defaults min and max workers to the number of `worker_ips`.
+    - Caps min and max workers at the number of `worker_ips`.
+    - Writes min and max worker info into the single worker node type.
+    """
+    config = copy.deepcopy(config)
+    if ("worker_ips" not in config["provider"]) or (
+        "head_ip" not in config["provider"]
+    ):
+        cli_logger.abort(
+            "Please supply a `head_ip` and list of `worker_ips`. "
+            "Alternatively, supply a `coordinator_address`."
+        )
+    num_ips = len(config["provider"]["worker_ips"])
+    node_type = config["available_node_types"][LOCAL_CLUSTER_NODE_TYPE]
+    # Default to keeping all provided ips in the cluster.
+    config.setdefault("max_workers", num_ips)
+
+    # The autoscaler no longer uses global `min_workers`.
+    # We will move `min_workers` to the node_type config.
+    min_workers = config.pop("min_workers", num_ips)
+    max_workers = config["max_workers"]
+
+    if min_workers > num_ips:
+        cli_logger.warning(
+            f"The value of `min_workers` supplied ({min_workers}) is greater"
+            f" than the number of available worker ips ({num_ips})."
+            f" Setting `min_workers={num_ips}`."
+        )
+        node_type["min_workers"] = num_ips
+    else:
+        node_type["min_workers"] = min_workers
+
+    if max_workers > num_ips:
+        cli_logger.warning(
+            f"The value of `max_workers` supplied ({max_workers}) is greater"
+            f" than the number of available worker ips ({num_ips})."
+            f" Setting `max_workers={num_ips}`."
+        )
+        node_type["max_workers"] = num_ips
+        config["max_workers"] = num_ips
+    else:
+        node_type["max_workers"] = max_workers
+
+    return config
+
+
+def get_lock_path(cluster_name: str) -> str:
+    return os.path.join(get_ray_temp_dir(), "cluster-{}.lock".format(cluster_name))
+
+
+def get_state_path(cluster_name: str) -> str:
+    return os.path.join(get_ray_temp_dir(), "cluster-{}.state".format(cluster_name))
+
+
+def bootstrap_local(config: Dict[str, Any]) -> Dict[str, Any]:
+    return config