import collections
import copy
import hashlib
import json
import logging
import os
import re
import threading
from dataclasses import dataclass
from datetime import datetime
from numbers import Number, Real
from typing import Any, Dict, List, Optional, Tuple, Union

<<<<<<< HEAD
import ray._private.ray_constants
=======
import ray
>>>>>>> e745cd0e
import ray._private.services as services
import ray.ray_constants
from ray.autoscaler._private import constants
from ray.autoscaler._private.cli_logger import cli_logger
from ray.autoscaler._private.docker import validate_docker_config
from ray.autoscaler._private.local.config import prepare_local
from ray.autoscaler._private.providers import _get_default_config
from ray.autoscaler.tags import NODE_TYPE_LEGACY_HEAD, NODE_TYPE_LEGACY_WORKER
<<<<<<< HEAD

import ray
=======
>>>>>>> e745cd0e

REQUIRED, OPTIONAL = True, False

PLACEMENT_GROUP_RESOURCE_BUNDLED_PATTERN = re.compile(
    r"(.+)_group_(\d+)_([0-9a-zA-Z]+)"
)
PLACEMENT_GROUP_RESOURCE_PATTERN = re.compile(r"(.+)_group_([0-9a-zA-Z]+)")

HEAD_TYPE_MAX_WORKERS_WARN_TEMPLATE = (
    "Setting `max_workers` for node type"
    " `{node_type}` to the global `max_workers` value of {max_workers}. To"
    " avoid spawning worker nodes of type `{node_type}`, explicitly set"
    " `max_workers: 0` for `{node_type}`.\n"
    "Note that `max_workers: 0` was the default value prior to Ray 1.3.0."
    " Your current version is Ray {version}.\n"
    "See the docs for more information:\n"
    "https://docs.ray.io/en/master/cluster/config.html"
    "#cluster-configuration-node-max-workers\n"
    "https://docs.ray.io/en/master/cluster/config.html#full-configuration"
)

ResourceBundle = Dict[str, Union[int, float]]

# A Dict and the count of how many times it occurred.
# Refer to freq_of_dicts() below.
DictCount = Tuple[Dict, Number]

# e.g., cpu_4_ondemand.
NodeType = str

# e.g., {"resources": ..., "max_workers": ...}.
NodeTypeConfigDict = Dict[str, Any]

# e.g., {"GPU": 1}.
ResourceDict = Dict[str, Real]

# e.g., "node-1".
NodeID = str

# e.g., "127.0.0.1".
NodeIP = str

# Number of nodes to launch
NodeCount = int

logger = logging.getLogger(__name__)


def is_placement_group_resource(resource_name: str) -> bool:
    """
    Check if a resource name is structured like a placement group.
    """
    return bool(
        PLACEMENT_GROUP_RESOURCE_PATTERN.match(resource_name)
        or PLACEMENT_GROUP_RESOURCE_BUNDLED_PATTERN.match(resource_name)
    )


@dataclass
class LoadMetricsSummary:
    # Map of resource name (e.g. "memory") to pair of (Used, Available) numbers
    usage: Dict[str, Tuple[Number, Number]]
    # Counts of demand bundles from task/actor demand.
    # e.g. [({"CPU": 1}, 5), ({"GPU":1}, 2)]
    resource_demand: List[DictCount]
    # Counts of pending placement groups
    pg_demand: List[DictCount]
    # Counts of demand bundles requested by autoscaler.sdk.request_resources
    request_demand: List[DictCount]
    node_types: List[DictCount]
    # Optionally included for backwards compatibility: IP of the head node.
    head_ip: Optional[NodeIP] = None


class ConcurrentCounter:
    def __init__(self):
        self._lock = threading.RLock()
        self._counter = collections.defaultdict(int)

    def inc(self, key, count):
        with self._lock:
            self._counter[key] += count
            return self.value

    def dec(self, key, count):
        with self._lock:
            self._counter[key] -= count
            assert self._counter[key] >= 0, "counter cannot go negative"
            return self.value

    def breakdown(self):
        with self._lock:
            return dict(self._counter)

    @property
    def value(self):
        with self._lock:
            return sum(self._counter.values())


def validate_config(config: Dict[str, Any]) -> None:
    """Required Dicts indicate that no extra fields can be introduced."""
    if not isinstance(config, dict):
        raise ValueError("Config {} is not a dictionary".format(config))

    schema_path = os.path.join(
        os.path.dirname(ray.autoscaler.__file__), "ray-schema.json"
    )
    with open(schema_path) as f:
        schema = json.load(f)

    try:
        import jsonschema
    except (ModuleNotFoundError, ImportError) as e:
        # Don't log a warning message here. Logging be handled by upstream.
        raise e from None

    try:
        jsonschema.validate(config, schema)
    except jsonschema.ValidationError as e:
        raise e from None

    # Detect out of date defaults. This happens when the autoscaler that filled
    # out the default values is older than the version of the autoscaler that
    # is running on the cluster.
    if "cluster_synced_files" not in config:
        raise RuntimeError(
            "Missing 'cluster_synced_files' field in the cluster "
            "configuration. This is likely due to the Ray version running "
            "in the cluster {ray_version} is greater than the Ray version "
            "running on your laptop. Please try updating Ray on your local "
            "machine and make sure the versions match.".format(
                ray_version=ray.__version__
            )
        )

    if "available_node_types" in config:
        if "head_node_type" not in config:
            raise ValueError(
                "You must specify `head_node_type` if `available_node_types is set."
            )
        if config["head_node_type"] not in config["available_node_types"]:
            raise ValueError("`head_node_type` must be one of `available_node_types`.")

        sum_min_workers = sum(
            config["available_node_types"][node_type].get("min_workers", 0)
            for node_type in config["available_node_types"]
        )
        if sum_min_workers > config["max_workers"]:
            raise ValueError(
                "The specified global `max_workers` is smaller than the "
                "sum of `min_workers` of all the available node types."
            )


def check_legacy_fields(config: Dict[str, Any]) -> None:
    """For use in providers that have completed the migration to
    available_node_types.

    Warns user that head_node and worker_nodes fields are being ignored.
    Throws an error if available_node_types and head_node_type aren't
    specified.
    """
    # log warning if non-empty head_node field
    if "head_node" in config and config["head_node"]:
        cli_logger.warning(
            "The `head_node` field is deprecated and will be ignored. "
            "Use `head_node_type` and `available_node_types` instead."
        )
    # log warning if non-empty worker_nodes field
    if "worker_nodes" in config and config["worker_nodes"]:
        cli_logger.warning(
            "The `worker_nodes` field is deprecated and will be ignored. "
            "Use `available_node_types` instead."
        )
    if "available_node_types" not in config:
        cli_logger.error("`available_node_types` not specified in config")
        raise ValueError("`available_node_types` not specified in config")
    if "head_node_type" not in config:
        cli_logger.error("`head_node_type` not specified in config")
        raise ValueError("`head_node_type` not specified in config")


def prepare_config(config: Dict[str, Any]) -> Dict[str, Any]:
    """
    The returned config has the following properties:
    - Uses the multi-node-type autoscaler configuration.
    - Merged with the appropriate defaults.yaml
    - Has a valid Docker configuration if provided.
    - Has max_worker set for each node type.
    """
    is_local = config.get("provider", {}).get("type") == "local"
    if is_local:
        config = prepare_local(config)

    with_defaults = fillout_defaults(config)
    merge_setup_commands(with_defaults)
    validate_docker_config(with_defaults)
    fill_node_type_min_max_workers(with_defaults)
    return with_defaults


def fillout_defaults(config: Dict[str, Any]) -> Dict[str, Any]:
    defaults = _get_default_config(config["provider"])
    defaults.update(config)

    # Just for clarity:
    merged_config = copy.deepcopy(defaults)

    # Fill auth field to avoid key errors.
    # This field is accessed when calling NodeUpdater but is not relevant to
    # certain node providers and is thus left out of some cluster launching
    # configs.
    merged_config["auth"] = merged_config.get("auth", {})

    # A legacy config is one which doesn't have available_node_types,
    # but has at least one of head_node or worker_nodes.
    is_legacy_config = ("available_node_types" not in config) and (
        "head_node" in config or "worker_nodes" in config
    )
    # Do merging logic for legacy configs.
    if is_legacy_config:
        merged_config = merge_legacy_yaml_with_defaults(merged_config)
    # Take care of this here, in case a config does not specify any of head,
    # workers, node types, but does specify min workers:
    merged_config.pop("min_workers", None)

    return merged_config


def merge_legacy_yaml_with_defaults(merged_config: Dict[str, Any]) -> Dict[str, Any]:
    """Rewrite legacy config's available node types after it has been merged
    with defaults yaml.
    """
    cli_logger.warning(
        "Converting legacy cluster config to a multi node type cluster "
        "config. Multi-node-type cluster configs are the recommended "
        "format for configuring Ray clusters. "
        "See the docs for more information:\n"
        "https://docs.ray.io/en/master/cluster/config.html#full-configuration"
    )

    # Get default head and worker types.
    default_head_type = merged_config["head_node_type"]
    # Default configs are assumed to have two node types -- one for the head
    # and one for the workers.
    assert len(merged_config["available_node_types"].keys()) == 2
    default_worker_type = (
        merged_config["available_node_types"].keys() - {default_head_type}
    ).pop()

    if merged_config["head_node"]:
        # User specified a head node in legacy config.
        # Convert it into data for the head's node type.
        head_node_info = {
            "node_config": merged_config["head_node"],
            "resources": merged_config["head_node"].get("resources") or {},
            "min_workers": 0,
            "max_workers": 0,
        }
    else:
        # Use default data for the head's node type.
        head_node_info = merged_config["available_node_types"][default_head_type]
    if merged_config["worker_nodes"]:
        # User specified a worker node in legacy config.
        # Convert it into data for the workers' node type.
        worker_node_info = {
            "node_config": merged_config["worker_nodes"],
            "resources": merged_config["worker_nodes"].get("resources") or {},
            "min_workers": merged_config.get("min_workers", 0),
            "max_workers": merged_config["max_workers"],
        }
    else:
        # Use default data for the workers' node type.
        worker_node_info = merged_config["available_node_types"][default_worker_type]

    # Rewrite available_node_types.
    merged_config["available_node_types"] = {
        NODE_TYPE_LEGACY_HEAD: head_node_info,
        NODE_TYPE_LEGACY_WORKER: worker_node_info,
    }
    merged_config["head_node_type"] = NODE_TYPE_LEGACY_HEAD

    # Resources field in head/worker fields cause node launch to fail.
    merged_config["head_node"].pop("resources", None)
    merged_config["worker_nodes"].pop("resources", None)

    return merged_config


def merge_setup_commands(config):
    config["head_setup_commands"] = (
        config["setup_commands"] + config["head_setup_commands"]
    )
    config["worker_setup_commands"] = (
        config["setup_commands"] + config["worker_setup_commands"]
    )
    return config


def fill_node_type_min_max_workers(config):
    """Sets default per-node max workers to global max_workers.
    This equivalent to setting the default per-node max workers to infinity,
    with the only upper constraint coming from the global max_workers.
    Sets default per-node min workers to zero.
    Also sets default max_workers for the head node to zero.
    """
    assert "max_workers" in config, "Global max workers should be set."
    node_types = config["available_node_types"]
    for node_type_name in node_types:
        node_type_data = node_types[node_type_name]

        node_type_data.setdefault("min_workers", 0)
        if "max_workers" not in node_type_data:
            if node_type_name == config["head_node_type"]:
                logger.info("setting max workers for head node type to 0")
                node_type_data.setdefault("max_workers", 0)
            else:
                global_max_workers = config["max_workers"]
                logger.info(
                    f"setting max workers for {node_type_name} to "
                    f"{global_max_workers}"
                )
                node_type_data.setdefault("max_workers", global_max_workers)


def with_head_node_ip(cmds, head_ip=None):
    if head_ip is None:
        head_ip = services.get_node_ip_address()
    out = []
    for cmd in cmds:
        out.append("export RAY_HEAD_IP={}; {}".format(head_ip, cmd))
    return out


def hash_launch_conf(node_conf, auth):
    hasher = hashlib.sha1()
    # For hashing, we replace the path to the key with the
    # key itself. This is to make sure the hashes are the
    # same even if keys live at different locations on different
    # machines.
    full_auth = auth.copy()
    for key_type in ["ssh_private_key", "ssh_public_key"]:
        if key_type in auth:
            with open(os.path.expanduser(auth[key_type])) as key:
                full_auth[key_type] = key.read()
    hasher.update(json.dumps([node_conf, full_auth], sort_keys=True).encode("utf-8"))
    return hasher.hexdigest()


# Cache the file hashes to avoid rescanning it each time. Also, this avoids
# inadvertently restarting workers if the file mount content is mutated on the
# head node.
_hash_cache = {}


def hash_runtime_conf(
    file_mounts,
    cluster_synced_files,
    extra_objs,
    generate_file_mounts_contents_hash=False,
):
    """Returns two hashes, a runtime hash and file_mounts_content hash.

    The runtime hash is used to determine if the configuration or file_mounts
    contents have changed. It is used at launch time (ray up) to determine if
    a restart is needed.

    The file_mounts_content hash is used to determine if the file_mounts or
    cluster_synced_files contents have changed. It is used at monitor time to
    determine if additional file syncing is needed.
    """
    runtime_hasher = hashlib.sha1()
    contents_hasher = hashlib.sha1()

    def add_content_hashes(path, allow_non_existing_paths: bool = False):
        def add_hash_of_file(fpath):
            with open(fpath, "rb") as f:
                for chunk in iter(lambda: f.read(2 ** 20), b""):
                    contents_hasher.update(chunk)

        path = os.path.expanduser(path)
        if allow_non_existing_paths and not os.path.exists(path):
            return
        if os.path.isdir(path):
            dirs = []
            for dirpath, _, filenames in os.walk(path):
                dirs.append((dirpath, sorted(filenames)))
            for dirpath, filenames in sorted(dirs):
                contents_hasher.update(dirpath.encode("utf-8"))
                for name in filenames:
                    contents_hasher.update(name.encode("utf-8"))
                    fpath = os.path.join(dirpath, name)
                    add_hash_of_file(fpath)
        else:
            add_hash_of_file(path)

    conf_str = json.dumps(file_mounts, sort_keys=True).encode("utf-8") + json.dumps(
        extra_objs, sort_keys=True
    ).encode("utf-8")

    # Only generate a contents hash if generate_contents_hash is true or
    # if we need to generate the runtime_hash
    if conf_str not in _hash_cache or generate_file_mounts_contents_hash:
        for local_path in sorted(file_mounts.values()):
            add_content_hashes(local_path)
        head_node_contents_hash = contents_hasher.hexdigest()

        # Generate a new runtime_hash if its not cached
        # The runtime hash does not depend on the cluster_synced_files hash
        # because we do not want to restart nodes only if cluster_synced_files
        # contents have changed.
        if conf_str not in _hash_cache:
            runtime_hasher.update(conf_str)
            runtime_hasher.update(head_node_contents_hash.encode("utf-8"))
            _hash_cache[conf_str] = runtime_hasher.hexdigest()

        # Add cluster_synced_files to the file_mounts_content hash
        if cluster_synced_files is not None:
            for local_path in sorted(cluster_synced_files):
                # For cluster_synced_files, we let the path be non-existant
                # because its possible that the source directory gets set up
                # anytime over the life of the head node.
                add_content_hashes(local_path, allow_non_existing_paths=True)

        file_mounts_contents_hash = contents_hasher.hexdigest()

    else:
        file_mounts_contents_hash = None

    return (_hash_cache[conf_str], file_mounts_contents_hash)


def add_prefix(info_string, prefix):
    """Prefixes each line of info_string, except the first, by prefix."""
    lines = info_string.split("\n")
    prefixed_lines = [lines[0]]
    for line in lines[1:]:
        prefixed_line = ":".join([prefix, line])
        prefixed_lines.append(prefixed_line)
    prefixed_info_string = "\n".join(prefixed_lines)
    return prefixed_info_string


def format_pg(pg):
    strategy = pg["strategy"]
    bundles = pg["bundles"]
    shape_strs = []
    for bundle, count in bundles:
        shape_strs.append(f"{bundle} * {count}")
    bundles_str = ", ".join(shape_strs)
    return f"{bundles_str} ({strategy})"


def parse_placement_group_resource_str(
    placement_group_resource_str: str,
) -> Tuple[str, Optional[str]]:
    """Parse placement group resource in the form of following 3 cases:
    {resource_name}_group_{bundle_id}_{group_name};
    -> This case is ignored as it is duplicated to the case below.
    {resource_name}_group_{group_name};
    {resource_name}

    Returns:
        Tuple of (resource_name, placement_group_name, is_countable_resource).
        placement_group_name could be None if its not a placement group
        resource. is_countable_resource is True if the resource
        doesn't contain bundle index. We shouldn't count resources
        with bundle index because it will
        have duplicated resource information as
        wildcard resources (resource name without bundle index).
    """
    result = PLACEMENT_GROUP_RESOURCE_BUNDLED_PATTERN.match(
        placement_group_resource_str
    )
    if result:
        return (result.group(1), result.group(3), False)
    result = PLACEMENT_GROUP_RESOURCE_PATTERN.match(placement_group_resource_str)
    if result:
        return (result.group(1), result.group(2), True)
    return (placement_group_resource_str, None, True)


def get_usage_report(lm_summary: LoadMetricsSummary) -> str:
    # first collect resources used in placement groups
    placement_group_resource_usage = {}
    placement_group_resource_total = collections.defaultdict(float)
    for resource, (used, total) in lm_summary.usage.items():
        (pg_resource_name, pg_name, is_countable) = parse_placement_group_resource_str(
            resource
        )
        if pg_name:
            if pg_resource_name not in placement_group_resource_usage:
                placement_group_resource_usage[pg_resource_name] = 0
            if is_countable:
                placement_group_resource_usage[pg_resource_name] += used
                placement_group_resource_total[pg_resource_name] += total
            continue

    usage_lines = []
    for resource, (used, total) in sorted(lm_summary.usage.items()):
        if "node:" in resource:
            continue  # Skip the auto-added per-node "node:<ip>" resource.

        (_, pg_name, _) = parse_placement_group_resource_str(resource)
        if pg_name:
            continue  # Skip resource used by placement groups

        pg_used = 0
        pg_total = 0
        used_in_pg = resource in placement_group_resource_usage
        if used_in_pg:
            pg_used = placement_group_resource_usage[resource]
            pg_total = placement_group_resource_total[resource]
            # Used includes pg_total because when pgs are created
            # it allocates resources.
            # To get the real resource usage, we should subtract the pg
            # reserved resources from the usage and add pg used instead.
            used = used - pg_total + pg_used

        if resource in ["memory", "object_store_memory"]:
            to_GiB = 1 / 2 ** 30
            line = f" {(used * to_GiB):.2f}/" f"{(total * to_GiB):.3f} GiB {resource}"
            if used_in_pg:
                line = line + (
                    f" ({(pg_used * to_GiB):.2f} used of "
                    f"{(pg_total * to_GiB):.2f} GiB " + "reserved in placement groups)"
                )
            usage_lines.append(line)
        else:
            line = f" {used}/{total} {resource}"
            if used_in_pg:
                line += (
                    f" ({pg_used} used of " f"{pg_total} reserved in placement groups)"
                )
            usage_lines.append(line)
    usage_report = "\n".join(usage_lines)
    return usage_report


def format_resource_demand_summary(
    resource_demand: List[Tuple[ResourceBundle, int]]
) -> List[str]:
    def filter_placement_group_from_bundle(bundle: ResourceBundle):
        """filter placement group from bundle resource name. returns
        filtered bundle and a bool indicate if the bundle is using
        placement group.

        Example: {"CPU_group_groupid": 1} returns {"CPU": 1}, True
                 {"memory": 1} return {"memory": 1}, False
        """
        using_placement_group = False
        result_bundle = dict()
        for pg_resource_str, resource_count in bundle.items():
            (resource_name, pg_name, _) = parse_placement_group_resource_str(
                pg_resource_str
            )
            result_bundle[resource_name] = resource_count
            if pg_name:
                using_placement_group = True
        return (result_bundle, using_placement_group)

    bundle_demand = collections.defaultdict(int)
    pg_bundle_demand = collections.defaultdict(int)

    for bundle, count in resource_demand:
        (
            pg_filtered_bundle,
            using_placement_group,
        ) = filter_placement_group_from_bundle(bundle)

        # bundle is a special keyword for placement group ready tasks
        # do not report the demand for this.
        if "bundle" in pg_filtered_bundle.keys():
            continue

        bundle_demand[tuple(sorted(pg_filtered_bundle.items()))] += count
        if using_placement_group:
            pg_bundle_demand[tuple(sorted(pg_filtered_bundle.items()))] += count

    demand_lines = []
    for bundle, count in bundle_demand.items():
        line = f" {dict(bundle)}: {count}+ pending tasks/actors"
        if bundle in pg_bundle_demand:
            line += f" ({pg_bundle_demand[bundle]}+ using placement groups)"
        demand_lines.append(line)
    return demand_lines


def get_demand_report(lm_summary: LoadMetricsSummary):
    demand_lines = []
    if lm_summary.resource_demand:
        demand_lines.extend(format_resource_demand_summary(lm_summary.resource_demand))
    for entry in lm_summary.pg_demand:
        pg, count = entry
        pg_str = format_pg(pg)
        line = f" {pg_str}: {count}+ pending placement groups"
        demand_lines.append(line)
    for bundle, count in lm_summary.request_demand:
        line = f" {bundle}: {count}+ from request_resources()"
        demand_lines.append(line)
    if len(demand_lines) > 0:
        demand_report = "\n".join(demand_lines)
    else:
        demand_report = " (no resource demands)"
    return demand_report


def format_info_string(lm_summary, autoscaler_summary, time=None):
    if time is None:
        time = datetime.now()
    header = "=" * 8 + f" Autoscaler status: {time} " + "=" * 8
    separator = "-" * len(header)
    available_node_report_lines = []
    for node_type, count in autoscaler_summary.active_nodes.items():
        line = f" {count} {node_type}"
        available_node_report_lines.append(line)
    available_node_report = "\n".join(available_node_report_lines)

    pending_lines = []
    for node_type, count in autoscaler_summary.pending_launches.items():
        line = f" {node_type}, {count} launching"
        pending_lines.append(line)
    for ip, node_type, status in autoscaler_summary.pending_nodes:
        line = f" {ip}: {node_type}, {status.lower()}"
        pending_lines.append(line)
    if pending_lines:
        pending_report = "\n".join(pending_lines)
    else:
        pending_report = " (no pending nodes)"

    failure_lines = []
    for ip, node_type in autoscaler_summary.failed_nodes:
        line = f" {ip}: {node_type}"
        failure_lines.append(line)
    failure_lines = failure_lines[: -constants.AUTOSCALER_MAX_FAILURES_DISPLAYED : -1]
    failure_report = "Recent failures:\n"
    if failure_lines:
        failure_report += "\n".join(failure_lines)
    else:
        failure_report += " (no failures)"

    usage_report = get_usage_report(lm_summary)
    demand_report = get_demand_report(lm_summary)

    formatted_output = f"""{header}
Node status
{separator}
Healthy:
{available_node_report}
Pending:
{pending_report}
{failure_report}

Resources
{separator}
Usage:
{usage_report}

Demands:
{demand_report}"""
    return formatted_output


def format_readonly_node_type(node_id: str):
    """The anonymous node type for readonly node provider nodes."""
    return "node_{}".format(node_id)


def format_no_node_type_string(node_type: dict):
    placement_group_resource_usage = {}
    regular_resource_usage = collections.defaultdict(float)
    for resource, total in node_type.items():
        (pg_resource_name, pg_name, is_countable) = parse_placement_group_resource_str(
            resource
        )
        if pg_name:
            if not is_countable:
                continue
            if pg_resource_name not in placement_group_resource_usage:
                placement_group_resource_usage[pg_resource_name] = 0
            placement_group_resource_usage[pg_resource_name] += total
        else:
            regular_resource_usage[resource] += total

    output_lines = [""]
    for resource, total in regular_resource_usage.items():
        output_line = f"{resource}: {total}"
        if resource in placement_group_resource_usage:
            pg_resource = placement_group_resource_usage[resource]
            output_line += f" ({pg_resource} reserved in placement groups)"
        output_lines.append(output_line)

    return "\n  ".join(output_lines)<|MERGE_RESOLUTION|>--- conflicted
+++ resolved
@@ -11,11 +11,7 @@
 from numbers import Number, Real
 from typing import Any, Dict, List, Optional, Tuple, Union
 
-<<<<<<< HEAD
 import ray._private.ray_constants
-=======
-import ray
->>>>>>> e745cd0e
 import ray._private.services as services
 import ray.ray_constants
 from ray.autoscaler._private import constants
@@ -24,11 +20,8 @@
 from ray.autoscaler._private.local.config import prepare_local
 from ray.autoscaler._private.providers import _get_default_config
 from ray.autoscaler.tags import NODE_TYPE_LEGACY_HEAD, NODE_TYPE_LEGACY_WORKER
-<<<<<<< HEAD
 
 import ray
-=======
->>>>>>> e745cd0e
 
 REQUIRED, OPTIONAL = True, False
 
