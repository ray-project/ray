import collections
import hashlib
import json
import jsonschema
import os
import threading
from typing import Any, Dict

import ray
import ray._private.services as services
<<<<<<< HEAD
from ray.autoscaler.node_provider import _get_default_config, _NODE_PROVIDERS
=======
from ray.autoscaler._private.providers import _get_default_config
>>>>>>> 8f730142
from ray.autoscaler._private.docker import validate_docker_config

REQUIRED, OPTIONAL = True, False
RAY_SCHEMA_PATH = os.path.join(
    os.path.dirname(ray.autoscaler.__file__), "ray-schema.json")

# Internal kv keys for storing debug status.
DEBUG_AUTOSCALING_ERROR = "__autoscaling_error"
DEBUG_AUTOSCALING_STATUS = "__autoscaling_status"


class ConcurrentCounter:
    def __init__(self):
        self._lock = threading.RLock()
        self._counter = collections.defaultdict(int)

    def inc(self, key, count):
        with self._lock:
            self._counter[key] += count
            return self.value

    def dec(self, key, count):
        with self._lock:
            self._counter[key] -= count
            assert self._counter[key] >= 0, "counter cannot go negative"
            return self.value

    def breakdown(self):
        with self._lock:
            return dict(self._counter)

    @property
    def value(self):
        with self._lock:
            return sum(self._counter.values())


def validate_config(config: Dict[str, Any]) -> None:
    """Required Dicts indicate that no extra fields can be introduced."""
    if not isinstance(config, dict):
        raise ValueError("Config {} is not a dictionary".format(config))

    with open(RAY_SCHEMA_PATH) as f:
        schema = json.load(f)
    try:
        jsonschema.validate(config, schema)
    except jsonschema.ValidationError as e:
        raise e from None

    # Detect out of date defaults. This happens when the autoscaler that filled
    # out the default values is older than the version of the autoscaler that
    # is running on the cluster.
    if "cluster_synced_files" not in config:
        raise RuntimeError(
            "Missing 'cluster_synced_files' field in the cluster "
            "configuration. This is likely due to the Ray version running "
            "in the cluster {ray_version} is greater than the Ray version "
            "running on your laptop. Please try updating Ray on your local "
            "machine and make sure the versions match.".format(
                ray_version=ray.__version__))

    if "available_node_types" in config:
        if "head_node_type" not in config:
            raise ValueError(
                "You must specify `head_node_type` if `available_node_types "
                "is set.")
        if config["head_node_type"] not in config["available_node_types"]:
            raise ValueError(
                "`head_node_type` must be one of `available_node_types`.")
        if "worker_default_node_type" not in config:
            raise ValueError("You must specify `worker_default_node_type` if "
                             "`available_node_types is set.")
        if (config["worker_default_node_type"] not in config[
                "available_node_types"]):
            raise ValueError("`worker_default_node_type` must be one of "
                             "`available_node_types`.")


def prepare_config(config):
    with_defaults = fillout_defaults(config)
    merge_setup_commands(with_defaults)
    validate_docker_config(with_defaults)
    return with_defaults


def fillout_defaults(config: Dict[str, Any]) -> Dict[str, Any]:
    defaults = _get_default_config(config["provider"])
    defaults.update(config)
    defaults["auth"] = defaults.get("auth", {})
    try:
        defaults = _fillout_available_node_types_resources(defaults)
    except Exception:
        # We don't want to introduce new errors with filling available node
        # types resources feature.
        pass

    return defaults


def _fillout_available_node_types_resources(
        cluster_config: Dict[str, Any]) -> Dict[str, Any]:
    """Fills out missing "resources" field for available_node_types."""
    if "available_node_types" in cluster_config:
        importer = _NODE_PROVIDERS.get(cluster_config["provider"]["type"])
        if importer is not None:
            provider_cls = importer(cluster_config["provider"])
            return provider_cls.fillout_available_node_types_resources(
                cluster_config)
    return cluster_config


def merge_setup_commands(config):
    config["head_setup_commands"] = (
        config["setup_commands"] + config["head_setup_commands"])
    config["worker_setup_commands"] = (
        config["setup_commands"] + config["worker_setup_commands"])
    return config


def with_head_node_ip(cmds):
    head_ip = services.get_node_ip_address()
    out = []
    for cmd in cmds:
        out.append("export RAY_HEAD_IP={}; {}".format(head_ip, cmd))
    return out


def hash_launch_conf(node_conf, auth):
    hasher = hashlib.sha1()
    # For hashing, we replace the path to the key with the
    # key itself. This is to make sure the hashes are the
    # same even if keys live at different locations on different
    # machines.
    full_auth = auth.copy()
    for key_type in ["ssh_private_key", "ssh_public_key"]:
        if key_type in auth:
            with open(os.path.expanduser(auth[key_type])) as key:
                full_auth[key_type] = key.read()
    hasher.update(
        json.dumps([node_conf, full_auth], sort_keys=True).encode("utf-8"))
    return hasher.hexdigest()


# Cache the file hashes to avoid rescanning it each time. Also, this avoids
# inadvertently restarting workers if the file mount content is mutated on the
# head node.
_hash_cache = {}


def hash_runtime_conf(file_mounts,
                      cluster_synced_files,
                      extra_objs,
                      generate_file_mounts_contents_hash=False):
    """Returns two hashes, a runtime hash and file_mounts_content hash.

    The runtime hash is used to determine if the configuration or file_mounts
    contents have changed. It is used at launch time (ray up) to determine if
    a restart is needed.

    The file_mounts_content hash is used to determine if the file_mounts or
    cluster_synced_files contents have changed. It is used at monitor time to
    determine if additional file syncing is needed.
    """
    runtime_hasher = hashlib.sha1()
    contents_hasher = hashlib.sha1()

    def add_content_hashes(path, allow_non_existing_paths: bool = False):
        def add_hash_of_file(fpath):
            with open(fpath, "rb") as f:
                for chunk in iter(lambda: f.read(2**20), b""):
                    contents_hasher.update(chunk)

        path = os.path.expanduser(path)
        if allow_non_existing_paths and not os.path.exists(path):
            return
        if os.path.isdir(path):
            dirs = []
            for dirpath, _, filenames in os.walk(path):
                dirs.append((dirpath, sorted(filenames)))
            for dirpath, filenames in sorted(dirs):
                contents_hasher.update(dirpath.encode("utf-8"))
                for name in filenames:
                    contents_hasher.update(name.encode("utf-8"))
                    fpath = os.path.join(dirpath, name)
                    add_hash_of_file(fpath)
        else:
            add_hash_of_file(path)

    conf_str = (json.dumps(file_mounts, sort_keys=True).encode("utf-8") +
                json.dumps(extra_objs, sort_keys=True).encode("utf-8"))

    # Only generate a contents hash if generate_contents_hash is true or
    # if we need to generate the runtime_hash
    if conf_str not in _hash_cache or generate_file_mounts_contents_hash:
        for local_path in sorted(file_mounts.values()):
            add_content_hashes(local_path)
        head_node_contents_hash = contents_hasher.hexdigest()

        # Generate a new runtime_hash if its not cached
        # The runtime hash does not depend on the cluster_synced_files hash
        # because we do not want to restart nodes only if cluster_synced_files
        # contents have changed.
        if conf_str not in _hash_cache:
            runtime_hasher.update(conf_str)
            runtime_hasher.update(head_node_contents_hash.encode("utf-8"))
            _hash_cache[conf_str] = runtime_hasher.hexdigest()

        # Add cluster_synced_files to the file_mounts_content hash
        if cluster_synced_files is not None:
            for local_path in sorted(cluster_synced_files):
                # For cluster_synced_files, we let the path be non-existant
                # because its possible that the source directory gets set up
                # anytime over the life of the head node.
                add_content_hashes(local_path, allow_non_existing_paths=True)

        file_mounts_contents_hash = contents_hasher.hexdigest()

    else:
        file_mounts_contents_hash = None

    return (_hash_cache[conf_str], file_mounts_contents_hash)<|MERGE_RESOLUTION|>--- conflicted
+++ resolved
@@ -8,12 +8,10 @@
 
 import ray
 import ray._private.services as services
-<<<<<<< HEAD
-from ray.autoscaler.node_provider import _get_default_config, _NODE_PROVIDERS
-=======
-from ray.autoscaler._private.providers import _get_default_config
->>>>>>> 8f730142
+from ray.autoscaler._private.providers import _get_default_config, \
+    _NODE_PROVIDERS
 from ray.autoscaler._private.docker import validate_docker_config
+from ray.autoscaler._private.cli_logger import cli_logger
 
 REQUIRED, OPTIONAL = True, False
 RAY_SCHEMA_PATH = os.path.join(
@@ -104,10 +102,10 @@
     defaults["auth"] = defaults.get("auth", {})
     try:
         defaults = _fillout_available_node_types_resources(defaults)
-    except Exception:
+    except Exception as e:
         # We don't want to introduce new errors with filling available node
         # types resources feature.
-        pass
+        cli_logger.verbose_error("{}", str(e))
 
     return defaults
 
