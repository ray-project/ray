--- conflicted
+++ resolved
@@ -245,8 +245,6 @@
 
     return (_hash_cache[conf_str], file_mounts_contents_hash)
 
-
-<<<<<<< HEAD
 def add_resources(dict1: Dict[str, float],
                   dict2: Dict[str, float]) -> Dict[str, float]:
     """Given 2 dictionaries, combine them into a new dictionary. Handle collisions
@@ -270,7 +268,7 @@
     for as_set, count in freqs.items():
         as_list.append((deserializer(as_set), count))
     return as_list
-=======
+
 def add_prefix(info_string, prefix):
     """Prefixes each line of info_string, except the first, by prefix."""
     lines = info_string.split("\n")
@@ -279,5 +277,4 @@
         prefixed_line = ":".join([prefix, line])
         prefixed_lines.append(prefixed_line)
     prefixed_info_string = "\n".join(prefixed_lines)
-    return prefixed_info_string
->>>>>>> 69b0bc21
+    return prefixed_info_string