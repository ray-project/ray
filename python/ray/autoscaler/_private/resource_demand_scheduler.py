--- conflicted
+++ resolved
@@ -1,2060 +1,1030 @@
-<<<<<<< HEAD
-"""Implements multi-node-type autoscaling.
-
-This file implements an autoscaling algorithm that is aware of multiple node
-types (e.g., example-multi-node-type.yaml). The Ray autoscaler will pass in
-a vector of resource shape demands, and the resource demand scheduler will
-return a list of node types that can satisfy the demands given constraints
-(i.e., reverse bin packing).
-"""
-
-import copy
-import numpy as np
-import logging
-import collections
-from numbers import Real
-from typing import Dict
-from typing import List
-from typing import Optional
-from typing import Tuple
-
-from ray.autoscaler.node_provider import NodeProvider
-from ray._private.gcs_utils import PlacementGroupTableData
-from ray.core.generated.common_pb2 import PlacementStrategy
-from ray.autoscaler._private.constants import AUTOSCALER_CONSERVE_GPU_NODES
-from ray.autoscaler.tags import (
-    TAG_RAY_USER_NODE_TYPE,
-    NODE_KIND_UNMANAGED,
-    NODE_TYPE_LEGACY_WORKER,
-    NODE_KIND_WORKER,
-    NODE_TYPE_LEGACY_HEAD,
-    TAG_RAY_NODE_KIND,
-    NODE_KIND_HEAD,
-)
-import ray.ray_constants as ray_constants
-
-logger = logging.getLogger(__name__)
-
-# The minimum number of nodes to launch concurrently.
-UPSCALING_INITIAL_NUM_NODES = 5
-
-# e.g., cpu_4_ondemand.
-NodeType = str
-
-# e.g., {"resources": ..., "max_workers": ...}.
-NodeTypeConfigDict = str
-
-# e.g., {"GPU": 1}.
-ResourceDict = Dict[str, Real]
-
-# e.g., "node-1".
-NodeID = str
-
-# e.g., "127.0.0.1".
-NodeIP = str
-
-
-class ResourceDemandScheduler:
-    def __init__(
-        self,
-        provider: NodeProvider,
-        node_types: Dict[NodeType, NodeTypeConfigDict],
-        max_workers: int,
-        head_node_type: NodeType,
-        upscaling_speed: float = 1,
-    ) -> None:
-        self.provider = provider
-        self.node_types = _convert_memory_unit(node_types)
-        self.node_resource_updated = set()
-        self.max_workers = max_workers
-        self.head_node_type = head_node_type
-        self.upscaling_speed = upscaling_speed
-
-    def _get_head_and_workers(self, nodes: List[NodeID]) -> Tuple[NodeID, List[NodeID]]:
-        """Returns the head node's id and the list of all worker node ids,
-        given a list `nodes` of all node ids in the cluster.
-        """
-        head_id, worker_ids = None, []
-        for node in nodes:
-            tags = self.provider.node_tags(node)
-            if tags[TAG_RAY_NODE_KIND] == NODE_KIND_HEAD:
-                head_id = node
-            elif tags[TAG_RAY_NODE_KIND] == NODE_KIND_WORKER:
-                worker_ids.append(node)
-        return head_id, worker_ids
-
-    def reset_config(
-        self,
-        provider: NodeProvider,
-        node_types: Dict[NodeType, NodeTypeConfigDict],
-        max_workers: int,
-        head_node_type: NodeType,
-        upscaling_speed: float = 1,
-    ) -> None:
-        """Updates the class state variables.
-
-        For legacy yamls, it merges previous state and new state to make sure
-        inferered resources are not lost.
-        """
-        new_node_types = copy.deepcopy(node_types)
-        final_node_types = _convert_memory_unit(new_node_types)
-        if self.is_legacy_yaml(new_node_types):  # If new configs are legacy.
-            if self.is_legacy_yaml():  # If old configs were legacy.
-
-                def _update_based_on_node_config(node_type: NodeType) -> None:
-                    if (
-                        self.node_types[node_type]["node_config"]
-                        == new_node_types[node_type]["node_config"]
-                    ):  # If node config didnt change.
-                        if self.node_types[node_type]["resources"]:
-                            # If we already know the resources, do not
-                            # overwrite them. This helps also if in legacy
-                            # yamls the user provides "resources" field.
-                            del new_node_types[node_type]["resources"]
-                        self.node_types[node_type].update(new_node_types[node_type])
-                    else:
-                        self.node_types[node_type] = new_node_types[node_type]
-
-                _update_based_on_node_config(NODE_TYPE_LEGACY_HEAD)
-                _update_based_on_node_config(NODE_TYPE_LEGACY_WORKER)
-                final_node_types = self.node_types
-
-        self.provider = provider
-        self.node_types = copy.deepcopy(final_node_types)
-        self.node_resource_updated = set()
-        self.max_workers = max_workers
-        self.head_node_type = head_node_type
-        self.upscaling_speed = upscaling_speed
-
-    def is_legacy_yaml(
-        self, node_types: Dict[NodeType, NodeTypeConfigDict] = None
-    ) -> bool:
-        """Returns if the node types came from a legacy yaml.
-
-        A legacy yaml is one that was originally without available_node_types
-        and was autofilled with available_node_types."""
-        node_types = node_types or self.node_types
-        return (
-            NODE_TYPE_LEGACY_HEAD in node_types
-            and NODE_TYPE_LEGACY_WORKER in node_types
-        )
-
-    def is_feasible(self, bundle: ResourceDict) -> bool:
-        for node_type, config in self.node_types.items():
-            max_of_type = config.get("max_workers", 0)
-            node_resources = config["resources"]
-            if (node_type == self.head_node_type or max_of_type > 0) and _fits(
-                node_resources, bundle
-            ):
-                return True
-        return False
-
-    def get_nodes_to_launch(
-        self,
-        nodes: List[NodeID],
-        launching_nodes: Dict[NodeType, int],
-        resource_demands: List[ResourceDict],
-        unused_resources_by_ip: Dict[NodeIP, ResourceDict],
-        pending_placement_groups: List[PlacementGroupTableData],
-        max_resources_by_ip: Dict[NodeIP, ResourceDict],
-        ensure_min_cluster_size: List[ResourceDict] = None,
-    ) -> (Dict[NodeType, int], List[ResourceDict]):
-        """Given resource demands, return node types to add to the cluster.
-
-        This method:
-            (1) calculates the resources present in the cluster.
-            (2) calculates the remaining nodes to add to respect min_workers
-                constraint per node type.
-            (3) for each strict spread placement group, reserve space on
-                available nodes and launch new nodes if necessary.
-            (4) calculates the unfulfilled resource bundles.
-            (5) calculates which nodes need to be launched to fulfill all
-                the bundle requests, subject to max_worker constraints.
-
-        Args:
-            nodes: List of existing nodes in the cluster.
-            launching_nodes: Summary of node types currently being launched.
-            resource_demands: Vector of resource demands from the scheduler.
-            unused_resources_by_ip: Mapping from ip to available resources.
-            pending_placement_groups: Placement group demands.
-            max_resources_by_ip: Mapping from ip to static node resources.
-            ensure_min_cluster_size: Try to ensure the cluster can fit at least
-                this set of resources. This differs from resources_demands in
-                that we don't take into account existing usage.
-
-        Returns:
-            Dict of count to add for each node type, and residual of resources
-            that still cannot be fulfilled.
-        """
-        if self.is_legacy_yaml():
-            # When using legacy yaml files we need to infer the head & worker
-            # node resources from the static node resources from LoadMetrics.
-            self._infer_legacy_node_resources_if_needed(nodes, max_resources_by_ip)
-
-        self._update_node_resources_from_runtime(nodes, max_resources_by_ip)
-
-        node_resources: List[ResourceDict]
-        node_type_counts: Dict[NodeType, int]
-        node_resources, node_type_counts = self.calculate_node_resources(
-            nodes, launching_nodes, unused_resources_by_ip
-        )
-
-        logger.debug("Cluster resources: {}".format(node_resources))
-        logger.debug("Node counts: {}".format(node_type_counts))
-        # Step 2: add nodes to add to satisfy min_workers for each type
-        (
-            node_resources,
-            node_type_counts,
-            adjusted_min_workers,
-        ) = _add_min_workers_nodes(
-            node_resources,
-            node_type_counts,
-            self.node_types,
-            self.max_workers,
-            self.head_node_type,
-            ensure_min_cluster_size,
-        )
-
-        # Step 3: get resource demands of placement groups and return the
-        # groups that should be strictly spread.
-        logger.debug(f"Placement group demands: {pending_placement_groups}")
-        (
-            placement_group_demand_vector,
-            strict_spreads,
-        ) = placement_groups_to_resource_demands(pending_placement_groups)
-        # Place placement groups demand vector at the beginning of the resource
-        # demands vector to make it consistent (results in the same types of
-        # nodes to add) with pg_demands_nodes_max_launch_limit calculated later
-        resource_demands = placement_group_demand_vector + resource_demands
-
-        if (
-            self.is_legacy_yaml()
-            and not self.node_types[NODE_TYPE_LEGACY_WORKER]["resources"]
-        ):
-            # Need to launch worker nodes to later infer their
-            # resources.
-            # We add request_resources() demands here to make sure we launch
-            # a single worker sometimes even if min_workers = 0 and resource
-            # demands is empty.
-            if ensure_min_cluster_size:
-                request_resources_demands = ensure_min_cluster_size
-            else:
-                request_resources_demands = []
-            return (
-                self._legacy_worker_node_to_launch(
-                    nodes,
-                    launching_nodes,
-                    node_resources,
-                    resource_demands + request_resources_demands,
-                ),
-                [],
-            )
-
-        (
-            spread_pg_nodes_to_add,
-            node_resources,
-            node_type_counts,
-        ) = self.reserve_and_allocate_spread(
-            strict_spreads, node_resources, node_type_counts
-        )
-
-        # Calculate the nodes to add for bypassing max launch limit for
-        # placement groups and spreads.
-        unfulfilled_placement_groups_demands, _ = get_bin_pack_residual(
-            node_resources, placement_group_demand_vector
-        )
-        # Add 1 to account for the head node.
-        max_to_add = self.max_workers + 1 - sum(node_type_counts.values())
-        pg_demands_nodes_max_launch_limit, _ = get_nodes_for(
-            self.node_types,
-            node_type_counts,
-            self.head_node_type,
-            max_to_add,
-            unfulfilled_placement_groups_demands,
-        )
-        placement_groups_nodes_max_limit = {
-            node_type: spread_pg_nodes_to_add.get(node_type, 0)
-            + pg_demands_nodes_max_launch_limit.get(node_type, 0)
-            for node_type in self.node_types
-        }
-
-        # Step 4/5: add nodes for pending tasks, actors, and non-strict spread
-        # groups
-        unfulfilled, _ = get_bin_pack_residual(node_resources, resource_demands)
-        logger.debug("Resource demands: {}".format(resource_demands))
-        logger.debug("Unfulfilled demands: {}".format(unfulfilled))
-        nodes_to_add_based_on_demand, final_unfulfilled = get_nodes_for(
-            self.node_types,
-            node_type_counts,
-            self.head_node_type,
-            max_to_add,
-            unfulfilled,
-        )
-        logger.debug("Final unfulfilled: {}".format(final_unfulfilled))
-        # Merge nodes to add based on demand and nodes to add based on
-        # min_workers constraint. We add them because nodes to add based on
-        # demand was calculated after the min_workers constraint was respected.
-        total_nodes_to_add = {}
-
-        for node_type in self.node_types:
-            nodes_to_add = (
-                adjusted_min_workers.get(node_type, 0)
-                + spread_pg_nodes_to_add.get(node_type, 0)
-                + nodes_to_add_based_on_demand.get(node_type, 0)
-            )
-            if nodes_to_add > 0:
-                total_nodes_to_add[node_type] = nodes_to_add
-
-        # Limit the number of concurrent launches
-        total_nodes_to_add = self._get_concurrent_resource_demand_to_launch(
-            total_nodes_to_add,
-            unused_resources_by_ip.keys(),
-            nodes,
-            launching_nodes,
-            adjusted_min_workers,
-            placement_groups_nodes_max_limit,
-        )
-
-        logger.debug("Node requests: {}".format(total_nodes_to_add))
-        return total_nodes_to_add, final_unfulfilled
-
-    def _legacy_worker_node_to_launch(
-        self,
-        nodes: List[NodeID],
-        launching_nodes: Dict[NodeType, int],
-        node_resources: List[ResourceDict],
-        resource_demands: List[ResourceDict],
-    ) -> Dict[NodeType, int]:
-        """Get worker nodes to launch when resources missing in legacy yamls.
-
-        If there is unfulfilled demand and we don't know the resources of the
-        workers, it returns max(1, min_workers) worker nodes from which we
-        later calculate the node resources.
-        """
-        # Populate worker list.
-        _, worker_nodes = self._get_head_and_workers(nodes)
-
-        if self.max_workers == 0:
-            return {}
-        elif sum(launching_nodes.values()) + len(worker_nodes) > 0:
-            # If we are already launching a worker node, wait for its resources
-            # to be known.
-            # TODO(ameer): Note that if first worker node fails this will never
-            # launch any more nodes.
-            return {}
-        else:
-            unfulfilled, _ = get_bin_pack_residual(node_resources, resource_demands)
-            workers_to_add = min(
-                self.node_types[NODE_TYPE_LEGACY_WORKER].get("min_workers", 0),
-                self.node_types[NODE_TYPE_LEGACY_WORKER].get("max_workers", 0),
-            )
-            if workers_to_add > 0 or unfulfilled:
-                return {NODE_TYPE_LEGACY_WORKER: max(1, workers_to_add)}
-            else:
-                return {}
-
-    def _update_node_resources_from_runtime(
-        self, nodes: List[NodeID], max_resources_by_ip: Dict[NodeIP, ResourceDict]
-    ):
-        """Update static node type resources with runtime resources
-
-        This will update the cached static node type resources with the runtime
-        resources. Because we can not know the correctly memory or
-        object_store_memory from config file.
-        """
-        need_update = len(self.node_types) != len(self.node_resource_updated)
-
-        if not need_update:
-            return
-        for node_id in nodes:
-            tags = self.provider.node_tags(node_id)
-
-            if TAG_RAY_USER_NODE_TYPE not in tags:
-                continue
-
-            node_type = tags[TAG_RAY_USER_NODE_TYPE]
-            if (
-                node_type in self.node_resource_updated
-                or node_type not in self.node_types
-            ):
-                # continue if the node type has been updated or is not an known
-                # node type
-                continue
-            ip = self.provider.internal_ip(node_id)
-            runtime_resources = max_resources_by_ip.get(ip)
-            if runtime_resources:
-                runtime_resources = copy.deepcopy(runtime_resources)
-                resources = self.node_types[node_type].get("resources", {})
-                for key in ["CPU", "GPU", "memory", "object_store_memory"]:
-                    if key in runtime_resources:
-                        resources[key] = runtime_resources[key]
-                self.node_types[node_type]["resources"] = resources
-
-                node_kind = tags[TAG_RAY_NODE_KIND]
-                if node_kind == NODE_KIND_WORKER:
-                    # Here, we do not record the resources have been updated
-                    # if it is the head node kind. Because it need be updated
-                    # by worker kind runtime resource. The most difference
-                    # between head and worker is the memory resources. The head
-                    # node needs to configure redis memory which is not needed
-                    # for worker nodes.
-                    self.node_resource_updated.add(node_type)
-
-    def _infer_legacy_node_resources_if_needed(
-        self, nodes: List[NodeIP], max_resources_by_ip: Dict[NodeIP, ResourceDict]
-    ) -> (bool, Dict[NodeType, int]):
-        """Infers node resources for legacy config files.
-
-        Updates the resources of the head and worker node types in
-        self.node_types.
-        Args:
-            nodes: List of all node ids in the cluster
-            max_resources_by_ip: Mapping from ip to static node resources.
-        """
-        head_node, worker_nodes = self._get_head_and_workers(nodes)
-        # We fill the head node resources only once.
-        if not self.node_types[NODE_TYPE_LEGACY_HEAD]["resources"]:
-            try:
-                head_ip = self.provider.internal_ip(head_node)
-                self.node_types[NODE_TYPE_LEGACY_HEAD]["resources"] = copy.deepcopy(
-                    max_resources_by_ip[head_ip]
-                )
-            except (IndexError, KeyError):
-                logger.exception("Could not reach the head node.")
-        # We fill the worker node resources only once.
-        if not self.node_types[NODE_TYPE_LEGACY_WORKER]["resources"]:
-            # Set the node_types here in case we already launched a worker node
-            # from which we can directly get the node_resources.
-            worker_node_ips = [
-                self.provider.internal_ip(node_id) for node_id in worker_nodes
-            ]
-            for ip in worker_node_ips:
-                if ip in max_resources_by_ip:
-                    self.node_types[NODE_TYPE_LEGACY_WORKER][
-                        "resources"
-                    ] = copy.deepcopy(max_resources_by_ip[ip])
-                    break
-
-    def _get_concurrent_resource_demand_to_launch(
-        self,
-        to_launch: Dict[NodeType, int],
-        connected_nodes: List[NodeIP],
-        non_terminated_nodes: List[NodeID],
-        pending_launches_nodes: Dict[NodeType, int],
-        adjusted_min_workers: Dict[NodeType, int],
-        placement_group_nodes: Dict[NodeType, int],
-    ) -> Dict[NodeType, int]:
-        """Updates the max concurrent resources to launch for each node type.
-
-        Given the current nodes that should be launched, the non terminated
-        nodes (running and pending) and the pending to be launched nodes. This
-        method calculates the maximum number of nodes to launch concurrently
-        for each node type as follows:
-            1) Calculates the running nodes.
-            2) Calculates the pending nodes and gets the launching nodes.
-            3) Limits the total number of pending + currently-launching +
-               to-be-launched nodes to:
-               max(5, self.upscaling_speed * running_nodes[node_type]).
-
-        Args:
-            to_launch: List of number of nodes to launch based on resource
-                demand for every node type.
-            connected_nodes: Running nodes (from LoadMetrics).
-            non_terminated_nodes: Non terminated nodes (pending/running).
-            pending_launches_nodes: Nodes that are in the launch queue.
-            adjusted_min_workers: Nodes to launch to satisfy
-                min_workers and request_resources(). This overrides the launch
-                limits since the user is hinting to immediately scale up to
-                this size.
-            placement_group_nodes: Nodes to launch for placement groups.
-                This overrides the launch concurrency limits.
-        Returns:
-            Dict[NodeType, int]: Maximum number of nodes to launch for each
-                node type.
-        """
-        updated_nodes_to_launch = {}
-        running_nodes, pending_nodes = self._separate_running_and_pending_nodes(
-            non_terminated_nodes,
-            connected_nodes,
-        )
-        for node_type in to_launch:
-            # Enforce here max allowed pending nodes to be frac of total
-            # running nodes.
-            max_allowed_pending_nodes = max(
-                UPSCALING_INITIAL_NUM_NODES,
-                int(self.upscaling_speed * running_nodes[node_type]),
-            )
-            total_pending_nodes = (
-                pending_launches_nodes.get(node_type, 0) + pending_nodes[node_type]
-            )
-
-            upper_bound = max(
-                max_allowed_pending_nodes - total_pending_nodes,
-                # Allow more nodes if this is to respect min_workers or
-                # request_resources() or placement groups.
-                adjusted_min_workers.get(node_type, 0)
-                + placement_group_nodes.get(node_type, 0),
-            )
-
-            if upper_bound > 0:
-                updated_nodes_to_launch[node_type] = min(
-                    upper_bound, to_launch[node_type]
-                )
-
-        return updated_nodes_to_launch
-
-    def _separate_running_and_pending_nodes(
-        self,
-        non_terminated_nodes: List[NodeID],
-        connected_nodes: List[NodeIP],
-    ) -> (Dict[NodeType, int], Dict[NodeType, int]):
-        """Splits connected and non terminated nodes to pending & running."""
-
-        running_nodes = collections.defaultdict(int)
-        pending_nodes = collections.defaultdict(int)
-        for node_id in non_terminated_nodes:
-            tags = self.provider.node_tags(node_id)
-            if TAG_RAY_USER_NODE_TYPE in tags:
-                node_type = tags[TAG_RAY_USER_NODE_TYPE]
-                node_ip = self.provider.internal_ip(node_id)
-                if node_ip in connected_nodes:
-                    running_nodes[node_type] += 1
-                else:
-                    pending_nodes[node_type] += 1
-        return running_nodes, pending_nodes
-
-    def calculate_node_resources(
-        self,
-        nodes: List[NodeID],
-        pending_nodes: Dict[NodeID, int],
-        unused_resources_by_ip: Dict[str, ResourceDict],
-    ) -> (List[ResourceDict], Dict[NodeType, int]):
-        """Returns node resource list and node type counts.
-
-        Counts the running nodes, pending nodes.
-        Args:
-             nodes: Existing nodes.
-             pending_nodes: Pending nodes.
-        Returns:
-             node_resources: a list of running + pending resources.
-                 E.g., [{"CPU": 4}, {"GPU": 2}].
-             node_type_counts: running + pending workers per node type.
-        """
-
-        node_resources = []
-        node_type_counts = collections.defaultdict(int)
-
-        def add_node(node_type, available_resources=None):
-            if node_type not in self.node_types:
-                # We should not get here, but if for some reason we do, log an
-                # error and skip the errant node_type.
-                logger.error(
-                    f"Missing entry for node_type {node_type} in "
-                    f"cluster config: {self.node_types} under entry "
-                    "available_node_types. This node's resources will be "
-                    "ignored. If you are using an unmanaged node, manually "
-                    f"set the {TAG_RAY_NODE_KIND} tag to "
-                    f'"{NODE_KIND_UNMANAGED}" in your cloud provider\'s '
-                    "management console."
-                )
-                return None
-            # Careful not to include the same dict object multiple times.
-            available = copy.deepcopy(self.node_types[node_type]["resources"])
-            # If available_resources is None this might be because the node is
-            # no longer pending, but the raylet hasn't sent a heartbeat to gcs
-            # yet.
-            if available_resources is not None:
-                available = copy.deepcopy(available_resources)
-
-            node_resources.append(available)
-            node_type_counts[node_type] += 1
-
-        for node_id in nodes:
-            tags = self.provider.node_tags(node_id)
-            if TAG_RAY_USER_NODE_TYPE in tags:
-                node_type = tags[TAG_RAY_USER_NODE_TYPE]
-                ip = self.provider.internal_ip(node_id)
-                available_resources = unused_resources_by_ip.get(ip)
-                add_node(node_type, available_resources)
-
-        for node_type, count in pending_nodes.items():
-            for _ in range(count):
-                add_node(node_type)
-
-        return node_resources, node_type_counts
-
-    def reserve_and_allocate_spread(
-        self,
-        strict_spreads: List[List[ResourceDict]],
-        node_resources: List[ResourceDict],
-        node_type_counts: Dict[NodeType, int],
-    ):
-        """For each strict spread, attempt to reserve as much space as possible
-        on the node, then allocate new nodes for the unfulfilled portion.
-
-        Args:
-            strict_spreads (List[List[ResourceDict]]): A list of placement
-                groups which must be spread out.
-            node_resources (List[ResourceDict]): Available node resources in
-                the cluster.
-            node_type_counts (Dict[NodeType, int]): The amount of each type of
-                node pending or in the cluster.
-
-        Returns:
-            Dict[NodeType, int]: Nodes to add.
-            List[ResourceDict]: The updated node_resources after the method.
-            Dict[NodeType, int]: The updated node_type_counts.
-
-        """
-        to_add = collections.defaultdict(int)
-        for bundles in strict_spreads:
-            # Try to pack as many bundles of this group as possible on existing
-            # nodes. The remaining will be allocated on new nodes.
-            unfulfilled, node_resources = get_bin_pack_residual(
-                node_resources, bundles, strict_spread=True
-            )
-            max_to_add = self.max_workers + 1 - sum(node_type_counts.values())
-            # Allocate new nodes for the remaining bundles that don't fit.
-            to_launch, _ = get_nodes_for(
-                self.node_types,
-                node_type_counts,
-                self.head_node_type,
-                max_to_add,
-                unfulfilled,
-                strict_spread=True,
-            )
-            _inplace_add(node_type_counts, to_launch)
-            _inplace_add(to_add, to_launch)
-            new_node_resources = _node_type_counts_to_node_resources(
-                self.node_types, to_launch
-            )
-            # Update node resources to include newly launched nodes and their
-            # bundles.
-            unfulfilled, including_reserved = get_bin_pack_residual(
-                new_node_resources, unfulfilled, strict_spread=True
-            )
-            assert not unfulfilled
-            node_resources += including_reserved
-        return to_add, node_resources, node_type_counts
-
-    def debug_string(
-        self,
-        nodes: List[NodeID],
-        pending_nodes: Dict[NodeID, int],
-        unused_resources_by_ip: Dict[str, ResourceDict],
-    ) -> str:
-        node_resources, node_type_counts = self.calculate_node_resources(
-            nodes, pending_nodes, unused_resources_by_ip
-        )
-
-        out = "Worker node types:"
-        for node_type, count in node_type_counts.items():
-            out += "\n - {}: {}".format(node_type, count)
-            if pending_nodes.get(node_type):
-                out += " ({} pending)".format(pending_nodes[node_type])
-
-        return out
-
-
-def _convert_memory_unit(
-    node_types: Dict[NodeType, NodeTypeConfigDict]
-) -> Dict[NodeType, NodeTypeConfigDict]:
-    """Convert memory and object_store_memory to memory unit"""
-    node_types = copy.deepcopy(node_types)
-    for node_type in node_types:
-        res = node_types[node_type].get("resources", {})
-        if "memory" in res:
-            size = float(res["memory"])
-            res["memory"] = ray_constants.to_memory_units(size, False)
-        if "object_store_memory" in res:
-            size = float(res["object_store_memory"])
-            res["object_store_memory"] = ray_constants.to_memory_units(size, False)
-        if res:
-            node_types[node_type]["resources"] = res
-    return node_types
-
-
-def _node_type_counts_to_node_resources(
-    node_types: Dict[NodeType, NodeTypeConfigDict],
-    node_type_counts: Dict[NodeType, int],
-) -> List[ResourceDict]:
-    """Converts a node_type_counts dict into a list of node_resources."""
-    resources = []
-    for node_type, count in node_type_counts.items():
-        # Be careful, each entry in the list must be deep copied!
-        resources += [node_types[node_type]["resources"].copy() for _ in range(count)]
-    return resources
-
-
-def _add_min_workers_nodes(
-    node_resources: List[ResourceDict],
-    node_type_counts: Dict[NodeType, int],
-    node_types: Dict[NodeType, NodeTypeConfigDict],
-    max_workers: int,
-    head_node_type: NodeType,
-    ensure_min_cluster_size: List[ResourceDict],
-) -> (List[ResourceDict], Dict[NodeType, int], Dict[NodeType, int]):
-    """Updates resource demands to respect the min_workers and
-    request_resources() constraints.
-
-    Args:
-        node_resources: Resources of exisiting nodes already launched/pending.
-        node_type_counts: Counts of existing nodes already launched/pending.
-        node_types: Node types config.
-        max_workers: global max_workers constaint.
-        ensure_min_cluster_size: resource demands from request_resources().
-
-    Returns:
-        node_resources: The updated node resources after adding min_workers
-            and request_resources() constraints per node type.
-        node_type_counts: The updated node counts after adding min_workers
-            and request_resources() constraints per node type.
-        total_nodes_to_add_dict: The nodes to add to respect min_workers and
-            request_resources() constraints.
-    """
-    total_nodes_to_add_dict = {}
-    for node_type, config in node_types.items():
-        existing = node_type_counts.get(node_type, 0)
-        target = min(config.get("min_workers", 0), config.get("max_workers", 0))
-        if node_type == head_node_type:
-            # Add 1 to account for head node.
-            target = target + 1
-        if existing < target:
-            total_nodes_to_add_dict[node_type] = target - existing
-            node_type_counts[node_type] = target
-            node_resources.extend(
-                [
-                    copy.deepcopy(node_types[node_type]["resources"])
-                    for _ in range(total_nodes_to_add_dict[node_type])
-                ]
-            )
-
-    if ensure_min_cluster_size:
-        max_to_add = max_workers + 1 - sum(node_type_counts.values())
-        max_node_resources = []
-        # Fit request_resources() on all the resources as if they are idle.
-        for node_type in node_type_counts:
-            max_node_resources.extend(
-                [
-                    copy.deepcopy(node_types[node_type]["resources"])
-                    for _ in range(node_type_counts[node_type])
-                ]
-            )
-        # Get the unfulfilled to ensure min cluster size.
-        resource_requests_unfulfilled, _ = get_bin_pack_residual(
-            max_node_resources, ensure_min_cluster_size
-        )
-        # Get the nodes to meet the unfulfilled.
-        nodes_to_add_request_resources, _ = get_nodes_for(
-            node_types,
-            node_type_counts,
-            head_node_type,
-            max_to_add,
-            resource_requests_unfulfilled,
-        )
-        # Update the resources, counts and total nodes to add.
-        for node_type in nodes_to_add_request_resources:
-            nodes_to_add = nodes_to_add_request_resources.get(node_type, 0)
-            if nodes_to_add > 0:
-                node_type_counts[node_type] = nodes_to_add + node_type_counts.get(
-                    node_type, 0
-                )
-                node_resources.extend(
-                    [
-                        copy.deepcopy(node_types[node_type]["resources"])
-                        for _ in range(nodes_to_add)
-                    ]
-                )
-                total_nodes_to_add_dict[
-                    node_type
-                ] = nodes_to_add + total_nodes_to_add_dict.get(node_type, 0)
-    return node_resources, node_type_counts, total_nodes_to_add_dict
-
-
-def get_nodes_for(
-    node_types: Dict[NodeType, NodeTypeConfigDict],
-    existing_nodes: Dict[NodeType, int],
-    head_node_type: NodeType,
-    max_to_add: int,
-    resources: List[ResourceDict],
-    strict_spread: bool = False,
-) -> (Dict[NodeType, int], List[ResourceDict]):
-    """Determine nodes to add given resource demands and constraints.
-
-    Args:
-        node_types: node types config.
-        existing_nodes: counts of existing nodes already launched.
-            This sets constraints on the number of new nodes to add.
-        max_to_add: global constraint on nodes to add.
-        resources: resource demands to fulfill.
-        strict_spread: If true, each element in `resources` must be placed on a
-            different node.
-
-    Returns:
-        Dict of count to add for each node type, and residual of resources
-        that still cannot be fulfilled.
-    """
-    nodes_to_add = collections.defaultdict(int)
-
-    while resources and sum(nodes_to_add.values()) < max_to_add:
-        utilization_scores = []
-        for node_type in node_types:
-            max_workers_of_node_type = node_types[node_type].get("max_workers", 0)
-            if head_node_type == node_type:
-                # Add 1 to account for head node.
-                max_workers_of_node_type = max_workers_of_node_type + 1
-            if (
-                existing_nodes.get(node_type, 0) + nodes_to_add.get(node_type, 0)
-                >= max_workers_of_node_type
-            ):
-                continue
-            node_resources = node_types[node_type]["resources"]
-            if strict_spread:
-                # If handling strict spread, only one bundle can be placed on
-                # the node.
-                score = _utilization_score(node_resources, [resources[0]])
-            else:
-                score = _utilization_score(node_resources, resources)
-            if score is not None:
-                utilization_scores.append((score, node_type))
-
-        # Give up, no feasible node.
-        if not utilization_scores:
-            # TODO (Alex): We will hit this case every time a placement group
-            # starts up because placement groups are scheduled via custom
-            # resources. This will behave properly with the current utilization
-            # score heuristic, but it's a little dangerous and misleading.
-            logger.warning(
-                f"The autoscaler could not find a node type to satisfy the "
-                f"request: {resources}. If this request is related to "
-                f"placement groups the resource request will resolve itself, "
-                f"otherwise please specify a node type with the necessary "
-                f"resource "
-                f"https://docs.ray.io/en/master/cluster/autoscaling.html#multiple-node-type-autoscaling."  # noqa: E501
-            )
-            break
-
-        utilization_scores = sorted(utilization_scores, reverse=True)
-        best_node_type = utilization_scores[0][1]
-        nodes_to_add[best_node_type] += 1
-        if strict_spread:
-            resources = resources[1:]
-        else:
-            allocated_resource = node_types[best_node_type]["resources"]
-            residual, _ = get_bin_pack_residual([allocated_resource], resources)
-            assert len(residual) < len(resources), (resources, residual)
-            resources = residual
-
-    return nodes_to_add, resources
-
-
-def _utilization_score(
-    node_resources: ResourceDict, resources: List[ResourceDict]
-) -> Optional[float]:
-    remaining = copy.deepcopy(node_resources)
-    is_gpu_node = "GPU" in node_resources and node_resources["GPU"] > 0
-    any_gpu_task = any("GPU" in r for r in resources)
-
-    # Avoid launching GPU nodes if there aren't any GPU tasks at all. Note that
-    # if there *is* a GPU task, then CPU tasks can be scheduled as well.
-    if AUTOSCALER_CONSERVE_GPU_NODES:
-        if is_gpu_node and not any_gpu_task:
-            return None
-
-    fittable = []
-    resource_types = set()
-    for r in resources:
-        for k, v in r.items():
-            if v > 0:
-                resource_types.add(k)
-        if _fits(remaining, r):
-            fittable.append(r)
-            _inplace_subtract(remaining, r)
-    if not fittable:
-        return None
-
-    util_by_resources = []
-    num_matching_resource_types = 0
-    for k, v in node_resources.items():
-        # Don't divide by zero.
-        if v < 1:
-            # Could test v == 0 on the nose, but v < 1 feels safer.
-            # (Note that node resources are integers.)
-            continue
-        if k in resource_types:
-            num_matching_resource_types += 1
-        util = (v - remaining[k]) / v
-        util_by_resources.append(v * (util ** 3))
-
-    # Could happen if node_resources has only zero values.
-    if not util_by_resources:
-        return None
-
-    # Prioritize matching multiple resource types first, then prioritize
-    # using all resources, then prioritize overall balance
-    # of multiple resources.
-    return (
-        num_matching_resource_types,
-        min(util_by_resources),
-        np.mean(util_by_resources),
-    )
-
-
-def get_bin_pack_residual(
-    node_resources: List[ResourceDict],
-    resource_demands: List[ResourceDict],
-    strict_spread: bool = False,
-) -> (List[ResourceDict], List[ResourceDict]):
-    """Return a subset of resource_demands that cannot fit in the cluster.
-
-    TODO(ekl): this currently does not guarantee the resources will be packed
-    correctly by the Ray scheduler. This is only possible once the Ray backend
-    supports a placement groups API.
-
-    Args:
-        node_resources (List[ResourceDict]): List of resources per node.
-        resource_demands (List[ResourceDict]): List of resource bundles that
-            need to be bin packed onto the nodes.
-        strict_spread (bool): If true, each element in resource_demands must be
-            placed on a different entry in `node_resources`.
-
-    Returns:
-        List[ResourceDict]: the residual list resources that do not fit.
-        List[ResourceDict]: The updated node_resources after the method.
-    """
-
-    unfulfilled = []
-
-    # A most naive bin packing algorithm.
-    nodes = copy.deepcopy(node_resources)
-    # List of nodes that cannot be used again due to strict spread.
-    used = []
-    # We order the resource demands in the following way:
-    # More complex demands first.
-    # Break ties: heavier demands first.
-    # Break ties: lexicographically (to ensure stable ordering).
-    for demand in sorted(
-        resource_demands,
-        key=lambda demand: (
-            len(demand.values()),
-            sum(demand.values()),
-            sorted(demand.items()),
-        ),
-        reverse=True,
-    ):
-        found = False
-        node = None
-        for i in range(len(nodes)):
-            node = nodes[i]
-            if _fits(node, demand):
-                found = True
-                # In the strict_spread case, we can't reuse nodes.
-                if strict_spread:
-                    used.append(node)
-                    del nodes[i]
-                break
-        if found and node:
-            _inplace_subtract(node, demand)
-        else:
-            unfulfilled.append(demand)
-
-    return unfulfilled, nodes + used
-
-
-def _fits(node: ResourceDict, resources: ResourceDict) -> bool:
-    for k, v in resources.items():
-        if v > node.get(k, 0.0):
-            return False
-    return True
-
-
-def _inplace_subtract(node: ResourceDict, resources: ResourceDict) -> None:
-    for k, v in resources.items():
-        assert k in node, (k, node)
-        node[k] -= v
-        assert node[k] >= 0.0, (node, k, v)
-
-
-def _inplace_add(a: collections.defaultdict, b: Dict) -> None:
-    """Generically adds values in `b` to `a`.
-    a[k] should be defined for all k in b.keys()"""
-    for k, v in b.items():
-        a[k] += v
-
-
-def placement_groups_to_resource_demands(
-    pending_placement_groups: List[PlacementGroupTableData],
-):
-    """Preprocess placement group requests into regular resource demand vectors
-    when possible. The policy is:
-        * STRICT_PACK - Convert to a single bundle.
-        * PACK - Flatten into a resource demand vector.
-        * STRICT_SPREAD - Cannot be converted.
-        * SPREAD - Flatten into a resource demand vector.
-
-    Args:
-        pending_placement_groups (List[PlacementGroupData]): List of
-        PlacementGroupLoad's.
-
-    Returns:
-        List[ResourceDict]: The placement groups which were converted to a
-            resource demand vector.
-        List[List[ResourceDict]]: The placement groups which should be strictly
-            spread.
-    """
-    resource_demand_vector = []
-    unconverted = []
-    for placement_group in pending_placement_groups:
-        shapes = [dict(bundle.unit_resources) for bundle in placement_group.bundles]
-        if (
-            placement_group.strategy == PlacementStrategy.PACK
-            or placement_group.strategy == PlacementStrategy.SPREAD
-        ):
-            resource_demand_vector.extend(shapes)
-        elif placement_group.strategy == PlacementStrategy.STRICT_PACK:
-            combined = collections.defaultdict(float)
-            for shape in shapes:
-                for label, quantity in shape.items():
-                    combined[label] += quantity
-            resource_demand_vector.append(combined)
-        elif placement_group.strategy == PlacementStrategy.STRICT_SPREAD:
-            unconverted.append(shapes)
-        else:
-            logger.error(
-                f"Unknown placement group request type: {placement_group}. "
-                f"Please file a bug report "
-                f"https://github.com/ray-project/ray/issues/new."
-            )
-    return resource_demand_vector, unconverted
-=======
-"""Implements multi-node-type autoscaling.
-
-This file implements an autoscaling algorithm that is aware of multiple node
-types (e.g., example-multi-node-type.yaml). The Ray autoscaler will pass in
-a vector of resource shape demands, and the resource demand scheduler will
-return a list of node types that can satisfy the demands given constraints
-(i.e., reverse bin packing).
-"""
-
-import copy
-import numpy as np
-import logging
-import collections
-from numbers import Real
-from typing import Dict
-from typing import List
-from typing import Optional
-from typing import Tuple
-
-from ray.autoscaler.node_provider import NodeProvider
-from ray._private.gcs_utils import PlacementGroupTableData
-from ray.core.generated.common_pb2 import PlacementStrategy
-from ray.autoscaler._private.constants import AUTOSCALER_CONSERVE_GPU_NODES
-from ray.autoscaler.tags import (
-    TAG_RAY_USER_NODE_TYPE,
-    NODE_KIND_UNMANAGED,
-    NODE_TYPE_LEGACY_WORKER,
-    NODE_KIND_WORKER,
-    NODE_TYPE_LEGACY_HEAD,
-    TAG_RAY_NODE_KIND,
-    NODE_KIND_HEAD,
-)
-import ray.ray_constants as ray_constants
-
-logger = logging.getLogger(__name__)
-
-# The minimum number of nodes to launch concurrently.
-UPSCALING_INITIAL_NUM_NODES = 5
-
-# e.g., cpu_4_ondemand.
-NodeType = str
-
-# e.g., {"resources": ..., "max_workers": ...}.
-NodeTypeConfigDict = str
-
-# e.g., {"GPU": 1}.
-ResourceDict = Dict[str, Real]
-
-# e.g., "node-1".
-NodeID = str
-
-# e.g., "127.0.0.1".
-NodeIP = str
-
-
-class ResourceDemandScheduler:
-    def __init__(
-        self,
-        provider: NodeProvider,
-        node_types: Dict[NodeType, NodeTypeConfigDict],
-        max_workers: int,
-        head_node_type: NodeType,
-        upscaling_speed: float = 1,
-    ) -> None:
-        self.provider = provider
-        self.node_types = _convert_memory_unit(node_types)
-        self.node_resource_updated = set()
-        self.max_workers = max_workers
-        self.head_node_type = head_node_type
-        self.upscaling_speed = upscaling_speed
-
-    def _get_head_and_workers(self, nodes: List[NodeID]) -> Tuple[NodeID, List[NodeID]]:
-        """Returns the head node's id and the list of all worker node ids,
-        given a list `nodes` of all node ids in the cluster.
-        """
-        head_id, worker_ids = None, []
-        for node in nodes:
-            tags = self.provider.node_tags(node)
-            if tags[TAG_RAY_NODE_KIND] == NODE_KIND_HEAD:
-                head_id = node
-            elif tags[TAG_RAY_NODE_KIND] == NODE_KIND_WORKER:
-                worker_ids.append(node)
-        return head_id, worker_ids
-
-    def reset_config(
-        self,
-        provider: NodeProvider,
-        node_types: Dict[NodeType, NodeTypeConfigDict],
-        max_workers: int,
-        head_node_type: NodeType,
-        upscaling_speed: float = 1,
-    ) -> None:
-        """Updates the class state variables.
-
-        For legacy yamls, it merges previous state and new state to make sure
-        inferered resources are not lost.
-        """
-        new_node_types = copy.deepcopy(node_types)
-        final_node_types = _convert_memory_unit(new_node_types)
-        if self.is_legacy_yaml(new_node_types):  # If new configs are legacy.
-            if self.is_legacy_yaml():  # If old configs were legacy.
-
-                def _update_based_on_node_config(node_type: NodeType) -> None:
-                    if (
-                        self.node_types[node_type]["node_config"]
-                        == new_node_types[node_type]["node_config"]
-                    ):  # If node config didnt change.
-                        if self.node_types[node_type]["resources"]:
-                            # If we already know the resources, do not
-                            # overwrite them. This helps also if in legacy
-                            # yamls the user provides "resources" field.
-                            del new_node_types[node_type]["resources"]
-                        self.node_types[node_type].update(new_node_types[node_type])
-                    else:
-                        self.node_types[node_type] = new_node_types[node_type]
-
-                _update_based_on_node_config(NODE_TYPE_LEGACY_HEAD)
-                _update_based_on_node_config(NODE_TYPE_LEGACY_WORKER)
-                final_node_types = self.node_types
-
-        self.provider = provider
-        self.node_types = copy.deepcopy(final_node_types)
-        self.node_resource_updated = set()
-        self.max_workers = max_workers
-        self.head_node_type = head_node_type
-        self.upscaling_speed = upscaling_speed
-
-    def is_legacy_yaml(
-        self, node_types: Dict[NodeType, NodeTypeConfigDict] = None
-    ) -> bool:
-        """Returns if the node types came from a legacy yaml.
-
-        A legacy yaml is one that was originally without available_node_types
-        and was autofilled with available_node_types."""
-        node_types = node_types or self.node_types
-        return (
-            NODE_TYPE_LEGACY_HEAD in node_types
-            and NODE_TYPE_LEGACY_WORKER in node_types
-        )
-
-    def is_feasible(self, bundle: ResourceDict) -> bool:
-        for node_type, config in self.node_types.items():
-            max_of_type = config.get("max_workers", 0)
-            node_resources = config["resources"]
-            if (node_type == self.head_node_type or max_of_type > 0) and _fits(
-                node_resources, bundle
-            ):
-                return True
-        return False
-
-    def get_nodes_to_launch(
-        self,
-        nodes: List[NodeID],
-        launching_nodes: Dict[NodeType, int],
-        resource_demands: List[ResourceDict],
-        unused_resources_by_ip: Dict[NodeIP, ResourceDict],
-        pending_placement_groups: List[PlacementGroupTableData],
-        max_resources_by_ip: Dict[NodeIP, ResourceDict],
-        ensure_min_cluster_size: List[ResourceDict] = None,
-    ) -> (Dict[NodeType, int], List[ResourceDict]):
-        """Given resource demands, return node types to add to the cluster.
-
-        This method:
-            (1) calculates the resources present in the cluster.
-            (2) calculates the remaining nodes to add to respect min_workers
-                constraint per node type.
-            (3) for each strict spread placement group, reserve space on
-                available nodes and launch new nodes if necessary.
-            (4) calculates the unfulfilled resource bundles.
-            (5) calculates which nodes need to be launched to fulfill all
-                the bundle requests, subject to max_worker constraints.
-
-        Args:
-            nodes: List of existing nodes in the cluster.
-            launching_nodes: Summary of node types currently being launched.
-            resource_demands: Vector of resource demands from the scheduler.
-            unused_resources_by_ip: Mapping from ip to available resources.
-            pending_placement_groups: Placement group demands.
-            max_resources_by_ip: Mapping from ip to static node resources.
-            ensure_min_cluster_size: Try to ensure the cluster can fit at least
-                this set of resources. This differs from resources_demands in
-                that we don't take into account existing usage.
-
-        Returns:
-            Dict of count to add for each node type, and residual of resources
-            that still cannot be fulfilled.
-        """
-        if self.is_legacy_yaml():
-            # When using legacy yaml files we need to infer the head & worker
-            # node resources from the static node resources from LoadMetrics.
-            self._infer_legacy_node_resources_if_needed(nodes, max_resources_by_ip)
-
-        self._update_node_resources_from_runtime(nodes, max_resources_by_ip)
-
-        node_resources: List[ResourceDict]
-        node_type_counts: Dict[NodeType, int]
-        node_resources, node_type_counts = self.calculate_node_resources(
-            nodes, launching_nodes, unused_resources_by_ip
-        )
-
-        logger.debug("Cluster resources: {}".format(node_resources))
-        logger.debug("Node counts: {}".format(node_type_counts))
-        # Step 2: add nodes to add to satisfy min_workers for each type
-        (
-            node_resources,
-            node_type_counts,
-            adjusted_min_workers,
-        ) = _add_min_workers_nodes(
-            node_resources,
-            node_type_counts,
-            self.node_types,
-            self.max_workers,
-            self.head_node_type,
-            ensure_min_cluster_size,
-        )
-
-        # Step 3: get resource demands of placement groups and return the
-        # groups that should be strictly spread.
-        logger.debug(f"Placement group demands: {pending_placement_groups}")
-        (
-            placement_group_demand_vector,
-            strict_spreads,
-        ) = placement_groups_to_resource_demands(pending_placement_groups)
-        # Place placement groups demand vector at the beginning of the resource
-        # demands vector to make it consistent (results in the same types of
-        # nodes to add) with pg_demands_nodes_max_launch_limit calculated later
-        resource_demands = placement_group_demand_vector + resource_demands
-
-        if (
-            self.is_legacy_yaml()
-            and not self.node_types[NODE_TYPE_LEGACY_WORKER]["resources"]
-        ):
-            # Need to launch worker nodes to later infer their
-            # resources.
-            # We add request_resources() demands here to make sure we launch
-            # a single worker sometimes even if min_workers = 0 and resource
-            # demands is empty.
-            if ensure_min_cluster_size:
-                request_resources_demands = ensure_min_cluster_size
-            else:
-                request_resources_demands = []
-            return (
-                self._legacy_worker_node_to_launch(
-                    nodes,
-                    launching_nodes,
-                    node_resources,
-                    resource_demands + request_resources_demands,
-                ),
-                [],
-            )
-
-        (
-            spread_pg_nodes_to_add,
-            node_resources,
-            node_type_counts,
-        ) = self.reserve_and_allocate_spread(
-            strict_spreads, node_resources, node_type_counts
-        )
-
-        # Calculate the nodes to add for bypassing max launch limit for
-        # placement groups and spreads.
-        unfulfilled_placement_groups_demands, _ = get_bin_pack_residual(
-            node_resources, placement_group_demand_vector
-        )
-        # Add 1 to account for the head node.
-        max_to_add = self.max_workers + 1 - sum(node_type_counts.values())
-        pg_demands_nodes_max_launch_limit, _ = get_nodes_for(
-            self.node_types,
-            node_type_counts,
-            self.head_node_type,
-            max_to_add,
-            unfulfilled_placement_groups_demands,
-        )
-        placement_groups_nodes_max_limit = {
-            node_type: spread_pg_nodes_to_add.get(node_type, 0)
-            + pg_demands_nodes_max_launch_limit.get(node_type, 0)
-            for node_type in self.node_types
-        }
-
-        # Step 4/5: add nodes for pending tasks, actors, and non-strict spread
-        # groups
-        unfulfilled, _ = get_bin_pack_residual(node_resources, resource_demands)
-        logger.debug("Resource demands: {}".format(resource_demands))
-        logger.debug("Unfulfilled demands: {}".format(unfulfilled))
-        nodes_to_add_based_on_demand, final_unfulfilled = get_nodes_for(
-            self.node_types,
-            node_type_counts,
-            self.head_node_type,
-            max_to_add,
-            unfulfilled,
-        )
-        logger.debug("Final unfulfilled: {}".format(final_unfulfilled))
-        # Merge nodes to add based on demand and nodes to add based on
-        # min_workers constraint. We add them because nodes to add based on
-        # demand was calculated after the min_workers constraint was respected.
-        total_nodes_to_add = {}
-
-        for node_type in self.node_types:
-            nodes_to_add = (
-                adjusted_min_workers.get(node_type, 0)
-                + spread_pg_nodes_to_add.get(node_type, 0)
-                + nodes_to_add_based_on_demand.get(node_type, 0)
-            )
-            if nodes_to_add > 0:
-                total_nodes_to_add[node_type] = nodes_to_add
-
-        # Limit the number of concurrent launches
-        total_nodes_to_add = self._get_concurrent_resource_demand_to_launch(
-            total_nodes_to_add,
-            unused_resources_by_ip.keys(),
-            nodes,
-            launching_nodes,
-            adjusted_min_workers,
-            placement_groups_nodes_max_limit,
-        )
-
-        logger.debug("Node requests: {}".format(total_nodes_to_add))
-        return total_nodes_to_add, final_unfulfilled
-
-    def _legacy_worker_node_to_launch(
-        self,
-        nodes: List[NodeID],
-        launching_nodes: Dict[NodeType, int],
-        node_resources: List[ResourceDict],
-        resource_demands: List[ResourceDict],
-    ) -> Dict[NodeType, int]:
-        """Get worker nodes to launch when resources missing in legacy yamls.
-
-        If there is unfulfilled demand and we don't know the resources of the
-        workers, it returns max(1, min_workers) worker nodes from which we
-        later calculate the node resources.
-        """
-        # Populate worker list.
-        _, worker_nodes = self._get_head_and_workers(nodes)
-
-        if self.max_workers == 0:
-            return {}
-        elif sum(launching_nodes.values()) + len(worker_nodes) > 0:
-            # If we are already launching a worker node, wait for its resources
-            # to be known.
-            # TODO(ameer): Note that if first worker node fails this will never
-            # launch any more nodes.
-            return {}
-        else:
-            unfulfilled, _ = get_bin_pack_residual(node_resources, resource_demands)
-            workers_to_add = min(
-                self.node_types[NODE_TYPE_LEGACY_WORKER].get("min_workers", 0),
-                self.node_types[NODE_TYPE_LEGACY_WORKER].get("max_workers", 0),
-            )
-            if workers_to_add > 0 or unfulfilled:
-                return {NODE_TYPE_LEGACY_WORKER: max(1, workers_to_add)}
-            else:
-                return {}
-
-    def _update_node_resources_from_runtime(
-        self, nodes: List[NodeID], max_resources_by_ip: Dict[NodeIP, ResourceDict]
-    ):
-        """Update static node type resources with runtime resources
-
-        This will update the cached static node type resources with the runtime
-        resources. Because we can not know the correctly memory or
-        object_store_memory from config file.
-        """
-        need_update = len(self.node_types) != len(self.node_resource_updated)
-
-        if not need_update:
-            return
-        for node_id in nodes:
-            tags = self.provider.node_tags(node_id)
-
-            if TAG_RAY_USER_NODE_TYPE not in tags:
-                continue
-
-            node_type = tags[TAG_RAY_USER_NODE_TYPE]
-            if (
-                node_type in self.node_resource_updated
-                or node_type not in self.node_types
-            ):
-                # continue if the node type has been updated or is not an known
-                # node type
-                continue
-            ip = self.provider.internal_ip(node_id)
-            runtime_resources = max_resources_by_ip.get(ip)
-            if runtime_resources:
-                runtime_resources = copy.deepcopy(runtime_resources)
-                resources = self.node_types[node_type].get("resources", {})
-                for key in ["CPU", "GPU", "memory", "object_store_memory"]:
-                    if key in runtime_resources:
-                        resources[key] = runtime_resources[key]
-                self.node_types[node_type]["resources"] = resources
-
-                node_kind = tags[TAG_RAY_NODE_KIND]
-                if node_kind == NODE_KIND_WORKER:
-                    # Here, we do not record the resources have been updated
-                    # if it is the head node kind. Because it need be updated
-                    # by worker kind runtime resource. The most difference
-                    # between head and worker is the memory resources. The head
-                    # node needs to configure redis memory which is not needed
-                    # for worker nodes.
-                    self.node_resource_updated.add(node_type)
-
-    def _infer_legacy_node_resources_if_needed(
-        self, nodes: List[NodeIP], max_resources_by_ip: Dict[NodeIP, ResourceDict]
-    ) -> (bool, Dict[NodeType, int]):
-        """Infers node resources for legacy config files.
-
-        Updates the resources of the head and worker node types in
-        self.node_types.
-        Args:
-            nodes: List of all node ids in the cluster
-            max_resources_by_ip: Mapping from ip to static node resources.
-        """
-        head_node, worker_nodes = self._get_head_and_workers(nodes)
-        # We fill the head node resources only once.
-        if not self.node_types[NODE_TYPE_LEGACY_HEAD]["resources"]:
-            try:
-                head_ip = self.provider.internal_ip(head_node)
-                self.node_types[NODE_TYPE_LEGACY_HEAD]["resources"] = copy.deepcopy(
-                    max_resources_by_ip[head_ip]
-                )
-            except (IndexError, KeyError):
-                logger.exception("Could not reach the head node.")
-        # We fill the worker node resources only once.
-        if not self.node_types[NODE_TYPE_LEGACY_WORKER]["resources"]:
-            # Set the node_types here in case we already launched a worker node
-            # from which we can directly get the node_resources.
-            worker_node_ips = [
-                self.provider.internal_ip(node_id) for node_id in worker_nodes
-            ]
-            for ip in worker_node_ips:
-                if ip in max_resources_by_ip:
-                    self.node_types[NODE_TYPE_LEGACY_WORKER][
-                        "resources"
-                    ] = copy.deepcopy(max_resources_by_ip[ip])
-                    break
-
-    def _get_concurrent_resource_demand_to_launch(
-        self,
-        to_launch: Dict[NodeType, int],
-        connected_nodes: List[NodeIP],
-        non_terminated_nodes: List[NodeID],
-        pending_launches_nodes: Dict[NodeType, int],
-        adjusted_min_workers: Dict[NodeType, int],
-        placement_group_nodes: Dict[NodeType, int],
-    ) -> Dict[NodeType, int]:
-        """Updates the max concurrent resources to launch for each node type.
-
-        Given the current nodes that should be launched, the non terminated
-        nodes (running and pending) and the pending to be launched nodes. This
-        method calculates the maximum number of nodes to launch concurrently
-        for each node type as follows:
-            1) Calculates the running nodes.
-            2) Calculates the pending nodes and gets the launching nodes.
-            3) Limits the total number of pending + currently-launching +
-               to-be-launched nodes to:
-                   max(
-                       5,
-                       self.upscaling_speed * max(running_nodes[node_type], 1)
-                   ).
-
-        Args:
-            to_launch: List of number of nodes to launch based on resource
-                demand for every node type.
-            connected_nodes: Running nodes (from LoadMetrics).
-            non_terminated_nodes: Non terminated nodes (pending/running).
-            pending_launches_nodes: Nodes that are in the launch queue.
-            adjusted_min_workers: Nodes to launch to satisfy
-                min_workers and request_resources(). This overrides the launch
-                limits since the user is hinting to immediately scale up to
-                this size.
-            placement_group_nodes: Nodes to launch for placement groups.
-                This overrides the launch concurrency limits.
-        Returns:
-            Dict[NodeType, int]: Maximum number of nodes to launch for each
-                node type.
-        """
-        updated_nodes_to_launch = {}
-        running_nodes, pending_nodes = self._separate_running_and_pending_nodes(
-            non_terminated_nodes,
-            connected_nodes,
-        )
-        for node_type in to_launch:
-            # Enforce here max allowed pending nodes to be frac of total
-            # running nodes.
-            max_allowed_pending_nodes = max(
-                UPSCALING_INITIAL_NUM_NODES,
-                int(self.upscaling_speed * max(running_nodes[node_type], 1)),
-            )
-            total_pending_nodes = (
-                pending_launches_nodes.get(node_type, 0) + pending_nodes[node_type]
-            )
-
-            upper_bound = max(
-                max_allowed_pending_nodes - total_pending_nodes,
-                # Allow more nodes if this is to respect min_workers or
-                # request_resources() or placement groups.
-                adjusted_min_workers.get(node_type, 0)
-                + placement_group_nodes.get(node_type, 0),
-            )
-
-            if upper_bound > 0:
-                updated_nodes_to_launch[node_type] = min(
-                    upper_bound, to_launch[node_type]
-                )
-
-        return updated_nodes_to_launch
-
-    def _separate_running_and_pending_nodes(
-        self,
-        non_terminated_nodes: List[NodeID],
-        connected_nodes: List[NodeIP],
-    ) -> (Dict[NodeType, int], Dict[NodeType, int]):
-        """Splits connected and non terminated nodes to pending & running."""
-
-        running_nodes = collections.defaultdict(int)
-        pending_nodes = collections.defaultdict(int)
-        for node_id in non_terminated_nodes:
-            tags = self.provider.node_tags(node_id)
-            if TAG_RAY_USER_NODE_TYPE in tags:
-                node_type = tags[TAG_RAY_USER_NODE_TYPE]
-                node_ip = self.provider.internal_ip(node_id)
-                if node_ip in connected_nodes:
-                    running_nodes[node_type] += 1
-                else:
-                    pending_nodes[node_type] += 1
-        return running_nodes, pending_nodes
-
-    def calculate_node_resources(
-        self,
-        nodes: List[NodeID],
-        pending_nodes: Dict[NodeID, int],
-        unused_resources_by_ip: Dict[str, ResourceDict],
-    ) -> (List[ResourceDict], Dict[NodeType, int]):
-        """Returns node resource list and node type counts.
-
-        Counts the running nodes, pending nodes.
-        Args:
-             nodes: Existing nodes.
-             pending_nodes: Pending nodes.
-        Returns:
-             node_resources: a list of running + pending resources.
-                 E.g., [{"CPU": 4}, {"GPU": 2}].
-             node_type_counts: running + pending workers per node type.
-        """
-
-        node_resources = []
-        node_type_counts = collections.defaultdict(int)
-
-        def add_node(node_type, available_resources=None):
-            if node_type not in self.node_types:
-                # We should not get here, but if for some reason we do, log an
-                # error and skip the errant node_type.
-                logger.error(
-                    f"Missing entry for node_type {node_type} in "
-                    f"cluster config: {self.node_types} under entry "
-                    "available_node_types. This node's resources will be "
-                    "ignored. If you are using an unmanaged node, manually "
-                    f"set the {TAG_RAY_NODE_KIND} tag to "
-                    f'"{NODE_KIND_UNMANAGED}" in your cloud provider\'s '
-                    "management console."
-                )
-                return None
-            # Careful not to include the same dict object multiple times.
-            available = copy.deepcopy(self.node_types[node_type]["resources"])
-            # If available_resources is None this might be because the node is
-            # no longer pending, but the raylet hasn't sent a heartbeat to gcs
-            # yet.
-            if available_resources is not None:
-                available = copy.deepcopy(available_resources)
-
-            node_resources.append(available)
-            node_type_counts[node_type] += 1
-
-        for node_id in nodes:
-            tags = self.provider.node_tags(node_id)
-            if TAG_RAY_USER_NODE_TYPE in tags:
-                node_type = tags[TAG_RAY_USER_NODE_TYPE]
-                ip = self.provider.internal_ip(node_id)
-                available_resources = unused_resources_by_ip.get(ip)
-                add_node(node_type, available_resources)
-
-        for node_type, count in pending_nodes.items():
-            for _ in range(count):
-                add_node(node_type)
-
-        return node_resources, node_type_counts
-
-    def reserve_and_allocate_spread(
-        self,
-        strict_spreads: List[List[ResourceDict]],
-        node_resources: List[ResourceDict],
-        node_type_counts: Dict[NodeType, int],
-    ):
-        """For each strict spread, attempt to reserve as much space as possible
-        on the node, then allocate new nodes for the unfulfilled portion.
-
-        Args:
-            strict_spreads (List[List[ResourceDict]]): A list of placement
-                groups which must be spread out.
-            node_resources (List[ResourceDict]): Available node resources in
-                the cluster.
-            node_type_counts (Dict[NodeType, int]): The amount of each type of
-                node pending or in the cluster.
-
-        Returns:
-            Dict[NodeType, int]: Nodes to add.
-            List[ResourceDict]: The updated node_resources after the method.
-            Dict[NodeType, int]: The updated node_type_counts.
-
-        """
-        to_add = collections.defaultdict(int)
-        for bundles in strict_spreads:
-            # Try to pack as many bundles of this group as possible on existing
-            # nodes. The remaining will be allocated on new nodes.
-            unfulfilled, node_resources = get_bin_pack_residual(
-                node_resources, bundles, strict_spread=True
-            )
-            max_to_add = self.max_workers + 1 - sum(node_type_counts.values())
-            # Allocate new nodes for the remaining bundles that don't fit.
-            to_launch, _ = get_nodes_for(
-                self.node_types,
-                node_type_counts,
-                self.head_node_type,
-                max_to_add,
-                unfulfilled,
-                strict_spread=True,
-            )
-            _inplace_add(node_type_counts, to_launch)
-            _inplace_add(to_add, to_launch)
-            new_node_resources = _node_type_counts_to_node_resources(
-                self.node_types, to_launch
-            )
-            # Update node resources to include newly launched nodes and their
-            # bundles.
-            unfulfilled, including_reserved = get_bin_pack_residual(
-                new_node_resources, unfulfilled, strict_spread=True
-            )
-            assert not unfulfilled
-            node_resources += including_reserved
-        return to_add, node_resources, node_type_counts
-
-    def debug_string(
-        self,
-        nodes: List[NodeID],
-        pending_nodes: Dict[NodeID, int],
-        unused_resources_by_ip: Dict[str, ResourceDict],
-    ) -> str:
-        node_resources, node_type_counts = self.calculate_node_resources(
-            nodes, pending_nodes, unused_resources_by_ip
-        )
-
-        out = "Worker node types:"
-        for node_type, count in node_type_counts.items():
-            out += "\n - {}: {}".format(node_type, count)
-            if pending_nodes.get(node_type):
-                out += " ({} pending)".format(pending_nodes[node_type])
-
-        return out
-
-
-def _convert_memory_unit(
-    node_types: Dict[NodeType, NodeTypeConfigDict]
-) -> Dict[NodeType, NodeTypeConfigDict]:
-    """Convert memory and object_store_memory to memory unit"""
-    node_types = copy.deepcopy(node_types)
-    for node_type in node_types:
-        res = node_types[node_type].get("resources", {})
-        if "memory" in res:
-            size = float(res["memory"])
-            res["memory"] = ray_constants.to_memory_units(size, False)
-        if "object_store_memory" in res:
-            size = float(res["object_store_memory"])
-            res["object_store_memory"] = ray_constants.to_memory_units(size, False)
-        if res:
-            node_types[node_type]["resources"] = res
-    return node_types
-
-
-def _node_type_counts_to_node_resources(
-    node_types: Dict[NodeType, NodeTypeConfigDict],
-    node_type_counts: Dict[NodeType, int],
-) -> List[ResourceDict]:
-    """Converts a node_type_counts dict into a list of node_resources."""
-    resources = []
-    for node_type, count in node_type_counts.items():
-        # Be careful, each entry in the list must be deep copied!
-        resources += [node_types[node_type]["resources"].copy() for _ in range(count)]
-    return resources
-
-
-def _add_min_workers_nodes(
-    node_resources: List[ResourceDict],
-    node_type_counts: Dict[NodeType, int],
-    node_types: Dict[NodeType, NodeTypeConfigDict],
-    max_workers: int,
-    head_node_type: NodeType,
-    ensure_min_cluster_size: List[ResourceDict],
-) -> (List[ResourceDict], Dict[NodeType, int], Dict[NodeType, int]):
-    """Updates resource demands to respect the min_workers and
-    request_resources() constraints.
-
-    Args:
-        node_resources: Resources of exisiting nodes already launched/pending.
-        node_type_counts: Counts of existing nodes already launched/pending.
-        node_types: Node types config.
-        max_workers: global max_workers constaint.
-        ensure_min_cluster_size: resource demands from request_resources().
-
-    Returns:
-        node_resources: The updated node resources after adding min_workers
-            and request_resources() constraints per node type.
-        node_type_counts: The updated node counts after adding min_workers
-            and request_resources() constraints per node type.
-        total_nodes_to_add_dict: The nodes to add to respect min_workers and
-            request_resources() constraints.
-    """
-    total_nodes_to_add_dict = {}
-    for node_type, config in node_types.items():
-        existing = node_type_counts.get(node_type, 0)
-        target = min(config.get("min_workers", 0), config.get("max_workers", 0))
-        if node_type == head_node_type:
-            # Add 1 to account for head node.
-            target = target + 1
-        if existing < target:
-            total_nodes_to_add_dict[node_type] = target - existing
-            node_type_counts[node_type] = target
-            node_resources.extend(
-                [
-                    copy.deepcopy(node_types[node_type]["resources"])
-                    for _ in range(total_nodes_to_add_dict[node_type])
-                ]
-            )
-
-    if ensure_min_cluster_size:
-        max_to_add = max_workers + 1 - sum(node_type_counts.values())
-        max_node_resources = []
-        # Fit request_resources() on all the resources as if they are idle.
-        for node_type in node_type_counts:
-            max_node_resources.extend(
-                [
-                    copy.deepcopy(node_types[node_type]["resources"])
-                    for _ in range(node_type_counts[node_type])
-                ]
-            )
-        # Get the unfulfilled to ensure min cluster size.
-        resource_requests_unfulfilled, _ = get_bin_pack_residual(
-            max_node_resources, ensure_min_cluster_size
-        )
-        # Get the nodes to meet the unfulfilled.
-        nodes_to_add_request_resources, _ = get_nodes_for(
-            node_types,
-            node_type_counts,
-            head_node_type,
-            max_to_add,
-            resource_requests_unfulfilled,
-        )
-        # Update the resources, counts and total nodes to add.
-        for node_type in nodes_to_add_request_resources:
-            nodes_to_add = nodes_to_add_request_resources.get(node_type, 0)
-            if nodes_to_add > 0:
-                node_type_counts[node_type] = nodes_to_add + node_type_counts.get(
-                    node_type, 0
-                )
-                node_resources.extend(
-                    [
-                        copy.deepcopy(node_types[node_type]["resources"])
-                        for _ in range(nodes_to_add)
-                    ]
-                )
-                total_nodes_to_add_dict[
-                    node_type
-                ] = nodes_to_add + total_nodes_to_add_dict.get(node_type, 0)
-    return node_resources, node_type_counts, total_nodes_to_add_dict
-
-
-def get_nodes_for(
-    node_types: Dict[NodeType, NodeTypeConfigDict],
-    existing_nodes: Dict[NodeType, int],
-    head_node_type: NodeType,
-    max_to_add: int,
-    resources: List[ResourceDict],
-    strict_spread: bool = False,
-) -> (Dict[NodeType, int], List[ResourceDict]):
-    """Determine nodes to add given resource demands and constraints.
-
-    Args:
-        node_types: node types config.
-        existing_nodes: counts of existing nodes already launched.
-            This sets constraints on the number of new nodes to add.
-        max_to_add: global constraint on nodes to add.
-        resources: resource demands to fulfill.
-        strict_spread: If true, each element in `resources` must be placed on a
-            different node.
-
-    Returns:
-        Dict of count to add for each node type, and residual of resources
-        that still cannot be fulfilled.
-    """
-    nodes_to_add = collections.defaultdict(int)
-
-    while resources and sum(nodes_to_add.values()) < max_to_add:
-        utilization_scores = []
-        for node_type in node_types:
-            max_workers_of_node_type = node_types[node_type].get("max_workers", 0)
-            if head_node_type == node_type:
-                # Add 1 to account for head node.
-                max_workers_of_node_type = max_workers_of_node_type + 1
-            if (
-                existing_nodes.get(node_type, 0) + nodes_to_add.get(node_type, 0)
-                >= max_workers_of_node_type
-            ):
-                continue
-            node_resources = node_types[node_type]["resources"]
-            if strict_spread:
-                # If handling strict spread, only one bundle can be placed on
-                # the node.
-                score = _utilization_score(node_resources, [resources[0]])
-            else:
-                score = _utilization_score(node_resources, resources)
-            if score is not None:
-                utilization_scores.append((score, node_type))
-
-        # Give up, no feasible node.
-        if not utilization_scores:
-            # TODO (Alex): We will hit this case every time a placement group
-            # starts up because placement groups are scheduled via custom
-            # resources. This will behave properly with the current utilization
-            # score heuristic, but it's a little dangerous and misleading.
-            logger.warning(
-                f"The autoscaler could not find a node type to satisfy the "
-                f"request: {resources}. If this request is related to "
-                f"placement groups the resource request will resolve itself, "
-                f"otherwise please specify a node type with the necessary "
-                f"resource "
-                f"https://docs.ray.io/en/master/cluster/autoscaling.html#multiple-node-type-autoscaling."  # noqa: E501
-            )
-            break
-
-        utilization_scores = sorted(utilization_scores, reverse=True)
-        best_node_type = utilization_scores[0][1]
-        nodes_to_add[best_node_type] += 1
-        if strict_spread:
-            resources = resources[1:]
-        else:
-            allocated_resource = node_types[best_node_type]["resources"]
-            residual, _ = get_bin_pack_residual([allocated_resource], resources)
-            assert len(residual) < len(resources), (resources, residual)
-            resources = residual
-
-    return nodes_to_add, resources
-
-
-def _utilization_score(
-    node_resources: ResourceDict, resources: List[ResourceDict]
-) -> Optional[float]:
-    remaining = copy.deepcopy(node_resources)
-    is_gpu_node = "GPU" in node_resources and node_resources["GPU"] > 0
-    any_gpu_task = any("GPU" in r for r in resources)
-
-    # Avoid launching GPU nodes if there aren't any GPU tasks at all. Note that
-    # if there *is* a GPU task, then CPU tasks can be scheduled as well.
-    if AUTOSCALER_CONSERVE_GPU_NODES:
-        if is_gpu_node and not any_gpu_task:
-            return None
-
-    fittable = []
-    resource_types = set()
-    for r in resources:
-        for k, v in r.items():
-            if v > 0:
-                resource_types.add(k)
-        if _fits(remaining, r):
-            fittable.append(r)
-            _inplace_subtract(remaining, r)
-    if not fittable:
-        return None
-
-    util_by_resources = []
-    num_matching_resource_types = 0
-    for k, v in node_resources.items():
-        # Don't divide by zero.
-        if v < 1:
-            # Could test v == 0 on the nose, but v < 1 feels safer.
-            # (Note that node resources are integers.)
-            continue
-        if k in resource_types:
-            num_matching_resource_types += 1
-        util = (v - remaining[k]) / v
-        util_by_resources.append(v * (util ** 3))
-
-    # Could happen if node_resources has only zero values.
-    if not util_by_resources:
-        return None
-
-    # Prioritize matching multiple resource types first, then prioritize
-    # using all resources, then prioritize overall balance
-    # of multiple resources.
-    return (
-        num_matching_resource_types,
-        min(util_by_resources),
-        np.mean(util_by_resources),
-    )
-
-
-def get_bin_pack_residual(
-    node_resources: List[ResourceDict],
-    resource_demands: List[ResourceDict],
-    strict_spread: bool = False,
-) -> (List[ResourceDict], List[ResourceDict]):
-    """Return a subset of resource_demands that cannot fit in the cluster.
-
-    TODO(ekl): this currently does not guarantee the resources will be packed
-    correctly by the Ray scheduler. This is only possible once the Ray backend
-    supports a placement groups API.
-
-    Args:
-        node_resources (List[ResourceDict]): List of resources per node.
-        resource_demands (List[ResourceDict]): List of resource bundles that
-            need to be bin packed onto the nodes.
-        strict_spread (bool): If true, each element in resource_demands must be
-            placed on a different entry in `node_resources`.
-
-    Returns:
-        List[ResourceDict]: the residual list resources that do not fit.
-        List[ResourceDict]: The updated node_resources after the method.
-    """
-
-    unfulfilled = []
-
-    # A most naive bin packing algorithm.
-    nodes = copy.deepcopy(node_resources)
-    # List of nodes that cannot be used again due to strict spread.
-    used = []
-    # We order the resource demands in the following way:
-    # More complex demands first.
-    # Break ties: heavier demands first.
-    # Break ties: lexicographically (to ensure stable ordering).
-    for demand in sorted(
-        resource_demands,
-        key=lambda demand: (
-            len(demand.values()),
-            sum(demand.values()),
-            sorted(demand.items()),
-        ),
-        reverse=True,
-    ):
-        found = False
-        node = None
-        for i in range(len(nodes)):
-            node = nodes[i]
-            if _fits(node, demand):
-                found = True
-                # In the strict_spread case, we can't reuse nodes.
-                if strict_spread:
-                    used.append(node)
-                    del nodes[i]
-                break
-        if found and node:
-            _inplace_subtract(node, demand)
-        else:
-            unfulfilled.append(demand)
-
-    return unfulfilled, nodes + used
-
-
-def _fits(node: ResourceDict, resources: ResourceDict) -> bool:
-    for k, v in resources.items():
-        if v > node.get(k, 0.0):
-            return False
-    return True
-
-
-def _inplace_subtract(node: ResourceDict, resources: ResourceDict) -> None:
-    for k, v in resources.items():
-        assert k in node, (k, node)
-        node[k] -= v
-        assert node[k] >= 0.0, (node, k, v)
-
-
-def _inplace_add(a: collections.defaultdict, b: Dict) -> None:
-    """Generically adds values in `b` to `a`.
-    a[k] should be defined for all k in b.keys()"""
-    for k, v in b.items():
-        a[k] += v
-
-
-def placement_groups_to_resource_demands(
-    pending_placement_groups: List[PlacementGroupTableData],
-):
-    """Preprocess placement group requests into regular resource demand vectors
-    when possible. The policy is:
-        * STRICT_PACK - Convert to a single bundle.
-        * PACK - Flatten into a resource demand vector.
-        * STRICT_SPREAD - Cannot be converted.
-        * SPREAD - Flatten into a resource demand vector.
-
-    Args:
-        pending_placement_groups (List[PlacementGroupData]): List of
-        PlacementGroupLoad's.
-
-    Returns:
-        List[ResourceDict]: The placement groups which were converted to a
-            resource demand vector.
-        List[List[ResourceDict]]: The placement groups which should be strictly
-            spread.
-    """
-    resource_demand_vector = []
-    unconverted = []
-    for placement_group in pending_placement_groups:
-        shapes = [dict(bundle.unit_resources) for bundle in placement_group.bundles]
-        if (
-            placement_group.strategy == PlacementStrategy.PACK
-            or placement_group.strategy == PlacementStrategy.SPREAD
-        ):
-            resource_demand_vector.extend(shapes)
-        elif placement_group.strategy == PlacementStrategy.STRICT_PACK:
-            combined = collections.defaultdict(float)
-            for shape in shapes:
-                for label, quantity in shape.items():
-                    combined[label] += quantity
-            resource_demand_vector.append(combined)
-        elif placement_group.strategy == PlacementStrategy.STRICT_SPREAD:
-            unconverted.append(shapes)
-        else:
-            logger.error(
-                f"Unknown placement group request type: {placement_group}. "
-                f"Please file a bug report "
-                f"https://github.com/ray-project/ray/issues/new."
-            )
-    return resource_demand_vector, unconverted
->>>>>>> 19672688
+"""Implements multi-node-type autoscaling.
+
+This file implements an autoscaling algorithm that is aware of multiple node
+types (e.g., example-multi-node-type.yaml). The Ray autoscaler will pass in
+a vector of resource shape demands, and the resource demand scheduler will
+return a list of node types that can satisfy the demands given constraints
+(i.e., reverse bin packing).
+"""
+
+import copy
+import numpy as np
+import logging
+import collections
+from numbers import Real
+from typing import Dict
+from typing import List
+from typing import Optional
+from typing import Tuple
+
+from ray.autoscaler.node_provider import NodeProvider
+from ray._private.gcs_utils import PlacementGroupTableData
+from ray.core.generated.common_pb2 import PlacementStrategy
+from ray.autoscaler._private.constants import AUTOSCALER_CONSERVE_GPU_NODES
+from ray.autoscaler.tags import (
+    TAG_RAY_USER_NODE_TYPE,
+    NODE_KIND_UNMANAGED,
+    NODE_TYPE_LEGACY_WORKER,
+    NODE_KIND_WORKER,
+    NODE_TYPE_LEGACY_HEAD,
+    TAG_RAY_NODE_KIND,
+    NODE_KIND_HEAD,
+)
+import ray.ray_constants as ray_constants
+
+logger = logging.getLogger(__name__)
+
+# The minimum number of nodes to launch concurrently.
+UPSCALING_INITIAL_NUM_NODES = 5
+
+# e.g., cpu_4_ondemand.
+NodeType = str
+
+# e.g., {"resources": ..., "max_workers": ...}.
+NodeTypeConfigDict = str
+
+# e.g., {"GPU": 1}.
+ResourceDict = Dict[str, Real]
+
+# e.g., "node-1".
+NodeID = str
+
+# e.g., "127.0.0.1".
+NodeIP = str
+
+
+class ResourceDemandScheduler:
+    def __init__(
+        self,
+        provider: NodeProvider,
+        node_types: Dict[NodeType, NodeTypeConfigDict],
+        max_workers: int,
+        head_node_type: NodeType,
+        upscaling_speed: float = 1,
+    ) -> None:
+        self.provider = provider
+        self.node_types = _convert_memory_unit(node_types)
+        self.node_resource_updated = set()
+        self.max_workers = max_workers
+        self.head_node_type = head_node_type
+        self.upscaling_speed = upscaling_speed
+
+    def _get_head_and_workers(self, nodes: List[NodeID]) -> Tuple[NodeID, List[NodeID]]:
+        """Returns the head node's id and the list of all worker node ids,
+        given a list `nodes` of all node ids in the cluster.
+        """
+        head_id, worker_ids = None, []
+        for node in nodes:
+            tags = self.provider.node_tags(node)
+            if tags[TAG_RAY_NODE_KIND] == NODE_KIND_HEAD:
+                head_id = node
+            elif tags[TAG_RAY_NODE_KIND] == NODE_KIND_WORKER:
+                worker_ids.append(node)
+        return head_id, worker_ids
+
+    def reset_config(
+        self,
+        provider: NodeProvider,
+        node_types: Dict[NodeType, NodeTypeConfigDict],
+        max_workers: int,
+        head_node_type: NodeType,
+        upscaling_speed: float = 1,
+    ) -> None:
+        """Updates the class state variables.
+
+        For legacy yamls, it merges previous state and new state to make sure
+        inferered resources are not lost.
+        """
+        new_node_types = copy.deepcopy(node_types)
+        final_node_types = _convert_memory_unit(new_node_types)
+        if self.is_legacy_yaml(new_node_types):  # If new configs are legacy.
+            if self.is_legacy_yaml():  # If old configs were legacy.
+
+                def _update_based_on_node_config(node_type: NodeType) -> None:
+                    if (
+                        self.node_types[node_type]["node_config"]
+                        == new_node_types[node_type]["node_config"]
+                    ):  # If node config didnt change.
+                        if self.node_types[node_type]["resources"]:
+                            # If we already know the resources, do not
+                            # overwrite them. This helps also if in legacy
+                            # yamls the user provides "resources" field.
+                            del new_node_types[node_type]["resources"]
+                        self.node_types[node_type].update(new_node_types[node_type])
+                    else:
+                        self.node_types[node_type] = new_node_types[node_type]
+
+                _update_based_on_node_config(NODE_TYPE_LEGACY_HEAD)
+                _update_based_on_node_config(NODE_TYPE_LEGACY_WORKER)
+                final_node_types = self.node_types
+
+        self.provider = provider
+        self.node_types = copy.deepcopy(final_node_types)
+        self.node_resource_updated = set()
+        self.max_workers = max_workers
+        self.head_node_type = head_node_type
+        self.upscaling_speed = upscaling_speed
+
+    def is_legacy_yaml(
+        self, node_types: Dict[NodeType, NodeTypeConfigDict] = None
+    ) -> bool:
+        """Returns if the node types came from a legacy yaml.
+
+        A legacy yaml is one that was originally without available_node_types
+        and was autofilled with available_node_types."""
+        node_types = node_types or self.node_types
+        return (
+            NODE_TYPE_LEGACY_HEAD in node_types
+            and NODE_TYPE_LEGACY_WORKER in node_types
+        )
+
+    def is_feasible(self, bundle: ResourceDict) -> bool:
+        for node_type, config in self.node_types.items():
+            max_of_type = config.get("max_workers", 0)
+            node_resources = config["resources"]
+            if (node_type == self.head_node_type or max_of_type > 0) and _fits(
+                node_resources, bundle
+            ):
+                return True
+        return False
+
+    def get_nodes_to_launch(
+        self,
+        nodes: List[NodeID],
+        launching_nodes: Dict[NodeType, int],
+        resource_demands: List[ResourceDict],
+        unused_resources_by_ip: Dict[NodeIP, ResourceDict],
+        pending_placement_groups: List[PlacementGroupTableData],
+        max_resources_by_ip: Dict[NodeIP, ResourceDict],
+        ensure_min_cluster_size: List[ResourceDict] = None,
+    ) -> (Dict[NodeType, int], List[ResourceDict]):
+        """Given resource demands, return node types to add to the cluster.
+
+        This method:
+            (1) calculates the resources present in the cluster.
+            (2) calculates the remaining nodes to add to respect min_workers
+                constraint per node type.
+            (3) for each strict spread placement group, reserve space on
+                available nodes and launch new nodes if necessary.
+            (4) calculates the unfulfilled resource bundles.
+            (5) calculates which nodes need to be launched to fulfill all
+                the bundle requests, subject to max_worker constraints.
+
+        Args:
+            nodes: List of existing nodes in the cluster.
+            launching_nodes: Summary of node types currently being launched.
+            resource_demands: Vector of resource demands from the scheduler.
+            unused_resources_by_ip: Mapping from ip to available resources.
+            pending_placement_groups: Placement group demands.
+            max_resources_by_ip: Mapping from ip to static node resources.
+            ensure_min_cluster_size: Try to ensure the cluster can fit at least
+                this set of resources. This differs from resources_demands in
+                that we don't take into account existing usage.
+
+        Returns:
+            Dict of count to add for each node type, and residual of resources
+            that still cannot be fulfilled.
+        """
+        if self.is_legacy_yaml():
+            # When using legacy yaml files we need to infer the head & worker
+            # node resources from the static node resources from LoadMetrics.
+            self._infer_legacy_node_resources_if_needed(nodes, max_resources_by_ip)
+
+        self._update_node_resources_from_runtime(nodes, max_resources_by_ip)
+
+        node_resources: List[ResourceDict]
+        node_type_counts: Dict[NodeType, int]
+        node_resources, node_type_counts = self.calculate_node_resources(
+            nodes, launching_nodes, unused_resources_by_ip
+        )
+
+        logger.debug("Cluster resources: {}".format(node_resources))
+        logger.debug("Node counts: {}".format(node_type_counts))
+        # Step 2: add nodes to add to satisfy min_workers for each type
+        (
+            node_resources,
+            node_type_counts,
+            adjusted_min_workers,
+        ) = _add_min_workers_nodes(
+            node_resources,
+            node_type_counts,
+            self.node_types,
+            self.max_workers,
+            self.head_node_type,
+            ensure_min_cluster_size,
+        )
+
+        # Step 3: get resource demands of placement groups and return the
+        # groups that should be strictly spread.
+        logger.debug(f"Placement group demands: {pending_placement_groups}")
+        (
+            placement_group_demand_vector,
+            strict_spreads,
+        ) = placement_groups_to_resource_demands(pending_placement_groups)
+        # Place placement groups demand vector at the beginning of the resource
+        # demands vector to make it consistent (results in the same types of
+        # nodes to add) with pg_demands_nodes_max_launch_limit calculated later
+        resource_demands = placement_group_demand_vector + resource_demands
+
+        if (
+            self.is_legacy_yaml()
+            and not self.node_types[NODE_TYPE_LEGACY_WORKER]["resources"]
+        ):
+            # Need to launch worker nodes to later infer their
+            # resources.
+            # We add request_resources() demands here to make sure we launch
+            # a single worker sometimes even if min_workers = 0 and resource
+            # demands is empty.
+            if ensure_min_cluster_size:
+                request_resources_demands = ensure_min_cluster_size
+            else:
+                request_resources_demands = []
+            return (
+                self._legacy_worker_node_to_launch(
+                    nodes,
+                    launching_nodes,
+                    node_resources,
+                    resource_demands + request_resources_demands,
+                ),
+                [],
+            )
+
+        (
+            spread_pg_nodes_to_add,
+            node_resources,
+            node_type_counts,
+        ) = self.reserve_and_allocate_spread(
+            strict_spreads, node_resources, node_type_counts
+        )
+
+        # Calculate the nodes to add for bypassing max launch limit for
+        # placement groups and spreads.
+        unfulfilled_placement_groups_demands, _ = get_bin_pack_residual(
+            node_resources, placement_group_demand_vector
+        )
+        # Add 1 to account for the head node.
+        max_to_add = self.max_workers + 1 - sum(node_type_counts.values())
+        pg_demands_nodes_max_launch_limit, _ = get_nodes_for(
+            self.node_types,
+            node_type_counts,
+            self.head_node_type,
+            max_to_add,
+            unfulfilled_placement_groups_demands,
+        )
+        placement_groups_nodes_max_limit = {
+            node_type: spread_pg_nodes_to_add.get(node_type, 0)
+            + pg_demands_nodes_max_launch_limit.get(node_type, 0)
+            for node_type in self.node_types
+        }
+
+        # Step 4/5: add nodes for pending tasks, actors, and non-strict spread
+        # groups
+        unfulfilled, _ = get_bin_pack_residual(node_resources, resource_demands)
+        logger.debug("Resource demands: {}".format(resource_demands))
+        logger.debug("Unfulfilled demands: {}".format(unfulfilled))
+        nodes_to_add_based_on_demand, final_unfulfilled = get_nodes_for(
+            self.node_types,
+            node_type_counts,
+            self.head_node_type,
+            max_to_add,
+            unfulfilled,
+        )
+        logger.debug("Final unfulfilled: {}".format(final_unfulfilled))
+        # Merge nodes to add based on demand and nodes to add based on
+        # min_workers constraint. We add them because nodes to add based on
+        # demand was calculated after the min_workers constraint was respected.
+        total_nodes_to_add = {}
+
+        for node_type in self.node_types:
+            nodes_to_add = (
+                adjusted_min_workers.get(node_type, 0)
+                + spread_pg_nodes_to_add.get(node_type, 0)
+                + nodes_to_add_based_on_demand.get(node_type, 0)
+            )
+            if nodes_to_add > 0:
+                total_nodes_to_add[node_type] = nodes_to_add
+
+        # Limit the number of concurrent launches
+        total_nodes_to_add = self._get_concurrent_resource_demand_to_launch(
+            total_nodes_to_add,
+            unused_resources_by_ip.keys(),
+            nodes,
+            launching_nodes,
+            adjusted_min_workers,
+            placement_groups_nodes_max_limit,
+        )
+
+        logger.debug("Node requests: {}".format(total_nodes_to_add))
+        return total_nodes_to_add, final_unfulfilled
+
+    def _legacy_worker_node_to_launch(
+        self,
+        nodes: List[NodeID],
+        launching_nodes: Dict[NodeType, int],
+        node_resources: List[ResourceDict],
+        resource_demands: List[ResourceDict],
+    ) -> Dict[NodeType, int]:
+        """Get worker nodes to launch when resources missing in legacy yamls.
+
+        If there is unfulfilled demand and we don't know the resources of the
+        workers, it returns max(1, min_workers) worker nodes from which we
+        later calculate the node resources.
+        """
+        # Populate worker list.
+        _, worker_nodes = self._get_head_and_workers(nodes)
+
+        if self.max_workers == 0:
+            return {}
+        elif sum(launching_nodes.values()) + len(worker_nodes) > 0:
+            # If we are already launching a worker node, wait for its resources
+            # to be known.
+            # TODO(ameer): Note that if first worker node fails this will never
+            # launch any more nodes.
+            return {}
+        else:
+            unfulfilled, _ = get_bin_pack_residual(node_resources, resource_demands)
+            workers_to_add = min(
+                self.node_types[NODE_TYPE_LEGACY_WORKER].get("min_workers", 0),
+                self.node_types[NODE_TYPE_LEGACY_WORKER].get("max_workers", 0),
+            )
+            if workers_to_add > 0 or unfulfilled:
+                return {NODE_TYPE_LEGACY_WORKER: max(1, workers_to_add)}
+            else:
+                return {}
+
+    def _update_node_resources_from_runtime(
+        self, nodes: List[NodeID], max_resources_by_ip: Dict[NodeIP, ResourceDict]
+    ):
+        """Update static node type resources with runtime resources
+
+        This will update the cached static node type resources with the runtime
+        resources. Because we can not know the correctly memory or
+        object_store_memory from config file.
+        """
+        need_update = len(self.node_types) != len(self.node_resource_updated)
+
+        if not need_update:
+            return
+        for node_id in nodes:
+            tags = self.provider.node_tags(node_id)
+
+            if TAG_RAY_USER_NODE_TYPE not in tags:
+                continue
+
+            node_type = tags[TAG_RAY_USER_NODE_TYPE]
+            if (
+                node_type in self.node_resource_updated
+                or node_type not in self.node_types
+            ):
+                # continue if the node type has been updated or is not an known
+                # node type
+                continue
+            ip = self.provider.internal_ip(node_id)
+            runtime_resources = max_resources_by_ip.get(ip)
+            if runtime_resources:
+                runtime_resources = copy.deepcopy(runtime_resources)
+                resources = self.node_types[node_type].get("resources", {})
+                for key in ["CPU", "GPU", "memory", "object_store_memory"]:
+                    if key in runtime_resources:
+                        resources[key] = runtime_resources[key]
+                self.node_types[node_type]["resources"] = resources
+
+                node_kind = tags[TAG_RAY_NODE_KIND]
+                if node_kind == NODE_KIND_WORKER:
+                    # Here, we do not record the resources have been updated
+                    # if it is the head node kind. Because it need be updated
+                    # by worker kind runtime resource. The most difference
+                    # between head and worker is the memory resources. The head
+                    # node needs to configure redis memory which is not needed
+                    # for worker nodes.
+                    self.node_resource_updated.add(node_type)
+
+    def _infer_legacy_node_resources_if_needed(
+        self, nodes: List[NodeIP], max_resources_by_ip: Dict[NodeIP, ResourceDict]
+    ) -> (bool, Dict[NodeType, int]):
+        """Infers node resources for legacy config files.
+
+        Updates the resources of the head and worker node types in
+        self.node_types.
+        Args:
+            nodes: List of all node ids in the cluster
+            max_resources_by_ip: Mapping from ip to static node resources.
+        """
+        head_node, worker_nodes = self._get_head_and_workers(nodes)
+        # We fill the head node resources only once.
+        if not self.node_types[NODE_TYPE_LEGACY_HEAD]["resources"]:
+            try:
+                head_ip = self.provider.internal_ip(head_node)
+                self.node_types[NODE_TYPE_LEGACY_HEAD]["resources"] = copy.deepcopy(
+                    max_resources_by_ip[head_ip]
+                )
+            except (IndexError, KeyError):
+                logger.exception("Could not reach the head node.")
+        # We fill the worker node resources only once.
+        if not self.node_types[NODE_TYPE_LEGACY_WORKER]["resources"]:
+            # Set the node_types here in case we already launched a worker node
+            # from which we can directly get the node_resources.
+            worker_node_ips = [
+                self.provider.internal_ip(node_id) for node_id in worker_nodes
+            ]
+            for ip in worker_node_ips:
+                if ip in max_resources_by_ip:
+                    self.node_types[NODE_TYPE_LEGACY_WORKER][
+                        "resources"
+                    ] = copy.deepcopy(max_resources_by_ip[ip])
+                    break
+
+    def _get_concurrent_resource_demand_to_launch(
+        self,
+        to_launch: Dict[NodeType, int],
+        connected_nodes: List[NodeIP],
+        non_terminated_nodes: List[NodeID],
+        pending_launches_nodes: Dict[NodeType, int],
+        adjusted_min_workers: Dict[NodeType, int],
+        placement_group_nodes: Dict[NodeType, int],
+    ) -> Dict[NodeType, int]:
+        """Updates the max concurrent resources to launch for each node type.
+
+        Given the current nodes that should be launched, the non terminated
+        nodes (running and pending) and the pending to be launched nodes. This
+        method calculates the maximum number of nodes to launch concurrently
+        for each node type as follows:
+            1) Calculates the running nodes.
+            2) Calculates the pending nodes and gets the launching nodes.
+            3) Limits the total number of pending + currently-launching +
+               to-be-launched nodes to:
+                   max(
+                       5,
+                       self.upscaling_speed * max(running_nodes[node_type], 1)
+                   ).
+
+        Args:
+            to_launch: List of number of nodes to launch based on resource
+                demand for every node type.
+            connected_nodes: Running nodes (from LoadMetrics).
+            non_terminated_nodes: Non terminated nodes (pending/running).
+            pending_launches_nodes: Nodes that are in the launch queue.
+            adjusted_min_workers: Nodes to launch to satisfy
+                min_workers and request_resources(). This overrides the launch
+                limits since the user is hinting to immediately scale up to
+                this size.
+            placement_group_nodes: Nodes to launch for placement groups.
+                This overrides the launch concurrency limits.
+        Returns:
+            Dict[NodeType, int]: Maximum number of nodes to launch for each
+                node type.
+        """
+        updated_nodes_to_launch = {}
+        running_nodes, pending_nodes = self._separate_running_and_pending_nodes(
+            non_terminated_nodes,
+            connected_nodes,
+        )
+        for node_type in to_launch:
+            # Enforce here max allowed pending nodes to be frac of total
+            # running nodes.
+            max_allowed_pending_nodes = max(
+                UPSCALING_INITIAL_NUM_NODES,
+                int(self.upscaling_speed * max(running_nodes[node_type], 1)),
+            )
+            total_pending_nodes = (
+                pending_launches_nodes.get(node_type, 0) + pending_nodes[node_type]
+            )
+
+            upper_bound = max(
+                max_allowed_pending_nodes - total_pending_nodes,
+                # Allow more nodes if this is to respect min_workers or
+                # request_resources() or placement groups.
+                adjusted_min_workers.get(node_type, 0)
+                + placement_group_nodes.get(node_type, 0),
+            )
+
+            if upper_bound > 0:
+                updated_nodes_to_launch[node_type] = min(
+                    upper_bound, to_launch[node_type]
+                )
+
+        return updated_nodes_to_launch
+
+    def _separate_running_and_pending_nodes(
+        self,
+        non_terminated_nodes: List[NodeID],
+        connected_nodes: List[NodeIP],
+    ) -> (Dict[NodeType, int], Dict[NodeType, int]):
+        """Splits connected and non terminated nodes to pending & running."""
+
+        running_nodes = collections.defaultdict(int)
+        pending_nodes = collections.defaultdict(int)
+        for node_id in non_terminated_nodes:
+            tags = self.provider.node_tags(node_id)
+            if TAG_RAY_USER_NODE_TYPE in tags:
+                node_type = tags[TAG_RAY_USER_NODE_TYPE]
+                node_ip = self.provider.internal_ip(node_id)
+                if node_ip in connected_nodes:
+                    running_nodes[node_type] += 1
+                else:
+                    pending_nodes[node_type] += 1
+        return running_nodes, pending_nodes
+
+    def calculate_node_resources(
+        self,
+        nodes: List[NodeID],
+        pending_nodes: Dict[NodeID, int],
+        unused_resources_by_ip: Dict[str, ResourceDict],
+    ) -> (List[ResourceDict], Dict[NodeType, int]):
+        """Returns node resource list and node type counts.
+
+        Counts the running nodes, pending nodes.
+        Args:
+             nodes: Existing nodes.
+             pending_nodes: Pending nodes.
+        Returns:
+             node_resources: a list of running + pending resources.
+                 E.g., [{"CPU": 4}, {"GPU": 2}].
+             node_type_counts: running + pending workers per node type.
+        """
+
+        node_resources = []
+        node_type_counts = collections.defaultdict(int)
+
+        def add_node(node_type, available_resources=None):
+            if node_type not in self.node_types:
+                # We should not get here, but if for some reason we do, log an
+                # error and skip the errant node_type.
+                logger.error(
+                    f"Missing entry for node_type {node_type} in "
+                    f"cluster config: {self.node_types} under entry "
+                    "available_node_types. This node's resources will be "
+                    "ignored. If you are using an unmanaged node, manually "
+                    f"set the {TAG_RAY_NODE_KIND} tag to "
+                    f'"{NODE_KIND_UNMANAGED}" in your cloud provider\'s '
+                    "management console."
+                )
+                return None
+            # Careful not to include the same dict object multiple times.
+            available = copy.deepcopy(self.node_types[node_type]["resources"])
+            # If available_resources is None this might be because the node is
+            # no longer pending, but the raylet hasn't sent a heartbeat to gcs
+            # yet.
+            if available_resources is not None:
+                available = copy.deepcopy(available_resources)
+
+            node_resources.append(available)
+            node_type_counts[node_type] += 1
+
+        for node_id in nodes:
+            tags = self.provider.node_tags(node_id)
+            if TAG_RAY_USER_NODE_TYPE in tags:
+                node_type = tags[TAG_RAY_USER_NODE_TYPE]
+                ip = self.provider.internal_ip(node_id)
+                available_resources = unused_resources_by_ip.get(ip)
+                add_node(node_type, available_resources)
+
+        for node_type, count in pending_nodes.items():
+            for _ in range(count):
+                add_node(node_type)
+
+        return node_resources, node_type_counts
+
+    def reserve_and_allocate_spread(
+        self,
+        strict_spreads: List[List[ResourceDict]],
+        node_resources: List[ResourceDict],
+        node_type_counts: Dict[NodeType, int],
+    ):
+        """For each strict spread, attempt to reserve as much space as possible
+        on the node, then allocate new nodes for the unfulfilled portion.
+
+        Args:
+            strict_spreads (List[List[ResourceDict]]): A list of placement
+                groups which must be spread out.
+            node_resources (List[ResourceDict]): Available node resources in
+                the cluster.
+            node_type_counts (Dict[NodeType, int]): The amount of each type of
+                node pending or in the cluster.
+
+        Returns:
+            Dict[NodeType, int]: Nodes to add.
+            List[ResourceDict]: The updated node_resources after the method.
+            Dict[NodeType, int]: The updated node_type_counts.
+
+        """
+        to_add = collections.defaultdict(int)
+        for bundles in strict_spreads:
+            # Try to pack as many bundles of this group as possible on existing
+            # nodes. The remaining will be allocated on new nodes.
+            unfulfilled, node_resources = get_bin_pack_residual(
+                node_resources, bundles, strict_spread=True
+            )
+            max_to_add = self.max_workers + 1 - sum(node_type_counts.values())
+            # Allocate new nodes for the remaining bundles that don't fit.
+            to_launch, _ = get_nodes_for(
+                self.node_types,
+                node_type_counts,
+                self.head_node_type,
+                max_to_add,
+                unfulfilled,
+                strict_spread=True,
+            )
+            _inplace_add(node_type_counts, to_launch)
+            _inplace_add(to_add, to_launch)
+            new_node_resources = _node_type_counts_to_node_resources(
+                self.node_types, to_launch
+            )
+            # Update node resources to include newly launched nodes and their
+            # bundles.
+            unfulfilled, including_reserved = get_bin_pack_residual(
+                new_node_resources, unfulfilled, strict_spread=True
+            )
+            assert not unfulfilled
+            node_resources += including_reserved
+        return to_add, node_resources, node_type_counts
+
+    def debug_string(
+        self,
+        nodes: List[NodeID],
+        pending_nodes: Dict[NodeID, int],
+        unused_resources_by_ip: Dict[str, ResourceDict],
+    ) -> str:
+        node_resources, node_type_counts = self.calculate_node_resources(
+            nodes, pending_nodes, unused_resources_by_ip
+        )
+
+        out = "Worker node types:"
+        for node_type, count in node_type_counts.items():
+            out += "\n - {}: {}".format(node_type, count)
+            if pending_nodes.get(node_type):
+                out += " ({} pending)".format(pending_nodes[node_type])
+
+        return out
+
+
+def _convert_memory_unit(
+    node_types: Dict[NodeType, NodeTypeConfigDict]
+) -> Dict[NodeType, NodeTypeConfigDict]:
+    """Convert memory and object_store_memory to memory unit"""
+    node_types = copy.deepcopy(node_types)
+    for node_type in node_types:
+        res = node_types[node_type].get("resources", {})
+        if "memory" in res:
+            size = float(res["memory"])
+            res["memory"] = ray_constants.to_memory_units(size, False)
+        if "object_store_memory" in res:
+            size = float(res["object_store_memory"])
+            res["object_store_memory"] = ray_constants.to_memory_units(size, False)
+        if res:
+            node_types[node_type]["resources"] = res
+    return node_types
+
+
+def _node_type_counts_to_node_resources(
+    node_types: Dict[NodeType, NodeTypeConfigDict],
+    node_type_counts: Dict[NodeType, int],
+) -> List[ResourceDict]:
+    """Converts a node_type_counts dict into a list of node_resources."""
+    resources = []
+    for node_type, count in node_type_counts.items():
+        # Be careful, each entry in the list must be deep copied!
+        resources += [node_types[node_type]["resources"].copy() for _ in range(count)]
+    return resources
+
+
+def _add_min_workers_nodes(
+    node_resources: List[ResourceDict],
+    node_type_counts: Dict[NodeType, int],
+    node_types: Dict[NodeType, NodeTypeConfigDict],
+    max_workers: int,
+    head_node_type: NodeType,
+    ensure_min_cluster_size: List[ResourceDict],
+) -> (List[ResourceDict], Dict[NodeType, int], Dict[NodeType, int]):
+    """Updates resource demands to respect the min_workers and
+    request_resources() constraints.
+
+    Args:
+        node_resources: Resources of exisiting nodes already launched/pending.
+        node_type_counts: Counts of existing nodes already launched/pending.
+        node_types: Node types config.
+        max_workers: global max_workers constaint.
+        ensure_min_cluster_size: resource demands from request_resources().
+
+    Returns:
+        node_resources: The updated node resources after adding min_workers
+            and request_resources() constraints per node type.
+        node_type_counts: The updated node counts after adding min_workers
+            and request_resources() constraints per node type.
+        total_nodes_to_add_dict: The nodes to add to respect min_workers and
+            request_resources() constraints.
+    """
+    total_nodes_to_add_dict = {}
+    for node_type, config in node_types.items():
+        existing = node_type_counts.get(node_type, 0)
+        target = min(config.get("min_workers", 0), config.get("max_workers", 0))
+        if node_type == head_node_type:
+            # Add 1 to account for head node.
+            target = target + 1
+        if existing < target:
+            total_nodes_to_add_dict[node_type] = target - existing
+            node_type_counts[node_type] = target
+            node_resources.extend(
+                [
+                    copy.deepcopy(node_types[node_type]["resources"])
+                    for _ in range(total_nodes_to_add_dict[node_type])
+                ]
+            )
+
+    if ensure_min_cluster_size:
+        max_to_add = max_workers + 1 - sum(node_type_counts.values())
+        max_node_resources = []
+        # Fit request_resources() on all the resources as if they are idle.
+        for node_type in node_type_counts:
+            max_node_resources.extend(
+                [
+                    copy.deepcopy(node_types[node_type]["resources"])
+                    for _ in range(node_type_counts[node_type])
+                ]
+            )
+        # Get the unfulfilled to ensure min cluster size.
+        resource_requests_unfulfilled, _ = get_bin_pack_residual(
+            max_node_resources, ensure_min_cluster_size
+        )
+        # Get the nodes to meet the unfulfilled.
+        nodes_to_add_request_resources, _ = get_nodes_for(
+            node_types,
+            node_type_counts,
+            head_node_type,
+            max_to_add,
+            resource_requests_unfulfilled,
+        )
+        # Update the resources, counts and total nodes to add.
+        for node_type in nodes_to_add_request_resources:
+            nodes_to_add = nodes_to_add_request_resources.get(node_type, 0)
+            if nodes_to_add > 0:
+                node_type_counts[node_type] = nodes_to_add + node_type_counts.get(
+                    node_type, 0
+                )
+                node_resources.extend(
+                    [
+                        copy.deepcopy(node_types[node_type]["resources"])
+                        for _ in range(nodes_to_add)
+                    ]
+                )
+                total_nodes_to_add_dict[
+                    node_type
+                ] = nodes_to_add + total_nodes_to_add_dict.get(node_type, 0)
+    return node_resources, node_type_counts, total_nodes_to_add_dict
+
+
+def get_nodes_for(
+    node_types: Dict[NodeType, NodeTypeConfigDict],
+    existing_nodes: Dict[NodeType, int],
+    head_node_type: NodeType,
+    max_to_add: int,
+    resources: List[ResourceDict],
+    strict_spread: bool = False,
+) -> (Dict[NodeType, int], List[ResourceDict]):
+    """Determine nodes to add given resource demands and constraints.
+
+    Args:
+        node_types: node types config.
+        existing_nodes: counts of existing nodes already launched.
+            This sets constraints on the number of new nodes to add.
+        max_to_add: global constraint on nodes to add.
+        resources: resource demands to fulfill.
+        strict_spread: If true, each element in `resources` must be placed on a
+            different node.
+
+    Returns:
+        Dict of count to add for each node type, and residual of resources
+        that still cannot be fulfilled.
+    """
+    nodes_to_add = collections.defaultdict(int)
+
+    while resources and sum(nodes_to_add.values()) < max_to_add:
+        utilization_scores = []
+        for node_type in node_types:
+            max_workers_of_node_type = node_types[node_type].get("max_workers", 0)
+            if head_node_type == node_type:
+                # Add 1 to account for head node.
+                max_workers_of_node_type = max_workers_of_node_type + 1
+            if (
+                existing_nodes.get(node_type, 0) + nodes_to_add.get(node_type, 0)
+                >= max_workers_of_node_type
+            ):
+                continue
+            node_resources = node_types[node_type]["resources"]
+            if strict_spread:
+                # If handling strict spread, only one bundle can be placed on
+                # the node.
+                score = _utilization_score(node_resources, [resources[0]])
+            else:
+                score = _utilization_score(node_resources, resources)
+            if score is not None:
+                utilization_scores.append((score, node_type))
+
+        # Give up, no feasible node.
+        if not utilization_scores:
+            # TODO (Alex): We will hit this case every time a placement group
+            # starts up because placement groups are scheduled via custom
+            # resources. This will behave properly with the current utilization
+            # score heuristic, but it's a little dangerous and misleading.
+            logger.warning(
+                f"The autoscaler could not find a node type to satisfy the "
+                f"request: {resources}. If this request is related to "
+                f"placement groups the resource request will resolve itself, "
+                f"otherwise please specify a node type with the necessary "
+                f"resource "
+                f"https://docs.ray.io/en/master/cluster/autoscaling.html#multiple-node-type-autoscaling."  # noqa: E501
+            )
+            break
+
+        utilization_scores = sorted(utilization_scores, reverse=True)
+        best_node_type = utilization_scores[0][1]
+        nodes_to_add[best_node_type] += 1
+        if strict_spread:
+            resources = resources[1:]
+        else:
+            allocated_resource = node_types[best_node_type]["resources"]
+            residual, _ = get_bin_pack_residual([allocated_resource], resources)
+            assert len(residual) < len(resources), (resources, residual)
+            resources = residual
+
+    return nodes_to_add, resources
+
+
+def _utilization_score(
+    node_resources: ResourceDict, resources: List[ResourceDict]
+) -> Optional[float]:
+    remaining = copy.deepcopy(node_resources)
+    is_gpu_node = "GPU" in node_resources and node_resources["GPU"] > 0
+    any_gpu_task = any("GPU" in r for r in resources)
+
+    # Avoid launching GPU nodes if there aren't any GPU tasks at all. Note that
+    # if there *is* a GPU task, then CPU tasks can be scheduled as well.
+    if AUTOSCALER_CONSERVE_GPU_NODES:
+        if is_gpu_node and not any_gpu_task:
+            return None
+
+    fittable = []
+    resource_types = set()
+    for r in resources:
+        for k, v in r.items():
+            if v > 0:
+                resource_types.add(k)
+        if _fits(remaining, r):
+            fittable.append(r)
+            _inplace_subtract(remaining, r)
+    if not fittable:
+        return None
+
+    util_by_resources = []
+    num_matching_resource_types = 0
+    for k, v in node_resources.items():
+        # Don't divide by zero.
+        if v < 1:
+            # Could test v == 0 on the nose, but v < 1 feels safer.
+            # (Note that node resources are integers.)
+            continue
+        if k in resource_types:
+            num_matching_resource_types += 1
+        util = (v - remaining[k]) / v
+        util_by_resources.append(v * (util ** 3))
+
+    # Could happen if node_resources has only zero values.
+    if not util_by_resources:
+        return None
+
+    # Prioritize matching multiple resource types first, then prioritize
+    # using all resources, then prioritize overall balance
+    # of multiple resources.
+    return (
+        num_matching_resource_types,
+        min(util_by_resources),
+        np.mean(util_by_resources),
+    )
+
+
+def get_bin_pack_residual(
+    node_resources: List[ResourceDict],
+    resource_demands: List[ResourceDict],
+    strict_spread: bool = False,
+) -> (List[ResourceDict], List[ResourceDict]):
+    """Return a subset of resource_demands that cannot fit in the cluster.
+
+    TODO(ekl): this currently does not guarantee the resources will be packed
+    correctly by the Ray scheduler. This is only possible once the Ray backend
+    supports a placement groups API.
+
+    Args:
+        node_resources (List[ResourceDict]): List of resources per node.
+        resource_demands (List[ResourceDict]): List of resource bundles that
+            need to be bin packed onto the nodes.
+        strict_spread (bool): If true, each element in resource_demands must be
+            placed on a different entry in `node_resources`.
+
+    Returns:
+        List[ResourceDict]: the residual list resources that do not fit.
+        List[ResourceDict]: The updated node_resources after the method.
+    """
+
+    unfulfilled = []
+
+    # A most naive bin packing algorithm.
+    nodes = copy.deepcopy(node_resources)
+    # List of nodes that cannot be used again due to strict spread.
+    used = []
+    # We order the resource demands in the following way:
+    # More complex demands first.
+    # Break ties: heavier demands first.
+    # Break ties: lexicographically (to ensure stable ordering).
+    for demand in sorted(
+        resource_demands,
+        key=lambda demand: (
+            len(demand.values()),
+            sum(demand.values()),
+            sorted(demand.items()),
+        ),
+        reverse=True,
+    ):
+        found = False
+        node = None
+        for i in range(len(nodes)):
+            node = nodes[i]
+            if _fits(node, demand):
+                found = True
+                # In the strict_spread case, we can't reuse nodes.
+                if strict_spread:
+                    used.append(node)
+                    del nodes[i]
+                break
+        if found and node:
+            _inplace_subtract(node, demand)
+        else:
+            unfulfilled.append(demand)
+
+    return unfulfilled, nodes + used
+
+
+def _fits(node: ResourceDict, resources: ResourceDict) -> bool:
+    for k, v in resources.items():
+        if v > node.get(k, 0.0):
+            return False
+    return True
+
+
+def _inplace_subtract(node: ResourceDict, resources: ResourceDict) -> None:
+    for k, v in resources.items():
+        assert k in node, (k, node)
+        node[k] -= v
+        assert node[k] >= 0.0, (node, k, v)
+
+
+def _inplace_add(a: collections.defaultdict, b: Dict) -> None:
+    """Generically adds values in `b` to `a`.
+    a[k] should be defined for all k in b.keys()"""
+    for k, v in b.items():
+        a[k] += v
+
+
+def placement_groups_to_resource_demands(
+    pending_placement_groups: List[PlacementGroupTableData],
+):
+    """Preprocess placement group requests into regular resource demand vectors
+    when possible. The policy is:
+        * STRICT_PACK - Convert to a single bundle.
+        * PACK - Flatten into a resource demand vector.
+        * STRICT_SPREAD - Cannot be converted.
+        * SPREAD - Flatten into a resource demand vector.
+
+    Args:
+        pending_placement_groups (List[PlacementGroupData]): List of
+        PlacementGroupLoad's.
+
+    Returns:
+        List[ResourceDict]: The placement groups which were converted to a
+            resource demand vector.
+        List[List[ResourceDict]]: The placement groups which should be strictly
+            spread.
+    """
+    resource_demand_vector = []
+    unconverted = []
+    for placement_group in pending_placement_groups:
+        shapes = [dict(bundle.unit_resources) for bundle in placement_group.bundles]
+        if (
+            placement_group.strategy == PlacementStrategy.PACK
+            or placement_group.strategy == PlacementStrategy.SPREAD
+        ):
+            resource_demand_vector.extend(shapes)
+        elif placement_group.strategy == PlacementStrategy.STRICT_PACK:
+            combined = collections.defaultdict(float)
+            for shape in shapes:
+                for label, quantity in shape.items():
+                    combined[label] += quantity
+            resource_demand_vector.append(combined)
+        elif placement_group.strategy == PlacementStrategy.STRICT_SPREAD:
+            unconverted.append(shapes)
+        else:
+            logger.error(
+                f"Unknown placement group request type: {placement_group}. "
+                f"Please file a bug report "
+                f"https://github.com/ray-project/ray/issues/new."
+            )
+    return resource_demand_vector, unconverted