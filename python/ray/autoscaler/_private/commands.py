--- conflicted
+++ resolved
@@ -17,7 +17,6 @@
 import click
 import yaml
 
-<<<<<<< HEAD
 try:  # py3
     from shlex import quote
 except ImportError:  # py2
@@ -26,11 +25,6 @@
 import ray._private.services as services
 from ray._private.usage import usage_lib
 from ray._private.worker import global_worker  # type: ignore
-=======
-import ray
-import ray._private.services as services
-from ray._private.usage import usage_lib
->>>>>>> e745cd0e
 from ray.autoscaler._private import subprocess_output_util as cmd_output_util
 from ray.autoscaler._private.autoscaler import AutoscalerSummary
 from ray.autoscaler._private.cli_logger import cf, cli_logger
@@ -88,10 +82,7 @@
 except ImportError:  # py2
     from pipes import quote
 
-<<<<<<< HEAD
 import ray
-=======
->>>>>>> e745cd0e
 
 logger = logging.getLogger(__name__)
 
