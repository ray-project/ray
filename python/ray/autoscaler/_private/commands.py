import copy
import datetime
import hashlib
import json
import logging
import os
import random
import shutil
import subprocess
import sys
import tempfile
import time
from concurrent.futures import ThreadPoolExecutor
from types import ModuleType
from typing import Any, Dict, List, Optional, Tuple, Union

import click
import yaml

import ray
from ray._private.usage import usage_lib
from ray.autoscaler._private import subprocess_output_util as cmd_output_util
from ray.autoscaler._private.autoscaler import AutoscalerSummary
from ray.autoscaler._private.cli_logger import cf, cli_logger
from ray.autoscaler._private.cluster_dump import (
    Archive,
    GetParameters,
    Node,
    _info_from_params,
    create_archive_for_local_and_remote_nodes,
    create_archive_for_remote_nodes,
    get_all_local_data,
)
from ray.autoscaler._private.command_runner import (
    set_rsync_silent,
    set_using_login_shells,
)
from ray.autoscaler._private.constants import (
    AUTOSCALER_RESOURCE_REQUEST_CHANNEL,
    MAX_PARALLEL_SHUTDOWN_WORKERS,
)
from ray.autoscaler._private.event_system import CreateClusterEvent, global_event_system
from ray.autoscaler._private.log_timer import LogTimer
from ray.autoscaler._private.node_provider_availability_tracker import (
    NodeAvailabilitySummary,
)
from ray.autoscaler._private.providers import (
    _NODE_PROVIDERS,
    _PROVIDER_PRETTY_NAMES,
    _get_node_provider,
)
from ray.autoscaler._private.updater import NodeUpdaterThread
from ray.autoscaler._private.util import (
    LoadMetricsSummary,
    format_info_string,
    hash_launch_conf,
    hash_runtime_conf,
    prepare_config,
    validate_config,
)
from ray.autoscaler.node_provider import NodeProvider
from ray.autoscaler.tags import (
    NODE_KIND_HEAD,
    NODE_KIND_WORKER,
    STATUS_UNINITIALIZED,
    STATUS_UP_TO_DATE,
    TAG_RAY_LAUNCH_CONFIG,
    TAG_RAY_NODE_KIND,
    TAG_RAY_NODE_NAME,
    TAG_RAY_NODE_STATUS,
    TAG_RAY_USER_NODE_TYPE,
)
from ray.experimental.internal_kv import _internal_kv_put, internal_kv_get_gcs_client
from ray.util.debug import log_once

try:  # py3
    from shlex import quote
except ImportError:  # py2
    from pipes import quote


logger = logging.getLogger(__name__)

RUN_ENV_TYPES = ["auto", "host", "docker"]

POLL_INTERVAL = 5

Port_forward = Union[Tuple[int, int], List[Tuple[int, int]]]


def try_logging_config(config: Dict[str, Any]) -> None:
    if config["provider"]["type"] == "aws":
        from ray.autoscaler._private.aws.config import log_to_cli

        log_to_cli(config)


def try_get_log_state(provider_config: Dict[str, Any]) -> Optional[dict]:
    if provider_config["type"] == "aws":
        from ray.autoscaler._private.aws.config import get_log_state

        return get_log_state()
    return None


def try_reload_log_state(provider_config: Dict[str, Any], log_state: dict) -> None:
    if not log_state:
        return
    if provider_config["type"] == "aws":
        from ray.autoscaler._private.aws.config import reload_log_state

        return reload_log_state(log_state)


def debug_status(
    status, error, verbose: bool = False, address: Optional[str] = None
) -> str:
    """
    Return a debug string for the autoscaler.

    Args:
        status: The autoscaler status string for v1
        error: The autoscaler error string for v1
        verbose: Whether to print verbose information.
        address: The address of the cluster (gcs address).

    Returns:
        str: A debug string for the cluster's status.
    """
    from ray.autoscaler.v2.utils import is_autoscaler_v2

    if is_autoscaler_v2():
        from ray.autoscaler.v2.sdk import get_cluster_status
        from ray.autoscaler.v2.utils import ClusterStatusFormatter

        cluster_status = get_cluster_status(address)
        status = ClusterStatusFormatter.format(cluster_status, verbose=verbose)
    elif status:
        status = status.decode("utf-8")
        status_dict = json.loads(status)
        lm_summary_dict = status_dict.get("load_metrics_report")
        autoscaler_summary_dict = status_dict.get("autoscaler_report")
        timestamp = status_dict.get("time")
        gcs_request_time = status_dict.get("gcs_request_time")
        non_terminated_nodes_time = status_dict.get("non_terminated_nodes_time")
        if lm_summary_dict and autoscaler_summary_dict and timestamp:
            lm_summary = LoadMetricsSummary(**lm_summary_dict)
            node_availability_summary_dict = autoscaler_summary_dict.pop(
                "node_availability_summary", {}
            )
            node_availability_summary = NodeAvailabilitySummary.from_fields(
                **node_availability_summary_dict
            )
            autoscaler_summary = AutoscalerSummary(
                node_availability_summary=node_availability_summary,
                **autoscaler_summary_dict,
            )
            report_time = datetime.datetime.fromtimestamp(timestamp)
            status = format_info_string(
                lm_summary,
                autoscaler_summary,
                time=report_time,
                gcs_request_time=gcs_request_time,
                non_terminated_nodes_time=non_terminated_nodes_time,
                verbose=verbose,
            )
        else:
            status = (
                "No cluster status. It may take a few seconds "
                "for the Ray internal services to start up."
            )
    else:
        status = (
            "No cluster status. It may take a few seconds "
            "for the Ray internal services to start up."
        )

    if error:
        status += "\n"
        status += error.decode("utf-8")

    return status


def request_resources(
    num_cpus: Optional[int] = None, bundles: Optional[List[dict]] = None
) -> None:
    """Remotely request some CPU or GPU resources from the autoscaler.

    This function is to be called e.g. on a node before submitting a bunch of
    ray.remote calls to ensure that resources rapidly become available.

    Args:
        num_cpus: Scale the cluster to ensure this number of CPUs are
            available. This request is persistent until another call to
            request_resources() is made.
        bundles (List[ResourceDict]): Scale the cluster to ensure this set of
            resource shapes can fit. This request is persistent until another
            call to request_resources() is made.
    """
    if not ray.is_initialized():
        raise RuntimeError("Ray is not initialized yet")
    to_request = []
    if num_cpus:
        to_request += [{"CPU": 1}] * num_cpus
    if bundles:
        to_request += bundles
    _internal_kv_put(
        AUTOSCALER_RESOURCE_REQUEST_CHANNEL, json.dumps(to_request), overwrite=True
    )

    from ray.autoscaler.v2.utils import is_autoscaler_v2

    if is_autoscaler_v2():
        from ray.autoscaler.v2.sdk import request_cluster_resources

        gcs_address = internal_kv_get_gcs_client().address
        request_cluster_resources(gcs_address, to_request)


def create_or_update_cluster(
    config_file: str,
    override_min_workers: Optional[int],
    override_max_workers: Optional[int],
    no_restart: bool,
    restart_only: bool,
    yes: bool,
    override_cluster_name: Optional[str] = None,
    no_config_cache: bool = False,
    redirect_command_output: Optional[bool] = False,
    use_login_shells: bool = True,
    no_monitor_on_head: bool = False,
) -> Dict[str, Any]:
    """Creates or updates an autoscaling Ray cluster from a config json."""
    # no_monitor_on_head is an internal flag used by the Ray K8s operator.
    # If True, prevents autoscaling config sync to the Ray head during cluster
    # creation. See https://github.com/ray-project/ray/pull/13720.
    set_using_login_shells(use_login_shells)
    if not use_login_shells:
        cmd_output_util.set_allow_interactive(False)
    if redirect_command_output is None:
        # Do not redirect by default.
        cmd_output_util.set_output_redirected(False)
    else:
        cmd_output_util.set_output_redirected(redirect_command_output)

    def handle_yaml_error(e):
        cli_logger.error("Cluster config invalid")
        cli_logger.newline()
        cli_logger.error("Failed to load YAML file " + cf.bold("{}"), config_file)
        cli_logger.newline()
        with cli_logger.verbatim_error_ctx("PyYAML error:"):
            cli_logger.error(e)
        cli_logger.abort()

    try:
        config = yaml.safe_load(open(config_file).read())
    except FileNotFoundError:
        cli_logger.abort(
            "Provided cluster configuration file ({}) does not exist",
            cf.bold(config_file),
        )
    except yaml.parser.ParserError as e:
        handle_yaml_error(e)
        raise
    except yaml.scanner.ScannerError as e:
        handle_yaml_error(e)
        raise
    global_event_system.execute_callback(
        CreateClusterEvent.up_started, {"cluster_config": config}
    )

    # todo: validate file_mounts, ssh keys, etc.

    importer = _NODE_PROVIDERS.get(config["provider"]["type"])
    if not importer:
        cli_logger.abort(
            "Unknown provider type " + cf.bold("{}") + "\n"
            "Available providers are: {}",
            config["provider"]["type"],
            cli_logger.render_list(
                [k for k in _NODE_PROVIDERS.keys() if _NODE_PROVIDERS[k] is not None]
            ),
        )

    printed_overrides = False

    def handle_cli_override(key, override):
        if override is not None:
            if key in config:
                nonlocal printed_overrides
                printed_overrides = True
                cli_logger.warning(
                    "`{}` override provided on the command line.\n"
                    "  Using "
                    + cf.bold("{}")
                    + cf.dimmed(" [configuration file has " + cf.bold("{}") + "]"),
                    key,
                    override,
                    config[key],
                )
            config[key] = override

    handle_cli_override("min_workers", override_min_workers)
    handle_cli_override("max_workers", override_max_workers)
    handle_cli_override("cluster_name", override_cluster_name)

    if printed_overrides:
        cli_logger.newline()

    cli_logger.labeled_value("Cluster", config["cluster_name"])

    cli_logger.newline()
    config = _bootstrap_config(config, no_config_cache=no_config_cache)

    try_logging_config(config)
    get_or_create_head_node(
        config,
        config_file,
        no_restart,
        restart_only,
        yes,
        override_cluster_name,
        no_monitor_on_head,
    )
    return config


CONFIG_CACHE_VERSION = 1


def _bootstrap_config(
    config: Dict[str, Any], no_config_cache: bool = False
) -> Dict[str, Any]:
    config = prepare_config(config)
    # NOTE: multi-node-type autoscaler is guaranteed to be in use after this.

    hasher = hashlib.sha1()
    hasher.update(json.dumps([config], sort_keys=True).encode("utf-8"))
    cache_key = os.path.join(
        tempfile.gettempdir(), "ray-config-{}".format(hasher.hexdigest())
    )

    if os.path.exists(cache_key) and not no_config_cache:
        config_cache = json.loads(open(cache_key).read())
        if config_cache.get("_version", -1) == CONFIG_CACHE_VERSION:
            # todo: is it fine to re-resolve? afaik it should be.
            # we can have migrations otherwise or something
            # but this seems overcomplicated given that resolving is
            # relatively cheap
            try_reload_log_state(
                config_cache["config"]["provider"],
                config_cache.get("provider_log_info"),
            )

            if log_once("_printed_cached_config_warning"):
                cli_logger.verbose_warning(
                    "Loaded cached provider configuration from " + cf.bold("{}"),
                    cache_key,
                )
                if cli_logger.verbosity == 0:
                    cli_logger.warning("Loaded cached provider configuration")
                cli_logger.warning(
                    "If you experience issues with "
                    "the cloud provider, try re-running "
                    "the command with {}.",
                    cf.bold("--no-config-cache"),
                )

            return config_cache["config"]
        else:
            cli_logger.warning(
                "Found cached cluster config "
                "but the version " + cf.bold("{}") + " "
                "(expected " + cf.bold("{}") + ") does not match.\n"
                "This is normal if cluster launcher was updated.\n"
                "Config will be re-resolved.",
                config_cache.get("_version", "none"),
                CONFIG_CACHE_VERSION,
            )

    importer = _NODE_PROVIDERS.get(config["provider"]["type"])
    if not importer:
        raise NotImplementedError("Unsupported provider {}".format(config["provider"]))

    provider_cls = importer(config["provider"])

    cli_logger.print(
        "Checking {} environment settings",
        _PROVIDER_PRETTY_NAMES.get(config["provider"]["type"]),
    )
    try:
        config = provider_cls.fillout_available_node_types_resources(config)
    except Exception as exc:
        if cli_logger.verbosity > 2:
            logger.exception("Failed to autodetect node resources.")
        else:
            cli_logger.warning(
                f"Failed to autodetect node resources: {str(exc)}. "
                "You can see full stack trace with higher verbosity."
            )

    try:
        # NOTE: if `resources` field is missing, validate_config for providers
        # other than AWS and Kubernetes will fail (the schema error will ask
        # the user to manually fill the resources) as we currently support
        # autofilling resources for AWS and Kubernetes only.
        validate_config(config)
    except (ModuleNotFoundError, ImportError):
        cli_logger.abort(
            "Not all Ray autoscaler dependencies were found. "
            "In Ray 1.4+, the Ray CLI, autoscaler, and dashboard will "
            'only be usable via `pip install "ray[default]"`. Please '
            "update your install command."
        )
    resolved_config = provider_cls.bootstrap_config(config)

    if not no_config_cache:
        with open(cache_key, "w") as f:
            config_cache = {
                "_version": CONFIG_CACHE_VERSION,
                "provider_log_info": try_get_log_state(resolved_config["provider"]),
                "config": resolved_config,
            }
            f.write(json.dumps(config_cache))
    return resolved_config


def teardown_cluster(
    config_file: str,
    yes: bool,
    workers_only: bool,
    override_cluster_name: Optional[str],
    keep_min_workers: bool,
) -> None:
    """Destroys all nodes of a Ray cluster described by a config json."""
    config = yaml.safe_load(open(config_file).read())
    if override_cluster_name is not None:
        config["cluster_name"] = override_cluster_name

    config = _bootstrap_config(config)

    cli_logger.confirm(yes, "Destroying cluster.", _abort=True)

    if not workers_only:
        try:
            exec_cluster(
                config_file,
                cmd="ray stop",
                run_env="auto",
                screen=False,
                tmux=False,
                stop=False,
                start=False,
                override_cluster_name=override_cluster_name,
                port_forward=None,
                with_output=False,
            )
        except Exception as e:
            # todo: add better exception info
            cli_logger.verbose_error("{}", str(e))
            cli_logger.warning(
                "Exception occurred when stopping the cluster Ray runtime "
                "(use -v to dump teardown exceptions)."
            )
            cli_logger.warning(
                "Ignoring the exception and "
                "attempting to shut down the cluster nodes anyway."
            )

    provider = _get_node_provider(config["provider"], config["cluster_name"])

    def remaining_nodes():
        workers = provider.non_terminated_nodes({TAG_RAY_NODE_KIND: NODE_KIND_WORKER})

        if keep_min_workers:
            min_workers = config.get("min_workers", 0)
            cli_logger.print(
                "{} random worker nodes will not be shut down. "
                + cf.dimmed("(due to {})"),
                cf.bold(min_workers),
                cf.bold("--keep-min-workers"),
            )

            workers = random.sample(workers, len(workers) - min_workers)

        # todo: it's weird to kill the head node but not all workers
        if workers_only:
            cli_logger.print(
                "The head node will not be shut down. " + cf.dimmed("(due to {})"),
                cf.bold("--workers-only"),
            )

            return workers

        head = provider.non_terminated_nodes({TAG_RAY_NODE_KIND: NODE_KIND_HEAD})

        return head + workers

    def run_docker_stop(node, container_name):
        try:
            updater = NodeUpdaterThread(
                node_id=node,
                provider_config=config["provider"],
                provider=provider,
                auth_config=config["auth"],
                cluster_name=config["cluster_name"],
                file_mounts=config["file_mounts"],
                initialization_commands=[],
                setup_commands=[],
                ray_start_commands=[],
                runtime_hash="",
                file_mounts_contents_hash="",
                is_head_node=False,
                docker_config=config.get("docker"),
            )

            _exec(
                updater,
                f"docker stop {container_name}",
                with_output=False,
                run_env="host",
            )
        except Exception:
            cli_logger.warning(f"Docker stop failed on {node}")

    # Loop here to check that both the head and worker nodes are actually
    #   really gone
    A = remaining_nodes()

    container_name = config.get("docker", {}).get("container_name")
    if container_name:

        # This is to ensure that the parallel SSH calls below do not mess with
        # the users terminal.
        output_redir = cmd_output_util.is_output_redirected()
        cmd_output_util.set_output_redirected(True)
        allow_interactive = cmd_output_util.does_allow_interactive()
        cmd_output_util.set_allow_interactive(False)

        with ThreadPoolExecutor(max_workers=MAX_PARALLEL_SHUTDOWN_WORKERS) as executor:
            for node in A:
                executor.submit(
                    run_docker_stop, node=node, container_name=container_name
                )
        cmd_output_util.set_output_redirected(output_redir)
        cmd_output_util.set_allow_interactive(allow_interactive)
    with LogTimer("teardown_cluster: done."):
        while A:
            provider.terminate_nodes(A)

            cli_logger.print(
                "Requested {} nodes to shut down.",
                cf.bold(len(A)),
                _tags=dict(interval="1s"),
            )

            time.sleep(POLL_INTERVAL)  # todo: interval should be a variable
            A = remaining_nodes()
            cli_logger.print(
                "{} nodes remaining after {} second(s).", cf.bold(len(A)), POLL_INTERVAL
            )
        cli_logger.success("No nodes remaining.")


def kill_node(
    config_file: str, yes: bool, hard: bool, override_cluster_name: Optional[str]
) -> Optional[str]:
    """Kills a random Raylet worker."""

    config = yaml.safe_load(open(config_file).read())
    if override_cluster_name is not None:
        config["cluster_name"] = override_cluster_name
    config = _bootstrap_config(config)

    cli_logger.confirm(yes, "A random node will be killed.")

    provider = _get_node_provider(config["provider"], config["cluster_name"])
    nodes = provider.non_terminated_nodes({TAG_RAY_NODE_KIND: NODE_KIND_WORKER})
    if not nodes:
        cli_logger.print("No worker nodes detected.")
        return None
    node = random.choice(nodes)
    cli_logger.print("Shutdown " + cf.bold("{}"), node)
    if hard:
        provider.terminate_node(node)
    else:
        updater = NodeUpdaterThread(
            node_id=node,
            provider_config=config["provider"],
            provider=provider,
            auth_config=config["auth"],
            cluster_name=config["cluster_name"],
            file_mounts=config["file_mounts"],
            initialization_commands=[],
            setup_commands=[],
            ray_start_commands=[],
            runtime_hash="",
            file_mounts_contents_hash="",
            is_head_node=False,
            docker_config=config.get("docker"),
        )

        _exec(updater, "ray stop", False, False)

    time.sleep(POLL_INTERVAL)

    if config.get("provider", {}).get("use_internal_ips", False) is True:
        node_ip = provider.internal_ip(node)
    else:
        node_ip = provider.external_ip(node)

    return node_ip


def monitor_cluster(
    cluster_config_file: str, num_lines: int, override_cluster_name: Optional[str]
) -> None:
    """Tails the autoscaler logs of a Ray cluster."""
    cmd = f"tail -n {num_lines} -f /tmp/ray/session_latest/logs/monitor*"
    exec_cluster(
        cluster_config_file,
        cmd=cmd,
        run_env="auto",
        screen=False,
        tmux=False,
        stop=False,
        start=False,
        override_cluster_name=override_cluster_name,
        port_forward=None,
    )


def warn_about_bad_start_command(
    start_commands: List[str], no_monitor_on_head: bool = False
) -> None:
    ray_start_cmd = list(filter(lambda x: "ray start" in x, start_commands))
    if len(ray_start_cmd) == 0:
        cli_logger.warning(
            "Ray runtime will not be started because `{}` is not in `{}`.",
            cf.bold("ray start"),
            cf.bold("head_start_ray_commands"),
        )

    autoscaling_config_in_ray_start_cmd = any(
        "autoscaling-config" in x for x in ray_start_cmd
    )
    if not (autoscaling_config_in_ray_start_cmd or no_monitor_on_head):
        cli_logger.warning(
            "The head node will not launch any workers because "
            "`{}` does not have `{}` set.\n"
            "Potential fix: add `{}` to the `{}` command under `{}`.",
            cf.bold("ray start"),
            cf.bold("--autoscaling-config"),
            cf.bold("--autoscaling-config=~/ray_bootstrap_config.yaml"),
            cf.bold("ray start"),
            cf.bold("head_start_ray_commands"),
        )


def get_or_create_head_node(
    config: Dict[str, Any],
    printable_config_file: str,
    no_restart: bool,
    restart_only: bool,
    yes: bool,
    override_cluster_name: Optional[str],
    no_monitor_on_head: bool = False,
    _provider: Optional[NodeProvider] = None,
    _runner: ModuleType = subprocess,
) -> None:
    """Create the cluster head node, which in turn creates the workers."""
    global_event_system.execute_callback(CreateClusterEvent.cluster_booting_started)
    provider = _provider or _get_node_provider(
        config["provider"], config["cluster_name"]
    )

    config = copy.deepcopy(config)
    head_node_tags = {
        TAG_RAY_NODE_KIND: NODE_KIND_HEAD,
    }
    nodes = provider.non_terminated_nodes(head_node_tags)
    if len(nodes) > 0:
        head_node = nodes[0]
    else:
        head_node = None

    if not head_node:
        cli_logger.confirm(
            yes, "No head node found. Launching a new cluster.", _abort=True
        )
        cli_logger.newline()
        usage_lib.show_usage_stats_prompt(cli=True)

    if head_node:
        if restart_only:
            cli_logger.confirm(
                yes,
                "Updating cluster configuration and "
                "restarting the cluster Ray runtime. "
                "Setup commands will not be run due to `{}`.\n",
                cf.bold("--restart-only"),
                _abort=True,
            )
            cli_logger.newline()
            usage_lib.show_usage_stats_prompt(cli=True)
        elif no_restart:
            cli_logger.print(
                "Cluster Ray runtime will not be restarted due to `{}`.",
                cf.bold("--no-restart"),
            )
            cli_logger.confirm(
                yes,
                "Updating cluster configuration and running setup commands.",
                _abort=True,
            )
        else:
            cli_logger.print("Updating cluster configuration and running full setup.")
            cli_logger.confirm(
                yes, cf.bold("Cluster Ray runtime will be restarted."), _abort=True
            )
            cli_logger.newline()
            usage_lib.show_usage_stats_prompt(cli=True)

    cli_logger.newline()
    # TODO(ekl) this logic is duplicated in node_launcher.py (keep in sync)
    head_node_config = copy.deepcopy(config.get("head_node", {}))
    # The above `head_node` field is deprecated in favor of per-node-type
    # node_configs. We allow it for backwards-compatibility.
    head_node_resources = None
    head_node_labels = None
    head_node_type = config.get("head_node_type")
    if head_node_type:
        head_node_tags[TAG_RAY_USER_NODE_TYPE] = head_node_type
        head_config = config["available_node_types"][head_node_type]
        head_node_config.update(head_config["node_config"])

        # Not necessary to keep in sync with node_launcher.py
        # Keep in sync with autoscaler.py _node_resources
        head_node_resources = head_config.get("resources")
        head_node_labels = head_config.get("labels")

    launch_hash = hash_launch_conf(head_node_config, config["auth"])
    creating_new_head = _should_create_new_head(
        head_node, launch_hash, head_node_type, provider
    )
    if creating_new_head:
        with cli_logger.group("Acquiring an up-to-date head node"):
            global_event_system.execute_callback(
                CreateClusterEvent.acquiring_new_head_node
            )
            if head_node is not None:
                cli_logger.confirm(yes, "Relaunching the head node.", _abort=True)

                provider.terminate_node(head_node)
                cli_logger.print("Terminated head node {}", head_node)

            head_node_tags[TAG_RAY_LAUNCH_CONFIG] = launch_hash
            head_node_tags[TAG_RAY_NODE_NAME] = "ray-{}-head".format(
                config["cluster_name"]
            )
            head_node_tags[TAG_RAY_NODE_STATUS] = STATUS_UNINITIALIZED
            provider.create_node(head_node_config, head_node_tags, 1)
            cli_logger.print("Launched a new head node")

            start = time.time()
            head_node = None
            with cli_logger.group("Fetching the new head node"):
                while True:
                    if time.time() - start > 50:
                        cli_logger.abort(
                            "Head node fetch timed out. Failed to create head node."
                        )
                    nodes = provider.non_terminated_nodes(head_node_tags)
                    if len(nodes) == 1:
                        head_node = nodes[0]
                        break
                    time.sleep(POLL_INTERVAL)
            cli_logger.newline()

    global_event_system.execute_callback(CreateClusterEvent.head_node_acquired)

    with cli_logger.group(
        "Setting up head node and streaming output from head node",
        _numbered=("<>", 1, 1),
        # cf.bold(provider.node_tags(head_node)[TAG_RAY_NODE_NAME]),
        _tags=dict(),
    ):  # add id, ARN to tags?

        # TODO(ekl) right now we always update the head node even if the
        # hash matches.
        # We could prompt the user for what they want to do here.
        # No need to pass in cluster_sync_files because we use this
        # hash to set up the head node
        (runtime_hash, file_mounts_contents_hash) = hash_runtime_conf(
            config["file_mounts"], None, config
        )

        if not no_monitor_on_head:
            # Return remote_config_file to avoid prematurely closing it.
            config, remote_config_file = _set_up_config_for_head_node(
                config, provider, no_restart
            )
            cli_logger.print("Prepared bootstrap config")

        if restart_only:
            # Docker may re-launch nodes, requiring setup
            # commands to be rerun.
            if config.get("docker", {}).get("container_name"):
                setup_commands = config["head_setup_commands"]
            else:
                setup_commands = []
            ray_start_commands = config["head_start_ray_commands"]
        # If user passed in --no-restart and we're not creating a new head,
        # omit start commands.
        elif no_restart and not creating_new_head:
            setup_commands = config["head_setup_commands"]
            ray_start_commands = []
        else:
            setup_commands = config["head_setup_commands"]
            ray_start_commands = config["head_start_ray_commands"]

        if not no_restart:
            warn_about_bad_start_command(ray_start_commands, no_monitor_on_head)

        updater = NodeUpdaterThread(
            node_id=head_node,
            provider_config=config["provider"],
            provider=provider,
            auth_config=config["auth"],
            cluster_name=config["cluster_name"],
            file_mounts=config["file_mounts"],
            initialization_commands=config["initialization_commands"],
            setup_commands=setup_commands,
            ray_start_commands=ray_start_commands,
            process_runner=_runner,
            runtime_hash=runtime_hash,
            file_mounts_contents_hash=file_mounts_contents_hash,
            is_head_node=True,
            node_resources=head_node_resources,
            node_labels=head_node_labels,
            rsync_options={
                "rsync_exclude": config.get("rsync_exclude"),
                "rsync_filter": config.get("rsync_filter"),
            },
            docker_config=config.get("docker"),
            restart_only=restart_only,
        )
        updater.start()
        updater.join()

        # Refresh the node cache so we see the external ip if available
        provider.non_terminated_nodes(head_node_tags)

        if updater.exitcode != 0:
            # todo: this does not follow the mockup and is not good enough
            cli_logger.abort("Failed to setup head node.")
            sys.exit(1)

    global_event_system.execute_callback(
        CreateClusterEvent.cluster_booting_completed,
        {
            "head_node_id": head_node,
        },
    )

    monitor_str = "tail -n 100 -f /tmp/ray/session_latest/logs/monitor*"
    if override_cluster_name:
        modifiers = " --cluster-name={}".format(quote(override_cluster_name))
    else:
        modifiers = ""
    cli_logger.info("Successfully set up head node. Ended output stream from head node.")

    cli_logger.newline()
<<<<<<< HEAD
    with cli_logger.group("Useful commands to run from your local machine"):
=======
    with cli_logger.group("Useful commands:"):
>>>>>>> 6f7378c9
        printable_config_file = os.path.abspath(printable_config_file)

        cli_logger.print("To terminate the cluster:")
        cli_logger.print(cf.bold(f"  ray down {printable_config_file}{modifiers}"))
        cli_logger.newline()

        cli_logger.print("To retrieve the IP address of the cluster head:")
        cli_logger.print(
            cf.bold(f"  ray get-head-ip {printable_config_file}{modifiers}")
        )
        cli_logger.newline()

        cli_logger.print(
            "To port-forward the cluster's Ray Dashboard to the local machine:"
        )
        cli_logger.print(cf.bold(f"  ray dashboard {printable_config_file}{modifiers}"))
        cli_logger.newline()

        cli_logger.print(
            "To submit a job to the cluster, port-forward the "
            "Ray Dashboard in another terminal and run:"
        )
        cli_logger.print(
            cf.bold(
                "  ray job submit --address http://localhost:<dashboard-port> "
                "--working-dir . -- python my_script.py"
            )
        )
        cli_logger.newline()

        cli_logger.print("To connect to a terminal on the cluster head for debugging:")
        cli_logger.print(cf.bold(f"  ray attach {printable_config_file}{modifiers}"))
        cli_logger.newline()

        cli_logger.print("To monitor autoscaling:")
        cli_logger.print(
            cf.bold(
                f"  ray exec {printable_config_file}{modifiers} {quote(monitor_str)}"
            )
        )
        cli_logger.newline()


def _should_create_new_head(
    head_node_id: Optional[str],
    new_launch_hash: str,
    new_head_node_type: str,
    provider: NodeProvider,
) -> bool:
    """Decides whether a new head node needs to be created.

    We need a new head if at least one of the following holds:
    (a) There isn't an existing head node
    (b) The user-submitted head node_config differs from the existing head
        node's node_config.
    (c) The user-submitted head node_type key differs from the existing head
        node's node_type.

    Args:
        head_node_id (Optional[str]): head node id if a head exists, else None
        new_launch_hash: hash of current user-submitted head config
        new_head_node_type: current user-submitted head node-type key

    Returns:
        bool: True if a new Ray head node should be launched, False otherwise
    """
    if not head_node_id:
        # No head node exists, need to create it.
        return True

    # Pull existing head's data.
    head_tags = provider.node_tags(head_node_id)
    current_launch_hash = head_tags.get(TAG_RAY_LAUNCH_CONFIG)
    current_head_type = head_tags.get(TAG_RAY_USER_NODE_TYPE)

    # Compare to current head
    hashes_mismatch = new_launch_hash != current_launch_hash
    types_mismatch = new_head_node_type != current_head_type

    new_head_required = hashes_mismatch or types_mismatch

    # Warn user
    if new_head_required:
        with cli_logger.group(
            "Currently running head node is out-of-date with cluster configuration"
        ):

            if hashes_mismatch:
                cli_logger.print(
                    "Current hash is {}, expected {}",
                    cf.bold(current_launch_hash),
                    cf.bold(new_launch_hash),
                )

            if types_mismatch:
                cli_logger.print(
                    "Current head node type is {}, expected {}",
                    cf.bold(current_head_type),
                    cf.bold(new_head_node_type),
                )

    return new_head_required


def _set_up_config_for_head_node(
    config: Dict[str, Any], provider: NodeProvider, no_restart: bool
) -> Tuple[Dict[str, Any], Any]:
    """Prepares autoscaling config and, if needed, ssh key, to be mounted onto
    the Ray head node for use by the autoscaler.

    Returns the modified config and the temporary config file that will be
    mounted onto the head node.
    """
    # Rewrite the auth config so that the head
    # node can update the workers
    remote_config = copy.deepcopy(config)

    # drop proxy options if they exist, otherwise
    # head node won't be able to connect to workers
    remote_config["auth"].pop("ssh_proxy_command", None)

    # Drop the head_node field if it was introduced. It is technically not a
    # valid field in the config, but it may have been introduced after
    # validation (see _bootstrap_config() call to
    # provider_cls.bootstrap_config(config)). The head node will never try to
    # launch a head node so it doesn't need these defaults.
    remote_config.pop("head_node", None)

    if "ssh_private_key" in config["auth"]:
        remote_key_path = "~/ray_bootstrap_key.pem"
        remote_config["auth"]["ssh_private_key"] = remote_key_path

    # Adjust for new file locations
    new_mounts = {}
    for remote_path in config["file_mounts"]:
        new_mounts[remote_path] = remote_path
    remote_config["file_mounts"] = new_mounts
    remote_config["no_restart"] = no_restart

    remote_config = provider.prepare_for_head_node(remote_config)

    # Now inject the rewritten config and SSH key into the head node
    remote_config_file = tempfile.NamedTemporaryFile("w", prefix="ray-bootstrap-")
    remote_config_file.write(json.dumps(remote_config))
    remote_config_file.flush()
    config["file_mounts"].update(
        {"~/ray_bootstrap_config.yaml": remote_config_file.name}
    )

    if "ssh_private_key" in config["auth"]:
        config["file_mounts"].update(
            {
                remote_key_path: config["auth"]["ssh_private_key"],
            }
        )

    return config, remote_config_file


def attach_cluster(
    config_file: str,
    start: bool,
    use_screen: bool,
    use_tmux: bool,
    override_cluster_name: Optional[str],
    no_config_cache: bool = False,
    new: bool = False,
    port_forward: Optional[Port_forward] = None,
) -> None:
    """Attaches to a screen for the specified cluster.

    Arguments:
        config_file: path to the cluster yaml
        start: whether to start the cluster if it isn't up
        use_screen: whether to use screen as multiplexer
        use_tmux: whether to use tmux as multiplexer
        override_cluster_name: set the name of the cluster
        new: whether to force a new screen
        port_forward ( (int,int) or list[(int,int)] ): port(s) to forward
    """

    if use_tmux:
        if new:
            cmd = "tmux new"
        else:
            cmd = "tmux attach || tmux new"
    elif use_screen:
        if new:
            cmd = "screen -L"
        else:
            cmd = "screen -L -xRR"
    else:
        if new:
            raise ValueError("--new only makes sense if passing --screen or --tmux")
        cmd = "$SHELL"

    exec_cluster(
        config_file,
        cmd=cmd,
        run_env="auto",
        screen=False,
        tmux=False,
        stop=False,
        start=start,
        override_cluster_name=override_cluster_name,
        no_config_cache=no_config_cache,
        port_forward=port_forward,
        _allow_uninitialized_state=True,
    )


def exec_cluster(
    config_file: str,
    *,
    cmd: Optional[str] = None,
    run_env: str = "auto",
    screen: bool = False,
    tmux: bool = False,
    stop: bool = False,
    start: bool = False,
    override_cluster_name: Optional[str] = None,
    no_config_cache: bool = False,
    port_forward: Optional[Port_forward] = None,
    with_output: bool = False,
    _allow_uninitialized_state: bool = False,
    extra_screen_args: Optional[str] = None,
) -> str:
    """Runs a command on the specified cluster.

    Arguments:
        config_file: path to the cluster yaml
        cmd: command to run
        run_env: whether to run the command on the host or in a container.
            Select between "auto", "host" and "docker"
        screen: whether to run in a screen
        extra_screen_args: optional custom additional args to screen command
        tmux: whether to run in a tmux session
        stop: whether to stop the cluster after command run
        start: whether to start the cluster if it isn't up
        override_cluster_name: set the name of the cluster
        port_forward ( (int, int) or list[(int, int)] ): port(s) to forward
        _allow_uninitialized_state: whether to execute on an uninitialized head
            node.
    """
    assert not (screen and tmux), "Can specify only one of `screen` or `tmux`."
    assert run_env in RUN_ENV_TYPES, "--run_env must be in {}".format(RUN_ENV_TYPES)
    # TODO(rliaw): We default this to True to maintain backwards-compat.
    # In the future we would want to support disabling login-shells
    # and interactivity.
    cmd_output_util.set_allow_interactive(True)

    config = yaml.safe_load(open(config_file).read())
    if override_cluster_name is not None:
        config["cluster_name"] = override_cluster_name
    config = _bootstrap_config(config, no_config_cache=no_config_cache)

    head_node = _get_running_head_node(
        config,
        config_file,
        override_cluster_name,
        create_if_needed=start,
        _allow_uninitialized_state=_allow_uninitialized_state,
    )

    provider = _get_node_provider(config["provider"], config["cluster_name"])
    updater = NodeUpdaterThread(
        node_id=head_node,
        provider_config=config["provider"],
        provider=provider,
        auth_config=config["auth"],
        cluster_name=config["cluster_name"],
        file_mounts=config["file_mounts"],
        initialization_commands=[],
        setup_commands=[],
        ray_start_commands=[],
        runtime_hash="",
        file_mounts_contents_hash="",
        is_head_node=True,
        rsync_options={
            "rsync_exclude": config.get("rsync_exclude"),
            "rsync_filter": config.get("rsync_filter"),
        },
        docker_config=config.get("docker"),
    )
    shutdown_after_run = False
    if cmd and stop:
        cmd = "; ".join(
            [
                cmd,
                "ray stop",
                "ray teardown ~/ray_bootstrap_config.yaml --yes --workers-only",
            ]
        )
        shutdown_after_run = True

    result = _exec(
        updater,
        cmd,
        screen,
        tmux,
        port_forward=port_forward,
        with_output=with_output,
        run_env=run_env,
        shutdown_after_run=shutdown_after_run,
        extra_screen_args=extra_screen_args,
    )
    if tmux or screen:
        attach_command_parts = ["ray attach", config_file]
        if override_cluster_name is not None:
            attach_command_parts.append(
                "--cluster-name={}".format(override_cluster_name)
            )
        if tmux:
            attach_command_parts.append("--tmux")
        elif screen:
            attach_command_parts.append("--screen")

        attach_command = " ".join(attach_command_parts)
        cli_logger.print("Run `{}` to check command status.", cf.bold(attach_command))
    return result


def _exec(
    updater: NodeUpdaterThread,
    cmd: Optional[str] = None,
    screen: bool = False,
    tmux: bool = False,
    port_forward: Optional[Port_forward] = None,
    with_output: bool = False,
    run_env: str = "auto",
    shutdown_after_run: bool = False,
    extra_screen_args: Optional[str] = None,
) -> str:
    if cmd:
        if screen:
            wrapped_cmd = [
                "screen",
                "-L",
                "-dm",
            ]

            if extra_screen_args is not None and len(extra_screen_args) > 0:
                wrapped_cmd += [extra_screen_args]

            wrapped_cmd += [
                "bash",
                "-c",
                quote(cmd + "; exec bash"),
            ]
            cmd = " ".join(wrapped_cmd)
        elif tmux:
            # TODO: Consider providing named session functionality
            wrapped_cmd = [
                "tmux",
                "new",
                "-d",
                "bash",
                "-c",
                quote(cmd + "; exec bash"),
            ]
            cmd = " ".join(wrapped_cmd)
    return updater.cmd_runner.run(
        cmd,
        exit_on_fail=True,
        port_forward=port_forward,
        with_output=with_output,
        run_env=run_env,
        shutdown_after_run=shutdown_after_run,
    )


def rsync(
    config_file: str,
    source: Optional[str],
    target: Optional[str],
    override_cluster_name: Optional[str],
    down: bool,
    ip_address: Optional[str] = None,
    use_internal_ip: bool = False,
    no_config_cache: bool = False,
    all_nodes: bool = False,
    should_bootstrap: bool = True,
    _runner: ModuleType = subprocess,
) -> None:
    """Rsyncs files.

    Arguments:
        config_file: path to the cluster yaml
        source: source dir
        target: target dir
        override_cluster_name: set the name of the cluster
        down: whether we're syncing remote -> local
        ip_address: Address of node. Raise Exception
            if both ip_address and 'all_nodes' are provided.
        use_internal_ip: Whether the provided ip_address is
            public or private.
        all_nodes: whether to sync worker nodes in addition to the head node
        should_bootstrap: whether to bootstrap cluster config before syncing
    """
    if bool(source) != bool(target):
        cli_logger.abort("Expected either both a source and a target, or neither.")

    assert bool(source) == bool(
        target
    ), "Must either provide both or neither source and target."

    if ip_address and all_nodes:
        cli_logger.abort("Cannot provide both ip_address and 'all_nodes'.")

    config = yaml.safe_load(open(config_file).read())
    if override_cluster_name is not None:
        config["cluster_name"] = override_cluster_name
    if should_bootstrap:
        config = _bootstrap_config(config, no_config_cache=no_config_cache)

    is_file_mount = False
    if source and target:
        for remote_mount in config.get("file_mounts", {}).keys():
            if (source if down else target).startswith(remote_mount):
                is_file_mount = True
                break

    provider = _get_node_provider(config["provider"], config["cluster_name"])

    def rsync_to_node(node_id, is_head_node):
        updater = NodeUpdaterThread(
            node_id=node_id,
            provider_config=config["provider"],
            provider=provider,
            auth_config=config["auth"],
            cluster_name=config["cluster_name"],
            file_mounts=config["file_mounts"],
            initialization_commands=[],
            setup_commands=[],
            ray_start_commands=[],
            runtime_hash="",
            use_internal_ip=use_internal_ip,
            process_runner=_runner,
            file_mounts_contents_hash="",
            is_head_node=is_head_node,
            rsync_options={
                "rsync_exclude": config.get("rsync_exclude"),
                "rsync_filter": config.get("rsync_filter"),
            },
            docker_config=config.get("docker"),
        )
        if down:
            rsync = updater.rsync_down
        else:
            rsync = updater.rsync_up

        if source and target:
            # print rsync progress for single file rsync
            if cli_logger.verbosity > 0:
                cmd_output_util.set_output_redirected(False)
                set_rsync_silent(False)
            rsync(source, target, is_file_mount)
        else:
            updater.sync_file_mounts(rsync)

    nodes = []
    head_node = _get_running_head_node(
        config, config_file, override_cluster_name, create_if_needed=False
    )
    if ip_address:
        nodes = [provider.get_node_id(ip_address, use_internal_ip=use_internal_ip)]
    else:
        nodes = [head_node]
        if all_nodes:
            nodes.extend(_get_worker_nodes(config, override_cluster_name))

    for node_id in nodes:
        rsync_to_node(node_id, is_head_node=(node_id == head_node))


def get_head_node_ip(
    config_file: str, override_cluster_name: Optional[str] = None
) -> str:
    """Returns head node IP for given configuration file if exists."""

    config = yaml.safe_load(open(config_file).read())
    if override_cluster_name is not None:
        config["cluster_name"] = override_cluster_name

    provider = _get_node_provider(config["provider"], config["cluster_name"])
    head_node = _get_running_head_node(config, config_file, override_cluster_name)
    if config.get("provider", {}).get("use_internal_ips", False):
        head_node_ip = provider.internal_ip(head_node)
    else:
        head_node_ip = provider.external_ip(head_node)

    return head_node_ip


def get_worker_node_ips(
    config_file: str, override_cluster_name: Optional[str] = None
) -> List[str]:
    """Returns worker node IPs for given configuration file."""

    config = yaml.safe_load(open(config_file).read())
    if override_cluster_name is not None:
        config["cluster_name"] = override_cluster_name

    provider = _get_node_provider(config["provider"], config["cluster_name"])
    nodes = provider.non_terminated_nodes({TAG_RAY_NODE_KIND: NODE_KIND_WORKER})

    if config.get("provider", {}).get("use_internal_ips", False) is True:
        return [provider.internal_ip(node) for node in nodes]
    else:
        return [provider.external_ip(node) for node in nodes]


def _get_worker_nodes(
    config: Dict[str, Any], override_cluster_name: Optional[str]
) -> List[str]:
    """Returns worker node ids for given configuration."""
    # todo: technically could be reused in get_worker_node_ips
    if override_cluster_name is not None:
        config["cluster_name"] = override_cluster_name

    provider = _get_node_provider(config["provider"], config["cluster_name"])
    return provider.non_terminated_nodes({TAG_RAY_NODE_KIND: NODE_KIND_WORKER})


def _get_running_head_node(
    config: Dict[str, Any],
    printable_config_file: str,
    override_cluster_name: Optional[str],
    create_if_needed: bool = False,
    _provider: Optional[NodeProvider] = None,
    _allow_uninitialized_state: bool = False,
) -> str:
    """Get a valid, running head node.
    Args:
        config (Dict[str, Any]): Cluster Config dictionary
        printable_config_file: Used for printing formatted CLI commands.
        override_cluster_name: Passed to `get_or_create_head_node` to
            override the cluster name present in `config`.
        create_if_needed: Create a head node if one is not present.
        _provider: [For testing], a Node Provider to use.
        _allow_uninitialized_state: Whether to return a head node that
            is not 'UP TO DATE'. This is used to allow `ray attach` and
            `ray exec` to debug a cluster in a bad state.

    """
    provider = _provider or _get_node_provider(
        config["provider"], config["cluster_name"]
    )
    head_node_tags = {
        TAG_RAY_NODE_KIND: NODE_KIND_HEAD,
    }
    nodes = provider.non_terminated_nodes(head_node_tags)
    head_node = None
    _backup_head_node = None
    for node in nodes:
        node_state = provider.node_tags(node).get(TAG_RAY_NODE_STATUS)
        if node_state == STATUS_UP_TO_DATE:
            head_node = node
        else:
            _backup_head_node = node
            cli_logger.warning(f"Head node ({node}) is in state {node_state}.")

    if head_node is not None:
        return head_node
    elif create_if_needed:
        get_or_create_head_node(
            config,
            printable_config_file=printable_config_file,
            restart_only=False,
            no_restart=False,
            yes=True,
            override_cluster_name=override_cluster_name,
        )
        # NOTE: `_allow_uninitialized_state` is forced to False if
        # `create_if_needed` is set to True. This is to ensure that the
        # commands executed after creation occur on an actually running
        # cluster.
        return _get_running_head_node(
            config,
            printable_config_file,
            override_cluster_name,
            create_if_needed=False,
            _allow_uninitialized_state=False,
        )
    else:
        if _allow_uninitialized_state and _backup_head_node is not None:
            cli_logger.warning(
                f"The head node being returned: {_backup_head_node} is not "
                "`up-to-date`. If you are not debugging a startup issue "
                "it is recommended to restart this head node with: {}",
                cf.bold(f"  ray down  {printable_config_file}"),
            )

            return _backup_head_node
        raise RuntimeError(
            "Head node of cluster ({}) not found!".format(config["cluster_name"])
        )


def get_local_dump_archive(
    stream: bool = False,
    output: Optional[str] = None,
    logs: bool = True,
    debug_state: bool = True,
    pip: bool = True,
    processes: bool = True,
    processes_verbose: bool = False,
    tempfile: Optional[str] = None,
) -> Optional[str]:
    if stream and output:
        raise ValueError(
            "You can only use either `--output` or `--stream`, but not both."
        )

    parameters = GetParameters(
        logs=logs,
        debug_state=debug_state,
        pip=pip,
        processes=processes,
        processes_verbose=processes_verbose,
    )

    with Archive(file=tempfile) as archive:
        get_all_local_data(archive, parameters)

    tmp = archive.file

    if stream:
        with open(tmp, "rb") as fp:
            os.write(1, fp.read())
        os.remove(tmp)
        return None

    target = output or os.path.join(os.getcwd(), os.path.basename(tmp))
    shutil.move(tmp, target)
    cli_logger.print(f"Created local data archive at {target}")

    return target


def get_cluster_dump_archive(
    cluster_config_file: Optional[str] = None,
    host: Optional[str] = None,
    ssh_user: Optional[str] = None,
    ssh_key: Optional[str] = None,
    docker: Optional[str] = None,
    local: Optional[bool] = None,
    output: Optional[str] = None,
    logs: bool = True,
    debug_state: bool = True,
    pip: bool = True,
    processes: bool = True,
    processes_verbose: bool = False,
    tempfile: Optional[str] = None,
) -> Optional[str]:

    # Inform the user what kind of logs are collected (before actually
    # collecting, so they can abort)
    content_str = ""
    if logs:
        content_str += (
            "  - The logfiles of your Ray session\n"
            "    This usually includes Python outputs (stdout/stderr)\n"
        )

    if debug_state:
        content_str += (
            "  - Debug state information on your Ray cluster \n"
            "    e.g. number of workers, drivers, objects, etc.\n"
        )

    if pip:
        content_str += "  - Your installed Python packages (`pip freeze`)\n"

    if processes:
        content_str += (
            "  - Information on your running Ray processes\n"
            "    This includes command line arguments\n"
        )

    cli_logger.warning(
        "You are about to create a cluster dump. This will collect data from "
        "cluster nodes.\n\n"
        "The dump will contain this information:\n\n"
        f"{content_str}\n"
        f"If you are concerned about leaking private information, extract "
        f"the archive and inspect its contents before sharing it with "
        f"anyone."
    )

    # Parse arguments (e.g. fetch info from cluster config)
    (
        cluster_config_file,
        hosts,
        ssh_user,
        ssh_key,
        docker,
        cluster_name,
    ) = _info_from_params(cluster_config_file, host, ssh_user, ssh_key, docker)

    nodes = [
        Node(host=h, ssh_user=ssh_user, ssh_key=ssh_key, docker_container=docker)
        for h in hosts
    ]

    if not nodes:
        cli_logger.error(
            "No nodes found. Specify with `--host` or by passing a ray "
            "cluster config to `--cluster`."
        )
        return None

    if cluster_config_file:
        nodes[0].is_head = True

    if local is None:
        # If called with a cluster config, this was probably started
        # from a laptop
        local = not bool(cluster_config_file)

    parameters = GetParameters(
        logs=logs,
        debug_state=debug_state,
        pip=pip,
        processes=processes,
        processes_verbose=processes_verbose,
    )

    with Archive(file=tempfile) as archive:
        if local:
            create_archive_for_local_and_remote_nodes(
                archive, remote_nodes=nodes, parameters=parameters
            )
        else:
            create_archive_for_remote_nodes(
                archive, remote_nodes=nodes, parameters=parameters
            )

    if not output:
        if cluster_name:
            filename = (
                f"{cluster_name}_" f"{datetime.datetime.now():%Y-%m-%d_%H-%M-%S}.tar.gz"
            )
        else:
            filename = (
                f"collected_logs_" f"{datetime.datetime.now():%Y-%m-%d_%H-%M-%S}.tar.gz"
            )
        output = os.path.join(os.getcwd(), filename)
    else:
        output = os.path.expanduser(output)

    shutil.move(archive.file, output)
    return output


def confirm(msg: str, yes: bool) -> Optional[bool]:
    return None if yes else click.confirm(msg, abort=True)<|MERGE_RESOLUTION|>--- conflicted
+++ resolved
@@ -872,11 +872,7 @@
     cli_logger.info("Successfully set up head node. Ended output stream from head node.")
 
     cli_logger.newline()
-<<<<<<< HEAD
     with cli_logger.group("Useful commands to run from your local machine"):
-=======
-    with cli_logger.group("Useful commands:"):
->>>>>>> 6f7378c9
         printable_config_file = os.path.abspath(printable_config_file)
 
         cli_logger.print("To terminate the cluster:")
