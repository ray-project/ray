--- conflicted
+++ resolved
@@ -1007,24 +1007,6 @@
         else:
             updater.sync_file_mounts(rsync)
 
-<<<<<<< HEAD
-    try:
-        nodes = []
-        head_node = _get_head_node(
-            config, config_file, override_cluster_name, create_if_needed=False)
-        if ip_address:
-            nodes = [
-                provider.get_node_id(
-                    ip_address, use_internal_ip=use_internal_ip)
-            ]
-        else:
-            nodes = [head_node]
-            if all_nodes:
-                nodes.extend(_get_worker_nodes(config, override_cluster_name))
-
-        for node_id in nodes:
-            rsync_to_node(node_id, is_head_node=(node_id == head_node))
-=======
     nodes = []
     head_node = _get_head_node(
         config, config_file, override_cluster_name, create_if_needed=False)
@@ -1033,10 +1015,9 @@
             provider.get_node_id(ip_address, use_internal_ip=use_internal_ip)
         ]
     else:
+        nodes = [head_node]
         if all_nodes:
-            nodes = _get_worker_nodes(config, override_cluster_name)
-        nodes += [head_node]
->>>>>>> e7aa6441
+            nodes.extend(_get_worker_nodes(config, override_cluster_name))
 
     for node_id in nodes:
         rsync_to_node(node_id, is_head_node=(node_id == head_node))
