--- conflicted
+++ resolved
@@ -343,18 +343,14 @@
             process_runner=process_runner,
             stdout_file=sys.stdout,
             stderr_file=sys.stderr,
-<<<<<<< HEAD
-            use_login_shells=use_login_shells)
+            use_login_shells=use_login_shells,
+        )
 
         # Do our best to flush output to terminal.
         # See https://github.com/ray-project/ray/pull/19473.
         sys.stdout.flush()
         sys.stderr.flush()
 
-=======
-            use_login_shells=use_login_shells,
-        )
->>>>>>> 50c31b84
     else:
         tmpfile_path = os.path.join(
             tempfile.gettempdir(), "ray-up-{}-{}.txt".format(cmd[0], time.time())
