--- conflicted
+++ resolved
@@ -101,19 +101,18 @@
     return AliyunNodeProvider
 
 
-<<<<<<< HEAD
 def _import_gen2(provider_config):
     from ray.autoscaler._private.gen2.node_provider import \
         Gen2NodeProvider
     return Gen2NodeProvider
-=======
+
+
 def _load_fake_multinode_docker_defaults_config():
     import ray.autoscaler._private.fake_multi_node as ray_fake_multinode
 
     return os.path.join(
         os.path.dirname(ray_fake_multinode.__file__), "example_docker.yaml"
     )
->>>>>>> 7f1bacc7
 
 
 def _load_local_defaults_config():
@@ -180,12 +179,8 @@
     "kubernetes": _import_kubernetes,
     "kuberay": _import_kuberay,
     "aliyun": _import_aliyun,
-<<<<<<< HEAD
     "gen2": _import_gen2,
-    "external": _import_external  # Import an external module
-=======
     "external": _import_external,  # Import an external module
->>>>>>> 7f1bacc7
 }
 
 _PROVIDER_PRETTY_NAMES = {
@@ -200,12 +195,8 @@
     "kubernetes": "Kubernetes",
     "kuberay": "Kuberay",
     "aliyun": "Aliyun",
-<<<<<<< HEAD
     "gen2": "IBM Gen2",
-    "external": "External"
-=======
     "external": "External",
->>>>>>> 7f1bacc7
 }
 
 _DEFAULT_CONFIGS = {
