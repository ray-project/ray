--- conflicted
+++ resolved
@@ -1,550 +1,287 @@
-<<<<<<< HEAD
-import copy
-import importlib
-import logging
-import json
-import os
-from typing import Any, Dict
-
-import yaml
-
-logger = logging.getLogger(__name__)
-
-# For caching provider instantiations across API calls of one python session
-_provider_instances = {}
-
-# Minimal config for compatibility with legacy-style external configs.
-MINIMAL_EXTERNAL_CONFIG = {
-    "available_node_types": {
-        "ray.head.default": {},
-        "ray.worker.default": {},
-    },
-    "head_node_type": "ray.head.default",
-    "head_node": {},
-    "worker_nodes": {},
-}
-
-
-def _import_aws(provider_config):
-    from ray.autoscaler._private.aws.node_provider import AWSNodeProvider
-
-    return AWSNodeProvider
-
-
-def _import_gcp(provider_config):
-    from ray.autoscaler._private.gcp.node_provider import GCPNodeProvider
-
-    return GCPNodeProvider
-
-
-def _import_azure(provider_config):
-    from ray.autoscaler._private._azure.node_provider import AzureNodeProvider
-
-    return AzureNodeProvider
-
-
-def _import_local(provider_config):
-    if "coordinator_address" in provider_config:
-        from ray.autoscaler._private.local.coordinator_node_provider import (
-            CoordinatorSenderNodeProvider,
-        )
-
-        return CoordinatorSenderNodeProvider
-    else:
-        from ray.autoscaler._private.local.node_provider import LocalNodeProvider
-
-        return LocalNodeProvider
-
-
-def _import_readonly(provider_config):
-    from ray.autoscaler._private.readonly.node_provider import ReadOnlyNodeProvider
-
-    return ReadOnlyNodeProvider
-
-
-def _import_fake_multinode(provider_config):
-    from ray.autoscaler._private.fake_multi_node.node_provider import (
-        FakeMultiNodeProvider,
-    )
-
-    return FakeMultiNodeProvider
-
-
-def _import_kubernetes(provider_config):
-    from ray.autoscaler._private._kubernetes.node_provider import KubernetesNodeProvider
-
-    return KubernetesNodeProvider
-
-
-def _import_staroid(provider_config):
-    from ray.autoscaler._private.staroid.node_provider import StaroidNodeProvider
-
-    return StaroidNodeProvider
-
-
-def _import_aliyun(provider_config):
-    from ray.autoscaler._private.aliyun.node_provider import AliyunNodeProvider
-
-    return AliyunNodeProvider
-
-
-def _load_local_defaults_config():
-    import ray.autoscaler.local as ray_local
-
-    return os.path.join(os.path.dirname(ray_local.__file__), "defaults.yaml")
-
-
-def _load_kubernetes_defaults_config():
-    import ray.autoscaler.kubernetes as ray_kubernetes
-
-    return os.path.join(os.path.dirname(ray_kubernetes.__file__), "defaults.yaml")
-
-
-def _load_aws_defaults_config():
-    import ray.autoscaler.aws as ray_aws
-
-    return os.path.join(os.path.dirname(ray_aws.__file__), "defaults.yaml")
-
-
-def _load_gcp_defaults_config():
-    import ray.autoscaler.gcp as ray_gcp
-
-    return os.path.join(os.path.dirname(ray_gcp.__file__), "defaults.yaml")
-
-
-def _load_azure_defaults_config():
-    import ray.autoscaler.azure as ray_azure
-
-    return os.path.join(os.path.dirname(ray_azure.__file__), "defaults.yaml")
-
-
-def _load_staroid_defaults_config():
-    import ray.autoscaler.staroid as ray_staroid
-
-    return os.path.join(os.path.dirname(ray_staroid.__file__), "defaults.yaml")
-
-
-def _load_aliyun_defaults_config():
-    import ray.autoscaler.aliyun as ray_aliyun
-
-    return os.path.join(os.path.dirname(ray_aliyun.__file__), "defaults.yaml")
-
-
-def _import_external(provider_config):
-    provider_cls = _load_class(path=provider_config["module"])
-    return provider_cls
-
-
-_NODE_PROVIDERS = {
-    "local": _import_local,
-    "fake_multinode": _import_fake_multinode,
-    "readonly": _import_readonly,
-    "aws": _import_aws,
-    "gcp": _import_gcp,
-    "azure": _import_azure,
-    "staroid": _import_staroid,
-    "kubernetes": _import_kubernetes,
-    "aliyun": _import_aliyun,
-    "external": _import_external,  # Import an external module
-}
-
-_PROVIDER_PRETTY_NAMES = {
-    "readonly": "Readonly (Manual Cluster Setup)",
-    "fake_multinode": "Fake Multinode",
-    "local": "Local",
-    "aws": "AWS",
-    "gcp": "GCP",
-    "azure": "Azure",
-    "staroid": "Staroid",
-    "kubernetes": "Kubernetes",
-    "aliyun": "Aliyun",
-    "external": "External",
-}
-
-_DEFAULT_CONFIGS = {
-    "local": _load_local_defaults_config,
-    "aws": _load_aws_defaults_config,
-    "gcp": _load_gcp_defaults_config,
-    "azure": _load_azure_defaults_config,
-    "staroid": _load_staroid_defaults_config,
-    "aliyun": _load_aliyun_defaults_config,
-    "kubernetes": _load_kubernetes_defaults_config,
-}
-
-
-def _load_class(path):
-    """Load a class at runtime given a full path.
-
-    Example of the path: mypkg.mysubpkg.myclass
-    """
-    class_data = path.split(".")
-    if len(class_data) < 2:
-        raise ValueError("You need to pass a valid path like mymodule.provider_class")
-    module_path = ".".join(class_data[:-1])
-    class_str = class_data[-1]
-    module = importlib.import_module(module_path)
-    return getattr(module, class_str)
-
-
-def _get_node_provider_cls(provider_config: Dict[str, Any]):
-    """Get the node provider class for a given provider config.
-
-    Note that this may be used by private node providers that proxy methods to
-    built-in node providers, so we should maintain backwards compatibility.
-
-    Args:
-        provider_config: provider section of the autoscaler config.
-
-    Returns:
-        NodeProvider class
-    """
-    importer = _NODE_PROVIDERS.get(provider_config["type"])
-    if importer is None:
-        raise NotImplementedError(
-            "Unsupported node provider: {}".format(provider_config["type"])
-        )
-    return importer(provider_config)
-
-
-def _get_node_provider(
-    provider_config: Dict[str, Any], cluster_name: str, use_cache: bool = True
-) -> Any:
-    """Get the instantiated node provider for a given provider config.
-
-    Note that this may be used by private node providers that proxy methods to
-    built-in node providers, so we should maintain backwards compatibility.
-
-    Args:
-        provider_config: provider section of the autoscaler config.
-        cluster_name: cluster name from the autoscaler config.
-        use_cache: whether or not to use a cached definition if available. If
-            False, the returned object will also not be stored in the cache.
-
-    Returns:
-        NodeProvider
-    """
-    provider_key = (json.dumps(provider_config, sort_keys=True), cluster_name)
-    if use_cache and provider_key in _provider_instances:
-        return _provider_instances[provider_key]
-
-    provider_cls = _get_node_provider_cls(provider_config)
-    new_provider = provider_cls(provider_config, cluster_name)
-
-    if use_cache:
-        _provider_instances[provider_key] = new_provider
-
-    return new_provider
-
-
-def _clear_provider_cache():
-    global _provider_instances
-    _provider_instances = {}
-
-
-def _get_default_config(provider_config):
-    """Retrieve a node provider.
-
-    This is an INTERNAL API. It is not allowed to call this from any Ray
-    package outside the autoscaler.
-    """
-    if provider_config["type"] == "external":
-        return copy.deepcopy(MINIMAL_EXTERNAL_CONFIG)
-    load_config = _DEFAULT_CONFIGS.get(provider_config["type"])
-    if load_config is None:
-        raise NotImplementedError(
-            "Unsupported node provider: {}".format(provider_config["type"])
-        )
-    path_to_default = load_config()
-    with open(path_to_default) as f:
-        defaults = yaml.safe_load(f)
-
-    return defaults
-=======
-import copy
-import importlib
-import logging
-import json
-import os
-from typing import Any, Dict
-
-import yaml
-
-logger = logging.getLogger(__name__)
-
-# For caching provider instantiations across API calls of one python session
-_provider_instances = {}
-
-# Minimal config for compatibility with legacy-style external configs.
-MINIMAL_EXTERNAL_CONFIG = {
-    "available_node_types": {
-        "ray.head.default": {},
-        "ray.worker.default": {},
-    },
-    "head_node_type": "ray.head.default",
-    "head_node": {},
-    "worker_nodes": {},
-}
-
-
-def _import_aws(provider_config):
-    from ray.autoscaler._private.aws.node_provider import AWSNodeProvider
-
-    return AWSNodeProvider
-
-
-def _import_gcp(provider_config):
-    from ray.autoscaler._private.gcp.node_provider import GCPNodeProvider
-
-    return GCPNodeProvider
-
-
-def _import_azure(provider_config):
-    from ray.autoscaler._private._azure.node_provider import AzureNodeProvider
-
-    return AzureNodeProvider
-
-
-def _import_local(provider_config):
-    if "coordinator_address" in provider_config:
-        from ray.autoscaler._private.local.coordinator_node_provider import (
-            CoordinatorSenderNodeProvider,
-        )
-
-        return CoordinatorSenderNodeProvider
-    else:
-        from ray.autoscaler._private.local.node_provider import LocalNodeProvider
-
-        return LocalNodeProvider
-
-
-def _import_readonly(provider_config):
-    from ray.autoscaler._private.readonly.node_provider import ReadOnlyNodeProvider
-
-    return ReadOnlyNodeProvider
-
-
-def _import_fake_multinode(provider_config):
-    from ray.autoscaler._private.fake_multi_node.node_provider import (
-        FakeMultiNodeProvider,
-    )
-
-    return FakeMultiNodeProvider
-
-
-def _import_fake_multinode_docker(provider_config):
-    from ray.autoscaler._private.fake_multi_node.node_provider import (
-        FakeMultiNodeDockerProvider,
-    )
-
-    return FakeMultiNodeDockerProvider
-
-
-def _import_kubernetes(provider_config):
-    from ray.autoscaler._private._kubernetes.node_provider import KubernetesNodeProvider
-
-    return KubernetesNodeProvider
-
-
-def _import_kuberay(provider_config):
-    from ray.autoscaler._private.kuberay.node_provider import KuberayNodeProvider
-
-    return KuberayNodeProvider
-
-
-def _import_staroid(provider_config):
-    from ray.autoscaler._private.staroid.node_provider import StaroidNodeProvider
-
-    return StaroidNodeProvider
-
-
-def _import_aliyun(provider_config):
-    from ray.autoscaler._private.aliyun.node_provider import AliyunNodeProvider
-
-    return AliyunNodeProvider
-
-
-def _load_fake_multinode_docker_defaults_config():
-    import ray.autoscaler._private.fake_multi_node as ray_fake_multinode
-
-    return os.path.join(
-        os.path.dirname(ray_fake_multinode.__file__), "example_docker.yaml"
-    )
-
-
-def _load_local_defaults_config():
-    import ray.autoscaler.local as ray_local
-
-    return os.path.join(os.path.dirname(ray_local.__file__), "defaults.yaml")
-
-
-def _load_kubernetes_defaults_config():
-    import ray.autoscaler.kubernetes as ray_kubernetes
-
-    return os.path.join(os.path.dirname(ray_kubernetes.__file__), "defaults.yaml")
-
-
-def _load_aws_defaults_config():
-    import ray.autoscaler.aws as ray_aws
-
-    return os.path.join(os.path.dirname(ray_aws.__file__), "defaults.yaml")
-
-
-def _load_gcp_defaults_config():
-    import ray.autoscaler.gcp as ray_gcp
-
-    return os.path.join(os.path.dirname(ray_gcp.__file__), "defaults.yaml")
-
-
-def _load_azure_defaults_config():
-    import ray.autoscaler.azure as ray_azure
-
-    return os.path.join(os.path.dirname(ray_azure.__file__), "defaults.yaml")
-
-
-def _load_staroid_defaults_config():
-    import ray.autoscaler.staroid as ray_staroid
-
-    return os.path.join(os.path.dirname(ray_staroid.__file__), "defaults.yaml")
-
-
-def _load_aliyun_defaults_config():
-    import ray.autoscaler.aliyun as ray_aliyun
-
-    return os.path.join(os.path.dirname(ray_aliyun.__file__), "defaults.yaml")
-
-
-def _import_external(provider_config):
-    provider_cls = _load_class(path=provider_config["module"])
-    return provider_cls
-
-
-_NODE_PROVIDERS = {
-    "local": _import_local,
-    "fake_multinode": _import_fake_multinode,
-    "fake_multinode_docker": _import_fake_multinode_docker,
-    "readonly": _import_readonly,
-    "aws": _import_aws,
-    "gcp": _import_gcp,
-    "azure": _import_azure,
-    "staroid": _import_staroid,
-    "kubernetes": _import_kubernetes,
-    "kuberay": _import_kuberay,
-    "aliyun": _import_aliyun,
-    "external": _import_external,  # Import an external module
-}
-
-_PROVIDER_PRETTY_NAMES = {
-    "readonly": "Readonly (Manual Cluster Setup)",
-    "fake_multinode": "Fake Multinode",
-    "fake_multinode_docker": "Fake Multinode Docker",
-    "local": "Local",
-    "aws": "AWS",
-    "gcp": "GCP",
-    "azure": "Azure",
-    "staroid": "Staroid",
-    "kubernetes": "Kubernetes",
-    "kuberay": "Kuberay",
-    "aliyun": "Aliyun",
-    "external": "External",
-}
-
-_DEFAULT_CONFIGS = {
-    "fake_multinode_docker": _load_fake_multinode_docker_defaults_config,
-    "local": _load_local_defaults_config,
-    "aws": _load_aws_defaults_config,
-    "gcp": _load_gcp_defaults_config,
-    "azure": _load_azure_defaults_config,
-    "staroid": _load_staroid_defaults_config,
-    "aliyun": _load_aliyun_defaults_config,
-    "kubernetes": _load_kubernetes_defaults_config,
-}
-
-
-def _load_class(path):
-    """Load a class at runtime given a full path.
-
-    Example of the path: mypkg.mysubpkg.myclass
-    """
-    class_data = path.split(".")
-    if len(class_data) < 2:
-        raise ValueError("You need to pass a valid path like mymodule.provider_class")
-    module_path = ".".join(class_data[:-1])
-    class_str = class_data[-1]
-    module = importlib.import_module(module_path)
-    return getattr(module, class_str)
-
-
-def _get_node_provider_cls(provider_config: Dict[str, Any]):
-    """Get the node provider class for a given provider config.
-
-    Note that this may be used by private node providers that proxy methods to
-    built-in node providers, so we should maintain backwards compatibility.
-
-    Args:
-        provider_config: provider section of the autoscaler config.
-
-    Returns:
-        NodeProvider class
-    """
-    importer = _NODE_PROVIDERS.get(provider_config["type"])
-    if importer is None:
-        raise NotImplementedError(
-            "Unsupported node provider: {}".format(provider_config["type"])
-        )
-    return importer(provider_config)
-
-
-def _get_node_provider(
-    provider_config: Dict[str, Any], cluster_name: str, use_cache: bool = True
-) -> Any:
-    """Get the instantiated node provider for a given provider config.
-
-    Note that this may be used by private node providers that proxy methods to
-    built-in node providers, so we should maintain backwards compatibility.
-
-    Args:
-        provider_config: provider section of the autoscaler config.
-        cluster_name: cluster name from the autoscaler config.
-        use_cache: whether or not to use a cached definition if available. If
-            False, the returned object will also not be stored in the cache.
-
-    Returns:
-        NodeProvider
-    """
-    provider_key = (json.dumps(provider_config, sort_keys=True), cluster_name)
-    if use_cache and provider_key in _provider_instances:
-        return _provider_instances[provider_key]
-
-    provider_cls = _get_node_provider_cls(provider_config)
-    new_provider = provider_cls(provider_config, cluster_name)
-
-    if use_cache:
-        _provider_instances[provider_key] = new_provider
-
-    return new_provider
-
-
-def _clear_provider_cache():
-    global _provider_instances
-    _provider_instances = {}
-
-
-def _get_default_config(provider_config):
-    """Retrieve a node provider.
-
-    This is an INTERNAL API. It is not allowed to call this from any Ray
-    package outside the autoscaler.
-    """
-    if provider_config["type"] == "external":
-        return copy.deepcopy(MINIMAL_EXTERNAL_CONFIG)
-    load_config = _DEFAULT_CONFIGS.get(provider_config["type"])
-    if load_config is None:
-        raise NotImplementedError(
-            "Unsupported node provider: {}".format(provider_config["type"])
-        )
-    path_to_default = load_config()
-    with open(path_to_default) as f:
-        defaults = yaml.safe_load(f)
-
-    return defaults
->>>>>>> 19672688
+import copy
+import importlib
+import logging
+import json
+import os
+from typing import Any, Dict
+
+import yaml
+
+logger = logging.getLogger(__name__)
+
+# For caching provider instantiations across API calls of one python session
+_provider_instances = {}
+
+# Minimal config for compatibility with legacy-style external configs.
+MINIMAL_EXTERNAL_CONFIG = {
+    "available_node_types": {
+        "ray.head.default": {},
+        "ray.worker.default": {},
+    },
+    "head_node_type": "ray.head.default",
+    "head_node": {},
+    "worker_nodes": {},
+}
+
+
+def _import_aws(provider_config):
+    from ray.autoscaler._private.aws.node_provider import AWSNodeProvider
+
+    return AWSNodeProvider
+
+
+def _import_gcp(provider_config):
+    from ray.autoscaler._private.gcp.node_provider import GCPNodeProvider
+
+    return GCPNodeProvider
+
+
+def _import_azure(provider_config):
+    from ray.autoscaler._private._azure.node_provider import AzureNodeProvider
+
+    return AzureNodeProvider
+
+
+def _import_local(provider_config):
+    if "coordinator_address" in provider_config:
+        from ray.autoscaler._private.local.coordinator_node_provider import (
+            CoordinatorSenderNodeProvider,
+        )
+
+        return CoordinatorSenderNodeProvider
+    else:
+        from ray.autoscaler._private.local.node_provider import LocalNodeProvider
+
+        return LocalNodeProvider
+
+
+def _import_readonly(provider_config):
+    from ray.autoscaler._private.readonly.node_provider import ReadOnlyNodeProvider
+
+    return ReadOnlyNodeProvider
+
+
+def _import_fake_multinode(provider_config):
+    from ray.autoscaler._private.fake_multi_node.node_provider import (
+        FakeMultiNodeProvider,
+    )
+
+    return FakeMultiNodeProvider
+
+
+def _import_fake_multinode_docker(provider_config):
+    from ray.autoscaler._private.fake_multi_node.node_provider import (
+        FakeMultiNodeDockerProvider,
+    )
+
+    return FakeMultiNodeDockerProvider
+
+
+def _import_kubernetes(provider_config):
+    from ray.autoscaler._private._kubernetes.node_provider import KubernetesNodeProvider
+
+    return KubernetesNodeProvider
+
+
+def _import_kuberay(provider_config):
+    from ray.autoscaler._private.kuberay.node_provider import KuberayNodeProvider
+
+    return KuberayNodeProvider
+
+
+def _import_staroid(provider_config):
+    from ray.autoscaler._private.staroid.node_provider import StaroidNodeProvider
+
+    return StaroidNodeProvider
+
+
+def _import_aliyun(provider_config):
+    from ray.autoscaler._private.aliyun.node_provider import AliyunNodeProvider
+
+    return AliyunNodeProvider
+
+
+def _load_fake_multinode_docker_defaults_config():
+    import ray.autoscaler._private.fake_multi_node as ray_fake_multinode
+
+    return os.path.join(
+        os.path.dirname(ray_fake_multinode.__file__), "example_docker.yaml"
+    )
+
+
+def _load_local_defaults_config():
+    import ray.autoscaler.local as ray_local
+
+    return os.path.join(os.path.dirname(ray_local.__file__), "defaults.yaml")
+
+
+def _load_kubernetes_defaults_config():
+    import ray.autoscaler.kubernetes as ray_kubernetes
+
+    return os.path.join(os.path.dirname(ray_kubernetes.__file__), "defaults.yaml")
+
+
+def _load_aws_defaults_config():
+    import ray.autoscaler.aws as ray_aws
+
+    return os.path.join(os.path.dirname(ray_aws.__file__), "defaults.yaml")
+
+
+def _load_gcp_defaults_config():
+    import ray.autoscaler.gcp as ray_gcp
+
+    return os.path.join(os.path.dirname(ray_gcp.__file__), "defaults.yaml")
+
+
+def _load_azure_defaults_config():
+    import ray.autoscaler.azure as ray_azure
+
+    return os.path.join(os.path.dirname(ray_azure.__file__), "defaults.yaml")
+
+
+def _load_staroid_defaults_config():
+    import ray.autoscaler.staroid as ray_staroid
+
+    return os.path.join(os.path.dirname(ray_staroid.__file__), "defaults.yaml")
+
+
+def _load_aliyun_defaults_config():
+    import ray.autoscaler.aliyun as ray_aliyun
+
+    return os.path.join(os.path.dirname(ray_aliyun.__file__), "defaults.yaml")
+
+
+def _import_external(provider_config):
+    provider_cls = _load_class(path=provider_config["module"])
+    return provider_cls
+
+
+_NODE_PROVIDERS = {
+    "local": _import_local,
+    "fake_multinode": _import_fake_multinode,
+    "fake_multinode_docker": _import_fake_multinode_docker,
+    "readonly": _import_readonly,
+    "aws": _import_aws,
+    "gcp": _import_gcp,
+    "azure": _import_azure,
+    "staroid": _import_staroid,
+    "kubernetes": _import_kubernetes,
+    "kuberay": _import_kuberay,
+    "aliyun": _import_aliyun,
+    "external": _import_external,  # Import an external module
+}
+
+_PROVIDER_PRETTY_NAMES = {
+    "readonly": "Readonly (Manual Cluster Setup)",
+    "fake_multinode": "Fake Multinode",
+    "fake_multinode_docker": "Fake Multinode Docker",
+    "local": "Local",
+    "aws": "AWS",
+    "gcp": "GCP",
+    "azure": "Azure",
+    "staroid": "Staroid",
+    "kubernetes": "Kubernetes",
+    "kuberay": "Kuberay",
+    "aliyun": "Aliyun",
+    "external": "External",
+}
+
+_DEFAULT_CONFIGS = {
+    "fake_multinode_docker": _load_fake_multinode_docker_defaults_config,
+    "local": _load_local_defaults_config,
+    "aws": _load_aws_defaults_config,
+    "gcp": _load_gcp_defaults_config,
+    "azure": _load_azure_defaults_config,
+    "staroid": _load_staroid_defaults_config,
+    "aliyun": _load_aliyun_defaults_config,
+    "kubernetes": _load_kubernetes_defaults_config,
+}
+
+
+def _load_class(path):
+    """Load a class at runtime given a full path.
+
+    Example of the path: mypkg.mysubpkg.myclass
+    """
+    class_data = path.split(".")
+    if len(class_data) < 2:
+        raise ValueError("You need to pass a valid path like mymodule.provider_class")
+    module_path = ".".join(class_data[:-1])
+    class_str = class_data[-1]
+    module = importlib.import_module(module_path)
+    return getattr(module, class_str)
+
+
+def _get_node_provider_cls(provider_config: Dict[str, Any]):
+    """Get the node provider class for a given provider config.
+
+    Note that this may be used by private node providers that proxy methods to
+    built-in node providers, so we should maintain backwards compatibility.
+
+    Args:
+        provider_config: provider section of the autoscaler config.
+
+    Returns:
+        NodeProvider class
+    """
+    importer = _NODE_PROVIDERS.get(provider_config["type"])
+    if importer is None:
+        raise NotImplementedError(
+            "Unsupported node provider: {}".format(provider_config["type"])
+        )
+    return importer(provider_config)
+
+
+def _get_node_provider(
+    provider_config: Dict[str, Any], cluster_name: str, use_cache: bool = True
+) -> Any:
+    """Get the instantiated node provider for a given provider config.
+
+    Note that this may be used by private node providers that proxy methods to
+    built-in node providers, so we should maintain backwards compatibility.
+
+    Args:
+        provider_config: provider section of the autoscaler config.
+        cluster_name: cluster name from the autoscaler config.
+        use_cache: whether or not to use a cached definition if available. If
+            False, the returned object will also not be stored in the cache.
+
+    Returns:
+        NodeProvider
+    """
+    provider_key = (json.dumps(provider_config, sort_keys=True), cluster_name)
+    if use_cache and provider_key in _provider_instances:
+        return _provider_instances[provider_key]
+
+    provider_cls = _get_node_provider_cls(provider_config)
+    new_provider = provider_cls(provider_config, cluster_name)
+
+    if use_cache:
+        _provider_instances[provider_key] = new_provider
+
+    return new_provider
+
+
+def _clear_provider_cache():
+    global _provider_instances
+    _provider_instances = {}
+
+
+def _get_default_config(provider_config):
+    """Retrieve a node provider.
+
+    This is an INTERNAL API. It is not allowed to call this from any Ray
+    package outside the autoscaler.
+    """
+    if provider_config["type"] == "external":
+        return copy.deepcopy(MINIMAL_EXTERNAL_CONFIG)
+    load_config = _DEFAULT_CONFIGS.get(provider_config["type"])
+    if load_config is None:
+        raise NotImplementedError(
+            "Unsupported node provider: {}".format(provider_config["type"])
+        )
+    path_to_default = load_config()
+    with open(path_to_default) as f:
+        defaults = yaml.safe_load(f)
+
+    return defaults