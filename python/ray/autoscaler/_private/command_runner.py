from getpass import getuser
from shlex import quote
from typing import Dict, List
import click
import hashlib
import json
import logging
import os
import subprocess
import sys
import time
import warnings

from ray.autoscaler.command_runner import CommandRunnerInterface
from ray.autoscaler._private.constants import (
    AUTOSCALER_NODE_SSH_INTERVAL_S,
    DEFAULT_OBJECT_STORE_MAX_MEMORY_BYTES,
    DEFAULT_OBJECT_STORE_MEMORY_PROPORTION,
    AUTOSCALER_NODE_START_WAIT_S,
)
from ray.autoscaler._private.docker import (
    check_bind_mounts_cmd,
    check_docker_running_cmd,
    check_docker_image,
    docker_start_cmds,
    with_docker_exec,
)
from ray.autoscaler._private.log_timer import LogTimer

from ray.autoscaler._private.subprocess_output_util import (
    run_cmd_redirected,
    ProcessRunnerError,
    is_output_redirected,
)

from ray.autoscaler._private.cli_logger import cli_logger, cf
from ray.util.debug import log_once

logger = logging.getLogger(__name__)

# How long to wait for a node to start, in seconds
HASH_MAX_LENGTH = 10
KUBECTL_RSYNC = os.path.join(
    os.path.dirname(os.path.abspath(__file__)), "_kubernetes/kubectl-rsync.sh"
)
MAX_HOME_RETRIES = 3
HOME_RETRY_DELAY_S = 5

_config = {"use_login_shells": True, "silent_rsync": True}


def is_rsync_silent():
    return _config["silent_rsync"]


def set_rsync_silent(val):
    """Choose whether to silence rsync output.

    Most commands will want to list rsync'd files themselves rather than
    print the default rsync spew.
    """
    _config["silent_rsync"] = val


def is_using_login_shells():
    return _config["use_login_shells"]


def set_using_login_shells(val):
    """Choose between login and non-interactive shells.

    Non-interactive shells have the benefit of receiving less output from
    subcommands (since progress bars and TTY control codes are not printed).
    Sometimes this can be significant since e.g. `pip install` prints
    hundreds of progress bar lines when downloading.

    Login shells have the benefit of working very close to how a proper bash
    session does, regarding how scripts execute and how the environment is
    setup. This is also how all commands were ran in the past. The only reason
    to use login shells over non-interactive shells is if you need some weird
    and non-robust tool to work.

    Args:
        val (bool): If true, login shells will be used to run all commands.
    """
    _config["use_login_shells"] = val


def _with_environment_variables(cmd: str, environment_variables: Dict[str, object]):
    """Prepend environment variables to a shell command.

    Args:
        cmd (str): The base command.
        environment_variables (Dict[str, object]): The set of environment
            variables. If an environment variable value is a dict, it will
            automatically be converted to a one line yaml string.
    """

    as_strings = []
    for key, val in environment_variables.items():
        val = json.dumps(val, separators=(",", ":"))
        s = "export {}={};".format(key, quote(val))
        as_strings.append(s)
    all_vars = "".join(as_strings)
    return all_vars + cmd


def _with_interactive(cmd):
    force_interactive = (
        f"true && source ~/.bashrc && "
        f"export OMP_NUM_THREADS=1 PYTHONWARNINGS=ignore && ({cmd})"
    )
    return ["bash", "--login", "-c", "-i", quote(force_interactive)]


class KubernetesCommandRunner(CommandRunnerInterface):
    def __init__(self, log_prefix, namespace, node_id, auth_config, process_runner):

        self.log_prefix = log_prefix
        self.process_runner = process_runner
        self.node_id = str(node_id)
        self.namespace = namespace
        self.kubectl = ["kubectl", "-n", self.namespace]
        self._home_cached = None

    def run(
        self,
        cmd=None,
        timeout=120,
        exit_on_fail=False,
        port_forward=None,
        with_output=False,
        environment_variables: Dict[str, object] = None,
        run_env="auto",  # Unused argument.
        ssh_options_override_ssh_key="",  # Unused argument.
        shutdown_after_run=False,
    ):
        if shutdown_after_run:
            cmd += "; sudo shutdown -h now"
        if cmd and port_forward:
            raise Exception(
                "exec with Kubernetes can't forward ports and execute"
                "commands together."
            )

        if port_forward:
            if not isinstance(port_forward, list):
                port_forward = [port_forward]
            port_forward_cmd = (
                self.kubectl
                + [
                    "port-forward",
                    self.node_id,
                ]
                + ["{}:{}".format(local, remote) for local, remote in port_forward]
            )
            logger.info("Port forwarding with: {}".format(" ".join(port_forward_cmd)))
            port_forward_process = subprocess.Popen(port_forward_cmd)
            port_forward_process.wait()
            # We should never get here, this indicates that port forwarding
            # failed, likely because we couldn't bind to a port.
            pout, perr = port_forward_process.communicate()
            exception_str = " ".join(port_forward_cmd) + " failed with error: " + perr
            raise Exception(exception_str)
        else:
            final_cmd = self.kubectl + ["exec", "-it"]
            final_cmd += [
                self.node_id,
                "--",
            ]
            if environment_variables:
                cmd = _with_environment_variables(cmd, environment_variables)
            cmd = _with_interactive(cmd)
            cmd_prefix = " ".join(final_cmd)
            final_cmd += cmd
            # `kubectl exec` + subprocess w/ list of args has unexpected
            # side-effects.
            final_cmd = " ".join(final_cmd)
            logger.info(self.log_prefix + "Running {}".format(final_cmd))
            try:
                if with_output:
                    return self.process_runner.check_output(final_cmd, shell=True)
                else:
                    self.process_runner.check_call(final_cmd, shell=True)
            except subprocess.CalledProcessError:
                if exit_on_fail:
                    quoted_cmd = cmd_prefix + quote(" ".join(cmd))
                    logger.error(
                        self.log_prefix
                        + "Command failed: \n\n  {}\n".format(quoted_cmd)
                    )
                    sys.exit(1)
                else:
                    raise

    def run_rsync_up(self, source, target, options=None):
        options = options or {}
        if options.get("rsync_exclude"):
            if log_once("autoscaler_k8s_rsync_exclude"):
                logger.warning(
                    "'rsync_exclude' detected but is currently unsupported for k8s."
                )
        if options.get("rsync_filter"):
            if log_once("autoscaler_k8s_rsync_filter"):
                logger.warning(
                    "'rsync_filter' detected but is currently unsupported for k8s."
                )
        if target.startswith("~"):
            target = self._home + target[1:]

        try:
            flags = "-aqz" if is_rsync_silent() else "-avz"
            self.process_runner.check_call(
                [
                    KUBECTL_RSYNC,
                    flags,
                    source,
                    "{}@{}:{}".format(self.node_id, self.namespace, target),
                ]
            )
        except Exception as e:
            warnings.warn(
                self.log_prefix
                + "rsync failed: '{}'. Falling back to 'kubectl cp'".format(e),
                UserWarning,
            )
            if target.startswith("~"):
                target = self._home + target[1:]

            self.process_runner.check_call(
                self.kubectl
                + [
                    "cp",
                    source,
                    "{}/{}:{}".format(self.namespace, self.node_id, target),
                ]
            )

    def run_rsync_down(self, source, target, options=None):
        if source.startswith("~"):
            source = self._home + source[1:]

        try:
            flags = "-aqz" if is_rsync_silent() else "-avz"
            self.process_runner.check_call(
                [
                    KUBECTL_RSYNC,
                    flags,
                    "{}@{}:{}".format(self.node_id, self.namespace, source),
                    target,
                ]
            )
        except Exception as e:
            warnings.warn(
                self.log_prefix
                + "rsync failed: '{}'. Falling back to 'kubectl cp'".format(e),
                UserWarning,
            )
            if target.startswith("~"):
                target = self._home + target[1:]

            self.process_runner.check_call(
                self.kubectl
                + [
                    "cp",
                    "{}/{}:{}".format(self.namespace, self.node_id, source),
                    target,
                ]
            )

    def remote_shell_command_str(self):
        return "{} exec -it {} -- bash".format(" ".join(self.kubectl), self.node_id)

    @property
    def _home(self):
        if self._home_cached is not None:
            return self._home_cached
        for _ in range(MAX_HOME_RETRIES - 1):
            try:
                self._home_cached = self._try_to_get_home()
                return self._home_cached
            except Exception:
                # TODO (Dmitri): Identify the exception we're trying to avoid.
                logger.info(
                    "Error reading container's home directory. "
                    f"Retrying in {HOME_RETRY_DELAY_S} seconds."
                )
                time.sleep(HOME_RETRY_DELAY_S)
        # Last try
        self._home_cached = self._try_to_get_home()
        return self._home_cached

    def _try_to_get_home(self):
        # TODO (Dmitri): Think about how to use the node's HOME variable
        # without making an extra kubectl exec call.
        cmd = self.kubectl + ["exec", "-it", self.node_id, "--", "printenv", "HOME"]
        joined_cmd = " ".join(cmd)
        raw_out = self.process_runner.check_output(joined_cmd, shell=True)
        home = raw_out.decode().strip("\n\r")
        return home


class SSHOptions:
    def __init__(self, ssh_key, control_path=None, **kwargs):
        self.ssh_key = ssh_key
        self.arg_dict = {
            # Supresses initial fingerprint verification.
            "StrictHostKeyChecking": "no",
            # SSH IP and fingerprint pairs no longer added to known_hosts.
            # This is to remove a "REMOTE HOST IDENTIFICATION HAS CHANGED"
            # warning if a new node has the same IP as a previously
            # deleted node, because the fingerprints will not match in
            # that case.
            "UserKnownHostsFile": os.devnull,
            # Try fewer extraneous key pairs.
            "IdentitiesOnly": "yes",
            # Abort if port forwarding fails (instead of just printing to
            # stderr).
            "ExitOnForwardFailure": "yes",
            # Quickly kill the connection if network connection breaks (as
            # opposed to hanging/blocking).
            "ServerAliveInterval": 5,
            "ServerAliveCountMax": 3,
        }
        if control_path:
            self.arg_dict.update(
                {
                    "ControlMaster": "auto",
                    "ControlPath": "{}/%C".format(control_path),
                    "ControlPersist": "10s",
                }
            )
        self.arg_dict.update(kwargs)

    def to_ssh_options_list(self, *, timeout=60):
        self.arg_dict["ConnectTimeout"] = "{}s".format(timeout)
        ssh_key_option = ["-i", self.ssh_key] if self.ssh_key else []
        return ssh_key_option + [
            x
            for y in (
                ["-o", "{}={}".format(k, v)]
                for k, v in self.arg_dict.items()
                if v is not None
            )
            for x in y
        ]


class SSHCommandRunner(CommandRunnerInterface):
    def __init__(
        self,
        log_prefix,
        node_id,
        provider,
        auth_config,
        cluster_name,
        process_runner,
        use_internal_ip,
    ):

        ssh_control_hash = hashlib.md5(cluster_name.encode()).hexdigest()
        ssh_user_hash = hashlib.md5(getuser().encode()).hexdigest()
        ssh_control_path = "/tmp/ray_ssh_{}/{}".format(
            ssh_user_hash[:HASH_MAX_LENGTH], ssh_control_hash[:HASH_MAX_LENGTH]
        )

        self.cluster_name = cluster_name
        self.log_prefix = log_prefix
        self.process_runner = process_runner
        self.node_id = node_id
        self.use_internal_ip = use_internal_ip
        self.provider = provider
        self.ssh_private_key = auth_config.get("ssh_private_key")
        self.ssh_user = auth_config["ssh_user"]
        self.ssh_control_path = ssh_control_path
        self.ssh_ip = None
        self.ssh_proxy_command = auth_config.get("ssh_proxy_command", None)
        self.ssh_options = SSHOptions(
            self.ssh_private_key,
            self.ssh_control_path,
            ProxyCommand=self.ssh_proxy_command,
        )

    def _get_node_ip(self):
        if self.use_internal_ip:
            return self.provider.internal_ip(self.node_id)
        else:
            return self.provider.external_ip(self.node_id)

    def _wait_for_ip(self, deadline):
        # if we have IP do not print waiting info
        ip = self._get_node_ip()
        if ip is not None:
            cli_logger.labeled_value("Fetched IP", ip)
            return ip

        interval = AUTOSCALER_NODE_SSH_INTERVAL_S
        with cli_logger.group("Waiting for IP"):
            while time.time() < deadline and not self.provider.is_terminated(
                self.node_id
            ):
                ip = self._get_node_ip()
                if ip is not None:
                    cli_logger.labeled_value("Received", ip)
                    return ip
                cli_logger.print(
                    "Not yet available, retrying in {} seconds", cf.bold(str(interval))
                )
                time.sleep(interval)

        return None

    def _set_ssh_ip_if_required(self):
        if self.ssh_ip is not None:
            return

        # We assume that this never changes.
        #   I think that's reasonable.
        deadline = time.time() + AUTOSCALER_NODE_START_WAIT_S
        with LogTimer(self.log_prefix + "Got IP"):
            ip = self._wait_for_ip(deadline)

            cli_logger.doassert(ip is not None, "Could not get node IP.")  # todo: msg
            assert ip is not None, "Unable to find IP of node"

        self.ssh_ip = ip

        # This should run before any SSH commands and therefore ensure that
        #   the ControlPath directory exists, allowing SSH to maintain
        #   persistent sessions later on.
        try:
            os.makedirs(self.ssh_control_path, mode=0o700, exist_ok=True)
        except OSError as e:
            cli_logger.warning("{}", str(e))  # todo: msg

    def _run_helper(
        self, final_cmd, with_output=False, exit_on_fail=False, silent=False
    ):
        """Run a command that was already setup with SSH and `bash` settings.

        Args:
            cmd (List[str]):
                Full command to run. Should include SSH options and other
                processing that we do.
            with_output (bool):
                If `with_output` is `True`, command stdout will be captured and
                returned.
            exit_on_fail (bool):
                If `exit_on_fail` is `True`, the process will exit
                if the command fails (exits with a code other than 0).

        Raises:
            ProcessRunnerError if using new log style and disabled
                login shells.
            click.ClickException if using login shells.
        """
        try:
            # For now, if the output is needed we just skip the new logic.
            # In the future we could update the new logic to support
            # capturing output, but it is probably not needed.
            if not with_output:
                return run_cmd_redirected(
                    final_cmd,
                    process_runner=self.process_runner,
                    silent=silent,
<<<<<<< HEAD
                    use_login_shells=is_using_login_shells())
=======
                    use_login_shells=is_using_login_shells(),
                )
            if with_output:
                return self.process_runner.check_output(final_cmd)
>>>>>>> 50c31b84
            else:
                out = self.process_runner.check_output(final_cmd)

                # Do our best to flush output to terminal.
                # See https://github.com/ray-project/ray/pull/19473.
                sys.stderr.flush()
                # We don't need to flush stdout, as stdout is captured in the
                # output of `check_output`.

                return out
        except subprocess.CalledProcessError as e:
            # Do our best to flush output to terminal.
            # See https://github.com/ray-project/ray/pull/19473.
            sys.stdout.flush()
            sys.stderr.flush()

            joined_cmd = " ".join(final_cmd)
            if not is_using_login_shells():
                raise ProcessRunnerError(
                    "Command failed",
                    "ssh_command_failed",
                    code=e.returncode,
                    command=joined_cmd,
                )

            if exit_on_fail:
                raise click.ClickException(
                    "Command failed:\n\n  {}\n".format(joined_cmd)
                ) from None
            else:
                fail_msg = "SSH command failed."
                if is_output_redirected():
                    fail_msg += " See above for the output from the failure."
                raise click.ClickException(fail_msg) from None

    def run(
        self,
        cmd,
        timeout=120,
        exit_on_fail=False,
        port_forward=None,
        with_output=False,
        environment_variables: Dict[str, object] = None,
        run_env="auto",  # Unused argument.
        ssh_options_override_ssh_key="",
        shutdown_after_run=False,
        silent=False,
    ):
        if shutdown_after_run:
            cmd += "; sudo shutdown -h now"
        if ssh_options_override_ssh_key:
            ssh_options = SSHOptions(ssh_options_override_ssh_key)
        else:
            ssh_options = self.ssh_options

        assert isinstance(
            ssh_options, SSHOptions
        ), "ssh_options must be of type SSHOptions, got {}".format(type(ssh_options))

        self._set_ssh_ip_if_required()

        if is_using_login_shells():
            ssh = ["ssh", "-tt"]
        else:
            ssh = ["ssh"]

        if port_forward:
            with cli_logger.group("Forwarding ports"):
                if not isinstance(port_forward, list):
                    port_forward = [port_forward]
                for local, remote in port_forward:
                    cli_logger.verbose(
                        "Forwarding port {} to port {} on localhost.",
                        cf.bold(local),
                        cf.bold(remote),
                    )  # todo: msg
                    ssh += ["-L", "{}:localhost:{}".format(remote, local)]

        final_cmd = (
            ssh
            + ssh_options.to_ssh_options_list(timeout=timeout)
            + ["{}@{}".format(self.ssh_user, self.ssh_ip)]
        )
        if cmd:
            if environment_variables:
                cmd = _with_environment_variables(cmd, environment_variables)
            if is_using_login_shells():
                final_cmd += _with_interactive(cmd)
            else:
                final_cmd += [cmd]
        else:
            # We do this because `-o ControlMaster` causes the `-N` flag to
            # still create an interactive shell in some ssh versions.
            final_cmd.append("while true; do sleep 86400; done")

        cli_logger.verbose("Running `{}`", cf.bold(cmd))
        with cli_logger.indented():
            cli_logger.very_verbose(
                "Full command is `{}`", cf.bold(" ".join(final_cmd))
            )

        if cli_logger.verbosity > 0:
            with cli_logger.indented():
                return self._run_helper(
                    final_cmd, with_output, exit_on_fail, silent=silent
                )
        else:
            return self._run_helper(final_cmd, with_output, exit_on_fail, silent=silent)

    def _create_rsync_filter_args(self, options):
        rsync_excludes = options.get("rsync_exclude") or []
        rsync_filters = options.get("rsync_filter") or []

        exclude_args = [
            ["--exclude", rsync_exclude] for rsync_exclude in rsync_excludes
        ]
        filter_args = [
            ["--filter", "dir-merge,- {}".format(rsync_filter)]
            for rsync_filter in rsync_filters
        ]

        # Combine and flatten the two lists
        return [arg for args_list in exclude_args + filter_args for arg in args_list]

    def run_rsync_up(self, source, target, options=None):
        self._set_ssh_ip_if_required()
        options = options or {}

        command = ["rsync"]
        command += [
            "--rsh",
            subprocess.list2cmdline(
                ["ssh"] + self.ssh_options.to_ssh_options_list(timeout=120)
            ),
        ]
        command += ["-avz"]
        command += self._create_rsync_filter_args(options=options)
        command += [source, "{}@{}:{}".format(self.ssh_user, self.ssh_ip, target)]
        cli_logger.verbose("Running `{}`", cf.bold(" ".join(command)))
        self._run_helper(command, silent=is_rsync_silent())

    def run_rsync_down(self, source, target, options=None):
        self._set_ssh_ip_if_required()

        command = ["rsync"]
        command += [
            "--rsh",
            subprocess.list2cmdline(
                ["ssh"] + self.ssh_options.to_ssh_options_list(timeout=120)
            ),
        ]
        command += ["-avz"]
        command += self._create_rsync_filter_args(options=options)
        command += ["{}@{}:{}".format(self.ssh_user, self.ssh_ip, source), target]
        cli_logger.verbose("Running `{}`", cf.bold(" ".join(command)))
        self._run_helper(command, silent=is_rsync_silent())

    def remote_shell_command_str(self):
        if self.ssh_private_key:
            return "ssh -o IdentitiesOnly=yes -i {} {}@{}\n".format(
                self.ssh_private_key, self.ssh_user, self.ssh_ip
            )
        else:
            return "ssh -o IdentitiesOnly=yes {}@{}\n".format(
                self.ssh_user, self.ssh_ip
            )


class DockerCommandRunner(CommandRunnerInterface):
    def __init__(self, docker_config, **common_args):
        self.ssh_command_runner = SSHCommandRunner(**common_args)
        self.container_name = docker_config["container_name"]
        self.docker_config = docker_config
        self.home_dir = None
        self.initialized = False
        # Optionally use 'podman' instead of 'docker'
        use_podman = docker_config.get("use_podman", False)
        self.docker_cmd = "podman" if use_podman else "docker"

    def run(
        self,
        cmd,
        timeout=120,
        exit_on_fail=False,
        port_forward=None,
        with_output=False,
        environment_variables: Dict[str, object] = None,
        run_env="auto",
        ssh_options_override_ssh_key="",
        shutdown_after_run=False,
    ):
        if run_env == "auto":
            run_env = (
                "host"
                if (not bool(cmd) or cmd.find(self.docker_cmd) == 0)
                else self.docker_cmd
            )

        if environment_variables:
            cmd = _with_environment_variables(cmd, environment_variables)

        if run_env == "docker":
            cmd = self._docker_expand_user(cmd, any_char=True)
            if is_using_login_shells():
                cmd = " ".join(_with_interactive(cmd))
            cmd = with_docker_exec(
                [cmd],
                container_name=self.container_name,
                with_interactive=is_using_login_shells(),
                docker_cmd=self.docker_cmd,
            )[0]

        if shutdown_after_run:
            # sudo shutdown should run after `with_docker_exec` command above
            cmd += "; sudo shutdown -h now"
        # Do not pass shutdown_after_run argument to ssh_command_runner.run()
        # since it is handled above.
        return self.ssh_command_runner.run(
            cmd,
            timeout=timeout,
            exit_on_fail=exit_on_fail,
            port_forward=port_forward,
            with_output=with_output,
            ssh_options_override_ssh_key=ssh_options_override_ssh_key,
        )

    def run_rsync_up(self, source, target, options=None):
        options = options or {}
        host_destination = os.path.join(
            self._get_docker_host_mount_location(self.ssh_command_runner.cluster_name),
            target.lstrip("/"),
        )

        host_mount_location = os.path.dirname(host_destination.rstrip("/"))
        self.ssh_command_runner.run(
            f"mkdir -p {host_mount_location} && chown -R "
            f"{self.ssh_command_runner.ssh_user} {host_mount_location}",
            silent=is_rsync_silent(),
        )

        self.ssh_command_runner.run_rsync_up(source, host_destination, options=options)
        if self._check_container_status() and not options.get(
            "docker_mount_if_possible", False
        ):
            if os.path.isdir(source):
                # Adding a "." means that docker copies the *contents*
                # Without it, docker copies the source *into* the target
                host_destination += "/."

            # This path may not exist inside the container. This ensures
            # that the path is created!
            prefix = with_docker_exec(
                [
                    "mkdir -p {}".format(
                        os.path.dirname(self._docker_expand_user(target))
                    )
                ],
                container_name=self.container_name,
                with_interactive=is_using_login_shells(),
                docker_cmd=self.docker_cmd,
            )[0]

            self.ssh_command_runner.run(
                "{} && rsync -e '{} exec -i' -avz {} {}:{}".format(
                    prefix,
                    self.docker_cmd,
                    host_destination,
                    self.container_name,
                    self._docker_expand_user(target),
                ),
                silent=is_rsync_silent(),
            )

    def run_rsync_down(self, source, target, options=None):
        options = options or {}
        host_source = os.path.join(
            self._get_docker_host_mount_location(self.ssh_command_runner.cluster_name),
            source.lstrip("/"),
        )
        host_mount_location = os.path.dirname(host_source.rstrip("/"))
        self.ssh_command_runner.run(
            f"mkdir -p {host_mount_location} && chown -R "
            f"{self.ssh_command_runner.ssh_user} {host_mount_location}",
            silent=is_rsync_silent(),
        )
        if source[-1] == "/":
            source += "."
            # Adding a "." means that docker copies the *contents*
            # Without it, docker copies the source *into* the target
        if not options.get("docker_mount_if_possible", False):
            # NOTE: `--delete` is okay here because the container is the source
            # of truth.
            self.ssh_command_runner.run(
                "rsync -e '{} exec -i' -avz --delete {}:{} {}".format(
                    self.docker_cmd,
                    self.container_name,
                    self._docker_expand_user(source),
                    host_source,
                ),
                silent=is_rsync_silent(),
            )
        self.ssh_command_runner.run_rsync_down(host_source, target, options=options)

    def remote_shell_command_str(self):
        inner_str = (
            self.ssh_command_runner.remote_shell_command_str()
            .replace("ssh", "ssh -tt", 1)
            .strip("\n")
        )
        return inner_str + " {} exec -it {} /bin/bash\n".format(
            self.docker_cmd, self.container_name
        )

    def _check_docker_installed(self):
        no_exist = "NoExist"
        output = self.ssh_command_runner.run(
            f"command -v {self.docker_cmd} || echo '{no_exist}'", with_output=True
        )
        cleaned_output = output.decode().strip()
        if no_exist in cleaned_output or "docker" not in cleaned_output:
            if self.docker_cmd == "docker":
                install_commands = [
                    "curl -fsSL https://get.docker.com -o get-docker.sh",
                    "sudo sh get-docker.sh",
                    "sudo usermod -aG docker $USER",
                    "sudo systemctl restart docker -f",
                ]
            else:
                install_commands = [
                    "sudo apt-get update",
                    "sudo apt-get -y install podman",
                ]

            logger.error(
                f"{self.docker_cmd.capitalize()} not installed. You can "
                f"install {self.docker_cmd.capitalize()} by adding the "
                "following commands to 'initialization_commands':\n"
                + "\n".join(install_commands)
            )

    def _check_container_status(self):
        if self.initialized:
            return True
        output = (
            self.ssh_command_runner.run(
                check_docker_running_cmd(self.container_name, self.docker_cmd),
                with_output=True,
            )
            .decode("utf-8")
            .strip()
        )
        # Checks for the false positive where "true" is in the container name
        return "true" in output.lower() and "no such object" not in output.lower()

    def _docker_expand_user(self, string, any_char=False):
        user_pos = string.find("~")
        if user_pos > -1:
            if self.home_dir is None:
                self.home_dir = (
                    self.ssh_command_runner.run(
                        f"{self.docker_cmd} exec {self.container_name} "
                        "printenv HOME",
                        with_output=True,
                    )
                    .decode("utf-8")
                    .strip()
                )

            if any_char:
                return string.replace("~/", self.home_dir + "/")

            elif not any_char and user_pos == 0:
                return string.replace("~", self.home_dir, 1)

        return string

    def _check_if_container_restart_is_needed(
        self, image: str, cleaned_bind_mounts: Dict[str, str]
    ) -> bool:
        re_init_required = False
        running_image = (
            self.run(
                check_docker_image(self.container_name, self.docker_cmd),
                with_output=True,
                run_env="host",
            )
            .decode("utf-8")
            .strip()
        )
        if running_image != image:
            cli_logger.error(
                "A container with name {} is running image {} instead "
                + "of {} (which was provided in the YAML)",
                self.container_name,
                running_image,
                image,
            )
        mounts = (
            self.run(
                check_bind_mounts_cmd(self.container_name, self.docker_cmd),
                with_output=True,
                run_env="host",
            )
            .decode("utf-8")
            .strip()
        )
        try:
            active_mounts = json.loads(mounts)
            active_remote_mounts = {
                mnt["Destination"].strip("/") for mnt in active_mounts
            }
            # Ignore ray bootstrap files.
            requested_remote_mounts = {
                self._docker_expand_user(remote).strip("/")
                for remote in cleaned_bind_mounts.keys()
            }
            unfulfilled_mounts = requested_remote_mounts - active_remote_mounts
            if unfulfilled_mounts:
                re_init_required = True
                cli_logger.warning(
                    "This Docker Container is already running. "
                    "Restarting the Docker container on "
                    "this node to pick up the following file_mounts {}",
                    unfulfilled_mounts,
                )
        except json.JSONDecodeError:
            cli_logger.verbose(
                "Unable to check if file_mounts specified in the YAML "
                "differ from those on the running container."
            )
        return re_init_required

    def run_init(
        self, *, as_head: bool, file_mounts: Dict[str, str], sync_run_yet: bool
    ):
        BOOTSTRAP_MOUNTS = ["~/ray_bootstrap_config.yaml", "~/ray_bootstrap_key.pem"]

        specific_image = self.docker_config.get(
            f"{'head' if as_head else 'worker'}_image", self.docker_config.get("image")
        )

        self._check_docker_installed()
        if self.docker_config.get("pull_before_run", True):
            assert specific_image, (
                "Image must be included in config if " + "pull_before_run is specified"
            )
            self.run(
                "{} pull {}".format(self.docker_cmd, specific_image), run_env="host"
            )
        else:

            self.run(
                f"{self.docker_cmd} image inspect {specific_image} "
                "1> /dev/null  2>&1 || "
                f"{self.docker_cmd} pull {specific_image}"
            )

        # Bootstrap files cannot be bind mounted because docker opens the
        # underlying inode. When the file is switched, docker becomes outdated.
        cleaned_bind_mounts = file_mounts.copy()
        for mnt in BOOTSTRAP_MOUNTS:
            cleaned_bind_mounts.pop(mnt, None)

        docker_run_executed = False

        container_running = self._check_container_status()
        requires_re_init = False
        if container_running:
            requires_re_init = self._check_if_container_restart_is_needed(
                specific_image, cleaned_bind_mounts
            )
            if requires_re_init:
                self.run(
                    f"{self.docker_cmd} stop {self.container_name}", run_env="host"
                )

        if (not container_running) or requires_re_init:
            if not sync_run_yet:
                # Do not start the actual image as we need to run file_sync
                # first to ensure that all folders are created with the
                # correct ownership. Docker will create the folders with
                # `root` as the owner.
                return True
            # Get home directory
            image_env = (
                self.ssh_command_runner.run(
                    f"{self.docker_cmd} "
                    + "inspect -f '{{json .Config.Env}}' "
                    + specific_image,
                    with_output=True,
                )
                .decode()
                .strip()
            )
            home_directory = "/root"
            try:
                for env_var in json.loads(image_env):
                    if env_var.startswith("HOME="):
                        home_directory = env_var.split("HOME=")[1]
                        break
            except json.JSONDecodeError as e:
                cli_logger.error(
                    "Unable to deserialize `image_env` to Python object. "
                    f"The `image_env` is:\n{image_env}"
                )
                raise e

            user_docker_run_options = self.docker_config.get(
                "run_options", []
            ) + self.docker_config.get(
                f"{'head' if as_head else 'worker'}_run_options", []
            )
            start_command = docker_start_cmds(
                self.ssh_command_runner.ssh_user,
                specific_image,
                cleaned_bind_mounts,
                self.container_name,
                self._configure_runtime(
                    self._auto_configure_shm(user_docker_run_options)
                ),
                self.ssh_command_runner.cluster_name,
                home_directory,
                self.docker_cmd,
            )
            self.run(start_command, run_env="host")
            docker_run_executed = True

        # Explicitly copy in ray bootstrap files.
        for mount in BOOTSTRAP_MOUNTS:
            if mount in file_mounts:
                if not sync_run_yet:
                    # NOTE(ilr) This rsync is needed because when starting from
                    #  a stopped instance,  /tmp may be deleted and `run_init`
                    # is called before the first `file_sync` happens
                    self.run_rsync_up(file_mounts[mount], mount)
                self.ssh_command_runner.run(
                    "rsync -e '{cmd} exec -i' -avz {src} {container}:{dst}".format(
                        cmd=self.docker_cmd,
                        src=os.path.join(
                            self._get_docker_host_mount_location(
                                self.ssh_command_runner.cluster_name
                            ),
                            mount,
                        ),
                        container=self.container_name,
                        dst=self._docker_expand_user(mount),
                    )
                )
                try:
                    # Check if the current user has read permission.
                    # If they do not, try to change ownership!
                    self.run(
                        f"cat {mount} >/dev/null 2>&1 || "
                        f"sudo chown $(id -u):$(id -g) {mount}"
                    )
                except Exception:
                    lsl_string = (
                        self.run(f"ls -l {mount}", with_output=True)
                        .decode("utf-8")
                        .strip()
                    )
                    # The string is of format <Permission> <Links>
                    # <Owner> <Group> <Size> <Date> <Name>
                    permissions = lsl_string.split(" ")[0]
                    owner = lsl_string.split(" ")[2]
                    group = lsl_string.split(" ")[3]
                    current_user = (
                        self.run("whoami", with_output=True).decode("utf-8").strip()
                    )
                    cli_logger.warning(
                        f"File ({mount}) is owned by user:{owner} and group:"
                        f"{group} with permissions ({permissions}). The "
                        f"current user ({current_user}) does not have "
                        "permission to read these files, and Ray may not be "
                        "able to autoscale. This can be resolved by "
                        "installing `sudo` in your container, or adding a "
                        f"command like 'chown {current_user} {mount}' to "
                        "your `setup_commands`."
                    )
        self.initialized = True
        return docker_run_executed

    def _configure_runtime(self, run_options: List[str]) -> List[str]:
        if self.docker_config.get("disable_automatic_runtime_detection"):
            return run_options

        runtime_output = (
            self.ssh_command_runner.run(
                f"{self.docker_cmd} " + "info -f '{{.Runtimes}}' ", with_output=True
            )
            .decode()
            .strip()
        )
        if "nvidia-container-runtime" in runtime_output:
            try:
                self.ssh_command_runner.run("nvidia-smi", with_output=False)
                return run_options + ["--runtime=nvidia"]
            except Exception as e:
                logger.warning(
                    "Nvidia Container Runtime is present, but no GPUs found."
                )
                logger.debug(f"nvidia-smi error: {e}")
                return run_options

        return run_options

    def _auto_configure_shm(self, run_options: List[str]) -> List[str]:
        if self.docker_config.get("disable_shm_size_detection"):
            return run_options
        for run_opt in run_options:
            if "--shm-size" in run_opt:
                logger.info(
                    "Bypassing automatic SHM-Detection because of "
                    f"`run_option`: {run_opt}"
                )
                return run_options
        try:
            shm_output = (
                self.ssh_command_runner.run(
                    "cat /proc/meminfo || true", with_output=True
                )
                .decode()
                .strip()
            )
            available_memory = int(
                [ln for ln in shm_output.split("\n") if "MemAvailable" in ln][
                    0
                ].split()[1]
            )
            available_memory_bytes = available_memory * 1024
            # Overestimate SHM size by 10%
            shm_size = min(
                (available_memory_bytes * DEFAULT_OBJECT_STORE_MEMORY_PROPORTION * 1.1),
                DEFAULT_OBJECT_STORE_MAX_MEMORY_BYTES,
            )
            return run_options + [f"--shm-size='{shm_size}b'"]
        except Exception as e:
            logger.warning(f"Received error while trying to auto-compute SHM size {e}")
            return run_options

    def _get_docker_host_mount_location(self, cluster_name: str) -> str:
        """Return the docker host mount directory location."""
        # Imported here due to circular dependency in imports.
        from ray.autoscaler.sdk import get_docker_host_mount_location

        return get_docker_host_mount_location(cluster_name)<|MERGE_RESOLUTION|>--- conflicted
+++ resolved
@@ -463,14 +463,8 @@
                     final_cmd,
                     process_runner=self.process_runner,
                     silent=silent,
-<<<<<<< HEAD
-                    use_login_shells=is_using_login_shells())
-=======
                     use_login_shells=is_using_login_shells(),
                 )
-            if with_output:
-                return self.process_runner.check_output(final_cmd)
->>>>>>> 50c31b84
             else:
                 out = self.process_runner.check_output(final_cmd)
 
