--- conflicted
+++ resolved
@@ -861,11 +861,8 @@
                             self._get_docker_host_mount_location(
                                 self.ssh_command_runner.cluster_name), mount),
                         container=self.container_name,
-<<<<<<< HEAD
                         dst=self._docker_expand_user(mount)),
                     with_output=with_output)
-=======
-                        dst=self._docker_expand_user(mount)))
                 try:
                     # Check if the current user has read permission.
                     # If they do not, try to change ownership!
@@ -891,7 +888,6 @@
                         "installing `sudo` in your container, or adding a "
                         f"command like 'chown {current_user} {mount}' to "
                         "your `setup_commands`.")
->>>>>>> ba6cebe3
         self.initialized = True
         return docker_run_executed
 
