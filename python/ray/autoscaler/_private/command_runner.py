--- conflicted
+++ resolved
@@ -719,15 +719,9 @@
                 self.container_name,
                 self.docker_config.get(
                     "run_options", []) + self.docker_config.get(
-<<<<<<< HEAD
                         f"{'head' if as_head else 'worker'}_run_options", []) +
                 self._configure_runtime() + self._auto_configure_shm(),
-                self.ssh_command_runner.cluster_name)
-=======
-                        f"{'head' if as_head else 'worker'}_run_options",
-                        []) + self._configure_runtime(),
                 self.ssh_command_runner.cluster_name, home_directory)
->>>>>>> 0bd69edd
             self.run(start_command, run_env="host")
         else:
             running_image = self.run(
