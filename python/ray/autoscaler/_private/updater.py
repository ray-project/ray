--- conflicted
+++ resolved
@@ -436,16 +436,10 @@
                         _numbered=("[]", 4, NUM_SETUP_STEPS),
                     )
                 with cli_logger.group(
-<<<<<<< HEAD
-                        "Initializing command runner",
-                        # todo: fix command numbering
-                        _numbered=("[]", 5, NUM_SETUP_STEPS)):
-=======
-                    "Initalizing command runner",
+                    "Initializing command runner",
                     # todo: fix command numbering
                     _numbered=("[]", 5, NUM_SETUP_STEPS),
                 ):
->>>>>>> 50c31b84
                     self.cmd_runner.run_init(
                         as_head=self.is_head_node,
                         file_mounts=self.file_mounts,
