import json
import logging
import os
from copy import deepcopy
from dataclasses import asdict, is_dataclass
from typing import Any, Callable, Dict, List, Optional, Set, Tuple, Union

import ray
from ray._private.ray_constants import DEFAULT_RUNTIME_ENV_TIMEOUT_SECONDS
from ray._private.runtime_env.conda import get_uri as get_conda_uri
from ray._private.runtime_env.pip import get_uri as get_pip_uri
from ray._private.runtime_env.plugin_schema_manager import RuntimeEnvPluginSchemaManager
from ray._private.runtime_env.uv import get_uri as get_uv_uri
from ray._private.runtime_env.validation import OPTION_TO_VALIDATION_FN
from ray._private.thirdparty.dacite import from_dict
from ray.core.generated.runtime_env_common_pb2 import (
    RuntimeEnvConfig as ProtoRuntimeEnvConfig,
)
from ray.util.annotations import PublicAPI

logger = logging.getLogger(__name__)


@PublicAPI(stability="stable")
class RuntimeEnvConfig(dict):
    """Used to specify configuration options for a runtime environment.

    The config is not included when calculating the runtime_env hash,
    which means that two runtime_envs with the same options but different
    configs are considered the same for caching purposes.

    Args:
        setup_timeout_seconds: The timeout of runtime environment
            creation, timeout is in seconds. The value `-1` means disable
            timeout logic, except `-1`, `setup_timeout_seconds` cannot be
            less than or equal to 0. The default value of `setup_timeout_seconds`
            is 600 seconds.
        eager_install: Indicates whether to install the runtime environment
            on the cluster at `ray.init()` time, before the workers are leased.
            This flag is set to `True` by default.
    """

    known_fields: Set[str] = {"setup_timeout_seconds", "eager_install", "log_files"}

    _default_config: Dict = {
        "setup_timeout_seconds": DEFAULT_RUNTIME_ENV_TIMEOUT_SECONDS,
        "eager_install": True,
        "log_files": [],
    }

    def __init__(
        self,
        setup_timeout_seconds: int = DEFAULT_RUNTIME_ENV_TIMEOUT_SECONDS,
        eager_install: bool = True,
        log_files: Optional[List[str]] = None,
    ):
        super().__init__()
        if not isinstance(setup_timeout_seconds, int):
            raise TypeError(
                "setup_timeout_seconds must be of type int, "
                f"got: {type(setup_timeout_seconds)}"
            )
        elif setup_timeout_seconds <= 0 and setup_timeout_seconds != -1:
            raise ValueError(
                "setup_timeout_seconds must be greater than zero "
                f"or equals to -1, got: {setup_timeout_seconds}"
            )
        self["setup_timeout_seconds"] = setup_timeout_seconds

        if not isinstance(eager_install, bool):
            raise TypeError(
                f"eager_install must be a boolean. got {type(eager_install)}"
            )
        self["eager_install"] = eager_install

        if log_files is not None:
            if not isinstance(log_files, list):
                raise TypeError(
                    "log_files must be a list of strings or None, got "
                    f"{log_files} with type {type(log_files)}."
                )
            for file_name in log_files:
                if not isinstance(file_name, str):
                    raise TypeError("Each item in log_files must be a string.")
        else:
            log_files = self._default_config["log_files"]

        self["log_files"] = log_files

    @staticmethod
    def parse_and_validate_runtime_env_config(
        config: Union[Dict, "RuntimeEnvConfig"]
    ) -> "RuntimeEnvConfig":
        if isinstance(config, RuntimeEnvConfig):
            return config
        elif isinstance(config, Dict):
            unknown_fields = set(config.keys()) - RuntimeEnvConfig.known_fields
            if len(unknown_fields):
                logger.warning(
                    "The following unknown entries in the runtime_env_config "
                    f"dictionary will be ignored: {unknown_fields}."
                )
            config_dict = dict()
            for field in RuntimeEnvConfig.known_fields:
                if field in config:
                    config_dict[field] = config[field]
            return RuntimeEnvConfig(**config_dict)
        else:
            raise TypeError(
                "runtime_env['config'] must be of type dict or RuntimeEnvConfig, "
                f"got: {type(config)}"
            )

    @classmethod
    def default_config(cls):
        return RuntimeEnvConfig(**cls._default_config)

    def build_proto_runtime_env_config(self) -> ProtoRuntimeEnvConfig:
        runtime_env_config = ProtoRuntimeEnvConfig()
        runtime_env_config.setup_timeout_seconds = self["setup_timeout_seconds"]
        runtime_env_config.eager_install = self["eager_install"]
        if self["log_files"] is not None:
            runtime_env_config.log_files.extend(self["log_files"])
        return runtime_env_config

    @classmethod
    def from_proto(cls, runtime_env_config: ProtoRuntimeEnvConfig):
        setup_timeout_seconds = runtime_env_config.setup_timeout_seconds
        # Cause python class RuntimeEnvConfig has validate to avoid
        # setup_timeout_seconds equals zero, so setup_timeout_seconds
        # on RuntimeEnvConfig is zero means other Language(except python)
        # dosn't assign value to setup_timeout_seconds. So runtime_env_agent
        # assign the default value to setup_timeout_seconds.
        if setup_timeout_seconds == 0:
            setup_timeout_seconds = cls._default_config["setup_timeout_seconds"]
        return cls(
            setup_timeout_seconds=setup_timeout_seconds,
            eager_install=runtime_env_config.eager_install,
            log_files=list(runtime_env_config.log_files),
        )

    def to_dict(self) -> Dict:
        return dict(deepcopy(self))


# Due to circular reference, field config can only be assigned a value here
OPTION_TO_VALIDATION_FN[
    "config"
] = RuntimeEnvConfig.parse_and_validate_runtime_env_config


@PublicAPI
class RuntimeEnv(dict):
    """This class is used to define a runtime environment for a job, task,
    or actor.

    See :ref:`runtime-environments` for detailed documentation.

    This class can be used interchangeably with an unstructured dictionary
    in the relevant API calls.

    Can specify a runtime environment whole job, whether running a script
    directly on the cluster, using Ray Job submission, or using Ray Client:

    .. code-block:: python

        from ray.runtime_env import RuntimeEnv
        # Starting a single-node local Ray cluster
        ray.init(runtime_env=RuntimeEnv(...))

    .. code-block:: python

        from ray.runtime_env import RuntimeEnv
        # Connecting to remote cluster using Ray Client
        ray.init("ray://123.456.7.89:10001", runtime_env=RuntimeEnv(...))

    Can specify different runtime environments per-actor or per-task using
    ``.options()`` or the ``@ray.remote`` decorator:

    .. code-block:: python

        from ray.runtime_env import RuntimeEnv
        # Invoke a remote task that will run in a specified runtime environment.
        f.options(runtime_env=RuntimeEnv(...)).remote()

        # Instantiate an actor that will run in a specified runtime environment.
        actor = SomeClass.options(runtime_env=RuntimeEnv(...)).remote()

        # Specify a runtime environment in the task definition. Future invocations via
        # `g.remote()` will use this runtime environment unless overridden by using
        # `.options()` as above.
        @ray.remote(runtime_env=RuntimeEnv(...))
        def g():
            pass

        # Specify a runtime environment in the actor definition. Future instantiations
        # via `MyClass.remote()` will use this runtime environment unless overridden by
        # using `.options()` as above.
        @ray.remote(runtime_env=RuntimeEnv(...))
        class MyClass:
            pass

    Here are some examples of RuntimeEnv initialization:

    .. code-block:: python

        # Example for using conda
        RuntimeEnv(conda={
            "channels": ["defaults"], "dependencies": ["codecov"]})
        RuntimeEnv(conda="pytorch_p36")   # Found on DLAMIs

        # Example for using container
        RuntimeEnv(
            container={"image": "anyscale/ray-ml:nightly-py38-cpu",
            "run_options": ["--cap-drop SYS_ADMIN","--log-level=debug"]})

        # Example for set env_vars
        RuntimeEnv(env_vars={"OMP_NUM_THREADS": "32", "TF_WARNINGS": "none"})

        # Example for set pip
        RuntimeEnv(
            pip={"packages":["tensorflow", "requests"], "pip_check": False,
            "pip_version": "==22.0.2;python_version=='3.8.11'"})

    Args:
        py_modules: List of URIs (either in the GCS or external
            storage), each of which is a zip file that will be unpacked and
            inserted into the PYTHONPATH of the workers.
        working_dir: URI (either in the GCS or external storage) of a zip
            file that will be unpacked in the directory of each task/actor.
        pip: Either a list of pip packages, a string
            containing the path to a pip requirements.txt file, or a python
            dictionary that has three fields: 1) ``packages`` (required, List[str]): a
            list of pip packages, 2) ``pip_check`` (optional, bool): whether enable
            pip check at the end of pip install, defaults to False.
            3) ``pip_version`` (optional, str): the version of pip, Ray will spell
            the package name "pip" in front of the ``pip_version`` to form the final
            requirement string, the syntax of a requirement specifier is defined in
            full in PEP 508.
        uv: Either a list of pip packages, or a python dictionary that has one field:
            1) ``packages`` (required, List[str]).
        conda: Either the conda YAML config, the name of a
            local conda env (e.g., "pytorch_p36"), or the path to a conda
            environment.yaml file.
            The Ray dependency will be automatically injected into the conda
            env to ensure compatibility with the cluster Ray. The conda name
            may be mangled automatically to avoid conflicts between runtime
            envs.
            This field cannot be specified at the same time as the 'pip' field.
            To use pip with conda, please specify your pip dependencies within
            the conda YAML config:
            https://conda.io/projects/conda/en/latest/user-guide/tasks/manage-environments.html#create-env-file-manually
        container: Require a given (Docker) container image,
            The Ray worker process will run in a container with this image.
            The `run_options` list spec is here:
            https://docs.docker.com/engine/reference/run/
        env_vars: Environment variables to set.
        worker_process_setup_hook: (Experimental) The setup hook that's
            called after workers start and before Tasks and Actors are scheduled.
            A module name (string type) or callable (function) can be passed.
            When a module name is passed, Ray worker should be able to access the
            module name. When a callable is passed, callable should be serializable.
            When a runtime env is specified by job submission API,
            only a module name (string) is allowed.
        nsight: Dictionary mapping nsight profile option name to it's value.
        config: config for runtime environment. Either
            a dict or a RuntimeEnvConfig. Field: (1) setup_timeout_seconds, the
            timeout of runtime environment creation,  timeout is in seconds.
    """

    known_fields: Set[str] = {
        "py_modules",
        "java_jars",
        "working_dir",
        "conda",
        "pip",
        "uv",
        "container",
        "excludes",
        "env_vars",
        "_ray_release",
        "_ray_commit",
        "_inject_current_ray",
        "config",
        # TODO(SongGuyang): We add this because the test
        # `test_experimental_package_github` set a `docker`
        # field which is not supported. We should remove it
        # with the test.
        "docker",
        "worker_process_setup_hook",
        "_nsight",
        "mpi",
        "image_uri",
    }

    extensions_fields: Set[str] = {
        "_ray_release",
        "_ray_commit",
        "_inject_current_ray",
    }

    def __init__(
        self,
        *,
        py_modules: Optional[List[str]] = None,
        working_dir: Optional[str] = None,
        pip: Optional[List[str]] = None,
        conda: Optional[Union[Dict[str, str], str]] = None,
        container: Optional[Dict[str, str]] = None,
        env_vars: Optional[Dict[str, str]] = None,
        worker_process_setup_hook: Optional[Union[Callable, str]] = None,
        nsight: Optional[Union[str, Dict[str, str]]] = None,
        config: Optional[Union[Dict, RuntimeEnvConfig]] = None,
        _validate: bool = True,
        mpi: Optional[Dict] = None,
        image_uri: Optional[str] = None,
        uv: Optional[List[str]] = None,
        **kwargs,
    ):
        super().__init__()

        runtime_env = kwargs
        if py_modules is not None:
            runtime_env["py_modules"] = py_modules
        if working_dir is not None:
            runtime_env["working_dir"] = working_dir
        if pip is not None:
            runtime_env["pip"] = pip
        if uv is not None:
            runtime_env["uv"] = uv
        if conda is not None:
            runtime_env["conda"] = conda
        if nsight is not None:
            runtime_env["_nsight"] = nsight
        if container is not None:
            runtime_env["container"] = container
        if env_vars is not None:
            runtime_env["env_vars"] = env_vars
        if config is not None:
            runtime_env["config"] = config
        if worker_process_setup_hook is not None:
            runtime_env["worker_process_setup_hook"] = worker_process_setup_hook
        if mpi is not None:
            runtime_env["mpi"] = mpi
        if image_uri is not None:
            runtime_env["image_uri"] = image_uri
        if runtime_env.get("java_jars"):
            runtime_env["java_jars"] = runtime_env.get("java_jars")

        self.update(runtime_env)

        # Blindly trust that the runtime_env has already been validated.
        # This is dangerous and should only be used internally (e.g., on the
        # deserialization codepath.
        if not _validate:
            return

        if (self.get("conda") is not None) + (self.get("pip") is not None) + (
            self.get("uv") is not None
        ) > 1:
            raise ValueError(
                "The 'pip' field, 'uv' field, and 'conda' field of "
                "runtime_env cannot be specified at the same time.\n"
                f"specified pip field: {self.get('pip')}\n"
                f"specified conda field: {self.get('conda')}\n"
<<<<<<< HEAD
                f"specified conda field: {self.get('uv')}\n"
=======
                f"specified uv field: {self.get('uv')}\n"
>>>>>>> c3637749
                "To use pip with conda, please only set the 'conda'"
                "field, and specify your pip dependencies within the conda YAML "
                "config dict: see https://conda.io/projects/conda/en/latest/"
                "user-guide/tasks/manage-environments.html"
                "#create-env-file-manually"
            )

        if self.get("container"):
            invalid_keys = set(runtime_env.keys()) - {"container", "config", "env_vars"}
            if len(invalid_keys):
                raise ValueError(
                    "The 'container' field currently cannot be used "
                    "together with other fields of runtime_env. "
                    f"Specified fields: {invalid_keys}"
                )

        if self.get("image_uri"):
            invalid_keys = set(runtime_env.keys()) - {"image_uri", "config", "env_vars"}
            if len(invalid_keys):
                raise ValueError(
                    "The 'image_uri' field currently cannot be used "
                    "together with other fields of runtime_env. "
                    f"Specified fields: {invalid_keys}"
                )

        for option, validate_fn in OPTION_TO_VALIDATION_FN.items():
            option_val = self.get(option)
            if option_val is not None:
                del self[option]
                self[option] = option_val

        if "_ray_commit" not in self:
            if self.get("pip") or self.get("conda"):
                self["_ray_commit"] = ray.__commit__

        # Used for testing wheels that have not yet been merged into master.
        # If this is set to True, then we do not inject Ray into the conda
        # or pip dependencies.
        if "_inject_current_ray" not in self:
            if "RAY_RUNTIME_ENV_LOCAL_DEV_MODE" in os.environ:
                self["_inject_current_ray"] = True

        # NOTE(architkulkarni): This allows worker caching code in C++ to check
        # if a runtime env is empty without deserializing it.  This is a catch-
        # all; for validated inputs we won't set the key if the value is None.
        if all(val is None for val in self.values()):
            self.clear()

    def __setitem__(self, key: str, value: Any) -> None:
        if is_dataclass(value):
            jsonable_type = asdict(value)
        else:
            jsonable_type = value
        RuntimeEnvPluginSchemaManager.validate(key, jsonable_type)
        res_value = jsonable_type
        if key in RuntimeEnv.known_fields and key in OPTION_TO_VALIDATION_FN:
            res_value = OPTION_TO_VALIDATION_FN[key](jsonable_type)
            if res_value is None:
                return
        return super().__setitem__(key, res_value)

    def set(self, name: str, value: Any) -> None:
        self.__setitem__(name, value)

    def get(self, name, default=None, data_class=None):
        if name not in self:
            return default
        if not data_class:
            return self.__getitem__(name)
        else:
            return from_dict(data_class=data_class, data=self.__getitem__(name))

    @classmethod
    def deserialize(cls, serialized_runtime_env: str) -> "RuntimeEnv":  # noqa: F821
        return cls(_validate=False, **json.loads(serialized_runtime_env))

    def serialize(self) -> str:
        # To ensure the accuracy of Proto, `__setitem__` can only guarantee the
        # accuracy of a certain field, not the overall accuracy
        runtime_env = type(self)(_validate=True, **self)
        return json.dumps(
            runtime_env,
            sort_keys=True,
        )

    def to_dict(self) -> Dict:
        runtime_env_dict = dict(deepcopy(self))

        # Replace strongly-typed RuntimeEnvConfig with a dict to allow the returned
        # dict to work properly as a field in a dataclass. Details in issue #26986
        if runtime_env_dict.get("config"):
            runtime_env_dict["config"] = runtime_env_dict["config"].to_dict()

        return runtime_env_dict

    def has_working_dir(self) -> bool:
        return self.get("working_dir") is not None

    def working_dir_uri(self) -> Optional[str]:
        return self.get("working_dir")

    def py_modules_uris(self) -> List[str]:
        if "py_modules" in self:
            return list(self["py_modules"])
        return []

    def conda_uri(self) -> Optional[str]:
        if "conda" in self:
            return get_conda_uri(self)
        return None

    def pip_uri(self) -> Optional[str]:
        if "pip" in self:
            return get_pip_uri(self)
        return None

    def uv_uri(self) -> Optional[str]:
        if "uv" in self:
            return get_uv_uri(self)
        return None

    def plugin_uris(self) -> List[str]:
        """Not implemented yet, always return a empty list"""
        return []

    def working_dir(self) -> str:
        return self.get("working_dir", "")

    def py_modules(self) -> List[str]:
        if "py_modules" in self:
            return list(self["py_modules"])
        return []

    def java_jars(self) -> List[str]:
        if "java_jars" in self:
            return list(self["java_jars"])
        return []

    def mpi(self) -> Optional[Union[str, Dict[str, str]]]:
        return self.get("mpi", None)

    def nsight(self) -> Optional[Union[str, Dict[str, str]]]:
        return self.get("_nsight", None)

    def env_vars(self) -> Dict:
        return self.get("env_vars", {})

    def has_conda(self) -> str:
        if self.get("conda"):
            return True
        return False

    def conda_env_name(self) -> str:
        if not self.has_conda() or not isinstance(self["conda"], str):
            return None
        return self["conda"]

    def conda_config(self) -> str:
        if not self.has_conda() or not isinstance(self["conda"], dict):
            return None
        return json.dumps(self["conda"], sort_keys=True)

    def has_pip(self) -> bool:
        if self.get("pip"):
            return True
        return False

    def has_uv(self) -> bool:
        if self.get("uv"):
            return True
        return False

    def virtualenv_name(self) -> Optional[str]:
        if not self.has_pip() or not isinstance(self["pip"], str):
            return None
        return self["pip"]

    def pip_config(self) -> Dict:
        if not self.has_pip() or isinstance(self["pip"], str):
            return {}
        # Parse and validate field pip on method `__setitem__`
        self["pip"] = self["pip"]
        return self["pip"]

    def uv_config(self) -> Dict:
        if not self.has_uv() or isinstance(self["uv"], str):
            return {}
        # Parse and validate field pip on method `__setitem__`
        self["uv"] = self["uv"]
        return self["uv"]

    def get_extension(self, key) -> Optional[str]:
        if key not in RuntimeEnv.extensions_fields:
            raise ValueError(
                f"Extension key must be one of {RuntimeEnv.extensions_fields}, "
                f"got: {key}"
            )
        return self.get(key)

    def has_py_container(self) -> bool:
        if self.get("container"):
            return True
        return False

    def py_container_image(self) -> Optional[str]:
        if not self.has_py_container():
            return None
        return self["container"].get("image", "")

    def py_container_worker_path(self) -> Optional[str]:
        if not self.has_py_container():
            return None
        return self["container"].get("worker_path", "")

    def py_container_run_options(self) -> List:
        if not self.has_py_container():
            return None
        return self["container"].get("run_options", [])

    def image_uri(self) -> Optional[str]:
        return self.get("image_uri")

    def plugins(self) -> List[Tuple[str, Any]]:
        result = list()
        for key, value in self.items():
            if key not in self.known_fields:
                result.append((key, value))
        return result


def _merge_runtime_env(
    parent: Optional[RuntimeEnv],
    child: Optional[RuntimeEnv],
    override: bool = False,
) -> Optional[RuntimeEnv]:
    """Merge the parent and child runtime environments.

    If override = True, the child's runtime env overrides the parent's
    runtime env in the event of a conflict.

    Merging happens per key (i.e., "conda", "pip", ...), but
    "env_vars" are merged per env var key.

    It returns None if Ray fails to merge runtime environments because
    of a conflict and `override = False`.

    Args:
        parent: Parent runtime env.
        child: Child runtime env.
        override: If True, the child's runtime env overrides
            conflicting fields.
    Returns:
        The merged runtime env's if Ray successfully merges them.
        None if the runtime env's conflict. Empty dict if
        parent and child are both None.
    """
    if parent is None:
        parent = {}
    if child is None:
        child = {}

    parent = deepcopy(parent)
    child = deepcopy(child)
    parent_env_vars = parent.pop("env_vars", {})
    child_env_vars = child.pop("env_vars", {})

    if not override:
        if set(parent.keys()).intersection(set(child.keys())):
            return None
        if set(parent_env_vars.keys()).intersection(set(child_env_vars.keys())):  # noqa
            return None

    parent.update(child)
    parent_env_vars.update(child_env_vars)
    if parent_env_vars:
        parent["env_vars"] = parent_env_vars

    return parent<|MERGE_RESOLUTION|>--- conflicted
+++ resolved
@@ -363,11 +363,7 @@
                 "runtime_env cannot be specified at the same time.\n"
                 f"specified pip field: {self.get('pip')}\n"
                 f"specified conda field: {self.get('conda')}\n"
-<<<<<<< HEAD
-                f"specified conda field: {self.get('uv')}\n"
-=======
                 f"specified uv field: {self.get('uv')}\n"
->>>>>>> c3637749
                 "To use pip with conda, please only set the 'conda'"
                 "field, and specify your pip dependencies within the conda YAML "
                 "config dict: see https://conda.io/projects/conda/en/latest/"
