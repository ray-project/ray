--- conflicted
+++ resolved
@@ -1350,11 +1350,6 @@
         Args:
             check_alive: Raise an exception if any of the processes were
                 already dead.
-<<<<<<< HEAD
-=======
-            wait: If true, then this method will not return until the
-                process in question has exited.
->>>>>>> 71717e59
         """
         # Kill the raylet first. This is important for suppressing errors at
         # shutdown because we give the raylet a chance to exit gracefully and
