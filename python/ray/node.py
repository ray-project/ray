from __future__ import absolute_import
from __future__ import division
from __future__ import print_function

import atexit
import json
import os
import logging
import signal
import threading
import time

import ray
import ray.ray_constants as ray_constants
from ray.tempfile_services import (
    get_logs_dir_path, get_object_store_socket_name, get_raylet_socket_name,
    new_log_monitor_log_file, new_monitor_log_file,
    new_raylet_monitor_log_file, new_plasma_store_log_file,
    new_raylet_log_file, new_webui_log_file, set_temp_root)

# Logger for this module. It should be configured at the entry point
# into the program using Ray. Ray configures it by default automatically
# using logging.basicConfig in its entry/init points.
logger = logging.getLogger(__name__)


class Node(object):
    """An encapsulation of the Ray processes on a single node.

    This class is responsible for starting Ray processes and killing them.

    Attributes:
        all_processes (dict): A mapping from process type (str) to a list of
            ProcessInfo objects. All lists have length one except for the Redis
            server list, which has multiple.
    """

    def __init__(self, ray_params, head=False, shutdown_at_exit=True):
        """Start a node.

        Args:
            ray_params (ray.params.RayParams): The parameters to use to
                configure the node.
            head (bool): True if this is the head node, which means it will
                start additional processes like the Redis servers, monitor
                processes, and web UI.
            shutdown_at_exit (bool): If true, a handler will be registered to
                shutdown the processes started here when the Python interpreter
                exits.
        """
        self.all_processes = {}

        ray_params.update_if_absent(
            node_ip_address=ray.services.get_node_ip_address(),
            include_log_monitor=True,
            resources={},
            include_webui=False,
            worker_path=os.path.join(
                os.path.dirname(os.path.abspath(__file__)),
                "workers/default_worker.py"))

        if head:
            ray_params.update_if_absent(num_redis_shards=1, include_webui=True)

        self._ray_params = ray_params
        self._config = (json.loads(ray_params._internal_config)
                        if ray_params._internal_config else None)
        self._node_ip_address = ray_params.node_ip_address
        self._redis_address = ray_params.redis_address
        self._plasma_store_socket_name = None
        self._raylet_socket_name = None
        self._webui_url = None

        self.start_ray_processes()

        if shutdown_at_exit:
            atexit.register(lambda: self.kill_all_processes(
                check_alive=False, allow_graceful=True))

    @property
    def node_ip_address(self):
        """Get the cluster Redis address."""
        return self._node_ip_address

    @property
    def redis_address(self):
        """Get the cluster Redis address."""
        return self._redis_address

    @property
    def plasma_store_socket_name(self):
        """Get the node's plasma store socket name."""
        return self._plasma_store_socket_name

    @property
    def webui_url(self):
        """Get the cluster's web UI url."""
        return self._webui_url

    @property
    def raylet_socket_name(self):
        """Get the node's raylet socket name."""
        return self._raylet_socket_name

    def start_redis(self):
        """Start the Redis servers."""
        assert self._redis_address is None
        (self._redis_address, redis_shards,
         process_infos) = ray.services.start_redis(
             self._node_ip_address,
             port=self._ray_params.redis_port,
             redis_shard_ports=self._ray_params.redis_shard_ports,
             num_redis_shards=self._ray_params.num_redis_shards,
             redis_max_clients=self._ray_params.redis_max_clients,
             redirect_output=self._ray_params.redirect_output,
             redirect_worker_output=self._ray_params.redirect_worker_output,
             password=self._ray_params.redis_password,
             redis_max_memory=self._ray_params.redis_max_memory)
        assert (
            ray_constants.PROCESS_TYPE_REDIS_SERVER not in self.all_processes)
        self.all_processes[ray_constants.PROCESS_TYPE_REDIS_SERVER] = (
            process_infos)

    def start_log_monitor(self):
        """Start the log monitor."""
        stdout_file, stderr_file = new_log_monitor_log_file()
        process_info = ray.services.start_log_monitor(
            self.redis_address,
            self._node_ip_address,
            stdout_file=stdout_file,
            stderr_file=stderr_file,
            redis_password=self._ray_params.redis_password)
        assert ray_constants.PROCESS_TYPE_LOG_MONITOR not in self.all_processes
        self.all_processes[ray_constants.PROCESS_TYPE_LOG_MONITOR] = [
            process_info
        ]

    def start_ui(self):
        """Start the web UI."""
        stdout_file, stderr_file = new_webui_log_file()
        self._webui_url, process_info = ray.services.start_ui(
            self._redis_address,
            stdout_file=stdout_file,
            stderr_file=stderr_file)
        assert ray_constants.PROCESS_TYPE_WEB_UI not in self.all_processes
        if process_info is not None:
            self.all_processes[ray_constants.PROCESS_TYPE_WEB_UI] = [
                process_info
            ]

    def start_plasma_store(self):
        """Start the plasma store."""
        assert self._plasma_store_socket_name is None
        # If the user specified a socket name, use it.
        self._plasma_store_socket_name = (
            self._ray_params.plasma_store_socket_name
            or get_object_store_socket_name())
        stdout_file, stderr_file = (new_plasma_store_log_file(
            self._ray_params.redirect_output))
        process_info = ray.services.start_plasma_store(
            self._node_ip_address,
            self._redis_address,
            stdout_file=stdout_file,
            stderr_file=stderr_file,
            object_store_memory=self._ray_params.object_store_memory,
            plasma_directory=self._ray_params.plasma_directory,
            huge_pages=self._ray_params.huge_pages,
            plasma_store_socket_name=self._plasma_store_socket_name,
            redis_password=self._ray_params.redis_password)
        assert (
            ray_constants.PROCESS_TYPE_PLASMA_STORE not in self.all_processes)
        self.all_processes[ray_constants.PROCESS_TYPE_PLASMA_STORE] = [
            process_info
        ]

    def start_raylet(self, use_valgrind=False, use_profiler=False):
        """Start the raylet.

        Args:
            use_valgrind (bool): True if we should start the process in
                valgrind.
            use_profiler (bool): True if we should start the process in the
                valgrind profiler.
        """
        assert self._raylet_socket_name is None
        # If the user specified a socket name, use it.
        self._raylet_socket_name = (self._ray_params.raylet_socket_name
                                    or get_raylet_socket_name())
        stdout_file, stderr_file = new_raylet_log_file(
            redirect_output=self._ray_params.redirect_worker_output)
        process_info = ray.services.start_raylet(
            self._redis_address,
            self._node_ip_address,
            self._raylet_socket_name,
            self._plasma_store_socket_name,
            self._ray_params.worker_path,
            self._ray_params.num_cpus,
            self._ray_params.num_gpus,
            self._ray_params.resources,
            self._ray_params.object_manager_port,
            self._ray_params.node_manager_port,
            self._ray_params.redis_password,
            use_valgrind=use_valgrind,
            use_profiler=use_profiler,
            stdout_file=stdout_file,
            stderr_file=stderr_file,
<<<<<<< HEAD
            config=self._config,
            include_java=self._ray_params.include_java,
            java_classpath=self._ray_params.java_classpath,
        )
        assert PROCESS_TYPE_RAYLET not in self.all_processes
        self.all_processes[PROCESS_TYPE_RAYLET] = [
            ProcessInfo(
                process=process,
                use_valgrind=use_valgrind,
                use_profiler=use_profiler)
        ]
=======
            config=self._config)
        assert ray_constants.PROCESS_TYPE_RAYLET not in self.all_processes
        self.all_processes[ray_constants.PROCESS_TYPE_RAYLET] = [process_info]
>>>>>>> c1a52b1c

    def start_worker(self):
        """Start a worker process."""
        raise NotImplementedError

    def start_monitor(self):
        """Start the monitor."""
        stdout_file, stderr_file = new_monitor_log_file(
            self._ray_params.redirect_output)
        process_info = ray.services.start_monitor(
            self._redis_address,
            self._node_ip_address,
            stdout_file=stdout_file,
            stderr_file=stderr_file,
            autoscaling_config=self._ray_params.autoscaling_config,
            redis_password=self._ray_params.redis_password)
        assert ray_constants.PROCESS_TYPE_MONITOR not in self.all_processes
        self.all_processes[ray_constants.PROCESS_TYPE_MONITOR] = [process_info]

    def start_raylet_monitor(self):
        """Start the raylet monitor."""
        stdout_file, stderr_file = new_raylet_monitor_log_file(
            self._ray_params.redirect_output)
        process_info = ray.services.start_raylet_monitor(
            self._redis_address,
            stdout_file=stdout_file,
            stderr_file=stderr_file,
            redis_password=self._ray_params.redis_password,
            config=self._config)
        assert (ray_constants.PROCESS_TYPE_RAYLET_MONITOR not in
                self.all_processes)
        self.all_processes[ray_constants.PROCESS_TYPE_RAYLET_MONITOR] = [
            process_info
        ]

    def start_ray_processes(self):
        """Start all of the processes on the node."""
        set_temp_root(self._ray_params.temp_dir)
        logger.info(
            "Process STDOUT and STDERR is being redirected to {}.".format(
                get_logs_dir_path()))

        # If this is the head node, start the relevant head node processes.
        if self._redis_address is None:
            self.start_redis()
            self.start_monitor()
            self.start_raylet_monitor()

        self.start_plasma_store()
        self.start_raylet()

        if self._ray_params.include_log_monitor:
            self.start_log_monitor()
        if self._ray_params.include_webui:
            self.start_ui()

    def _kill_process_type(self,
                           process_type,
                           allow_graceful=False,
                           check_alive=True,
                           wait=False):
        """Kill a process of a given type.

        If the process type is PROCESS_TYPE_REDIS_SERVER, then we will kill all
        of the Redis servers.

        If the process was started in valgrind, then we will raise an exception
        if the process has a non-zero exit code.

        Args:
            process_type: The type of the process to kill.
            allow_graceful (bool): Send a SIGTERM first and give the process
                time to exit gracefully. If that doesn't work, then use
                SIGKILL. We usually want to do this outside of tests.
            check_alive (bool): If true, then we expect the process to be alive
                and will raise an exception if the process is already dead.
            wait (bool): If true, then this method will not return until the
                process in question has exited.

        Raises:
            This process raises an exception in the following cases:
                1. The process had already died and check_alive is true.
                2. The process had been started in valgrind and had a non-zero
                   exit code.
        """
        process_infos = self.all_processes[process_type]
        if process_type != ray_constants.PROCESS_TYPE_REDIS_SERVER:
            assert len(process_infos) == 1
        for process_info in process_infos:
            process = process_info.process
            # Handle the case where the process has already exited.
            if process.poll() is not None:
                if check_alive:
                    raise Exception("Attempting to kill a process of type "
                                    "'{}', but this process is already dead."
                                    .format(process_type))
                else:
                    continue

            if process_info.use_valgrind:
                process.terminate()
                process.wait()
                if process.returncode != 0:
                    message = ("Valgrind detected some errors in process of "
                               "type {}. Error code {}.".format(
                                   process_type, process.returncode))
                    if process_info.stdout_file is not None:
                        with open(process_info.stdout_file, "r") as f:
                            message += "\nPROCESS STDOUT:\n" + f.read()
                    if process_info.stderr_file is not None:
                        with open(process_info.stderr_file, "r") as f:
                            message += "\nPROCESS STDERR:\n" + f.read()
                    raise Exception(message)
                continue

            if process_info.use_valgrind_profiler:
                # Give process signal to write profiler data.
                os.kill(process.pid, signal.SIGINT)
                # Wait for profiling data to be written.
                time.sleep(0.1)

            if allow_graceful:
                # Allow the process one second to exit gracefully.
                process.terminate()
                timer = threading.Timer(1, lambda process: process.kill(),
                                        [process])
                try:
                    timer.start()
                    process.wait()
                finally:
                    timer.cancel()

                if process.poll() is not None:
                    continue

            # If the process did not exit within one second, force kill it.
            process.kill()
            # The reason we usually don't call process.wait() here is that
            # there's some chance we'd end up waiting a really long time.
            if wait:
                process.wait()

        del self.all_processes[process_type]

    def kill_redis(self, check_alive=True):
        """Kill the Redis servers.

        Args:
            check_alive (bool): Raise an exception if any of the processes
                were already dead.
        """
        self._kill_process_type(
            ray_constants.PROCESS_TYPE_REDIS_SERVER, check_alive=check_alive)

    def kill_plasma_store(self, check_alive=True):
        """Kill the plasma store.

        Args:
            check_alive (bool): Raise an exception if the process was already
                dead.
        """
        self._kill_process_type(
            ray_constants.PROCESS_TYPE_PLASMA_STORE, check_alive=check_alive)

    def kill_raylet(self, check_alive=True):
        """Kill the raylet.

        Args:
            check_alive (bool): Raise an exception if the process was already
                dead.
        """
        self._kill_process_type(
            ray_constants.PROCESS_TYPE_RAYLET, check_alive=check_alive)

    def kill_log_monitor(self, check_alive=True):
        """Kill the log monitor.

        Args:
            check_alive (bool): Raise an exception if the process was already
                dead.
        """
        self._kill_process_type(
            ray_constants.PROCESS_TYPE_LOG_MONITOR, check_alive=check_alive)

    def kill_monitor(self, check_alive=True):
        """Kill the monitor.

        Args:
            check_alive (bool): Raise an exception if the process was already
                dead.
        """
        self._kill_process_type(
            ray_constants.PROCESS_TYPE_MONITOR, check_alive=check_alive)

    def kill_raylet_monitor(self, check_alive=True):
        """Kill the raylet monitor.

        Args:
            check_alive (bool): Raise an exception if the process was already
                dead.
        """
        self._kill_process_type(
            ray_constants.PROCESS_TYPE_RAYLET_MONITOR, check_alive=check_alive)

    def kill_all_processes(self, check_alive=True, allow_graceful=False):
        """Kill all of the processes.

        Note that This is slower than necessary because it calls kill, wait,
        kill, wait, ... instead of kill, kill, ..., wait, wait, ...

        Args:
            check_alive (bool): Raise an exception if any of the processes were
                already dead.
        """
        # Kill the raylet first. This is important for suppressing errors at
        # shutdown because we give the raylet a chance to exit gracefully and
        # clean up its child worker processes. If we were to kill the plasma
        # store (or Redis) first, that could cause the raylet to exit
        # ungracefully, leading to more verbose output from the workers.
        if ray_constants.PROCESS_TYPE_RAYLET in self.all_processes:
            self._kill_process_type(
                ray_constants.PROCESS_TYPE_RAYLET,
                check_alive=check_alive,
                allow_graceful=allow_graceful)

        # We call "list" to copy the keys because we are modifying the
        # dictionary while iterating over it.
        for process_type in list(self.all_processes.keys()):
            self._kill_process_type(
                process_type,
                check_alive=check_alive,
                allow_graceful=allow_graceful)

    def live_processes(self):
        """Return a list of the live processes.

        Returns:
            A list of the live processes.
        """
        result = []
        for process_type, process_infos in self.all_processes.items():
            for process_info in process_infos:
                if process_info.process.poll() is None:
                    result.append((process_type, process_info.process))
        return result

    def dead_processes(self):
        """Return a list of the dead processes.

        Note that this ignores processes that have been explicitly killed,
        e.g., via a command like node.kill_raylet().

        Returns:
            A list of the dead processes ignoring the ones that have been
                explicitly killed.
        """
        result = []
        for process_type, process_infos in self.all_processes.items():
            for process_info in process_infos:
                if process_info.process.poll() is not None:
                    result.append((process_type, process_info.process))
        return result

    def any_processes_alive(self):
        """Return true if any processes are still alive.

        Returns:
            True if any process is still alive.
        """
        return any(self.live_processes())

    def remaining_processes_alive(self):
        """Return true if all remaining processes are still alive.

        Note that this ignores processes that have been explicitly killed,
        e.g., via a command like node.kill_raylet().

        Returns:
            True if any process that wasn't explicitly killed is still alive.
        """
        return not any(self.dead_processes())<|MERGE_RESOLUTION|>--- conflicted
+++ resolved
@@ -204,23 +204,12 @@
             use_profiler=use_profiler,
             stdout_file=stdout_file,
             stderr_file=stderr_file,
-<<<<<<< HEAD
             config=self._config,
             include_java=self._ray_params.include_java,
             java_classpath=self._ray_params.java_classpath,
         )
-        assert PROCESS_TYPE_RAYLET not in self.all_processes
-        self.all_processes[PROCESS_TYPE_RAYLET] = [
-            ProcessInfo(
-                process=process,
-                use_valgrind=use_valgrind,
-                use_profiler=use_profiler)
-        ]
-=======
-            config=self._config)
         assert ray_constants.PROCESS_TYPE_RAYLET not in self.all_processes
         self.all_processes[ray_constants.PROCESS_TYPE_RAYLET] = [process_info]
->>>>>>> c1a52b1c
 
     def start_worker(self):
         """Start a worker process."""
