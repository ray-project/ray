--- conflicted
+++ resolved
@@ -213,7 +213,6 @@
         # Start processes.
         if head:
             self.start_head_processes()
-<<<<<<< HEAD
             with disable_client_hook():
                 ray.experimental.internal_kv._internal_kv_put(
                     "session_name",
@@ -234,27 +233,6 @@
                         "tracing_startup_hook",
                         ray_params.tracing_startup_hook,
                         namespace=ray_constants.KV_NAMESPACE_TRACING)
-=======
-            ray.experimental.internal_kv._internal_kv_put(
-                "session_name",
-                self.session_name,
-                namespace=ray_constants.KV_NAMESPACE_SESSION)
-            ray.experimental.internal_kv._internal_kv_put(
-                "session_dir",
-                self._session_dir,
-                namespace=ray_constants.KV_NAMESPACE_SESSION)
-            ray.experimental.internal_kv._internal_kv_put(
-                "temp_dir",
-                self._temp_dir,
-                namespace=ray_constants.KV_NAMESPACE_SESSION)
-            # Add tracing_startup_hook to redis / internal kv manually
-            # since internal kv is not yet initialized.
-            if ray_params.tracing_startup_hook:
-                ray.experimental.internal_kv._internal_kv_put(
-                    "tracing_startup_hook",
-                    ray_params.tracing_startup_hook,
-                    namespace=ray_constants.KV_NAMESPACE_TRACING)
->>>>>>> e54d3117
 
         if not connect_only:
             self.start_ray_processes()
@@ -778,18 +756,11 @@
                 process_info,
             ]
             self.initialize_internal_kv()
-<<<<<<< HEAD
             with disable_client_hook():
                 ray.experimental.internal_kv._internal_kv_put(
                     "webui:url",
                     self._webui_url,
                     namespace=ray_constants.KV_NAMESPACE_DASHBOARD)
-=======
-            ray.experimental.internal_kv._internal_kv_put(
-                "webui:url",
-                self._webui_url,
-                namespace=ray_constants.KV_NAMESPACE_DASHBOARD)
->>>>>>> e54d3117
 
     def start_gcs_server(self):
         """Start the gcs server.
@@ -817,15 +788,9 @@
             try:
                 self.initialize_internal_kv()
                 break
-<<<<<<< HEAD
             except Exception as e:
                 time.sleep(1)
-                logger.error(f"Waiting for gcs up {e}")
-=======
-            except Exception:
-                time.sleep(1)
                 logger.debug("Waiting for gcs up")
->>>>>>> e54d3117
 
     def start_raylet(self,
                      plasma_directory,
@@ -1318,14 +1283,9 @@
         for i in range(num_retries):
             try:
                 self.initialize_internal_kv()
-<<<<<<< HEAD
                 with disable_client_hook():
                     result = ray.experimental.internal_kv._internal_kv_get(
                         key, namespace=namespace)
-=======
-                result = ray.experimental.internal_kv._internal_kv_get(
-                    key, namespace=namespace)
->>>>>>> e54d3117
             except Exception:
                 ray.experimental.internal_kv._internal_kv_reset()
                 self.initialize_internal_kv()
