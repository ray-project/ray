--- conflicted
+++ resolved
@@ -495,13 +495,8 @@
             num_retries = NUM_REDIS_GET_RETRIES
             for i in range(num_retries):
                 try:
-<<<<<<< HEAD
                     self._gcs_client = GcsClient(
-                        address=self.get_gcs_address())
-=======
-                    self._gcs_client = GcsClient.create_from_redis(
-                            self.create_redis_client())
->>>>>>> fac3e31e
+                        address=self.gcs_address)
                     break
                 except Exception as e:
                     time.sleep(1)
@@ -986,20 +981,12 @@
         # on this node and spilled objects remain on disk.
         if not self.head:
             # Get the system config from GCS first if this is a non-head node.
-<<<<<<< HEAD
             if not use_gcs_for_bootstrap():
-=======
-            if use_gcs_for_bootstrap():
->>>>>>> fac3e31e
                 gcs_options = ray._raylet.GcsClientOptions.from_redis_address(
                     self.redis_address, self.redis_password)
             else:
                 gcs_options = ray._raylet.GcsClientOptions.from_gcs_address(
-<<<<<<< HEAD
-                    self.get_gcs_address())
-=======
                     self.gcs_address)
->>>>>>> fac3e31e
             global_state = ray.state.GlobalState()
             global_state._initialize_global_state(gcs_options)
             new_config = global_state.get_system_config()
