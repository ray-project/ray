import atexit
import collections
import datetime
import errno
import json
import logging
import os
import random
import signal
import socket
import subprocess
import sys
import tempfile
import threading
import time

from typing import Optional, Dict
from collections import defaultdict

import ray
import ray.ray_constants as ray_constants
import ray._private.services
import ray._private.utils
from ray.resource_spec import ResourceSpec
from ray._private.utils import (try_to_create_directory, try_to_symlink,
                                open_log)

# Logger for this module. It should be configured at the entry point
# into the program using Ray. Ray configures it by default automatically
# using logging.basicConfig in its entry/init points.
logger = logging.getLogger(__name__)

SESSION_LATEST = "session_latest"
NUM_PORT_RETRIES = 40
NUM_REDIS_GET_RETRIES = 20


def _get_with_retry(redis_client, key, num_retries=NUM_REDIS_GET_RETRIES):
    result = None
    for i in range(num_retries):
        result = redis_client.get(key)
        if result is not None:
            break
        else:
            logger.debug(f"Fetched {key}=None from redis. Retrying.")
            time.sleep(2)
    if not result:
        raise RuntimeError(f"Could not read '{key}' from GCS (redis). "
                           "Has redis started correctly on the head node?")
    return result


class Node:
    """An encapsulation of the Ray processes on a single node.

    This class is responsible for starting Ray processes and killing them,
    and it also controls the temp file policy.

    Attributes:
        all_processes (dict): A mapping from process type (str) to a list of
            ProcessInfo objects. All lists have length one except for the Redis
            server list, which has multiple.
    """

    def __init__(self,
                 ray_params,
                 head=False,
                 shutdown_at_exit=True,
                 spawn_reaper=True,
                 connect_only=False):
        """Start a node.

        Args:
            ray_params (ray.params.RayParams): The parameters to use to
                configure the node.
            head (bool): True if this is the head node, which means it will
                start additional processes like the Redis servers, monitor
                processes, and web UI.
            shutdown_at_exit (bool): If true, spawned processes will be cleaned
                up if this process exits normally.
            spawn_reaper (bool): If true, spawns a process that will clean up
                other spawned processes if this process dies unexpectedly.
            connect_only (bool): If true, connect to the node without starting
                new processes.
        """
        if shutdown_at_exit:
            if connect_only:
                raise ValueError("'shutdown_at_exit' and 'connect_only' "
                                 "cannot both be true.")
            self._register_shutdown_hooks()

        self.head = head
        self.kernel_fate_share = bool(
            spawn_reaper and ray._private.utils.detect_fate_sharing_support())
        self.all_processes = {}
        self.removal_lock = threading.Lock()

        # Try to get node IP address with the parameters.
        if ray_params.node_ip_address:
            node_ip_address = ray_params.node_ip_address
        elif ray_params.redis_address:
            node_ip_address = ray._private.services.get_node_ip_address(
                ray_params.redis_address)
        else:
            node_ip_address = ray._private.services.get_node_ip_address()
        self._node_ip_address = node_ip_address

        if ray_params.raylet_ip_address:
            raylet_ip_address = ray_params.raylet_ip_address
        else:
            raylet_ip_address = node_ip_address

        if raylet_ip_address != node_ip_address and (not connect_only or head):
            raise ValueError(
                "The raylet IP address should only be different than the node "
                "IP address when connecting to an existing raylet; i.e., when "
                "head=False and connect_only=True.")
        if ray_params._system_config and len(
                ray_params._system_config) > 0 and (not head
                                                    and not connect_only):
            raise ValueError(
                "Internal config parameters can only be set on the head node.")

        self._raylet_ip_address = raylet_ip_address

        ray_params.update_if_absent(
            include_log_monitor=True,
            resources={},
            temp_dir=ray._private.utils.get_ray_temp_dir(),
            worker_path=os.path.join(
                os.path.dirname(os.path.abspath(__file__)),
                "workers/default_worker.py"))

        self._resource_spec = None
        self._localhost = socket.gethostbyname("localhost")
        self._ray_params = ray_params
        self._redis_address = ray_params.redis_address
        self._config = ray_params._system_config or {}

        # Enable Plasma Store as a thread by default.
        if "plasma_store_as_thread" not in self._config:
            self._config["plasma_store_as_thread"] = True

        # Configure log rotation parameters.
        self.max_bytes = int(
            os.getenv("RAY_ROTATION_MAX_BYTES",
                      ray_constants.LOGGING_ROTATE_BYTES))
        self.backup_count = int(
            os.getenv("RAY_ROTATION_BACKUP_COUNT",
                      ray_constants.LOGGING_ROTATE_BACKUP_COUNT))

        assert self.max_bytes >= 0
        assert self.backup_count >= 0

        # Register the temp dir.
        if head:
            redis_client = None
            # date including microsecond
            date_str = datetime.datetime.today().strftime(
                "%Y-%m-%d_%H-%M-%S_%f")
            self.session_name = f"session_{date_str}_{os.getpid()}"
        else:
            redis_client = self.create_redis_client()
            session_name = _get_with_retry(redis_client, "session_name")
            self.session_name = ray._private.utils.decode(session_name)

        self._init_temp(redis_client)

        # If it is a head node, try validating if
        # external storage is configurable.
        if head:
            self.validate_external_storage()

        if connect_only:
            # Get socket names from the configuration.
            self._plasma_store_socket_name = (
                ray_params.plasma_store_socket_name)
            self._raylet_socket_name = ray_params.raylet_socket_name

            # If user does not provide the socket name, get it from Redis.
            if (self._plasma_store_socket_name is None
                    or self._raylet_socket_name is None
                    or self._ray_params.node_manager_port is None):
                # Get the address info of the processes to connect to
                # from Redis.
                address_info = (
                    ray._private.services.get_address_info_from_redis(
                        self.redis_address,
                        self._raylet_ip_address,
                        redis_password=self.redis_password))
                self._plasma_store_socket_name = address_info[
                    "object_store_address"]
                self._raylet_socket_name = address_info["raylet_socket_name"]
                self._ray_params.node_manager_port = address_info[
                    "node_manager_port"]
        else:
            # If the user specified a socket name, use it.
            self._plasma_store_socket_name = self._prepare_socket_file(
                self._ray_params.plasma_store_socket_name,
                default_prefix="plasma_store")
            self._raylet_socket_name = self._prepare_socket_file(
                self._ray_params.raylet_socket_name, default_prefix="raylet")

        self.metrics_agent_port = self._get_cached_port(
            "metrics_agent_port", default_port=ray_params.metrics_agent_port)
        self._metrics_export_port = self._get_cached_port(
            "metrics_export_port", default_port=ray_params.metrics_export_port)

        ray_params.update_if_absent(
            metrics_agent_port=self.metrics_agent_port,
            metrics_export_port=self._metrics_export_port)

        if head:
            ray_params.update_if_absent(num_redis_shards=1)
            self._webui_url = None
        else:
            self._webui_url = (
                ray._private.services.get_webui_url_from_redis(redis_client))

        if not connect_only and spawn_reaper and not self.kernel_fate_share:
            self.start_reaper_process()
        if not connect_only:
            self._ray_params.update_pre_selected_port()

        # Start processes.
        if head:
            self.start_head_processes()
            redis_client = self.create_redis_client()
            redis_client.set("session_name", self.session_name)
            redis_client.set("session_dir", self._session_dir)
            redis_client.set("temp_dir", self._temp_dir)

        if not connect_only:
            self.start_ray_processes()
            address_info = (ray._private.services.get_address_info_from_redis(
                self.redis_address,
                self._raylet_ip_address,
                redis_password=self.redis_password,
                log_warning=False))
            self._ray_params.node_manager_port = address_info[
                "node_manager_port"]

    def _register_shutdown_hooks(self):
        # Register the atexit handler. In this case, we shouldn't call sys.exit
        # as we're already in the exit procedure.
        def atexit_handler(*args):
            self.kill_all_processes(check_alive=False, allow_graceful=True)

        atexit.register(atexit_handler)

        # Register the handler to be called if we get a SIGTERM.
        # In this case, we want to exit with an error code (1) after
        # cleaning up child processes.
        def sigterm_handler(signum, frame):
            self.kill_all_processes(check_alive=False, allow_graceful=True)
            sys.exit(1)

        ray._private.utils.set_sigterm_handler(sigterm_handler)

    def _init_temp(self, redis_client):
        # Create a dictionary to store temp file index.
        self._incremental_dict = collections.defaultdict(lambda: 0)

        if self.head:
            self._temp_dir = self._ray_params.temp_dir
        else:
            temp_dir = _get_with_retry(redis_client, "temp_dir")
            self._temp_dir = ray._private.utils.decode(temp_dir)

        try_to_create_directory(self._temp_dir)

        if self.head:
            self._session_dir = os.path.join(self._temp_dir, self.session_name)
        else:
            session_dir = _get_with_retry(redis_client, "session_dir")
            self._session_dir = ray._private.utils.decode(session_dir)
        session_symlink = os.path.join(self._temp_dir, SESSION_LATEST)

        # Send a warning message if the session exists.
        try_to_create_directory(self._session_dir)
        try_to_symlink(session_symlink, self._session_dir)
        # Create a directory to be used for socket files.
        self._sockets_dir = os.path.join(self._session_dir, "sockets")
        try_to_create_directory(self._sockets_dir)
        # Create a directory to be used for process log files.
        self._logs_dir = os.path.join(self._session_dir, "logs")
        try_to_create_directory(self._logs_dir)
        old_logs_dir = os.path.join(self._logs_dir, "old")
        try_to_create_directory(old_logs_dir)
        # Create a directory to be used for runtime environment.
        self._runtime_env_dir = os.path.join(self._session_dir,
                                             "runtime_resources")
        try_to_create_directory(self._runtime_env_dir)
        import ray._private.runtime_env as runtime_env
        runtime_env.PKG_DIR = self._runtime_env_dir

    def get_resource_spec(self):
        """Resolve and return the current resource spec for the node."""

        def merge_resources(env_dict, params_dict):
            """Separates special case params and merges two dictionaries, picking from the
            first in the event of a conflict. Also emit a warning on every
            conflict.
            """
            num_cpus = env_dict.pop("CPU", None)
            num_gpus = env_dict.pop("GPU", None)
            memory = env_dict.pop("memory", None)
            object_store_memory = env_dict.pop("object_store_memory", None)

            result = params_dict.copy()
            result.update(env_dict)

            for key in set(env_dict.keys()).intersection(
                    set(params_dict.keys())):
                if params_dict[key] != env_dict[key]:
                    logger.warning("Autoscaler is overriding your resource:"
                                   "{}: {} with {}.".format(
                                       key, params_dict[key], env_dict[key]))
            return num_cpus, num_gpus, memory, object_store_memory, result

        if not self._resource_spec:
            env_resources = {}
            env_string = os.getenv(
                ray_constants.RESOURCES_ENVIRONMENT_VARIABLE)
            if env_string:
                env_resources = json.loads(env_string)
                logger.debug(
                    f"Autoscaler overriding resources: {env_resources}.")
            num_cpus, num_gpus, memory, object_store_memory, resources = \
                merge_resources(env_resources, self._ray_params.resources)
            self._resource_spec = ResourceSpec(
                self._ray_params.num_cpus
                if num_cpus is None else num_cpus, self._ray_params.num_gpus
                if num_gpus is None else num_gpus, self._ray_params.memory
                if memory is None else memory,
                self._ray_params.object_store_memory
                if object_store_memory is None else object_store_memory,
                resources, self._ray_params.redis_max_memory).resolve(
                    is_head=self.head, node_ip_address=self.node_ip_address)
        return self._resource_spec

    @property
    def node_ip_address(self):
        """Get the IP address of this node."""
        return self._node_ip_address

    @property
    def raylet_ip_address(self):
        """Get the IP address of the raylet that this node connects to."""
        return self._raylet_ip_address

    @property
    def address(self):
        """Get the cluster address."""
        return self._redis_address

    @property
    def redis_address(self):
        """Get the cluster Redis address."""
        return self._redis_address

    @property
    def redis_password(self):
        """Get the cluster Redis password"""
        return self._ray_params.redis_password

    @property
    def object_ref_seed(self):
        """Get the seed for deterministic generation of object refs"""
        return self._ray_params.object_ref_seed

    @property
    def plasma_store_socket_name(self):
        """Get the node's plasma store socket name."""
        return self._plasma_store_socket_name

    @property
    def unique_id(self):
        """Get a unique identifier for this node."""
        return f"{self.node_ip_address}:{self._plasma_store_socket_name}"

    @property
    def webui_url(self):
        """Get the cluster's web UI url."""
        return self._webui_url

    @property
    def raylet_socket_name(self):
        """Get the node's raylet socket name."""
        return self._raylet_socket_name

    @property
    def node_manager_port(self):
        """Get the node manager's port."""
        return self._ray_params.node_manager_port

    @property
    def metrics_export_port(self):
        """Get the port that exposes metrics"""
        return self._metrics_export_port

    @property
    def socket(self):
        """Get the socket reserving the node manager's port"""
        try:
            return self._socket
        except AttributeError:
            return None

    @property
    def logging_config(self):
        """Get the logging config of the current node."""
        return {
            "log_rotation_max_bytes": self.max_bytes,
            "log_rotation_backup_count": self.backup_count
        }

    @property
    def address_info(self):
        """Get a dictionary of addresses."""
        return {
            "node_ip_address": self._node_ip_address,
            "raylet_ip_address": self._raylet_ip_address,
            "redis_address": self._redis_address,
            "object_store_address": self._plasma_store_socket_name,
            "raylet_socket_name": self._raylet_socket_name,
            "webui_url": self._webui_url,
            "session_dir": self._session_dir,
            "metrics_export_port": self._metrics_export_port
        }

    def is_head(self):
        return self.head

    def create_redis_client(self):
        """Create a redis client."""
        return ray._private.services.create_redis_client(
            self._redis_address, self._ray_params.redis_password)

    def get_temp_dir_path(self):
        """Get the path of the temporary directory."""
        return self._temp_dir

    def get_runtime_env_dir_path(self):
        """Get the path of the runtime env."""
        return self._runtime_env_dir

    def get_session_dir_path(self):
        """Get the path of the session directory."""
        return self._session_dir

    def get_logs_dir_path(self):
        """Get the path of the log files directory."""
        return self._logs_dir

    def get_sockets_dir_path(self):
        """Get the path of the sockets directory."""
        return self._sockets_dir

    def _make_inc_temp(self, suffix="", prefix="", directory_name=None):
        """Return a incremental temporary file name. The file is not created.

        Args:
            suffix (str): The suffix of the temp file.
            prefix (str): The prefix of the temp file.
            directory_name (str) : The base directory of the temp file.

        Returns:
            A string of file name. If there existing a file having
                the same name, the returned name will look like
                "{directory_name}/{prefix}.{unique_index}{suffix}"
        """
        if directory_name is None:
            directory_name = ray._private.utils.get_ray_temp_dir()
        directory_name = os.path.expanduser(directory_name)
        index = self._incremental_dict[suffix, prefix, directory_name]
        # `tempfile.TMP_MAX` could be extremely large,
        # so using `range` in Python2.x should be avoided.
        while index < tempfile.TMP_MAX:
            if index == 0:
                filename = os.path.join(directory_name, prefix + suffix)
            else:
                filename = os.path.join(directory_name,
                                        prefix + "." + str(index) + suffix)
            index += 1
            if not os.path.exists(filename):
                # Save the index.
                self._incremental_dict[suffix, prefix, directory_name] = index
                return filename

        raise FileExistsError(errno.EEXIST,
                              "No usable temporary filename found")

    def get_log_file_handles(self, name, unique=False):
        """Open log files with partially randomized filenames, returning the
        file handles. If output redirection has been disabled, no files will
        be opened and `(None, None)` will be returned.

        Args:
            name (str): descriptive string for this log file.
            unique (bool): if true, a counter will be attached to `name` to
                ensure the returned filename is not already used.

        Returns:
            A tuple of two file handles for redirecting (stdout, stderr), or
            `(None, None)` if output redirection is disabled.
        """
        redirect_output = self._ray_params.redirect_output

        if redirect_output is None:
            # Make the default behavior match that of glog.
            redirect_output = os.getenv("GLOG_logtostderr") != "1"

        if not redirect_output:
            return None, None

        log_stdout, log_stderr = self._get_log_file_names(name, unique=unique)
        return open_log(log_stdout), open_log(log_stderr)

    def _get_log_file_names(self, name, unique=False):
        """Generate partially randomized filenames for log files.

        Args:
            name (str): descriptive string for this log file.
            unique (bool): if true, a counter will be attached to `name` to
                ensure the returned filename is not already used.

        Returns:
            A tuple of two file names for redirecting (stdout, stderr).
        """

        if unique:
            log_stdout = self._make_inc_temp(
                suffix=".out", prefix=name, directory_name=self._logs_dir)
            log_stderr = self._make_inc_temp(
                suffix=".err", prefix=name, directory_name=self._logs_dir)
        else:
            log_stdout = os.path.join(self._logs_dir, f"{name}.out")
            log_stderr = os.path.join(self._logs_dir, f"{name}.err")
        return log_stdout, log_stderr

    def _get_unused_port(self, close_on_exit=True):
        s = socket.socket(socket.AF_INET, socket.SOCK_STREAM)
        s.bind(("", 0))
        port = s.getsockname()[1]

        # Try to generate a port that is far above the 'next available' one.
        # This solves issue #8254 where GRPC fails because the port assigned
        # from this method has been used by a different process.
        for _ in range(NUM_PORT_RETRIES):
            new_port = random.randint(port, 65535)
            new_s = socket.socket(socket.AF_INET, socket.SOCK_STREAM)
            try:
                new_s.bind(("", new_port))
            except OSError:
                new_s.close()
                continue
            s.close()
            if close_on_exit:
                new_s.close()
            return new_port, new_s
        logger.error("Unable to succeed in selecting a random port.")
        if close_on_exit:
            s.close()
        return port, s

    def _prepare_socket_file(self, socket_path, default_prefix):
        """Prepare the socket file for raylet and plasma.

        This method helps to prepare a socket file.
        1. Make the directory if the directory does not exist.
        2. If the socket file exists, do nothing (this just means we aren't the
           first worker on the node).

        Args:
            socket_path (string): the socket file to prepare.
        """
        result = socket_path
        is_mac = sys.platform.startswith("darwin")
        if sys.platform == "win32":
            if socket_path is None:
                result = (f"tcp://{self._localhost}"
                          f":{self._get_unused_port()[0]}")
        else:
            if socket_path is None:
                result = self._make_inc_temp(
                    prefix=default_prefix, directory_name=self._sockets_dir)
            else:
                try_to_create_directory(os.path.dirname(socket_path))

            # Check socket path length to make sure it's short enough
            maxlen = (104 if is_mac else 108) - 1  # sockaddr_un->sun_path
            if len(result.split("://", 1)[-1].encode("utf-8")) > maxlen:
                raise OSError("AF_UNIX path length cannot exceed "
                              "{} bytes: {!r}".format(maxlen, result))
        return result

    def _get_cached_port(self,
                         port_name: str,
                         default_port: Optional[int] = None) -> int:
        """Get a port number from a cache on this node.

        Different driver processes on a node should use the same ports for
        some purposes, e.g. exporting metrics.  This method returns a port
        number for the given port name and caches it in a file.  If the
        port isn't already cached, an unused port is generated and cached.

        Args:
            port_name (str): the name of the port, e.g. metrics_export_port
            default_port (Optional[int]): The port to return and cache if no
            port has already been cached for the given port_name.  If None, an
            unused port is generated and cached.
        Returns:
            port (int): the port number.
        """
        file_path = os.path.join(self.get_session_dir_path(),
                                 "ports_by_node.json")

        # Maps a Node.unique_id to a dict that maps port names to port numbers.
        ports_by_node: Dict[str, Dict[str, int]] = defaultdict(dict)

        if not os.path.exists(file_path):
            with open(file_path, "w") as f:
                json.dump({}, f)

        with open(file_path, "r") as f:
            ports_by_node.update(json.load(f))

        if (self.unique_id in ports_by_node
                and port_name in ports_by_node[self.unique_id]):
            # The port has already been cached at this node, so use it.
            port = int(ports_by_node[self.unique_id][port_name])
        else:
            # Pick a new port to use and cache it at this node.
            port = (default_port or self._get_unused_port()[0])
            ports_by_node[self.unique_id][port_name] = port
            with open(file_path, "w") as f:
                json.dump(ports_by_node, f)

        return port

    def start_reaper_process(self):
        """
        Start the reaper process.

        This must be the first process spawned and should only be called when
        ray processes should be cleaned up if this process dies.
        """
        assert not self.kernel_fate_share, (
            "a reaper should not be used with kernel fate-sharing")
        process_info = ray._private.services.start_reaper(fate_share=False)
        assert ray_constants.PROCESS_TYPE_REAPER not in self.all_processes
        if process_info is not None:
            self.all_processes[ray_constants.PROCESS_TYPE_REAPER] = [
                process_info,
            ]

    def start_redis(self):
        """Start the Redis servers."""
        assert self._redis_address is None
        redis_log_files = [self.get_log_file_handles("redis", unique=True)]
        for i in range(self._ray_params.num_redis_shards):
            redis_log_files.append(
                self.get_log_file_handles(f"redis-shard_{i}", unique=True))

        (self._redis_address, redis_shards,
         process_infos) = ray._private.services.start_redis(
             self._node_ip_address,
             redis_log_files,
             self.get_resource_spec(),
             port=self._ray_params.redis_port,
             redis_shard_ports=self._ray_params.redis_shard_ports,
             num_redis_shards=self._ray_params.num_redis_shards,
             redis_max_clients=self._ray_params.redis_max_clients,
             redirect_worker_output=True,
             password=self._ray_params.redis_password,
             fate_share=self.kernel_fate_share,
<<<<<<< HEAD
             external_addresses=self._ray_params.external_addresses)
=======
             port_blacklist=self._ray_params.reserved_ports)
>>>>>>> 91308b9b
        assert (
            ray_constants.PROCESS_TYPE_REDIS_SERVER not in self.all_processes)
        self.all_processes[ray_constants.PROCESS_TYPE_REDIS_SERVER] = (
            process_infos)

    def start_log_monitor(self):
        """Start the log monitor."""
        process_info = ray._private.services.start_log_monitor(
            self.redis_address,
            self._logs_dir,
            stdout_file=subprocess.DEVNULL,
            stderr_file=subprocess.DEVNULL,
            redis_password=self._ray_params.redis_password,
            fate_share=self.kernel_fate_share,
            max_bytes=self.max_bytes,
            backup_count=self.backup_count)
        assert ray_constants.PROCESS_TYPE_LOG_MONITOR not in self.all_processes
        self.all_processes[ray_constants.PROCESS_TYPE_LOG_MONITOR] = [
            process_info,
        ]

    def start_dashboard(self, require_dashboard):
        """Start the dashboard.

        Args:
            require_dashboard (bool): If true, this will raise an exception
                if we fail to start the dashboard. Otherwise it will print
                a warning if we fail to start the dashboard.
        """
        self._webui_url, process_info = ray._private.services.start_dashboard(
            require_dashboard,
            self._ray_params.dashboard_host,
            self.redis_address,
            self._temp_dir,
            self._logs_dir,
            stdout_file=subprocess.DEVNULL,  # Avoid hang(fd inherit)
            stderr_file=subprocess.DEVNULL,  # Avoid hang(fd inherit)
            redis_password=self._ray_params.redis_password,
            fate_share=self.kernel_fate_share,
            max_bytes=self.max_bytes,
            backup_count=self.backup_count,
            port=self._ray_params.dashboard_port)
        assert ray_constants.PROCESS_TYPE_DASHBOARD not in self.all_processes
        if process_info is not None:
            self.all_processes[ray_constants.PROCESS_TYPE_DASHBOARD] = [
                process_info,
            ]
            redis_client = self.create_redis_client()
            redis_client.hset("webui", mapping={"url": self._webui_url})

    def start_plasma_store(self, plasma_directory, object_store_memory):
        """Start the plasma store."""
        stdout_file, stderr_file = self.get_log_file_handles(
            "plasma_store", unique=True)
        process_info = ray._private.services.start_plasma_store(
            self.get_resource_spec(),
            plasma_directory,
            object_store_memory,
            self._plasma_store_socket_name,
            stdout_file=stdout_file,
            stderr_file=stderr_file,
            huge_pages=self._ray_params.huge_pages,
            keep_idle=bool(self._config.get("plasma_store_as_thread")),
            fate_share=self.kernel_fate_share)
        assert (
            ray_constants.PROCESS_TYPE_PLASMA_STORE not in self.all_processes)
        self.all_processes[ray_constants.PROCESS_TYPE_PLASMA_STORE] = [
            process_info,
        ]

    def start_gcs_server(self):
        """Start the gcs server.
        """
        stdout_file, stderr_file = self.get_log_file_handles(
            "gcs_server", unique=True)
        process_info = ray._private.services.start_gcs_server(
            self._redis_address,
            stdout_file=stdout_file,
            stderr_file=stderr_file,
            redis_password=self._ray_params.redis_password,
            config=self._config,
            fate_share=self.kernel_fate_share,
            gcs_server_port=self._ray_params.gcs_server_port,
            metrics_agent_port=self._ray_params.metrics_agent_port,
            node_ip_address=self._node_ip_address)
        assert (
            ray_constants.PROCESS_TYPE_GCS_SERVER not in self.all_processes)
        self.all_processes[ray_constants.PROCESS_TYPE_GCS_SERVER] = [
            process_info,
        ]

    def start_raylet(self,
                     plasma_directory,
                     object_store_memory,
                     use_valgrind=False,
                     use_profiler=False):
        """Start the raylet.

        Args:
            use_valgrind (bool): True if we should start the process in
                valgrind.
            use_profiler (bool): True if we should start the process in the
                valgrind profiler.
        """
        stdout_file, stderr_file = self.get_log_file_handles(
            "raylet", unique=True)
        process_info = ray._private.services.start_raylet(
            self._redis_address,
            self._node_ip_address,
            self._ray_params.node_manager_port,
            self._raylet_socket_name,
            self._plasma_store_socket_name,
            self._ray_params.worker_path,
            self._temp_dir,
            self._session_dir,
            self._logs_dir,
            self.get_resource_spec(),
            plasma_directory,
            object_store_memory,
            min_worker_port=self._ray_params.min_worker_port,
            max_worker_port=self._ray_params.max_worker_port,
            worker_port_list=self._ray_params.worker_port_list,
            object_manager_port=self._ray_params.object_manager_port,
            redis_password=self._ray_params.redis_password,
            metrics_agent_port=self._ray_params.metrics_agent_port,
            metrics_export_port=self._metrics_export_port,
            use_valgrind=use_valgrind,
            use_profiler=use_profiler,
            stdout_file=stdout_file,
            stderr_file=stderr_file,
            config=self._config,
            huge_pages=self._ray_params.huge_pages,
            fate_share=self.kernel_fate_share,
            socket_to_use=self.socket,
            max_bytes=self.max_bytes,
            backup_count=self.backup_count,
            start_initial_python_workers_for_first_job=self._ray_params.
            start_initial_python_workers_for_first_job)
        assert ray_constants.PROCESS_TYPE_RAYLET not in self.all_processes
        self.all_processes[ray_constants.PROCESS_TYPE_RAYLET] = [process_info]

    def start_worker(self):
        """Start a worker process."""
        raise NotImplementedError

    def start_monitor(self):
        """Start the monitor.

        Autoscaling output goes to these monitor.err/out files, and
        any modification to these files may break existing
        cluster launching commands.
        """
        stdout_file, stderr_file = self.get_log_file_handles(
            "monitor", unique=True)
        process_info = ray._private.services.start_monitor(
            self._redis_address,
            self._logs_dir,
            stdout_file=stdout_file,
            stderr_file=stderr_file,
            autoscaling_config=self._ray_params.autoscaling_config,
            redis_password=self._ray_params.redis_password,
            fate_share=self.kernel_fate_share,
            max_bytes=self.max_bytes,
            backup_count=self.backup_count)
        assert ray_constants.PROCESS_TYPE_MONITOR not in self.all_processes
        self.all_processes[ray_constants.PROCESS_TYPE_MONITOR] = [process_info]

    def start_ray_client_server(self):
        """Start the ray client server process."""
        stdout_file, stderr_file = self.get_log_file_handles(
            "ray_client_server", unique=True)
        process_info = ray._private.services.start_ray_client_server(
            self._redis_address,
            self._ray_params.ray_client_server_port,
            stdout_file=stdout_file,
            stderr_file=stderr_file,
            redis_password=self._ray_params.redis_password,
            fate_share=self.kernel_fate_share)
        assert (ray_constants.PROCESS_TYPE_RAY_CLIENT_SERVER not in
                self.all_processes)
        self.all_processes[ray_constants.PROCESS_TYPE_RAY_CLIENT_SERVER] = [
            process_info
        ]

    def start_head_processes(self):
        """Start head processes on the node."""
        logger.debug(f"Process STDOUT and STDERR is being "
                     f"redirected to {self._logs_dir}.")
        assert self._redis_address is None
        # If this is the head node, start the relevant head node processes.
        self.start_redis()

        self.start_gcs_server()

        if not self._ray_params.no_monitor:
            self.start_monitor()

        if self._ray_params.ray_client_server_port:
            self.start_ray_client_server()

        if self._ray_params.include_dashboard:
            self.start_dashboard(require_dashboard=True)
        elif self._ray_params.include_dashboard is None:
            self.start_dashboard(require_dashboard=False)

    def start_ray_processes(self):
        """Start all of the processes on the node."""
        logger.debug(f"Process STDOUT and STDERR is being "
                     f"redirected to {self._logs_dir}.")

        # Make sure we don't call `determine_plasma_store_config` multiple
        # times to avoid printing multiple warnings.
        resource_spec = self.get_resource_spec()
        plasma_directory, object_store_memory = \
            ray._private.services.determine_plasma_store_config(
                resource_spec.object_store_memory,
                plasma_directory=self._ray_params.plasma_directory,
                huge_pages=self._ray_params.huge_pages
            )
        self.start_plasma_store(plasma_directory, object_store_memory)
        self.start_raylet(plasma_directory, object_store_memory)
        if self._ray_params.include_log_monitor:
            self.start_log_monitor()

    def _kill_process_type(self,
                           process_type,
                           allow_graceful=False,
                           check_alive=True,
                           wait=False):
        """Kill a process of a given type.

        If the process type is PROCESS_TYPE_REDIS_SERVER, then we will kill all
        of the Redis servers.

        If the process was started in valgrind, then we will raise an exception
        if the process has a non-zero exit code.

        Args:
            process_type: The type of the process to kill.
            allow_graceful (bool): Send a SIGTERM first and give the process
                time to exit gracefully. If that doesn't work, then use
                SIGKILL. We usually want to do this outside of tests.
            check_alive (bool): If true, then we expect the process to be alive
                and will raise an exception if the process is already dead.
            wait (bool): If true, then this method will not return until the
                process in question has exited.

        Raises:
            This process raises an exception in the following cases:
                1. The process had already died and check_alive is true.
                2. The process had been started in valgrind and had a non-zero
                   exit code.
        """

        # Ensure thread safety
        with self.removal_lock:
            self._kill_process_impl(
                process_type,
                allow_graceful=allow_graceful,
                check_alive=check_alive,
                wait=wait)

    def _kill_process_impl(self,
                           process_type,
                           allow_graceful=False,
                           check_alive=True,
                           wait=False):
        """See `_kill_process_type`."""
        if process_type not in self.all_processes:
            return
        process_infos = self.all_processes[process_type]
        if process_type != ray_constants.PROCESS_TYPE_REDIS_SERVER:
            assert len(process_infos) == 1
        for process_info in process_infos:
            process = process_info.process
            # Handle the case where the process has already exited.
            if process.poll() is not None:
                if check_alive:
                    raise RuntimeError(
                        "Attempting to kill a process of type "
                        "'{}', but this process is already dead."
                        .format(process_type))
                else:
                    continue

            if process_info.use_valgrind:
                process.terminate()
                process.wait()
                if process.returncode != 0:
                    message = ("Valgrind detected some errors in process of "
                               "type {}. Error code {}.".format(
                                   process_type, process.returncode))
                    if process_info.stdout_file is not None:
                        with open(process_info.stdout_file, "r") as f:
                            message += "\nPROCESS STDOUT:\n" + f.read()
                    if process_info.stderr_file is not None:
                        with open(process_info.stderr_file, "r") as f:
                            message += "\nPROCESS STDERR:\n" + f.read()
                    raise RuntimeError(message)
                continue

            if process_info.use_valgrind_profiler:
                # Give process signal to write profiler data.
                os.kill(process.pid, signal.SIGINT)
                # Wait for profiling data to be written.
                time.sleep(0.1)

            if allow_graceful:
                process.terminate()
                # Allow the process one second to exit gracefully.
                timeout_seconds = 1
                try:
                    process.wait(timeout_seconds)
                except subprocess.TimeoutExpired:
                    pass

            # If the process did not exit, force kill it.
            if process.poll() is None:
                process.kill()
                # The reason we usually don't call process.wait() here is that
                # there's some chance we'd end up waiting a really long time.
                if wait:
                    process.wait()

        del self.all_processes[process_type]

    def kill_redis(self, check_alive=True):
        """Kill the Redis servers.

        Args:
            check_alive (bool): Raise an exception if any of the processes
                were already dead.
        """
        self._kill_process_type(
            ray_constants.PROCESS_TYPE_REDIS_SERVER, check_alive=check_alive)

    def kill_plasma_store(self, check_alive=True):
        """Kill the plasma store.

        Args:
            check_alive (bool): Raise an exception if the process was already
                dead.
        """
        self._kill_process_type(
            ray_constants.PROCESS_TYPE_PLASMA_STORE, check_alive=check_alive)

    def kill_raylet(self, check_alive=True):
        """Kill the raylet.

        Args:
            check_alive (bool): Raise an exception if the process was already
                dead.
        """
        self._kill_process_type(
            ray_constants.PROCESS_TYPE_RAYLET, check_alive=check_alive)

    def kill_log_monitor(self, check_alive=True):
        """Kill the log monitor.

        Args:
            check_alive (bool): Raise an exception if the process was already
                dead.
        """
        self._kill_process_type(
            ray_constants.PROCESS_TYPE_LOG_MONITOR, check_alive=check_alive)

    def kill_reporter(self, check_alive=True):
        """Kill the reporter.

        Args:
            check_alive (bool): Raise an exception if the process was already
                dead.
        """
        self._kill_process_type(
            ray_constants.PROCESS_TYPE_REPORTER, check_alive=check_alive)

    def kill_dashboard(self, check_alive=True):
        """Kill the dashboard.

        Args:
            check_alive (bool): Raise an exception if the process was already
                dead.
        """
        self._kill_process_type(
            ray_constants.PROCESS_TYPE_DASHBOARD, check_alive=check_alive)

    def kill_monitor(self, check_alive=True):
        """Kill the monitor.

        Args:
            check_alive (bool): Raise an exception if the process was already
                dead.
        """
        self._kill_process_type(
            ray_constants.PROCESS_TYPE_MONITOR, check_alive=check_alive)

    def kill_gcs_server(self, check_alive=True):
        """Kill the gcs server.
        Args:
            check_alive (bool): Raise an exception if the process was already
                dead.
        """
        self._kill_process_type(
            ray_constants.PROCESS_TYPE_GCS_SERVER, check_alive=check_alive)

    def kill_reaper(self, check_alive=True):
        """Kill the reaper process.

        Args:
            check_alive (bool): Raise an exception if the process was already
                dead.
        """
        self._kill_process_type(
            ray_constants.PROCESS_TYPE_REAPER, check_alive=check_alive)

    def kill_all_processes(self, check_alive=True, allow_graceful=False):
        """Kill all of the processes.

        Note that This is slower than necessary because it calls kill, wait,
        kill, wait, ... instead of kill, kill, ..., wait, wait, ...

        Args:
            check_alive (bool): Raise an exception if any of the processes were
                already dead.
        """
        # Kill the raylet first. This is important for suppressing errors at
        # shutdown because we give the raylet a chance to exit gracefully and
        # clean up its child worker processes. If we were to kill the plasma
        # store (or Redis) first, that could cause the raylet to exit
        # ungracefully, leading to more verbose output from the workers.
        if ray_constants.PROCESS_TYPE_RAYLET in self.all_processes:
            self._kill_process_type(
                ray_constants.PROCESS_TYPE_RAYLET,
                check_alive=check_alive,
                allow_graceful=allow_graceful)

        if ray_constants.PROCESS_TYPE_GCS_SERVER in self.all_processes:
            self._kill_process_type(
                ray_constants.PROCESS_TYPE_GCS_SERVER,
                check_alive=check_alive,
                allow_graceful=allow_graceful)

        # We call "list" to copy the keys because we are modifying the
        # dictionary while iterating over it.
        for process_type in list(self.all_processes.keys()):
            # Need to kill the reaper process last in case we die unexpectedly
            # while cleaning up.
            if process_type != ray_constants.PROCESS_TYPE_REAPER:
                self._kill_process_type(
                    process_type,
                    check_alive=check_alive,
                    allow_graceful=allow_graceful)

        if ray_constants.PROCESS_TYPE_REAPER in self.all_processes:
            self._kill_process_type(
                ray_constants.PROCESS_TYPE_REAPER,
                check_alive=check_alive,
                allow_graceful=allow_graceful)

    def live_processes(self):
        """Return a list of the live processes.

        Returns:
            A list of the live processes.
        """
        result = []
        for process_type, process_infos in self.all_processes.items():
            for process_info in process_infos:
                if process_info.process.poll() is None:
                    result.append((process_type, process_info.process))
        return result

    def dead_processes(self):
        """Return a list of the dead processes.

        Note that this ignores processes that have been explicitly killed,
        e.g., via a command like node.kill_raylet().

        Returns:
            A list of the dead processes ignoring the ones that have been
                explicitly killed.
        """
        result = []
        for process_type, process_infos in self.all_processes.items():
            for process_info in process_infos:
                if process_info.process.poll() is not None:
                    result.append((process_type, process_info.process))
        return result

    def any_processes_alive(self):
        """Return true if any processes are still alive.

        Returns:
            True if any process is still alive.
        """
        return any(self.live_processes())

    def remaining_processes_alive(self):
        """Return true if all remaining processes are still alive.

        Note that this ignores processes that have been explicitly killed,
        e.g., via a command like node.kill_raylet().

        Returns:
            True if any process that wasn't explicitly killed is still alive.
        """
        return not any(self.dead_processes())

    def destroy_external_storage(self):
        object_spilling_config = self._config.get("object_spilling_config", {})
        if object_spilling_config:
            object_spilling_config = json.loads(object_spilling_config)
            from ray import external_storage
            storage = external_storage.setup_external_storage(
                object_spilling_config)
            storage.destroy_external_storage()

    def validate_external_storage(self):
        """Make sure we can setup the object spilling external storage.
        This will also fill up the default setting for object spilling
        if not specified.
        """
        object_spilling_config = self._config.get("object_spilling_config", {})
        automatic_spilling_enabled = self._config.get(
            "automatic_object_spilling_enabled", True)
        if not automatic_spilling_enabled:
            return

        # If the config is not specified, we fill up the default.
        if not object_spilling_config:
            object_spilling_config = json.dumps({
                "type": "filesystem",
                "params": {
                    "directory_path": self._session_dir
                }
            })

        # Try setting up the storage.
        # Configure the proper system config.
        # We need to set both ray param's system config and self._config
        # because they could've been diverged at this point.
        deserialized_config = json.loads(object_spilling_config)
        self._ray_params._system_config["object_spilling_config"] = (
            object_spilling_config)
        self._config["object_spilling_config"] = object_spilling_config

        is_external_storage_type_fs = (
            deserialized_config["type"] == "filesystem")
        self._ray_params._system_config["is_external_storage_type_fs"] = (
            is_external_storage_type_fs)
        self._config["is_external_storage_type_fs"] = (
            is_external_storage_type_fs)

        # Validate external storage usage.
        from ray import external_storage
        external_storage.setup_external_storage(deserialized_config)
        external_storage.reset_external_storage()<|MERGE_RESOLUTION|>--- conflicted
+++ resolved
@@ -675,11 +675,8 @@
              redirect_worker_output=True,
              password=self._ray_params.redis_password,
              fate_share=self.kernel_fate_share,
-<<<<<<< HEAD
-             external_addresses=self._ray_params.external_addresses)
-=======
+             external_addresses=self._ray_params.external_addresses,
              port_blacklist=self._ray_params.reserved_ports)
->>>>>>> 91308b9b
         assert (
             ray_constants.PROCESS_TYPE_REDIS_SERVER not in self.all_processes)
         self.all_processes[ray_constants.PROCESS_TYPE_REDIS_SERVER] = (
