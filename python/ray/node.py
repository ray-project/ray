--- conflicted
+++ resolved
@@ -803,12 +803,6 @@
 
     def start_redis(self):
         """Start the Redis server."""
-<<<<<<< HEAD
-        if use_gcs_for_bootstrap():
-            return
-
-=======
->>>>>>> aa35045b
         assert self._redis_address is None
         redis_log_files = []
         if self._ray_params.external_addresses is None:
@@ -1046,9 +1040,8 @@
         assert self._gcs_client is None
 
         # If this is the head node, start the relevant head node processes.
-        # TODO(mwtian): guard with `if not use_gcs_for_bootstrap():`
-        self.start_redis()
         if not use_gcs_for_bootstrap():
+            self.start_redis()
             assert self._redis_address is not None
 
         self.start_gcs_server()
