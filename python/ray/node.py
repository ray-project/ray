--- conflicted
+++ resolved
@@ -476,13 +476,8 @@
             "bootstrap_address": (self.gcs_address if use_gcs_for_bootstrap()
                                   else self._redis_address),
             "gcs_address": self.gcs_address,
-<<<<<<< HEAD
-            "address": (self.gcs_address if use_gcs_for_bootstrap() \
-                        else self._redis_address)
-=======
             "address": (self.gcs_address
                         if use_gcs_for_bootstrap() else self._redis_address)
->>>>>>> 16be175b
         }
 
         return info
@@ -500,13 +495,8 @@
             num_retries = NUM_REDIS_GET_RETRIES
             for i in range(num_retries):
                 try:
-<<<<<<< HEAD
                     self._gcs_client = GcsClient(
                         address=self.gcs_address)
-=======
-                    self._gcs_client = GcsClient.create_from_redis(
-                        self.create_redis_client())
->>>>>>> 16be175b
                     break
                 except Exception as e:
                     time.sleep(1)
