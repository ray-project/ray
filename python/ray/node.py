import atexit
import collections
import datetime
import errno
import os
import logging
import random
import signal
import socket
import subprocess
import sys
import tempfile
import time

import ray
import ray.ray_constants as ray_constants
import ray.services
import ray.utils
from ray.resource_spec import ResourceSpec
from ray.utils import try_to_create_directory, try_to_symlink, open_log

# Logger for this module. It should be configured at the entry point
# into the program using Ray. Ray configures it by default automatically
# using logging.basicConfig in its entry/init points.
logger = logging.getLogger(__name__)

SESSION_LATEST = "session_latest"
NUMBER_OF_PORT_RETRIES = 40


class Node:
    """An encapsulation of the Ray processes on a single node.

    This class is responsible for starting Ray processes and killing them,
    and it also controls the temp file policy.

    Attributes:
        all_processes (dict): A mapping from process type (str) to a list of
            ProcessInfo objects. All lists have length one except for the Redis
            server list, which has multiple.
    """

    def __init__(self,
                 ray_params,
                 head=False,
                 shutdown_at_exit=True,
                 spawn_reaper=True,
                 connect_only=False):
        """Start a node.

        Args:
            ray_params (ray.params.RayParams): The parameters to use to
                configure the node.
            head (bool): True if this is the head node, which means it will
                start additional processes like the Redis servers, monitor
                processes, and web UI.
            shutdown_at_exit (bool): If true, spawned processes will be cleaned
                up if this process exits normally.
            spawn_reaper (bool): If true, spawns a process that will clean up
                other spawned processes if this process dies unexpectedly.
            connect_only (bool): If true, connect to the node without starting
                new processes.
        """
        if shutdown_at_exit:
            if connect_only:
                raise ValueError("'shutdown_at_exit' and 'connect_only' "
                                 "cannot both be true.")
            self._register_shutdown_hooks()

        self.head = head
        self.kernel_fate_share = bool(
            spawn_reaper and ray.utils.detect_fate_sharing_support())
        self.all_processes = {}

        # Try to get node IP address with the parameters.
        if ray_params.node_ip_address:
            node_ip_address = ray_params.node_ip_address
        elif ray_params.redis_address:
            node_ip_address = ray.services.get_node_ip_address(
                ray_params.redis_address)
        else:
            node_ip_address = ray.services.get_node_ip_address()
        self._node_ip_address = node_ip_address

        if ray_params.raylet_ip_address:
            raylet_ip_address = ray_params.raylet_ip_address
        else:
            raylet_ip_address = node_ip_address

        if raylet_ip_address != node_ip_address and (not connect_only or head):
            raise ValueError(
                "The raylet IP address should only be different than the node "
                "IP address when connecting to an existing raylet; i.e., when "
                "head=False and connect_only=True.")

        self._raylet_ip_address = raylet_ip_address

        ray_params.update_if_absent(
            include_log_monitor=True,
            resources={},
            temp_dir=ray.utils.get_ray_temp_dir(),
            worker_path=os.path.join(
                os.path.dirname(os.path.abspath(__file__)),
                "workers/default_worker.py"))

        self._resource_spec = None
        self._localhost = socket.gethostbyname("localhost")
        self._ray_params = ray_params
        self._redis_address = ray_params.redis_address
        self._config = ray_params._internal_config or {}

        # Enable Plasma Store as a thread by default.
        if "plasma_store_as_thread" not in self._config:
            self._config["plasma_store_as_thread"] = True

        if head:
            redis_client = None
            # date including microsecond
            date_str = datetime.datetime.today().strftime(
                "%Y-%m-%d_%H-%M-%S_%f")
            self.session_name = "session_{date_str}_{pid}".format(
                pid=os.getpid(), date_str=date_str)
        else:
            redis_client = self.create_redis_client()
            self.session_name = ray.utils.decode(
                redis_client.get("session_name"))

        self._init_temp(redis_client)

        if connect_only:
            # Get socket names from the configuration.
            self._plasma_store_socket_name = (
                ray_params.plasma_store_socket_name)
            self._raylet_socket_name = ray_params.raylet_socket_name

            # If user does not provide the socket name, get it from Redis.
            if (self._plasma_store_socket_name is None
                    or self._raylet_socket_name is None
                    or self._ray_params.node_manager_port is None):
                # Get the address info of the processes to connect to
                # from Redis.
                address_info = ray.services.get_address_info_from_redis(
                    self.redis_address,
                    self._raylet_ip_address,
                    redis_password=self.redis_password)
                self._plasma_store_socket_name = address_info[
                    "object_store_address"]
                self._raylet_socket_name = address_info["raylet_socket_name"]
                self._ray_params.node_manager_port = address_info[
                    "node_manager_port"]
        else:
            # If the user specified a socket name, use it.
            self._plasma_store_socket_name = self._prepare_socket_file(
                self._ray_params.plasma_store_socket_name,
                default_prefix="plasma_store")
            self._raylet_socket_name = self._prepare_socket_file(
                self._ray_params.raylet_socket_name, default_prefix="raylet")

        if head:
            ray_params.update_if_absent(num_redis_shards=1)
            self._webui_url = None
        else:
            self._webui_url = (
                ray.services.get_webui_url_from_redis(redis_client))
            ray_params.include_java = (
                ray.services.include_java_from_redis(redis_client))

        if head or not connect_only:
            # We need to start a local raylet.
            if (self._ray_params.node_manager_port is None
                    or self._ray_params.node_manager_port == 0):
                # No port specified. Pick a random port for the raylet to use.
                # NOTE: There is a possible but unlikely race condition where
                # the port is bound by another process between now and when the
                # raylet starts.
                self._ray_params.node_manager_port, self._socket = \
                    self._get_unused_port(close_on_exit=False)

        if not connect_only and spawn_reaper and not self.kernel_fate_share:
            self.start_reaper_process()

        # Start processes.
        if head:
            self.start_head_processes()
            redis_client = self.create_redis_client()
            redis_client.set("session_name", self.session_name)
            redis_client.set("session_dir", self._session_dir)
            redis_client.set("temp_dir", self._temp_dir)

        if not connect_only:
            self.start_ray_processes()

    def _register_shutdown_hooks(self):
        # Register the atexit handler. In this case, we shouldn't call sys.exit
        # as we're already in the exit procedure.
        def atexit_handler(*args):
            self.kill_all_processes(check_alive=False, allow_graceful=True)

        atexit.register(atexit_handler)

        # Register the handler to be called if we get a SIGTERM.
        # In this case, we want to exit with an error code (1) after
        # cleaning up child processes.
        def sigterm_handler(signum, frame):
            self.kill_all_processes(check_alive=False, allow_graceful=True)
            sys.exit(1)

        ray.utils.set_sigterm_handler(sigterm_handler)

    def _init_temp(self, redis_client):
        # Create an dictionary to store temp file index.
        self._incremental_dict = collections.defaultdict(lambda: 0)

        if self.head:
            self._temp_dir = self._ray_params.temp_dir
        else:
            self._temp_dir = ray.utils.decode(redis_client.get("temp_dir"))

        try_to_create_directory(self._temp_dir)

        if self.head:
            self._session_dir = os.path.join(self._temp_dir, self.session_name)
        else:
            self._session_dir = ray.utils.decode(
                redis_client.get("session_dir"))
        session_symlink = os.path.join(self._temp_dir, SESSION_LATEST)

        # Send a warning message if the session exists.
        try_to_create_directory(self._session_dir)
        try_to_symlink(session_symlink, self._session_dir)
        # Create a directory to be used for socket files.
        self._sockets_dir = os.path.join(self._session_dir, "sockets")
        try_to_create_directory(self._sockets_dir)
        # Create a directory to be used for process log files.
        self._logs_dir = os.path.join(self._session_dir, "logs")
        try_to_create_directory(self._logs_dir)
        old_logs_dir = os.path.join(self._logs_dir, "old")
        try_to_create_directory(old_logs_dir)

    def get_resource_spec(self):
        """Resolve and return the current resource spec for the node."""
        if not self._resource_spec:
            self._resource_spec = ResourceSpec(
                self._ray_params.num_cpus, self._ray_params.num_gpus,
                self._ray_params.memory, self._ray_params.object_store_memory,
                self._ray_params.resources,
                self._ray_params.redis_max_memory).resolve(is_head=self.head)
        return self._resource_spec

    @property
    def node_ip_address(self):
        """Get the IP address of this node."""
        return self._node_ip_address

    @property
    def raylet_ip_address(self):
        """Get the IP address of the raylet that this node connects to."""
        return self._raylet_ip_address

    @property
    def address(self):
        """Get the cluster address."""
        return self._redis_address

    @property
    def redis_address(self):
        """Get the cluster Redis address."""
        return self._redis_address

    @property
    def redis_password(self):
        """Get the cluster Redis password"""
        return self._ray_params.redis_password

    @property
    def load_code_from_local(self):
        return self._ray_params.load_code_from_local

    @property
    def object_id_seed(self):
        """Get the seed for deterministic generation of object IDs"""
        return self._ray_params.object_id_seed

    @property
    def plasma_store_socket_name(self):
        """Get the node's plasma store socket name."""
        return self._plasma_store_socket_name

    @property
    def unique_id(self):
        """Get a unique identifier for this node."""
        return "{}:{}".format(self.node_ip_address,
                              self._plasma_store_socket_name)

    @property
    def webui_url(self):
        """Get the cluster's web UI url."""
        return self._webui_url

    @property
    def raylet_socket_name(self):
        """Get the node's raylet socket name."""
        return self._raylet_socket_name

    @property
    def node_manager_port(self):
        """Get the node manager's port."""
        return self._ray_params.node_manager_port

    @property
    def socket(self):
        """Get the socket reserving the node manager's port"""
        try:
            return self._socket
        except AttributeError:
            return None

    @property
    def address_info(self):
        """Get a dictionary of addresses."""
        return {
            "node_ip_address": self._node_ip_address,
            "raylet_ip_address": self._raylet_ip_address,
            "redis_address": self._redis_address,
            "object_store_address": self._plasma_store_socket_name,
            "raylet_socket_name": self._raylet_socket_name,
            "webui_url": self._webui_url,
            "session_dir": self._session_dir,
        }

    def create_redis_client(self):
        """Create a redis client."""
        return ray.services.create_redis_client(
            self._redis_address, self._ray_params.redis_password)

    def get_temp_dir_path(self):
        """Get the path of the temporary directory."""
        return self._temp_dir

    def get_session_dir_path(self):
        """Get the path of the session directory."""
        return self._session_dir

    def get_logs_dir_path(self):
        """Get the path of the log files directory."""
        return self._logs_dir

    def get_sockets_dir_path(self):
        """Get the path of the sockets directory."""
        return self._sockets_dir

    def _make_inc_temp(self, suffix="", prefix="", directory_name=None):
        """Return a incremental temporary file name. The file is not created.

        Args:
            suffix (str): The suffix of the temp file.
            prefix (str): The prefix of the temp file.
            directory_name (str) : The base directory of the temp file.

        Returns:
            A string of file name. If there existing a file having
                the same name, the returned name will look like
                "{directory_name}/{prefix}.{unique_index}{suffix}"
        """
        if directory_name is None:
            directory_name = ray.utils.get_ray_temp_dir()
        directory_name = os.path.expanduser(directory_name)
        index = self._incremental_dict[suffix, prefix, directory_name]
        # `tempfile.TMP_MAX` could be extremely large,
        # so using `range` in Python2.x should be avoided.
        while index < tempfile.TMP_MAX:
            if index == 0:
                filename = os.path.join(directory_name, prefix + suffix)
            else:
                filename = os.path.join(directory_name,
                                        prefix + "." + str(index) + suffix)
            index += 1
            if not os.path.exists(filename):
                # Save the index.
                self._incremental_dict[suffix, prefix, directory_name] = index
                return filename

        raise FileExistsError(errno.EEXIST,
                              "No usable temporary filename found")

    def get_log_file_names(self, name, unique=False):
        """Generate partially randomized filenames for log files.

        Args:
            name (str): descriptive string for this log file.
            unique (bool): if true, a counter will be attached to `name` to
                ensure the returned filename is not already used.

        Returns:
            A tuple of two file names for redirecting (stdout, stderr).
        """
        redirect_output = self._ray_params.redirect_output

        if redirect_output is None:
            # Make the default behavior match that of glog.
            redirect_output = os.getenv("GLOG_logtostderr") != "1"

        if not redirect_output:
            return None, None

        if unique:
            log_stdout = self._make_inc_temp(
                suffix=".out", prefix=name, directory_name=self._logs_dir)
            log_stderr = self._make_inc_temp(
                suffix=".err", prefix=name, directory_name=self._logs_dir)
        else:
            log_stdout = os.path.join(self._logs_dir, "{}.out".format(name))
            log_stderr = os.path.join(self._logs_dir, "{}.err".format(name))
        return log_stdout, log_stderr

    def _get_unused_port(self, close_on_exit=True):
        s = socket.socket(socket.AF_INET, socket.SOCK_STREAM)
        s.bind(("", 0))
        port = s.getsockname()[1]

        # Try to generate a port that is far above the 'next available' one.
        # This solves issue #8254 where GRPC fails because the port assigned
        # from this method has been used by a different process.
        for _ in range(NUMBER_OF_PORT_RETRIES):
            new_port = random.randint(port, 65535)
            new_s = socket.socket(socket.AF_INET, socket.SOCK_STREAM)
            try:
                new_s.bind(("", new_port))
            except OSError:
                new_s.close()
                continue
            s.close()
            if close_on_exit:
                new_s.close()
            return new_port, new_s
        logger.error("Unable to succeed in selecting a random port.")
        if close_on_exit:
            s.close()
        return port, s

    def _prepare_socket_file(self, socket_path, default_prefix):
        """Prepare the socket file for raylet and plasma.

        This method helps to prepare a socket file.
        1. Make the directory if the directory does not exist.
        2. If the socket file exists, raise exception.

        Args:
            socket_path (string): the socket file to prepare.
        """
        result = socket_path
        is_mac = sys.platform.startswith("darwin")
        if sys.platform == "win32":
            if socket_path is None:
                result = "tcp://{}:{}".format(self._localhost,
                                              self._get_unused_port()[0])
        else:
            if socket_path is None:
                result = self._make_inc_temp(
                    prefix=default_prefix, directory_name=self._sockets_dir)
            else:
                if os.path.exists(socket_path):
                    raise RuntimeError(
                        "Socket file {} exists!".format(socket_path))
                try_to_create_directory(os.path.dirname(socket_path))

            # Check socket path length to make sure it's short enough
            maxlen = (104 if is_mac else 108) - 1  # sockaddr_un->sun_path
            if len(result.split("://", 1)[-1].encode("utf-8")) > maxlen:
                raise OSError("AF_UNIX path length cannot exceed "
                              "{} bytes: {!r}".format(maxlen, result))
        return result

    def start_reaper_process(self):
        """
        Start the reaper process.

        This must be the first process spawned and should only be called when
        ray processes should be cleaned up if this process dies.
        """
        assert not self.kernel_fate_share, (
            "a reaper should not be used with kernel fate-sharing")
        process_info = ray.services.start_reaper(fate_share=False)
        assert ray_constants.PROCESS_TYPE_REAPER not in self.all_processes
        if process_info is not None:
            self.all_processes[ray_constants.PROCESS_TYPE_REAPER] = [
                process_info,
            ]

    def start_redis(self):
        """Start the Redis servers."""
        assert self._redis_address is None
        redis_out_name, redis_err_name = self.get_log_file_names(
            "redis", unique=True)
        redis_log_files = [(open_log(redis_out_name),
                            open_log(redis_err_name))]
        for i in range(self._ray_params.num_redis_shards):
            shard_out_name, shard_err_name = self.get_log_file_names(
                "redis-shard_", unique=True)
            redis_log_files.append((open_log(shard_out_name),
                                    open_log(shard_err_name)))

        (self._redis_address, redis_shards,
         process_infos) = ray.services.start_redis(
             self._node_ip_address,
             redis_log_files,
             self.get_resource_spec(),
             port=self._ray_params.redis_port,
             redis_shard_ports=self._ray_params.redis_shard_ports,
             num_redis_shards=self._ray_params.num_redis_shards,
             redis_max_clients=self._ray_params.redis_max_clients,
             redirect_worker_output=True,
             password=self._ray_params.redis_password,
             include_java=self._ray_params.include_java,
             fate_share=self.kernel_fate_share)
        assert (
            ray_constants.PROCESS_TYPE_REDIS_SERVER not in self.all_processes)
        self.all_processes[ray_constants.PROCESS_TYPE_REDIS_SERVER] = (
            process_infos)

    def start_log_monitor(self):
        """Start the log monitor."""
        log_out_name, log_err_name = self.get_log_file_names(
            "log_monitor", unique=True)
        stdout_file, stderr_file = open_log(log_out_name), open_log(
            log_err_name)
        process_info = ray.services.start_log_monitor(
            self.redis_address,
            self._logs_dir,
            stdout_file=stdout_file,
            stderr_file=stderr_file,
            redis_password=self._ray_params.redis_password,
            fate_share=self.kernel_fate_share)
        assert ray_constants.PROCESS_TYPE_LOG_MONITOR not in self.all_processes
        self.all_processes[ray_constants.PROCESS_TYPE_LOG_MONITOR] = [
            process_info,
        ]

    def start_reporter(self):
        """Start the reporter."""
        reporter_out_name, reporter_err_name = self.get_log_file_names(
            "reporter", unique=True)
        stdout_file, stderr_file = (open_log(reporter_out_name),
                                    open_log(reporter_err_name))
        process_info = ray.services.start_reporter(
            self.redis_address,
            stdout_file=stdout_file,
            stderr_file=stderr_file,
            redis_password=self._ray_params.redis_password,
            fate_share=self.kernel_fate_share)
        assert ray_constants.PROCESS_TYPE_REPORTER not in self.all_processes
        if process_info is not None:
            self.all_processes[ray_constants.PROCESS_TYPE_REPORTER] = [
                process_info,
            ]

    def start_dashboard(self, require_dashboard):
        """Start the dashboard.

        Args:
            require_dashboard (bool): If true, this will raise an exception
                if we fail to start the dashboard. Otherwise it will print
                a warning if we fail to start the dashboard.
        """
        dashboard_out_name, dashboard_err_name = self.get_log_file_names(
            "dashbaord", unique=True)
        stdout_file, stderr_file = (open_log(dashboard_out_name),
                                    open_log(dashboard_err_name))
        self._webui_url, process_info = ray.services.start_dashboard(
            require_dashboard,
            self._ray_params.dashboard_host,
            self.redis_address,
            self._temp_dir,
            stdout_file=stdout_file,
            stderr_file=stderr_file,
            redis_password=self._ray_params.redis_password,
            fate_share=self.kernel_fate_share,
            port=self._ray_params.dashboard_port)
        assert ray_constants.PROCESS_TYPE_DASHBOARD not in self.all_processes
        if process_info is not None:
            self.all_processes[ray_constants.PROCESS_TYPE_DASHBOARD] = [
                process_info,
            ]
            redis_client = self.create_redis_client()
            redis_client.hmset("webui", {"url": self._webui_url})

    def start_plasma_store(self):
        """Start the plasma store."""
        plasma_out_name, plasma_err_name = self.get_log_file_names(
            "plasma_store", unique=True)
        stdout_file, stderr_file = (open_log(plasma_out_name),
                                    open_log(plasma_err_name))
        process_info = ray.services.start_plasma_store(
            self.get_resource_spec(),
            self._plasma_store_socket_name,
            stdout_file=stdout_file,
            stderr_file=stderr_file,
            plasma_directory=self._ray_params.plasma_directory,
            huge_pages=self._ray_params.huge_pages,
            keep_idle=bool(self._config.get("plasma_store_as_thread")),
            fate_share=self.kernel_fate_share)
        assert (
            ray_constants.PROCESS_TYPE_PLASMA_STORE not in self.all_processes)
        self.all_processes[ray_constants.PROCESS_TYPE_PLASMA_STORE] = [
            process_info,
        ]

    def start_gcs_server(self):
        """Start the gcs server.
        """
        gcs_out_name, gcs_err_name = self.get_log_file_names(
            "gcs_server", unique=True)
        stdout_file, stderr_file = (open_log(gcs_out_name),
                                    open_log(gcs_err_name))
        process_info = ray.services.start_gcs_server(
            self._redis_address,
            stdout_file=stdout_file,
            stderr_file=stderr_file,
            redis_password=self._ray_params.redis_password,
            config=self._config,
            fate_share=self.kernel_fate_share)
        assert (
            ray_constants.PROCESS_TYPE_GCS_SERVER not in self.all_processes)
        self.all_processes[ray_constants.PROCESS_TYPE_GCS_SERVER] = [
            process_info,
        ]

    def start_raylet(self, use_valgrind=False, use_profiler=False):
        """Start the raylet.

        Args:
            use_valgrind (bool): True if we should start the process in
                valgrind.
            use_profiler (bool): True if we should start the process in the
                valgrind profiler.
        """
        raylet_out_name, raylet_err_name = self.get_log_file_names("raylet")
        stdout_file, stderr_file = (open_log(raylet_out_name),
                                    open_log(raylet_err_name))
        process_info = ray.services.start_raylet(
            self._redis_address,
            self._node_ip_address,
            self._ray_params.node_manager_port,
            self._raylet_socket_name,
            self._plasma_store_socket_name,
            self._ray_params.worker_path,
            self._temp_dir,
            self._session_dir,
            self.get_resource_spec(),
            self._ray_params.min_worker_port,
            self._ray_params.max_worker_port,
            self._ray_params.object_manager_port,
            self._ray_params.redis_password,
            use_valgrind=use_valgrind,
            use_profiler=use_profiler,
            stdout_file=stdout_file,
            stderr_file=stderr_file,
            config=self._config,
            include_java=self._ray_params.include_java,
            java_worker_options=self._ray_params.java_worker_options,
            load_code_from_local=self._ray_params.load_code_from_local,
            plasma_directory=self._ray_params.plasma_directory,
            huge_pages=self._ray_params.huge_pages,
            fate_share=self.kernel_fate_share,
            socket_to_use=self.socket)
        assert ray_constants.PROCESS_TYPE_RAYLET not in self.all_processes
        self.all_processes[ray_constants.PROCESS_TYPE_RAYLET] = [process_info]

    def get_job_redirected_log_file(self,
                                    worker_id: bytes,
                                    job_id: bytes = None):
        """Determines (but does not create) logging files for workers to
        redirect its output.

        Args:
            worker_id (bytes): A byte representation of the worker id.
            job_id (bytes): A byte representation of the job id. If None,
                provides a generic log file for the worker.

        Returns:
            (tuple) The stdout and stderr file names that the job should be
        redirected to.
        """
        redirect_output = self._ray_params.redirect_output

        if redirect_output is None:
            # Make the default behavior match that of glog.
            redirect_output = os.getenv("GLOG_logtostderr") != "1"

        if not redirect_output:
            return None, None

        if job_id is not None:
            name = "worker-{}-{}".format(
                ray.utils.binary_to_hex(worker_id),
                ray.utils.binary_to_hex(job_id))
        else:
            name = "worker-{}".format(ray.utils.binary_to_hex(worker_id))

        worker_stdout_file, worker_stderr_file = self.get_log_file_names(
            name, unique=False)
        return worker_stdout_file, worker_stderr_file

    def start_worker(self):
        """Start a worker process."""
        raise NotImplementedError

    def start_monitor(self):
        """Start the monitor."""
        monitor_out_name, monitor_err_name = self.get_log_file_names(
            "monitor", unique=True)
        stdout_file, stderr_file = (open_log(monitor_out_name),
                                    open_log(monitor_err_name))
        process_info = ray.services.start_monitor(
            self._redis_address,
            stdout_file=stdout_file,
            stderr_file=stderr_file,
            autoscaling_config=self._ray_params.autoscaling_config,
            redis_password=self._ray_params.redis_password,
            fate_share=self.kernel_fate_share)
        assert ray_constants.PROCESS_TYPE_MONITOR not in self.all_processes
        self.all_processes[ray_constants.PROCESS_TYPE_MONITOR] = [process_info]

<<<<<<< HEAD
    def start_raylet_monitor(self):
        """Start the raylet monitor."""
        monitor_out_name, monitor_err_name = self.get_log_file_names(
            "raylet_monitor", unique=True)
        stdout_file, stderr_file = (open_log(monitor_out_name),
                                    open_log(monitor_err_name))
        process_info = ray.services.start_raylet_monitor(
            self._redis_address,
            stdout_file=stdout_file,
            stderr_file=stderr_file,
            redis_password=self._ray_params.redis_password,
            config=self._config,
            fate_share=self.kernel_fate_share)
        assert (ray_constants.PROCESS_TYPE_RAYLET_MONITOR not in
                self.all_processes)
        self.all_processes[ray_constants.PROCESS_TYPE_RAYLET_MONITOR] = [
            process_info,
        ]

=======
>>>>>>> 275da2e4
    def start_head_processes(self):
        """Start head processes on the node."""
        logger.debug(
            "Process STDOUT and STDERR is being redirected to {}.".format(
                self._logs_dir))
        assert self._redis_address is None
        # If this is the head node, start the relevant head node processes.
        self.start_redis()

        self.start_gcs_server()

        self.start_monitor()

        if self._ray_params.include_dashboard:
            self.start_dashboard(require_dashboard=True)
        elif self._ray_params.include_dashboard is None:
            self.start_dashboard(require_dashboard=False)

    def start_ray_processes(self):
        """Start all of the processes on the node."""
        logger.debug(
            "Process STDOUT and STDERR is being redirected to {}.".format(
                self._logs_dir))

        self.start_plasma_store()
        self.start_raylet()
        self.start_reporter()

        if self._ray_params.include_log_monitor:
            self.start_log_monitor()

    def _kill_process_type(self,
                           process_type,
                           allow_graceful=False,
                           check_alive=True,
                           wait=False):
        """Kill a process of a given type.

        If the process type is PROCESS_TYPE_REDIS_SERVER, then we will kill all
        of the Redis servers.

        If the process was started in valgrind, then we will raise an exception
        if the process has a non-zero exit code.

        Args:
            process_type: The type of the process to kill.
            allow_graceful (bool): Send a SIGTERM first and give the process
                time to exit gracefully. If that doesn't work, then use
                SIGKILL. We usually want to do this outside of tests.
            check_alive (bool): If true, then we expect the process to be alive
                and will raise an exception if the process is already dead.
            wait (bool): If true, then this method will not return until the
                process in question has exited.

        Raises:
            This process raises an exception in the following cases:
                1. The process had already died and check_alive is true.
                2. The process had been started in valgrind and had a non-zero
                   exit code.
        """
        process_infos = self.all_processes[process_type]
        if process_type != ray_constants.PROCESS_TYPE_REDIS_SERVER:
            assert len(process_infos) == 1
        for process_info in process_infos:
            process = process_info.process
            # Handle the case where the process has already exited.
            if process.poll() is not None:
                if check_alive:
                    raise RuntimeError(
                        "Attempting to kill a process of type "
                        "'{}', but this process is already dead."
                        .format(process_type))
                else:
                    continue

            if process_info.use_valgrind:
                process.terminate()
                process.wait()
                if process.returncode != 0:
                    message = ("Valgrind detected some errors in process of "
                               "type {}. Error code {}.".format(
                                   process_type, process.returncode))
                    if process_info.stdout_file is not None:
                        with open(process_info.stdout_file, "r") as f:
                            message += "\nPROCESS STDOUT:\n" + f.read()
                    if process_info.stderr_file is not None:
                        with open(process_info.stderr_file, "r") as f:
                            message += "\nPROCESS STDERR:\n" + f.read()
                    raise RuntimeError(message)
                continue

            if process_info.use_valgrind_profiler:
                # Give process signal to write profiler data.
                os.kill(process.pid, signal.SIGINT)
                # Wait for profiling data to be written.
                time.sleep(0.1)

            if allow_graceful:
                process.terminate()
                # Allow the process one second to exit gracefully.
                timeout_seconds = 1
                try:
                    process.wait(timeout_seconds)
                except subprocess.TimeoutExpired:
                    pass

            # If the process did not exit, force kill it.
            if process.poll() is None:
                process.kill()
                # The reason we usually don't call process.wait() here is that
                # there's some chance we'd end up waiting a really long time.
                if wait:
                    process.wait()

        del self.all_processes[process_type]

    def kill_redis(self, check_alive=True):
        """Kill the Redis servers.

        Args:
            check_alive (bool): Raise an exception if any of the processes
                were already dead.
        """
        self._kill_process_type(
            ray_constants.PROCESS_TYPE_REDIS_SERVER, check_alive=check_alive)

    def kill_plasma_store(self, check_alive=True):
        """Kill the plasma store.

        Args:
            check_alive (bool): Raise an exception if the process was already
                dead.
        """
        self._kill_process_type(
            ray_constants.PROCESS_TYPE_PLASMA_STORE, check_alive=check_alive)

    def kill_raylet(self, check_alive=True):
        """Kill the raylet.

        Args:
            check_alive (bool): Raise an exception if the process was already
                dead.
        """
        self._kill_process_type(
            ray_constants.PROCESS_TYPE_RAYLET, check_alive=check_alive)

    def kill_log_monitor(self, check_alive=True):
        """Kill the log monitor.

        Args:
            check_alive (bool): Raise an exception if the process was already
                dead.
        """
        self._kill_process_type(
            ray_constants.PROCESS_TYPE_LOG_MONITOR, check_alive=check_alive)

    def kill_reporter(self, check_alive=True):
        """Kill the reporter.

        Args:
            check_alive (bool): Raise an exception if the process was already
                dead.
        """
        self._kill_process_type(
            ray_constants.PROCESS_TYPE_REPORTER, check_alive=check_alive)

    def kill_dashboard(self, check_alive=True):
        """Kill the dashboard.

        Args:
            check_alive (bool): Raise an exception if the process was already
                dead.
        """
        self._kill_process_type(
            ray_constants.PROCESS_TYPE_DASHBOARD, check_alive=check_alive)

    def kill_monitor(self, check_alive=True):
        """Kill the monitor.

        Args:
            check_alive (bool): Raise an exception if the process was already
                dead.
        """
        self._kill_process_type(
            ray_constants.PROCESS_TYPE_MONITOR, check_alive=check_alive)

    def kill_gcs_server(self, check_alive=True):
        """Kill the gcs server.
        Args:
            check_alive (bool): Raise an exception if the process was already
                dead.
        """
        self._kill_process_type(
            ray_constants.PROCESS_TYPE_GCS_SERVER, check_alive=check_alive)

    def kill_reaper(self, check_alive=True):
        """Kill the reaper process.

        Args:
            check_alive (bool): Raise an exception if the process was already
                dead.
        """
        self._kill_process_type(
            ray_constants.PROCESS_TYPE_REAPER, check_alive=check_alive)

    def kill_all_processes(self, check_alive=True, allow_graceful=False):
        """Kill all of the processes.

        Note that This is slower than necessary because it calls kill, wait,
        kill, wait, ... instead of kill, kill, ..., wait, wait, ...

        Args:
            check_alive (bool): Raise an exception if any of the processes were
                already dead.
        """
        # Kill the raylet first. This is important for suppressing errors at
        # shutdown because we give the raylet a chance to exit gracefully and
        # clean up its child worker processes. If we were to kill the plasma
        # store (or Redis) first, that could cause the raylet to exit
        # ungracefully, leading to more verbose output from the workers.
        if ray_constants.PROCESS_TYPE_RAYLET in self.all_processes:
            self._kill_process_type(
                ray_constants.PROCESS_TYPE_RAYLET,
                check_alive=check_alive,
                allow_graceful=allow_graceful)

        if ray_constants.PROCESS_TYPE_GCS_SERVER in self.all_processes:
            self._kill_process_type(
                ray_constants.PROCESS_TYPE_GCS_SERVER,
                check_alive=check_alive,
                allow_graceful=allow_graceful)

        # We call "list" to copy the keys because we are modifying the
        # dictionary while iterating over it.
        for process_type in list(self.all_processes.keys()):
            # Need to kill the reaper process last in case we die unexpectedly
            # while cleaning up.
            if process_type != ray_constants.PROCESS_TYPE_REAPER:
                self._kill_process_type(
                    process_type,
                    check_alive=check_alive,
                    allow_graceful=allow_graceful)

        if ray_constants.PROCESS_TYPE_REAPER in self.all_processes:
            self._kill_process_type(
                ray_constants.PROCESS_TYPE_REAPER,
                check_alive=check_alive,
                allow_graceful=allow_graceful)

    def live_processes(self):
        """Return a list of the live processes.

        Returns:
            A list of the live processes.
        """
        result = []
        for process_type, process_infos in self.all_processes.items():
            for process_info in process_infos:
                if process_info.process.poll() is None:
                    result.append((process_type, process_info.process))
        return result

    def dead_processes(self):
        """Return a list of the dead processes.

        Note that this ignores processes that have been explicitly killed,
        e.g., via a command like node.kill_raylet().

        Returns:
            A list of the dead processes ignoring the ones that have been
                explicitly killed.
        """
        result = []
        for process_type, process_infos in self.all_processes.items():
            for process_info in process_infos:
                if process_info.process.poll() is not None:
                    result.append((process_type, process_info.process))
        return result

    def any_processes_alive(self):
        """Return true if any processes are still alive.

        Returns:
            True if any process is still alive.
        """
        return any(self.live_processes())

    def remaining_processes_alive(self):
        """Return true if all remaining processes are still alive.

        Note that this ignores processes that have been explicitly killed,
        e.g., via a command like node.kill_raylet().

        Returns:
            True if any process that wasn't explicitly killed is still alive.
        """
        return not any(self.dead_processes())<|MERGE_RESOLUTION|>--- conflicted
+++ resolved
@@ -721,28 +721,6 @@
         assert ray_constants.PROCESS_TYPE_MONITOR not in self.all_processes
         self.all_processes[ray_constants.PROCESS_TYPE_MONITOR] = [process_info]
 
-<<<<<<< HEAD
-    def start_raylet_monitor(self):
-        """Start the raylet monitor."""
-        monitor_out_name, monitor_err_name = self.get_log_file_names(
-            "raylet_monitor", unique=True)
-        stdout_file, stderr_file = (open_log(monitor_out_name),
-                                    open_log(monitor_err_name))
-        process_info = ray.services.start_raylet_monitor(
-            self._redis_address,
-            stdout_file=stdout_file,
-            stderr_file=stderr_file,
-            redis_password=self._ray_params.redis_password,
-            config=self._config,
-            fate_share=self.kernel_fate_share)
-        assert (ray_constants.PROCESS_TYPE_RAYLET_MONITOR not in
-                self.all_processes)
-        self.all_processes[ray_constants.PROCESS_TYPE_RAYLET_MONITOR] = [
-            process_info,
-        ]
-
-=======
->>>>>>> 275da2e4
     def start_head_processes(self):
         """Start head processes on the node."""
         logger.debug(
