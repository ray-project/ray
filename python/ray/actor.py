--- conflicted
+++ resolved
@@ -427,13 +427,8 @@
         # Parse local pip/conda config files here. If we instead did it in
         # .remote(), it would get run in the Ray Client server, which runs on
         # a remote node where the files aren't available.
-<<<<<<< HEAD
-        new_runtime_env = ParsedRuntimeEnv(
-            runtime_env or {}, is_task_or_actor=True)
-
-=======
         new_runtime_env = ParsedRuntimeEnv(runtime_env or {})
->>>>>>> 5a05e892
+
         self.__ray_metadata__ = ActorClassMetadata(
             language, None, actor_creation_function_descriptor, None,
             max_restarts, max_task_retries, num_cpus, num_gpus, memory,
@@ -800,12 +795,8 @@
             # Store actor_method_cpu in actor handle's extension data.
             extension_data=str(actor_method_cpu),
             serialized_runtime_env=parsed_runtime_env.serialize(),
-<<<<<<< HEAD
-            runtime_env_uris=parsed_runtime_env.get("uris") or [],
+            runtime_env_uris=parsed_runtime_env.get_uris())
             concurrency_groups_dict=concurrency_groups_dict or dict())
-=======
-            runtime_env_uris=parsed_runtime_env.get_uris())
->>>>>>> 5a05e892
 
         actor_handle = ActorHandle(
             meta.language,
