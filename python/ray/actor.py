--- conflicted
+++ resolved
@@ -328,12 +328,9 @@
                 object_store_memory=None,
                 resources=None,
                 is_direct_call=None,
-<<<<<<< HEAD
-                max_concurrency=None):
-=======
+                max_concurrency=None,
                 name=None,
                 detached=False):
->>>>>>> 6166ef3e
         """Create an actor.
 
         This method allows more flexibility than the remote method because
@@ -351,14 +348,11 @@
             resources: The custom resources required by the actor creation
                 task.
             is_direct_call: Use direct actor calls.
-<<<<<<< HEAD
             max_concurrency: The max number of concurrent calls to allow for
                 this actor. This only works with direct actor calls.
-=======
             name: The globally unique name for the actor.
             detached: Whether the actor should be kept alive after driver
                 exits.
->>>>>>> 6166ef3e
 
         Returns:
             A handle to the newly created actor.
@@ -464,11 +458,8 @@
             actor_id = worker.core_worker.create_actor(
                 function_descriptor.get_function_descriptor_list(),
                 creation_args, meta.max_reconstructions, resources,
-<<<<<<< HEAD
-                actor_placement_resources, is_direct_call, max_concurrency)
-=======
-                actor_placement_resources, is_direct_call, detached)
->>>>>>> 6166ef3e
+                actor_placement_resources, is_direct_call, max_concurrency,
+                detached)
 
         actor_handle = ActorHandle(
             actor_id,
