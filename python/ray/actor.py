from __future__ import absolute_import
from __future__ import division
from __future__ import print_function

import copy
import inspect
import logging
import six
import sys

from abc import ABCMeta, abstractmethod
from collections import namedtuple

from ray.function_manager import FunctionDescriptor
import ray.ray_constants as ray_constants
import ray._raylet
import ray.signature as signature
import ray.worker
from ray import ActorID, ActorHandleID, ActorClassID, profiling

logger = logging.getLogger(__name__)


def method(*args, **kwargs):
    """Annotate an actor method.

    .. code-block:: python

        @ray.remote
        class Foo(object):
            @ray.method(num_return_vals=2)
            def bar(self):
                return 1, 2

        f = Foo.remote()

        _, _ = f.bar.remote()

    Args:
        num_return_vals: The number of object IDs that should be returned by
            invocations of this actor method.
    """
    assert len(args) == 0
    assert len(kwargs) == 1
    assert "num_return_vals" in kwargs
    num_return_vals = kwargs["num_return_vals"]

    def annotate_method(method):
        method.__ray_num_return_vals__ = num_return_vals
        return method

    return annotate_method


# Create objects to wrap method invocations. This is done so that we can
# invoke methods with actor.method.remote() instead of actor.method().
class ActorMethod(object):
    """A class used to invoke an actor method.

    Note: This class is instantiated only while the actor method is being
    invoked (so that it doesn't keep a reference to the actor handle and
    prevent it from going out of scope).

    Attributes:
        _actor: A handle to the actor.
        _method_name: The name of the actor method.
        _num_return_vals: The default number of return values that the method
            invocation should return.
        _decorator: An optional decorator that should be applied to the actor
            method invocation (as opposed to the actor method execution) before
            invoking the method. The decorator must return a function that
            takes in two arguments ("args" and "kwargs"). In most cases, it
            should call the function that was passed into the decorator and
            return the resulting ObjectIDs. For an example, see
            "test_decorated_method" in "python/ray/tests/test_actor.py".
    """

    def __init__(self, actor, method_name, num_return_vals, decorator=None):
        self._actor = actor
        self._method_name = method_name
        self._num_return_vals = num_return_vals
        # This is a decorator that is used to wrap the function invocation (as
        # opposed to the function execution). The decorator must return a
        # function that takes in two arguments ("args" and "kwargs"). In most
        # cases, it should call the function that was passed into the decorator
        # and return the resulting ObjectIDs.
        self._decorator = decorator

    def __call__(self, *args, **kwargs):
        raise Exception("Actor methods cannot be called directly. Instead "
                        "of running 'object.{}()', try "
                        "'object.{}.remote()'.".format(self._method_name,
                                                       self._method_name))

    def remote(self, *args, **kwargs):
        return self._remote(args, kwargs)

    def _remote(self, args=None, kwargs=None, num_return_vals=None):
        if args is None:
            args = []
        if kwargs is None:
            kwargs = {}
        if num_return_vals is None:
            num_return_vals = self._num_return_vals

        def invocation(args, kwargs):
            return self._actor._actor_method_call(
                self._method_name,
                args=args,
                kwargs=kwargs,
                num_return_vals=num_return_vals)

        # Apply the decorator if there is one.
        if self._decorator is not None:
            invocation = self._decorator(invocation)

        return invocation(args, kwargs)


class ActorClassMetadata(object):
    """Metadata for an actor class.

    Attributes:
        modified_class: The original class that was decorated (with some
            additional methods added like __ray_terminate__).
        class_id: The ID of this actor class.
        class_name: The name of this class.
        num_cpus: The default number of CPUs required by the actor creation
            task.
        num_gpus: The default number of GPUs required by the actor creation
            task.
        memory: The heap memory quota for this actor.
        object_store_memory: The object store memory quota for this actor.
        resources: The default resources required by the actor creation task.
        actor_method_cpus: The number of CPUs required by actor method tasks.
        last_export_session_and_job: A pair of the last exported session
            and job to help us to know whether this function was exported.
            This is an imperfect mechanism used to determine if we need to
            export the remote function again. It is imperfect in the sense that
            the actor class definition could be exported multiple times by
            different workers.
        actor_methods: The actor methods.
        method_decorators: Optional decorators that should be applied to the
            method invocation function before invoking the actor methods. These
            can be set by attaching the attribute
            "__ray_invocation_decorator__" to the actor method.
        method_signatures: The signatures of the methods.
        actor_method_names: The names of the actor methods.
        actor_method_num_return_vals: The default number of return values for
            each actor method.
    """

    def __init__(self, modified_class, class_id, max_reconstructions, num_cpus,
                 num_gpus, memory, object_store_memory, resources):
        self.modified_class = modified_class
        self.class_id = class_id
        self.class_name = modified_class.__name__
        self.max_reconstructions = max_reconstructions
        self.num_cpus = num_cpus
        self.num_gpus = num_gpus
        self.memory = memory
        self.object_store_memory = object_store_memory
        self.resources = resources
        self.last_export_session_and_job = None

        self.actor_methods = inspect.getmembers(
            self.modified_class, ray.utils.is_function_or_method)
        self.actor_method_names = [
            method_name for method_name, _ in self.actor_methods
        ]

        constructor_name = "__init__"
        if constructor_name not in self.actor_method_names:
            # Add __init__ if it does not exist.
            # Actor creation will be executed with __init__ together.

            # Assign an __init__ function will avoid many checks later on.
            def __init__(self):
                pass

            self.modified_class.__init__ = __init__
            self.actor_method_names.append(constructor_name)
            self.actor_methods.append((constructor_name, __init__))

        # Extract the signatures of each of the methods. This will be used
        # to catch some errors if the methods are called with inappropriate
        # arguments.
        self.method_decorators = {}
        self.method_signatures = {}
        self.actor_method_num_return_vals = {}
        for method_name, method in self.actor_methods:
            # Print a warning message if the method signature is not
            # supported. We don't raise an exception because if the actor
            # inherits from a class that has a method whose signature we
            # don't support, there may not be much the user can do about it.
            signature.check_signature_supported(method, warn=True)
            self.method_signatures[method_name] = signature.extract_signature(
                method, ignore_first=not ray.utils.is_class_method(method))
            # Set the default number of return values for this method.
            if hasattr(method, "__ray_num_return_vals__"):
                self.actor_method_num_return_vals[method_name] = (
                    method.__ray_num_return_vals__)
            else:
                self.actor_method_num_return_vals[method_name] = (
                    ray_constants.DEFAULT_ACTOR_METHOD_NUM_RETURN_VALS)

            if hasattr(method, "__ray_invocation_decorator__"):
                self.method_decorators[method_name] = (
                    method.__ray_invocation_decorator__)


class ActorClass(object):
    """An actor class.

    This is a decorated class. It can be used to create actors.

    Attributes:
        __ray_metadata__: Contains metadata for the actor.
    """

    def __init__(cls, name, bases, attr):
        """Prevents users from directly inheriting from an ActorClass.

        This will be called when a class is defined with an ActorClass object
        as one of its base classes. To intentionally construct an ActorClass,
        use the '_ray_from_modified_class' classmethod.

        Raises:
            TypeError: Always.
        """
        for base in bases:
            if isinstance(base, ActorClass):
                raise TypeError("Attempted to define subclass '{}' of actor "
                                "class '{}'. Inheriting from actor classes is "
                                "not currently supported. You can instead "
                                "inherit from a non-actor base class and make "
                                "the derived class an actor class (with "
                                "@ray.remote).".format(
                                    name, base.__ray_metadata__.class_name))

        # This shouldn't be reached because one of the base classes must be
        # an actor class if this was meant to be subclassed.
        assert False, ("ActorClass.__init__ should not be called. Please use "
                       "the @ray.remote decorator instead.")

    def __call__(self, *args, **kwargs):
        """Prevents users from directly instantiating an ActorClass.

        This will be called instead of __init__ when 'ActorClass()' is executed
        because an is an object rather than a metaobject. To properly
        instantiated a remote actor, use 'ActorClass.remote()'.

        Raises:
            Exception: Always.
        """
        raise Exception("Actors cannot be instantiated directly. "
                        "Instead of '{}()', use '{}.remote()'.".format(
                            self.__ray_metadata__.class_name,
                            self.__ray_metadata__.class_name))

    @classmethod
    def _ray_from_modified_class(cls, modified_class, class_id,
                                 max_reconstructions, num_cpus, num_gpus,
                                 memory, object_store_memory, resources):
        for attribute in ["remote", "_remote", "_ray_from_modified_class"]:
            if hasattr(modified_class, attribute):
                logger.warning("Creating an actor from class {} overwrites "
                               "attribute {} of that class".format(
                                   modified_class.__name__, attribute))

        # Make sure the actor class we are constructing inherits from the
        # original class so it retains all class properties.
        class DerivedActorClass(cls, modified_class):
            pass

        name = "ActorClass({})".format(modified_class.__name__)
        DerivedActorClass.__module__ = modified_class.__module__
        DerivedActorClass.__name__ = name
        DerivedActorClass.__qualname__ = name

        # Construct the base object.
        self = DerivedActorClass.__new__(DerivedActorClass)

        self.__ray_metadata__ = ActorClassMetadata(
            modified_class, class_id, max_reconstructions, num_cpus, num_gpus,
            memory, object_store_memory, resources)

        return self

    def remote(self, *args, **kwargs):
        """Create an actor.

        Args:
            args: These arguments are forwarded directly to the actor
                constructor.
            kwargs: These arguments are forwarded directly to the actor
                constructor.

        Returns:
            A handle to the newly created actor.
        """
        return self._remote(args=args, kwargs=kwargs)

    def _remote(self,
                args=None,
                kwargs=None,
                num_cpus=None,
                num_gpus=None,
                memory=None,
                object_store_memory=None,
                resources=None):
        """Create an actor.

        This method allows more flexibility than the remote method because
        resource requirements can be specified and override the defaults in the
        decorator.

        Args:
            args: The arguments to forward to the actor constructor.
            kwargs: The keyword arguments to forward to the actor constructor.
            num_cpus: The number of CPUs required by the actor creation task.
            num_gpus: The number of GPUs required by the actor creation task.
            memory: Restrict the heap memory usage of this actor.
            object_store_memory: Restrict the object store memory used by
                this actor when creating objects.
            resources: The custom resources required by the actor creation
                task.

        Returns:
            A handle to the newly created actor.
        """
        if args is None:
            args = []
        if kwargs is None:
            kwargs = {}

        worker = ray.worker.get_global_worker()
        if worker.mode is None:
            raise Exception("Actors cannot be created before ray.init() "
                            "has been called.")

        meta = self.__ray_metadata__

        # Set the actor's default resources if not already set. First three
        # conditions are to check that no resources were specified in the
        # decorator. Last three conditions are to check that no resources were
        # specified when _remote() was called.
        if (meta.num_cpus is None and meta.num_gpus is None
                and meta.resources is None and num_cpus is None
                and num_gpus is None and resources is None):
            # In the default case, actors acquire no resources for
            # their lifetime, and actor methods will require 1 CPU.
            cpus_to_use = ray_constants.DEFAULT_ACTOR_CREATION_CPU_SIMPLE
            actor_method_cpu = ray_constants.DEFAULT_ACTOR_METHOD_CPU_SIMPLE
        else:
            # If any resources are specified (here or in decorator), then
            # all resources are acquired for the actor's lifetime and no
            # resources are associated with methods.
            cpus_to_use = (ray_constants.DEFAULT_ACTOR_CREATION_CPU_SPECIFIED
                           if meta.num_cpus is None else meta.num_cpus)
            actor_method_cpu = ray_constants.DEFAULT_ACTOR_METHOD_CPU_SPECIFIED

        function_name = "__init__"
        function_descriptor = FunctionDescriptor(
            meta.modified_class.__module__, function_name,
            meta.modified_class.__name__)

        # Do not export the actor class or the actor if run in LOCAL_MODE
        # Instead, instantiate the actor locally and add it to the worker's
        # dictionary
        if worker.mode == ray.LOCAL_MODE:
<<<<<<< HEAD
            actor_id = ActorID.from_random()
            worker.actors[actor_id] = self._modified_class(
=======
            actor_id = ActorID.of(worker.current_job_id,
                                  worker.current_task_id,
                                  worker.task_context.task_index + 1)
            worker.actors[actor_id] = meta.modified_class(
>>>>>>> 785670bc
                *copy.deepcopy(args), **copy.deepcopy(kwargs))
            core_handle = ray._raylet.ActorHandle(
                actor_id, ActorHandleID.nil(), worker.current_job_id,
                function_descriptor.get_function_descriptor_list())
        else:
            # Export the actor.
            if (meta.last_export_session_and_job !=
                    worker.current_session_and_job):
                # If this actor class was not exported in this session and job,
                # we need to export this function again, because current GCS
                # doesn't have it.
                meta.last_export_session_and_job = (
                    worker.current_session_and_job)
                worker.function_actor_manager.export_actor_class(
                    meta.modified_class, meta.actor_method_names)

            resources = ray.utils.resources_from_resource_arguments(
                cpus_to_use, meta.num_gpus, meta.memory,
                meta.object_store_memory, meta.resources, num_cpus, num_gpus,
                memory, object_store_memory, resources)

            # If the actor methods require CPU resources, then set the required
            # placement resources. If actor_placement_resources is empty, then
            # the required placement resources will be the same as resources.
            actor_placement_resources = {}
            assert actor_method_cpu in [0, 1]
            if actor_method_cpu == 1:
                actor_placement_resources = resources.copy()
                actor_placement_resources["CPU"] += 1

            function_signature = meta.method_signatures[function_name]
            creation_args = signature.extend_args(function_signature, args,
                                                  kwargs)
            core_handle = worker.core_worker.create_actor(
                function_descriptor.get_function_descriptor_list(),
                creation_args, meta.max_reconstructions, resources,
                actor_placement_resources)

        actor_handle = ActorHandle(
            core_handle,
            meta.modified_class.__module__,
            meta.class_name,
            meta.actor_method_names,
            meta.method_decorators,
            meta.method_signatures,
            meta.actor_method_num_return_vals,
            actor_method_cpu,
            worker.current_session_and_job,
            original_handle=True)

        return actor_handle


class ActorHandle(object):
    """A handle to an actor.

    The fields in this class are prefixed with _ray_ to hide them from the user
    and to avoid collision with actor method names.

    An ActorHandle can be created in three ways. First, by calling .remote() on
    an ActorClass. Second, by passing an actor handle into a task (forking the
    ActorHandle). Third, by directly serializing the ActorHandle (e.g., with
    cloudpickle).

    Attributes:
        _ray_core_handle: Core worker actor handle for this actor.
        _ray_module_name: The module name of this actor.
        _ray_actor_method_names: The names of the actor methods.
        _ray_method_decorators: Optional decorators for the function
            invocation. This can be used to change the behavior on the
            invocation side, whereas a regular decorator can be used to change
            the behavior on the execution side.
        _ray_method_signatures: The signatures of the actor methods.
        _ray_method_num_return_vals: The default number of return values for
            each method.
        _ray_class_name: The name of the actor class.
        _ray_actor_method_cpus: The number of CPUs required by actor methods.
        _ray_original_handle: True if this is the original actor handle for a
            given actor. If this is true, then the actor will be destroyed when
            this handle goes out of scope.
    """

    def __init__(self,
                 core_handle,
                 module_name,
                 class_name,
                 actor_method_names,
                 method_decorators,
                 method_signatures,
                 method_num_return_vals,
                 actor_method_cpus,
                 session_and_job,
                 original_handle=False):
        self._ray_core_handle = core_handle
        self._ray_module_name = module_name
        self._ray_original_handle = original_handle
        self._ray_actor_method_names = actor_method_names
        self._ray_method_decorators = method_decorators
        self._ray_method_signatures = method_signatures
        self._ray_method_num_return_vals = method_num_return_vals
        self._ray_class_name = class_name
        self._ray_actor_method_cpus = actor_method_cpus
        self._ray_session_and_job = session_and_job

    def _actor_method_call(self,
                           method_name,
                           args=None,
                           kwargs=None,
                           num_return_vals=None):
        """Method execution stub for an actor handle.

        This is the function that executes when
        `actor.method_name.remote(*args, **kwargs)` is called. Instead of
        executing locally, the method is packaged as a task and scheduled
        to the remote actor instance.

        Args:
            method_name: The name of the actor method to execute.
            args: A list of arguments for the actor method.
            kwargs: A dictionary of keyword arguments for the actor method.
            num_return_vals (int): The number of return values for the method.

        Returns:
            object_ids: A list of object IDs returned by the remote actor
                method.
        """
        worker = ray.worker.get_global_worker()

        worker.check_connected()

        function_signature = self._ray_method_signatures[method_name]
        if args is None:
            args = []
        if kwargs is None:
            kwargs = {}
        args = signature.extend_args(function_signature, args, kwargs)

        function_descriptor = FunctionDescriptor(
            self._ray_module_name, method_name, self._ray_class_name)

        with profiling.profile("submit_task"):
            if worker.mode == ray.LOCAL_MODE:
                function = getattr(worker.actors[self._actor_id], method_name)
                object_ids = worker.local_mode_manager.execute(
                    function, function_descriptor, args, num_return_vals)
            else:
                object_ids = worker.core_worker.submit_actor_task(
                    self._ray_core_handle,
                    function_descriptor.get_function_descriptor_list(), args,
                    num_return_vals, {"CPU": self._ray_actor_method_cpus})

        if len(object_ids) == 1:
            object_ids = object_ids[0]
        elif len(object_ids) == 0:
            object_ids = None

        return object_ids

    # Make tab completion work.
    def __dir__(self):
        return self._ray_actor_method_names

    def __getattribute__(self, attr):
        try:
            # Check whether this is an actor method.
            actor_method_names = object.__getattribute__(
                self, "_ray_actor_method_names")
            if attr in actor_method_names:
                # We create the ActorMethod on the fly here so that the
                # ActorHandle doesn't need a reference to the ActorMethod.
                # The ActorMethod has a reference to the ActorHandle and
                # this was causing cyclic references which were prevent
                # object deallocation from behaving in a predictable
                # manner.
                return ActorMethod(
                    self,
                    attr,
                    self._ray_method_num_return_vals[attr],
                    decorator=self._ray_method_decorators.get(attr))
        except AttributeError:
            pass

        # If the requested attribute is not a registered method, fall back
        # to default __getattribute__.
        return object.__getattribute__(self, attr)

    def __repr__(self):
        return "Actor({}, {})".format(self._ray_class_name,
                                      self._actor_id.hex())

    def __del__(self):
        """Kill the worker that is running this actor."""
        # TODO(swang): Also clean up forked actor handles.
        # Kill the worker if this is the original actor handle, created
        # with Class.remote(). TODO(rkn): Even without passing handles around,
        # this is not the right policy. the actor should be alive as long as
        # there are ANY handles in scope in the process that created the actor,
        # not just the first one.
        worker = ray.worker.get_global_worker()
        exported_in_current_session_and_job = (
            self._ray_session_and_job == worker.current_session_and_job)
        if (worker.mode == ray.worker.SCRIPT_MODE
                and not exported_in_current_session_and_job):
            # If the worker is a driver and driver id has changed because
            # Ray was shut down re-initialized, the actor is already cleaned up
            # and we don't need to send `__ray_terminate__` again.
            logger.warning(
                "Actor is garbage collected in the wrong driver." +
                " Actor id = %s, class name = %s.",
                self._ray_core_handle.actor_id(), self._ray_class_name)
            return
        if worker.connected and self._ray_original_handle:
            # TODO(rkn): Should we be passing in the actor cursor as a
            # dependency here?
            self.__ray_terminate__.remote()

    @property
    def _actor_id(self):
        return self._ray_core_handle.actor_id()

    @property
    def _actor_handle_id(self):
        return self._ray_core_handle.actor_handle_id()

    def _serialization_helper(self, ray_forking):
        """This is defined in order to make pickling work.

        Args:
            ray_forking: True if this is being called because Ray is forking
                the actor handle and false if it is being called by pickling.

        Returns:
            A dictionary of the information needed to reconstruct the object.
        """
        state = {
            "core_handle": self._ray_core_handle.fork(ray_forking).to_bytes(),
            "module_name": self._ray_module_name,
            "class_name": self._ray_class_name,
            "actor_method_names": self._ray_actor_method_names,
            "method_decorators": self._ray_method_decorators,
            "method_signatures": self._ray_method_signatures,
            "method_num_return_vals": self._ray_method_num_return_vals,
            "actor_method_cpus": self._ray_actor_method_cpus
        }

        return state

    def _deserialization_helper(self, state, ray_forking):
        """This is defined in order to make pickling work.

        Args:
            state: The serialized state of the actor handle.
            ray_forking: True if this is being called because Ray is forking
                the actor handle and false if it is being called by pickling.
        """
        worker = ray.worker.get_global_worker()
        worker.check_connected()

        self.__init__(
            # TODO(swang): Accessing the worker's current task ID is not
            # thread-safe.
            ray._raylet.ActorHandle.from_bytes(state["core_handle"],
                                               worker.current_task_id),
            state["module_name"],
            state["class_name"],
            state["actor_method_names"],
            state["method_decorators"],
            state["method_signatures"],
            state["method_num_return_vals"],
            state["actor_method_cpus"],
            worker.current_session_and_job)

    def __getstate__(self):
        """This code path is used by pickling but not by Ray forking."""
        return self._serialization_helper(False)

    def __setstate__(self, state):
        """This code path is used by pickling but not by Ray forking."""
        return self._deserialization_helper(state, False)


def make_actor(cls, num_cpus, num_gpus, memory, object_store_memory, resources,
               max_reconstructions):
    # Give an error if cls is an old-style class.
    if not issubclass(cls, object):
        raise TypeError(
            "The @ray.remote decorator cannot be applied to old-style "
            "classes. In Python 2, you must declare the class with "
            "'class ClassName(object):' instead of 'class ClassName:'.")

    if issubclass(cls, Checkpointable) and inspect.isabstract(cls):
        raise TypeError(
            "A checkpointable actor class should implement all abstract "
            "methods in the `Checkpointable` interface.")

    if max_reconstructions is None:
        max_reconstructions = 0

    if not (ray_constants.NO_RECONSTRUCTION <= max_reconstructions <=
            ray_constants.INFINITE_RECONSTRUCTION):
        raise Exception("max_reconstructions must be in range [%d, %d]." %
                        (ray_constants.NO_RECONSTRUCTION,
                         ray_constants.INFINITE_RECONSTRUCTION))

    # Modify the class to have an additional method that will be used for
    # terminating the worker.
    class Class(cls):
        def __ray_terminate__(self):
            worker = ray.worker.get_global_worker()
            if worker.mode != ray.LOCAL_MODE:
                ray.actor.exit_actor()

        def __ray_checkpoint__(self):
            """Save a checkpoint.

            This task saves the current state of the actor, the current task
            frontier according to the raylet, and the checkpoint index
            (number of tasks executed so far).
            """
            worker = ray.worker.global_worker
            if not isinstance(self, ray.actor.Checkpointable):
                raise Exception(
                    "__ray_checkpoint__.remote() may only be called on actors "
                    "that implement ray.actor.Checkpointable")
            return worker._save_actor_checkpoint()

    Class.__module__ = cls.__module__
    Class.__name__ = cls.__name__

    return ActorClass._ray_from_modified_class(
        Class, ActorClassID.from_random(), max_reconstructions, num_cpus,
        num_gpus, memory, object_store_memory, resources)


def exit_actor():
    """Intentionally exit the current actor.

    This function is used to disconnect an actor and exit the worker.

    Raises:
        Exception: An exception is raised if this is a driver or this
            worker is not an actor.
    """
    worker = ray.worker.global_worker
    if worker.mode == ray.WORKER_MODE and not worker.actor_id.is_nil():
        # Intentionally disconnect the core worker from the raylet so the
        # raylet won't push an error message to the driver.
        worker.core_worker.disconnect()
        ray.disconnect()
        # Disconnect global state from GCS.
        ray.state.state.disconnect()
        sys.exit(0)
        assert False, "This process should have terminated."
    else:
        raise Exception("exit_actor called on a non-actor worker.")


ray.worker.global_worker.make_actor = make_actor

CheckpointContext = namedtuple(
    "CheckpointContext",
    [
        # Actor's ID.
        "actor_id",
        # Number of tasks executed since last checkpoint.
        "num_tasks_since_last_checkpoint",
        # Time elapsed since last checkpoint, in milliseconds.
        "time_elapsed_ms_since_last_checkpoint",
    ],
)
"""A namedtuple that contains information about actor's last checkpoint."""

Checkpoint = namedtuple(
    "Checkpoint",
    [
        # ID of this checkpoint.
        "checkpoint_id",
        # The timestamp at which this checkpoint was saved,
        # represented as milliseconds elapsed since Unix epoch.
        "timestamp",
    ],
)
"""A namedtuple that represents a checkpoint."""


class Checkpointable(six.with_metaclass(ABCMeta, object)):
    """An interface that indicates an actor can be checkpointed."""

    @abstractmethod
    def should_checkpoint(self, checkpoint_context):
        """Whether this actor needs to be checkpointed.

        This method will be called after every task. You should implement this
        callback to decide whether this actor needs to be checkpointed at this
        time, based on the checkpoint context, or any other factors.

        Args:
            checkpoint_context: A namedtuple that contains info about last
                checkpoint.

        Returns:
            A boolean value that indicates whether this actor needs to be
            checkpointed.
        """
        pass

    @abstractmethod
    def save_checkpoint(self, actor_id, checkpoint_id):
        """Save a checkpoint to persistent storage.

        If `should_checkpoint` returns true, this method will be called. You
        should implement this callback to save actor's checkpoint and the given
        checkpoint id to persistent storage.

        Args:
            actor_id: Actor's ID.
            checkpoint_id: ID of this checkpoint. You should save it together
                with actor's checkpoint data. And it will be used by the
                `load_checkpoint` method.
        Returns:
            None.
        """
        pass

    @abstractmethod
    def load_checkpoint(self, actor_id, available_checkpoints):
        """Load actor's previous checkpoint, and restore actor's state.

        This method will be called when an actor is reconstructed, after
        actor's constructor.
        If the actor needs to restore from previous checkpoint, this function
        should restore actor's state and return the checkpoint ID. Otherwise,
        it should do nothing and return None.
        Note, this method must return one of the checkpoint IDs in the
        `available_checkpoints` list, or None. Otherwise, an exception will be
        raised.

        Args:
            actor_id: Actor's ID.
            available_checkpoints: A list of `Checkpoint` namedtuples that
                contains all available checkpoint IDs and their timestamps,
                sorted by timestamp in descending order.
        Returns:
            The ID of the checkpoint from which the actor was resumed, or None
            if the actor should restart from the beginning.
        """
        pass

    @abstractmethod
    def checkpoint_expired(self, actor_id, checkpoint_id):
        """Delete an expired checkpoint.

        This method will be called when an checkpoint is expired. You should
        implement this method to delete your application checkpoint data.
        Note, the maximum number of checkpoints kept in the backend can be
        configured at `RayConfig.num_actor_checkpoints_to_keep`.

        Args:
            actor_id: ID of the actor.
            checkpoint_id: ID of the checkpoint that has expired.
        Returns:
            None.
        """
        pass


def get_checkpoints_for_actor(actor_id):
    """Get the available checkpoints for the given actor ID, return a list
    sorted by checkpoint timestamp in descending order.
    """
    checkpoint_info = ray.state.state.actor_checkpoint_info(actor_id)
    if checkpoint_info is None:
        return []
    checkpoints = [
        Checkpoint(checkpoint_id, timestamp) for checkpoint_id, timestamp in
        zip(checkpoint_info["CheckpointIds"], checkpoint_info["Timestamps"])
    ]
    return sorted(
        checkpoints,
        key=lambda checkpoint: checkpoint.timestamp,
        reverse=True,
    )<|MERGE_RESOLUTION|>--- conflicted
+++ resolved
@@ -369,15 +369,8 @@
         # Instead, instantiate the actor locally and add it to the worker's
         # dictionary
         if worker.mode == ray.LOCAL_MODE:
-<<<<<<< HEAD
             actor_id = ActorID.from_random()
-            worker.actors[actor_id] = self._modified_class(
-=======
-            actor_id = ActorID.of(worker.current_job_id,
-                                  worker.current_task_id,
-                                  worker.task_context.task_index + 1)
             worker.actors[actor_id] = meta.modified_class(
->>>>>>> 785670bc
                 *copy.deepcopy(args), **copy.deepcopy(kwargs))
             core_handle = ray._raylet.ActorHandle(
                 actor_id, ActorHandleID.nil(), worker.current_job_id,
