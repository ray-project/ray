--- conflicted
+++ resolved
@@ -230,15 +230,12 @@
         concurrency_group=None,
         _generator_backpressure_num_objects=None,
     ):
-<<<<<<< HEAD
-=======
         from ray.dag.class_node import (
             PARENT_CLASS_NODE_KEY,
             PREV_CLASS_METHOD_CALL_KEY,
             ClassMethodNode,
         )
 
->>>>>>> 1a090a0f
         # TODO(sang): unify option passing
         options = {
             "name": name,
@@ -246,10 +243,6 @@
             "concurrency_group": concurrency_group,
             "_generator_backpressure_num_objects": _generator_backpressure_num_objects,
         }
-<<<<<<< HEAD
-        other_args_to_resolve = {
-            PARENT_CLASS_NODE_KEY: self._actor_ref,
-=======
 
         actor = self._actor_ref()
         if actor is None:
@@ -260,7 +253,6 @@
         other_args_to_resolve = {
             PARENT_CLASS_NODE_KEY: actor,
             PREV_CLASS_METHOD_CALL_KEY: None,
->>>>>>> 1a090a0f
         }
 
         node = ClassMethodNode(
@@ -300,12 +292,8 @@
             )
 
         def invocation(args, kwargs):
-<<<<<<< HEAD
-            actor = self._actor_hard_ref or self._actor_ref
-=======
             actor = self._actor_hard_ref or self._actor_ref()
 
->>>>>>> 1a090a0f
             if actor is None:
                 raise RuntimeError("Lost reference to actor")
 
