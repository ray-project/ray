--- conflicted
+++ resolved
@@ -114,15 +114,11 @@
         _actor_ref: A weakref handle to the actor.
         _method_name: The name of the actor method.
         _num_returns: The default number of return values that the method
-<<<<<<< HEAD
             invocation should return. If None is given, it uses
             DEFAULT_ACTOR_METHOD_NUM_RETURN_VALS.
-=======
-            invocation should return.
         _generator_backpressure_num_objects: Generator-only config.
             If a number of unconsumed objects reach this threshold,
             a actor task stop pausing.
->>>>>>> 5a7071e5
         _decorator: An optional decorator that should be applied to the actor
             method invocation (as opposed to the actor method execution) before
             invoking the method. The decorator must return a function that
@@ -134,24 +130,17 @@
 
     def __init__(
         self,
-<<<<<<< HEAD
         actor,
         method_name,
         num_returns: Optional[int],
         is_generator: bool,
-=======
-        actor: object,
-        method_name: str,
-        num_returns: int,
         generator_backpressure_num_objects: int,
->>>>>>> 5a7071e5
         decorator=None,
         hardref=False,
     ):
         self._actor_ref = weakref.ref(actor)
         self._method_name = method_name
         self._num_returns = num_returns
-<<<<<<< HEAD
 
         if self._num_returns is None:
             if is_generator:
@@ -159,9 +148,7 @@
             else:
                 self._num_returns = ray_constants.DEFAULT_ACTOR_METHOD_NUM_RETURN_VALS
 
-=======
         self._generator_backpressure_num_objects = generator_backpressure_num_objects
->>>>>>> 5a7071e5
         # This is a decorator that is used to wrap the function invocation (as
         # opposed to the function execution). The decorator must return a
         # function that takes in two arguments ("args" and "kwargs"). In most
@@ -311,11 +298,8 @@
         self.decorators = {}
         self.signatures = {}
         self.num_returns = {}
-<<<<<<< HEAD
         self.method_is_generator = {}
-=======
         self.generator_backpressure_num_objects = {}
->>>>>>> 5a7071e5
         self.concurrency_group_for_methods = {}
 
         for method_name, method in actor_methods:
@@ -348,17 +332,15 @@
                     method_name
                 ] = method.__ray_concurrency_group__
 
-<<<<<<< HEAD
             is_generator = inspect.isgeneratorfunction(
                 method
             ) or inspect.isasyncgenfunction(method)
             self.method_is_generator[method_name] = is_generator
-=======
+
             if hasattr(method, "__ray_generator_backpressure_num_objects__"):
                 self.generator_backpressure_num_objects[
                     method_name
                 ] = method.__ray_generator_backpressure_num_objects__
->>>>>>> 5a7071e5
 
         # Update cache.
         cls._cache[actor_creation_function_descriptor] = self
@@ -1176,13 +1158,10 @@
                     self,
                     method_name,
                     self._ray_method_num_returns[method_name],
-<<<<<<< HEAD
                     self._ray_method_is_generator[method_name],
-=======
                     self._ray_method_generator_backpressure_num_objects.get(
                         method_name
                     ),  # noqa
->>>>>>> 5a7071e5
                     decorator=self._ray_method_decorators.get(method_name),
                 )
                 setattr(self, method_name, method)
@@ -1318,16 +1297,9 @@
         return ActorMethod(
             self,
             item,
-<<<<<<< HEAD
-            None,
-            # Attributes are not a generator.
+            ray_constants.DEFAULT_ACTOR_METHOD_NUM_RETURN_VALS,
             False,
-=======
-            ray_constants.
-            # Currently, we use default num returns
-            DEFAULT_ACTOR_METHOD_NUM_RETURN_VALS,
             self._ray_method_generator_backpressure_num_objects.get(item, -1),
->>>>>>> 5a7071e5
             # Currently, cross-lang actor method not support decorator
             decorator=None,
         )
