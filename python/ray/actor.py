import inspect
import logging
import weakref
from typing import Any, Dict, List, Optional

import ray._private.ray_constants as ray_constants
import ray._private.signature as signature
import ray._private.worker
import ray._raylet
from ray import ActorClassID, Language, cross_language
from ray._private import ray_option_utils
from ray._private.auto_init_hook import auto_init_ray
from ray._private.client_mode_hook import (
    client_mode_convert_actor,
    client_mode_hook,
    client_mode_should_convert,
)
from ray._private.inspect_util import (
    is_class_method,
    is_function_or_method,
    is_static_method,
)
from ray._private.ray_option_utils import _warn_if_using_deprecated_placement_group
from ray._private.utils import get_runtime_env_info, parse_runtime_env
from ray._raylet import PythonFunctionDescriptor
from ray.exceptions import AsyncioActorExit
from ray.util.annotations import DeveloperAPI, PublicAPI
from ray.util.placement_group import _configure_placement_group_based_on_context
from ray.util.scheduling_strategies import (
    PlacementGroupSchedulingStrategy,
    SchedulingStrategyT,
)
from ray.util.tracing.tracing_helper import (
    _inject_tracing_into_class,
    _tracing_actor_creation,
    _tracing_actor_method_invocation,
)

logger = logging.getLogger(__name__)

# Hook to call with (actor, resources, strategy) on each local actor creation.
_actor_launch_hook = None


@PublicAPI
@client_mode_hook
def method(*args, **kwargs):
    """Annotate an actor method.

    .. code-block:: python

        @ray.remote
        class Foo:
            @ray.method(num_returns=2)
            def bar(self):
                return 1, 2

        f = Foo.remote()

        _, _ = f.bar.remote()

    Args:
        num_returns: The number of object refs that should be returned by
            invocations of this actor method.
    """
    valid_kwargs = ["num_returns", "concurrency_group"]
    error_string = (
        "The @ray.method decorator must be applied using at least one of "
        f"the arguments in the list {valid_kwargs}, for example "
        "'@ray.method(num_returns=2)'."
    )
    assert len(args) == 0 and len(kwargs) > 0, error_string
    for key in kwargs:
        key_error_string = (
            f"Unexpected keyword argument to @ray.method: '{key}'. The "
            f"supported keyword arguments are {valid_kwargs}"
        )
        assert key in valid_kwargs, key_error_string

    def annotate_method(method):
        if "num_returns" in kwargs:
            method.__ray_num_returns__ = kwargs["num_returns"]
        if "concurrency_group" in kwargs:
            method.__ray_concurrency_group__ = kwargs["concurrency_group"]
        return method

    return annotate_method


# Create objects to wrap method invocations. This is done so that we can
# invoke methods with actor.method.remote() instead of actor.method().
@PublicAPI
class ActorMethod:
    """A class used to invoke an actor method.

    Note: This class only keeps a weak ref to the actor, unless it has been
    passed to a remote function. This avoids delays in GC of the actor.

    Attributes:
        _actor_ref: A weakref handle to the actor.
        _method_name: The name of the actor method.
        _num_returns: The default number of return values that the method
            invocation should return.
        _decorator: An optional decorator that should be applied to the actor
            method invocation (as opposed to the actor method execution) before
            invoking the method. The decorator must return a function that
            takes in two arguments ("args" and "kwargs"). In most cases, it
            should call the function that was passed into the decorator and
            return the resulting ObjectRefs. For an example, see
            "test_decorated_method" in "python/ray/tests/test_actor.py".
    """

    def __init__(self, actor, method_name, num_returns, decorator=None, hardref=False):
        self._actor_ref = weakref.ref(actor)
        self._method_name = method_name
        self._num_returns = num_returns
        # This is a decorator that is used to wrap the function invocation (as
        # opposed to the function execution). The decorator must return a
        # function that takes in two arguments ("args" and "kwargs"). In most
        # cases, it should call the function that was passed into the decorator
        # and return the resulting ObjectRefs.
        self._decorator = decorator

        # Acquire a hard ref to the actor, this is useful mainly when passing
        # actor method handles to remote functions.
        if hardref:
            self._actor_hard_ref = actor
        else:
            self._actor_hard_ref = None

    def __call__(self, *args, **kwargs):
        raise TypeError(
            "Actor methods cannot be called directly. Instead "
            f"of running 'object.{self._method_name}()', try "
            f"'object.{self._method_name}.remote()'."
        )

    def remote(self, *args, **kwargs):
        return self._remote(args, kwargs)

    def options(self, **options):
        """Convenience method for executing an actor method call with options.

        Same arguments as func._remote(), but returns a wrapped function
        that a non-underscore .remote() can be called on.

        Examples:
            # The following two calls are equivalent.
            >>> actor.my_method._remote(args=[x, y], name="foo", num_returns=2)
            >>> actor.my_method.options(name="foo", num_returns=2).remote(x, y)
        """

        func_cls = self

        class FuncWrapper:
            def remote(self, *args, **kwargs):
                return func_cls._remote(args=args, kwargs=kwargs, **options)

        return FuncWrapper()

    @_tracing_actor_method_invocation
    def _remote(
        self, args=None, kwargs=None, name="", num_returns=None, concurrency_group=None
    ):
        if num_returns is None:
            num_returns = self._num_returns

        def invocation(args, kwargs):
            actor = self._actor_hard_ref or self._actor_ref()
            if actor is None:
                raise RuntimeError("Lost reference to actor")
            return actor._actor_method_call(
                self._method_name,
                args=args,
                kwargs=kwargs,
                name=name,
                num_returns=num_returns,
                concurrency_group_name=concurrency_group,
            )

        # Apply the decorator if there is one.
        if self._decorator is not None:
            invocation = self._decorator(invocation)

        return invocation(args, kwargs)

    def __getstate__(self):
        return {
            "actor": self._actor_ref(),
            "method_name": self._method_name,
            "num_returns": self._num_returns,
            "decorator": self._decorator,
        }

    def __setstate__(self, state):
        self.__init__(
            state["actor"],
            state["method_name"],
            state["num_returns"],
            state["decorator"],
            hardref=True,
        )


class _ActorClassMethodMetadata(object):
    """Metadata for all methods in an actor class. This data can be cached.

    Attributes:
        methods: The actor methods.
        decorators: Optional decorators that should be applied to the
            method invocation function before invoking the actor methods. These
            can be set by attaching the attribute
            "__ray_invocation_decorator__" to the actor method.
        signatures: The signatures of the methods.
        num_returns: The default number of return values for
            each actor method.
    """

    _cache = {}  # This cache will be cleared in ray._private.worker.disconnect()

    def __init__(self):
        class_name = type(self).__name__
        raise TypeError(
            f"{class_name} can not be constructed directly, "
            f"instead of running '{class_name}()', "
            f"try '{class_name}.create()'"
        )

    @classmethod
    def reset_cache(cls):
        cls._cache.clear()

    @classmethod
    def create(cls, modified_class, actor_creation_function_descriptor):
        # Try to create an instance from cache.
        cached_meta = cls._cache.get(actor_creation_function_descriptor)
        if cached_meta is not None:
            return cached_meta

        # Create an instance without __init__ called.
        self = cls.__new__(cls)

        actor_methods = inspect.getmembers(modified_class, is_function_or_method)
        self.methods = dict(actor_methods)

        # Extract the signatures of each of the methods. This will be used
        # to catch some errors if the methods are called with inappropriate
        # arguments.
        self.decorators = {}
        self.signatures = {}
        self.num_returns = {}
        self.concurrency_group_for_methods = {}

        for method_name, method in actor_methods:
            # Whether or not this method requires binding of its first
            # argument. For class and static methods, we do not want to bind
            # the first argument, but we do for instance methods
            method = inspect.unwrap(method)
            is_bound = is_class_method(method) or is_static_method(
                modified_class, method_name
            )

            # Print a warning message if the method signature is not
            # supported. We don't raise an exception because if the actor
            # inherits from a class that has a method whose signature we
            # don't support, there may not be much the user can do about it.
            self.signatures[method_name] = signature.extract_signature(
                method, ignore_first=not is_bound
            )
            # Set the default number of return values for this method.
            if hasattr(method, "__ray_num_returns__"):
                self.num_returns[method_name] = method.__ray_num_returns__
            else:
                self.num_returns[
                    method_name
                ] = ray_constants.DEFAULT_ACTOR_METHOD_NUM_RETURN_VALS

            if hasattr(method, "__ray_invocation_decorator__"):
                self.decorators[method_name] = method.__ray_invocation_decorator__

            if hasattr(method, "__ray_concurrency_group__"):
                self.concurrency_group_for_methods[
                    method_name
                ] = method.__ray_concurrency_group__

        # Update cache.
        cls._cache[actor_creation_function_descriptor] = self
        return self


class _ActorClassMetadata:
    """Metadata for an actor class.

    Attributes:
        language: The actor language, e.g. Python, Java.
        modified_class: The original class that was decorated (with some
            additional methods added like __ray_terminate__).
        actor_creation_function_descriptor: The function descriptor for
            the actor creation task.
        class_id: The ID of this actor class.
        class_name: The name of this class.
        num_cpus: The default number of CPUs required by the actor creation
            task.
        num_gpus: The default number of GPUs required by the actor creation
            task.
        memory: The heap memory quota for this actor.
        resources: The default resources required by the actor creation task.
        accelerator_type: The specified type of accelerator required for the
            node on which this actor runs.
        runtime_env: The runtime environment for this actor.
        scheduling_strategy: Strategy about how to schedule this actor.
        last_export_session_and_job: A pair of the last exported session
            and job to help us to know whether this function was exported.
            This is an imperfect mechanism used to determine if we need to
            export the remote function again. It is imperfect in the sense that
            the actor class definition could be exported multiple times by
            different workers.
        method_meta: The actor method metadata.
    """

    def __init__(
        self,
        language,
        modified_class,
        actor_creation_function_descriptor,
        class_id,
        max_restarts,
        max_task_retries,
        num_cpus,
        num_gpus,
        memory,
        object_store_memory,
        resources,
        accelerator_type,
        runtime_env,
        concurrency_groups,
        scheduling_strategy: SchedulingStrategyT,
    ):
        self.language = language
        self.modified_class = modified_class
        self.actor_creation_function_descriptor = actor_creation_function_descriptor
        self.class_name = actor_creation_function_descriptor.class_name
        self.is_cross_language = language != Language.PYTHON
        self.class_id = class_id
        self.max_restarts = max_restarts
        self.max_task_retries = max_task_retries
        self.num_cpus = num_cpus
        self.num_gpus = num_gpus
        self.memory = memory
        self.object_store_memory = object_store_memory
        self.resources = resources
        self.accelerator_type = accelerator_type
        self.runtime_env = runtime_env
        self.concurrency_groups = concurrency_groups
        self.scheduling_strategy = scheduling_strategy
        self.last_export_session_and_job = None
        self.method_meta = _ActorClassMethodMetadata.create(
            modified_class, actor_creation_function_descriptor
        )


@PublicAPI
class ActorClassInheritanceException(TypeError):
    pass


def _process_option_dict(actor_options):
    _filled_options = {}
    arg_names = set(inspect.getfullargspec(_ActorClassMetadata.__init__)[0])
    for k, v in ray_option_utils.actor_options.items():
        if k in arg_names:
            _filled_options[k] = actor_options.get(k, v.default_value)
    _filled_options["runtime_env"] = parse_runtime_env(_filled_options["runtime_env"])
    return _filled_options


@PublicAPI
class ActorClass:
    """An actor class.

    This is a decorated class. It can be used to create actors.

    Attributes:
        __ray_metadata__: Contains metadata for the actor.
    """

    def __init__(cls, name, bases, attr):
        """Prevents users from directly inheriting from an ActorClass.

        This will be called when a class is defined with an ActorClass object
        as one of its base classes. To intentionally construct an ActorClass,
        use the '_ray_from_modified_class' classmethod.

        Raises:
            ActorClassInheritanceException: When ActorClass is inherited.
            AssertionError: If ActorClassInheritanceException is not raised i.e.,
                            conditions for raising it are not met in any
                            iteration of the loop.
            TypeError: In all other cases.
        """
        for base in bases:
            if isinstance(base, ActorClass):
                raise ActorClassInheritanceException(
                    f"Attempted to define subclass '{name}' of actor "
                    f"class '{base.__ray_metadata__.class_name}'. "
                    "Inheriting from actor classes is "
                    "not currently supported. You can instead "
                    "inherit from a non-actor base class and make "
                    "the derived class an actor class (with "
                    "@ray.remote)."
                )

        # This shouldn't be reached because one of the base classes must be
        # an actor class if this was meant to be subclassed.
        assert False, (
            "ActorClass.__init__ should not be called. Please use "
            "the @ray.remote decorator instead."
        )

    def __call__(self, *args, **kwargs):
        """Prevents users from directly instantiating an ActorClass.

        This will be called instead of __init__ when 'ActorClass()' is executed
        because an is an object rather than a metaobject. To properly
        instantiated a remote actor, use 'ActorClass.remote()'.

        Raises:
            Exception: Always.
        """
        raise TypeError(
            "Actors cannot be instantiated directly. "
            f"Instead of '{self.__ray_metadata__.class_name}()', "
            f"use '{self.__ray_metadata__.class_name}.remote()'."
        )

    @classmethod
    def _ray_from_modified_class(
        cls,
        modified_class,
        class_id,
        actor_options,
    ):
        for attribute in [
            "remote",
            "_remote",
            "_ray_from_modified_class",
            "_ray_from_function_descriptor",
        ]:
            if hasattr(modified_class, attribute):
                logger.warning(
                    "Creating an actor from class "
                    f"{modified_class.__name__} overwrites "
                    f"attribute {attribute} of that class"
                )

        # Make sure the actor class we are constructing inherits from the
        # original class so it retains all class properties.
        class DerivedActorClass(cls, modified_class):
            def __init__(self, *args, **kwargs):
                try:
                    cls.__init__(self, *args, **kwargs)
                except Exception as e:
                    # Delegate call to modified_class.__init__ only
                    # if the exception raised by cls.__init__ is
                    # TypeError and not ActorClassInheritanceException(TypeError).
                    # In all other cases proceed with raise e.
                    if isinstance(e, TypeError) and not isinstance(
                        e, ActorClassInheritanceException
                    ):
                        modified_class.__init__(self, *args, **kwargs)
                    else:
                        raise e

        name = f"ActorClass({modified_class.__name__})"
        DerivedActorClass.__module__ = modified_class.__module__
        DerivedActorClass.__name__ = name
        DerivedActorClass.__qualname__ = name
        # Construct the base object.
        self = DerivedActorClass.__new__(DerivedActorClass)
        # Actor creation function descriptor.
        actor_creation_function_descriptor = PythonFunctionDescriptor.from_class(
            modified_class.__ray_actor_class__
        )

        self.__ray_metadata__ = _ActorClassMetadata(
            Language.PYTHON,
            modified_class,
            actor_creation_function_descriptor,
            class_id,
            **_process_option_dict(actor_options),
        )
        self._default_options = actor_options
        if "runtime_env" in self._default_options:
            self._default_options["runtime_env"] = self.__ray_metadata__.runtime_env

        return self

    @classmethod
    def _ray_from_function_descriptor(
        cls,
        language,
        actor_creation_function_descriptor,
        actor_options,
    ):
        self = ActorClass.__new__(ActorClass)
        self.__ray_metadata__ = _ActorClassMetadata(
            language,
            None,
            actor_creation_function_descriptor,
            None,
            **_process_option_dict(actor_options),
        )
        self._default_options = actor_options
        if "runtime_env" in self._default_options:
            self._default_options["runtime_env"] = self.__ray_metadata__.runtime_env
        return self

    def remote(self, *args, **kwargs):
        """Create an actor.

        Args:
            args: These arguments are forwarded directly to the actor
                constructor.
            kwargs: These arguments are forwarded directly to the actor
                constructor.

        Returns:
            A handle to the newly created actor.
        """
        return self._remote(args=args, kwargs=kwargs, **self._default_options)

    def options(self, **actor_options):
        """Configures and overrides the actor instantiation parameters.

        The arguments are the same as those that can be passed
        to :obj:`ray.remote`.

        Args:
            num_cpus: The quantity of CPU cores to reserve
                for this task or for the lifetime of the actor.
            num_gpus: The quantity of GPUs to reserve
                for this task or for the lifetime of the actor.
            resources (Dict[str, float]): The quantity of various custom resources
                to reserve for this task or for the lifetime of the actor.
                This is a dictionary mapping strings (resource names) to floats.
            accelerator_type: If specified, requires that the task or actor run
                on a node with the specified type of accelerator.
                See `ray.util.accelerators` for accelerator types.
            memory: The heap memory request in bytes for this task/actor,
                rounded down to the nearest integer.
            object_store_memory: The object store memory request for actors only.
            max_restarts: This specifies the maximum
                number of times that the actor should be restarted when it dies
                unexpectedly. The minimum valid value is 0 (default),
                which indicates that the actor doesn't need to be restarted.
                A value of -1 indicates that an actor should be restarted
                indefinitely.
            max_task_retries: How many times to
                retry an actor task if the task fails due to a system error,
                e.g., the actor has died. If set to -1, the system will
                retry the failed task until the task succeeds, or the actor
                has reached its max_restarts limit. If set to `n > 0`, the
                system will retry the failed task up to n times, after which the
                task will throw a `RayActorError` exception upon :obj:`ray.get`.
                Note that Python exceptions are not considered system errors
                and will not trigger retries.
            max_pending_calls: Set the max number of pending calls
                allowed on the actor handle. When this value is exceeded,
                PendingCallsLimitExceeded will be raised for further tasks.
                Note that this limit is counted per handle. -1 means that the
                number of pending calls is unlimited.
            max_concurrency: The max number of concurrent calls to allow for
                this actor. This only works with direct actor calls. The max
                concurrency defaults to 1 for threaded execution, and 1000 for
                asyncio execution. Note that the execution order is not
                guaranteed when max_concurrency > 1.
            name: The globally unique name for the actor, which can be used
                to retrieve the actor via ray.get_actor(name) as long as the
                actor is still alive.
            namespace: Override the namespace to use for the actor. By default,
                actors are created in an anonymous namespace. The actor can
                be retrieved via ray.get_actor(name=name, namespace=namespace).
            lifetime: Either `None`, which defaults to the actor will fate
                share with its creator and will be deleted once its refcount
                drops to zero, or "detached", which means the actor will live
                as a global object independent of the creator.
            runtime_env (Dict[str, Any]): Specifies the runtime environment for
                this actor or task and its children. See
                :ref:`runtime-environments` for detailed documentation.
            scheduling_strategy: Strategy about how to
                schedule a remote function or actor. Possible values are
                None: ray will figure out the scheduling strategy to use, it
                will either be the PlacementGroupSchedulingStrategy using parent's
                placement group if parent has one and has
                placement_group_capture_child_tasks set to true,
                or "DEFAULT";
                "DEFAULT": default hybrid scheduling;
                "SPREAD": best effort spread scheduling;
                `PlacementGroupSchedulingStrategy`:
                placement group based scheduling;
                `NodeAffinitySchedulingStrategy`:
                node id based affinity scheduling.
            _metadata: Extended options for Ray libraries. For example,
                _metadata={"workflows.io/options": <workflow options>} for
                Ray workflows.

        Examples:

        .. code-block:: python

            @ray.remote(num_cpus=2, resources={"CustomResource": 1})
            class Foo:
                def method(self):
                    return 1
            # Class Bar will require 1 cpu instead of 2.
            # It will also require no custom resources.
            Bar = Foo.options(num_cpus=1, resources=None)
        """

        actor_cls = self

        # override original options
        default_options = self._default_options.copy()
        # "concurrency_groups" could not be used in ".options()",
        # we should remove it before merging options from '@ray.remote'.
        default_options.pop("concurrency_groups", None)
        updated_options = ray_option_utils.update_options(
            default_options, actor_options
        )
        ray_option_utils.validate_actor_options(updated_options, in_options=True)

        # only update runtime_env when ".options()" specifies new runtime_env
        if "runtime_env" in actor_options:
            updated_options["runtime_env"] = parse_runtime_env(
                updated_options["runtime_env"]
            )

        class ActorOptionWrapper:
            def remote(self, *args, **kwargs):
                return actor_cls._remote(args=args, kwargs=kwargs, **updated_options)

            @DeveloperAPI
            def bind(self, *args, **kwargs):
                """
                For Ray DAG building that creates static graph from decorated
                class or functions.
                """
                from ray.dag.class_node import ClassNode

                return ClassNode(
                    actor_cls.__ray_metadata__.modified_class,
                    args,
                    kwargs,
                    updated_options,
                )

        return ActorOptionWrapper()

    @_tracing_actor_creation
    def _remote(self, args=None, kwargs=None, **actor_options):
        """Create an actor.

        This method allows more flexibility than the remote method because
        resource requirements can be specified and override the defaults in the
        decorator.

        Args:
            args: The arguments to forward to the actor constructor.
            kwargs: The keyword arguments to forward to the actor constructor.
            num_cpus: The number of CPUs required by the actor creation task.
            num_gpus: The number of GPUs required by the actor creation task.
            memory: Restrict the heap memory usage of this actor.
            resources: The custom resources required by the actor creation
                task.
            max_concurrency: The max number of concurrent calls to allow for
                this actor. This only works with direct actor calls. The max
                concurrency defaults to 1 for threaded execution, and 1000 for
                asyncio execution. Note that the execution order is not
                guaranteed when max_concurrency > 1.
            name: The globally unique name for the actor, which can be used
                to retrieve the actor via ray.get_actor(name) as long as the
                actor is still alive.
            namespace: Override the namespace to use for the actor. By default,
                actors are created in an anonymous namespace. The actor can
                be retrieved via ray.get_actor(name=name, namespace=namespace).
            lifetime: Either `None`, which defaults to the actor will fate
                share with its creator and will be deleted once its refcount
                drops to zero, or "detached", which means the actor will live
                as a global object independent of the creator.
            placement_group: (This has been deprecated, please use
                `PlacementGroupSchedulingStrategy` scheduling_strategy)
                the placement group this actor belongs to,
                or None if it doesn't belong to any group. Setting to "default"
                autodetects the placement group based on the current setting of
                placement_group_capture_child_tasks.
            placement_group_bundle_index: (This has been deprecated, please use
                `PlacementGroupSchedulingStrategy` scheduling_strategy)
                the index of the bundle
                if the actor belongs to a placement group, which may be -1 to
                specify any available bundle.
            placement_group_capture_child_tasks: (This has been deprecated,
                please use `PlacementGroupSchedulingStrategy`
                scheduling_strategy)
                Whether or not children tasks
                of this actor should implicitly use the same placement group
                as its parent. It is False by default.
            runtime_env (Dict[str, Any]): Specifies the runtime environment for
                this actor or task and its children (see
                :ref:`runtime-environments` for details).
            max_pending_calls: Set the max number of pending calls
                allowed on the actor handle. When this value is exceeded,
                PendingCallsLimitExceeded will be raised for further tasks.
                Note that this limit is counted per handle. -1 means that the
                number of pending calls is unlimited.
            scheduling_strategy: Strategy about how to schedule this actor.

        Returns:
            A handle to the newly created actor.
        """
        name = actor_options.get("name")
        namespace = actor_options.get("namespace")
        if name is not None:
            if not isinstance(name, str):
                raise TypeError(f"name must be None or a string, got: '{type(name)}'.")
            elif name == "":
                raise ValueError("Actor name cannot be an empty string.")
        if namespace is not None:
            ray._private.utils.validate_namespace(namespace)

        # Handle the get-or-create case.
        if actor_options.get("get_if_exists"):
            try:
                return ray.get_actor(name, namespace=namespace)
            except ValueError:
                # Attempt to create it (may race with other attempts).
                updated_options = actor_options.copy()
                updated_options["get_if_exists"] = False  # prevent infinite loop
                try:
                    return self._remote(args, kwargs, **updated_options)
                except ValueError:
                    # We lost the creation race, ignore.
                    pass
                return ray.get_actor(name, namespace=namespace)

        # We pop the "concurrency_groups" coming from "@ray.remote" here. We no longer
        # need it in "_remote()".
        actor_options.pop("concurrency_groups", None)

        if args is None:
            args = []
        if kwargs is None:
            kwargs = {}
        meta = self.__ray_metadata__
        actor_has_async_methods = (
            len(
                inspect.getmembers(
                    meta.modified_class, predicate=inspect.iscoroutinefunction
                )
            )
            > 0
        )
        is_asyncio = actor_has_async_methods

        if actor_options.get("max_concurrency") is None:
            actor_options["max_concurrency"] = 1000 if is_asyncio else 1
<<<<<<< HEAD
        if client_mode_should_convert(auto_init=True):
=======

        auto_init_ray()
        if client_mode_should_convert():
>>>>>>> 2c20933d
            return client_mode_convert_actor(self, args, kwargs, **actor_options)

        # fill actor required options
        for k, v in ray_option_utils.actor_options.items():
            actor_options[k] = actor_options.get(k, v.default_value)
        # "concurrency_groups" already takes effects and should not apply again.
        # Remove the default value here.
        actor_options.pop("concurrency_groups", None)

        # TODO(suquark): cleanup these fields
        max_concurrency = actor_options["max_concurrency"]
        lifetime = actor_options["lifetime"]
        runtime_env = actor_options["runtime_env"]
        placement_group = actor_options["placement_group"]
        placement_group_bundle_index = actor_options["placement_group_bundle_index"]
        placement_group_capture_child_tasks = actor_options[
            "placement_group_capture_child_tasks"
        ]
        scheduling_strategy = actor_options["scheduling_strategy"]
        max_restarts = actor_options["max_restarts"]
        max_task_retries = actor_options["max_task_retries"]
        max_pending_calls = actor_options["max_pending_calls"]

        if scheduling_strategy is None or not isinstance(
            scheduling_strategy, PlacementGroupSchedulingStrategy
        ):
            _warn_if_using_deprecated_placement_group(actor_options, 3)

        worker = ray._private.worker.global_worker
        worker.check_connected()

        # Check whether the name is already taken.
        # TODO(edoakes): this check has a race condition because two drivers
        # could pass the check and then create the same named actor. We should
        # instead check this when we create the actor, but that's currently an
        # async call.
        if name is not None:
            try:
                ray.get_actor(name, namespace=namespace)
            except ValueError:  # Name is not taken.
                pass
            else:
                raise ValueError(
                    f"The name {name} (namespace={namespace}) is already "
                    "taken. Please use "
                    "a different name or get the existing actor using "
                    f"ray.get_actor('{name}', namespace='{namespace}')"
                )

        if lifetime is None:
            detached = None
        elif lifetime == "detached":
            detached = True
        elif lifetime == "non_detached":
            detached = False
        else:
            raise ValueError(
                "actor `lifetime` argument must be one of 'detached', "
                "'non_detached' and 'None'."
            )

        # LOCAL_MODE cannot handle cross_language
        if worker.mode == ray.LOCAL_MODE:
            assert (
                not meta.is_cross_language
            ), "Cross language ActorClass cannot be executed locally."

        # Export the actor.
        if not meta.is_cross_language and (
            meta.last_export_session_and_job != worker.current_session_and_job
        ):
            # If this actor class was not exported in this session and job,
            # we need to export this function again, because current GCS
            # doesn't have it.
            meta.last_export_session_and_job = worker.current_session_and_job
            # After serialize / deserialize modified class, the __module__
            # of modified class will be ray.cloudpickle.cloudpickle.
            # So, here pass actor_creation_function_descriptor to make
            # sure export actor class correct.
            worker.function_actor_manager.export_actor_class(
                meta.modified_class,
                meta.actor_creation_function_descriptor,
                meta.method_meta.methods.keys(),
            )

        resources = ray._private.utils.resources_from_ray_options(actor_options)
        # Set the actor's default resources if not already set. First three
        # conditions are to check that no resources were specified in the
        # decorator. Last three conditions are to check that no resources were
        # specified when _remote() was called.
        # TODO(suquark): In the original code, memory is not considered as resources,
        # when deciding the default CPUs. It is strange, but we keep the original
        # semantics in case that it breaks user applications & tests.
        if not set(resources.keys()).difference({"memory", "object_store_memory"}):
            # In the default case, actors acquire no resources for
            # their lifetime, and actor methods will require 1 CPU.
            resources.setdefault("CPU", ray_constants.DEFAULT_ACTOR_CREATION_CPU_SIMPLE)
            actor_method_cpu = ray_constants.DEFAULT_ACTOR_METHOD_CPU_SIMPLE
        else:
            # If any resources are specified (here or in decorator), then
            # all resources are acquired for the actor's lifetime and no
            # resources are associated with methods.
            resources.setdefault(
                "CPU", ray_constants.DEFAULT_ACTOR_CREATION_CPU_SPECIFIED
            )
            actor_method_cpu = ray_constants.DEFAULT_ACTOR_METHOD_CPU_SPECIFIED

        # If the actor methods require CPU resources, then set the required
        # placement resources. If actor_placement_resources is empty, then
        # the required placement resources will be the same as resources.
        actor_placement_resources = {}
        assert actor_method_cpu in [0, 1]
        if actor_method_cpu == 1:
            actor_placement_resources = resources.copy()
            actor_placement_resources["CPU"] += 1
        if meta.is_cross_language:
            creation_args = cross_language._format_args(worker, args, kwargs)
        else:
            function_signature = meta.method_meta.signatures["__init__"]
            creation_args = signature.flatten_args(function_signature, args, kwargs)

        if scheduling_strategy is None or isinstance(
            scheduling_strategy, PlacementGroupSchedulingStrategy
        ):
            # TODO(jjyao) Clean this up once the
            # placement_group option is removed.
            # We should also consider pushing this logic down to c++
            # so that it can be reused by all languages.
            if isinstance(scheduling_strategy, PlacementGroupSchedulingStrategy):
                placement_group = scheduling_strategy.placement_group
                placement_group_bundle_index = (
                    scheduling_strategy.placement_group_bundle_index
                )
                placement_group_capture_child_tasks = (
                    scheduling_strategy.placement_group_capture_child_tasks
                )

            if placement_group_capture_child_tasks is None:
                placement_group_capture_child_tasks = (
                    worker.should_capture_child_tasks_in_placement_group
                )
            placement_group = _configure_placement_group_based_on_context(
                placement_group_capture_child_tasks,
                placement_group_bundle_index,
                resources,
                actor_placement_resources,
                meta.class_name,
                placement_group=placement_group,
            )
            if not placement_group.is_empty:
                scheduling_strategy = PlacementGroupSchedulingStrategy(
                    placement_group,
                    placement_group_bundle_index,
                    placement_group_capture_child_tasks,
                )
            else:
                scheduling_strategy = "DEFAULT"

        serialized_runtime_env_info = None
        if runtime_env is not None:
            serialized_runtime_env_info = get_runtime_env_info(
                runtime_env,
                is_job_runtime_env=False,
                serialize=True,
            )

        concurrency_groups_dict = {}
        if meta.concurrency_groups is None:
            meta.concurrency_groups = []
        for cg_name in meta.concurrency_groups:
            concurrency_groups_dict[cg_name] = {
                "name": cg_name,
                "max_concurrency": meta.concurrency_groups[cg_name],
                "function_descriptors": [],
            }

        # Update methods
        for method_name in meta.method_meta.concurrency_group_for_methods:
            cg_name = meta.method_meta.concurrency_group_for_methods[method_name]
            assert cg_name in concurrency_groups_dict

            module_name = meta.actor_creation_function_descriptor.module_name
            class_name = meta.actor_creation_function_descriptor.class_name
            concurrency_groups_dict[cg_name]["function_descriptors"].append(
                PythonFunctionDescriptor(module_name, method_name, class_name)
            )

        # Update the creation descriptor based on number of arguments
        if meta.is_cross_language:
            func_name = "<init>"
            if meta.language == Language.CPP:
                func_name = meta.actor_creation_function_descriptor.function_name
            meta.actor_creation_function_descriptor = (
                cross_language._get_function_descriptor_for_actor_method(
                    meta.language,
                    meta.actor_creation_function_descriptor,
                    func_name,
                    str(len(args) + len(kwargs)),
                )
            )

        actor_id = worker.core_worker.create_actor(
            meta.language,
            meta.actor_creation_function_descriptor,
            creation_args,
            max_restarts,
            max_task_retries,
            resources,
            actor_placement_resources,
            max_concurrency,
            detached,
            name if name is not None else "",
            namespace if namespace is not None else "",
            is_asyncio,
            # Store actor_method_cpu in actor handle's extension data.
            extension_data=str(actor_method_cpu),
            serialized_runtime_env_info=serialized_runtime_env_info or "{}",
            concurrency_groups_dict=concurrency_groups_dict or dict(),
            max_pending_calls=max_pending_calls,
            scheduling_strategy=scheduling_strategy,
        )

        if _actor_launch_hook:
            _actor_launch_hook(
                meta.actor_creation_function_descriptor, resources, scheduling_strategy
            )

        actor_handle = ActorHandle(
            meta.language,
            actor_id,
            meta.method_meta.decorators,
            meta.method_meta.signatures,
            meta.method_meta.num_returns,
            actor_method_cpu,
            meta.actor_creation_function_descriptor,
            worker.current_session_and_job,
            original_handle=True,
        )

        return actor_handle

    @DeveloperAPI
    def bind(self, *args, **kwargs):
        """
        For Ray DAG building that creates static graph from decorated
        class or functions.
        """
        from ray.dag.class_node import ClassNode

        return ClassNode(
            self.__ray_metadata__.modified_class, args, kwargs, self._default_options
        )


@PublicAPI
class ActorHandle:
    """A handle to an actor.

    The fields in this class are prefixed with _ray_ to hide them from the user
    and to avoid collision with actor method names.

    An ActorHandle can be created in three ways. First, by calling .remote() on
    an ActorClass. Second, by passing an actor handle into a task (forking the
    ActorHandle). Third, by directly serializing the ActorHandle (e.g., with
    cloudpickle).

    Attributes:
        _ray_actor_language: The actor language.
        _ray_actor_id: Actor ID.
        _ray_method_decorators: Optional decorators for the function
            invocation. This can be used to change the behavior on the
            invocation side, whereas a regular decorator can be used to change
            the behavior on the execution side.
        _ray_method_signatures: The signatures of the actor methods.
        _ray_method_num_returns: The default number of return values for
            each method.
        _ray_actor_method_cpus: The number of CPUs required by actor methods.
        _ray_original_handle: True if this is the original actor handle for a
            given actor. If this is true, then the actor will be destroyed when
            this handle goes out of scope.
        _ray_is_cross_language: Whether this actor is cross language.
        _ray_actor_creation_function_descriptor: The function descriptor
            of the actor creation task.
    """

    def __init__(
        self,
        language,
        actor_id,
        method_decorators,
        method_signatures,
        method_num_returns,
        actor_method_cpus,
        actor_creation_function_descriptor,
        session_and_job,
        original_handle=False,
    ):
        self._ray_actor_language = language
        self._ray_actor_id = actor_id
        self._ray_original_handle = original_handle
        self._ray_method_decorators = method_decorators
        self._ray_method_signatures = method_signatures
        self._ray_method_num_returns = method_num_returns
        self._ray_actor_method_cpus = actor_method_cpus
        self._ray_session_and_job = session_and_job
        self._ray_is_cross_language = language != Language.PYTHON
        self._ray_actor_creation_function_descriptor = (
            actor_creation_function_descriptor
        )
        self._ray_function_descriptor = {}

        if not self._ray_is_cross_language:
            assert isinstance(
                actor_creation_function_descriptor, PythonFunctionDescriptor
            )
            module_name = actor_creation_function_descriptor.module_name
            class_name = actor_creation_function_descriptor.class_name
            for method_name in self._ray_method_signatures.keys():
                function_descriptor = PythonFunctionDescriptor(
                    module_name, method_name, class_name
                )
                self._ray_function_descriptor[method_name] = function_descriptor
                method = ActorMethod(
                    self,
                    method_name,
                    self._ray_method_num_returns[method_name],
                    decorator=self._ray_method_decorators.get(method_name),
                )
                setattr(self, method_name, method)

    def __del__(self):
        try:
            # Mark that this actor handle has gone out of scope. Once all actor
            # handles are out of scope, the actor will exit.
            if ray._private.worker:
                worker = ray._private.worker.global_worker
                if worker.connected and hasattr(worker, "core_worker"):
                    worker.core_worker.remove_actor_handle_reference(self._ray_actor_id)
        except AttributeError:
            # Suppress the attribtue error which is caused by
            # python destruction ordering issue.
            # It only happen when python exits.
            pass

    def _actor_method_call(
        self,
        method_name: str,
        args: List[Any] = None,
        kwargs: Dict[str, Any] = None,
        name: str = "",
        num_returns: Optional[int] = None,
        concurrency_group_name: Optional[str] = None,
    ):
        """Method execution stub for an actor handle.

        This is the function that executes when
        `actor.method_name.remote(*args, **kwargs)` is called. Instead of
        executing locally, the method is packaged as a task and scheduled
        to the remote actor instance.

        Args:
            method_name: The name of the actor method to execute.
            args: A list of arguments for the actor method.
            kwargs: A dictionary of keyword arguments for the actor method.
            name: The name to give the actor method call task.
            num_returns: The number of return values for the method.

        Returns:
            object_refs: A list of object refs returned by the remote actor
                method.
        """
        worker = ray._private.worker.global_worker

        args = args or []
        kwargs = kwargs or {}
        if self._ray_is_cross_language:
            list_args = cross_language._format_args(worker, args, kwargs)
            function_descriptor = cross_language._get_function_descriptor_for_actor_method(  # noqa: E501
                self._ray_actor_language,
                self._ray_actor_creation_function_descriptor,
                method_name,
                # The signature for xlang should be "{length_of_arguments}" to handle
                # overloaded methods.
                signature=str(len(args) + len(kwargs)),
            )
        else:
            function_signature = self._ray_method_signatures[method_name]

            if not args and not kwargs and not function_signature:
                list_args = []
            else:
                list_args = signature.flatten_args(function_signature, args, kwargs)
            function_descriptor = self._ray_function_descriptor[method_name]

        if worker.mode == ray.LOCAL_MODE:
            assert (
                not self._ray_is_cross_language
            ), "Cross language remote actor method cannot be executed locally."

        if num_returns == "dynamic":
            num_returns = -1

        object_refs = worker.core_worker.submit_actor_task(
            self._ray_actor_language,
            self._ray_actor_id,
            function_descriptor,
            list_args,
            name,
            num_returns,
            self._ray_actor_method_cpus,
            concurrency_group_name if concurrency_group_name is not None else b"",
        )

        if len(object_refs) == 1:
            object_refs = object_refs[0]
        elif len(object_refs) == 0:
            object_refs = None

        return object_refs

    def __getattr__(self, item):
        if not self._ray_is_cross_language:
            raise AttributeError(
                f"'{type(self).__name__}' object has " f"no attribute '{item}'"
            )
        if item in ["__ray_terminate__"]:

            class FakeActorMethod(object):
                def __call__(self, *args, **kwargs):
                    raise TypeError(
                        "Actor methods cannot be called directly. Instead "
                        "of running 'object.{}()', try 'object.{}.remote()'.".format(
                            item, item
                        )
                    )

                def remote(self, *args, **kwargs):
                    logger.warning(
                        f"Actor method {item} is not supported by cross language."
                    )

            return FakeActorMethod()

        return ActorMethod(
            self,
            item,
            ray_constants.
            # Currently, we use default num returns
            DEFAULT_ACTOR_METHOD_NUM_RETURN_VALS,
            # Currently, cross-lang actor method not support decorator
            decorator=None,
        )

    # Make tab completion work.
    def __dir__(self):
        return self._ray_method_signatures.keys()

    def __repr__(self):
        return (
            "Actor("
            f"{self._ray_actor_creation_function_descriptor.class_name}, "
            f"{self._actor_id.hex()})"
        )

    @property
    def _actor_id(self):
        return self._ray_actor_id

    def _serialization_helper(self):
        """This is defined in order to make pickling work.

        Returns:
            A dictionary of the information needed to reconstruct the object.
        """
        worker = ray._private.worker.global_worker
        worker.check_connected()

        if hasattr(worker, "core_worker"):
            # Non-local mode
            state = worker.core_worker.serialize_actor_handle(self._ray_actor_id)
        else:
            # Local mode
            state = (
                {
                    "actor_language": self._ray_actor_language,
                    "actor_id": self._ray_actor_id,
                    "method_decorators": self._ray_method_decorators,
                    "method_signatures": self._ray_method_signatures,
                    "method_num_returns": self._ray_method_num_returns,
                    "actor_method_cpus": self._ray_actor_method_cpus,
                    "actor_creation_function_descriptor": self._ray_actor_creation_function_descriptor,  # noqa: E501
                },
                None,
            )

        return state

    @classmethod
    def _deserialization_helper(cls, state, outer_object_ref=None):
        """This is defined in order to make pickling work.

        Args:
            state: The serialized state of the actor handle.
            outer_object_ref: The ObjectRef that the serialized actor handle
                was contained in, if any. This is used for counting references
                to the actor handle.

        """
        worker = ray._private.worker.global_worker
        worker.check_connected()

        if hasattr(worker, "core_worker"):
            # Non-local mode
            return worker.core_worker.deserialize_and_register_actor_handle(
                state, outer_object_ref
            )
        else:
            # Local mode
            return cls(
                # TODO(swang): Accessing the worker's current task ID is not
                # thread-safe.
                state["actor_language"],
                state["actor_id"],
                state["method_decorators"],
                state["method_signatures"],
                state["method_num_returns"],
                state["actor_method_cpus"],
                state["actor_creation_function_descriptor"],
                worker.current_session_and_job,
            )

    def __reduce__(self):
        """This code path is used by pickling but not by Ray forking."""
        (serialized, _) = self._serialization_helper()
        # There is no outer object ref when the actor handle is
        # deserialized out-of-band using pickle.
        return ActorHandle._deserialization_helper, (serialized, None)


def _modify_class(cls):
    # cls has been modified.
    if hasattr(cls, "__ray_actor_class__"):
        return cls

    # Give an error if cls is an old-style class.
    if not issubclass(cls, object):
        raise TypeError(
            "The @ray.remote decorator cannot be applied to old-style "
            "classes. In Python 2, you must declare the class with "
            "'class ClassName(object):' instead of 'class ClassName:'."
        )

    # Modify the class to have additional methods
    # for checking actor alive status and to terminate the worker.
    class Class(cls):
        __ray_actor_class__ = cls  # The original actor class

        def __ray_ready__(self):
            return True

        def __ray_terminate__(self):
            worker = ray._private.worker.global_worker
            if worker.mode != ray.LOCAL_MODE:
                ray.actor.exit_actor()

    Class.__module__ = cls.__module__
    Class.__name__ = cls.__name__

    if not is_function_or_method(getattr(Class, "__init__", None)):
        # Add __init__ if it does not exist.
        # Actor creation will be executed with __init__ together.

        # Assign an __init__ function will avoid many checks later on.
        def __init__(self):
            pass

        Class.__init__ = __init__

    return Class


def _make_actor(cls, actor_options):
    Class = _modify_class(cls)
    _inject_tracing_into_class(Class)

    if "max_restarts" in actor_options:
        if actor_options["max_restarts"] != -1:  # -1 represents infinite restart
            # Make sure we don't pass too big of an int to C++, causing
            # an overflow.
            actor_options["max_restarts"] = min(
                actor_options["max_restarts"], ray_constants.MAX_INT64_VALUE
            )

    return ActorClass._ray_from_modified_class(
        Class,
        ActorClassID.from_random(),
        actor_options,
    )


@PublicAPI
def exit_actor():
    """Intentionally exit the current actor.

    This API can be used only inside an actor. Use ray.kill
    API if you'd like to kill an actor using actor handle.

    When the API is called, the actor raises an exception and exits.
    Any queued methods will fail. Any ``atexit``
    handlers installed in the actor will be run.

    Raises:
        TypeError: An exception is raised if this is a driver or this
            worker is not an actor.
    """
    worker = ray._private.worker.global_worker
    if worker.mode == ray.WORKER_MODE and not worker.actor_id.is_nil():
        # In asyncio actor mode, we can't raise SystemExit because it will just
        # quit the asycnio event loop thread, not the main thread. Instead, we
        # raise a custom error to the main thread to tell it to exit.
        if worker.core_worker.current_actor_is_asyncio():
            raise AsyncioActorExit()

        # Set a flag to indicate this is an intentional actor exit. This
        # reduces log verbosity.
        exit = SystemExit(0)
        exit.is_ray_terminate = True
        exit.ray_terminate_msg = "exit_actor() is called."
        raise exit
        assert False, "This process should have terminated."
    else:
        raise TypeError(
            "exit_actor API is called on a non-actor worker, "
            f"{worker.mode}. Call this API inside an actor methods"
            "if you'd like to exit the actor gracefully."
        )<|MERGE_RESOLUTION|>--- conflicted
+++ resolved
@@ -763,13 +763,9 @@
 
         if actor_options.get("max_concurrency") is None:
             actor_options["max_concurrency"] = 1000 if is_asyncio else 1
-<<<<<<< HEAD
-        if client_mode_should_convert(auto_init=True):
-=======
 
         auto_init_ray()
         if client_mode_should_convert():
->>>>>>> 2c20933d
             return client_mode_convert_actor(self, args, kwargs, **actor_options)
 
         # fill actor required options
