from __future__ import absolute_import
from __future__ import division
from __future__ import print_function

import copy
import hashlib
import inspect
import json
import traceback

import ray.cloudpickle as pickle
import ray.local_scheduler
import ray.ray_constants as ray_constants
import ray.signature as signature
import ray.worker
<<<<<<< HEAD
from ray.services import logger
from ray.utils import _random_string, is_cython, push_error_to_driver
=======
from ray.utils import (
    _random_string,
    check_oversized_pickle,
    is_cython,
    push_error_to_driver,
)
>>>>>>> d75b39f6

DEFAULT_ACTOR_METHOD_NUM_RETURN_VALS = 1


def is_classmethod(f):
    """Returns whether the given method is a classmethod."""

    return hasattr(f, "__self__") and f.__self__ is not None


def compute_actor_handle_id(actor_handle_id, num_forks):
    """Deterministically compute an actor handle ID.

    A new actor handle ID is generated when it is forked from another actor
    handle. The new handle ID is computed as hash(old_handle_id || num_forks).

    Args:
        actor_handle_id (common.ObjectID): The original actor handle ID.
        num_forks: The number of times the original actor handle has been
                   forked so far.

    Returns:
        An ID for the new actor handle.
    """
    handle_id_hash = hashlib.sha1()
    handle_id_hash.update(actor_handle_id.id())
    handle_id_hash.update(str(num_forks).encode("ascii"))
    handle_id = handle_id_hash.digest()
    assert len(handle_id) == 20
    return ray.ObjectID(handle_id)


def compute_actor_handle_id_non_forked(actor_id, actor_handle_id,
                                       current_task_id):
    """Deterministically compute an actor handle ID in the non-forked case.

    This code path is used whenever an actor handle is pickled and unpickled
    (for example, if a remote function closes over an actor handle). Then,
    whenever the actor handle is used, a new actor handle ID will be generated
    on the fly as a deterministic function of the actor ID, the previous actor
    handle ID and the current task ID.

    TODO(rkn): It may be possible to cause problems by closing over multiple
    actor handles in a remote function, which then get unpickled and give rise
    to the same actor handle IDs.

    Args:
        actor_id: The actor ID.
        actor_handle_id: The original actor handle ID.
        num_forks: The number of times the original actor handle has been
           forked so far.

    Returns:
        An ID for the new actor handle.
    """
    handle_id_hash = hashlib.sha1()
    handle_id_hash.update(actor_id.id())
    handle_id_hash.update(actor_handle_id.id())
    handle_id_hash.update(current_task_id.id())
    handle_id = handle_id_hash.digest()
    assert len(handle_id) == 20
    return ray.ObjectID(handle_id)


def compute_actor_creation_function_id(class_id):
    """Compute the function ID for an actor creation task.

    Args:
        class_id: The ID of the actor class.

    Returns:
        The function ID of the actor creation event.
    """
    return ray.ObjectID(class_id)


def compute_actor_method_function_id(class_name, attr):
    """Get the function ID corresponding to an actor method.

    Args:
        class_name (str): The class name of the actor.
        attr (str): The attribute name of the method.

    Returns:
        Function ID corresponding to the method.
    """
    function_id_hash = hashlib.sha1()
    function_id_hash.update(class_name.encode("ascii"))
    function_id_hash.update(attr.encode("ascii"))
    function_id = function_id_hash.digest()
    assert len(function_id) == 20
    return ray.ObjectID(function_id)


def set_actor_checkpoint(worker, actor_id, checkpoint_index, checkpoint,
                         frontier):
    """Set the most recent checkpoint associated with a given actor ID.

    Args:
        worker: The worker to use to get the checkpoint.
        actor_id: The actor ID of the actor to get the checkpoint for.
        checkpoint_index: The number of tasks included in the checkpoint.
        checkpoint: The state object to save.
        frontier: The task frontier at the time of the checkpoint.
    """
    actor_key = b"Actor:" + actor_id
    worker.redis_client.hmset(
        actor_key, {
            "checkpoint_index": checkpoint_index,
            "checkpoint": checkpoint,
            "frontier": frontier,
        })


def get_actor_checkpoint(worker, actor_id):
    """Get the most recent checkpoint associated with a given actor ID.

    Args:
        worker: The worker to use to get the checkpoint.
        actor_id: The actor ID of the actor to get the checkpoint for.

    Returns:
        If a checkpoint exists, this returns a tuple of the number of tasks
            included in the checkpoint, the saved checkpoint state, and the
            task frontier at the time of the checkpoint. If no checkpoint
            exists, all objects are set to None.  The checkpoint index is the .
            executed on the actor before the checkpoint was made.
    """
    actor_key = b"Actor:" + actor_id
    checkpoint_index, checkpoint, frontier = worker.redis_client.hmget(
        actor_key, ["checkpoint_index", "checkpoint", "frontier"])
    if checkpoint_index is not None:
        checkpoint_index = int(checkpoint_index)
    return checkpoint_index, checkpoint, frontier


def save_and_log_checkpoint(worker, actor):
    """Save a checkpoint on the actor and log any errors.

    Args:
        worker: The worker to use to log errors.
        actor: The actor to checkpoint.
        checkpoint_index: The number of tasks that have executed so far.
    """
    try:
        actor.__ray_checkpoint__()
    except Exception:
        traceback_str = ray.utils.format_error_message(traceback.format_exc())
        # Log the error message.
        ray.utils.push_error_to_driver(
            worker,
            ray_constants.CHECKPOINT_PUSH_ERROR,
            traceback_str,
            driver_id=worker.task_driver_id.id(),
            data={
                "actor_class": actor.__class__.__name__,
                "function_name": actor.__ray_checkpoint__.__name__
            })


def restore_and_log_checkpoint(worker, actor):
    """Restore an actor from a checkpoint and log any errors.

    Args:
        worker: The worker to use to log errors.
        actor: The actor to restore.
    """
    checkpoint_resumed = False
    try:
        checkpoint_resumed = actor.__ray_checkpoint_restore__()
    except Exception:
        traceback_str = ray.utils.format_error_message(traceback.format_exc())
        # Log the error message.
        ray.utils.push_error_to_driver(
            worker,
            ray_constants.CHECKPOINT_PUSH_ERROR,
            traceback_str,
            driver_id=worker.task_driver_id.id(),
            data={
                "actor_class": actor.__class__.__name__,
                "function_name": actor.__ray_checkpoint_restore__.__name__
            })
    return checkpoint_resumed


def make_actor_method_executor(worker, method_name, method, actor_imported):
    """Make an executor that wraps a user-defined actor method.

    The wrapped method updates the worker's internal state and performs any
    necessary checkpointing operations.

    Args:
        worker (Worker): The worker that is executing the actor.
        method_name (str): The name of the actor method.
        method (instancemethod): The actor method to wrap. This should be a
            method defined on the actor class and should therefore take an
            instance of the actor as the first argument.
        actor_imported (bool): Whether the actor has been imported.
            Checkpointing operations will not be run if this is set to False.

    Returns:
        A function that executes the given actor method on the worker's stored
            instance of the actor. The function also updates the worker's
            internal state to record the executed method.
    """

    def actor_method_executor(dummy_return_id, actor, *args):
        # Update the actor's task counter to reflect the task we're about to
        # execute.
        worker.actor_task_counter += 1

        # If this is the first task to execute on the actor, try to resume from
        # a checkpoint.
        if actor_imported and worker.actor_task_counter == 1:
            checkpoint_resumed = restore_and_log_checkpoint(worker, actor)
            if checkpoint_resumed:
                # NOTE(swang): Since we did not actually execute the __init__
                # method, this will put None as the return value. If the
                # __init__ method is supposed to return multiple values, an
                # exception will be logged.
                return

        # Determine whether we should checkpoint the actor.
        checkpointing_on = (actor_imported
                            and worker.actor_checkpoint_interval > 0)
        # We should checkpoint the actor if user checkpointing is on, we've
        # executed checkpoint_interval tasks since the last checkpoint, and the
        # method we're about to execute is not a checkpoint.
        save_checkpoint = (
            checkpointing_on and
            (worker.actor_task_counter % worker.actor_checkpoint_interval == 0
             and method_name != "__ray_checkpoint__"))

        # Execute the assigned method and save a checkpoint if necessary.
        try:
            if is_classmethod(method):
                method_returns = method(*args)
            else:
                method_returns = method(actor, *args)
        except Exception:
            # Save the checkpoint before allowing the method exception to be
            # thrown.
            if save_checkpoint:
                save_and_log_checkpoint(worker, actor)
            raise
        else:
            # Save the checkpoint before returning the method's return values.
            if save_checkpoint:
                save_and_log_checkpoint(worker, actor)
            return method_returns

    return actor_method_executor


def fetch_and_register_actor(actor_class_key, worker):
    """Import an actor.

    This will be called by the worker's import thread when the worker receives
    the actor_class export, assuming that the worker is an actor for that
    class.

    Args:
        actor_class_key: The key in Redis to use to fetch the actor.
        worker: The worker to use.
    """
    actor_id_str = worker.actor_id
    (driver_id, class_id, class_name, module, pickled_class,
     checkpoint_interval, actor_method_names) = worker.redis_client.hmget(
         actor_class_key, [
             "driver_id", "class_id", "class_name", "module", "class",
             "checkpoint_interval", "actor_method_names"
         ])

    class_name = class_name.decode("ascii")
    module = module.decode("ascii")
    checkpoint_interval = int(checkpoint_interval)
    actor_method_names = json.loads(actor_method_names.decode("ascii"))

    # Create a temporary actor with some temporary methods so that if the actor
    # fails to be unpickled, the temporary actor can be used (just to produce
    # error messages and to prevent the driver from hanging).
    class TemporaryActor(object):
        pass

    worker.actors[actor_id_str] = TemporaryActor()
    worker.actor_checkpoint_interval = checkpoint_interval

    def temporary_actor_method(*xs):
        raise Exception("The actor with name {} failed to be imported, and so "
                        "cannot execute this method".format(class_name))

    # Register the actor method executors.
    for actor_method_name in actor_method_names:
        function_id = compute_actor_method_function_id(class_name,
                                                       actor_method_name).id()
        temporary_executor = make_actor_method_executor(
            worker,
            actor_method_name,
            temporary_actor_method,
            actor_imported=False)
        worker.function_execution_info[driver_id][function_id] = (
            ray.worker.FunctionExecutionInfo(
                function=temporary_executor,
                function_name=actor_method_name,
                max_calls=0))
        worker.num_task_executions[driver_id][function_id] = 0

    try:
        unpickled_class = pickle.loads(pickled_class)
        worker.actor_class = unpickled_class
    except Exception:
        # If an exception was thrown when the actor was imported, we record the
        # traceback and notify the scheduler of the failure.
        traceback_str = ray.utils.format_error_message(traceback.format_exc())
        # Log the error message.
        push_error_to_driver(
            worker,
            ray_constants.REGISTER_ACTOR_PUSH_ERROR,
            traceback_str,
            driver_id,
            data={"actor_id": actor_id_str})
        # TODO(rkn): In the future, it might make sense to have the worker exit
        # here. However, currently that would lead to hanging if someone calls
        # ray.get on a method invoked on the actor.
    else:
        # TODO(pcm): Why is the below line necessary?
        unpickled_class.__module__ = module
        worker.actors[actor_id_str] = unpickled_class.__new__(unpickled_class)

        def pred(x):
            return (inspect.isfunction(x) or inspect.ismethod(x)
                    or is_cython(x))

        actor_methods = inspect.getmembers(unpickled_class, predicate=pred)
        for actor_method_name, actor_method in actor_methods:
            function_id = compute_actor_method_function_id(
                class_name, actor_method_name).id()
            executor = make_actor_method_executor(
                worker, actor_method_name, actor_method, actor_imported=True)
            worker.function_execution_info[driver_id][function_id] = (
                ray.worker.FunctionExecutionInfo(
                    function=executor,
                    function_name=actor_method_name,
                    max_calls=0))
            # We do not set worker.function_properties[driver_id][function_id]
            # because we currently do need the actor worker to submit new tasks
            # for the actor.


def publish_actor_class_to_key(key, actor_class_info, worker):
    """Push an actor class definition to Redis.

    The is factored out as a separate function because it is also called
    on cached actor class definitions when a worker connects for the first
    time.

    Args:
        key: The key to store the actor class info at.
        actor_class_info: Information about the actor class.
        worker: The worker to use to connect to Redis.
    """
    # We set the driver ID here because it may not have been available when the
    # actor class was defined.
    actor_class_info["driver_id"] = worker.task_driver_id.id()
    worker.redis_client.hmset(key, actor_class_info)
    worker.redis_client.rpush("Exports", key)


def export_actor_class(class_id, Class, actor_method_names,
                       checkpoint_interval, worker):
    key = b"ActorClass:" + class_id
    actor_class_info = {
        "class_name": Class.__name__,
        "module": Class.__module__,
        "class": pickle.dumps(Class),
        "checkpoint_interval": checkpoint_interval,
        "actor_method_names": json.dumps(list(actor_method_names))
    }

    check_oversized_pickle(actor_class_info["class"],
                           actor_class_info["class_name"], "actor", worker)

    if worker.mode is None:
        # This means that 'ray.init()' has not been called yet and so we must
        # cache the actor class definition and export it when 'ray.init()' is
        # called.
        assert worker.cached_remote_functions_and_actors is not None
        worker.cached_remote_functions_and_actors.append(
            ("actor", (key, actor_class_info)))
        # This caching code path is currently not used because we only export
        # actor class definitions lazily when we instantiate the actor for the
        # first time.
        assert False, "This should be unreachable."
    else:
        publish_actor_class_to_key(key, actor_class_info, worker)
    # TODO(rkn): Currently we allow actor classes to be defined within tasks.
    # I tried to disable this, but it may be necessary because of
    # https://github.com/ray-project/ray/issues/1146.


def method(*args, **kwargs):
    assert len(args) == 0
    assert len(kwargs) == 1
    assert "num_return_vals" in kwargs
    num_return_vals = kwargs["num_return_vals"]

    def annotate_method(method):
        method.__ray_num_return_vals__ = num_return_vals
        return method

    return annotate_method


# Create objects to wrap method invocations. This is done so that we can
# invoke methods with actor.method.remote() instead of actor.method().
class ActorMethod(object):
    def __init__(self, actor, method_name, num_return_vals):
        self._actor = actor
        self._method_name = method_name
        self._num_return_vals = num_return_vals

    def __call__(self, *args, **kwargs):
        raise Exception("Actor methods cannot be called directly. Instead "
                        "of running 'object.{}()', try "
                        "'object.{}.remote()'.".format(self._method_name,
                                                       self._method_name))

    def remote(self, *args, **kwargs):
        return self._submit(args, kwargs)

    def _submit(self, args, kwargs, num_return_vals=None):
        if num_return_vals is None:
            num_return_vals = self._num_return_vals

        return self._actor._actor_method_call(
            self._method_name,
            args=args,
            kwargs=kwargs,
            num_return_vals=num_return_vals,
            dependency=self._actor._ray_actor_cursor)


class ActorClass(object):
    """An actor class.

    This is a decorated class. It can be used to create actors.

    Attributes:
        _modified_class: The original class that was decorated (with some
            additional methods added like __ray_terminate__).
        _class_id: The ID of this actor class.
        _class_name: The name of this class.
        _checkpoint_interval: The interval at which to checkpoint actor state.
        _num_cpus: The default number of CPUs required by the actor creation
            task.
        _num_gpus: The default number of GPUs required by the actor creation
            task.
        _resources: The default resources required by the actor creation task.
        _actor_method_cpus: The number of CPUs required by actor method tasks.
        _exported: True if the actor class has been exported and false
            otherwise.
        _actor_methods: The actor methods.
        _method_signatures: The signatures of the methods.
        _actor_method_names: The names of the actor methods.
        _actor_method_num_return_vals: The default number of return values for
            each actor method.
    """

    def __init__(self, modified_class, class_id, checkpoint_interval, num_cpus,
                 num_gpus, resources, actor_method_cpus):
        self._modified_class = modified_class
        self._class_id = class_id
        self._class_name = modified_class.__name__
        self._checkpoint_interval = checkpoint_interval
        self._num_cpus = num_cpus
        self._num_gpus = num_gpus
        self._resources = resources
        self._actor_method_cpus = actor_method_cpus
        self._exported = False

        # Get the actor methods of the given class.
        def pred(x):
            return (inspect.isfunction(x) or inspect.ismethod(x)
                    or is_cython(x))

        self._actor_methods = inspect.getmembers(
            self._modified_class, predicate=pred)
        # Extract the signatures of each of the methods. This will be used
        # to catch some errors if the methods are called with inappropriate
        # arguments.
        self._method_signatures = {}
        self._actor_method_num_return_vals = {}
        for method_name, method in self._actor_methods:
            # Print a warning message if the method signature is not
            # supported. We don't raise an exception because if the actor
            # inherits from a class that has a method whose signature we
            # don't support, there may not be much the user can do about it.
            signature.check_signature_supported(method, warn=True)
            self._method_signatures[method_name] = signature.extract_signature(
                method, ignore_first=not is_classmethod(method))

            # Set the default number of return values for this method.
            if hasattr(method, "__ray_num_return_vals__"):
                self._actor_method_num_return_vals[method_name] = (
                    method.__ray_num_return_vals__)
            else:
                self._actor_method_num_return_vals[method_name] = (
                    DEFAULT_ACTOR_METHOD_NUM_RETURN_VALS)

        self._actor_method_names = [
            method_name for method_name, _ in self._actor_methods
        ]

    def __call__(self, *args, **kwargs):
        raise Exception("Actors methods cannot be instantiated directly. "
                        "Instead of running '{}()', try '{}.remote()'.".format(
                            self._class_name, self._class_name))

    def remote(self, *args, **kwargs):
        """Create an actor.

        Args:
            args: These arguments are forwarded directly to the actor
                constructor.
            kwargs: These arguments are forwarded directly to the actor
                constructor.

        Returns:
            A handle to the newly created actor.
        """
        return self._submit(args=args, kwargs=kwargs)

    def _submit(self,
                args,
                kwargs,
                num_cpus=None,
                num_gpus=None,
                resources=None):
        """Create an actor.

        This method allows more flexibility than the remote method because
        resource requirements can be specified and override the defaults in the
        decorator.

        Args:
            args: The arguments to forward to the actor constructor.
            kwargs: The keyword arguments to forward to the actor constructor.
            num_cpus: The number of CPUs required by the actor creation task.
            num_gpus: The number of GPUs required by the actor creation task.
            resources: The custom resources required by the actor creation
                task.

        Returns:
            A handle to the newly created actor.
        """
        worker = ray.worker.get_global_worker()
        ray.worker.check_main_thread()
        if worker.mode is None:
            raise Exception("Actors cannot be created before ray.init() "
                            "has been called.")

        actor_id = ray.ObjectID(_random_string())
        # The actor cursor is a dummy object representing the most recent
        # actor method invocation. For each subsequent method invocation,
        # the current cursor should be added as a dependency, and then
        # updated to reflect the new invocation.
        actor_cursor = None

        # Do not export the actor class or the actor if run in PYTHON_MODE
        # Instead, instantiate the actor locally and add it to the worker's
        # dictionary
        if worker.mode == ray.PYTHON_MODE:
            worker.actors[actor_id] = self._modified_class.__new__(
                self._modified_class)
        else:
            # Export the actor.
            if not self._exported:
                export_actor_class(self._class_id, self._modified_class,
                                   self._actor_method_names,
                                   self._checkpoint_interval, worker)
                self._exported = True

            resources = ray.utils.resources_from_resource_arguments(
                self._num_cpus, self._num_gpus, self._resources, num_cpus,
                num_gpus, resources)

            creation_args = [self._class_id]
            function_id = compute_actor_creation_function_id(self._class_id)
            [actor_cursor] = worker.submit_task(
                function_id,
                creation_args,
                actor_creation_id=actor_id,
                num_return_vals=1,
                resources=resources)

        # We initialize the actor counter at 1 to account for the actor
        # creation task.
        actor_counter = 1
        actor_handle = ActorHandle(
            actor_id, self._class_name, actor_cursor, actor_counter,
            self._actor_method_names, self._method_signatures,
            self._actor_method_num_return_vals, actor_cursor,
            self._actor_method_cpus, worker.task_driver_id)

        # Call __init__ as a remote function.
        if "__init__" in actor_handle._ray_actor_method_names:
            actor_handle.__init__.remote(*args, **kwargs)
        else:
            if len(args) != 0 or len(kwargs) != 0:
                raise Exception("Arguments cannot be passed to the actor "
                                "constructor because this actor class has no "
                                "__init__ method.")

        return actor_handle

    @property
    def class_id(self):
        return self._class_id


class ActorHandle(object):
    """A handle to an actor.

    The fields in this class are prefixed with _ray_ to hide them from the user
    and to avoid collision with actor method names.

    An ActorHandle can be created in three ways. First, by calling .remote() on
    an ActorClass. Second, by passing an actor handle into a task (forking the
    ActorHandle). Third, by directly serializing the ActorHandle (e.g., with
    cloudpickle).

    Attributes:
        _ray_actor_id: The ID of the corresponding actor.
        _ray_actor_handle_id: The ID of this handle. If this is the "original"
            handle for an actor (as opposed to one created by passing another
            handle into a task), then this ID must be NIL_ID. If this
            ActorHandle was created by forking an existing ActorHandle, then
            this ID must be computed deterministically via
            compute_actor_handle_id. If this ActorHandle was created by an
            out-of-band mechanism (e.g., pickling), then this must be None (in
            this case, a new actor handle ID will be generated on the fly every
            time a method is invoked).
        _ray_actor_cursor: The actor cursor is a dummy object representing the
            most recent actor method invocation. For each subsequent method
            invocation, the current cursor should be added as a dependency, and
            then updated to reflect the new invocation.
        _ray_actor_counter: The number of actor method invocations that we've
            called so far.
        _ray_actor_method_names: The names of the actor methods.
        _ray_method_signatures: The signatures of the actor methods.
        _ray_method_num_return_vals: The default number of return values for
            each method.
        _ray_class_name: The name of the actor class.
        _ray_actor_forks: The number of times this handle has been forked.
        _ray_actor_creation_dummy_object_id: The dummy object ID from the actor
            creation task.
        _ray_actor_method_cpus: The number of CPUs required by actor methods.
        _ray_original_handle: True if this is the original actor handle for a
            given actor. If this is true, then the actor will be destroyed when
            this handle goes out of scope.
        _ray_actor_driver_id: The driver ID of the job that created the actor
            (it is possible that this ActorHandle exists on a driver with a
            different driver ID).
        _ray_previous_actor_handle_id: If this actor handle is not an original
            handle, (e.g., it was created by forking or pickling), then
            this is the ID of the handle that this handle was created from.
            Otherwise, this is None.
    """

    def __init__(self,
                 actor_id,
                 class_name,
                 actor_cursor,
                 actor_counter,
                 actor_method_names,
                 method_signatures,
                 method_num_return_vals,
                 actor_creation_dummy_object_id,
                 actor_method_cpus,
                 actor_driver_id,
                 actor_handle_id=None,
                 previous_actor_handle_id=None):
        # False if this actor handle was created by forking or pickling. True
        # if it was created by the _serialization_helper function.
        self._ray_original_handle = previous_actor_handle_id is None

        self._ray_actor_id = actor_id
        if self._ray_original_handle:
            self._ray_actor_handle_id = ray.ObjectID(
                ray.worker.NIL_ACTOR_HANDLE_ID)
        else:
            self._ray_actor_handle_id = actor_handle_id
        self._ray_actor_cursor = actor_cursor
        self._ray_actor_counter = actor_counter
        self._ray_actor_method_names = actor_method_names
        self._ray_method_signatures = method_signatures
        self._ray_method_num_return_vals = method_num_return_vals
        self._ray_class_name = class_name
        self._ray_actor_forks = 0
        self._ray_actor_creation_dummy_object_id = (
            actor_creation_dummy_object_id)
        self._ray_actor_method_cpus = actor_method_cpus
        self._ray_actor_driver_id = actor_driver_id
        self._ray_previous_actor_handle_id = previous_actor_handle_id

    def _actor_method_call(self,
                           method_name,
                           args=None,
                           kwargs=None,
                           num_return_vals=None,
                           dependency=None):
        """Method execution stub for an actor handle.

        This is the function that executes when
        `actor.method_name.remote(*args, **kwargs)` is called. Instead of
        executing locally, the method is packaged as a task and scheduled
        to the remote actor instance.

        Args:
            method_name: The name of the actor method to execute.
            args: A list of arguments for the actor method.
            kwargs: A dictionary of keyword arguments for the actor method.
            dependency: The object ID that this method is dependent on.
                Defaults to None, for no dependencies. Most tasks should
                pass in the dummy object returned by the preceding task.
                Some tasks, such as checkpoint and terminate methods, have
                no dependencies.

        Returns:
            object_ids: A list of object IDs returned by the remote actor
                method.
        """
        worker = ray.worker.get_global_worker()

        worker.check_connected()
        ray.worker.check_main_thread()

        function_signature = self._ray_method_signatures[method_name]
        if args is None:
            args = []
        if kwargs is None:
            kwargs = {}
        args = signature.extend_args(function_signature, args, kwargs)

        # Execute functions locally if Ray is run in PYTHON_MODE
        # Copy args to prevent the function from mutating them.
        if worker.mode == ray.PYTHON_MODE:
            return getattr(worker.actors[self._ray_actor_id],
                           method_name)(*copy.deepcopy(args))

        # Add the execution dependency.
        if dependency is None:
            execution_dependencies = []
        else:
            execution_dependencies = [dependency]

        is_actor_checkpoint_method = (method_name == "__ray_checkpoint__")

        if self._ray_actor_handle_id is None:
            actor_handle_id = compute_actor_handle_id_non_forked(
                self._ray_actor_id, self._ray_previous_actor_handle_id,
                worker.current_task_id)
        else:
            actor_handle_id = self._ray_actor_handle_id

        function_id = compute_actor_method_function_id(self._ray_class_name,
                                                       method_name)
        object_ids = worker.submit_task(
            function_id,
            args,
            actor_id=self._ray_actor_id,
            actor_handle_id=actor_handle_id,
            actor_counter=self._ray_actor_counter,
            is_actor_checkpoint_method=is_actor_checkpoint_method,
            actor_creation_dummy_object_id=(
                self._ray_actor_creation_dummy_object_id),
            execution_dependencies=execution_dependencies,
            # We add one for the dummy return ID.
            num_return_vals=num_return_vals + 1,
            resources={"CPU": self._ray_actor_method_cpus},
            driver_id=self._ray_actor_driver_id)
        # Update the actor counter and cursor to reflect the most recent
        # invocation.
        self._ray_actor_counter += 1
        # The last object returned is the dummy object that should be
        # passed in to the next actor method. Do not return it to the user.
        self._ray_actor_cursor = object_ids.pop()

        if len(object_ids) == 1:
            object_ids = object_ids[0]
        elif len(object_ids) == 0:
            object_ids = None

        return object_ids

    # Make tab completion work.
    def __dir__(self):
        return self._ray_actor_method_names

    def __getattribute__(self, attr):
        try:
            # Check whether this is an actor method.
            actor_method_names = object.__getattribute__(
                self, "_ray_actor_method_names")
            if attr in actor_method_names:
                # We create the ActorMethod on the fly here so that the
                # ActorHandle doesn't need a reference to the ActorMethod.
                # The ActorMethod has a reference to the ActorHandle and
                # this was causing cyclic references which were prevent
                # object deallocation from behaving in a predictable
                # manner.
                return ActorMethod(self, attr,
                                   self._ray_method_num_return_vals[attr])
        except AttributeError:
            pass

        # If the requested attribute is not a registered method, fall back
        # to default __getattribute__.
        return object.__getattribute__(self, attr)

    def __repr__(self):
        return "Actor(" + self._ray_actor_id.hex() + ")"

    def __del__(self):
        """Kill the worker that is running this actor."""
        # TODO(swang): Also clean up forked actor handles.
        # Kill the worker if this is the original actor handle, created
        # with Class.remote(). TODO(rkn): Even without passing handles around,
        # this is not the right policy. the actor should be alive as long as
        # there are ANY handles in scope in the process that created the actor,
        # not just the first one.
        worker = ray.worker.get_global_worker()
        if worker.connected and self._ray_original_handle:
            # TODO(rkn): Should we be passing in the actor cursor as a
            # dependency here?
            self.__ray_terminate__.remote()

    @property
    def _actor_id(self):
        return self._ray_actor_id

    @property
    def _actor_handle_id(self):
        return self._ray_actor_handle_id

    def _serialization_helper(self, ray_forking):
        """This is defined in order to make pickling work.

        Args:
            ray_forking: True if this is being called because Ray is forking
                the actor handle and false if it is being called by pickling.

        Returns:
            A dictionary of the information needed to reconstruct the object.
        """
        state = {
            "actor_id": self._ray_actor_id.id(),
            "class_name": self._ray_class_name,
            "actor_forks": self._ray_actor_forks,
            "actor_cursor": self._ray_actor_cursor.id()
            if self._ray_actor_cursor is not None else None,
            "actor_counter": 0,  # Reset the actor counter.
            "actor_method_names": self._ray_actor_method_names,
            "method_signatures": self._ray_method_signatures,
            "method_num_return_vals": self._ray_method_num_return_vals,
            "actor_creation_dummy_object_id": self.
            _ray_actor_creation_dummy_object_id.id()
            if self._ray_actor_creation_dummy_object_id is not None else None,
            "actor_method_cpus": self._ray_actor_method_cpus,
            "actor_driver_id": self._ray_actor_driver_id.id(),
            "previous_actor_handle_id": self._ray_actor_handle_id.id()
            if self._ray_actor_handle_id else None,
            "ray_forking": ray_forking
        }

        if ray_forking:
            self._ray_actor_forks += 1

        return state

    def _deserialization_helper(self, state, ray_forking):
        """This is defined in order to make pickling work.

        Args:
            state: The serialized state of the actor handle.
            ray_forking: True if this is being called because Ray is forking
                the actor handle and false if it is being called by pickling.
        """
        worker = ray.worker.get_global_worker()
        worker.check_connected()
        ray.worker.check_main_thread()

        if state["ray_forking"]:
            actor_handle_id = compute_actor_handle_id(
                ray.ObjectID(state["previous_actor_handle_id"]),
                state["actor_forks"])
        else:
            actor_handle_id = None

        # This is the driver ID of the driver that owns the actor, not
        # necessarily the driver that owns this actor handle.
        actor_driver_id = ray.ObjectID(state["actor_driver_id"])

        self.__init__(
            ray.ObjectID(state["actor_id"]),
            state["class_name"],
            ray.ObjectID(state["actor_cursor"])
            if state["actor_cursor"] is not None else None,
            state["actor_counter"],
            state["actor_method_names"],
            state["method_signatures"],
            state["method_num_return_vals"],
            ray.ObjectID(state["actor_creation_dummy_object_id"])
            if state["actor_creation_dummy_object_id"] is not None else None,
            state["actor_method_cpus"],
            actor_driver_id,
            actor_handle_id=actor_handle_id,
            previous_actor_handle_id=ray.ObjectID(
                state["previous_actor_handle_id"]))

    def __getstate__(self):
        """This code path is used by pickling but not by Ray forking."""
        return self._serialization_helper(False)

    def __setstate__(self, state):
        """This code path is used by pickling but not by Ray forking."""
        return self._deserialization_helper(state, False)


def make_actor(cls, num_cpus, num_gpus, resources, actor_method_cpus,
               checkpoint_interval):
    if checkpoint_interval is None:
        checkpoint_interval = -1

    if checkpoint_interval == 0:
        raise Exception("checkpoint_interval must be greater than 0.")

    # Modify the class to have an additional method that will be used for
    # terminating the worker.
    class Class(cls):
        def __ray_terminate__(self):
            worker = ray.worker.get_global_worker()
            if worker.mode != ray.PYTHON_MODE:
                # Disconnect the worker from the local scheduler. The point of
                # this is so that when the worker kills itself below, the local
                # scheduler won't push an error message to the driver.
                worker.local_scheduler_client.disconnect()
                import os
                os._exit(0)

        def __ray_save_checkpoint__(self):
            if hasattr(self, "__ray_save__"):
                object_to_serialize = self.__ray_save__()
            else:
                object_to_serialize = self
            return pickle.dumps(object_to_serialize)

        @classmethod
        def __ray_restore_from_checkpoint__(cls, pickled_checkpoint):
            checkpoint = pickle.loads(pickled_checkpoint)
            if hasattr(cls, "__ray_restore__"):
                actor_object = cls.__new__(cls)
                actor_object.__ray_restore__(checkpoint)
            else:
                # TODO(rkn): It's possible that this will cause problems. When
                # you unpickle the same object twice, the two objects will not
                # have the same class.
                actor_object = checkpoint
            return actor_object

        def __ray_checkpoint__(self):
            """Save a checkpoint.

            This task saves the current state of the actor, the current task
            frontier according to the local scheduler, and the checkpoint index
            (number of tasks executed so far).
            """
            worker = ray.worker.global_worker
            checkpoint_index = worker.actor_task_counter
            # Get the state to save.
            checkpoint = self.__ray_save_checkpoint__()
            # Get the current task frontier, per actor handle.
            # NOTE(swang): This only includes actor handles that the local
            # scheduler has seen. Handle IDs for which no task has yet reached
            # the local scheduler will not be included, and may not be runnable
            # on checkpoint resumption.
            actor_id = ray.ObjectID(worker.actor_id)
            frontier = worker.local_scheduler_client.get_actor_frontier(
                actor_id)
            # Save the checkpoint in Redis. TODO(rkn): Checkpoints
            # should not be stored in Redis. Fix this.
            set_actor_checkpoint(worker, worker.actor_id, checkpoint_index,
                                 checkpoint, frontier)

        def __ray_checkpoint_restore__(self):
            """Restore a checkpoint.

            This task looks for a saved checkpoint and if found, restores the
            state of the actor, the task frontier in the local scheduler, and
            the checkpoint index (number of tasks executed so far).

            Returns:
                A bool indicating whether a checkpoint was resumed.
            """
            worker = ray.worker.global_worker
            # Get the most recent checkpoint stored, if any.
            checkpoint_index, checkpoint, frontier = get_actor_checkpoint(
                worker, worker.actor_id)
            # Try to resume from the checkpoint.
            checkpoint_resumed = False
            if checkpoint_index is not None:
                # Load the actor state from the checkpoint.
                worker.actors[worker.actor_id] = (
                    worker.actor_class.__ray_restore_from_checkpoint__(
                        checkpoint))
                # Set the number of tasks executed so far.
                worker.actor_task_counter = checkpoint_index
                # Set the actor frontier in the local scheduler.
                worker.local_scheduler_client.set_actor_frontier(frontier)
                checkpoint_resumed = True

            return checkpoint_resumed

    Class.__module__ = cls.__module__
    Class.__name__ = cls.__name__

    class_id = _random_string()

    return ActorClass(Class, class_id, checkpoint_interval, num_cpus, num_gpus,
                      resources, actor_method_cpus)


ray.worker.global_worker.fetch_and_register_actor = fetch_and_register_actor
ray.worker.global_worker.make_actor = make_actor<|MERGE_RESOLUTION|>--- conflicted
+++ resolved
@@ -13,17 +13,13 @@
 import ray.ray_constants as ray_constants
 import ray.signature as signature
 import ray.worker
-<<<<<<< HEAD
 from ray.services import logger
-from ray.utils import _random_string, is_cython, push_error_to_driver
-=======
 from ray.utils import (
     _random_string,
     check_oversized_pickle,
     is_cython,
     push_error_to_driver,
 )
->>>>>>> d75b39f6
 
 DEFAULT_ACTOR_METHOD_NUM_RETURN_VALS = 1
 
