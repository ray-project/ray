import inspect
import logging
from typing import (
    TYPE_CHECKING,
    Any,
    Callable,
    Dict,
    Generic,
    List,
    Literal,
    Optional,
    Tuple,
    TypeVar,
    Union,
    overload,
)

try:
    from typing import Concatenate, ParamSpec
except ImportError:
    from typing_extensions import Concatenate, ParamSpec

import ray._common.signature as signature
import ray._private.ray_constants as ray_constants
import ray._raylet
from ray import ActorClassID, Language, ObjectRef, cross_language
from ray._common import ray_option_utils
from ray._common.ray_constants import DEFAULT_MAX_CONCURRENCY_ASYNC
from ray._common.ray_option_utils import _warn_if_using_deprecated_placement_group
from ray._private.async_compat import has_async_methods
from ray._private.auto_init_hook import wrap_auto_init
from ray._private.client_mode_hook import (
    client_mode_convert_actor,
    client_mode_hook,
    client_mode_should_convert,
)
from ray._private.custom_types import (
    TensorTransportEnum,
)
from ray._private.inspect_util import (
    is_class_method,
    is_function_or_method,
    is_static_method,
)
from ray._private.utils import get_runtime_env_info, parse_runtime_env_for_task_or_actor
from ray._raylet import (
    STREAMING_GENERATOR_RETURN,
    ObjectRefGenerator,
    PythonFunctionDescriptor,
    raise_sys_exit_with_custom_error_message,
)
from ray.exceptions import AsyncioActorExit
from ray.util.annotations import DeveloperAPI, PublicAPI
from ray.util.placement_group import _configure_placement_group_based_on_context
from ray.util.scheduling_strategies import (
    PlacementGroupSchedulingStrategy,
    SchedulingStrategyT,
)
from ray.util.tracing.tracing_helper import (
    _inject_tracing_into_class,
    _tracing_actor_creation,
    _tracing_actor_method_invocation,
)

if TYPE_CHECKING:
    pass

logger = logging.getLogger(__name__)

# Hook to call with (actor, resources, strategy) on each local actor creation.
_actor_launch_hook = None

# TypeVar for generic ActorHandle
T = TypeVar("T")

# return type of ActorClass[T].remote()
ActorProxy = Union["ActorHandle[T]", type[T]]

_Ret = TypeVar("_Ret")
_P = ParamSpec("_P")
_T0 = TypeVar("_T0")
_T1 = TypeVar("_T1")
_T2 = TypeVar("_T2")
_T3 = TypeVar("_T3")
_T4 = TypeVar("_T4")
_T5 = TypeVar("_T5")
_T6 = TypeVar("_T6")
_T7 = TypeVar("_T7")
_T8 = TypeVar("_T8")
_T9 = TypeVar("_T9")


class _RemoteMethodNoArgs(Generic[_Ret]):
    def remote(self) -> "ObjectRef[_Ret]":
        ...

    def bind(self) -> Any:
        ...


class _RemoteMethod0(Generic[_Ret, _T0]):
    def remote(self, __arg0: "Union[_T0, ObjectRef[_T0]]") -> "ObjectRef[_Ret]":
        ...

    def bind(self, __arg0: _T0) -> Any:
        ...


class _RemoteMethod1(Generic[_Ret, _T0, _T1]):
    def remote(
        self, __arg0: "Union[_T0, ObjectRef[_T0]]", __arg1: "Union[_T1, ObjectRef[_T1]]"
    ) -> "ObjectRef[_Ret]":
        ...

    def bind(self, __arg0: _T0, __arg1: _T1) -> Any:
        ...


class _RemoteMethod2(Generic[_Ret, _T0, _T1, _T2]):
    def remote(
        self,
        __arg0: "Union[_T0, ObjectRef[_T0]]",
        __arg1: "Union[_T1, ObjectRef[_T1]]",
        __arg2: "Union[_T2, ObjectRef[_T2]]",
    ) -> "ObjectRef[_Ret]":
        ...

    def bind(self, __arg0: _T0, __arg1: _T1, __arg2: _T2) -> Any:
        ...


class _RemoteMethod3(Generic[_Ret, _T0, _T1, _T2, _T3]):
    def remote(
        self,
        __arg0: "Union[_T0, ObjectRef[_T0]]",
        __arg1: "Union[_T1, ObjectRef[_T1]]",
        __arg2: "Union[_T2, ObjectRef[_T2]]",
        __arg3: "Union[_T3, ObjectRef[_T3]]",
    ) -> "ObjectRef[_Ret]":
        ...

    def bind(self, __arg0: _T0, __arg1: _T1, __arg2: _T2, __arg3: _T3) -> Any:
        ...


class _RemoteMethod4(Generic[_Ret, _T0, _T1, _T2, _T3, _T4]):
    def remote(
        self,
        __arg0: "Union[_T0, ObjectRef[_T0]]",
        __arg1: "Union[_T1, ObjectRef[_T1]]",
        __arg2: "Union[_T2, ObjectRef[_T2]]",
        __arg3: "Union[_T3, ObjectRef[_T3]]",
        __arg4: "Union[_T4, ObjectRef[_T4]]",
    ) -> "ObjectRef[_Ret]":
        ...

    def bind(
        self, __arg0: _T0, __arg1: _T1, __arg2: _T2, __arg3: _T3, __arg4: _T4
    ) -> Any:
        ...


class _RemoteMethod5(Generic[_Ret, _T0, _T1, _T2, _T3, _T4, _T5]):
    def remote(
        self,
        __arg0: "Union[_T0, ObjectRef[_T0]]",
        __arg1: "Union[_T1, ObjectRef[_T1]]",
        __arg2: "Union[_T2, ObjectRef[_T2]]",
        __arg3: "Union[_T3, ObjectRef[_T3]]",
        __arg4: "Union[_T4, ObjectRef[_T4]]",
        __arg5: "Union[_T5, ObjectRef[_T5]]",
    ) -> "ObjectRef[_Ret]":
        ...

    def bind(
        self,
        __arg0: _T0,
        __arg1: _T1,
        __arg2: _T2,
        __arg3: _T3,
        __arg4: _T4,
        __arg5: _T5,
    ) -> Any:
        ...


class _RemoteMethod6(Generic[_Ret, _T0, _T1, _T2, _T3, _T4, _T5, _T6]):
    def remote(
        self,
        __arg0: "Union[_T0, ObjectRef[_T0]]",
        __arg1: "Union[_T1, ObjectRef[_T1]]",
        __arg2: "Union[_T2, ObjectRef[_T2]]",
        __arg3: "Union[_T3, ObjectRef[_T3]]",
        __arg4: "Union[_T4, ObjectRef[_T4]]",
        __arg5: "Union[_T5, ObjectRef[_T5]]",
        __arg6: "Union[_T6, ObjectRef[_T6]]",
    ) -> "ObjectRef[_Ret]":
        ...

    def bind(
        self,
        __arg0: _T0,
        __arg1: _T1,
        __arg2: _T2,
        __arg3: _T3,
        __arg4: _T4,
        __arg5: _T5,
        __arg6: _T6,
    ) -> Any:
        ...


class _RemoteMethod7(Generic[_Ret, _T0, _T1, _T2, _T3, _T4, _T5, _T6, _T7]):
    def remote(
        self,
        __arg0: "Union[_T0, ObjectRef[_T0]]",
        __arg1: "Union[_T1, ObjectRef[_T1]]",
        __arg2: "Union[_T2, ObjectRef[_T2]]",
        __arg3: "Union[_T3, ObjectRef[_T3]]",
        __arg4: "Union[_T4, ObjectRef[_T4]]",
        __arg5: "Union[_T5, ObjectRef[_T5]]",
        __arg6: "Union[_T6, ObjectRef[_T6]]",
        __arg7: "Union[_T7, ObjectRef[_T7]]",
    ) -> "ObjectRef[_Ret]":
        ...

    def bind(
        self,
        __arg0: _T0,
        __arg1: _T1,
        __arg2: _T2,
        __arg3: _T3,
        __arg4: _T4,
        __arg5: _T5,
        __arg6: _T6,
        __arg7: _T7,
    ) -> Any:
        ...


class _RemoteMethod8(Generic[_Ret, _T0, _T1, _T2, _T3, _T4, _T5, _T6, _T7, _T8]):
    def remote(
        self,
        __arg0: "Union[_T0, ObjectRef[_T0]]",
        __arg1: "Union[_T1, ObjectRef[_T1]]",
        __arg2: "Union[_T2, ObjectRef[_T2]]",
        __arg3: "Union[_T3, ObjectRef[_T3]]",
        __arg4: "Union[_T4, ObjectRef[_T4]]",
        __arg5: "Union[_T5, ObjectRef[_T5]]",
        __arg6: "Union[_T6, ObjectRef[_T6]]",
        __arg7: "Union[_T7, ObjectRef[_T7]]",
        __arg8: "Union[_T8, ObjectRef[_T8]]",
    ) -> "ObjectRef[_Ret]":
        ...

    def bind(
        self,
        __arg0: _T0,
        __arg1: _T1,
        __arg2: _T2,
        __arg3: _T3,
        __arg4: _T4,
        __arg5: _T5,
        __arg6: _T6,
        __arg7: _T7,
        __arg8: _T8,
    ) -> Any:
        ...


class _RemoteMethod9(Generic[_Ret, _T0, _T1, _T2, _T3, _T4, _T5, _T6, _T7, _T8, _T9]):
    def remote(
        self,
        __arg0: "Union[_T0, ObjectRef[_T0]]",
        __arg1: "Union[_T1, ObjectRef[_T1]]",
        __arg2: "Union[_T2, ObjectRef[_T2]]",
        __arg3: "Union[_T3, ObjectRef[_T3]]",
        __arg4: "Union[_T4, ObjectRef[_T4]]",
        __arg5: "Union[_T5, ObjectRef[_T5]]",
        __arg6: "Union[_T6, ObjectRef[_T6]]",
        __arg7: "Union[_T7, ObjectRef[_T7]]",
        __arg8: "Union[_T8, ObjectRef[_T8]]",
        __arg9: "Union[_T9, ObjectRef[_T9]]",
    ) -> "ObjectRef[_Ret]":
        ...

    def bind(
        self,
        __arg0: _T0,
        __arg1: _T1,
        __arg2: _T2,
        __arg3: _T3,
        __arg4: _T4,
        __arg5: _T5,
        __arg6: _T6,
        __arg7: _T7,
        __arg8: _T8,
        __arg9: _T9,
    ) -> Any:
        ...


@overload
def method(
    __method: Callable[[Any], _Ret],
) -> _RemoteMethodNoArgs[_Ret]:
    ...


@overload
def method(
    __method: Callable[[Any, _T0], _Ret],
) -> _RemoteMethod0[_Ret, _T0]:
    ...


@overload
def method(
    __method: Callable[[Any, _T0, _T1], _Ret],
) -> _RemoteMethod1[_Ret, _T0, _T1]:
    ...


@overload
def method(
    __method: Callable[[Any, _T0, _T1, _T2], _Ret],
) -> _RemoteMethod2[_Ret, _T0, _T1, _T2]:
    ...


@overload
def method(
    __method: Callable[[Any, _T0, _T1, _T2, _T3], _Ret],
) -> _RemoteMethod3[_Ret, _T0, _T1, _T2, _T3]:
    ...


@overload
def method(
    __method: Callable[[Any, _T0, _T1, _T2, _T3, _T4], _Ret],
) -> _RemoteMethod4[_Ret, _T0, _T1, _T2, _T3, _T4]:
    ...


@overload
def method(
    __method: Callable[[Any, _T0, _T1, _T2, _T3, _T4, _T5], _Ret],
) -> _RemoteMethod5[_Ret, _T0, _T1, _T2, _T3, _T4, _T5]:
    ...


@overload
def method(
    __method: Callable[[Any, _T0, _T1, _T2, _T3, _T4, _T5, _T6], _Ret],
) -> _RemoteMethod6[_Ret, _T0, _T1, _T2, _T3, _T4, _T5, _T6]:
    ...


@overload
def method(
    __method: Callable[[Any, _T0, _T1, _T2, _T3, _T4, _T5, _T6, _T7], _Ret],
) -> _RemoteMethod7[_Ret, _T0, _T1, _T2, _T3, _T4, _T5, _T6, _T7]:
    ...


@overload
def method(
    __method: Callable[[Any, _T0, _T1, _T2, _T3, _T4, _T5, _T6, _T7, _T8], _Ret],
) -> _RemoteMethod8[_Ret, _T0, _T1, _T2, _T3, _T4, _T5, _T6, _T7, _T8]:
    ...


@overload
def method(
    __method: Callable[[Any, _T0, _T1, _T2, _T3, _T4, _T5, _T6, _T7, _T8, _T9], _Ret],
) -> _RemoteMethod9[_Ret, _T0, _T1, _T2, _T3, _T4, _T5, _T6, _T7, _T8, _T9]:
    ...


@overload
def method(
    *,
    num_returns: Optional[Union[int, Literal["streaming"]]] = None,
    concurrency_group: Optional[str] = None,
    max_task_retries: Optional[int] = None,
    retry_exceptions: Optional[Union[bool, list, tuple]] = None,
    _generator_backpressure_num_objects: Optional[int] = None,
    enable_task_events: Optional[bool] = None,
    tensor_transport: Optional[TensorTransportEnum] = None,
) -> Callable[[Callable[Concatenate[Any, _P], _Ret]], Any]:
    ...


@PublicAPI
@client_mode_hook
def method(*args, **kwargs):
    """Annotate an actor method.

    .. code-block:: python

        @ray.remote
        class Foo:
            @ray.method(num_returns=2)
            def bar(self):
                return 1, 2

        f = Foo.remote()

        _, _ = f.bar.remote()

    Args:
        num_returns: The number of object refs that should be returned by
            invocations of this actor method. The default value is 1 for a
            normal actor task and "streaming" for an actor generator task (a
            function that yields objects instead of returning them).
        max_task_retries: How many times to retry an actor task if the task
            fails due to a runtime error, e.g., the actor has died. The
            default value is 0. If set to -1, the system will retry the
            failed task until the task succeeds, or the actor has reached
            its max_restarts limit. If set to `n > 0`, the system will retry
            the failed task up to n times, after which the task will throw a
            `RayActorError` exception upon :obj:`ray.get`.  Note that Python
            exceptions may trigger retries
            *only if* `retry_exceptions` is set for the method, in that case
            when `max_task_retries` runs out the task will rethrow the
            exception from the task. You can override this number with the
            method's `max_task_retries` option in `@ray.method` decorator or
            in `.option()`.
        retry_exceptions: Boolean of whether to retry all Python
            exceptions, or a list of allowlist exceptions to retry. The default
            value is False (only retry tasks upon system failures and if
            max_task_retries is set)
        concurrency_group: The name of the concurrency group
            to use for the actor method. By default, the actor is
            single-threaded and runs all actor tasks on the same thread.
            See :ref:`Defining Concurrency Groups <defining-concurrency-groups>`.
        tensor_transport: [Experimental] The tensor transport protocol to
            use for the actor method. The valid values are "OBJECT_STORE"
            (default), "NCCL", or "GLOO" (case-insensitive). torch.Tensors
            returned by this task will be sent to other tasks using the
            specified transport. NCCL and GLOO transports require first creating
            a collective with the involved actors using
            `ray.experimental.collective.create_collective_group`.
    """
    valid_kwargs = [
        "num_returns",
        "concurrency_group",
        "max_task_retries",
        "retry_exceptions",
        "_generator_backpressure_num_objects",
        "enable_task_events",
        "tensor_transport",
    ]

    def annotate_method(method: Callable[_P, _Ret]):
        if "num_returns" in kwargs:
            method.__ray_num_returns__ = kwargs["num_returns"]
        if "max_task_retries" in kwargs:
            method.__ray_max_task_retries__ = kwargs["max_task_retries"]
        if "retry_exceptions" in kwargs:
            method.__ray_retry_exceptions__ = kwargs["retry_exceptions"]
        if "concurrency_group" in kwargs:
            method.__ray_concurrency_group__ = kwargs["concurrency_group"]
        if "_generator_backpressure_num_objects" in kwargs:
            method.__ray_generator_backpressure_num_objects__ = kwargs[
                "_generator_backpressure_num_objects"
            ]
        if "enable_task_events" in kwargs and kwargs["enable_task_events"] is not None:
            method.__ray_enable_task_events__ = kwargs["enable_task_events"]
        if "tensor_transport" in kwargs:
            method.__ray_tensor_transport__ = TensorTransportEnum.from_str(
                kwargs["tensor_transport"]
            )
        return method

    # Check if decorator is called without parentheses (args[0] would be the function)
    if len(args) == 1 and callable(args[0]) and len(kwargs) == 0:
        # Called as @ray.method (without parentheses)
        return annotate_method(args[0])

    # Called as @ray.method() or @ray.method(options...)
    error_string = (
        "The @ray.method decorator must be applied using no arguments or at "
        f"least one of the arguments in the list {valid_kwargs}, for example "
        "'@ray.method(num_returns=2)'."
    )
    assert len(args) == 0, error_string
    for key in kwargs:
        key_error_string = (
            f"Unexpected keyword argument to @ray.method: '{key}'. The "
            f"supported keyword arguments are {valid_kwargs}"
        )
        assert key in valid_kwargs, key_error_string

    return annotate_method


class _ActorMethodMetadata:
    """A container for the metadata required to invoke an actor method.

    This class intentionally does *not* hold a reference to the `ActorHandle`, as that causes
    a circular reference that delays `ActorHandle` destruction until the Python GC runs.

    Instead, it can be used as a factory to lazily generate `ActorMethod` instances that can
    be used to submit actor tasks for this method.
    """

    def __init__(
        self,
        method_name: str,
        num_returns: Optional[Union[int, Literal["streaming"]]],
        max_task_retries: int,
        retry_exceptions: Union[bool, list, tuple],
        is_generator: bool,
        generator_backpressure_num_objects: int,
        enable_task_events: bool,
        decorator: Optional[Any] = None,
        signature: Optional[List[inspect.Parameter]] = None,
        tensor_transport: Optional[TensorTransportEnum] = None,
    ):
        """Initialize an _ActorMethodMetadata.

        Args:
            method_name: The name of the actor method.
            num_returns: The default number of return values that the method
                invocation should return. If None is given, it uses
                DEFAULT_ACTOR_METHOD_NUM_RETURN_VALS for a normal actor task
                and "streaming" for a generator task (when `is_generator` is True).
            max_task_retries: Number of retries on method failure.
            retry_exceptions: Boolean or list/tuple of exceptions to retry.
            is_generator: True if the method is a generator.
            generator_backpressure_num_objects: Generator-only config for backpressure.
            enable_task_events: True if task events are enabled for this method.
            decorator: Optional decorator for the method invocation.
            signature: The signature of the actor method.
            tensor_transport: The tensor transport protocol to use for the actor method.
        """
        self._method_name = method_name

        # Default case.
        if num_returns is None:
            if is_generator:
                num_returns = "streaming"
            else:
                num_returns = ray_constants.DEFAULT_ACTOR_METHOD_NUM_RETURN_VALS
        self._num_returns = num_returns
        self._max_task_retries = max_task_retries
        self._retry_exceptions = retry_exceptions
        self._is_generator = is_generator
        self._generator_backpressure_num_objects = generator_backpressure_num_objects
        self._enable_task_events = enable_task_events
        self._decorator = decorator
        self._signature = signature
        self._tensor_transport = tensor_transport

    def bind(self, actor_handle: "ActorHandle") -> "ActorMethod":
        """
        Produce a bound ActorMethod that holds a strong reference to actor_handle.
        """
        return ActorMethod(
            actor_handle,
            self._method_name,
            self._num_returns,
            self._max_task_retries,
            self._retry_exceptions,
            self._is_generator,
            self._generator_backpressure_num_objects,
            self._enable_task_events,
            decorator=self._decorator,
            signature=self._signature,
            tensor_transport=self._tensor_transport,
        )


# Create objects to wrap method invocations. This is done so that we can
# invoke methods with actor.method.remote() instead of actor.method().
@PublicAPI
class ActorMethod:
    """A class used to invoke an actor method.

    Note: This class should not be instantiated directly. Instead, it should
    only be used as a return value from the `@ray.method` decorator.
    """

    def __init__(
        self,
        actor,
        method_name,
        num_returns: Optional[Union[int, Literal["streaming"]]],
        max_task_retries: int,
        retry_exceptions: Union[bool, list, tuple],
        is_generator: bool,
        generator_backpressure_num_objects: int,
        enable_task_events: bool,
        decorator=None,
        signature: Optional[List[inspect.Parameter]] = None,
        tensor_transport: Optional[TensorTransportEnum] = None,
    ):
        """Initialize an ActorMethod.

        Args:
            actor: The actor instance this method belongs to.
            method_name: The name of the actor method.
            num_returns: The default number of return values that the method
                invocation should return. If None is given, it uses
                DEFAULT_ACTOR_METHOD_NUM_RETURN_VALS for a normal actor task
                and "streaming" for a generator task (when `is_generator` is True).
            max_task_retries: Number of retries on method failure.
            retry_exceptions: Boolean of whether you want to retry all user-raised
                exceptions, or a list of allowlist exceptions to retry.
            is_generator: True if a given method is a Python generator.
            generator_backpressure_num_objects: Generator-only config.
                If a number of unconsumed objects reach this threshold,
                a actor task stop pausing.
            enable_task_events: True if task events is enabled, i.e., task events from
                the actor should be reported. Defaults to True.
            decorator: An optional decorator that should be applied to the actor
                method invocation.
            signature: The signature of the actor method. It is None only when cross
                language feature is used.
            tensor_transport: The tensor transport protocol to use for the actor method.
        """
        self._actor = actor
        self._method_name = method_name
        self._num_returns = num_returns

        # Default case.
        if self._num_returns is None:
            if is_generator:
                self._num_returns = "streaming"
            else:
                self._num_returns = ray_constants.DEFAULT_ACTOR_METHOD_NUM_RETURN_VALS

        self._max_task_retries = max_task_retries
        self._retry_exceptions = retry_exceptions
        self._is_generator = is_generator
        self._generator_backpressure_num_objects = generator_backpressure_num_objects
        self._enable_task_events = enable_task_events
        self._signature = signature
        # This is a decorator that is used to wrap the function invocation (as
        # opposed to the function execution). The decorator must return a
        # function that takes in two arguments ("args" and "kwargs"). In most
        # cases, it should call the function that was passed into the decorator
        # and return the resulting ObjectRefs.
        self._decorator = decorator

        # If the task call doesn't specify a tensor transport option, use `_tensor_transport`
        # as the default transport for this actor method.
        if tensor_transport is None:
            tensor_transport = TensorTransportEnum.OBJECT_STORE
        self._tensor_transport = tensor_transport

    def __call__(self, *args, **kwargs):
        raise TypeError(
            "Actor methods cannot be called directly. Instead "
            f"of running 'object.{self._method_name}()', try "
            f"'object.{self._method_name}.remote()'."
        )

    @DeveloperAPI
    def bind(self, *args, **kwargs):
        """
        Bind arguments to the actor method for Ray DAG building.

        This method generates and returns an intermediate representation (IR)
        node that indicates the actor method will be called with the given
        arguments at execution time.

        This method is used in both :ref:`Ray DAG <ray-dag-guide>` and
        :ref:`Ray Compiled Graph <ray-compiled-graph>` for building a DAG.
        """
        return self._bind(args, kwargs)

    def remote(self, *args, **kwargs):
        return self._remote(args, kwargs)

    def options(self, **options):
        """Convenience method for executing an actor method call with options.

        Same arguments as func._remote(), but returns a wrapped function
        that a non-underscore .remote() can be called on.

        Examples:
            # The following two calls are equivalent.
            >>> actor.my_method._remote(args=[x, y], name="foo", num_returns=2)
            >>> actor.my_method.options(name="foo", num_returns=2).remote(x, y)
        """

        func_cls = self

        tensor_transport = options.get("tensor_transport", None)
        if tensor_transport is not None:
            options["tensor_transport"] = TensorTransportEnum.from_str(tensor_transport)

        class FuncWrapper:
            def remote(self, *args, **kwargs):
                return func_cls._remote(args=args, kwargs=kwargs, **options)

            @DeveloperAPI
            def bind(self, *args, **kwargs):
                return func_cls._bind(args=args, kwargs=kwargs, **options)

        return FuncWrapper()

    @wrap_auto_init
    @_tracing_actor_method_invocation
    def _bind(
        self,
        args=None,
        kwargs=None,
        name="",
        num_returns=None,
        concurrency_group=None,
        _generator_backpressure_num_objects=None,
    ) -> Union["ray.dag.ClassMethodNode", Tuple["ray.dag.ClassMethodNode", ...]]:
        from ray.dag.class_node import (
            BIND_INDEX_KEY,
            IS_CLASS_METHOD_OUTPUT_KEY,
            PARENT_CLASS_NODE_KEY,
            PREV_CLASS_METHOD_CALL_KEY,
            ClassMethodNode,
        )

        # TODO(sang): unify option passing
        options = {
            "name": name,
            "num_returns": num_returns,
            "concurrency_group": concurrency_group,
            "_generator_backpressure_num_objects": _generator_backpressure_num_objects,
        }

        actor = self._actor
        if actor is None:
            # Ref is GC'ed. It happens when the actor handle is GC'ed
            # when bind is called.
            raise RuntimeError("Lost reference to actor")

        other_args_to_resolve = {
            PARENT_CLASS_NODE_KEY: actor,
            PREV_CLASS_METHOD_CALL_KEY: None,
            BIND_INDEX_KEY: actor._ray_dag_bind_index,
        }
        actor._ray_dag_bind_index += 1

        assert (
            self._signature is not None
        ), "self._signature should be set for .bind API."
        try:
            signature.validate_args(self._signature, args, kwargs)
        except TypeError as e:
            signature_copy = self._signature.copy()
            if len(signature_copy) > 0 and signature_copy[-1].name == "_ray_trace_ctx":
                # Remove the trace context arg for readability.
                signature_copy.pop(-1)
            signature_copy = inspect.Signature(parameters=signature_copy)
            raise TypeError(
                f"{str(e)}. The function `{self._method_name}` has a signature "
                f"`{signature_copy}`, but the given arguments to `bind` doesn't "
                f"match. args: {args}. kwargs: {kwargs}."
            ) from None

        node = ClassMethodNode(
            self._method_name,
            args,
            kwargs,
            options,
            other_args_to_resolve=other_args_to_resolve,
        )

        if node.num_returns > 1:
            output_nodes: List[ClassMethodNode] = []
            for i in range(node.num_returns):
                output_node = ClassMethodNode(
                    f"return_idx_{i}",
                    (node, i),
                    dict(),
                    dict(),
                    {IS_CLASS_METHOD_OUTPUT_KEY: True, PARENT_CLASS_NODE_KEY: actor},
                )
                output_nodes.append(output_node)
            return tuple(output_nodes)
        else:
            return node

    @wrap_auto_init
    @_tracing_actor_method_invocation
    def _remote(
        self,
        args=None,
        kwargs=None,
        name="",
        num_returns=None,
        max_task_retries=None,
        retry_exceptions=None,
        concurrency_group=None,
        _generator_backpressure_num_objects=None,
        enable_task_events=None,
        tensor_transport: Optional[TensorTransportEnum] = None,
    ):
        if num_returns is None:
            num_returns = self._num_returns
        if max_task_retries is None:
            max_task_retries = self._max_task_retries
        if max_task_retries is None:
            max_task_retries = 0
        if retry_exceptions is None:
            retry_exceptions = self._retry_exceptions
        if enable_task_events is None:
            enable_task_events = self._enable_task_events
        if _generator_backpressure_num_objects is None:
            _generator_backpressure_num_objects = (
                self._generator_backpressure_num_objects
            )

        if tensor_transport is None:
            tensor_transport = self._tensor_transport

        if tensor_transport != TensorTransportEnum.OBJECT_STORE:
            if num_returns != 1:
                raise ValueError(
                    f"Currently, methods with tensor_transport={tensor_transport.name} only support 1 return value. "
                    "Please make sure the actor method is decorated with `@ray.method(num_returns=1)` (the default)."
                )
            if not self._actor._ray_enable_tensor_transport:
                raise ValueError(
                    f'Currently, methods with .options(tensor_transport="{tensor_transport.name}") are not supported when enable_tensor_transport=False. '
                    "Please set @ray.remote(enable_tensor_transport=True) on the actor class definition."
                )
<<<<<<< HEAD
            # NIXL doesn't need to be specified on actor creation because it's one-sided and doesn't require a collective group.
            if tensor_transport != TensorTransportEnum.NIXL:
                gpu_object_manager = (
                    ray._private.worker.global_worker.gpu_object_manager
=======
            gpu_object_manager = ray._private.worker.global_worker.gpu_object_manager
            if not gpu_object_manager.actor_has_tensor_transport(
                self._actor, tensor_transport
            ):
                raise ValueError(
                    f'{self._actor} does not have tensor transport {tensor_transport.name} available. If using a collective-based transport ("nccl" or "gloo"), please create a communicator with '
                    "`ray.experimental.collective.create_collective_group` "
                    "before calling actor tasks with non-default tensor_transport."
>>>>>>> 89fef22c
                )
                if gpu_object_manager.actor_has_tensor_transport(
                    self._actor, tensor_transport
                ):
                    raise ValueError(
                        f"{self._actor} does not have tensor transport {tensor_transport.name} available. Please create a communicator with "
                        "`ray.experimental.collective.create_collective_group` "
                        "before calling actor tasks with non-default tensor_transport."
                    )

        args = args or []
        kwargs = kwargs or {}

        def invocation(args, kwargs):
            dst_actor = self._actor
            if dst_actor is None:
                # See https://github.com/ray-project/ray/issues/6265 for more details.
                raise RuntimeError(
                    "Lost reference to actor. Actor handles must be stored as variables, e.g. `actor = MyActor.remote()` before calling methods."
                )

            gpu_object_manager = ray._private.worker.global_worker.gpu_object_manager
            gpu_object_manager.trigger_out_of_band_tensor_transfer(dst_actor, args)

            return dst_actor._actor_method_call(
                self._method_name,
                args=args,
                kwargs=kwargs,
                name=name,
                num_returns=num_returns,
                max_task_retries=max_task_retries,
                retry_exceptions=retry_exceptions,
                concurrency_group_name=concurrency_group,
                generator_backpressure_num_objects=(
                    _generator_backpressure_num_objects
                ),
                enable_task_events=enable_task_events,
                tensor_transport=tensor_transport,
            )

        # Apply the decorator if there is one.
        if self._decorator is not None:
            invocation = self._decorator(invocation)

        object_refs = invocation(args, kwargs)
        if tensor_transport != TensorTransportEnum.OBJECT_STORE:
            # Currently, we only support transfer tensor out-of-band when
            # num_returns is 1.
            assert isinstance(object_refs, ObjectRef)
            object_ref = object_refs
            gpu_object_manager = ray._private.worker.global_worker.gpu_object_manager
            gpu_object_manager.add_gpu_object_ref(
                object_ref, self._actor, tensor_transport
            )

        return object_refs

    def __getstate__(self):
        return {
            "actor": self._actor,
            "method_name": self._method_name,
            "num_returns": self._num_returns,
            "max_task_retries": self._max_task_retries,
            "retry_exceptions": self._retry_exceptions,
            "decorator": self._decorator,
            "is_generator": self._is_generator,
            "generator_backpressure_num_objects": self._generator_backpressure_num_objects,  # noqa
            "enable_task_events": self._enable_task_events,
        }

    def __setstate__(self, state):
        self.__init__(
            state["actor"],
            state["method_name"],
            state["num_returns"],
            state["max_task_retries"],
            state["retry_exceptions"],
            state["is_generator"],
            state["generator_backpressure_num_objects"],
            state["enable_task_events"],
            state["decorator"],
        )


class _ActorClassMethodMetadata(object):
    """Metadata for all methods in an actor class. This data can be cached.

    Attributes:
        methods: The actor methods.
        decorators: Optional decorators that should be applied to the
            method invocation function before invoking the actor methods. These
            can be set by attaching the attribute
            "__ray_invocation_decorator__" to the actor method.
        signatures: The signatures of the methods.
        num_returns: The default number of return values for
            each actor method.
        max_task_retries: Number of retries on method failure.
        retry_exceptions: Boolean of whether you want to retry all user-raised
            exceptions, or a list of allowlist exceptions to retry, for each method.
        enable_task_events: True if tracing is enabled, i.e., task events from
            the actor should be reported. Defaults to True.
    """

    _cache = {}  # This cache will be cleared in ray._private.worker.disconnect()

    def __init__(self):
        class_name = type(self).__name__
        raise TypeError(
            f"{class_name} can not be constructed directly, "
            f"instead of running '{class_name}()', "
            f"try '{class_name}.create()'"
        )

    @classmethod
    def reset_cache(cls):
        cls._cache.clear()

    @classmethod
    def create(
        cls,
        modified_class,
        actor_creation_function_descriptor,
    ):
        # Try to create an instance from cache.
        cached_meta = cls._cache.get(actor_creation_function_descriptor)
        if cached_meta is not None:
            return cached_meta

        # Create an instance without __init__ called.
        self = cls.__new__(cls)

        actor_methods = inspect.getmembers(modified_class, is_function_or_method)
        self.methods = dict(actor_methods)

        # Extract the signatures of each of the methods. This will be used
        # to catch some errors if the methods are called with inappropriate
        # arguments.
        self.decorators = {}
        self.signatures = {}
        self.num_returns = {}
        self.max_task_retries = {}
        self.retry_exceptions = {}
        self.method_is_generator = {}
        self.enable_task_events = {}
        self.generator_backpressure_num_objects = {}
        self.concurrency_group_for_methods = {}
        self.method_name_to_tensor_transport: Dict[str, TensorTransportEnum] = {}

        # Check whether any actor methods specify a non-default tensor transport.
        self.has_tensor_transport_methods = any(
            getattr(
                method, "__ray_tensor_transport__", TensorTransportEnum.OBJECT_STORE
            )
            != TensorTransportEnum.OBJECT_STORE
            for _, method in actor_methods
        )

        for method_name, method in actor_methods:
            # Whether or not this method requires binding of its first
            # argument. For class and static methods, we do not want to bind
            # the first argument, but we do for instance methods
            method = inspect.unwrap(method)
            is_bound = is_class_method(method) or is_static_method(
                modified_class, method_name
            )

            # Print a warning message if the method signature is not
            # supported. We don't raise an exception because if the actor
            # inherits from a class that has a method whose signature we
            # don't support, there may not be much the user can do about it.
            self.signatures[method_name] = signature.extract_signature(
                method, ignore_first=not is_bound
            )
            # Set the default number of return values for this method.
            if hasattr(method, "__ray_num_returns__"):
                self.num_returns[method_name] = method.__ray_num_returns__
            else:
                self.num_returns[method_name] = None

            # Only contains entries from `@ray.method(max_task_retries=...)`
            # Ray may not populate the others with max_task_retries here because you may
            # have set in `actor.method.options(max_task_retries=...)`. So Ray always
            # stores max_task_retries both from the method and from the actor, and
            # favors the former.
            if hasattr(method, "__ray_max_task_retries__"):
                self.max_task_retries[method_name] = method.__ray_max_task_retries__

            if hasattr(method, "__ray_retry_exceptions__"):
                self.retry_exceptions[method_name] = method.__ray_retry_exceptions__

            if hasattr(method, "__ray_invocation_decorator__"):
                self.decorators[method_name] = method.__ray_invocation_decorator__

            if hasattr(method, "__ray_concurrency_group__"):
                self.concurrency_group_for_methods[
                    method_name
                ] = method.__ray_concurrency_group__

            if hasattr(method, "__ray_enable_task_events__"):
                self.enable_task_events[method_name] = method.__ray_enable_task_events__

            is_generator = inspect.isgeneratorfunction(
                method
            ) or inspect.isasyncgenfunction(method)
            self.method_is_generator[method_name] = is_generator

            if hasattr(method, "__ray_generator_backpressure_num_objects__"):
                self.generator_backpressure_num_objects[
                    method_name
                ] = method.__ray_generator_backpressure_num_objects__

            if hasattr(method, "__ray_tensor_transport__"):
                self.method_name_to_tensor_transport[
                    method_name
                ] = method.__ray_tensor_transport__

        # Update cache.
        cls._cache[actor_creation_function_descriptor] = self
        return self


class _ActorClassMetadata:
    """Metadata for an actor class.

    Attributes:
        language: The actor language, e.g. Python, Java.
        modified_class: The original class that was decorated (with some
            additional methods added like __ray_terminate__).
        actor_creation_function_descriptor: The function descriptor for
            the actor creation task.
        class_id: The ID of this actor class.
        method_meta: The actor method metadata.
        class_name: The name of this class.
        num_cpus: The default number of CPUs required by the actor creation
            task.
        num_gpus: The default number of GPUs required by the actor creation
            task.
        memory: The heap memory quota for this actor.
        resources: The default resources required by the actor creation task.
        label_selector: The labels required for the node on which this actor
            can be scheduled on. The label selector consist of key-value pairs, where the keys
            are label names and the value are expressions consisting of an operator with label values or just a value to indicate equality.
        accelerator_type: The specified type of accelerator required for the
            node on which this actor runs.
            See :ref:`accelerator types <accelerator_types>`.
        runtime_env: The runtime environment for this actor.
        scheduling_strategy: Strategy about how to schedule this actor.
        last_export_cluster_and_job: A pair of the last exported cluster
            and job to help us to know whether this function was exported.
            This is an imperfect mechanism used to determine if we need to
            export the remote function again. It is imperfect in the sense that
            the actor class definition could be exported multiple times by
            different workers.
        enable_tensor_transport: Whether to enable out-of-band tensor transport
            for this actor.
    """

    def __init__(
        self,
        language,
        modified_class,
        actor_creation_function_descriptor,
        class_id,
        method_meta,
        max_restarts,
        max_task_retries,
        num_cpus,
        num_gpus,
        memory,
        object_store_memory,
        resources,
        label_selector,
        accelerator_type,
        runtime_env,
        concurrency_groups,
        scheduling_strategy: SchedulingStrategyT,
        enable_tensor_transport: bool,
    ):
        self.language = language
        self.modified_class = modified_class
        self.actor_creation_function_descriptor = actor_creation_function_descriptor
        self.method_meta = method_meta
        self.class_name = actor_creation_function_descriptor.class_name
        self.is_cross_language = language != Language.PYTHON
        self.class_id = class_id
        self.max_restarts = max_restarts
        self.max_task_retries = max_task_retries
        self.num_cpus = num_cpus
        self.num_gpus = num_gpus
        self.memory = memory
        self.object_store_memory = object_store_memory
        self.resources = resources
        self.label_selector = label_selector
        self.accelerator_type = accelerator_type
        self.runtime_env = runtime_env
        self.concurrency_groups = concurrency_groups
        self.scheduling_strategy = scheduling_strategy
        self.last_export_cluster_and_job = None
        self.enable_tensor_transport = enable_tensor_transport


@PublicAPI
class ActorClassInheritanceException(TypeError):
    pass


def _process_option_dict(actor_options, has_tensor_transport_methods):
    _filled_options = {}
    arg_names = set(inspect.getfullargspec(_ActorClassMetadata.__init__)[0])
    for k, v in ray_option_utils.actor_options.items():
        if k in arg_names:
            _filled_options[k] = actor_options.get(k, v.default_value)
    _filled_options["runtime_env"] = parse_runtime_env_for_task_or_actor(
        _filled_options["runtime_env"]
    )
    # If any actor method has a non-default tensor transport, automatically
    # enable tensor transport, unless it was explicitly set to False by the
    # user.
    if has_tensor_transport_methods:
        if _filled_options["enable_tensor_transport"] is False:
            raise ValueError(
                "Actor class has methods with @ray.method(tensor_transport=...) decorator but @ray.remote(enable_tensor_transport=False). "
                "Either set enable_tensor_transport=True or remove the @ray.method(tensor_transport=...) decorator from the methods."
            )
        _filled_options["enable_tensor_transport"] = True

    # Ray GPU objects requires a background thread for data transfer. However,
    # currently by default the background thread will be blocked if the main
    # thread does not yield. For now, we explicitly create the background thread
    # if `@ray.remote(enable_tensor_transport=True)` or if any methods are
    # decorated with `@ray.method(tensor_transport=...)` and a non-default
    # tensor transport. This forces Ray to execute all tasks on background
    # threads instead of the main thread.
    # TODO(swang): Remove this code once
    # https://github.com/ray-project/ray/issues/54639 is fixed.
    enable_tensor_transport = _filled_options.get("enable_tensor_transport", False)
    if enable_tensor_transport:
        if _filled_options.get("concurrency_groups", None) is None:
            _filled_options["concurrency_groups"] = {}
        _filled_options["concurrency_groups"]["_ray_system"] = 1

    return _filled_options


@PublicAPI
class ActorClass(Generic[T]):
    """An actor class.

    This is a decorated class. It can be used to create actors.

    Attributes:
        __ray_metadata__: Contains metadata for the actor.
    """

    def __init__(cls, name, bases, attr):
        """Prevents users from directly inheriting from an ActorClass.

        This will be called when a class is defined with an ActorClass object
        as one of its base classes. To intentionally construct an ActorClass,
        use the '_ray_from_modified_class' classmethod.

        Raises:
            ActorClassInheritanceException: When ActorClass is inherited.
            AssertionError: If ActorClassInheritanceException is not raised i.e.,
                            conditions for raising it are not met in any
                            iteration of the loop.
            TypeError: In all other cases.
        """
        for base in bases:
            if isinstance(base, ActorClass):
                raise ActorClassInheritanceException(
                    f"Attempted to define subclass '{name}' of actor "
                    f"class '{base.__ray_metadata__.class_name}'. "
                    "Inheriting from actor classes is "
                    "not currently supported. You can instead "
                    "inherit from a non-actor base class and make "
                    "the derived class an actor class (with "
                    "@ray.remote)."
                )

        # This shouldn't be reached because one of the base classes must be
        # an actor class if this was meant to be subclassed.
        assert False, (
            "ActorClass.__init__ should not be called. Please use "
            "the @ray.remote decorator instead."
        )

    def __call__(self, *args, **kwargs):
        """Prevents users from directly instantiating an ActorClass.

        This will be called instead of __init__ when 'ActorClass()' is executed
        because an is an object rather than a metaobject. To properly
        instantiated a remote actor, use 'ActorClass.remote()'.

        Raises:
            Exception: Always.
        """
        raise TypeError(
            "Actors cannot be instantiated directly. "
            f"Instead of '{self.__ray_metadata__.class_name}()', "
            f"use '{self.__ray_metadata__.class_name}.remote()'."
        )

    @classmethod
    def _ray_from_modified_class(
        cls,
        modified_class,
        class_id,
        actor_options,
    ):
        for attribute in [
            "remote",
            "_remote",
            "_ray_from_modified_class",
            "_ray_from_function_descriptor",
        ]:
            if hasattr(modified_class, attribute):
                logger.warning(
                    "Creating an actor from class "
                    f"{modified_class.__name__} overwrites "
                    f"attribute {attribute} of that class"
                )

        # Make sure the actor class we are constructing inherits from the
        # original class so it retains all class properties.
        class DerivedActorClass(cls, modified_class):
            def __init__(self, *args, **kwargs):
                try:
                    cls.__init__(self, *args, **kwargs)
                except Exception as e:
                    # Delegate call to modified_class.__init__ only
                    # if the exception raised by cls.__init__ is
                    # TypeError and not ActorClassInheritanceException(TypeError).
                    # In all other cases proceed with raise e.
                    if isinstance(e, TypeError) and not isinstance(
                        e, ActorClassInheritanceException
                    ):
                        modified_class.__init__(self, *args, **kwargs)
                    else:
                        raise e

        name = f"ActorClass({modified_class.__name__})"
        DerivedActorClass.__module__ = modified_class.__module__
        DerivedActorClass.__name__ = name
        DerivedActorClass.__qualname__ = name
        # Construct the base object.
        self = DerivedActorClass.__new__(DerivedActorClass)
        # Actor creation function descriptor.
        actor_creation_function_descriptor = PythonFunctionDescriptor.from_class(
            modified_class.__ray_actor_class__
        )

        actor_method_meta = _ActorClassMethodMetadata.create(
            modified_class,
            actor_creation_function_descriptor,
        )
        self.__ray_metadata__ = _ActorClassMetadata(
            Language.PYTHON,
            modified_class,
            actor_creation_function_descriptor,
            class_id,
            actor_method_meta,
            **_process_option_dict(
                actor_options, actor_method_meta.has_tensor_transport_methods
            ),
        )
        self._default_options = actor_options
        if "runtime_env" in self._default_options:
            self._default_options["runtime_env"] = self.__ray_metadata__.runtime_env

        return self

    @classmethod
    def _ray_from_function_descriptor(
        cls,
        language,
        actor_creation_function_descriptor,
        actor_options,
    ):
        self = ActorClass.__new__(ActorClass)
        modified_class = None
        actor_method_meta = _ActorClassMethodMetadata.create(
            modified_class,
            actor_creation_function_descriptor,
        )
        self.__ray_metadata__ = _ActorClassMetadata(
            language,
            modified_class,
            actor_creation_function_descriptor,
            None,
            actor_method_meta,
            **_process_option_dict(
                actor_options, actor_method_meta.has_tensor_transport_methods
            ),
        )
        self._default_options = actor_options
        if "runtime_env" in self._default_options:
            self._default_options["runtime_env"] = self.__ray_metadata__.runtime_env
        return self

    def remote(self, *args, **kwargs) -> ActorProxy[T]:
        """Create an actor.

        Args:
            args: These arguments are forwarded directly to the actor
                constructor.
            kwargs: These arguments are forwarded directly to the actor
                constructor.

        Returns:
            A handle to the newly created actor.
        """
        return self._remote(args=args, kwargs=kwargs, **self._default_options)

    def options(self, **actor_options) -> "ActorClass[T]":
        """Configures and overrides the actor instantiation parameters.

        The arguments are the same as those that can be passed
        to :obj:`ray.remote`.

        Args:
            num_cpus: The quantity of CPU cores to reserve
                for this task or for the lifetime of the actor.
            num_gpus: The quantity of GPUs to reserve
                for this task or for the lifetime of the actor.
            resources (Dict[str, float]): The quantity of various custom resources
                to reserve for this task or for the lifetime of the actor.
                This is a dictionary mapping strings (resource names) to floats.
            label_selector (Dict[str, str]): If specified, requires that the actor run
                on a node which meets the specified label conditions (equals, in, not in, etc.).
            accelerator_type: If specified, requires that the task or actor run
                on a node with the specified type of accelerator.
                See :ref:`accelerator types <accelerator_types>`.
            memory: The heap memory request in bytes for this task/actor,
                rounded down to the nearest integer.
            object_store_memory: The object store memory request for actors only.
            max_restarts: This specifies the maximum
                number of times that the actor should be restarted when it dies
                unexpectedly. The minimum valid value is 0 (default),
                which indicates that the actor doesn't need to be restarted.
                A value of -1 indicates that an actor should be restarted
                indefinitely.
            max_task_retries: How many times to retry an actor task if the task
                fails due to a runtime error, e.g., the actor has died. The
                default value is 0. If set to -1, the system will retry the
                failed task until the task succeeds, or the actor has reached
                its max_restarts limit. If set to `n > 0`, the system will retry
                the failed task up to n times, after which the task will throw a
                `RayActorError` exception upon :obj:`ray.get`.  Note that Python
                exceptions may trigger retries
                *only if* `retry_exceptions` is set for the method, in that case
                when `max_task_retries` runs out the task will rethrow the
                exception from the task. You can override this number with the
                method's `max_task_retries` option in `@ray.method` decorator or
                in `.option()`.
            max_pending_calls: Set the max number of pending calls
                allowed on the actor handle. When this value is exceeded,
                PendingCallsLimitExceeded will be raised for further tasks.
                Note that this limit is counted per handle. -1 means that the
                number of pending calls is unlimited.
            max_concurrency: The max number of concurrent calls to allow for
                this actor. This only works with direct actor calls. The max
                concurrency defaults to 1 for threaded execution, and 1000 for
                asyncio execution. Note that the execution order is not
                guaranteed when max_concurrency > 1.
            allow_out_of_order_execution: Only for *actors*. Whether Ray executes actor
                tasks out of order. If you're using multi-threaded
                (``max_concurrency > 1``) or async actors, you can't set this to False.
                Defaults to True if you're using multi-threaded or async actors, and
                False otherwise. Actor task retries are always executed out of order.
            name: The globally unique name for the actor, which can be used
                to retrieve the actor via ray.get_actor(name) as long as the
                actor is still alive.
            namespace: Override the namespace to use for the actor. By default,
                actors are created in an anonymous namespace. The actor can
                be retrieved via ray.get_actor(name=name, namespace=namespace).
            lifetime: Either `None`, which defaults to the actor will fate
                share with its creator and will be deleted once its refcount
                drops to zero, or "detached", which means the actor will live
                as a global object independent of the creator.
            runtime_env (Dict[str, Any]): Specifies the runtime environment for
                this actor or task and its children. See
                :ref:`runtime-environments` for detailed documentation.
            scheduling_strategy: Strategy about how to
                schedule a remote function or actor. Possible values are
                None: ray will figure out the scheduling strategy to use, it
                will either be the PlacementGroupSchedulingStrategy using parent's
                placement group if parent has one and has
                placement_group_capture_child_tasks set to true,
                or "DEFAULT";
                "DEFAULT": default hybrid scheduling;
                "SPREAD": best effort spread scheduling;
                `PlacementGroupSchedulingStrategy`:
                placement group based scheduling;
                `NodeAffinitySchedulingStrategy`:
                node id based affinity scheduling.
            _metadata: Extended options for Ray libraries. For example,
                _metadata={"workflows.io/options": <workflow options>} for
                Ray workflows.
            enable_task_events: True if tracing is enabled, i.e., task events from
                the actor should be reported. Defaults to True.

        Examples:

        .. code-block:: python

            @ray.remote(num_cpus=2, resources={"CustomResource": 1})
            class Foo:
                def method(self):
                    return 1
            # Class Bar will require 1 cpu instead of 2.
            # It will also require no custom resources.
            Bar = Foo.options(num_cpus=1, resources=None)
        """

        actor_cls = self

        # override original options
        default_options = self._default_options.copy()
        # "concurrency_groups" could not be used in ".options()",
        # we should remove it before merging options from '@ray.remote'.
        default_options.pop("concurrency_groups", None)
        updated_options = ray_option_utils.update_options(
            default_options, actor_options
        )
        ray_option_utils.validate_actor_options(updated_options, in_options=True)

        # only update runtime_env when ".options()" specifies new runtime_env
        if "runtime_env" in actor_options:
            updated_options["runtime_env"] = parse_runtime_env_for_task_or_actor(
                updated_options["runtime_env"]
            )

        class ActorOptionWrapper:
            def remote(self, *args, **kwargs):
                return actor_cls._remote(args=args, kwargs=kwargs, **updated_options)

            @DeveloperAPI
            def bind(self, *args, **kwargs):
                """
                For Ray DAG building that creates static graph from decorated
                class or functions.
                """
                from ray.dag.class_node import ClassNode

                return ClassNode(
                    actor_cls.__ray_metadata__.modified_class,
                    args,
                    kwargs,
                    updated_options,
                )

        return ActorOptionWrapper()

    @wrap_auto_init
    @_tracing_actor_creation
    def _remote(self, args=None, kwargs=None, **actor_options) -> ActorProxy[T]:
        """Create an actor.

        This method allows more flexibility than the remote method because
        resource requirements can be specified and override the defaults in the
        decorator.

        Args:
            args: The arguments to forward to the actor constructor.
            kwargs: The keyword arguments to forward to the actor constructor.
            **actor_options: Keyword arguments for configuring the actor options.
                See ``ActorClass.options`` for more details.

        Returns:
            A handle to the newly created actor.
        """
        name = actor_options.get("name")
        namespace = actor_options.get("namespace")
        if name is not None:
            if not isinstance(name, str):
                raise TypeError(f"name must be None or a string, got: '{type(name)}'.")
            elif name == "":
                raise ValueError("Actor name cannot be an empty string.")
        if namespace is not None:
            ray._private.utils.validate_namespace(namespace)

        # Handle the get-or-create case.
        if actor_options.get("get_if_exists"):
            try:
                return ray.get_actor(name, namespace=namespace)
            except ValueError:
                # Attempt to create it (may race with other attempts).
                updated_options = actor_options.copy()
                updated_options["get_if_exists"] = False  # prevent infinite loop
                try:
                    return self._remote(args, kwargs, **updated_options)
                except ValueError:
                    # We lost the creation race, ignore.
                    pass
                return ray.get_actor(name, namespace=namespace)

        # We pop the "concurrency_groups" coming from "@ray.remote" here. We no longer
        # need it in "_remote()".
        actor_options.pop("concurrency_groups", None)

        if args is None:
            args = []
        if kwargs is None:
            kwargs = {}
        meta = self.__ray_metadata__
        is_asyncio = has_async_methods(meta.modified_class)

        if actor_options.get("max_concurrency") is None:
            actor_options["max_concurrency"] = (
                DEFAULT_MAX_CONCURRENCY_ASYNC
                if is_asyncio
                else ray_constants.DEFAULT_MAX_CONCURRENCY_THREADED
            )

        if client_mode_should_convert():
            return client_mode_convert_actor(self, args, kwargs, **actor_options)

        # fill actor required options
        for k, v in ray_option_utils.actor_options.items():
            actor_options[k] = actor_options.get(k, v.default_value)
        # "concurrency_groups" already takes effects and should not apply again.
        # Remove the default value here.
        actor_options.pop("concurrency_groups", None)

        # TODO(suquark): cleanup these fields
        max_concurrency = actor_options["max_concurrency"]
        lifetime = actor_options["lifetime"]
        runtime_env = actor_options["runtime_env"]
        placement_group = actor_options["placement_group"]
        placement_group_bundle_index = actor_options["placement_group_bundle_index"]
        placement_group_capture_child_tasks = actor_options[
            "placement_group_capture_child_tasks"
        ]
        scheduling_strategy = actor_options["scheduling_strategy"]
        max_restarts = actor_options["max_restarts"]
        max_task_retries = actor_options["max_task_retries"]
        max_pending_calls = actor_options["max_pending_calls"]

        # Override enable_task_events to default for actor if not specified (i.e. None)
        enable_task_events = actor_options.get("enable_task_events")

        if scheduling_strategy is None or not isinstance(
            scheduling_strategy, PlacementGroupSchedulingStrategy
        ):
            _warn_if_using_deprecated_placement_group(actor_options, 3)

        worker = ray._private.worker.global_worker
        worker.check_connected()

        if worker.mode != ray._private.worker.WORKER_MODE:
            from ray._common.usage import usage_lib

            usage_lib.record_library_usage("core")

        # Check whether the name is already taken.
        # TODO(edoakes): this check has a race condition because two drivers
        # could pass the check and then create the same named actor. We should
        # instead check this when we create the actor, but that's currently an
        # async call.
        if name is not None:
            try:
                ray.get_actor(name, namespace=namespace)
            except ValueError:  # Name is not taken.
                pass
            else:
                raise ValueError(
                    f"The name {name} (namespace={namespace}) is already "
                    "taken. Please use "
                    "a different name or get the existing actor using "
                    f"ray.get_actor('{name}', namespace='{namespace}')"
                )

        if lifetime is None:
            detached = None
        elif lifetime == "detached":
            detached = True
        elif lifetime == "non_detached":
            detached = False
        else:
            raise ValueError(
                "actor `lifetime` argument must be one of 'detached', "
                "'non_detached' and 'None'."
            )

        # LOCAL_MODE cannot handle cross_language
        if worker.mode == ray.LOCAL_MODE:
            assert (
                not meta.is_cross_language
            ), "Cross language ActorClass cannot be executed locally."

        # Export the actor.
        if not meta.is_cross_language and (
            meta.last_export_cluster_and_job != worker.current_cluster_and_job
        ):
            # If this actor class was not exported in this cluster and job,
            # we need to export this function again, because current GCS
            # doesn't have it.

            # After serialize / deserialize modified class, the __module__
            # of modified class will be ray.cloudpickle.cloudpickle.
            # So, here pass actor_creation_function_descriptor to make
            # sure export actor class correct.
            worker.function_actor_manager.export_actor_class(
                meta.modified_class,
                meta.actor_creation_function_descriptor,
                meta.method_meta.methods.keys(),
            )
            meta.last_export_cluster_and_job = worker.current_cluster_and_job

        resources = ray._common.utils.resources_from_ray_options(actor_options)
        # Set the actor's default resources if not already set. First three
        # conditions are to check that no resources were specified in the
        # decorator. Last three conditions are to check that no resources were
        # specified when _remote() was called.
        # TODO(suquark): In the original code, memory is not considered as resources,
        # when deciding the default CPUs. It is strange, but we keep the original
        # semantics in case that it breaks user applications & tests.
        if not set(resources.keys()).difference({"memory", "object_store_memory"}):
            # In the default case, actors acquire no resources for
            # their lifetime, and actor methods will require 1 CPU.
            resources.setdefault("CPU", ray_constants.DEFAULT_ACTOR_CREATION_CPU_SIMPLE)
            actor_method_cpu = ray_constants.DEFAULT_ACTOR_METHOD_CPU_SIMPLE
        else:
            # If any resources are specified (here or in decorator), then
            # all resources are acquired for the actor's lifetime and no
            # resources are associated with methods.
            resources.setdefault(
                "CPU", ray_constants.DEFAULT_ACTOR_CREATION_CPU_SPECIFIED
            )
            actor_method_cpu = ray_constants.DEFAULT_ACTOR_METHOD_CPU_SPECIFIED

        # If the actor methods require CPU resources, then set the required
        # placement resources. If actor_placement_resources is empty, then
        # the required placement resources will be the same as resources.
        actor_placement_resources = {}
        assert actor_method_cpu in [0, 1]
        if actor_method_cpu == 1:
            actor_placement_resources = resources.copy()
            actor_placement_resources["CPU"] += 1
        if meta.is_cross_language:
            creation_args = cross_language._format_args(worker, args, kwargs)
        else:
            function_signature = meta.method_meta.signatures["__init__"]
            creation_args = signature.flatten_args(function_signature, args, kwargs)

        if scheduling_strategy is None or isinstance(
            scheduling_strategy, PlacementGroupSchedulingStrategy
        ):
            # TODO(jjyao) Clean this up once the
            # placement_group option is removed.
            # We should also consider pushing this logic down to c++
            # so that it can be reused by all languages.
            if isinstance(scheduling_strategy, PlacementGroupSchedulingStrategy):
                placement_group = scheduling_strategy.placement_group
                placement_group_bundle_index = (
                    scheduling_strategy.placement_group_bundle_index
                )
                placement_group_capture_child_tasks = (
                    scheduling_strategy.placement_group_capture_child_tasks
                )

            if placement_group_capture_child_tasks is None:
                placement_group_capture_child_tasks = (
                    worker.should_capture_child_tasks_in_placement_group
                )
            placement_group = _configure_placement_group_based_on_context(
                placement_group_capture_child_tasks,
                placement_group_bundle_index,
                resources,
                actor_placement_resources,
                meta.class_name,
                placement_group=placement_group,
            )
            if not placement_group.is_empty:
                scheduling_strategy = PlacementGroupSchedulingStrategy(
                    placement_group,
                    placement_group_bundle_index,
                    placement_group_capture_child_tasks,
                )
            else:
                scheduling_strategy = "DEFAULT"

        serialized_runtime_env_info = None
        if runtime_env is not None:
            serialized_runtime_env_info = get_runtime_env_info(
                runtime_env,
                is_job_runtime_env=False,
                serialize=True,
            )

        concurrency_groups_dict = {}
        if meta.concurrency_groups is None:
            meta.concurrency_groups = []
        for cg_name in meta.concurrency_groups:
            concurrency_groups_dict[cg_name] = {
                "name": cg_name,
                "max_concurrency": meta.concurrency_groups[cg_name],
                "function_descriptors": [],
            }

        # Update methods
        for method_name in meta.method_meta.concurrency_group_for_methods:
            cg_name = meta.method_meta.concurrency_group_for_methods[method_name]
            assert cg_name in concurrency_groups_dict

            module_name = meta.actor_creation_function_descriptor.module_name
            class_name = meta.actor_creation_function_descriptor.class_name
            concurrency_groups_dict[cg_name]["function_descriptors"].append(
                PythonFunctionDescriptor(module_name, method_name, class_name)
            )

        # Update the creation descriptor based on number of arguments
        if meta.is_cross_language:
            func_name = "<init>"
            if meta.language == Language.CPP:
                func_name = meta.actor_creation_function_descriptor.function_name
            meta.actor_creation_function_descriptor = (
                cross_language._get_function_descriptor_for_actor_method(
                    meta.language,
                    meta.actor_creation_function_descriptor,
                    func_name,
                    str(len(args) + len(kwargs)),
                )
            )

        allow_out_of_order_execution = actor_options.get("allow_out_of_order_execution")

        # If the actor is async or multi-threaded, default to out-of-order execution.
        if allow_out_of_order_execution is None:
            allow_out_of_order_execution = is_asyncio or max_concurrency > 1

        if is_asyncio and not allow_out_of_order_execution:
            raise ValueError(
                "If you're using async actors, Ray can't execute actor tasks in order. "
                "Set `allow_out_of_order_execution=True` to allow out-of-order "
                "execution."
            )

        elif max_concurrency > 1 and not allow_out_of_order_execution:
            raise ValueError(
                "If you're using multi-threaded actors, Ray can't execute actor tasks "
                "in order. Set `allow_out_of_order_execution=True` to allow "
                "out-of-order execution."
            )

        actor_id = worker.core_worker.create_actor(
            meta.language,
            meta.actor_creation_function_descriptor,
            creation_args,
            max_restarts,
            max_task_retries,
            resources,
            actor_placement_resources,
            max_concurrency,
            detached,
            name if name is not None else "",
            namespace if namespace is not None else "",
            is_asyncio,
            # Store actor_method_cpu in actor handle's extension data.
            extension_data=str(actor_method_cpu),
            serialized_runtime_env_info=serialized_runtime_env_info or "{}",
            concurrency_groups_dict=concurrency_groups_dict or dict(),
            max_pending_calls=max_pending_calls,
            scheduling_strategy=scheduling_strategy,
            enable_task_events=enable_task_events,
            labels=actor_options.get("_labels"),
            label_selector=actor_options.get("label_selector"),
            allow_out_of_order_execution=allow_out_of_order_execution,
        )

        if _actor_launch_hook:
            _actor_launch_hook(
                meta.actor_creation_function_descriptor, resources, scheduling_strategy
            )

        actor_handle = ActorHandle(
            meta.language,
            actor_id,
            max_task_retries,
            enable_task_events,
            meta.method_meta.method_is_generator,
            meta.method_meta.decorators,
            meta.method_meta.signatures,
            meta.method_meta.num_returns,
            meta.method_meta.max_task_retries,
            meta.method_meta.retry_exceptions,
            meta.method_meta.generator_backpressure_num_objects,
            meta.method_meta.enable_task_events,
            meta.enable_tensor_transport,
            meta.method_meta.method_name_to_tensor_transport,
            actor_method_cpu,
            meta.actor_creation_function_descriptor,
            worker.current_cluster_and_job,
            original_handle=True,
            allow_out_of_order_execution=allow_out_of_order_execution,
        )

        return actor_handle

    @DeveloperAPI
    def bind(self, *args, **kwargs):
        """
        For Ray DAG building that creates static graph from decorated
        class or functions.
        """
        from ray.dag.class_node import ClassNode

        return ClassNode(
            self.__ray_metadata__.modified_class, args, kwargs, self._default_options
        )


@PublicAPI
class ActorHandle(Generic[T]):
    """A handle to an actor.

    The fields in this class are prefixed with _ray_ to hide them from the user
    and to avoid collision with actor method names.

    An ActorHandle can be created in three ways. First, by calling .remote() on
    an ActorClass. Second, by passing an actor handle into a task (forking the
    ActorHandle). Third, by directly serializing the ActorHandle (e.g., with
    cloudpickle).

    Attributes:
        _ray_actor_language: The actor language.
        _ray_actor_id: Actor ID.
        _ray_enable_task_events: The default value of whether task events is
            enabled, i.e., task events from the actor should be reported.
        _ray_method_is_generator: Map of method name -> if it is a generator
            method.
        _ray_method_decorators: Optional decorators for the function
            invocation. This can be used to change the behavior on the
            invocation side, whereas a regular decorator can be used to change
            the behavior on the execution side.
        _ray_method_signatures: The signatures of the actor methods.
        _ray_method_max_task_retries: Max number of retries on method failure.
        _ray_method_num_returns: The default number of return values for
            each method.
        _ray_method_retry_exceptions: The default value of boolean of whether you want
            to retry all user-raised exceptions, or a list of allowlist exceptions to
            retry.
        _ray_method_generator_backpressure_num_objects: Generator-only
            config. The max number of objects to generate before it
            starts pausing a generator.
        _ray_method_enable_task_events: The value of whether task
            tracing is enabled for the actor methods. This overrides the
            actor's default value (`_ray_enable_task_events`).
        _ray_method_name_to_tensor_transport: A dictionary mapping method names to their tensor transport protocol settings.
            The valid values are OBJECT_STORE (default), NCCL, or GLOO, and they are case-insensitive.
        _ray_actor_method_cpus: The number of CPUs required by actor methods.
        _ray_original_handle: True if this is the original actor handle for a
            given actor. If this is true, then the actor will be destroyed when
            this handle goes out of scope.
        _ray_weak_ref: True means that this handle does not count towards the
            distributed ref count for the actor, i.e. the actor may be GCed
            while this handle is still in scope. This is set to True if the
            handle was created by getting an actor by name or by getting the
            self handle. It is set to False if this is the original handle or
            if it was created by passing the original handle through task args
            and returns.
        _ray_is_cross_language: Whether this actor is cross language.
        _ray_actor_creation_function_descriptor: The function descriptor
            of the actor creation task.
        _ray_allow_out_of_order_execution: Whether the actor can execute tasks out of order.
    """

    def __init__(
        self,
        language,
        actor_id,
        max_task_retries: Optional[int],
        enable_task_events: bool,
        method_is_generator: Dict[str, bool],
        method_decorators,
        method_signatures,
        method_num_returns: Dict[str, Union[int, Literal["streaming"]]],
        method_max_task_retries: Dict[str, int],
        method_retry_exceptions: Dict[str, Union[bool, list, tuple]],
        method_generator_backpressure_num_objects: Dict[str, int],
        method_enable_task_events: Dict[str, bool],
        enable_tensor_transport: bool,
        method_name_to_tensor_transport: Dict[str, TensorTransportEnum],
        actor_method_cpus: int,
        actor_creation_function_descriptor,
        cluster_and_job,
        original_handle=False,
        weak_ref: bool = False,
        allow_out_of_order_execution: Optional[bool] = None,
    ):
        """Initialize an ActorHandle.

        Args:
            language: The actor language.
            actor_id: The ID of the actor.
            max_task_retries: The maximum number of times to retry a task when it fails.
            enable_task_events: Whether task events should be enabled for this actor.
            method_is_generator: Dictionary mapping method names to whether they are generator methods.
            method_decorators: Dictionary mapping method names to their decorators.
            method_signatures: Dictionary mapping method names to their signatures.
            method_num_returns: Dictionary mapping method names to their number of return values.
            method_max_task_retries: Dictionary mapping method names to their maximum task retries.
            method_retry_exceptions: Dictionary mapping method names to their retry exception settings.
            method_generator_backpressure_num_objects: Dictionary mapping method names to their generator backpressure settings.
            method_enable_task_events: Dictionary mapping method names to whether task events are enabled.
            enable_tensor_transport: Whether tensor transport is enabled for
                this actor. If True, then methods can be called with
                .options(tensor_transport=...) to specify a non-default tensor
                transport.
            method_name_to_tensor_transport: Dictionary mapping method names to their tensor transport settings.
            actor_method_cpus: The number of CPUs required by actor methods.
            actor_creation_function_descriptor: The function descriptor for actor creation.
            cluster_and_job: The cluster and job information.
            original_handle: Whether this is the original actor handle.
            weak_ref: Whether this is a weak reference to the actor.
            allow_out_of_order_execution: Whether the actor can execute tasks out of order.
        """
        self._ray_actor_language = language
        self._ray_actor_id = actor_id
        self._ray_max_task_retries = max_task_retries
        self._ray_original_handle = original_handle
        self._ray_weak_ref = weak_ref
        self._ray_enable_task_events = enable_task_events
        self._ray_allow_out_of_order_execution = allow_out_of_order_execution

        self._ray_method_is_generator = method_is_generator
        self._ray_method_decorators = method_decorators
        self._ray_method_signatures = method_signatures
        self._ray_method_num_returns = method_num_returns
        self._ray_method_max_task_retries = method_max_task_retries
        self._ray_method_retry_exceptions = method_retry_exceptions
        self._ray_method_generator_backpressure_num_objects = (
            method_generator_backpressure_num_objects
        )
        self._ray_method_enable_task_events = method_enable_task_events
        self._ray_enable_tensor_transport = enable_tensor_transport
        self._ray_method_name_to_tensor_transport = method_name_to_tensor_transport
        self._ray_actor_method_cpus = actor_method_cpus
        self._ray_cluster_and_job = cluster_and_job
        self._ray_is_cross_language = language != Language.PYTHON
        self._ray_actor_creation_function_descriptor = (
            actor_creation_function_descriptor
        )
        self._ray_function_descriptor = {}
        # This is incremented each time `bind()` is called on an actor handle
        # (in Ray DAGs), therefore capturing the bind order of the actor methods.
        # TODO: this does not work properly if the caller has two copies of the
        # same actor handle, and needs to be fixed.
        self._ray_dag_bind_index = 0

        if not self._ray_is_cross_language:
            assert isinstance(
                actor_creation_function_descriptor, PythonFunctionDescriptor
            )
            module_name = actor_creation_function_descriptor.module_name
            class_name = actor_creation_function_descriptor.class_name
            for method_name in self._ray_method_signatures.keys():
                function_descriptor = PythonFunctionDescriptor(
                    module_name, method_name, class_name
                )
                self._ray_function_descriptor[method_name] = function_descriptor

        # Build an _ActorMethodMetadata per method to cache expensive parsing logic.
        # The _ActorMethodMetadata doesn't take a reference to this ActorHandle to avoid a circular reference.
        # Instead, we will lazily bind this ActorHandle to the _ActorMethodMetadata when a method is invoked.
        self._method_shells = {}
        for method_name, method_signature in self._ray_method_signatures.items():
            self._method_shells[method_name] = _ActorMethodMetadata(
                method_name=method_name,
                num_returns=self._ray_method_num_returns.get(method_name, None),
                max_task_retries=self._ray_method_max_task_retries.get(
                    method_name, self._ray_max_task_retries
                )
                or 0,
                retry_exceptions=self._ray_method_retry_exceptions.get(method_name),
                is_generator=self._ray_method_is_generator.get(method_name),
                generator_backpressure_num_objects=self._ray_method_generator_backpressure_num_objects.get(
                    method_name
                ),
                enable_task_events=self._ray_method_enable_task_events.get(
                    method_name, self._ray_enable_task_events
                ),
                decorator=self._ray_method_decorators.get(method_name),
                signature=method_signature,
                tensor_transport=self._ray_method_name_to_tensor_transport.get(
                    method_name
                ),
            )

    def __del__(self):
        # Weak references don't count towards the distributed ref count, so no
        # need to decrement the ref count.
        if self._ray_weak_ref:
            return

        try:
            # Mark that this actor handle has gone out of scope. Once all actor
            # handles are out of scope, the actor will exit.
            if ray._private.worker:
                worker = ray._private.worker.global_worker
                if worker.connected and hasattr(worker, "core_worker"):
                    worker.core_worker.remove_actor_handle_reference(self._ray_actor_id)
        except AttributeError:
            # Suppress the attribute error which is caused by
            # python destruction ordering issue.
            # It only happen when python exits.
            pass

    def _actor_method_call(
        self,
        method_name: str,
        args: List[Any] = None,
        kwargs: Dict[str, Any] = None,
        name: str = "",
        num_returns: Optional[Union[int, Literal["streaming"]]] = None,
        max_task_retries: int = None,
        retry_exceptions: Union[bool, list, tuple] = None,
        concurrency_group_name: Optional[str] = None,
        generator_backpressure_num_objects: Optional[int] = None,
        enable_task_events: Optional[bool] = None,
        tensor_transport: Optional[TensorTransportEnum] = None,
    ):
        """Method execution stub for an actor handle.

        This is the function that executes when
        `actor.method_name.remote(*args, **kwargs)` is called. Instead of
        executing locally, the method is packaged as a task and scheduled
        to the remote actor instance.

        Args:
            method_name: The name of the actor method to execute.
            args: A list of arguments for the actor method.
            kwargs: A dictionary of keyword arguments for the actor method.
            name: The name to give the actor method call task.
            num_returns: The number of return values for the method.
            max_task_retries: Number of retries when method fails.
            retry_exceptions: Boolean of whether you want to retry all user-raised
                exceptions, or a list of allowlist exceptions to retry.
            concurrency_group_name: The name of the concurrency group to use.
            generator_backpressure_num_objects: The number of objects to generate
                before applying backpressure.
            enable_task_events: True if tracing is enabled, i.e., task events from
                the actor should be reported.
            tensor_transport: The tensor transport protocol to use for the actor method.

        Returns:
            object_refs: A list of object refs returned by the remote actor
                method.
        """
        worker = ray._private.worker.global_worker

        args = args or []
        kwargs = kwargs or {}
        if self._ray_is_cross_language:
            list_args = cross_language._format_args(worker, args, kwargs)
            function_descriptor = cross_language._get_function_descriptor_for_actor_method(  # noqa: E501
                self._ray_actor_language,
                self._ray_actor_creation_function_descriptor,
                method_name,
                # The signature for xlang should be "{length_of_arguments}" to handle
                # overloaded methods.
                signature=str(len(args) + len(kwargs)),
            )
        else:
            function_signature = self._ray_method_signatures[method_name]

            if not args and not kwargs and not function_signature:
                list_args = []
            else:
                list_args = signature.flatten_args(function_signature, args, kwargs)
            function_descriptor = self._ray_function_descriptor[method_name]

        if worker.mode == ray.LOCAL_MODE:
            assert (
                not self._ray_is_cross_language
            ), "Cross language remote actor method cannot be executed locally."

        if num_returns == "dynamic":
            num_returns = -1
        elif num_returns == "streaming":
            # TODO(sang): This is a temporary private API.
            # Remove it when we migrate to the streaming generator.
            num_returns = ray._raylet.STREAMING_GENERATOR_RETURN

        retry_exception_allowlist = None
        if retry_exceptions is None:
            retry_exceptions = False
        elif isinstance(retry_exceptions, (list, tuple)):
            retry_exception_allowlist = tuple(retry_exceptions)
            retry_exceptions = True
        assert isinstance(
            retry_exceptions, bool
        ), "retry_exceptions can either be \
            boolean or list/tuple of exception types."

        if generator_backpressure_num_objects is None:
            generator_backpressure_num_objects = -1

        object_refs = worker.core_worker.submit_actor_task(
            self._ray_actor_language,
            self._ray_actor_id,
            function_descriptor,
            list_args,
            name,
            num_returns,
            max_task_retries,
            retry_exceptions,
            retry_exception_allowlist,
            self._ray_actor_method_cpus,
            concurrency_group_name if concurrency_group_name is not None else b"",
            generator_backpressure_num_objects,
            enable_task_events,
            tensor_transport.value,
        )

        if num_returns == STREAMING_GENERATOR_RETURN:
            # Streaming generator will return a single ref
            # that is for the generator task.
            assert len(object_refs) == 1
            generator_ref = object_refs[0]
            return ObjectRefGenerator(generator_ref, worker)
        if len(object_refs) == 1:
            object_refs = object_refs[0]
        elif len(object_refs) == 0:
            object_refs = None

        return object_refs

    def __getattr__(self, item: str) -> Any:
        """Handle dynamic attribute access for actor methods.

        This method is called when accessing attributes that don't exist as direct
        instance attributes. It's the core mechanism for actor method invocation.

        For Python actors (99% of cases):
        - We use strict validation: only methods in _method_shells are allowed
        - This prevents typos and provides clear error messages
        - Returns a bound ActorMethod created from the cached _ActorMethodMetadata

        For cross-language actors:
        - We can't validate method names client-side (the target language defines them)
        - We allow arbitrary method calls to pass through
        - Some Python-specific methods like `__ray_terminate__` are blocked with warnings

        Args:
            item: The attribute/method name being accessed

        Returns:
            ActorMethod: A bound method ready for .remote() calls

        Raises:
            AttributeError: For Python actors when accessing non-existent methods
        """
        # If this name matches a remote method, bind and return it.
        if item in self._method_shells:
            return self._method_shells[item].bind(self)

        if not self._ray_is_cross_language:
            raise AttributeError(
                f"'{type(self).__name__}' object has " f"no attribute '{item}'"
            )
        if item in ["__ray_terminate__"]:

            class FakeActorMethod(object):
                def __call__(self, *args, **kwargs):
                    raise TypeError(
                        "Actor methods cannot be called directly. Instead "
                        "of running 'object.{}()', try 'object.{}.remote()'.".format(
                            item, item
                        )
                    )

                def remote(self, *args, **kwargs):
                    logger.warning(
                        f"Actor method {item} is not supported by cross language."
                    )

            return FakeActorMethod()

        return ActorMethod(
            self,  # actor
            item,  # method_name
            ray_constants.DEFAULT_ACTOR_METHOD_NUM_RETURN_VALS,
            0,  # max_task_retries
            False,  # retry_exceptions
            False,  # is_generator
            self._ray_method_generator_backpressure_num_objects.get(item, -1),
            self._ray_enable_task_events,  # enable_task_events
            # Currently, cross-lang actor method not support decorator
            decorator=None,
            signature=None,
        )

    # Make tab completion work.
    def __dir__(self):
        return self._ray_method_signatures.keys()

    def __repr__(self):
        return (
            "Actor("
            f"{self._ray_actor_creation_function_descriptor.class_name}, "
            f"{self._actor_id.hex()})"
        )

    def __hash__(self):
        return hash(self._actor_id)

    def __eq__(self, __value):
        return hash(self) == hash(__value)

    @property
    def _actor_id(self):
        return self._ray_actor_id

    def _get_local_state(self):
        """Get the local actor state.

        NOTE: this method only returns accurate actor state
        after a first actor method call is made against
        this actor handle due to https://github.com/ray-project/ray/pull/24600.

        Returns:
           ActorTableData.ActorState or None if the state is unknown.
        """
        worker = ray._private.worker.global_worker
        worker.check_connected()
        return worker.core_worker.get_local_actor_state(self._ray_actor_id)

    def _serialization_helper(self):
        """This is defined in order to make pickling work.

        Returns:
            A dictionary of the information needed to reconstruct the object.
        """
        worker = ray._private.worker.global_worker
        worker.check_connected()

        if hasattr(worker, "core_worker"):
            # Non-local mode
            state = worker.core_worker.serialize_actor_handle(self._ray_actor_id)
        else:
            # Local mode
            state = (
                {
                    "actor_language": self._ray_actor_language,
                    "actor_id": self._ray_actor_id,
                    "max_task_retries": self._ray_max_task_retries,
                    "enable_task_events": self._enable_task_events,
                    "method_is_generator": self._ray_method_is_generator,
                    "method_decorators": self._ray_method_decorators,
                    "method_signatures": self._ray_method_signatures,
                    "method_num_returns": self._ray_method_num_returns,
                    "method_max_task_retries": self._ray_method_max_task_retries,
                    "method_retry_exceptions": self._ray_method_retry_exceptions,
                    "method_generator_backpressure_num_objects": (
                        self._ray_method_generator_backpressure_num_objects
                    ),
                    "method_enable_task_events": self._ray_method_enable_task_events,
                    "enable_tensor_transport": self._ray_enable_tensor_transport,
                    "method_name_to_tensor_transport": self._ray_method_name_to_tensor_transport,
                    "actor_method_cpus": self._ray_actor_method_cpus,
                    "actor_creation_function_descriptor": self._ray_actor_creation_function_descriptor,  # noqa: E501
                },
                None,
            )

        return (*state, self._ray_weak_ref)

    @classmethod
    def _deserialization_helper(cls, state, weak_ref: bool, outer_object_ref=None):
        """This is defined in order to make pickling work.

        Args:
            state: The serialized state of the actor handle.
            outer_object_ref: The ObjectRef that the serialized actor handle
                was contained in, if any. This is used for counting references
                to the actor handle.
            weak_ref: Whether this was serialized from an actor handle with a
                weak ref to the actor.

        """
        worker = ray._private.worker.global_worker
        worker.check_connected()

        if hasattr(worker, "core_worker"):
            # Non-local mode
            return worker.core_worker.deserialize_and_register_actor_handle(
                state,
                outer_object_ref,
                weak_ref,
            )
        else:
            # Local mode
            assert worker.current_cluster_and_job == state["current_cluster_and_job"]
            return cls(
                # TODO(swang): Accessing the worker's current task ID is not
                # thread-safe.
                state["actor_language"],
                state["actor_id"],
                state["max_task_retries"],
                state["enable_task_events"],
                state["method_is_generator"],
                state["method_decorators"],
                state["method_signatures"],
                state["method_num_returns"],
                state["method_max_task_retries"],
                state["method_retry_exceptions"],
                state["method_generator_backpressure_num_objects"],
                state["method_enable_task_events"],
                state["enable_tensor_transport"],
                state["method_name_to_tensor_transport"],
                state["actor_method_cpus"],
                state["actor_creation_function_descriptor"],
                state["current_cluster_and_job"],
            )

    def __reduce__(self):
        """This code path is used by pickling but not by Ray forking."""
        (serialized, _, weak_ref) = self._serialization_helper()
        # There is no outer object ref when the actor handle is
        # deserialized out-of-band using pickle.
        return ActorHandle._deserialization_helper, (serialized, weak_ref, None)


def _modify_class(cls):
    # cls has been modified.
    if hasattr(cls, "__ray_actor_class__"):
        return cls

    # Give an error if cls is an old-style class.
    if not issubclass(cls, object):
        raise TypeError(
            "The @ray.remote decorator cannot be applied to old-style "
            "classes. In Python 2, you must declare the class with "
            "'class ClassName(object):' instead of 'class ClassName:'."
        )

    # Modify the class to have additional default methods.
    class Class(cls):
        __ray_actor_class__ = cls  # The original actor class

        def __ray_ready__(self):
            return True

        def __ray_call__(self, fn, *args, **kwargs):
            return fn(self, *args, **kwargs)

        def __ray_terminate__(self):
            worker = ray._private.worker.global_worker
            if worker.mode != ray.LOCAL_MODE:
                ray.actor.exit_actor()

    Class.__module__ = cls.__module__
    Class.__name__ = cls.__name__

    if not is_function_or_method(getattr(Class, "__init__", None)):
        # Add __init__ if it does not exist.
        # Actor creation will be executed with __init__ together.

        # Assign an __init__ function will avoid many checks later on.
        def __init__(self):
            pass

        Class.__init__ = __init__

    return Class


def _make_actor(cls, actor_options):
    Class = _modify_class(cls)
    _inject_tracing_into_class(Class)

    if "max_restarts" in actor_options:
        if actor_options["max_restarts"] != -1:  # -1 represents infinite restart
            # Make sure we don't pass too big of an int to C++, causing
            # an overflow.
            actor_options["max_restarts"] = min(
                actor_options["max_restarts"], ray_constants.MAX_INT64_VALUE
            )

    return ActorClass._ray_from_modified_class(
        Class,
        ActorClassID.from_random(),
        actor_options,
    )


@PublicAPI
def exit_actor():
    """Intentionally exit the current actor.

    This API can be used only inside an actor. Use ray.kill
    API if you'd like to kill an actor using actor handle.

    When this API is called, an exception is raised and the actor
    will exit immediately. For asyncio actors, there may be a short
    delay before the actor exits if the API is called from a background
    task.
    Any queued methods will fail. Any ``atexit``
    handlers installed in the actor will be run.

    Raises:
        TypeError: An exception is raised if this is a driver or this
            worker is not an actor.
    """
    worker = ray._private.worker.global_worker
    if worker.mode == ray.WORKER_MODE and not worker.actor_id.is_nil():
        worker.core_worker.set_current_actor_should_exit()
        # In asyncio actor mode, we can't raise SystemExit because it will just
        # quit the asycnio event loop thread, not the main thread. Instead, we
        # raise a custom error to the main thread to tell it to exit.
        if worker.core_worker.current_actor_is_asyncio():
            raise AsyncioActorExit()

        # Set a flag to indicate this is an intentional actor exit. This
        # reduces log verbosity.
        raise_sys_exit_with_custom_error_message("exit_actor() is called.")
    else:
        raise TypeError(
            "exit_actor API is called on a non-actor worker, "
            f"{worker.mode}. Call this API inside an actor methods"
            "if you'd like to exit the actor gracefully."
        )<|MERGE_RESOLUTION|>--- conflicted
+++ resolved
@@ -826,12 +826,6 @@
                     f'Currently, methods with .options(tensor_transport="{tensor_transport.name}") are not supported when enable_tensor_transport=False. '
                     "Please set @ray.remote(enable_tensor_transport=True) on the actor class definition."
                 )
-<<<<<<< HEAD
-            # NIXL doesn't need to be specified on actor creation because it's one-sided and doesn't require a collective group.
-            if tensor_transport != TensorTransportEnum.NIXL:
-                gpu_object_manager = (
-                    ray._private.worker.global_worker.gpu_object_manager
-=======
             gpu_object_manager = ray._private.worker.global_worker.gpu_object_manager
             if not gpu_object_manager.actor_has_tensor_transport(
                 self._actor, tensor_transport
@@ -840,16 +834,7 @@
                     f'{self._actor} does not have tensor transport {tensor_transport.name} available. If using a collective-based transport ("nccl" or "gloo"), please create a communicator with '
                     "`ray.experimental.collective.create_collective_group` "
                     "before calling actor tasks with non-default tensor_transport."
->>>>>>> 89fef22c
                 )
-                if gpu_object_manager.actor_has_tensor_transport(
-                    self._actor, tensor_transport
-                ):
-                    raise ValueError(
-                        f"{self._actor} does not have tensor transport {tensor_transport.name} available. Please create a communicator with "
-                        "`ray.experimental.collective.create_collective_group` "
-                        "before calling actor tasks with non-default tensor_transport."
-                    )
 
         args = args or []
         kwargs = kwargs or {}
