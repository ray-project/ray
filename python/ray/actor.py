import inspect
import logging
import weakref

from abc import ABCMeta, abstractmethod
from collections import namedtuple

import ray.ray_constants as ray_constants
import ray._raylet
import ray.signature as signature
import ray.worker
from ray import ActorClassID, Language
from ray._raylet import PythonFunctionDescriptor
from ray import cross_language

logger = logging.getLogger(__name__)


def method(*args, **kwargs):
    """Annotate an actor method.

    .. code-block:: python

        @ray.remote
        class Foo:
            @ray.method(num_return_vals=2)
            def bar(self):
                return 1, 2

        f = Foo.remote()

        _, _ = f.bar.remote()

    Args:
        num_return_vals: The number of object IDs that should be returned by
            invocations of this actor method.
    """
    assert len(args) == 0
    assert len(kwargs) == 1
    assert "num_return_vals" in kwargs
    num_return_vals = kwargs["num_return_vals"]

    def annotate_method(method):
        method.__ray_num_return_vals__ = num_return_vals
        return method

    return annotate_method


# Create objects to wrap method invocations. This is done so that we can
# invoke methods with actor.method.remote() instead of actor.method().
class ActorMethod:
    """A class used to invoke an actor method.

    Note: This class only keeps a weak ref to the actor, unless it has been
    passed to a remote function. This avoids delays in GC of the actor.

    Attributes:
        _actor: A handle to the actor.
        _method_name: The name of the actor method.
        _num_return_vals: The default number of return values that the method
            invocation should return.
        _decorator: An optional decorator that should be applied to the actor
            method invocation (as opposed to the actor method execution) before
            invoking the method. The decorator must return a function that
            takes in two arguments ("args" and "kwargs"). In most cases, it
            should call the function that was passed into the decorator and
            return the resulting ObjectIDs. For an example, see
            "test_decorated_method" in "python/ray/tests/test_actor.py".
    """

    def __init__(self,
                 actor,
                 method_name,
                 num_return_vals,
                 decorator=None,
                 hardref=False):
        self._actor_ref = weakref.ref(actor)
        self._method_name = method_name
        self._num_return_vals = num_return_vals
        # This is a decorator that is used to wrap the function invocation (as
        # opposed to the function execution). The decorator must return a
        # function that takes in two arguments ("args" and "kwargs"). In most
        # cases, it should call the function that was passed into the decorator
        # and return the resulting ObjectIDs.
        self._decorator = decorator

        # Acquire a hard ref to the actor, this is useful mainly when passing
        # actor method handles to remote functions.
        if hardref:
            self._actor_hard_ref = actor
        else:
            self._actor_hard_ref = None

    def __call__(self, *args, **kwargs):
        raise TypeError("Actor methods cannot be called directly. Instead "
                        "of running 'object.{}()', try "
                        "'object.{}.remote()'.".format(self._method_name,
                                                       self._method_name))

    def remote(self, *args, **kwargs):
        return self._remote(args, kwargs)

    def _remote(self, args=None, kwargs=None, num_return_vals=None):
        if num_return_vals is None:
            num_return_vals = self._num_return_vals

        def invocation(args, kwargs):
            actor = self._actor_hard_ref or self._actor_ref()
            if actor is None:
                raise RuntimeError("Lost reference to actor")
            return actor._actor_method_call(
                self._method_name,
                args=args,
                kwargs=kwargs,
                num_return_vals=num_return_vals)

        # Apply the decorator if there is one.
        if self._decorator is not None:
            invocation = self._decorator(invocation)

        return invocation(args, kwargs)

    def __getstate__(self):
        return {
            "actor": self._actor_ref(),
            "method_name": self._method_name,
            "num_return_vals": self._num_return_vals,
            "decorator": self._decorator,
        }

    def __setstate__(self, state):
        self.__init__(
            state["actor"],
            state["method_name"],
            state["num_return_vals"],
            state["decorator"],
            hardref=True)


class ActorClassMethodMetadata(object):
    """Metadata for all methods in an actor class. This data can be cached.

    Attributes:
        methods: The actor methods.
        decorators: Optional decorators that should be applied to the
            method invocation function before invoking the actor methods. These
            can be set by attaching the attribute
            "__ray_invocation_decorator__" to the actor method.
        signatures: The signatures of the methods.
        num_return_vals: The default number of return values for
            each actor method.
    """

    _cache = {}  # This cache will be cleared in ray.disconnect()

    def __init__(self):
        class_name = type(self).__name__
        raise TypeError("{} can not be constructed directly, "
                        "instead of running '{}()', try '{}.create()'".format(
                            class_name, class_name, class_name))

    @classmethod
    def reset_cache(cls):
        cls._cache.clear()

    @classmethod
    def create(cls, modified_class, actor_creation_function_descriptor):
        # Try to create an instance from cache.
        cached_meta = cls._cache.get(actor_creation_function_descriptor)
        if cached_meta is not None:
            return cached_meta

        # Create an instance without __init__ called.
        self = cls.__new__(cls)

        actor_methods = inspect.getmembers(modified_class,
                                           ray.utils.is_function_or_method)
        self.methods = dict(actor_methods)

        # Extract the signatures of each of the methods. This will be used
        # to catch some errors if the methods are called with inappropriate
        # arguments.
        self.decorators = {}
        self.signatures = {}
        self.num_return_vals = {}
        for method_name, method in actor_methods:
            # Whether or not this method requires binding of its first
            # argument. For class and static methods, we do not want to bind
            # the first argument, but we do for instance methods
            is_bound = (ray.utils.is_class_method(method)
                        or ray.utils.is_static_method(modified_class,
                                                      method_name))

            # Print a warning message if the method signature is not
            # supported. We don't raise an exception because if the actor
            # inherits from a class that has a method whose signature we
            # don't support, there may not be much the user can do about it.
            self.signatures[method_name] = signature.extract_signature(
                method, ignore_first=not is_bound)
            # Set the default number of return values for this method.
            if hasattr(method, "__ray_num_return_vals__"):
                self.num_return_vals[method_name] = (
                    method.__ray_num_return_vals__)
            else:
                self.num_return_vals[method_name] = (
                    ray_constants.DEFAULT_ACTOR_METHOD_NUM_RETURN_VALS)

            if hasattr(method, "__ray_invocation_decorator__"):
                self.decorators[method_name] = (
                    method.__ray_invocation_decorator__)

        # Update cache.
        cls._cache[actor_creation_function_descriptor] = self
        return self


class ActorClassMetadata:
    """Metadata for an actor class.

    Attributes:
        language: The actor language, e.g. Python, Java.
        modified_class: The original class that was decorated (with some
            additional methods added like __ray_terminate__).
        actor_creation_function_descriptor: The function descriptor for
            the actor creation task.
        class_id: The ID of this actor class.
        class_name: The name of this class.
        num_cpus: The default number of CPUs required by the actor creation
            task.
        num_gpus: The default number of GPUs required by the actor creation
            task.
        memory: The heap memory quota for this actor.
        object_store_memory: The object store memory quota for this actor.
        resources: The default resources required by the actor creation task.
        last_export_session_and_job: A pair of the last exported session
            and job to help us to know whether this function was exported.
            This is an imperfect mechanism used to determine if we need to
            export the remote function again. It is imperfect in the sense that
            the actor class definition could be exported multiple times by
            different workers.
        method_meta: The actor method metadata.
    """

    def __init__(self, language, modified_class,
                 actor_creation_function_descriptor, class_id,
                 max_reconstructions, num_cpus, num_gpus, memory,
                 object_store_memory, resources):
        self.language = language
        self.modified_class = modified_class
        self.actor_creation_function_descriptor = \
            actor_creation_function_descriptor
        self.class_name = actor_creation_function_descriptor.class_name
        self.is_cross_language = language != Language.PYTHON
        self.class_id = class_id
        self.max_reconstructions = max_reconstructions
        self.num_cpus = num_cpus
        self.num_gpus = num_gpus
        self.memory = memory
        self.object_store_memory = object_store_memory
        self.resources = resources
        self.last_export_session_and_job = None
        self.method_meta = ActorClassMethodMetadata.create(
            modified_class, actor_creation_function_descriptor)


class ActorClass:
    """An actor class.

    This is a decorated class. It can be used to create actors.

    Attributes:
        __ray_metadata__: Contains metadata for the actor.
    """

    def __init__(cls, name, bases, attr):
        """Prevents users from directly inheriting from an ActorClass.

        This will be called when a class is defined with an ActorClass object
        as one of its base classes. To intentionally construct an ActorClass,
        use the '_ray_from_modified_class' classmethod.

        Raises:
            TypeError: Always.
        """
        for base in bases:
            if isinstance(base, ActorClass):
                raise TypeError("Attempted to define subclass '{}' of actor "
                                "class '{}'. Inheriting from actor classes is "
                                "not currently supported. You can instead "
                                "inherit from a non-actor base class and make "
                                "the derived class an actor class (with "
                                "@ray.remote).".format(
                                    name, base.__ray_metadata__.class_name))

        # This shouldn't be reached because one of the base classes must be
        # an actor class if this was meant to be subclassed.
        assert False, ("ActorClass.__init__ should not be called. Please use "
                       "the @ray.remote decorator instead.")

    def __call__(self, *args, **kwargs):
        """Prevents users from directly instantiating an ActorClass.

        This will be called instead of __init__ when 'ActorClass()' is executed
        because an is an object rather than a metaobject. To properly
        instantiated a remote actor, use 'ActorClass.remote()'.

        Raises:
            Exception: Always.
        """
        raise TypeError("Actors cannot be instantiated directly. "
                        "Instead of '{}()', use '{}.remote()'.".format(
                            self.__ray_metadata__.class_name,
                            self.__ray_metadata__.class_name))

    @classmethod
    def _ray_from_modified_class(cls, modified_class, class_id,
                                 max_reconstructions, num_cpus, num_gpus,
                                 memory, object_store_memory, resources):
        for attribute in [
                "remote", "_remote", "_ray_from_modified_class",
                "_ray_from_function_descriptor"
        ]:
            if hasattr(modified_class, attribute):
                logger.warning("Creating an actor from class {} overwrites "
                               "attribute {} of that class".format(
                                   modified_class.__name__, attribute))

        # Make sure the actor class we are constructing inherits from the
        # original class so it retains all class properties.
        class DerivedActorClass(cls, modified_class):
            pass

        name = "ActorClass({})".format(modified_class.__name__)
        DerivedActorClass.__module__ = modified_class.__module__
        DerivedActorClass.__name__ = name
        DerivedActorClass.__qualname__ = name
        # Construct the base object.
        self = DerivedActorClass.__new__(DerivedActorClass)
        # Actor creation function descriptor.
        actor_creation_function_descriptor = \
            PythonFunctionDescriptor.from_class(
                modified_class.__ray_actor_class__)

        self.__ray_metadata__ = ActorClassMetadata(
            Language.PYTHON, modified_class,
            actor_creation_function_descriptor, class_id, max_reconstructions,
            num_cpus, num_gpus, memory, object_store_memory, resources)

        return self

    @classmethod
    def _ray_from_function_descriptor(cls, language,
                                      actor_creation_function_descriptor,
                                      max_reconstructions, num_cpus, num_gpus,
                                      memory, object_store_memory, resources):
        self = ActorClass.__new__(ActorClass)

        self.__ray_metadata__ = ActorClassMetadata(
            language, None, actor_creation_function_descriptor, None,
            max_reconstructions, num_cpus, num_gpus, memory,
            object_store_memory, resources)

        return self

    def remote(self, *args, **kwargs):
        """Create an actor.

        Args:
            args: These arguments are forwarded directly to the actor
                constructor.
            kwargs: These arguments are forwarded directly to the actor
                constructor.

        Returns:
            A handle to the newly created actor.
        """
        return self._remote(args=args, kwargs=kwargs)

    def options(self, **options):
        """Convenience method for creating an actor with options.

        Same arguments as Actor._remote(), but returns a wrapped actor class
        that a non-underscore .remote() can be called on.

        Examples:
            # The following two calls are equivalent.
            >>> Actor._remote(num_cpus=4, max_concurrency=8, args=[x, y])
            >>> Actor.options(num_cpus=4, max_concurrency=8).remote(x, y)
        """

        actor_cls = self

        class ActorOptionWrapper:
            def remote(self, *args, **kwargs):
                return actor_cls._remote(args=args, kwargs=kwargs, **options)

        return ActorOptionWrapper()

    def _remote(self,
                args=None,
                kwargs=None,
                num_cpus=None,
                num_gpus=None,
                memory=None,
                object_store_memory=None,
                resources=None,
                is_direct_call=None,
                max_concurrency=None,
                name=None,
                detached=False):
        """Create an actor.

        This method allows more flexibility than the remote method because
        resource requirements can be specified and override the defaults in the
        decorator.

        Args:
            args: The arguments to forward to the actor constructor.
            kwargs: The keyword arguments to forward to the actor constructor.
            num_cpus: The number of CPUs required by the actor creation task.
            num_gpus: The number of GPUs required by the actor creation task.
            memory: Restrict the heap memory usage of this actor.
            object_store_memory: Restrict the object store memory used by
                this actor when creating objects.
            resources: The custom resources required by the actor creation
                task.
            is_direct_call: Use direct actor calls.
            max_concurrency: The max number of concurrent calls to allow for
                this actor. This only works with direct actor calls. The max
                concurrency defaults to 1 for threaded execution, and 1000 for
                asyncio execution. Note that the execution order is not
                guaranteed when max_concurrency > 1.
            name: The globally unique name for the actor.
            detached: Whether the actor should be kept alive after driver
                exits.

        Returns:
            A handle to the newly created actor.
        """
        if args is None:
            args = []
        if kwargs is None:
            kwargs = {}
        if is_direct_call is not None and not is_direct_call:
            raise ValueError("Non-direct call actors are no longer supported.")

        meta = self.__ray_metadata__
        actor_has_async_methods = len(
            inspect.getmembers(
                meta.modified_class,
                predicate=inspect.iscoroutinefunction)) > 0
        is_asyncio = actor_has_async_methods

        if max_concurrency is None:
            if is_asyncio:
                max_concurrency = 1000
            else:
                max_concurrency = 1

        if max_concurrency < 1:
            raise ValueError("max_concurrency must be >= 1")

        worker = ray.worker.global_worker
        if worker.mode is None:
            raise RuntimeError("Actors cannot be created before ray.init() "
                               "has been called.")

        if detached and name is None:
            raise ValueError("Detached actors must be named. "
                             "Please use Actor._remote(name='some_name') "
                             "to associate the name.")

        # Check whether the name is already taken.
        if name is not None:
            try:
                ray.util.get_actor(name)
            except ValueError:  # name is not taken, expected.
                pass
            else:
                raise ValueError(
                    "The name {name} is already taken. Please use "
                    "a different name or get existing actor using "
                    "ray.util.get_actor('{name}')".format(name=name))

        # Set the actor's default resources if not already set. First three
        # conditions are to check that no resources were specified in the
        # decorator. Last three conditions are to check that no resources were
        # specified when _remote() was called.
        if (meta.num_cpus is None and meta.num_gpus is None
                and meta.resources is None and num_cpus is None
                and num_gpus is None and resources is None):
            # In the default case, actors acquire no resources for
            # their lifetime, and actor methods will require 1 CPU.
            cpus_to_use = ray_constants.DEFAULT_ACTOR_CREATION_CPU_SIMPLE
            actor_method_cpu = ray_constants.DEFAULT_ACTOR_METHOD_CPU_SIMPLE
        else:
            # If any resources are specified (here or in decorator), then
            # all resources are acquired for the actor's lifetime and no
            # resources are associated with methods.
            cpus_to_use = (ray_constants.DEFAULT_ACTOR_CREATION_CPU_SPECIFIED
                           if meta.num_cpus is None else meta.num_cpus)
            actor_method_cpu = ray_constants.DEFAULT_ACTOR_METHOD_CPU_SPECIFIED

        # LOCAL_MODE cannot handle cross_language
        if worker.mode == ray.LOCAL_MODE:
            assert not meta.is_cross_language, \
                "Cross language ActorClass cannot be executed locally."
            # Export the actor.
<<<<<<< HEAD
        if not meta.is_cross_language and (meta.last_export_session_and_job !=
                                           worker.current_session_and_job):
            # If this actor class was not exported in this session and job,
            # we need to export this function again, because current GCS
            # doesn't have it.
            meta.last_export_session_and_job = (worker.current_session_and_job)
            # After serialize / deserialize modified class, the __module__
            # of modified class will be ray.cloudpickle.cloudpickle.
            # So, here pass actor_creation_function_descriptor to make
            # sure export actor class correct.
            worker.function_actor_manager.export_actor_class(
                meta.modified_class, meta.actor_creation_function_descriptor,
                meta.method_meta.methods.keys())

        resources = ray.utils.resources_from_resource_arguments(
            cpus_to_use, meta.num_gpus, meta.memory, meta.object_store_memory,
            meta.resources, num_cpus, num_gpus, memory, object_store_memory,
            resources)

        # If the actor methods require CPU resources, then set the required
        # placement resources. If actor_placement_resources is empty, then
        # the required placement resources will be the same as resources.
        actor_placement_resources = {}
        assert actor_method_cpu in [0, 1]
        if actor_method_cpu == 1:
            actor_placement_resources = resources.copy()
            actor_placement_resources["CPU"] += 1
        if meta.is_cross_language:
            creation_args = cross_language.format_args(worker, args, kwargs)
        else:
            function_signature = meta.method_meta.signatures["__init__"]
            creation_args = signature.flatten_args(function_signature, args,
                                                   kwargs)
        actor_id = worker.core_worker.create_actor(
            meta.language,
            meta.actor_creation_function_descriptor,
            creation_args,
            meta.max_reconstructions,
            resources,
            actor_placement_resources,
            is_direct_call,
            max_concurrency,
            detached,
            is_asyncio,
            # Store actor_method_cpu in actor handle's extension data.
            extension_data=str(actor_method_cpu))
=======
            if not meta.is_cross_language and (meta.last_export_session_and_job
                                               !=
                                               worker.current_session_and_job):
                # If this actor class was not exported in this session and job,
                # we need to export this function again, because current GCS
                # doesn't have it.
                meta.last_export_session_and_job = (
                    worker.current_session_and_job)
                # After serialize / deserialize modified class, the __module__
                # of modified class will be ray.cloudpickle.cloudpickle.
                # So, here pass actor_creation_function_descriptor to make
                # sure export actor class correct.
                worker.function_actor_manager.export_actor_class(
                    meta.modified_class,
                    meta.actor_creation_function_descriptor,
                    meta.method_meta.methods.keys())

            resources = ray.utils.resources_from_resource_arguments(
                cpus_to_use, meta.num_gpus, meta.memory,
                meta.object_store_memory, meta.resources, num_cpus, num_gpus,
                memory, object_store_memory, resources)

            # If the actor methods require CPU resources, then set the required
            # placement resources. If actor_placement_resources is empty, then
            # the required placement resources will be the same as resources.
            actor_placement_resources = {}
            assert actor_method_cpu in [0, 1]
            if actor_method_cpu == 1:
                actor_placement_resources = resources.copy()
                actor_placement_resources["CPU"] += 1
            if meta.is_cross_language:
                creation_args = cross_language.format_args(
                    worker, args, kwargs)
            else:
                function_signature = meta.method_meta.signatures["__init__"]
                creation_args = signature.flatten_args(function_signature,
                                                       args, kwargs)
            actor_id = worker.core_worker.create_actor(
                meta.language,
                meta.actor_creation_function_descriptor,
                creation_args,
                meta.max_reconstructions,
                resources,
                actor_placement_resources,
                max_concurrency,
                detached,
                is_asyncio,
                # Store actor_method_cpu in actor handle's extension data.
                extension_data=str(actor_method_cpu))
>>>>>>> 46404d8a

        actor_handle = ActorHandle(
            meta.language,
            actor_id,
            meta.method_meta.decorators,
            meta.method_meta.signatures,
            meta.method_meta.num_return_vals,
            actor_method_cpu,
            meta.actor_creation_function_descriptor,
            worker.current_session_and_job,
            original_handle=True)

        if name is not None:
            ray.util.register_actor(name, actor_handle)

        return actor_handle


class ActorHandle:
    """A handle to an actor.

    The fields in this class are prefixed with _ray_ to hide them from the user
    and to avoid collision with actor method names.

    An ActorHandle can be created in three ways. First, by calling .remote() on
    an ActorClass. Second, by passing an actor handle into a task (forking the
    ActorHandle). Third, by directly serializing the ActorHandle (e.g., with
    cloudpickle).

    Attributes:
        _ray_actor_language: The actor language.
        _ray_actor_id: Actor ID.
        _ray_method_decorators: Optional decorators for the function
            invocation. This can be used to change the behavior on the
            invocation side, whereas a regular decorator can be used to change
            the behavior on the execution side.
        _ray_method_signatures: The signatures of the actor methods.
        _ray_method_num_return_vals: The default number of return values for
            each method.
        _ray_actor_method_cpus: The number of CPUs required by actor methods.
        _ray_original_handle: True if this is the original actor handle for a
            given actor. If this is true, then the actor will be destroyed when
            this handle goes out of scope.
        _ray_is_cross_language: Whether this actor is cross language.
        _ray_actor_creation_function_descriptor: The function descriptor
            of the actor creation task.
    """

    def __init__(self,
                 language,
                 actor_id,
                 method_decorators,
                 method_signatures,
                 method_num_return_vals,
                 actor_method_cpus,
                 actor_creation_function_descriptor,
                 session_and_job,
                 original_handle=False):
        self._ray_actor_language = language
        self._ray_actor_id = actor_id
        self._ray_original_handle = original_handle
        self._ray_method_decorators = method_decorators
        self._ray_method_signatures = method_signatures
        self._ray_method_num_return_vals = method_num_return_vals
        self._ray_actor_method_cpus = actor_method_cpus
        self._ray_session_and_job = session_and_job
        self._ray_is_cross_language = language != Language.PYTHON
        self._ray_actor_creation_function_descriptor = \
            actor_creation_function_descriptor
        self._ray_function_descriptor = {}

        if not self._ray_is_cross_language:
            assert isinstance(actor_creation_function_descriptor,
                              PythonFunctionDescriptor)
            module_name = actor_creation_function_descriptor.module_name
            class_name = actor_creation_function_descriptor.class_name
            for method_name in self._ray_method_signatures.keys():
                function_descriptor = PythonFunctionDescriptor(
                    module_name, method_name, class_name)
                self._ray_function_descriptor[
                    method_name] = function_descriptor
                method = ActorMethod(
                    self,
                    method_name,
                    self._ray_method_num_return_vals[method_name],
                    decorator=self._ray_method_decorators.get(method_name))
                setattr(self, method_name, method)

    def __del__(self):
        # Mark that this actor handle has gone out of scope. Once all actor
        # handles are out of scope, the actor will exit.
        worker = ray.worker.global_worker
        if worker.connected and hasattr(worker, "core_worker"):
            worker.core_worker.remove_actor_handle_reference(
                self._ray_actor_id)

    def _actor_method_call(self,
                           method_name,
                           args=None,
                           kwargs=None,
                           num_return_vals=None):
        """Method execution stub for an actor handle.

        This is the function that executes when
        `actor.method_name.remote(*args, **kwargs)` is called. Instead of
        executing locally, the method is packaged as a task and scheduled
        to the remote actor instance.

        Args:
            method_name: The name of the actor method to execute.
            args: A list of arguments for the actor method.
            kwargs: A dictionary of keyword arguments for the actor method.
            num_return_vals (int): The number of return values for the method.

        Returns:
            object_ids: A list of object IDs returned by the remote actor
                method.
        """
        worker = ray.worker.global_worker

        args = args or []
        kwargs = kwargs or {}
        if self._ray_is_cross_language:
            list_args = cross_language.format_args(worker, args, kwargs)
            function_descriptor = \
                cross_language.get_function_descriptor_for_actor_method(
                    self._ray_actor_language,
                    self._ray_actor_creation_function_descriptor, method_name)
        else:
            function_signature = self._ray_method_signatures[method_name]

            if not args and not kwargs and not function_signature:
                list_args = []
            else:
                list_args = signature.flatten_args(function_signature, args,
                                                   kwargs)
            function_descriptor = self._ray_function_descriptor[method_name]

        if worker.mode == ray.LOCAL_MODE:
            assert not self._ray_is_cross_language,\
                "Cross language remote actor method " \
                "cannot be executed locally."
        object_ids = worker.core_worker.submit_actor_task(
            self._ray_actor_language, self._ray_actor_id, function_descriptor,
            list_args, num_return_vals, self._ray_actor_method_cpus)

        if len(object_ids) == 1:
            object_ids = object_ids[0]
        elif len(object_ids) == 0:
            object_ids = None

        return object_ids

    def __getattr__(self, item):
        if not self._ray_is_cross_language:
            raise AttributeError("'{}' object has no attribute '{}'".format(
                type(self).__name__, item))
        if item in ["__ray_terminate__", "__ray_checkpoint__"]:

            class FakeActorMethod(object):
                def __call__(self, *args, **kwargs):
                    raise TypeError(
                        "Actor methods cannot be called directly. Instead "
                        "of running 'object.{}()', try 'object.{}.remote()'.".
                        format(item, item))

                def remote(self, *args, **kwargs):
                    logger.warning(
                        "Actor method {} is not supported by cross language."
                        .format(item))

            return FakeActorMethod()

        return ActorMethod(
            self,
            item,
            ray_constants.
            # Currently, we use default num returns
            DEFAULT_ACTOR_METHOD_NUM_RETURN_VALS,
            # Currently, cross-lang actor method not support decorator
            decorator=None)

    # Make tab completion work.
    def __dir__(self):
        return self._ray_method_signatures.keys()

    def __repr__(self):
        return "Actor({}, {})".format(
            self._ray_actor_creation_function_descriptor.class_name,
            self._actor_id.hex())

    def __ray_kill__(self):
        """Deprecated - use ray.kill() instead."""
        logger.warning("actor.__ray_kill__() is deprecated and will be removed"
                       " in the near future. Use ray.kill(actor) instead.")
        ray.kill(self)

    @property
    def _actor_id(self):
        return self._ray_actor_id

    def _serialization_helper(self):
        """This is defined in order to make pickling work.

        Returns:
            A dictionary of the information needed to reconstruct the object.
        """
        worker = ray.worker.global_worker
        worker.check_connected()

        if hasattr(worker, "core_worker"):
            # Non-local mode
            state = worker.core_worker.serialize_actor_handle(
                self._ray_actor_id)
        else:
            # Local mode
            state = ({
                "actor_language": self._ray_actor_language,
                "actor_id": self._ray_actor_id,
                "method_decorators": self._ray_method_decorators,
                "method_signatures": self._ray_method_signatures,
                "method_num_return_vals": self._ray_method_num_return_vals,
                "actor_method_cpus": self._ray_actor_method_cpus,
                "actor_creation_function_descriptor": self.
                _ray_actor_creation_function_descriptor,
            }, None)

        return state

    @classmethod
    def _deserialization_helper(cls, state, outer_object_id=None):
        """This is defined in order to make pickling work.

        Args:
            state: The serialized state of the actor handle.
            outer_object_id: The ObjectID that the serialized actor handle was
                contained in, if any. This is used for counting references to
                the actor handle.

        """
        worker = ray.worker.global_worker
        worker.check_connected()

        if hasattr(worker, "core_worker"):
            # Non-local mode
            return worker.core_worker.deserialize_and_register_actor_handle(
                state, outer_object_id)
        else:
            # Local mode
            return cls(
                # TODO(swang): Accessing the worker's current task ID is not
                # thread-safe.
                state["actor_language"],
                state["actor_id"],
                state["method_decorators"],
                state["method_signatures"],
                state["method_num_return_vals"],
                state["actor_method_cpus"],
                state["actor_creation_function_descriptor"],
                worker.current_session_and_job)

    def __reduce__(self):
        """This code path is used by pickling but not by Ray forking."""
        state = self._serialization_helper()
        return ActorHandle._deserialization_helper, (state)


def modify_class(cls):
    # cls has been modified.
    if hasattr(cls, "__ray_actor_class__"):
        return cls

    # Give an error if cls is an old-style class.
    if not issubclass(cls, object):
        raise TypeError(
            "The @ray.remote decorator cannot be applied to old-style "
            "classes. In Python 2, you must declare the class with "
            "'class ClassName(object):' instead of 'class ClassName:'.")

    if issubclass(cls, Checkpointable) and inspect.isabstract(cls):
        raise TypeError(
            "A checkpointable actor class should implement all abstract "
            "methods in the `Checkpointable` interface.")

    # Modify the class to have an additional method that will be used for
    # terminating the worker.
    class Class(cls):
        __ray_actor_class__ = cls  # The original actor class

        def __ray_terminate__(self):
            worker = ray.worker.global_worker
            if worker.mode != ray.LOCAL_MODE:
                ray.actor.exit_actor()

        def __ray_checkpoint__(self):
            """Save a checkpoint.

            This task saves the current state of the actor, the current task
            frontier according to the raylet, and the checkpoint index
            (number of tasks executed so far).
            """
            worker = ray.worker.global_worker
            if not isinstance(self, ray.actor.Checkpointable):
                raise TypeError(
                    "__ray_checkpoint__.remote() may only be called on actors "
                    "that implement ray.actor.Checkpointable")
            return worker._save_actor_checkpoint()

    Class.__module__ = cls.__module__
    Class.__name__ = cls.__name__

    if not ray.utils.is_function_or_method(getattr(Class, "__init__", None)):
        # Add __init__ if it does not exist.
        # Actor creation will be executed with __init__ together.

        # Assign an __init__ function will avoid many checks later on.
        def __init__(self):
            pass

        Class.__init__ = __init__

    return Class


def make_actor(cls, num_cpus, num_gpus, memory, object_store_memory, resources,
               max_reconstructions):
    Class = modify_class(cls)

    if max_reconstructions is None:
        max_reconstructions = 0

    if not (ray_constants.NO_RECONSTRUCTION <= max_reconstructions <=
            ray_constants.INFINITE_RECONSTRUCTION):
        raise ValueError("max_reconstructions must be in range [%d, %d]." %
                         (ray_constants.NO_RECONSTRUCTION,
                          ray_constants.INFINITE_RECONSTRUCTION))

    return ActorClass._ray_from_modified_class(
        Class, ActorClassID.from_random(), max_reconstructions, num_cpus,
        num_gpus, memory, object_store_memory, resources)


def exit_actor():
    """Intentionally exit the current actor.

    This function is used to disconnect an actor and exit the worker.

    Raises:
        Exception: An exception is raised if this is a driver or this
            worker is not an actor.
    """
    worker = ray.worker.global_worker
    if worker.mode == ray.WORKER_MODE and not worker.actor_id.is_nil():
        # Intentionally disconnect the core worker from the raylet so the
        # raylet won't push an error message to the driver.
        ray.disconnect()
        # Disconnect global state from GCS.
        ray.state.state.disconnect()
        # Set a flag to indicate this is an intentional actor exit. This
        # reduces log verbosity.
        exit = SystemExit(0)
        exit.is_ray_terminate = True
        raise exit
        assert False, "This process should have terminated."
    else:
        raise TypeError("exit_actor called on a non-actor worker.")


CheckpointContext = namedtuple(
    "CheckpointContext",
    [
        # Actor's ID.
        "actor_id",
        # Number of tasks executed since last checkpoint.
        "num_tasks_since_last_checkpoint",
        # Time elapsed since last checkpoint, in milliseconds.
        "time_elapsed_ms_since_last_checkpoint",
    ],
)
"""A namedtuple that contains information about actor's last checkpoint."""

Checkpoint = namedtuple(
    "Checkpoint",
    [
        # ID of this checkpoint.
        "checkpoint_id",
        # The timestamp at which this checkpoint was saved,
        # represented as milliseconds elapsed since Unix epoch.
        "timestamp",
    ],
)
"""A namedtuple that represents a checkpoint."""


class Checkpointable(metaclass=ABCMeta):
    """An interface that indicates an actor can be checkpointed."""

    @abstractmethod
    def should_checkpoint(self, checkpoint_context):
        """Whether this actor needs to be checkpointed.

        This method will be called after every task. You should implement this
        callback to decide whether this actor needs to be checkpointed at this
        time, based on the checkpoint context, or any other factors.

        Args:
            checkpoint_context: A namedtuple that contains info about last
                checkpoint.

        Returns:
            A boolean value that indicates whether this actor needs to be
            checkpointed.
        """
        pass

    @abstractmethod
    def save_checkpoint(self, actor_id, checkpoint_id):
        """Save a checkpoint to persistent storage.

        If `should_checkpoint` returns true, this method will be called. You
        should implement this callback to save actor's checkpoint and the given
        checkpoint id to persistent storage.

        Args:
            actor_id: Actor's ID.
            checkpoint_id: ID of this checkpoint. You should save it together
                with actor's checkpoint data. And it will be used by the
                `load_checkpoint` method.
        Returns:
            None.
        """
        pass

    @abstractmethod
    def load_checkpoint(self, actor_id, available_checkpoints):
        """Load actor's previous checkpoint, and restore actor's state.

        This method will be called when an actor is reconstructed, after
        actor's constructor.
        If the actor needs to restore from previous checkpoint, this function
        should restore actor's state and return the checkpoint ID. Otherwise,
        it should do nothing and return None.
        Note, this method must return one of the checkpoint IDs in the
        `available_checkpoints` list, or None. Otherwise, an exception will be
        raised.

        Args:
            actor_id: Actor's ID.
            available_checkpoints: A list of `Checkpoint` namedtuples that
                contains all available checkpoint IDs and their timestamps,
                sorted by timestamp in descending order.
        Returns:
            The ID of the checkpoint from which the actor was resumed, or None
            if the actor should restart from the beginning.
        """
        pass

    @abstractmethod
    def checkpoint_expired(self, actor_id, checkpoint_id):
        """Delete an expired checkpoint.

        This method will be called when an checkpoint is expired. You should
        implement this method to delete your application checkpoint data.
        Note, the maximum number of checkpoints kept in the backend can be
        configured at `RayConfig.num_actor_checkpoints_to_keep`.

        Args:
            actor_id: ID of the actor.
            checkpoint_id: ID of the checkpoint that has expired.
        Returns:
            None.
        """
        pass


def get_checkpoints_for_actor(actor_id):
    """Get the available checkpoints for the given actor ID, return a list
    sorted by checkpoint timestamp in descending order.
    """
    checkpoint_info = ray.state.state.actor_checkpoint_info(actor_id)
    if checkpoint_info is None:
        return []
    checkpoints = [
        Checkpoint(checkpoint_id, timestamp) for checkpoint_id, timestamp in
        zip(checkpoint_info["CheckpointIds"], checkpoint_info["Timestamps"])
    ]
    return sorted(
        checkpoints,
        key=lambda checkpoint: checkpoint.timestamp,
        reverse=True,
    )<|MERGE_RESOLUTION|>--- conflicted
+++ resolved
@@ -507,7 +507,7 @@
             assert not meta.is_cross_language, \
                 "Cross language ActorClass cannot be executed locally."
             # Export the actor.
-<<<<<<< HEAD
+
         if not meta.is_cross_language and (meta.last_export_session_and_job !=
                                            worker.current_session_and_job):
             # If this actor class was not exported in this session and job,
@@ -548,63 +548,11 @@
             meta.max_reconstructions,
             resources,
             actor_placement_resources,
-            is_direct_call,
             max_concurrency,
             detached,
             is_asyncio,
             # Store actor_method_cpu in actor handle's extension data.
             extension_data=str(actor_method_cpu))
-=======
-            if not meta.is_cross_language and (meta.last_export_session_and_job
-                                               !=
-                                               worker.current_session_and_job):
-                # If this actor class was not exported in this session and job,
-                # we need to export this function again, because current GCS
-                # doesn't have it.
-                meta.last_export_session_and_job = (
-                    worker.current_session_and_job)
-                # After serialize / deserialize modified class, the __module__
-                # of modified class will be ray.cloudpickle.cloudpickle.
-                # So, here pass actor_creation_function_descriptor to make
-                # sure export actor class correct.
-                worker.function_actor_manager.export_actor_class(
-                    meta.modified_class,
-                    meta.actor_creation_function_descriptor,
-                    meta.method_meta.methods.keys())
-
-            resources = ray.utils.resources_from_resource_arguments(
-                cpus_to_use, meta.num_gpus, meta.memory,
-                meta.object_store_memory, meta.resources, num_cpus, num_gpus,
-                memory, object_store_memory, resources)
-
-            # If the actor methods require CPU resources, then set the required
-            # placement resources. If actor_placement_resources is empty, then
-            # the required placement resources will be the same as resources.
-            actor_placement_resources = {}
-            assert actor_method_cpu in [0, 1]
-            if actor_method_cpu == 1:
-                actor_placement_resources = resources.copy()
-                actor_placement_resources["CPU"] += 1
-            if meta.is_cross_language:
-                creation_args = cross_language.format_args(
-                    worker, args, kwargs)
-            else:
-                function_signature = meta.method_meta.signatures["__init__"]
-                creation_args = signature.flatten_args(function_signature,
-                                                       args, kwargs)
-            actor_id = worker.core_worker.create_actor(
-                meta.language,
-                meta.actor_creation_function_descriptor,
-                creation_args,
-                meta.max_reconstructions,
-                resources,
-                actor_placement_resources,
-                max_concurrency,
-                detached,
-                is_asyncio,
-                # Store actor_method_cpu in actor handle's extension data.
-                extension_data=str(actor_method_cpu))
->>>>>>> 46404d8a
 
         actor_handle = ActorHandle(
             meta.language,
