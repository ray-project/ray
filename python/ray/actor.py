import inspect
import logging
import weakref

import ray.ray_constants as ray_constants
import ray._raylet
import ray._private.signature as signature
from ray._private.runtime_env.validation import ParsedRuntimeEnv
import ray.worker
from ray.util.annotations import PublicAPI
from ray.util.placement_group import configure_placement_group_based_on_context
from ray.util.scheduling_strategies import (
    DEFAULT_SCHEDULING_STRATEGY,
    PlacementGroupSchedulingStrategy,
    SchedulingStrategyT,
)

from ray import ActorClassID, Language
from ray._raylet import PythonFunctionDescriptor
from ray._private.client_mode_hook import client_mode_hook
from ray._private.client_mode_hook import client_mode_should_convert
from ray._private.client_mode_hook import client_mode_convert_actor
from ray import cross_language
from ray.util.inspect import (
    is_function_or_method,
    is_class_method,
    is_static_method,
)
from ray.exceptions import AsyncioActorExit
from ray.util.tracing.tracing_helper import (
    _tracing_actor_creation,
    _tracing_actor_method_invocation,
    _inject_tracing_into_class,
)

logger = logging.getLogger(__name__)


@PublicAPI
@client_mode_hook(auto_init=False)
def method(*args, **kwargs):
    """Annotate an actor method.

    .. code-block:: python

        @ray.remote
        class Foo:
            @ray.method(num_returns=2)
            def bar(self):
                return 1, 2

        f = Foo.remote()

        _, _ = f.bar.remote()

    Args:
        num_returns: The number of object refs that should be returned by
            invocations of this actor method.
    """
    assert len(args) == 0
    assert len(kwargs) == 1

    assert "num_returns" in kwargs or "concurrency_group" in kwargs

    def annotate_method(method):
        if "num_returns" in kwargs:
            method.__ray_num_returns__ = kwargs["num_returns"]
        if "concurrency_group" in kwargs:
            method.__ray_concurrency_group__ = kwargs["concurrency_group"]
        return method

    return annotate_method


# Create objects to wrap method invocations. This is done so that we can
# invoke methods with actor.method.remote() instead of actor.method().
class ActorMethod:
    """A class used to invoke an actor method.

    Note: This class only keeps a weak ref to the actor, unless it has been
    passed to a remote function. This avoids delays in GC of the actor.

    Attributes:
        _actor_ref: A weakref handle to the actor.
        _method_name: The name of the actor method.
        _num_returns: The default number of return values that the method
            invocation should return.
        _decorator: An optional decorator that should be applied to the actor
            method invocation (as opposed to the actor method execution) before
            invoking the method. The decorator must return a function that
            takes in two arguments ("args" and "kwargs"). In most cases, it
            should call the function that was passed into the decorator and
            return the resulting ObjectRefs. For an example, see
            "test_decorated_method" in "python/ray/tests/test_actor.py".
    """

    def __init__(self, actor, method_name, num_returns, decorator=None, hardref=False):
        self._actor_ref = weakref.ref(actor)
        self._method_name = method_name
        self._num_returns = num_returns
        # This is a decorator that is used to wrap the function invocation (as
        # opposed to the function execution). The decorator must return a
        # function that takes in two arguments ("args" and "kwargs"). In most
        # cases, it should call the function that was passed into the decorator
        # and return the resulting ObjectRefs.
        self._decorator = decorator

        # Acquire a hard ref to the actor, this is useful mainly when passing
        # actor method handles to remote functions.
        if hardref:
            self._actor_hard_ref = actor
        else:
            self._actor_hard_ref = None

    def __call__(self, *args, **kwargs):
        raise TypeError(
            "Actor methods cannot be called directly. Instead "
            f"of running 'object.{self._method_name}()', try "
            f"'object.{self._method_name}.remote()'."
        )

    def remote(self, *args, **kwargs):
        return self._remote(args, kwargs)

    def options(self, **options):
        """Convenience method for executing an actor method call with options.

        Same arguments as func._remote(), but returns a wrapped function
        that a non-underscore .remote() can be called on.

        Examples:
            # The following two calls are equivalent.
            >>> actor.my_method._remote(args=[x, y], name="foo", num_returns=2)
            >>> actor.my_method.options(name="foo", num_returns=2).remote(x, y)
        """

        func_cls = self

        class FuncWrapper:
            def remote(self, *args, **kwargs):
                return func_cls._remote(args=args, kwargs=kwargs, **options)

        return FuncWrapper()

    @_tracing_actor_method_invocation
    def _remote(
        self, args=None, kwargs=None, name="", num_returns=None, concurrency_group=None
    ):
        if num_returns is None:
            num_returns = self._num_returns

        def invocation(args, kwargs):
            actor = self._actor_hard_ref or self._actor_ref()
            if actor is None:
                raise RuntimeError("Lost reference to actor")
            return actor._actor_method_call(
                self._method_name,
                args=args,
                kwargs=kwargs,
                name=name,
                num_returns=num_returns,
                concurrency_group_name=concurrency_group,
            )

        # Apply the decorator if there is one.
        if self._decorator is not None:
            invocation = self._decorator(invocation)

        return invocation(args, kwargs)

    def __getstate__(self):
        return {
            "actor": self._actor_ref(),
            "method_name": self._method_name,
            "num_returns": self._num_returns,
            "decorator": self._decorator,
        }

    def __setstate__(self, state):
        self.__init__(
            state["actor"],
            state["method_name"],
            state["num_returns"],
            state["decorator"],
            hardref=True,
        )


class ActorClassMethodMetadata(object):
    """Metadata for all methods in an actor class. This data can be cached.

    Attributes:
        methods: The actor methods.
        decorators: Optional decorators that should be applied to the
            method invocation function before invoking the actor methods. These
            can be set by attaching the attribute
            "__ray_invocation_decorator__" to the actor method.
        signatures: The signatures of the methods.
        num_returns: The default number of return values for
            each actor method.
    """

    _cache = {}  # This cache will be cleared in ray.worker.disconnect()

    def __init__(self):
        class_name = type(self).__name__
        raise TypeError(
            f"{class_name} can not be constructed directly, "
            f"instead of running '{class_name}()', "
            f"try '{class_name}.create()'"
        )

    @classmethod
    def reset_cache(cls):
        cls._cache.clear()

    @classmethod
    def create(cls, modified_class, actor_creation_function_descriptor):
        # Try to create an instance from cache.
        cached_meta = cls._cache.get(actor_creation_function_descriptor)
        if cached_meta is not None:
            return cached_meta

        # Create an instance without __init__ called.
        self = cls.__new__(cls)

        actor_methods = inspect.getmembers(modified_class, is_function_or_method)
        self.methods = dict(actor_methods)

        # Extract the signatures of each of the methods. This will be used
        # to catch some errors if the methods are called with inappropriate
        # arguments.
        self.decorators = {}
        self.signatures = {}
        self.num_returns = {}
        self.concurrency_group_for_methods = {}

        for method_name, method in actor_methods:
            # Whether or not this method requires binding of its first
            # argument. For class and static methods, we do not want to bind
            # the first argument, but we do for instance methods
            method = inspect.unwrap(method)
            is_bound = is_class_method(method) or is_static_method(
                modified_class, method_name
            )

            # Print a warning message if the method signature is not
            # supported. We don't raise an exception because if the actor
            # inherits from a class that has a method whose signature we
            # don't support, there may not be much the user can do about it.
            self.signatures[method_name] = signature.extract_signature(
                method, ignore_first=not is_bound
            )
            # Set the default number of return values for this method.
            if hasattr(method, "__ray_num_returns__"):
                self.num_returns[method_name] = method.__ray_num_returns__
            else:
                self.num_returns[
                    method_name
                ] = ray_constants.DEFAULT_ACTOR_METHOD_NUM_RETURN_VALS

            if hasattr(method, "__ray_invocation_decorator__"):
                self.decorators[method_name] = method.__ray_invocation_decorator__

            if hasattr(method, "__ray_concurrency_group__"):
                self.concurrency_group_for_methods[
                    method_name
                ] = method.__ray_concurrency_group__

        # Update cache.
        cls._cache[actor_creation_function_descriptor] = self
        return self


class ActorClassMetadata:
    """Metadata for an actor class.

    Attributes:
        language: The actor language, e.g. Python, Java.
        modified_class: The original class that was decorated (with some
            additional methods added like __ray_terminate__).
        actor_creation_function_descriptor: The function descriptor for
            the actor creation task.
        class_id: The ID of this actor class.
        class_name: The name of this class.
        num_cpus: The default number of CPUs required by the actor creation
            task.
        num_gpus: The default number of GPUs required by the actor creation
            task.
        memory: The heap memory quota for this actor.
        object_store_memory: The object store memory quota for this actor.
        resources: The default resources required by the actor creation task.
        accelerator_type: The specified type of accelerator required for the
            node on which this actor runs.
        runtime_env: The runtime environment for this actor.
        scheduling_strategy: Strategy about how to schedule this actor.
        last_export_session_and_job: A pair of the last exported session
            and job to help us to know whether this function was exported.
            This is an imperfect mechanism used to determine if we need to
            export the remote function again. It is imperfect in the sense that
            the actor class definition could be exported multiple times by
            different workers.
        method_meta: The actor method metadata.
    """

    def __init__(
        self,
        language,
        modified_class,
        actor_creation_function_descriptor,
        class_id,
        max_restarts,
        max_task_retries,
        num_cpus,
        num_gpus,
        memory,
        object_store_memory,
        resources,
        accelerator_type,
        runtime_env,
        concurrency_groups,
        scheduling_strategy: SchedulingStrategyT,
    ):
        self.language = language
        self.modified_class = modified_class
        self.actor_creation_function_descriptor = actor_creation_function_descriptor
        self.class_name = actor_creation_function_descriptor.class_name
        self.is_cross_language = language != Language.PYTHON
        self.class_id = class_id
        self.max_restarts = max_restarts
        self.max_task_retries = max_task_retries
        self.num_cpus = num_cpus
        self.num_gpus = num_gpus
        self.memory = memory
        self.object_store_memory = object_store_memory
        self.resources = resources
        self.accelerator_type = accelerator_type
        self.runtime_env = runtime_env
        self.concurrency_groups = concurrency_groups
        self.scheduling_strategy = scheduling_strategy
        self.last_export_session_and_job = None
        self.method_meta = ActorClassMethodMetadata.create(
            modified_class, actor_creation_function_descriptor
        )


class ActorClass:
    """An actor class.

    This is a decorated class. It can be used to create actors.

    Attributes:
        __ray_metadata__: Contains metadata for the actor.
    """

    def __init__(cls, name, bases, attr):
        """Prevents users from directly inheriting from an ActorClass.

        This will be called when a class is defined with an ActorClass object
        as one of its base classes. To intentionally construct an ActorClass,
        use the '_ray_from_modified_class' classmethod.

        Raises:
            TypeError: Always.
        """
        for base in bases:
            if isinstance(base, ActorClass):
                raise TypeError(
                    f"Attempted to define subclass '{name}' of actor "
                    f"class '{base.__ray_metadata__.class_name}'. "
                    "Inheriting from actor classes is "
                    "not currently supported. You can instead "
                    "inherit from a non-actor base class and make "
                    "the derived class an actor class (with "
                    "@ray.remote)."
                )

        # This shouldn't be reached because one of the base classes must be
        # an actor class if this was meant to be subclassed.
        assert False, (
            "ActorClass.__init__ should not be called. Please use "
            "the @ray.remote decorator instead."
        )

    def __call__(self, *args, **kwargs):
        """Prevents users from directly instantiating an ActorClass.

        This will be called instead of __init__ when 'ActorClass()' is executed
        because an is an object rather than a metaobject. To properly
        instantiated a remote actor, use 'ActorClass.remote()'.

        Raises:
            Exception: Always.
        """
        raise TypeError(
            "Actors cannot be instantiated directly. "
            f"Instead of '{self.__ray_metadata__.class_name}()', "
            f"use '{self.__ray_metadata__.class_name}.remote()'."
        )

    @classmethod
    def _ray_from_modified_class(
        cls,
        modified_class,
        class_id,
        max_restarts,
        max_task_retries,
        num_cpus,
        num_gpus,
        memory,
        object_store_memory,
        resources,
        accelerator_type,
        runtime_env,
        concurrency_groups,
        scheduling_strategy: SchedulingStrategyT,
    ):
        for attribute in [
            "remote",
            "_remote",
            "_ray_from_modified_class",
            "_ray_from_function_descriptor",
        ]:
            if hasattr(modified_class, attribute):
                logger.warning(
                    "Creating an actor from class "
                    f"{modified_class.__name__} overwrites "
                    f"attribute {attribute} of that class"
                )

        # Make sure the actor class we are constructing inherits from the
        # original class so it retains all class properties.
        class DerivedActorClass(cls, modified_class):
            pass

        name = f"ActorClass({modified_class.__name__})"
        DerivedActorClass.__module__ = modified_class.__module__
        DerivedActorClass.__name__ = name
        DerivedActorClass.__qualname__ = name
        # Construct the base object.
        self = DerivedActorClass.__new__(DerivedActorClass)
        # Actor creation function descriptor.
        actor_creation_function_descriptor = PythonFunctionDescriptor.from_class(
            modified_class.__ray_actor_class__
        )

        # Parse local pip/conda config files here. If we instead did it in
        # .remote(), it would get run in the Ray Client server, which runs on
        # a remote node where the files aren't available.
        if runtime_env:
            if isinstance(runtime_env, str):
                new_runtime_env = runtime_env
            else:
                new_runtime_env = ParsedRuntimeEnv(runtime_env).serialize()
        else:
            new_runtime_env = None

        self.__ray_metadata__ = ActorClassMetadata(
            Language.PYTHON,
            modified_class,
            actor_creation_function_descriptor,
            class_id,
            max_restarts,
            max_task_retries,
            num_cpus,
            num_gpus,
            memory,
            object_store_memory,
            resources,
            accelerator_type,
            new_runtime_env,
            concurrency_groups,
            scheduling_strategy,
        )

        return self

    @classmethod
    def _ray_from_function_descriptor(
        cls,
        language,
        actor_creation_function_descriptor,
        max_restarts,
        max_task_retries,
        num_cpus,
        num_gpus,
        memory,
        object_store_memory,
        resources,
        accelerator_type,
        runtime_env,
    ):
        self = ActorClass.__new__(ActorClass)

        # Parse local pip/conda config files here. If we instead did it in
        # .remote(), it would get run in the Ray Client server, which runs on
        # a remote node where the files aren't available.
        if runtime_env:
            if isinstance(runtime_env, str):
                new_runtime_env = runtime_env
            else:
                new_runtime_env = ParsedRuntimeEnv(runtime_env).serialize()
        else:
            new_runtime_env = None

        self.__ray_metadata__ = ActorClassMetadata(
            language,
            None,
            actor_creation_function_descriptor,
            None,
            max_restarts,
            max_task_retries,
            num_cpus,
            num_gpus,
            memory,
            object_store_memory,
            resources,
            accelerator_type,
            new_runtime_env,
            [],
            None,
        )

        return self

    def remote(self, *args, **kwargs):
        """Create an actor.

        Args:
            args: These arguments are forwarded directly to the actor
                constructor.
            kwargs: These arguments are forwarded directly to the actor
                constructor.

        Returns:
            A handle to the newly created actor.
        """
        return self._remote(args=args, kwargs=kwargs)

    def options(
        self,
        args=None,
        kwargs=None,
        num_cpus=None,
        num_gpus=None,
        memory=None,
        object_store_memory=None,
        resources=None,
        accelerator_type=None,
        max_concurrency=None,
        max_restarts=None,
        max_task_retries=None,
        name=None,
        namespace=None,
        lifetime=None,
        placement_group="default",
        placement_group_bundle_index=-1,
        placement_group_capture_child_tasks=None,
        runtime_env=None,
        max_pending_calls=-1,
        scheduling_strategy: SchedulingStrategyT = None,
    ):
        """Configures and overrides the actor instantiation parameters.

        The arguments are the same as those that can be passed
        to :obj:`ray.remote`.

        Examples:

        .. code-block:: python

            @ray.remote(num_cpus=2, resources={"CustomResource": 1})
            class Foo:
                def method(self):
                    return 1
            # Class Foo will require 1 cpu instead of 2.
            # It will also require no custom resources.
            Bar = Foo.options(num_cpus=1, resources=None)
        """

        actor_cls = self

        # Parse local pip/conda config files here. If we instead did it in
        # .remote(), it would get run in the Ray Client server, which runs on
        # a remote node where the files aren't available.
        if runtime_env:
            if isinstance(runtime_env, str):
                new_runtime_env = runtime_env
            else:
                new_runtime_env = ParsedRuntimeEnv(runtime_env or {}).serialize()
        else:
            # Keep the new_runtime_env as None.  In .remote(), we need to know
            # if runtime_env is None to know whether or not to fall back to the
            # runtime_env specified in the @ray.remote decorator.
            new_runtime_env = None

        class ActorOptionWrapper:
            def remote(self, *args, **kwargs):
                return actor_cls._remote(
                    args=args,
                    kwargs=kwargs,
                    num_cpus=num_cpus,
                    num_gpus=num_gpus,
                    memory=memory,
                    object_store_memory=object_store_memory,
                    resources=resources,
                    accelerator_type=accelerator_type,
                    max_concurrency=max_concurrency,
                    max_restarts=max_restarts,
                    max_task_retries=max_task_retries,
                    name=name,
                    namespace=namespace,
                    lifetime=lifetime,
                    placement_group=placement_group,
                    placement_group_bundle_index=placement_group_bundle_index,
                    placement_group_capture_child_tasks=(
                        placement_group_capture_child_tasks
                    ),
                    runtime_env=new_runtime_env,
                    max_pending_calls=max_pending_calls,
                    scheduling_strategy=scheduling_strategy,
                )

        return ActorOptionWrapper()

    @_tracing_actor_creation
    def _remote(
        self,
        args=None,
        kwargs=None,
        num_cpus=None,
        num_gpus=None,
        memory=None,
        object_store_memory=None,
        resources=None,
        accelerator_type=None,
        max_concurrency=None,
        max_restarts=None,
        max_task_retries=None,
        name=None,
        namespace=None,
        lifetime=None,
        placement_group="default",
        placement_group_bundle_index=-1,
        placement_group_capture_child_tasks=None,
        runtime_env=None,
        max_pending_calls=-1,
        scheduling_strategy: SchedulingStrategyT = None,
    ):
        """Create an actor.

        This method allows more flexibility than the remote method because
        resource requirements can be specified and override the defaults in the
        decorator.

        Args:
            args: The arguments to forward to the actor constructor.
            kwargs: The keyword arguments to forward to the actor constructor.
            num_cpus: The number of CPUs required by the actor creation task.
            num_gpus: The number of GPUs required by the actor creation task.
            memory: Restrict the heap memory usage of this actor.
            object_store_memory: Restrict the object store memory used by
                this actor when creating objects.
            resources: The custom resources required by the actor creation
                task.
            max_concurrency: The max number of concurrent calls to allow for
                this actor. This only works with direct actor calls. The max
                concurrency defaults to 1 for threaded execution, and 1000 for
                asyncio execution. Note that the execution order is not
                guaranteed when max_concurrency > 1.
            name: The globally unique name for the actor, which can be used
                to retrieve the actor via ray.get_actor(name) as long as the
                actor is still alive.
            namespace: Override the namespace to use for the actor. By default,
                actors are created in an anonymous namespace. The actor can
                be retrieved via ray.get_actor(name=name, namespace=namespace).
            lifetime: Either `None`, which defaults to the actor will fate
                share with its creator and will be deleted once its refcount
                drops to zero, or "detached", which means the actor will live
                as a global object independent of the creator.
            placement_group: (This has been deprecated, please use
                `PlacementGroupSchedulingStrategy` scheduling_strategy)
                the placement group this actor belongs to,
                or None if it doesn't belong to any group. Setting to "default"
                autodetects the placement group based on the current setting of
                placement_group_capture_child_tasks.
            placement_group_bundle_index: (This has been deprecated, please use
                `PlacementGroupSchedulingStrategy` scheduling_strategy)
                the index of the bundle
                if the actor belongs to a placement group, which may be -1 to
                specify any available bundle.
            placement_group_capture_child_tasks: (This has been deprecated,
                please use `PlacementGroupSchedulingStrategy`
                scheduling_strategy)
                Whether or not children tasks
                of this actor should implicitly use the same placement group
                as its parent. It is False by default.
            runtime_env (Dict[str, Any]): Specifies the runtime environment for
                this actor or task and its children (see
<<<<<<< HEAD
                :ref:`runtime-environments` for details).
=======
                :ref:`runtime-environments` for details).  This API is in beta
                and may change before becoming stable.
            max_pending_calls (int): Set the max number of pending calls
                allowed on the actor handle. When this value is exceeded,
                PendingCallsLimitExceeded will be raised for further tasks.
                Note that this limit is counted per handle. -1 means that the
                number of pending calls is unlimited.
            scheduling_strategy: Strategy about how to schedule this actor.
>>>>>>> a61d974d

        Returns:
            A handle to the newly created actor.
        """
        if args is None:
            args = []
        if kwargs is None:
            kwargs = {}
        meta = self.__ray_metadata__
        actor_has_async_methods = (
            len(
                inspect.getmembers(
                    meta.modified_class, predicate=inspect.iscoroutinefunction
                )
            )
            > 0
        )
        is_asyncio = actor_has_async_methods

        if max_concurrency is None:
            if is_asyncio:
                max_concurrency = 1000
            else:
                max_concurrency = 1

        if max_concurrency < 1:
            raise ValueError("max_concurrency must be >= 1")

        if client_mode_should_convert(auto_init=True):
            return client_mode_convert_actor(
                self,
                args,
                kwargs,
                num_cpus=num_cpus,
                num_gpus=num_gpus,
                memory=memory,
                object_store_memory=object_store_memory,
                resources=resources,
                accelerator_type=accelerator_type,
                max_concurrency=max_concurrency,
                max_restarts=max_restarts,
                max_task_retries=max_task_retries,
                name=name,
                namespace=namespace,
                lifetime=lifetime,
                placement_group=placement_group,
                placement_group_bundle_index=placement_group_bundle_index,
                placement_group_capture_child_tasks=(
                    placement_group_capture_child_tasks
                ),
                runtime_env=runtime_env,
                max_pending_calls=max_pending_calls,
                scheduling_strategy=scheduling_strategy,
            )

        worker = ray.worker.global_worker
        worker.check_connected()

        if name is not None:
            if not isinstance(name, str):
                raise TypeError(f"name must be None or a string, got: '{type(name)}'.")
            elif name == "":
                raise ValueError("Actor name cannot be an empty string.")
        if namespace is not None:
            ray._private.utils.validate_namespace(namespace)

        # Check whether the name is already taken.
        # TODO(edoakes): this check has a race condition because two drivers
        # could pass the check and then create the same named actor. We should
        # instead check this when we create the actor, but that's currently an
        # async call.
        if name is not None:
            try:
                ray.get_actor(name, namespace=namespace)
            except ValueError:  # Name is not taken.
                pass
            else:
                raise ValueError(
                    f"The name {name} (namespace={namespace}) is already "
                    "taken. Please use "
                    "a different name or get the existing actor using "
                    f"ray.get_actor('{name}', namespace='{namespace}')"
                )

        if lifetime is None:
            detached = None
        elif lifetime == "detached":
            detached = True
        elif lifetime == "non_detached":
            detached = False
        else:
            raise ValueError(
                "actor `lifetime` argument must be one of 'detached', "
                "'non_detached' and 'None'."
            )

        # Set the actor's default resources if not already set. First three
        # conditions are to check that no resources were specified in the
        # decorator. Last three conditions are to check that no resources were
        # specified when _remote() was called.
        if (
            meta.num_cpus is None
            and meta.num_gpus is None
            and meta.resources is None
            and meta.accelerator_type is None
            and num_cpus is None
            and num_gpus is None
            and resources is None
            and accelerator_type is None
        ):
            # In the default case, actors acquire no resources for
            # their lifetime, and actor methods will require 1 CPU.
            cpus_to_use = ray_constants.DEFAULT_ACTOR_CREATION_CPU_SIMPLE
            actor_method_cpu = ray_constants.DEFAULT_ACTOR_METHOD_CPU_SIMPLE
        else:
            # If any resources are specified (here or in decorator), then
            # all resources are acquired for the actor's lifetime and no
            # resources are associated with methods.
            cpus_to_use = (
                ray_constants.DEFAULT_ACTOR_CREATION_CPU_SPECIFIED
                if meta.num_cpus is None
                else meta.num_cpus
            )
            actor_method_cpu = ray_constants.DEFAULT_ACTOR_METHOD_CPU_SPECIFIED

        # LOCAL_MODE cannot handle cross_language
        if worker.mode == ray.LOCAL_MODE:
            assert (
                not meta.is_cross_language
            ), "Cross language ActorClass cannot be executed locally."

        # Export the actor.
        if not meta.is_cross_language and (
            meta.last_export_session_and_job != worker.current_session_and_job
        ):
            # If this actor class was not exported in this session and job,
            # we need to export this function again, because current GCS
            # doesn't have it.
            meta.last_export_session_and_job = worker.current_session_and_job
            # After serialize / deserialize modified class, the __module__
            # of modified class will be ray.cloudpickle.cloudpickle.
            # So, here pass actor_creation_function_descriptor to make
            # sure export actor class correct.
            worker.function_actor_manager.export_actor_class(
                meta.modified_class,
                meta.actor_creation_function_descriptor,
                meta.method_meta.methods.keys(),
            )

        resources = ray._private.utils.resources_from_resource_arguments(
            cpus_to_use,
            meta.num_gpus,
            meta.memory,
            meta.object_store_memory,
            meta.resources,
            meta.accelerator_type,
            num_cpus,
            num_gpus,
            memory,
            object_store_memory,
            resources,
            accelerator_type,
        )

        # If the actor methods require CPU resources, then set the required
        # placement resources. If actor_placement_resources is empty, then
        # the required placement resources will be the same as resources.
        actor_placement_resources = {}
        assert actor_method_cpu in [0, 1]
        if actor_method_cpu == 1:
            actor_placement_resources = resources.copy()
            actor_placement_resources["CPU"] += 1
        if meta.is_cross_language:
            creation_args = cross_language.format_args(worker, args, kwargs)
        else:
            function_signature = meta.method_meta.signatures["__init__"]
            creation_args = signature.flatten_args(function_signature, args, kwargs)

        scheduling_strategy = scheduling_strategy or meta.scheduling_strategy
        if (placement_group != "default") and (scheduling_strategy is not None):
            raise ValueError(
                "Placement groups should be specified via the "
                "scheduling_strategy option. "
                "The placement_group option is deprecated."
            )

        if scheduling_strategy is None or isinstance(
            scheduling_strategy, PlacementGroupSchedulingStrategy
        ):
            # TODO(jjyao) Clean this up once the
            # placement_group option is removed.
            # We should also consider pushing this logic down to c++
            # so that it can be reused by all languages.
            if isinstance(scheduling_strategy, PlacementGroupSchedulingStrategy):
                placement_group = scheduling_strategy.placement_group
                placement_group_bundle_index = (
                    scheduling_strategy.placement_group_bundle_index
                )
                placement_group_capture_child_tasks = (
                    scheduling_strategy.placement_group_capture_child_tasks
                )

            if placement_group_capture_child_tasks is None:
                placement_group_capture_child_tasks = (
                    worker.should_capture_child_tasks_in_placement_group
                )
            placement_group = configure_placement_group_based_on_context(
                placement_group_capture_child_tasks,
                placement_group_bundle_index,
                resources,
                actor_placement_resources,
                meta.class_name,
                placement_group=placement_group,
            )
            if not placement_group.is_empty:
                scheduling_strategy = PlacementGroupSchedulingStrategy(
                    placement_group,
                    placement_group_bundle_index,
                    placement_group_capture_child_tasks,
                )
            else:
                scheduling_strategy = DEFAULT_SCHEDULING_STRATEGY

        if runtime_env:
            if isinstance(runtime_env, str):
                # Serialzed protobuf runtime env from Ray client.
                new_runtime_env = runtime_env
            elif isinstance(runtime_env, ParsedRuntimeEnv):
                new_runtime_env = runtime_env.serialize()
            else:
                raise TypeError(f"Error runtime env type {type(runtime_env)}")
        else:
            new_runtime_env = meta.runtime_env

        concurrency_groups_dict = {}
        for cg_name in meta.concurrency_groups:
            concurrency_groups_dict[cg_name] = {
                "name": cg_name,
                "max_concurrency": meta.concurrency_groups[cg_name],
                "function_descriptors": [],
            }

        # Update methods
        for method_name in meta.method_meta.concurrency_group_for_methods:
            cg_name = meta.method_meta.concurrency_group_for_methods[method_name]
            assert cg_name in concurrency_groups_dict

            module_name = meta.actor_creation_function_descriptor.module_name
            class_name = meta.actor_creation_function_descriptor.class_name
            concurrency_groups_dict[cg_name]["function_descriptors"].append(
                PythonFunctionDescriptor(module_name, method_name, class_name)
            )

        actor_id = worker.core_worker.create_actor(
            meta.language,
            meta.actor_creation_function_descriptor,
            creation_args,
            max_restarts or meta.max_restarts,
            max_task_retries or meta.max_task_retries,
            resources,
            actor_placement_resources,
            max_concurrency,
            detached,
            name if name is not None else "",
            namespace if namespace is not None else "",
            is_asyncio,
            # Store actor_method_cpu in actor handle's extension data.
            extension_data=str(actor_method_cpu),
            serialized_runtime_env=new_runtime_env or "{}",
            concurrency_groups_dict=concurrency_groups_dict or dict(),
            max_pending_calls=max_pending_calls,
            scheduling_strategy=scheduling_strategy,
        )

        actor_handle = ActorHandle(
            meta.language,
            actor_id,
            meta.method_meta.decorators,
            meta.method_meta.signatures,
            meta.method_meta.num_returns,
            actor_method_cpu,
            meta.actor_creation_function_descriptor,
            worker.current_session_and_job,
            original_handle=True,
        )

        return actor_handle


class ActorHandle:
    """A handle to an actor.

    The fields in this class are prefixed with _ray_ to hide them from the user
    and to avoid collision with actor method names.

    An ActorHandle can be created in three ways. First, by calling .remote() on
    an ActorClass. Second, by passing an actor handle into a task (forking the
    ActorHandle). Third, by directly serializing the ActorHandle (e.g., with
    cloudpickle).

    Attributes:
        _ray_actor_language: The actor language.
        _ray_actor_id: Actor ID.
        _ray_method_decorators: Optional decorators for the function
            invocation. This can be used to change the behavior on the
            invocation side, whereas a regular decorator can be used to change
            the behavior on the execution side.
        _ray_method_signatures: The signatures of the actor methods.
        _ray_method_num_returns: The default number of return values for
            each method.
        _ray_actor_method_cpus: The number of CPUs required by actor methods.
        _ray_original_handle: True if this is the original actor handle for a
            given actor. If this is true, then the actor will be destroyed when
            this handle goes out of scope.
        _ray_is_cross_language: Whether this actor is cross language.
        _ray_actor_creation_function_descriptor: The function descriptor
            of the actor creation task.
    """

    def __init__(
        self,
        language,
        actor_id,
        method_decorators,
        method_signatures,
        method_num_returns,
        actor_method_cpus,
        actor_creation_function_descriptor,
        session_and_job,
        original_handle=False,
    ):
        self._ray_actor_language = language
        self._ray_actor_id = actor_id
        self._ray_original_handle = original_handle
        self._ray_method_decorators = method_decorators
        self._ray_method_signatures = method_signatures
        self._ray_method_num_returns = method_num_returns
        self._ray_actor_method_cpus = actor_method_cpus
        self._ray_session_and_job = session_and_job
        self._ray_is_cross_language = language != Language.PYTHON
        self._ray_actor_creation_function_descriptor = (
            actor_creation_function_descriptor
        )
        self._ray_function_descriptor = {}

        if not self._ray_is_cross_language:
            assert isinstance(
                actor_creation_function_descriptor, PythonFunctionDescriptor
            )
            module_name = actor_creation_function_descriptor.module_name
            class_name = actor_creation_function_descriptor.class_name
            for method_name in self._ray_method_signatures.keys():
                function_descriptor = PythonFunctionDescriptor(
                    module_name, method_name, class_name
                )
                self._ray_function_descriptor[method_name] = function_descriptor
                method = ActorMethod(
                    self,
                    method_name,
                    self._ray_method_num_returns[method_name],
                    decorator=self._ray_method_decorators.get(method_name),
                )
                setattr(self, method_name, method)

    def __del__(self):
        # Mark that this actor handle has gone out of scope. Once all actor
        # handles are out of scope, the actor will exit.
        if ray.worker:
            worker = ray.worker.global_worker
            if worker.connected and hasattr(worker, "core_worker"):
                worker.core_worker.remove_actor_handle_reference(self._ray_actor_id)

    def _actor_method_call(
        self,
        method_name,
        args=None,
        kwargs=None,
        name="",
        num_returns=None,
        concurrency_group_name=None,
    ):
        """Method execution stub for an actor handle.

        This is the function that executes when
        `actor.method_name.remote(*args, **kwargs)` is called. Instead of
        executing locally, the method is packaged as a task and scheduled
        to the remote actor instance.

        Args:
            method_name: The name of the actor method to execute.
            args: A list of arguments for the actor method.
            kwargs: A dictionary of keyword arguments for the actor method.
            name (str): The name to give the actor method call task.
            num_returns (int): The number of return values for the method.

        Returns:
            object_refs: A list of object refs returned by the remote actor
                method.
        """
        worker = ray.worker.global_worker

        args = args or []
        kwargs = kwargs or {}
        if self._ray_is_cross_language:
            list_args = cross_language.format_args(worker, args, kwargs)
            function_descriptor = (
                cross_language.get_function_descriptor_for_actor_method(
                    self._ray_actor_language,
                    self._ray_actor_creation_function_descriptor,
                    method_name,
                )
            )
        else:
            function_signature = self._ray_method_signatures[method_name]

            if not args and not kwargs and not function_signature:
                list_args = []
            else:
                list_args = signature.flatten_args(function_signature, args, kwargs)
            function_descriptor = self._ray_function_descriptor[method_name]

        if worker.mode == ray.LOCAL_MODE:
            assert not self._ray_is_cross_language, (
                "Cross language remote actor method " "cannot be executed locally."
            )

        object_refs = worker.core_worker.submit_actor_task(
            self._ray_actor_language,
            self._ray_actor_id,
            function_descriptor,
            list_args,
            name,
            num_returns,
            self._ray_actor_method_cpus,
            concurrency_group_name if concurrency_group_name is not None else b"",
        )

        if len(object_refs) == 1:
            object_refs = object_refs[0]
        elif len(object_refs) == 0:
            object_refs = None

        return object_refs

    def __getattr__(self, item):
        if not self._ray_is_cross_language:
            raise AttributeError(
                f"'{type(self).__name__}' object has " f"no attribute '{item}'"
            )
        if item in ["__ray_terminate__", "__ray_checkpoint__"]:

            class FakeActorMethod(object):
                def __call__(self, *args, **kwargs):
                    raise TypeError(
                        "Actor methods cannot be called directly. Instead "
                        "of running 'object.{}()', try 'object.{}.remote()'.".format(
                            item, item
                        )
                    )

                def remote(self, *args, **kwargs):
                    logger.warning(
                        f"Actor method {item} is not " "supported by cross language."
                    )

            return FakeActorMethod()

        return ActorMethod(
            self,
            item,
            ray_constants.
            # Currently, we use default num returns
            DEFAULT_ACTOR_METHOD_NUM_RETURN_VALS,
            # Currently, cross-lang actor method not support decorator
            decorator=None,
        )

    # Make tab completion work.
    def __dir__(self):
        return self._ray_method_signatures.keys()

    def __repr__(self):
        return (
            "Actor("
            f"{self._ray_actor_creation_function_descriptor.class_name}, "
            f"{self._actor_id.hex()})"
        )

    @property
    def _actor_id(self):
        return self._ray_actor_id

    def _serialization_helper(self):
        """This is defined in order to make pickling work.

        Returns:
            A dictionary of the information needed to reconstruct the object.
        """
        worker = ray.worker.global_worker
        worker.check_connected()

        if hasattr(worker, "core_worker"):
            # Non-local mode
            state = worker.core_worker.serialize_actor_handle(self._ray_actor_id)
        else:
            # Local mode
            state = (
                {
                    "actor_language": self._ray_actor_language,
                    "actor_id": self._ray_actor_id,
                    "method_decorators": self._ray_method_decorators,
                    "method_signatures": self._ray_method_signatures,
                    "method_num_returns": self._ray_method_num_returns,
                    "actor_method_cpus": self._ray_actor_method_cpus,
                    "actor_creation_function_descriptor": self._ray_actor_creation_function_descriptor,  # noqa: E501
                },
                None,
            )

        return state

    @classmethod
    def _deserialization_helper(cls, state, outer_object_ref=None):
        """This is defined in order to make pickling work.

        Args:
            state: The serialized state of the actor handle.
            outer_object_ref: The ObjectRef that the serialized actor handle
                was contained in, if any. This is used for counting references
                to the actor handle.

        """
        worker = ray.worker.global_worker
        worker.check_connected()

        if hasattr(worker, "core_worker"):
            # Non-local mode
            return worker.core_worker.deserialize_and_register_actor_handle(
                state, outer_object_ref
            )
        else:
            # Local mode
            return cls(
                # TODO(swang): Accessing the worker's current task ID is not
                # thread-safe.
                state["actor_language"],
                state["actor_id"],
                state["method_decorators"],
                state["method_signatures"],
                state["method_num_returns"],
                state["actor_method_cpus"],
                state["actor_creation_function_descriptor"],
                worker.current_session_and_job,
            )

    def __reduce__(self):
        """This code path is used by pickling but not by Ray forking."""
        state = self._serialization_helper()
        return ActorHandle._deserialization_helper, state


def modify_class(cls):
    # cls has been modified.
    if hasattr(cls, "__ray_actor_class__"):
        return cls

    # Give an error if cls is an old-style class.
    if not issubclass(cls, object):
        raise TypeError(
            "The @ray.remote decorator cannot be applied to old-style "
            "classes. In Python 2, you must declare the class with "
            "'class ClassName(object):' instead of 'class ClassName:'."
        )

    # Modify the class to have an additional method that will be used for
    # terminating the worker.
    class Class(cls):
        __ray_actor_class__ = cls  # The original actor class

        def __ray_terminate__(self):
            worker = ray.worker.global_worker
            if worker.mode != ray.LOCAL_MODE:
                ray.actor.exit_actor()

    Class.__module__ = cls.__module__
    Class.__name__ = cls.__name__

    if not is_function_or_method(getattr(Class, "__init__", None)):
        # Add __init__ if it does not exist.
        # Actor creation will be executed with __init__ together.

        # Assign an __init__ function will avoid many checks later on.
        def __init__(self):
            pass

        Class.__init__ = __init__

    return Class


def make_actor(
    cls,
    num_cpus,
    num_gpus,
    memory,
    object_store_memory,
    resources,
    accelerator_type,
    max_restarts,
    max_task_retries,
    runtime_env,
    concurrency_groups,
    scheduling_strategy: SchedulingStrategyT,
):
    Class = modify_class(cls)
    _inject_tracing_into_class(Class)

    if max_restarts is None:
        max_restarts = 0
    if max_task_retries is None:
        max_task_retries = 0
    if concurrency_groups is None:
        concurrency_groups = []

    infinite_restart = max_restarts == -1
    if not infinite_restart:
        if max_restarts < 0:
            raise ValueError(
                "max_restarts must be an integer >= -1 "
                "-1 indicates infinite restarts"
            )
        else:
            # Make sure we don't pass too big of an int to C++, causing
            # an overflow.
            max_restarts = min(max_restarts, ray_constants.MAX_INT64_VALUE)

    if max_restarts == 0 and max_task_retries != 0:
        raise ValueError("max_task_retries cannot be set if max_restarts is 0.")

    return ActorClass._ray_from_modified_class(
        Class,
        ActorClassID.from_random(),
        max_restarts,
        max_task_retries,
        num_cpus,
        num_gpus,
        memory,
        object_store_memory,
        resources,
        accelerator_type,
        runtime_env,
        concurrency_groups,
        scheduling_strategy,
    )


def exit_actor():
    """Intentionally exit the current actor.

    This function is used to disconnect an actor and exit the worker.
    Any ``atexit`` handlers installed in the actor will be run.

    Raises:
        Exception: An exception is raised if this is a driver or this
            worker is not an actor.
    """
    worker = ray.worker.global_worker
    if worker.mode == ray.WORKER_MODE and not worker.actor_id.is_nil():
        # Intentionally disconnect the core worker from the raylet so the
        # raylet won't push an error message to the driver.
        ray.worker.disconnect()
        # Disconnect global state from GCS.
        ray.state.state.disconnect()

        # In asyncio actor mode, we can't raise SystemExit because it will just
        # quit the asycnio event loop thread, not the main thread. Instead, we
        # raise a custom error to the main thread to tell it to exit.
        if worker.core_worker.current_actor_is_asyncio():
            raise AsyncioActorExit()

        # Set a flag to indicate this is an intentional actor exit. This
        # reduces log verbosity.
        exit = SystemExit(0)
        exit.is_ray_terminate = True
        raise exit
        assert False, "This process should have terminated."
    else:
        raise TypeError("exit_actor called on a non-actor worker.")<|MERGE_RESOLUTION|>--- conflicted
+++ resolved
@@ -697,18 +697,13 @@
                 as its parent. It is False by default.
             runtime_env (Dict[str, Any]): Specifies the runtime environment for
                 this actor or task and its children (see
-<<<<<<< HEAD
                 :ref:`runtime-environments` for details).
-=======
-                :ref:`runtime-environments` for details).  This API is in beta
-                and may change before becoming stable.
             max_pending_calls (int): Set the max number of pending calls
                 allowed on the actor handle. When this value is exceeded,
                 PendingCallsLimitExceeded will be raised for further tasks.
                 Note that this limit is counted per handle. -1 means that the
                 number of pending calls is unlimited.
             scheduling_strategy: Strategy about how to schedule this actor.
->>>>>>> a61d974d
 
         Returns:
             A handle to the newly created actor.
