--- conflicted
+++ resolved
@@ -505,23 +505,16 @@
         # Parse local pip/conda config files here. If we instead did it in
         # .remote(), it would get run in the Ray Client server, which runs on
         # a remote node where the files aren't available.
-<<<<<<< HEAD
         new_runtime_env = str()
         if isinstance(runtime_env, str):
             new_runtime_env = runtime_env
         elif isinstance(runtime_env, RuntimeEnv):
             new_runtime_env = runtime_env.SerializeToString()
         else:
-            new_runtime_env = ParsedRuntimeEnv(runtime_env or {}).serialize()
-=======
-        if runtime_env is not None:
-            new_runtime_env = ParsedRuntimeEnv(runtime_env)
-        else:
             # Keep the runtime_env as None.  In .remote(), we need to know if
             # runtime_env is None to know whether or not to fall back to the
             # runtime_env specified in the @ray.remote decorator.
-            new_runtime_env = runtime_env
->>>>>>> 36099361
+            new_runtime_env = ParsedRuntimeEnv(runtime_env or {}).serialize()
 
         class ActorOptionWrapper:
             def remote(self, *args, **kwargs):
@@ -758,7 +751,17 @@
             creation_args = signature.flatten_args(function_signature, args,
                                                    kwargs)
 
-<<<<<<< HEAD
+        if placement_group_capture_child_tasks is None:
+            placement_group_capture_child_tasks = (
+                worker.should_capture_child_tasks_in_placement_group)
+        placement_group = configure_placement_group_based_on_context(
+            placement_group_capture_child_tasks,
+            placement_group_bundle_index,
+            resources,
+            actor_placement_resources,
+            meta.class_name,
+            placement_group=placement_group)
+
         new_runtime_env = str()
         if runtime_env:
             if isinstance(runtime_env, str):
@@ -770,29 +773,8 @@
                 new_runtime_env = runtime_env.serialize()
             else:
                 raise TypeError(f"Error runtime env type {type(runtime_env)}")
-=======
-        if placement_group_capture_child_tasks is None:
-            placement_group_capture_child_tasks = (
-                worker.should_capture_child_tasks_in_placement_group)
-        placement_group = configure_placement_group_based_on_context(
-            placement_group_capture_child_tasks,
-            placement_group_bundle_index,
-            resources,
-            actor_placement_resources,
-            meta.class_name,
-            placement_group=placement_group)
-
-        if runtime_env and not isinstance(runtime_env, ParsedRuntimeEnv):
-            runtime_env = ParsedRuntimeEnv(runtime_env)
-        elif isinstance(runtime_env, ParsedRuntimeEnv):
-            pass
->>>>>>> 36099361
         else:
             new_runtime_env = meta.runtime_env
-
-        # parent_runtime_env = worker.core_worker.get_current_runtime_env()
-        # parsed_runtime_env = override_task_or_actor_runtime_env(
-        #     runtime_env, parent_runtime_env)
 
         concurrency_groups_dict = {}
         for cg_name in meta.concurrency_groups:
