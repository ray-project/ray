--- conflicted
+++ resolved
@@ -426,28 +426,13 @@
                 placement_resources=actor_placement_resources)
 
         actor_handle = ActorHandle(
-<<<<<<< HEAD
-            actor_id, self._class_name, actor_cursor, self._actor_method_names,
+            actor_id, self._modified_class.__module__, self._class_name,
+            actor_cursor, self._actor_method_names,
             self._method_signatures, self._actor_method_num_return_vals,
             actor_cursor, self._actor_method_cpus, worker.task_driver_id)
         # We increment the actor counter by 1 to account for the actor creation
         # task.
         actor_handle._ray_actor_counter += 1
-
-        # Call __init__ as a remote function.
-        if "__init__" in actor_handle._ray_actor_method_names:
-            actor_handle.__init__.remote(*args, **kwargs)
-        else:
-            if len(args) != 0 or len(kwargs) != 0:
-                raise Exception("Arguments cannot be passed to the actor "
-                                "constructor because this actor class has no "
-                                "__init__ method.")
-=======
-            actor_id, self._modified_class.__module__, self._class_name,
-            actor_cursor, actor_counter, self._actor_method_names,
-            self._method_signatures, self._actor_method_num_return_vals,
-            actor_cursor, self._actor_method_cpus, worker.task_driver_id)
->>>>>>> ffa6ee3e
 
         return actor_handle
 
@@ -515,16 +500,10 @@
                  actor_driver_id,
                  actor_handle_id=None):
         self._ray_actor_id = actor_id
+        self._ray_module_name = module_name
         # False if this actor handle was created by forking or pickling. True
         # if it was created by the _serialization_helper function.
-<<<<<<< HEAD
         self._ray_original_handle = actor_handle_id is None
-=======
-        self._ray_original_handle = previous_actor_handle_id is None
-        self._ray_module_name = module_name
-
-        self._ray_actor_id = actor_id
->>>>>>> ffa6ee3e
         if self._ray_original_handle:
             self._ray_actor_handle_id = ray.ObjectID(
                 ray.worker.NIL_ACTOR_HANDLE_ID)
@@ -594,32 +573,8 @@
 
         is_actor_checkpoint_method = (method_name == "__ray_checkpoint__")
 
-<<<<<<< HEAD
-        function_id = FunctionActorManager.compute_actor_method_function_id(
-            self._ray_class_name, method_name)
-=======
-        # Right now, if the actor handle has been pickled, we create a
-        # temporary actor handle id for invocations.
-        # TODO(pcm): This still leads to a lot of actor handles being
-        # created, there should be a better way to handle pickled
-        # actor handles.
-        if self._ray_actor_handle_id is None:
-            actor_handle_id = compute_actor_handle_id_non_forked(
-                self._ray_actor_id, self._ray_previous_actor_handle_id,
-                worker.current_task_id)
-            # Each new task creates a new actor handle id, so we need to
-            # reset the actor counter to 0
-            if (actor_handle_id !=
-                    self._ray_previously_generated_actor_handle_id):
-                self._ray_actor_counter = 0
-                self._ray_previously_generated_actor_handle_id = (
-                    actor_handle_id)
-        else:
-            actor_handle_id = self._ray_actor_handle_id
-
         function_descriptor = FunctionDescriptor(
             self._ray_module_name, method_name, self._ray_class_name)
->>>>>>> ffa6ee3e
         object_ids = worker.submit_task(
             function_descriptor,
             args,
@@ -692,16 +647,10 @@
             # If the worker is a driver and driver id has changed because
             # Ray was shut down re-initialized, the actor is already cleaned up
             # and we don't need to send `__ray_terminate__` again.
-<<<<<<< HEAD
-            logger.warn("Actor is garbage collected in the wrong driver." +
-                        " Actor id = %s, class name = %s.", self._ray_actor_id,
-                        self._ray_class_name)
-=======
             logger.warning(
                 "Actor is garbage collected in the wrong driver." +
                 " Actor id = %s, class name = %s.", self._ray_actor_id,
                 self._ray_class_name)
->>>>>>> ffa6ee3e
             return
         if worker.connected and self._ray_original_handle:
             # TODO(rkn): Should we be passing in the actor cursor as a
@@ -734,11 +683,8 @@
 
         state = {
             "actor_id": self._ray_actor_id.id(),
-<<<<<<< HEAD
             "actor_handle_id": actor_handle_id.id(),
-=======
             "module_name": self._ray_module_name,
->>>>>>> ffa6ee3e
             "class_name": self._ray_class_name,
             "actor_cursor": self._ray_actor_cursor.id()
             if self._ray_actor_cursor is not None else None,
