import inspect
import logging
import weakref

import ray.ray_constants as ray_constants
import ray._raylet
import ray._private.signature as signature
from ray._private.runtime_env.validation import ParsedRuntimeEnv
import ray.worker
from ray.util.annotations import PublicAPI
from ray.util.placement_group import configure_placement_group_based_on_context
from ray.util.scheduling_strategies import PlacementGroupSchedulingStrategy

from ray import ActorClassID, Language
from ray._raylet import PythonFunctionDescriptor
from ray._private.client_mode_hook import client_mode_hook
from ray._private.client_mode_hook import client_mode_should_convert
from ray._private.client_mode_hook import client_mode_convert_actor
from ray import cross_language
from ray.util.inspect import (
    is_function_or_method,
    is_class_method,
    is_static_method,
)
from ray.exceptions import AsyncioActorExit
from ray.util.tracing.tracing_helper import (_tracing_actor_creation,
                                             _tracing_actor_method_invocation,
                                             _inject_tracing_into_class)

logger = logging.getLogger(__name__)


@PublicAPI
@client_mode_hook(auto_init=False)
def method(*args, **kwargs):
    """Annotate an actor method.

    .. code-block:: python

        @ray.remote
        class Foo:
            @ray.method(num_returns=2)
            def bar(self):
                return 1, 2

        f = Foo.remote()

        _, _ = f.bar.remote()

    Args:
        num_returns: The number of object refs that should be returned by
            invocations of this actor method.
    """
    assert len(args) == 0
    assert len(kwargs) == 1

    assert "num_returns" in kwargs or "concurrency_group" in kwargs

    def annotate_method(method):
        if "num_returns" in kwargs:
            method.__ray_num_returns__ = kwargs["num_returns"]
        if "concurrency_group" in kwargs:
            method.__ray_concurrency_group__ = kwargs["concurrency_group"]
        return method

    return annotate_method


# Create objects to wrap method invocations. This is done so that we can
# invoke methods with actor.method.remote() instead of actor.method().
class ActorMethod:
    """A class used to invoke an actor method.

    Note: This class only keeps a weak ref to the actor, unless it has been
    passed to a remote function. This avoids delays in GC of the actor.

    Attributes:
        _actor_ref: A weakref handle to the actor.
        _method_name: The name of the actor method.
        _num_returns: The default number of return values that the method
            invocation should return.
        _decorator: An optional decorator that should be applied to the actor
            method invocation (as opposed to the actor method execution) before
            invoking the method. The decorator must return a function that
            takes in two arguments ("args" and "kwargs"). In most cases, it
            should call the function that was passed into the decorator and
            return the resulting ObjectRefs. For an example, see
            "test_decorated_method" in "python/ray/tests/test_actor.py".
    """

    def __init__(self,
                 actor,
                 method_name,
                 num_returns,
                 decorator=None,
                 hardref=False):
        self._actor_ref = weakref.ref(actor)
        self._method_name = method_name
        self._num_returns = num_returns
        # This is a decorator that is used to wrap the function invocation (as
        # opposed to the function execution). The decorator must return a
        # function that takes in two arguments ("args" and "kwargs"). In most
        # cases, it should call the function that was passed into the decorator
        # and return the resulting ObjectRefs.
        self._decorator = decorator

        # Acquire a hard ref to the actor, this is useful mainly when passing
        # actor method handles to remote functions.
        if hardref:
            self._actor_hard_ref = actor
        else:
            self._actor_hard_ref = None

    def __call__(self, *args, **kwargs):
        raise TypeError("Actor methods cannot be called directly. Instead "
                        f"of running 'object.{self._method_name}()', try "
                        f"'object.{self._method_name}.remote()'.")

    def remote(self, *args, **kwargs):
        return self._remote(args, kwargs)

    def options(self, **options):
        """Convenience method for executing an actor method call with options.

        Same arguments as func._remote(), but returns a wrapped function
        that a non-underscore .remote() can be called on.

        Examples:
            # The following two calls are equivalent.
            >>> actor.my_method._remote(args=[x, y], name="foo", num_returns=2)
            >>> actor.my_method.options(name="foo", num_returns=2).remote(x, y)
        """

        func_cls = self

        class FuncWrapper:
            def remote(self, *args, **kwargs):
                return func_cls._remote(args=args, kwargs=kwargs, **options)

        return FuncWrapper()

    @_tracing_actor_method_invocation
    def _remote(self,
                args=None,
                kwargs=None,
                name="",
                num_returns=None,
                concurrency_group=None):
        if num_returns is None:
            num_returns = self._num_returns

        def invocation(args, kwargs):
            actor = self._actor_hard_ref or self._actor_ref()
            if actor is None:
                raise RuntimeError("Lost reference to actor")
            return actor._actor_method_call(
                self._method_name,
                args=args,
                kwargs=kwargs,
                name=name,
                num_returns=num_returns)

        # Apply the decorator if there is one.
        if self._decorator is not None:
            invocation = self._decorator(invocation)

        return invocation(args, kwargs)

    def __getstate__(self):
        return {
            "actor": self._actor_ref(),
            "method_name": self._method_name,
            "num_returns": self._num_returns,
            "decorator": self._decorator,
        }

    def __setstate__(self, state):
        self.__init__(
            state["actor"],
            state["method_name"],
            state["num_returns"],
            state["decorator"],
            hardref=True)


class ActorClassMethodMetadata(object):
    """Metadata for all methods in an actor class. This data can be cached.

    Attributes:
        methods: The actor methods.
        decorators: Optional decorators that should be applied to the
            method invocation function before invoking the actor methods. These
            can be set by attaching the attribute
            "__ray_invocation_decorator__" to the actor method.
        signatures: The signatures of the methods.
        num_returns: The default number of return values for
            each actor method.
    """

    _cache = {}  # This cache will be cleared in ray.worker.disconnect()

    def __init__(self):
        class_name = type(self).__name__
        raise TypeError(f"{class_name} can not be constructed directly, "
                        f"instead of running '{class_name}()', "
                        f"try '{class_name}.create()'")

    @classmethod
    def reset_cache(cls):
        cls._cache.clear()

    @classmethod
    def create(cls, modified_class, actor_creation_function_descriptor):
        # Try to create an instance from cache.
        cached_meta = cls._cache.get(actor_creation_function_descriptor)
        if cached_meta is not None:
            return cached_meta

        # Create an instance without __init__ called.
        self = cls.__new__(cls)

        actor_methods = inspect.getmembers(modified_class,
                                           is_function_or_method)
        self.methods = dict(actor_methods)

        # Extract the signatures of each of the methods. This will be used
        # to catch some errors if the methods are called with inappropriate
        # arguments.
        self.decorators = {}
        self.signatures = {}
        self.num_returns = {}
        self.concurrency_group_for_methods = {}

        for method_name, method in actor_methods:
            # Whether or not this method requires binding of its first
            # argument. For class and static methods, we do not want to bind
            # the first argument, but we do for instance methods
            method = inspect.unwrap(method)
            is_bound = (is_class_method(method)
                        or is_static_method(modified_class, method_name))

            # Print a warning message if the method signature is not
            # supported. We don't raise an exception because if the actor
            # inherits from a class that has a method whose signature we
            # don't support, there may not be much the user can do about it.
            self.signatures[method_name] = signature.extract_signature(
                method, ignore_first=not is_bound)
            # Set the default number of return values for this method.
            if hasattr(method, "__ray_num_returns__"):
                self.num_returns[method_name] = (method.__ray_num_returns__)
            else:
                self.num_returns[method_name] = (
                    ray_constants.DEFAULT_ACTOR_METHOD_NUM_RETURN_VALS)

            if hasattr(method, "__ray_invocation_decorator__"):
                self.decorators[method_name] = (
                    method.__ray_invocation_decorator__)

            if hasattr(method, "__ray_concurrency_group__"):
                self.concurrency_group_for_methods[method_name] = (
                    method.__ray_concurrency_group__)

        # Update cache.
        cls._cache[actor_creation_function_descriptor] = self
        return self


class ActorClassMetadata:
    """Metadata for an actor class.

    Attributes:
        language: The actor language, e.g. Python, Java.
        modified_class: The original class that was decorated (with some
            additional methods added like __ray_terminate__).
        actor_creation_function_descriptor: The function descriptor for
            the actor creation task.
        class_id: The ID of this actor class.
        class_name: The name of this class.
        num_cpus: The default number of CPUs required by the actor creation
            task.
        num_gpus: The default number of GPUs required by the actor creation
            task.
        memory: The heap memory quota for this actor.
        object_store_memory: The object store memory quota for this actor.
        resources: The default resources required by the actor creation task.
        accelerator_type: The specified type of accelerator required for the
            node on which this actor runs.
        runtime_env: The runtime environment for this actor.
        scheduling_strategy: Strategy about how to schedule this actor.
        last_export_session_and_job: A pair of the last exported session
            and job to help us to know whether this function was exported.
            This is an imperfect mechanism used to determine if we need to
            export the remote function again. It is imperfect in the sense that
            the actor class definition could be exported multiple times by
            different workers.
        method_meta: The actor method metadata.
    """

    def __init__(self, language, modified_class,
                 actor_creation_function_descriptor, class_id, max_restarts,
                 max_task_retries, num_cpus, num_gpus, memory,
                 object_store_memory, resources, accelerator_type, runtime_env,
                 concurrency_groups, scheduling_strategy):
        self.language = language
        self.modified_class = modified_class
        self.actor_creation_function_descriptor = \
            actor_creation_function_descriptor
        self.class_name = actor_creation_function_descriptor.class_name
        self.is_cross_language = language != Language.PYTHON
        self.class_id = class_id
        self.max_restarts = max_restarts
        self.max_task_retries = max_task_retries
        self.num_cpus = num_cpus
        self.num_gpus = num_gpus
        self.memory = memory
        self.object_store_memory = object_store_memory
        self.resources = resources
        self.accelerator_type = accelerator_type
        self.runtime_env = runtime_env
        self.concurrency_groups = concurrency_groups
        self.scheduling_strategy = scheduling_strategy
        self.last_export_session_and_job = None
        self.method_meta = ActorClassMethodMetadata.create(
            modified_class, actor_creation_function_descriptor)


class ActorClass:
    """An actor class.

    This is a decorated class. It can be used to create actors.

    Attributes:
        __ray_metadata__: Contains metadata for the actor.
    """

    def __init__(cls, name, bases, attr):
        """Prevents users from directly inheriting from an ActorClass.

        This will be called when a class is defined with an ActorClass object
        as one of its base classes. To intentionally construct an ActorClass,
        use the '_ray_from_modified_class' classmethod.

        Raises:
            TypeError: Always.
        """
        for base in bases:
            if isinstance(base, ActorClass):
                raise TypeError(
                    f"Attempted to define subclass '{name}' of actor "
                    f"class '{base.__ray_metadata__.class_name}'. "
                    "Inheriting from actor classes is "
                    "not currently supported. You can instead "
                    "inherit from a non-actor base class and make "
                    "the derived class an actor class (with "
                    "@ray.remote).")

        # This shouldn't be reached because one of the base classes must be
        # an actor class if this was meant to be subclassed.
        assert False, ("ActorClass.__init__ should not be called. Please use "
                       "the @ray.remote decorator instead.")

    def __call__(self, *args, **kwargs):
        """Prevents users from directly instantiating an ActorClass.

        This will be called instead of __init__ when 'ActorClass()' is executed
        because an is an object rather than a metaobject. To properly
        instantiated a remote actor, use 'ActorClass.remote()'.

        Raises:
            Exception: Always.
        """
        raise TypeError("Actors cannot be instantiated directly. "
                        f"Instead of '{self.__ray_metadata__.class_name}()', "
                        f"use '{self.__ray_metadata__.class_name}.remote()'.")

    @classmethod
    def _ray_from_modified_class(cls, modified_class, class_id, max_restarts,
                                 max_task_retries, num_cpus, num_gpus, memory,
                                 object_store_memory, resources,
                                 accelerator_type, runtime_env,
                                 concurrency_groups, scheduling_strategy):
        for attribute in [
                "remote",
                "_remote",
                "_ray_from_modified_class",
                "_ray_from_function_descriptor",
        ]:
            if hasattr(modified_class, attribute):
                logger.warning("Creating an actor from class "
                               f"{modified_class.__name__} overwrites "
                               f"attribute {attribute} of that class")

        # Make sure the actor class we are constructing inherits from the
        # original class so it retains all class properties.
        class DerivedActorClass(cls, modified_class):
            pass

        name = f"ActorClass({modified_class.__name__})"
        DerivedActorClass.__module__ = modified_class.__module__
        DerivedActorClass.__name__ = name
        DerivedActorClass.__qualname__ = name
        # Construct the base object.
        self = DerivedActorClass.__new__(DerivedActorClass)
        # Actor creation function descriptor.
        actor_creation_function_descriptor = \
            PythonFunctionDescriptor.from_class(
                modified_class.__ray_actor_class__)

        # Parse local pip/conda config files here. If we instead did it in
        # .remote(), it would get run in the Ray Client server, which runs on
        # a remote node where the files aren't available.
        if runtime_env:
            if isinstance(runtime_env, str):
                new_runtime_env = runtime_env
            else:
                new_runtime_env = ParsedRuntimeEnv(runtime_env).serialize()
        else:
            new_runtime_env = None

        self.__ray_metadata__ = ActorClassMetadata(
            Language.PYTHON, modified_class,
            actor_creation_function_descriptor, class_id, max_restarts,
            max_task_retries, num_cpus, num_gpus, memory, object_store_memory,
            resources, accelerator_type, new_runtime_env, concurrency_groups,
            scheduling_strategy)

        return self

    @classmethod
    def _ray_from_function_descriptor(
            cls, language, actor_creation_function_descriptor, max_restarts,
            max_task_retries, num_cpus, num_gpus, memory, object_store_memory,
            resources, accelerator_type, runtime_env):
        self = ActorClass.__new__(ActorClass)

        # Parse local pip/conda config files here. If we instead did it in
        # .remote(), it would get run in the Ray Client server, which runs on
        # a remote node where the files aren't available.
        if runtime_env:
            if isinstance(runtime_env, str):
                new_runtime_env = runtime_env
            else:
                new_runtime_env = ParsedRuntimeEnv(runtime_env).serialize()
        else:
            new_runtime_env = None

        self.__ray_metadata__ = ActorClassMetadata(
            language, None, actor_creation_function_descriptor, None,
            max_restarts, max_task_retries, num_cpus, num_gpus, memory,
            object_store_memory, resources, accelerator_type, new_runtime_env,
            [], None)

        return self

    def remote(self, *args, **kwargs):
        """Create an actor.

        Args:
            args: These arguments are forwarded directly to the actor
                constructor.
            kwargs: These arguments are forwarded directly to the actor
                constructor.

        Returns:
            A handle to the newly created actor.
        """
        return self._remote(args=args, kwargs=kwargs)

    def options(self,
                args=None,
                kwargs=None,
                num_cpus=None,
                num_gpus=None,
                memory=None,
                object_store_memory=None,
                resources=None,
                accelerator_type=None,
                max_concurrency=None,
                max_restarts=None,
                max_task_retries=None,
                name=None,
                namespace=None,
                lifetime=None,
                placement_group="default",
                placement_group_bundle_index=-1,
                placement_group_capture_child_tasks=None,
                runtime_env=None,
                scheduling_strategy=None):
        """Configures and overrides the actor instantiation parameters.

        The arguments are the same as those that can be passed
        to :obj:`ray.remote`.

        Examples:

        .. code-block:: python

            @ray.remote(num_cpus=2, resources={"CustomResource": 1})
            class Foo:
                def method(self):
                    return 1
            # Class Foo will require 1 cpu instead of 2.
            # It will also require no custom resources.
            Bar = Foo.options(num_cpus=1, resources=None)
        """

        actor_cls = self

        # Parse local pip/conda config files here. If we instead did it in
        # .remote(), it would get run in the Ray Client server, which runs on
        # a remote node where the files aren't available.
        if runtime_env:
            if isinstance(runtime_env, str):
                new_runtime_env = runtime_env
            else:
                new_runtime_env = ParsedRuntimeEnv(runtime_env
                                                   or {}).serialize()
        else:
            # Keep the new_runtime_env as None.  In .remote(), we need to know
            # if runtime_env is None to know whether or not to fall back to the
            # runtime_env specified in the @ray.remote decorator.
            new_runtime_env = None

        class ActorOptionWrapper:
            def remote(self, *args, **kwargs):
                return actor_cls._remote(
                    args=args,
                    kwargs=kwargs,
                    num_cpus=num_cpus,
                    num_gpus=num_gpus,
                    memory=memory,
                    object_store_memory=object_store_memory,
                    resources=resources,
                    accelerator_type=accelerator_type,
                    max_concurrency=max_concurrency,
                    max_restarts=max_restarts,
                    max_task_retries=max_task_retries,
                    name=name,
                    namespace=namespace,
                    lifetime=lifetime,
                    placement_group=placement_group,
                    placement_group_bundle_index=placement_group_bundle_index,
                    placement_group_capture_child_tasks=(
                        placement_group_capture_child_tasks),
                    runtime_env=new_runtime_env,
                    scheduling_strategy=scheduling_strategy)

        return ActorOptionWrapper()

    @_tracing_actor_creation
    def _remote(self,
                args=None,
                kwargs=None,
                num_cpus=None,
                num_gpus=None,
                memory=None,
                object_store_memory=None,
                resources=None,
                accelerator_type=None,
                max_concurrency=None,
                max_restarts=None,
                max_task_retries=None,
                name=None,
                namespace=None,
                lifetime=None,
                placement_group="default",
                placement_group_bundle_index=-1,
                placement_group_capture_child_tasks=None,
                runtime_env=None,
                scheduling_strategy=None):
        """Create an actor.

        This method allows more flexibility than the remote method because
        resource requirements can be specified and override the defaults in the
        decorator.

        Args:
            args: The arguments to forward to the actor constructor.
            kwargs: The keyword arguments to forward to the actor constructor.
            num_cpus: The number of CPUs required by the actor creation task.
            num_gpus: The number of GPUs required by the actor creation task.
            memory: Restrict the heap memory usage of this actor.
            object_store_memory: Restrict the object store memory used by
                this actor when creating objects.
            resources: The custom resources required by the actor creation
                task.
            max_concurrency: The max number of concurrent calls to allow for
                this actor. This only works with direct actor calls. The max
                concurrency defaults to 1 for threaded execution, and 1000 for
                asyncio execution. Note that the execution order is not
                guaranteed when max_concurrency > 1.
            name: The globally unique name for the actor, which can be used
                to retrieve the actor via ray.get_actor(name) as long as the
                actor is still alive.
            namespace: Override the namespace to use for the actor. By default,
                actors are created in an anonymous namespace. The actor can
                be retrieved via ray.get_actor(name=name, namespace=namespace).
            lifetime: Either `None`, which defaults to the actor will fate
                share with its creator and will be deleted once its refcount
                drops to zero, or "detached", which means the actor will live
                as a global object independent of the creator.
            placement_group: the placement group this actor belongs to,
                or None if it doesn't belong to any group. Setting to "default"
                autodetects the placement group based on the current setting of
                placement_group_capture_child_tasks.
            placement_group_bundle_index: the index of the bundle
                if the actor belongs to a placement group, which may be -1 to
                specify any available bundle.
            placement_group_capture_child_tasks: Whether or not children tasks
                of this actor should implicitly use the same placement group
                as its parent. It is True by default.
            runtime_env (Dict[str, Any]): Specifies the runtime environment for
                this actor or task and its children (see
                :ref:`runtime-environments` for details).  This API is in beta
                and may change before becoming stable.

        Returns:
            A handle to the newly created actor.
        """
        if args is None:
            args = []
        if kwargs is None:
            kwargs = {}
        meta = self.__ray_metadata__
        actor_has_async_methods = len(
            inspect.getmembers(
                meta.modified_class,
                predicate=inspect.iscoroutinefunction)) > 0
        is_asyncio = actor_has_async_methods

        if max_concurrency is None:
            if is_asyncio:
                max_concurrency = 1000
            else:
                max_concurrency = 1

        if max_concurrency < 1:
            raise ValueError("max_concurrency must be >= 1")

        if client_mode_should_convert(auto_init=True):
            return client_mode_convert_actor(
                self,
                args,
                kwargs,
                num_cpus=num_cpus,
                num_gpus=num_gpus,
                memory=memory,
                object_store_memory=object_store_memory,
                resources=resources,
                accelerator_type=accelerator_type,
                max_concurrency=max_concurrency,
                max_restarts=max_restarts,
                max_task_retries=max_task_retries,
                name=name,
                namespace=namespace,
                lifetime=lifetime,
                placement_group=placement_group,
                placement_group_bundle_index=placement_group_bundle_index,
                placement_group_capture_child_tasks=(
                    placement_group_capture_child_tasks),
                runtime_env=runtime_env,
                scheduling_strategy=scheduling_strategy)

        worker = ray.worker.global_worker
        worker.check_connected()

        if name is not None:
            if not isinstance(name, str):
                raise TypeError(
                    f"name must be None or a string, got: '{type(name)}'.")
            elif name == "":
                raise ValueError("Actor name cannot be an empty string.")
        if namespace is not None:
            ray._private.utils.validate_namespace(namespace)

        # Check whether the name is already taken.
        # TODO(edoakes): this check has a race condition because two drivers
        # could pass the check and then create the same named actor. We should
        # instead check this when we create the actor, but that's currently an
        # async call.
        if name is not None:
            try:
                ray.get_actor(name, namespace=namespace)
            except ValueError:  # Name is not taken.
                pass
            else:
                raise ValueError(
                    f"The name {name} (namespace={namespace}) is already "
                    "taken. Please use "
                    "a different name or get the existing actor using "
                    f"ray.get_actor('{name}', namespace='{namespace}')")

        if lifetime is None:
            detached = False
        elif lifetime == "detached":
            detached = True
        else:
            raise ValueError(
                "actor `lifetime` argument must be either `None` or 'detached'"
            )

        # Set the actor's default resources if not already set. First three
        # conditions are to check that no resources were specified in the
        # decorator. Last three conditions are to check that no resources were
        # specified when _remote() was called.
        if (meta.num_cpus is None and meta.num_gpus is None
                and meta.resources is None and meta.accelerator_type is None
                and num_cpus is None and num_gpus is None and resources is None
                and accelerator_type is None):
            # In the default case, actors acquire no resources for
            # their lifetime, and actor methods will require 1 CPU.
            cpus_to_use = ray_constants.DEFAULT_ACTOR_CREATION_CPU_SIMPLE
            actor_method_cpu = ray_constants.DEFAULT_ACTOR_METHOD_CPU_SIMPLE
        else:
            # If any resources are specified (here or in decorator), then
            # all resources are acquired for the actor's lifetime and no
            # resources are associated with methods.
            cpus_to_use = (ray_constants.DEFAULT_ACTOR_CREATION_CPU_SPECIFIED
                           if meta.num_cpus is None else meta.num_cpus)
            actor_method_cpu = ray_constants.DEFAULT_ACTOR_METHOD_CPU_SPECIFIED

        # LOCAL_MODE cannot handle cross_language
        if worker.mode == ray.LOCAL_MODE:
            assert not meta.is_cross_language, \
                "Cross language ActorClass cannot be executed locally."

        # Export the actor.
        if not meta.is_cross_language and (meta.last_export_session_and_job !=
                                           worker.current_session_and_job):
            # If this actor class was not exported in this session and job,
            # we need to export this function again, because current GCS
            # doesn't have it.
            meta.last_export_session_and_job = (worker.current_session_and_job)
            # After serialize / deserialize modified class, the __module__
            # of modified class will be ray.cloudpickle.cloudpickle.
            # So, here pass actor_creation_function_descriptor to make
            # sure export actor class correct.
            worker.function_actor_manager.export_actor_class(
                meta.modified_class, meta.actor_creation_function_descriptor,
                meta.method_meta.methods.keys())

        resources = ray._private.utils.resources_from_resource_arguments(
            cpus_to_use, meta.num_gpus, meta.memory, meta.object_store_memory,
            meta.resources, meta.accelerator_type, num_cpus, num_gpus, memory,
            object_store_memory, resources, accelerator_type)

        # If the actor methods require CPU resources, then set the required
        # placement resources. If actor_placement_resources is empty, then
        # the required placement resources will be the same as resources.
        actor_placement_resources = {}
        assert actor_method_cpu in [0, 1]
        if actor_method_cpu == 1:
            actor_placement_resources = resources.copy()
            actor_placement_resources["CPU"] += 1
        if meta.is_cross_language:
            creation_args = cross_language.format_args(worker, args, kwargs)
        else:
            function_signature = meta.method_meta.signatures["__init__"]
            creation_args = signature.flatten_args(function_signature, args,
                                                   kwargs)

        if (placement_group != "default") and (scheduling_strategy is
                                               not None):
            raise ValueError("TODO(jjyao) better error message")

        scheduling_strategy = scheduling_strategy or meta.scheduling_strategy
        if isinstance(scheduling_strategy, PlacementGroupSchedulingStrategy):
            placement_group = scheduling_strategy.placement_group
            placement_group_bundle_index = \
                scheduling_strategy.placement_group_bundle_index
            placement_group_capture_child_tasks = \
                scheduling_strategy.placement_group_capture_child_tasks

        if placement_group_capture_child_tasks is None:
            placement_group_capture_child_tasks = (
                worker.should_capture_child_tasks_in_placement_group)
        placement_group = configure_placement_group_based_on_context(
            placement_group_capture_child_tasks,
            placement_group_bundle_index,
            resources,
            actor_placement_resources,
            meta.class_name,
            placement_group=placement_group)
        if not placement_group.is_empty:
            scheduling_strategy = PlacementGroupSchedulingStrategy(
                placement_group, placement_group_bundle_index,
                placement_group_capture_child_tasks)

        if runtime_env:
            if isinstance(runtime_env, str):
                # Serialzed protobuf runtime env from Ray client.
                new_runtime_env = runtime_env
            elif isinstance(runtime_env, ParsedRuntimeEnv):
                new_runtime_env = runtime_env.serialize()
            else:
                raise TypeError(f"Error runtime env type {type(runtime_env)}")
        else:
            new_runtime_env = meta.runtime_env

        concurrency_groups_dict = {}
        for cg_name in meta.concurrency_groups:
            concurrency_groups_dict[cg_name] = {
                "name": cg_name,
                "max_concurrency": meta.concurrency_groups[cg_name],
                "function_descriptors": [],
            }

        # Update methods
        for method_name in meta.method_meta.concurrency_group_for_methods:
            cg_name = meta.method_meta.concurrency_group_for_methods[
                method_name]
            assert cg_name in concurrency_groups_dict

            module_name = meta.actor_creation_function_descriptor.module_name
            class_name = meta.actor_creation_function_descriptor.class_name
            concurrency_groups_dict[cg_name]["function_descriptors"].append(
                PythonFunctionDescriptor(module_name, method_name, class_name))

        actor_id = worker.core_worker.create_actor(
            meta.language,
            meta.actor_creation_function_descriptor,
            creation_args,
            max_restarts or meta.max_restarts,
            max_task_retries or meta.max_task_retries,
            resources,
            actor_placement_resources,
            max_concurrency,
            detached,
            name if name is not None else "",
            namespace if namespace is not None else "",
            is_asyncio,
            # Store actor_method_cpu in actor handle's extension data.
            extension_data=str(actor_method_cpu),
<<<<<<< HEAD
            serialized_runtime_env=parsed_runtime_env.serialize(),
            runtime_env_uris=parsed_runtime_env.get_uris(),
            concurrency_groups_dict=concurrency_groups_dict or dict(),
            scheduling_strategy=scheduling_strategy)
=======
            serialized_runtime_env=new_runtime_env or "{}",
            concurrency_groups_dict=concurrency_groups_dict or dict())
>>>>>>> b872fdaa

        actor_handle = ActorHandle(
            meta.language,
            actor_id,
            meta.method_meta.decorators,
            meta.method_meta.signatures,
            meta.method_meta.num_returns,
            actor_method_cpu,
            meta.actor_creation_function_descriptor,
            worker.current_session_and_job,
            original_handle=True)

        return actor_handle


class ActorHandle:
    """A handle to an actor.

    The fields in this class are prefixed with _ray_ to hide them from the user
    and to avoid collision with actor method names.

    An ActorHandle can be created in three ways. First, by calling .remote() on
    an ActorClass. Second, by passing an actor handle into a task (forking the
    ActorHandle). Third, by directly serializing the ActorHandle (e.g., with
    cloudpickle).

    Attributes:
        _ray_actor_language: The actor language.
        _ray_actor_id: Actor ID.
        _ray_method_decorators: Optional decorators for the function
            invocation. This can be used to change the behavior on the
            invocation side, whereas a regular decorator can be used to change
            the behavior on the execution side.
        _ray_method_signatures: The signatures of the actor methods.
        _ray_method_num_returns: The default number of return values for
            each method.
        _ray_actor_method_cpus: The number of CPUs required by actor methods.
        _ray_original_handle: True if this is the original actor handle for a
            given actor. If this is true, then the actor will be destroyed when
            this handle goes out of scope.
        _ray_is_cross_language: Whether this actor is cross language.
        _ray_actor_creation_function_descriptor: The function descriptor
            of the actor creation task.
    """

    def __init__(self,
                 language,
                 actor_id,
                 method_decorators,
                 method_signatures,
                 method_num_returns,
                 actor_method_cpus,
                 actor_creation_function_descriptor,
                 session_and_job,
                 original_handle=False):
        self._ray_actor_language = language
        self._ray_actor_id = actor_id
        self._ray_original_handle = original_handle
        self._ray_method_decorators = method_decorators
        self._ray_method_signatures = method_signatures
        self._ray_method_num_returns = method_num_returns
        self._ray_actor_method_cpus = actor_method_cpus
        self._ray_session_and_job = session_and_job
        self._ray_is_cross_language = language != Language.PYTHON
        self._ray_actor_creation_function_descriptor = \
            actor_creation_function_descriptor
        self._ray_function_descriptor = {}

        if not self._ray_is_cross_language:
            assert isinstance(actor_creation_function_descriptor,
                              PythonFunctionDescriptor)
            module_name = actor_creation_function_descriptor.module_name
            class_name = actor_creation_function_descriptor.class_name
            for method_name in self._ray_method_signatures.keys():
                function_descriptor = PythonFunctionDescriptor(
                    module_name, method_name, class_name)
                self._ray_function_descriptor[
                    method_name] = function_descriptor
                method = ActorMethod(
                    self,
                    method_name,
                    self._ray_method_num_returns[method_name],
                    decorator=self._ray_method_decorators.get(method_name))
                setattr(self, method_name, method)

    def __del__(self):
        # Mark that this actor handle has gone out of scope. Once all actor
        # handles are out of scope, the actor will exit.
        if ray.worker:
            worker = ray.worker.global_worker
            if worker.connected and hasattr(worker, "core_worker"):
                worker.core_worker.remove_actor_handle_reference(
                    self._ray_actor_id)

    def _actor_method_call(self,
                           method_name,
                           args=None,
                           kwargs=None,
                           name="",
                           num_returns=None):
        """Method execution stub for an actor handle.

        This is the function that executes when
        `actor.method_name.remote(*args, **kwargs)` is called. Instead of
        executing locally, the method is packaged as a task and scheduled
        to the remote actor instance.

        Args:
            method_name: The name of the actor method to execute.
            args: A list of arguments for the actor method.
            kwargs: A dictionary of keyword arguments for the actor method.
            name (str): The name to give the actor method call task.
            num_returns (int): The number of return values for the method.

        Returns:
            object_refs: A list of object refs returned by the remote actor
                method.
        """
        worker = ray.worker.global_worker

        args = args or []
        kwargs = kwargs or {}
        if self._ray_is_cross_language:
            list_args = cross_language.format_args(worker, args, kwargs)
            function_descriptor = \
                cross_language.get_function_descriptor_for_actor_method(
                    self._ray_actor_language,
                    self._ray_actor_creation_function_descriptor, method_name)
        else:
            function_signature = self._ray_method_signatures[method_name]

            if not args and not kwargs and not function_signature:
                list_args = []
            else:
                list_args = signature.flatten_args(function_signature, args,
                                                   kwargs)
            function_descriptor = self._ray_function_descriptor[method_name]

        if worker.mode == ray.LOCAL_MODE:
            assert not self._ray_is_cross_language,\
                "Cross language remote actor method " \
                "cannot be executed locally."

        object_refs = worker.core_worker.submit_actor_task(
            self._ray_actor_language, self._ray_actor_id, function_descriptor,
            list_args, name, num_returns, self._ray_actor_method_cpus)

        if len(object_refs) == 1:
            object_refs = object_refs[0]
        elif len(object_refs) == 0:
            object_refs = None

        return object_refs

    def __getattr__(self, item):
        if not self._ray_is_cross_language:
            raise AttributeError(f"'{type(self).__name__}' object has "
                                 f"no attribute '{item}'")
        if item in ["__ray_terminate__", "__ray_checkpoint__"]:

            class FakeActorMethod(object):
                def __call__(self, *args, **kwargs):
                    raise TypeError(
                        "Actor methods cannot be called directly. Instead "
                        "of running 'object.{}()', try 'object.{}.remote()'.".
                        format(item, item))

                def remote(self, *args, **kwargs):
                    logger.warning(f"Actor method {item} is not "
                                   "supported by cross language.")

            return FakeActorMethod()

        return ActorMethod(
            self,
            item,
            ray_constants.
            # Currently, we use default num returns
            DEFAULT_ACTOR_METHOD_NUM_RETURN_VALS,
            # Currently, cross-lang actor method not support decorator
            decorator=None)

    # Make tab completion work.
    def __dir__(self):
        return self._ray_method_signatures.keys()

    def __repr__(self):
        return ("Actor("
                f"{self._ray_actor_creation_function_descriptor.class_name}, "
                f"{self._actor_id.hex()})")

    @property
    def _actor_id(self):
        return self._ray_actor_id

    def _serialization_helper(self):
        """This is defined in order to make pickling work.

        Returns:
            A dictionary of the information needed to reconstruct the object.
        """
        worker = ray.worker.global_worker
        worker.check_connected()

        if hasattr(worker, "core_worker"):
            # Non-local mode
            state = worker.core_worker.serialize_actor_handle(
                self._ray_actor_id)
        else:
            # Local mode
            state = ({
                "actor_language": self._ray_actor_language,
                "actor_id": self._ray_actor_id,
                "method_decorators": self._ray_method_decorators,
                "method_signatures": self._ray_method_signatures,
                "method_num_returns": self._ray_method_num_returns,
                "actor_method_cpus": self._ray_actor_method_cpus,
                "actor_creation_function_descriptor": self.
                _ray_actor_creation_function_descriptor,
            }, None)

        return state

    @classmethod
    def _deserialization_helper(cls, state, outer_object_ref=None):
        """This is defined in order to make pickling work.

        Args:
            state: The serialized state of the actor handle.
            outer_object_ref: The ObjectRef that the serialized actor handle
                was contained in, if any. This is used for counting references
                to the actor handle.

        """
        worker = ray.worker.global_worker
        worker.check_connected()

        if hasattr(worker, "core_worker"):
            # Non-local mode
            return worker.core_worker.deserialize_and_register_actor_handle(
                state, outer_object_ref)
        else:
            # Local mode
            return cls(
                # TODO(swang): Accessing the worker's current task ID is not
                # thread-safe.
                state["actor_language"],
                state["actor_id"],
                state["method_decorators"],
                state["method_signatures"],
                state["method_num_returns"],
                state["actor_method_cpus"],
                state["actor_creation_function_descriptor"],
                worker.current_session_and_job)

    def __reduce__(self):
        """This code path is used by pickling but not by Ray forking."""
        state = self._serialization_helper()
        return ActorHandle._deserialization_helper, state


def modify_class(cls):
    # cls has been modified.
    if hasattr(cls, "__ray_actor_class__"):
        return cls

    # Give an error if cls is an old-style class.
    if not issubclass(cls, object):
        raise TypeError(
            "The @ray.remote decorator cannot be applied to old-style "
            "classes. In Python 2, you must declare the class with "
            "'class ClassName(object):' instead of 'class ClassName:'.")

    # Modify the class to have an additional method that will be used for
    # terminating the worker.
    class Class(cls):
        __ray_actor_class__ = cls  # The original actor class

        def __ray_terminate__(self):
            worker = ray.worker.global_worker
            if worker.mode != ray.LOCAL_MODE:
                ray.actor.exit_actor()

    Class.__module__ = cls.__module__
    Class.__name__ = cls.__name__

    if not is_function_or_method(getattr(Class, "__init__", None)):
        # Add __init__ if it does not exist.
        # Actor creation will be executed with __init__ together.

        # Assign an __init__ function will avoid many checks later on.
        def __init__(self):
            pass

        Class.__init__ = __init__

    return Class


def make_actor(cls, num_cpus, num_gpus, memory, object_store_memory, resources,
               accelerator_type, max_restarts, max_task_retries, runtime_env,
               concurrency_groups, scheduling_strategy):
    Class = modify_class(cls)
    _inject_tracing_into_class(Class)

    if max_restarts is None:
        max_restarts = 0
    if max_task_retries is None:
        max_task_retries = 0
    if concurrency_groups is None:
        concurrency_groups = []

    infinite_restart = max_restarts == -1
    if not infinite_restart:
        if max_restarts < 0:
            raise ValueError("max_restarts must be an integer >= -1 "
                             "-1 indicates infinite restarts")
        else:
            # Make sure we don't pass too big of an int to C++, causing
            # an overflow.
            max_restarts = min(max_restarts, ray_constants.MAX_INT64_VALUE)

    if max_restarts == 0 and max_task_retries != 0:
        raise ValueError(
            "max_task_retries cannot be set if max_restarts is 0.")

    return ActorClass._ray_from_modified_class(
        Class, ActorClassID.from_random(), max_restarts, max_task_retries,
        num_cpus, num_gpus, memory, object_store_memory, resources,
        accelerator_type, runtime_env, concurrency_groups, scheduling_strategy)


def exit_actor():
    """Intentionally exit the current actor.

    This function is used to disconnect an actor and exit the worker.
    Any ``atexit`` handlers installed in the actor will be run.

    Raises:
        Exception: An exception is raised if this is a driver or this
            worker is not an actor.
    """
    worker = ray.worker.global_worker
    if worker.mode == ray.WORKER_MODE and not worker.actor_id.is_nil():
        # Intentionally disconnect the core worker from the raylet so the
        # raylet won't push an error message to the driver.
        ray.worker.disconnect()
        # Disconnect global state from GCS.
        ray.state.state.disconnect()

        # In asyncio actor mode, we can't raise SystemExit because it will just
        # quit the asycnio event loop thread, not the main thread. Instead, we
        # raise a custom error to the main thread to tell it to exit.
        if worker.core_worker.current_actor_is_asyncio():
            raise AsyncioActorExit()

        # Set a flag to indicate this is an intentional actor exit. This
        # reduces log verbosity.
        exit = SystemExit(0)
        exit.is_ray_terminate = True
        raise exit
        assert False, "This process should have terminated."
    else:
        raise TypeError("exit_actor called on a non-actor worker.")<|MERGE_RESOLUTION|>--- conflicted
+++ resolved
@@ -831,15 +831,9 @@
             is_asyncio,
             # Store actor_method_cpu in actor handle's extension data.
             extension_data=str(actor_method_cpu),
-<<<<<<< HEAD
-            serialized_runtime_env=parsed_runtime_env.serialize(),
-            runtime_env_uris=parsed_runtime_env.get_uris(),
+            serialized_runtime_env=new_runtime_env or "{}",
             concurrency_groups_dict=concurrency_groups_dict or dict(),
             scheduling_strategy=scheduling_strategy)
-=======
-            serialized_runtime_env=new_runtime_env or "{}",
-            concurrency_groups_dict=concurrency_groups_dict or dict())
->>>>>>> b872fdaa
 
         actor_handle = ActorHandle(
             meta.language,
