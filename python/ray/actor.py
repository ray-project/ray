--- conflicted
+++ resolved
@@ -200,40 +200,8 @@
 class ActorMethod:
     """A class used to invoke an actor method.
 
-<<<<<<< HEAD
-    Note: This class only keeps a weak ref to the actor, unless it has been
-    passed to a remote function. This avoids delays in GC of the actor.
-
-    Attributes:
-        _actor_ref: A weakref handle to the actor.
-        _method_name: The name of the actor method.
-        _num_returns: The default number of return values that the method
-            invocation should return. If None is given, it uses
-            DEFAULT_ACTOR_METHOD_NUM_RETURN_VALS for a normal actor task
-            and "streaming" for a generator task (when `is_generator` is True).
-        _max_task_retries: Number of retries on method failure.
-        _retry_exceptions: Boolean of whether you want to retry all user-raised
-            exceptions, or a list of allowlist exceptions to retry.
-        _is_generator: True if a given method is a Python generator.
-        _generator_backpressure_num_objects: Generator-only config.
-            If a number of unconsumed objects reach this threshold,
-            a actor task stop pausing.
-        enable_task_events: True if task events is enabled, i.e., task events from
-            the actor should be reported. Defaults to True.
-        _signature: The signature of the actor method. It is None only when cross
-            language feature is used.
-        _decorator: An optional decorator that should be applied to the actor
-            method invocation (as opposed to the actor method execution) before
-            invoking the method. The decorator must return a function that
-            takes in two arguments ("args" and "kwargs"). In most cases, it
-            should call the function that was passed into the decorator and
-            return the resulting ObjectRefs. For an example, see
-            "test_decorated_method" in "python/ray/tests/test_actor.py".
-        _tensor_transport: The tensor transport protocol to use for the actor method.
-=======
     Note: This class should not be instantiated directly. Instead, it should
     only be used as a return value from the `@ray.method` decorator.
->>>>>>> 1ee529e1
     """
 
     def __init__(
@@ -248,12 +216,7 @@
         enable_task_events: bool,
         decorator=None,
         signature: Optional[List[inspect.Parameter]] = None,
-<<<<<<< HEAD
-        hardref=False,
         tensor_transport: Optional[TensorTransportEnum] = None,
-=======
-        tensor_transport: Optional[TypeTensorTransportEnum] = None,
->>>>>>> 1ee529e1
     ):
         """Initialize an ActorMethod.
 
@@ -303,23 +266,11 @@
         # and return the resulting ObjectRefs.
         self._decorator = decorator
 
-<<<<<<< HEAD
-        # Acquire a hard ref to the actor, this is useful mainly when passing
-        # actor method handles to remote functions.
-        if hardref:
-            self._actor_hard_ref = actor
-        else:
-            self._actor_hard_ref = None
+        # If the task call doesn't specify a tensor transport option, use `_tensor_transport`
+        # as the default transport for this actor method.
         if tensor_transport is None:
             tensor_transport = TensorTransportEnum.OBJECT_STORE
         self._tensor_transport = tensor_transport
-=======
-        # If the task call doesn't specify a tensor transport option, use `_tensor_transport`
-        # as the default transport for this actor method.
-        self._tensor_transport: TypeTensorTransportEnum = (
-            tensor_transport or OBJECT_STORE
-        )
->>>>>>> 1ee529e1
 
     def __call__(self, *args, **kwargs):
         raise TypeError(
@@ -527,11 +478,7 @@
         obj_ref = invocation(args, kwargs)
         if tensor_transport != TensorTransportEnum.OBJECT_STORE:
             gpu_object_manager = ray._private.worker.global_worker.gpu_object_manager
-<<<<<<< HEAD
             gpu_object_manager.add_gpu_object_ref(obj_ref, self._actor_ref(), tensor_transport)
-=======
-            gpu_object_manager.add_gpu_object_ref(obj_ref, self._actor)
->>>>>>> 1ee529e1
 
         return obj_ref
 
