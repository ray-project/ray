from __future__ import absolute_import
from __future__ import division
from __future__ import print_function

import copy
import inspect
import logging
import six
import sys

from abc import ABCMeta, abstractmethod
from collections import namedtuple

from ray.function_manager import FunctionDescriptor
import ray.ray_constants as ray_constants
import ray._raylet
import ray.signature as signature
import ray.worker
from ray import ActorID, ActorClassID

logger = logging.getLogger(__name__)


def method(*args, **kwargs):
    """Annotate an actor method.

    .. code-block:: python

        @ray.remote
        class Foo(object):
            @ray.method(num_return_vals=2)
            def bar(self):
                return 1, 2

        f = Foo.remote()

        _, _ = f.bar.remote()

    Args:
        num_return_vals: The number of object IDs that should be returned by
            invocations of this actor method.
    """
    assert len(args) == 0
    assert len(kwargs) == 1
    assert "num_return_vals" in kwargs
    num_return_vals = kwargs["num_return_vals"]

    def annotate_method(method):
        method.__ray_num_return_vals__ = num_return_vals
        return method

    return annotate_method


# Create objects to wrap method invocations. This is done so that we can
# invoke methods with actor.method.remote() instead of actor.method().
class ActorMethod(object):
    """A class used to invoke an actor method.

    Note: This class is instantiated only while the actor method is being
    invoked (so that it doesn't keep a reference to the actor handle and
    prevent it from going out of scope).

    Attributes:
        _actor: A handle to the actor.
        _method_name: The name of the actor method.
        _num_return_vals: The default number of return values that the method
            invocation should return.
        _decorator: An optional decorator that should be applied to the actor
            method invocation (as opposed to the actor method execution) before
            invoking the method. The decorator must return a function that
            takes in two arguments ("args" and "kwargs"). In most cases, it
            should call the function that was passed into the decorator and
            return the resulting ObjectIDs. For an example, see
            "test_decorated_method" in "python/ray/tests/test_actor.py".
    """

    def __init__(self, actor, method_name, num_return_vals, decorator=None):
        self._actor = actor
        self._method_name = method_name
        self._num_return_vals = num_return_vals
        # This is a decorator that is used to wrap the function invocation (as
        # opposed to the function execution). The decorator must return a
        # function that takes in two arguments ("args" and "kwargs"). In most
        # cases, it should call the function that was passed into the decorator
        # and return the resulting ObjectIDs.
        self._decorator = decorator

    def __call__(self, *args, **kwargs):
        raise Exception("Actor methods cannot be called directly. Instead "
                        "of running 'object.{}()', try "
                        "'object.{}.remote()'.".format(self._method_name,
                                                       self._method_name))

    def remote(self, *args, **kwargs):
        return self._remote(args, kwargs)

    def _remote(self, args=None, kwargs=None, num_return_vals=None):
        if args is None:
            args = []
        if kwargs is None:
            kwargs = {}
        if num_return_vals is None:
            num_return_vals = self._num_return_vals

        def invocation(args, kwargs):
            return self._actor._actor_method_call(
                self._method_name,
                args=args,
                kwargs=kwargs,
                num_return_vals=num_return_vals)

        # Apply the decorator if there is one.
        if self._decorator is not None:
            invocation = self._decorator(invocation)

        return invocation(args, kwargs)


class ActorClassMetadata(object):
    """Metadata for an actor class.

    Attributes:
        modified_class: The original class that was decorated (with some
            additional methods added like __ray_terminate__).
        class_id: The ID of this actor class.
        class_name: The name of this class.
        num_cpus: The default number of CPUs required by the actor creation
            task.
        num_gpus: The default number of GPUs required by the actor creation
            task.
        memory: The heap memory quota for this actor.
        object_store_memory: The object store memory quota for this actor.
        resources: The default resources required by the actor creation task.
        actor_method_cpus: The number of CPUs required by actor method tasks.
        last_export_session_and_job: A pair of the last exported session
            and job to help us to know whether this function was exported.
            This is an imperfect mechanism used to determine if we need to
            export the remote function again. It is imperfect in the sense that
            the actor class definition could be exported multiple times by
            different workers.
        actor_methods: The actor methods.
        method_decorators: Optional decorators that should be applied to the
            method invocation function before invoking the actor methods. These
            can be set by attaching the attribute
            "__ray_invocation_decorator__" to the actor method.
        method_signatures: The signatures of the methods.
        actor_method_names: The names of the actor methods.
        actor_method_num_return_vals: The default number of return values for
            each actor method.
    """

    def __init__(self, modified_class, class_id, max_reconstructions, num_cpus,
                 num_gpus, memory, object_store_memory, resources):
        self.modified_class = modified_class
        self.class_id = class_id
        self.class_name = modified_class.__name__
        self.max_reconstructions = max_reconstructions
        self.num_cpus = num_cpus
        self.num_gpus = num_gpus
        self.memory = memory
        self.object_store_memory = object_store_memory
        self.resources = resources
        self.last_export_session_and_job = None

        self.actor_methods = inspect.getmembers(
            self.modified_class, ray.utils.is_function_or_method)
        self.actor_method_names = [
            method_name for method_name, _ in self.actor_methods
        ]

        constructor_name = "__init__"
        if constructor_name not in self.actor_method_names:
            # Add __init__ if it does not exist.
            # Actor creation will be executed with __init__ together.

            # Assign an __init__ function will avoid many checks later on.
            def __init__(self):
                pass

            self.modified_class.__init__ = __init__
            self.actor_method_names.append(constructor_name)
            self.actor_methods.append((constructor_name, __init__))

        # Extract the signatures of each of the methods. This will be used
        # to catch some errors if the methods are called with inappropriate
        # arguments.
        self.method_decorators = {}
        self.method_signatures = {}
        self.actor_method_num_return_vals = {}
        for method_name, method in self.actor_methods:
            # Print a warning message if the method signature is not
            # supported. We don't raise an exception because if the actor
            # inherits from a class that has a method whose signature we
            # don't support, there may not be much the user can do about it.
            self.method_signatures[method_name] = signature.extract_signature(
                method, ignore_first=not ray.utils.is_class_method(method))
            # Set the default number of return values for this method.
            if hasattr(method, "__ray_num_return_vals__"):
                self.actor_method_num_return_vals[method_name] = (
                    method.__ray_num_return_vals__)
            else:
                self.actor_method_num_return_vals[method_name] = (
                    ray_constants.DEFAULT_ACTOR_METHOD_NUM_RETURN_VALS)

            if hasattr(method, "__ray_invocation_decorator__"):
                self.method_decorators[method_name] = (
                    method.__ray_invocation_decorator__)


class ActorClass(object):
    """An actor class.

    This is a decorated class. It can be used to create actors.

    Attributes:
        __ray_metadata__: Contains metadata for the actor.
    """

    def __init__(cls, name, bases, attr):
        """Prevents users from directly inheriting from an ActorClass.

        This will be called when a class is defined with an ActorClass object
        as one of its base classes. To intentionally construct an ActorClass,
        use the '_ray_from_modified_class' classmethod.

        Raises:
            TypeError: Always.
        """
        for base in bases:
            if isinstance(base, ActorClass):
                raise TypeError("Attempted to define subclass '{}' of actor "
                                "class '{}'. Inheriting from actor classes is "
                                "not currently supported. You can instead "
                                "inherit from a non-actor base class and make "
                                "the derived class an actor class (with "
                                "@ray.remote).".format(
                                    name, base.__ray_metadata__.class_name))

        # This shouldn't be reached because one of the base classes must be
        # an actor class if this was meant to be subclassed.
        assert False, ("ActorClass.__init__ should not be called. Please use "
                       "the @ray.remote decorator instead.")

    def __call__(self, *args, **kwargs):
        """Prevents users from directly instantiating an ActorClass.

        This will be called instead of __init__ when 'ActorClass()' is executed
        because an is an object rather than a metaobject. To properly
        instantiated a remote actor, use 'ActorClass.remote()'.

        Raises:
            Exception: Always.
        """
        raise Exception("Actors cannot be instantiated directly. "
                        "Instead of '{}()', use '{}.remote()'.".format(
                            self.__ray_metadata__.class_name,
                            self.__ray_metadata__.class_name))

    @classmethod
    def _ray_from_modified_class(cls, modified_class, class_id,
                                 max_reconstructions, num_cpus, num_gpus,
                                 memory, object_store_memory, resources):
        for attribute in ["remote", "_remote", "_ray_from_modified_class"]:
            if hasattr(modified_class, attribute):
                logger.warning("Creating an actor from class {} overwrites "
                               "attribute {} of that class".format(
                                   modified_class.__name__, attribute))

        # Make sure the actor class we are constructing inherits from the
        # original class so it retains all class properties.
        class DerivedActorClass(cls, modified_class):
            pass

        name = "ActorClass({})".format(modified_class.__name__)
        DerivedActorClass.__module__ = modified_class.__module__
        DerivedActorClass.__name__ = name
        DerivedActorClass.__qualname__ = name
        # Construct the base object.
        self = DerivedActorClass.__new__(DerivedActorClass)

        self.__ray_metadata__ = ActorClassMetadata(
            modified_class, class_id, max_reconstructions, num_cpus, num_gpus,
            memory, object_store_memory, resources)

        return self

    def remote(self, *args, **kwargs):
        """Create an actor.

        Args:
            args: These arguments are forwarded directly to the actor
                constructor.
            kwargs: These arguments are forwarded directly to the actor
                constructor.

        Returns:
            A handle to the newly created actor.
        """
        return self._remote(args=args, kwargs=kwargs)

    def _remote(self,
                args=None,
                kwargs=None,
                num_cpus=None,
                num_gpus=None,
                memory=None,
                object_store_memory=None,
                resources=None,
<<<<<<< HEAD
                name=None,
                detached=False):
=======
                is_direct_call=None):
>>>>>>> e9e78871
        """Create an actor.

        This method allows more flexibility than the remote method because
        resource requirements can be specified and override the defaults in the
        decorator.

        Args:
            args: The arguments to forward to the actor constructor.
            kwargs: The keyword arguments to forward to the actor constructor.
            num_cpus: The number of CPUs required by the actor creation task.
            num_gpus: The number of GPUs required by the actor creation task.
            memory: Restrict the heap memory usage of this actor.
            object_store_memory: Restrict the object store memory used by
                this actor when creating objects.
            resources: The custom resources required by the actor creation
                task.
<<<<<<< HEAD
            name: The globally unique name for the actor.
            detached: Whether the actor should be kept alive after driver exits
=======
            is_direct_call: Use direct actor calls.
>>>>>>> e9e78871

        Returns:
            A handle to the newly created actor.
        """
        if args is None:
            args = []
        if kwargs is None:
            kwargs = {}

        worker = ray.worker.get_global_worker()
        if worker.mode is None:
            raise Exception("Actors cannot be created before ray.init() "
                            "has been called.")

        meta = self.__ray_metadata__

        if detached and name is None:
            raise Exception("Detached actors must be named. "
                            "Please use Actor._remote(name='some_name') "
                            "to associate the name.")

        # Check whether the name is already taken.
        if name is not None:
            try:
                ray.experimental.get_actor(name)
                raise Exception(
                    "The name {name} is already taken. Please use "
                    "a different name or get existing actor using "
                    "ray.experimental.get_actor('{name}')".format(name=name))
            except ValueError:  # name is not taken, expected.
                pass

        # Set the actor's default resources if not already set. First three
        # conditions are to check that no resources were specified in the
        # decorator. Last three conditions are to check that no resources were
        # specified when _remote() was called.
        if (meta.num_cpus is None and meta.num_gpus is None
                and meta.resources is None and num_cpus is None
                and num_gpus is None and resources is None):
            # In the default case, actors acquire no resources for
            # their lifetime, and actor methods will require 1 CPU.
            cpus_to_use = ray_constants.DEFAULT_ACTOR_CREATION_CPU_SIMPLE
            actor_method_cpu = ray_constants.DEFAULT_ACTOR_METHOD_CPU_SIMPLE
        else:
            # If any resources are specified (here or in decorator), then
            # all resources are acquired for the actor's lifetime and no
            # resources are associated with methods.
            cpus_to_use = (ray_constants.DEFAULT_ACTOR_CREATION_CPU_SPECIFIED
                           if meta.num_cpus is None else meta.num_cpus)
            actor_method_cpu = ray_constants.DEFAULT_ACTOR_METHOD_CPU_SPECIFIED

        function_name = "__init__"
        function_descriptor = FunctionDescriptor(
            meta.modified_class.__module__, function_name,
            meta.modified_class.__name__)

        # Do not export the actor class or the actor if run in LOCAL_MODE
        # Instead, instantiate the actor locally and add it to the worker's
        # dictionary
        if worker.mode == ray.LOCAL_MODE:
            actor_id = ActorID.from_random()
            worker.actors[actor_id] = meta.modified_class(
                *copy.deepcopy(args), **copy.deepcopy(kwargs))
        else:
            # Export the actor.
            if (meta.last_export_session_and_job !=
                    worker.current_session_and_job):
                # If this actor class was not exported in this session and job,
                # we need to export this function again, because current GCS
                # doesn't have it.
                meta.last_export_session_and_job = (
                    worker.current_session_and_job)
                worker.function_actor_manager.export_actor_class(
                    meta.modified_class, meta.actor_method_names)

            resources = ray.utils.resources_from_resource_arguments(
                cpus_to_use, meta.num_gpus, meta.memory,
                meta.object_store_memory, meta.resources, num_cpus, num_gpus,
                memory, object_store_memory, resources)

            # If the actor methods require CPU resources, then set the required
            # placement resources. If actor_placement_resources is empty, then
            # the required placement resources will be the same as resources.
            actor_placement_resources = {}
            assert actor_method_cpu in [0, 1]
            if actor_method_cpu == 1:
                actor_placement_resources = resources.copy()
                actor_placement_resources["CPU"] += 1
            function_signature = meta.method_signatures[function_name]
            creation_args = signature.flatten_args(function_signature, args,
                                                   kwargs)
            actor_id = worker.core_worker.create_actor(
                function_descriptor.get_function_descriptor_list(),
                creation_args, meta.max_reconstructions, resources,
<<<<<<< HEAD
                actor_placement_resources, detached)
=======
                actor_placement_resources, is_direct_call)
>>>>>>> e9e78871

        actor_handle = ActorHandle(
            actor_id,
            meta.modified_class.__module__,
            meta.class_name,
            meta.actor_method_names,
            meta.method_decorators,
            meta.method_signatures,
            meta.actor_method_num_return_vals,
            actor_method_cpu,
            worker.current_session_and_job,
            original_handle=True)

        if name is not None:
            ray.experimental.register_actor(name, actor_handle)

        return actor_handle


class ActorHandle(object):
    """A handle to an actor.

    The fields in this class are prefixed with _ray_ to hide them from the user
    and to avoid collision with actor method names.

    An ActorHandle can be created in three ways. First, by calling .remote() on
    an ActorClass. Second, by passing an actor handle into a task (forking the
    ActorHandle). Third, by directly serializing the ActorHandle (e.g., with
    cloudpickle).

    Attributes:
        _ray_actor_id: Actor ID.
        _ray_module_name: The module name of this actor.
        _ray_actor_method_names: The names of the actor methods.
        _ray_method_decorators: Optional decorators for the function
            invocation. This can be used to change the behavior on the
            invocation side, whereas a regular decorator can be used to change
            the behavior on the execution side.
        _ray_method_signatures: The signatures of the actor methods.
        _ray_method_num_return_vals: The default number of return values for
            each method.
        _ray_class_name: The name of the actor class.
        _ray_actor_method_cpus: The number of CPUs required by actor methods.
        _ray_original_handle: True if this is the original actor handle for a
            given actor. If this is true, then the actor will be destroyed when
            this handle goes out of scope.
    """

    def __init__(self,
                 actor_id,
                 module_name,
                 class_name,
                 actor_method_names,
                 method_decorators,
                 method_signatures,
                 method_num_return_vals,
                 actor_method_cpus,
                 session_and_job,
                 original_handle=False):
        self._ray_actor_id = actor_id
        self._ray_module_name = module_name
        self._ray_original_handle = original_handle
        self._ray_actor_method_names = actor_method_names
        self._ray_method_decorators = method_decorators
        self._ray_method_signatures = method_signatures
        self._ray_method_num_return_vals = method_num_return_vals
        self._ray_class_name = class_name
        self._ray_actor_method_cpus = actor_method_cpus
        self._ray_session_and_job = session_and_job
        self._ray_function_descriptor_lists = {
            method_name: FunctionDescriptor(
                self._ray_module_name, method_name,
                self._ray_class_name).get_function_descriptor_list()
            for method_name in self._ray_method_signatures.keys()
        }

    def _actor_method_call(self,
                           method_name,
                           args=None,
                           kwargs=None,
                           num_return_vals=None):
        """Method execution stub for an actor handle.

        This is the function that executes when
        `actor.method_name.remote(*args, **kwargs)` is called. Instead of
        executing locally, the method is packaged as a task and scheduled
        to the remote actor instance.

        Args:
            method_name: The name of the actor method to execute.
            args: A list of arguments for the actor method.
            kwargs: A dictionary of keyword arguments for the actor method.
            num_return_vals (int): The number of return values for the method.

        Returns:
            object_ids: A list of object IDs returned by the remote actor
                method.
        """
        worker = ray.worker.get_global_worker()

        worker.check_connected()

        function_signature = self._ray_method_signatures[method_name]
        args = args or []
        kwargs = kwargs or {}

        list_args = signature.flatten_args(function_signature, args, kwargs)
        if worker.mode == ray.LOCAL_MODE:
            function = getattr(worker.actors[self._actor_id], method_name)
            object_ids = worker.local_mode_manager.execute(
                function, method_name, args, kwargs, num_return_vals)
        else:
            object_ids = worker.core_worker.submit_actor_task(
                self._ray_actor_id,
                self._ray_function_descriptor_lists[method_name], list_args,
                num_return_vals, {"CPU": self._ray_actor_method_cpus})

        if len(object_ids) == 1:
            object_ids = object_ids[0]
        elif len(object_ids) == 0:
            object_ids = None

        return object_ids

    # Make tab completion work.
    def __dir__(self):
        return self._ray_actor_method_names

    def __getattribute__(self, attr):
        try:
            # Check whether this is an actor method.
            actor_method_names = object.__getattribute__(
                self, "_ray_actor_method_names")
            if attr in actor_method_names:
                # We create the ActorMethod on the fly here so that the
                # ActorHandle doesn't need a reference to the ActorMethod.
                # The ActorMethod has a reference to the ActorHandle and
                # this was causing cyclic references which were prevent
                # object deallocation from behaving in a predictable
                # manner.
                return ActorMethod(
                    self,
                    attr,
                    self._ray_method_num_return_vals[attr],
                    decorator=self._ray_method_decorators.get(attr))
        except AttributeError:
            pass

        # If the requested attribute is not a registered method, fall back
        # to default __getattribute__.
        return object.__getattribute__(self, attr)

    def __repr__(self):
        return "Actor({}, {})".format(self._ray_class_name,
                                      self._actor_id.hex())

    def __del__(self):
        """Kill the worker that is running this actor."""
        # TODO(swang): Also clean up forked actor handles.
        # Kill the worker if this is the original actor handle, created
        # with Class.remote(). TODO(rkn): Even without passing handles around,
        # this is not the right policy. the actor should be alive as long as
        # there are ANY handles in scope in the process that created the actor,
        # not just the first one.
        worker = ray.worker.get_global_worker()
        exported_in_current_session_and_job = (
            self._ray_session_and_job == worker.current_session_and_job)
        if (worker.mode == ray.worker.SCRIPT_MODE
                and not exported_in_current_session_and_job):
            # If the worker is a driver and driver id has changed because
            # Ray was shut down re-initialized, the actor is already cleaned up
            # and we don't need to send `__ray_terminate__` again.
            logger.warning(
                "Actor is garbage collected in the wrong driver." +
                " Actor id = %s, class name = %s.", self._ray_actor_id,
                self._ray_class_name)
            return
        if worker.connected and self._ray_original_handle:
            # TODO(rkn): Should we be passing in the actor cursor as a
            # dependency here?
            self.__ray_terminate__.remote()

    @property
    def _actor_id(self):
        return self._ray_actor_id

    def _serialization_helper(self, ray_forking):
        """This is defined in order to make pickling work.

        Args:
            ray_forking: True if this is being called because Ray is forking
                the actor handle and false if it is being called by pickling.

        Returns:
            A dictionary of the information needed to reconstruct the object.
        """
        worker = ray.worker.get_global_worker()
        worker.check_connected()
        state = {
            # Local mode just uses the actor ID.
            "core_handle": worker.core_worker.serialize_actor_handle(
                self._ray_actor_id)
            if hasattr(worker, "core_worker") else self._ray_actor_id,
            "module_name": self._ray_module_name,
            "class_name": self._ray_class_name,
            "actor_method_names": self._ray_actor_method_names,
            "method_decorators": self._ray_method_decorators,
            "method_signatures": self._ray_method_signatures,
            "method_num_return_vals": self._ray_method_num_return_vals,
            "actor_method_cpus": self._ray_actor_method_cpus
        }

        return state

    def _deserialization_helper(self, state, ray_forking):
        """This is defined in order to make pickling work.

        Args:
            state: The serialized state of the actor handle.
            ray_forking: True if this is being called because Ray is forking
                the actor handle and false if it is being called by pickling.
        """
        worker = ray.worker.get_global_worker()
        worker.check_connected()

        self.__init__(
            # TODO(swang): Accessing the worker's current task ID is not
            # thread-safe.
            # Local mode just uses the actor ID.
            worker.core_worker.deserialize_and_register_actor_handle(
                state["core_handle"])
            if hasattr(worker, "core_worker") else state["core_handle"],
            state["module_name"],
            state["class_name"],
            state["actor_method_names"],
            state["method_decorators"],
            state["method_signatures"],
            state["method_num_return_vals"],
            state["actor_method_cpus"],
            worker.current_session_and_job)

    def __getstate__(self):
        """This code path is used by pickling but not by Ray forking."""
        return self._serialization_helper(False)

    def __setstate__(self, state):
        """This code path is used by pickling but not by Ray forking."""
        return self._deserialization_helper(state, False)


def make_actor(cls, num_cpus, num_gpus, memory, object_store_memory, resources,
               max_reconstructions):
    # Give an error if cls is an old-style class.
    if not issubclass(cls, object):
        raise TypeError(
            "The @ray.remote decorator cannot be applied to old-style "
            "classes. In Python 2, you must declare the class with "
            "'class ClassName(object):' instead of 'class ClassName:'.")

    if issubclass(cls, Checkpointable) and inspect.isabstract(cls):
        raise TypeError(
            "A checkpointable actor class should implement all abstract "
            "methods in the `Checkpointable` interface.")

    if max_reconstructions is None:
        max_reconstructions = 0

    if not (ray_constants.NO_RECONSTRUCTION <= max_reconstructions <=
            ray_constants.INFINITE_RECONSTRUCTION):
        raise Exception("max_reconstructions must be in range [%d, %d]." %
                        (ray_constants.NO_RECONSTRUCTION,
                         ray_constants.INFINITE_RECONSTRUCTION))

    # Modify the class to have an additional method that will be used for
    # terminating the worker.
    class Class(cls):
        def __ray_terminate__(self):
            worker = ray.worker.get_global_worker()
            if worker.mode != ray.LOCAL_MODE:
                ray.actor.exit_actor()

        def __ray_checkpoint__(self):
            """Save a checkpoint.

            This task saves the current state of the actor, the current task
            frontier according to the raylet, and the checkpoint index
            (number of tasks executed so far).
            """
            worker = ray.worker.global_worker
            if not isinstance(self, ray.actor.Checkpointable):
                raise Exception(
                    "__ray_checkpoint__.remote() may only be called on actors "
                    "that implement ray.actor.Checkpointable")
            return worker._save_actor_checkpoint()

    Class.__module__ = cls.__module__
    Class.__name__ = cls.__name__

    return ActorClass._ray_from_modified_class(
        Class, ActorClassID.from_random(), max_reconstructions, num_cpus,
        num_gpus, memory, object_store_memory, resources)


def exit_actor():
    """Intentionally exit the current actor.

    This function is used to disconnect an actor and exit the worker.

    Raises:
        Exception: An exception is raised if this is a driver or this
            worker is not an actor.
    """
    worker = ray.worker.global_worker
    if worker.mode == ray.WORKER_MODE and not worker.actor_id.is_nil():
        # Intentionally disconnect the core worker from the raylet so the
        # raylet won't push an error message to the driver.
        worker.core_worker.disconnect()
        ray.disconnect()
        # Disconnect global state from GCS.
        ray.state.state.disconnect()
        sys.exit(0)
        assert False, "This process should have terminated."
    else:
        raise Exception("exit_actor called on a non-actor worker.")


ray.worker.global_worker.make_actor = make_actor

CheckpointContext = namedtuple(
    "CheckpointContext",
    [
        # Actor's ID.
        "actor_id",
        # Number of tasks executed since last checkpoint.
        "num_tasks_since_last_checkpoint",
        # Time elapsed since last checkpoint, in milliseconds.
        "time_elapsed_ms_since_last_checkpoint",
    ],
)
"""A namedtuple that contains information about actor's last checkpoint."""

Checkpoint = namedtuple(
    "Checkpoint",
    [
        # ID of this checkpoint.
        "checkpoint_id",
        # The timestamp at which this checkpoint was saved,
        # represented as milliseconds elapsed since Unix epoch.
        "timestamp",
    ],
)
"""A namedtuple that represents a checkpoint."""


class Checkpointable(six.with_metaclass(ABCMeta, object)):
    """An interface that indicates an actor can be checkpointed."""

    @abstractmethod
    def should_checkpoint(self, checkpoint_context):
        """Whether this actor needs to be checkpointed.

        This method will be called after every task. You should implement this
        callback to decide whether this actor needs to be checkpointed at this
        time, based on the checkpoint context, or any other factors.

        Args:
            checkpoint_context: A namedtuple that contains info about last
                checkpoint.

        Returns:
            A boolean value that indicates whether this actor needs to be
            checkpointed.
        """
        pass

    @abstractmethod
    def save_checkpoint(self, actor_id, checkpoint_id):
        """Save a checkpoint to persistent storage.

        If `should_checkpoint` returns true, this method will be called. You
        should implement this callback to save actor's checkpoint and the given
        checkpoint id to persistent storage.

        Args:
            actor_id: Actor's ID.
            checkpoint_id: ID of this checkpoint. You should save it together
                with actor's checkpoint data. And it will be used by the
                `load_checkpoint` method.
        Returns:
            None.
        """
        pass

    @abstractmethod
    def load_checkpoint(self, actor_id, available_checkpoints):
        """Load actor's previous checkpoint, and restore actor's state.

        This method will be called when an actor is reconstructed, after
        actor's constructor.
        If the actor needs to restore from previous checkpoint, this function
        should restore actor's state and return the checkpoint ID. Otherwise,
        it should do nothing and return None.
        Note, this method must return one of the checkpoint IDs in the
        `available_checkpoints` list, or None. Otherwise, an exception will be
        raised.

        Args:
            actor_id: Actor's ID.
            available_checkpoints: A list of `Checkpoint` namedtuples that
                contains all available checkpoint IDs and their timestamps,
                sorted by timestamp in descending order.
        Returns:
            The ID of the checkpoint from which the actor was resumed, or None
            if the actor should restart from the beginning.
        """
        pass

    @abstractmethod
    def checkpoint_expired(self, actor_id, checkpoint_id):
        """Delete an expired checkpoint.

        This method will be called when an checkpoint is expired. You should
        implement this method to delete your application checkpoint data.
        Note, the maximum number of checkpoints kept in the backend can be
        configured at `RayConfig.num_actor_checkpoints_to_keep`.

        Args:
            actor_id: ID of the actor.
            checkpoint_id: ID of the checkpoint that has expired.
        Returns:
            None.
        """
        pass


def get_checkpoints_for_actor(actor_id):
    """Get the available checkpoints for the given actor ID, return a list
    sorted by checkpoint timestamp in descending order.
    """
    checkpoint_info = ray.state.state.actor_checkpoint_info(actor_id)
    if checkpoint_info is None:
        return []
    checkpoints = [
        Checkpoint(checkpoint_id, timestamp) for checkpoint_id, timestamp in
        zip(checkpoint_info["CheckpointIds"], checkpoint_info["Timestamps"])
    ]
    return sorted(
        checkpoints,
        key=lambda checkpoint: checkpoint.timestamp,
        reverse=True,
    )<|MERGE_RESOLUTION|>--- conflicted
+++ resolved
@@ -307,12 +307,9 @@
                 memory=None,
                 object_store_memory=None,
                 resources=None,
-<<<<<<< HEAD
+                is_direct_call=None,
                 name=None,
                 detached=False):
-=======
-                is_direct_call=None):
->>>>>>> e9e78871
         """Create an actor.
 
         This method allows more flexibility than the remote method because
@@ -329,12 +326,9 @@
                 this actor when creating objects.
             resources: The custom resources required by the actor creation
                 task.
-<<<<<<< HEAD
+            is_direct_call: Use direct actor calls.
             name: The globally unique name for the actor.
             detached: Whether the actor should be kept alive after driver exits
-=======
-            is_direct_call: Use direct actor calls.
->>>>>>> e9e78871
 
         Returns:
             A handle to the newly created actor.
@@ -429,11 +423,7 @@
             actor_id = worker.core_worker.create_actor(
                 function_descriptor.get_function_descriptor_list(),
                 creation_args, meta.max_reconstructions, resources,
-<<<<<<< HEAD
-                actor_placement_resources, detached)
-=======
-                actor_placement_resources, is_direct_call)
->>>>>>> e9e78871
+                actor_placement_resources, is_direct_call, detached)
 
         actor_handle = ActorHandle(
             actor_id,
