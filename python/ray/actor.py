--- conflicted
+++ resolved
@@ -5,7 +5,6 @@
 
 import ray._private.ray_constants as ray_constants
 import ray._private.signature as signature
-<<<<<<< HEAD
 import ray._private.worker
 import ray._raylet
 from ray._private import ray_option_utils
@@ -13,15 +12,6 @@
     client_mode_convert_actor,
     client_mode_hook,
     client_mode_should_convert,
-=======
-from ray.utils import get_runtime_env_info, parse_runtime_env
-import ray.worker
-from ray.util.annotations import PublicAPI, DeveloperAPI
-from ray.util.placement_group import configure_placement_group_based_on_context
-from ray.util.scheduling_strategies import (
-    PlacementGroupSchedulingStrategy,
-    SchedulingStrategyT,
->>>>>>> e745cd0e
 )
 from ray._private.inspect_util import (
     is_class_method,
