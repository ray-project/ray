--- conflicted
+++ resolved
@@ -505,33 +505,17 @@
         args = args or []
         kwargs = kwargs or {}
 
-<<<<<<< HEAD
+        list_args = signature.flatten_args(function_signature, args, kwargs)
         if worker.mode == ray.LOCAL_MODE:
             function = getattr(worker.actors[self._actor_id], method_name)
             object_ids = worker.local_mode_manager.execute(
-                function, method_name, args, num_return_vals)
+                function, method_name, args, kwargs, num_return_vals)
         else:
             object_ids = worker.core_worker.submit_actor_task(
                 self._ray_actor_id,
-                self._ray_function_descriptor_lists[method_name], args,
-                num_return_vals, {"CPU": self._ray_actor_method_cpus})
-=======
-        list_args = signature.flatten_args(function_signature, args, kwargs)
-        function_descriptor = FunctionDescriptor(
-            self._ray_module_name, method_name, self._ray_class_name)
-        with profiling.profile("submit_task"):
-            if worker.mode == ray.LOCAL_MODE:
-                function = getattr(worker.actors[self._actor_id], method_name)
-                object_ids = worker.local_mode_manager.execute(
-                    function, function_descriptor, args, kwargs,
-                    num_return_vals)
-            else:
-                object_ids = worker.core_worker.submit_actor_task(
-                    self._ray_actor_id,
-                    function_descriptor.get_function_descriptor_list(),
-                    list_args, num_return_vals,
-                    {"CPU": self._ray_actor_method_cpus})
->>>>>>> f7bda0ab
+                self._ray_function_descriptor_lists[method_name],
+                list_args, num_return_vals,
+                {"CPU": self._ray_actor_method_cpus})
 
         if len(object_ids) == 1:
             object_ids = object_ids[0]
