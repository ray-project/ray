--- conflicted
+++ resolved
@@ -120,17 +120,13 @@
         _actor_ref: A weakref handle to the actor.
         _method_name: The name of the actor method.
         _num_returns: The default number of return values that the method
-<<<<<<< HEAD
-            invocation should return.
+            invocation should return. If None is given, it uses
+            DEFAULT_ACTOR_METHOD_NUM_RETURN_VALS for a normal actor task
+            and "streaming" for a generator task (when `is_generator` is True).
         _max_retries: Number of retries on method failure.
         _retry_exceptions: Boolean of whether we want to retry all user-raised
             exceptions, or a list of allowlist exceptions to retry.
-=======
-            invocation should return. If None is given, it uses
-            DEFAULT_ACTOR_METHOD_NUM_RETURN_VALS for a normal actor task
-            and "streaming" for a generator task (when `is_generator` is True).
         _is_generator: True if a given method is a Python generator.
->>>>>>> e941a2f2
         _generator_backpressure_num_objects: Generator-only config.
             If a number of unconsumed objects reach this threshold,
             a actor task stop pausing.
@@ -145,18 +141,12 @@
 
     def __init__(
         self,
-<<<<<<< HEAD
-        actor: object,
-        method_name: str,
-        num_returns: int,
-        max_retries: int,
-        retry_exceptions: Union[bool, list, tuple],
-=======
         actor,
         method_name,
         num_returns: Optional[Union[int, str]],
+        max_retries: int,
+        retry_exceptions: Union[bool, list, tuple],
         is_generator: bool,
->>>>>>> e941a2f2
         generator_backpressure_num_objects: int,
         decorator=None,
         hardref=False,
@@ -164,11 +154,6 @@
         self._actor_ref = weakref.ref(actor)
         self._method_name = method_name
         self._num_returns = num_returns
-<<<<<<< HEAD
-        self._max_retries = max_retries
-        self._retry_exceptions = retry_exceptions
-=======
-        self._is_generator = is_generator
 
         # Default case.
         if self._num_returns is None:
@@ -177,7 +162,9 @@
             else:
                 self._num_returns = ray_constants.DEFAULT_ACTOR_METHOD_NUM_RETURN_VALS
 
->>>>>>> e941a2f2
+        self._max_retries = max_retries
+        self._retry_exceptions = retry_exceptions
+        self._is_generator = is_generator
         self._generator_backpressure_num_objects = generator_backpressure_num_objects
         # This is a decorator that is used to wrap the function invocation (as
         # opposed to the function execution). The decorator must return a
@@ -288,13 +275,10 @@
             state["actor"],
             state["method_name"],
             state["num_returns"],
-<<<<<<< HEAD
             state["max_retries"],
             state["retry_exceptions"],
-=======
             state["is_generator"],
             state["generator_backpressure_num_objects"],
->>>>>>> e941a2f2
             state["decorator"],
             hardref=True,
         )
@@ -350,12 +334,9 @@
         self.decorators = {}
         self.signatures = {}
         self.num_returns = {}
-<<<<<<< HEAD
         self.max_retries = {}
         self.retry_exceptions = {}
-=======
         self.method_is_generator = {}
->>>>>>> e941a2f2
         self.generator_backpressure_num_objects = {}
         self.concurrency_group_for_methods = {}
 
@@ -1241,12 +1222,9 @@
                     self,
                     method_name,
                     self._ray_method_num_returns[method_name],
-<<<<<<< HEAD
                     self._ray_method_max_retries[method_name],
                     self._ray_method_retry_exceptions.get(method_name),
-=======
                     self._ray_method_is_generator[method_name],
->>>>>>> e941a2f2
                     self._ray_method_generator_backpressure_num_objects.get(
                         method_name
                     ),  # noqa
