--- conflicted
+++ resolved
@@ -302,12 +302,8 @@
     # module converts all byte strings to unicode.
     if sys.version_info < (3, 0):
         actor_method_names = [
-<<<<<<< HEAD
-            method_name.encode('utf-8') for method_name in actor_method_names
+            method_name.encode("ascii") for method_name in actor_method_names
         ]
-=======
-            method_name.encode("ascii") for method_name in actor_method_names]
->>>>>>> 887d5d44
 
     # Create a temporary actor with some temporary methods so that if the actor
     # fails to be unpickled, the temporary actor can be used (just to produce
