import logging
import threading
import traceback

import ray.cloudpickle as pickle
from ray import ray_constants
import ray._private.utils
from ray._private.gcs_utils import ErrorType
from ray.exceptions import (
    RayError,
    PlasmaObjectNotAvailable,
    RayTaskError,
    RayActorError,
    TaskCancelledError,
    WorkerCrashedError,
    ObjectLostError,
    ObjectReleasedError,
    OwnerDiedError,
    RaySystemError,
    RuntimeEnvSetupError)
from ray._raylet import (
    split_buffer,
    unpack_pickle5_buffers,
    Pickle5Writer,
    Pickle5SerializedObject,
    MessagePackSerializer,
    MessagePackSerializedObject,
    RawSerializedObject,
)
from ray import serialization_addons

logger = logging.getLogger(__name__)


class DeserializationError(Exception):
    pass


def _object_ref_deserializer(binary, call_site, owner_address, object_status):
    # NOTE(suquark): This function should be a global function so
    # cloudpickle can access it directly. Otherwise cloudpickle
    # has to dump the whole function definition, which is inefficient.

    # NOTE(swang): Must deserialize the object first before asking
    # the core worker to resolve the value. This is to make sure
    # that the ref count for the ObjectRef is greater than 0 by the
    # time the core worker resolves the value of the object.
    obj_ref = ray.ObjectRef(binary, call_site)

    # TODO(edoakes): we should be able to just capture a reference
    # to 'self' here instead, but this function is itself pickled
    # somewhere, which causes an error.
    if owner_address:
        worker = ray.worker.global_worker
        worker.check_connected()
        context = worker.get_serialization_context()
        outer_id = context.get_outer_object_ref()
        # outer_id is None in the case that this ObjectRef was closed
        # over in a function or pickled directly using pickle.dumps().
        if outer_id is None:
            outer_id = ray.ObjectRef.nil()
        worker.core_worker.deserialize_and_register_object_ref(
            obj_ref.binary(), outer_id, owner_address, object_status)
    return obj_ref


def _actor_handle_deserializer(serialized_obj):
    # If this actor handle was stored in another object, then tell the
    # core worker.
    context = ray.worker.global_worker.get_serialization_context()
    outer_id = context.get_outer_object_ref()
    return ray.actor.ActorHandle._deserialization_helper(
        serialized_obj, outer_id)


class SerializationContext:
    """Initialize the serialization library.

    This defines a custom serializer for object refs and also tells ray to
    serialize several exception classes that we define for error handling.
    """

    def __init__(self, worker):
        self.worker = worker
        self._thread_local = threading.local()

        def actor_handle_reducer(obj):
            serialized, actor_handle_id = obj._serialization_helper()
            # Update ref counting for the actor handle
            self.add_contained_object_ref(actor_handle_id)
            return _actor_handle_deserializer, (serialized, )

        self._register_cloudpickle_reducer(ray.actor.ActorHandle,
                                           actor_handle_reducer)

        def object_ref_reducer(obj):
            self.add_contained_object_ref(obj)
            worker = ray.worker.global_worker
            worker.check_connected()
            obj, owner_address, object_status = (
                worker.core_worker.serialize_and_promote_object_ref(obj))
            return _object_ref_deserializer, \
                (obj.binary(), obj.call_site(), owner_address, object_status)

        self._register_cloudpickle_reducer(ray.ObjectRef, object_ref_reducer)
        serialization_addons.apply(self)

    def _register_cloudpickle_reducer(self, cls, reducer):
        pickle.CloudPickler.dispatch[cls] = reducer

    def _unregister_cloudpickle_reducer(self, cls):
        pickle.CloudPickler.dispatch.pop(cls, None)

    def _register_cloudpickle_serializer(self, cls, custom_serializer,
                                         custom_deserializer):
        def _CloudPicklerReducer(obj):
            return custom_deserializer, (custom_serializer(obj), )

        # construct a reducer
        pickle.CloudPickler.dispatch[cls] = _CloudPicklerReducer

    def is_in_band_serialization(self):
        return getattr(self._thread_local, "in_band", False)

    def set_in_band_serialization(self):
        self._thread_local.in_band = True

    def set_out_of_band_serialization(self):
        self._thread_local.in_band = False

    def get_outer_object_ref(self):
        stack = getattr(self._thread_local, "object_ref_stack", [])
        return stack[-1] if stack else None

    def get_and_clear_contained_object_refs(self):
        if not hasattr(self._thread_local, "object_refs"):
            self._thread_local.object_refs = set()
            return set()

        object_refs = self._thread_local.object_refs
        self._thread_local.object_refs = set()
        return object_refs

    def add_contained_object_ref(self, object_ref):
        if self.is_in_band_serialization():
            # This object ref is being stored in an object. Add the ID to the
            # list of IDs contained in the object so that we keep the inner
            # object value alive as long as the outer object is in scope.
            if not hasattr(self._thread_local, "object_refs"):
                self._thread_local.object_refs = set()
            self._thread_local.object_refs.add(object_ref)
        else:
            # If this serialization is out-of-band (e.g., from a call to
            # cloudpickle directly or captured in a remote function/actor),
            # then pin the object for the lifetime of this worker by adding
            # a local reference that won't ever be removed.
            ray.worker.global_worker.core_worker.add_object_ref_reference(
                object_ref)

    def _deserialize_pickle5_data(self, data):
        try:
            in_band, buffers = unpack_pickle5_buffers(data)
            if len(buffers) > 0:
                obj = pickle.loads(in_band, buffers=buffers)
            else:
                obj = pickle.loads(in_band)
        # cloudpickle does not provide error types
        except pickle.pickle.PicklingError:
            raise DeserializationError()
        return obj

    def _deserialize_msgpack_data(self, data, metadata_fields):
        msgpack_data, pickle5_data = split_buffer(data)

        if metadata_fields[0] == ray_constants.OBJECT_METADATA_TYPE_PYTHON:
            python_objects = self._deserialize_pickle5_data(pickle5_data)
        else:
            python_objects = []

        try:

            def _python_deserializer(index):
                return python_objects[index]

            obj = MessagePackSerializer.loads(msgpack_data,
                                              _python_deserializer)
        except Exception:
            raise DeserializationError()
        return obj

    def _deserialize_object(self, data, metadata, object_ref):
        if metadata:
            metadata_fields = metadata.split(b",")
            if metadata_fields[0] in [
                    ray_constants.OBJECT_METADATA_TYPE_CROSS_LANGUAGE,
                    ray_constants.OBJECT_METADATA_TYPE_PYTHON
            ]:
                return self._deserialize_msgpack_data(data, metadata_fields)
            # Check if the object should be returned as raw bytes.
            if metadata_fields[0] == ray_constants.OBJECT_METADATA_TYPE_RAW:
                if data is None:
                    return b""
                return data.to_pybytes()
            elif metadata_fields[
                    0] == ray_constants.OBJECT_METADATA_TYPE_ACTOR_HANDLE:
                obj = self._deserialize_msgpack_data(data, metadata_fields)
                return _actor_handle_deserializer(obj)
            # Otherwise, return an exception object based on
            # the error type.
            try:
                error_type = int(metadata_fields[0])
            except Exception:
                raise Exception(f"Can't deserialize object: {object_ref}, "
                                f"metadata: {metadata}")

            # RayTaskError is serialized with pickle5 in the data field.
            # TODO (kfstorm): exception serialization should be language
            # independent.
            if error_type == ErrorType.Value("TASK_EXECUTION_EXCEPTION"):
                obj = self._deserialize_msgpack_data(data, metadata_fields)
                return RayError.from_bytes(obj)
            elif error_type == ErrorType.Value("WORKER_DIED"):
                return WorkerCrashedError()
            elif error_type == ErrorType.Value("ACTOR_DIED"):
                if data:
                    pb_bytes = self._deserialize_msgpack_data(
                        data, metadata_fields)
                    if pb_bytes:
                        return RayError.from_bytes(pb_bytes)
                return RayActorError()
            elif error_type == ErrorType.Value("TASK_CANCELLED"):
                return TaskCancelledError()
<<<<<<< HEAD
            # elif error_type == ErrorType.Value("OBJECT_UNRECONSTRUCTABLE"):
            #     return ObjectLostError(object_ref.hex())
            elif error_type == ErrorType.Value("OBJECT_LOST"):
                return ObjectLostError(object_ref.hex())
            elif error_type == ErrorType.Value("OBJECT_RELEASED"):
                return ObjectReleasedError(object_ref.hex())
            elif error_type == ErrorType.Value("OWNER_DIED"):
                return OwnerDiedError(object_ref.hex())
=======
            elif error_type == ErrorType.Value("OBJECT_UNRECONSTRUCTABLE"):
                return ObjectLostError(object_ref.hex(),
                                       object_ref.call_site())
>>>>>>> d43d297d
            elif error_type == ErrorType.Value("RUNTIME_ENV_SETUP_FAILED"):
                return RuntimeEnvSetupError()
            else:
                return RaySystemError("Unrecognized error type " +
                                      str(error_type))
        elif data:
            raise ValueError("non-null object should always have metadata")
        else:
            # Object isn't available in plasma. This should never be returned
            # to the user. We should only reach this line if this object was
            # deserialized as part of a list, and another object in the list
            # throws an exception.
            return PlasmaObjectNotAvailable

    def deserialize_objects(self, data_metadata_pairs, object_refs):
        assert len(data_metadata_pairs) == len(object_refs)
        # initialize the thread-local field
        if not hasattr(self._thread_local, "object_ref_stack"):
            self._thread_local.object_ref_stack = []
        results = []
        for object_ref, (data, metadata) in zip(object_refs,
                                                data_metadata_pairs):
            try:
                # Push the object ref to the stack, so the object under
                # the object ref knows where it comes from.
                self._thread_local.object_ref_stack.append(object_ref)
                obj = self._deserialize_object(data, metadata, object_ref)
            except Exception as e:
                logger.exception(e)
                obj = RaySystemError(e, traceback.format_exc())
            finally:
                # Must clear ObjectRef to not hold a reference.
                if self._thread_local.object_ref_stack:
                    self._thread_local.object_ref_stack.pop()
            results.append(obj)
        return results

    def _serialize_to_pickle5(self, metadata, value):
        writer = Pickle5Writer()
        # TODO(swang): Check that contained_object_refs is empty.
        try:
            self.set_in_band_serialization()
            inband = pickle.dumps(
                value, protocol=5, buffer_callback=writer.buffer_callback)
        except Exception as e:
            self.get_and_clear_contained_object_refs()
            raise e
        finally:
            self.set_out_of_band_serialization()

        return Pickle5SerializedObject(
            metadata, inband, writer,
            self.get_and_clear_contained_object_refs())

    def _serialize_to_msgpack(self, value):
        # Only RayTaskError is possible to be serialized here. We don't
        # need to deal with other exception types here.
        contained_object_refs = []

        if isinstance(value, RayTaskError):
            metadata = str(
                ErrorType.Value("TASK_EXECUTION_EXCEPTION")).encode("ascii")
            value = value.to_bytes()
        elif isinstance(value, ray.actor.ActorHandle):
            # TODO(fyresone): ActorHandle should be serialized via the
            # custom type feature of cross-language.
            serialized, actor_handle_id = value._serialization_helper()
            contained_object_refs.append(actor_handle_id)
            # Update ref counting for the actor handle
            metadata = ray_constants.OBJECT_METADATA_TYPE_ACTOR_HANDLE
            value = serialized
        else:
            metadata = ray_constants.OBJECT_METADATA_TYPE_CROSS_LANGUAGE

        python_objects = []

        def _python_serializer(o):
            index = len(python_objects)
            python_objects.append(o)
            return index

        msgpack_data = MessagePackSerializer.dumps(value, _python_serializer)

        if python_objects:
            metadata = ray_constants.OBJECT_METADATA_TYPE_PYTHON
            pickle5_serialized_object = \
                self._serialize_to_pickle5(metadata, python_objects)
        else:
            pickle5_serialized_object = None

        return MessagePackSerializedObject(metadata, msgpack_data,
                                           contained_object_refs,
                                           pickle5_serialized_object)

    def serialize(self, value):
        """Serialize an object.

        Args:
            value: The value to serialize.
        """
        if isinstance(value, bytes):
            # If the object is a byte array, skip serializing it and
            # use a special metadata to indicate it's raw binary. So
            # that this object can also be read by Java.
            return RawSerializedObject(value)
        else:
            return self._serialize_to_msgpack(value)<|MERGE_RESOLUTION|>--- conflicted
+++ resolved
@@ -230,20 +230,18 @@
                 return RayActorError()
             elif error_type == ErrorType.Value("TASK_CANCELLED"):
                 return TaskCancelledError()
-<<<<<<< HEAD
             # elif error_type == ErrorType.Value("OBJECT_UNRECONSTRUCTABLE"):
-            #     return ObjectLostError(object_ref.hex())
+            #     return ObjectLostError(object_ref.hex(),
+                                       object_ref.call_site())
             elif error_type == ErrorType.Value("OBJECT_LOST"):
-                return ObjectLostError(object_ref.hex())
-            elif error_type == ErrorType.Value("OBJECT_RELEASED"):
-                return ObjectReleasedError(object_ref.hex())
-            elif error_type == ErrorType.Value("OWNER_DIED"):
-                return OwnerDiedError(object_ref.hex())
-=======
-            elif error_type == ErrorType.Value("OBJECT_UNRECONSTRUCTABLE"):
                 return ObjectLostError(object_ref.hex(),
                                        object_ref.call_site())
->>>>>>> d43d297d
+            elif error_type == ErrorType.Value("OBJECT_RELEASED"):
+                return ObjectReleasedError(object_ref.hex(),
+                                       object_ref.call_site())
+            elif error_type == ErrorType.Value("OWNER_DIED"):
+                return OwnerDiedError(object_ref.hex(),
+                                       object_ref.call_site())
             elif error_type == ErrorType.Value("RUNTIME_ENV_SETUP_FAILED"):
                 return RuntimeEnvSetupError()
             else:
