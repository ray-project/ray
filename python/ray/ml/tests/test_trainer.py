--- conflicted
+++ resolved
@@ -28,9 +28,6 @@
 
 
 class DummyTrainer(Trainer):
-<<<<<<< HEAD
-    _scaling_config_allowed_keys = ["trainer_resources", "num_workers"]
-=======
     _scaling_config_allowed_keys = [
         "num_workers",
         "num_cpus_per_worker",
@@ -39,7 +36,6 @@
         "use_gpu",
         "trainer_resources",
     ]
->>>>>>> d6f9c8fb
 
     def __init__(self, train_loop, custom_arg=None, **kwargs):
         self.custom_arg = custom_arg
