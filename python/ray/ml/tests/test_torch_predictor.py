--- conflicted
+++ resolved
@@ -79,8 +79,6 @@
 
     assert len(predictions) == 3
     assert predictions.to_numpy().flatten().tolist() == [0.0, 0.0, 0.0]
-<<<<<<< HEAD
-=======
 
 
 @pytest.mark.parametrize(
@@ -102,7 +100,6 @@
         prediction.dtype == expected_output_dtype
         for prediction in predictions["predictions"]
     )
->>>>>>> 4ad55f64
 
 
 def test_predict_dataframe_with_feature_columns():
