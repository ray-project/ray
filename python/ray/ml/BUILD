--- conflicted
+++ resolved
@@ -11,7 +11,14 @@
     deps = [":ml_lib"]
 )
 
-<<<<<<< HEAD
+py_test (
+    name = "lightgbm_example",
+    size = "medium",
+    srcs = ["examples/lightgbm_example.py"],
+    tags = ["team:ml", "exclusive"],
+    deps = [":ml_lib"]
+)
+
 py_test(
     name = "tensorflow_linear_dataset_example",
     size = "medium",
@@ -30,14 +37,6 @@
     tags = ["team:ml", "exclusive"],
     deps = [":ml_lib"],
     args = ["--smoke-test"]
-=======
-py_test (
-    name = "lightgbm_example",
-    size = "medium",
-    srcs = ["examples/lightgbm_example.py"],
-    tags = ["team:ml", "exclusive"],
-    deps = [":ml_lib"]
->>>>>>> f71e7681
 )
 
 py_test(
