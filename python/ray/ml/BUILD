# --------------------------------------------------------------------
# Tests from the python/ray/ml/examples directory.
# Please keep these sorted alphabetically.
# --------------------------------------------------------------------
py_test(
    name = "custom_trainer",
    size = "small",
    main = "examples/custom_trainer.py",
    srcs = ["examples/custom_trainer.py"],
    tags = ["team:ml", "exclusive"],
    deps = [":ml_lib"]
)

py_test (
    name = "lightgbm_example",
    size = "medium",
    srcs = ["examples/lightgbm_example.py"],
    tags = ["team:ml", "exclusive"],
    deps = [":ml_lib"]
)

py_test(
    name = "tensorflow_linear_dataset_example",
    size = "medium",
    main = "examples/tensorflow/tensorflow_linear_dataset_example.py",
    srcs = ["examples/tensorflow/tensorflow_linear_dataset_example.py"],
    tags = ["team:ml", "exclusive"],
    deps = [":ml_lib"],
    args = ["--smoke-test"]
)

py_test(
    name = "tensorflow_mnist_example",
    size = "medium",
    main = "examples/tensorflow/tensorflow_mnist_example.py",
    srcs = ["examples/tensorflow/tensorflow_mnist_example.py"],
    tags = ["team:ml", "exclusive"],
    deps = [":ml_lib"],
    args = ["--smoke-test"]
)

py_test(
    name = "torch_fashion_mnist_example",
    size = "medium",
    main = "examples/pytorch/torch_fashion_mnist_example.py",
    srcs = ["examples/pytorch/torch_fashion_mnist_example.py"],
    tags = ["team:ml", "exclusive"],
    deps = [":ml_lib"],
    args = ["--smoke-test"]
)

py_test(
    name = "torch_linear_dataset_example",
    size = "medium",
    main = "examples/pytorch/torch_linear_dataset_example.py",
    srcs = ["examples/pytorch/torch_linear_dataset_example.py"],
    tags = ["team:ml", "exclusive"],
    deps = [":ml_lib"],
    args = ["--smoke-test"]
)

py_test(
    name = "torch_linear_example",
    size = "medium",
    main = "examples/pytorch/torch_linear_example.py",
    srcs = ["examples/pytorch/torch_linear_example.py"],
    tags = ["team:ml", "exclusive"],
    deps = [":ml_lib"],
    args = ["--smoke-test"]
)

py_test(
    name = "tune_tensorflow_mnist_example",
    size = "medium",
    main = "examples/tensorflow/tune_tensorflow_mnist_example.py",
    srcs = ["examples/tensorflow/tune_tensorflow_mnist_example.py"],
    tags = ["team:ml", "exclusive"],
    deps = [":ml_lib"],
    args = ["--smoke-test"]
)

py_test(
    name = "tune_torch_linear_dataset_example.py",
    size = "medium",
    main = "examples/pytorch/tune_torch_linear_dataset_example.py",
    srcs = ["examples/pytorch/tune_torch_linear_dataset_example.py"],
    tags = ["team:ml", "exclusive"],
    deps = [":ml_lib"],
    args = ["--smoke-test"]
)

py_test(
    name = "xgboost_example",
    size = "medium",
    srcs = ["examples/xgboost_example.py"],
    tags = ["team:ml", "exclusive"],
    deps = [":ml_lib"]
)

# --------------------------------------------------------------------
# Tests from the python/ray/ml/tests directory.
# Covers all tests starting with `test_`.
# Please keep these sorted alphabetically.
# --------------------------------------------------------------------

py_test(
    name = "test_checkpoints",
    size = "small",
    srcs = ["tests/test_checkpoints.py"],
    tags = ["team:ml", "exclusive"],
    deps = [":ml_lib"]
)

py_test(
    name = "test_data_parallel_trainer",
    size = "medium",
    srcs = ["tests/test_data_parallel_trainer.py"],
    tags = ["team:ml", "exclusive"],
    deps = [":ml_lib"]
)

py_test(
    name = "test_lightgbm_predictor",
    size = "small",
    srcs = ["tests/test_lightgbm_predictor.py"],
    tags = ["team:ml", "exclusive"],
    deps = [":ml_lib"]
)

py_test(
<<<<<<< HEAD
    name = "test_predictor",
    size = "small",
    srcs = ["tests/test_predictor.py"],
=======
    name = "test_lightgbm_trainer",
    size = "medium",
    srcs = ["tests/test_lightgbm_trainer.py"],
>>>>>>> 1d2d60a2
    tags = ["team:ml", "exclusive"],
    deps = [":ml_lib"]
)

py_test(
    name = "test_preprocessors",
    size = "small",
    srcs = ["tests/test_preprocessors.py"],
    tags = ["team:ml", "exclusive"],
    deps = [":ml_lib"]
)

py_test(
    name = "test_trainer",
    size = "medium",
    srcs = ["tests/test_trainer.py"],
    tags = ["team:ml", "exclusive"],
    deps = [":ml_lib"]
)

py_test(
    name = "test_tensorflow_predictor",
    size = "small",
    srcs = ["tests/test_tensorflow_predictor.py"],
    tags = ["team:ml", "exclusive"],
    deps = [":ml_lib"]
)

py_test(
    name = "test_tensorflow_trainer",
    size = "medium",
    srcs = ["tests/test_tensorflow_trainer.py"],
    tags = ["team:ml", "exclusive"],
    deps = [":ml_lib"]
)

py_test(
    name = "test_torch_predictor",
    size = "small",
    srcs = ["tests/test_torch_predictor.py"],
    tags = ["team:ml", "exclusive"],
    deps = [":ml_lib"]
)

py_test(
    name = "test_torch_trainer",
    size = "medium",
    srcs = ["tests/test_torch_trainer.py"],
    tags = ["team:ml", "exclusive"],
    deps = [":ml_lib"]
)

py_test(
    name = "test_torch_utils",
    size = "small",
    srcs = ["tests/test_torch_utils.py"],
    tags = ["team:ml", "exclusive"],
    deps = [":ml_lib"]
)

py_test(
    name = "test_xgboost_predictor",
    size = "small",
    srcs = ["tests/test_xgboost_predictor.py"],
    tags = ["team:ml", "exclusive"],
    deps = [":ml_lib"]
)

py_test(
    name = "test_xgboost_trainer",
    size = "medium",
    srcs = ["tests/test_xgboost_trainer.py"],
    tags = ["team:ml", "exclusive"],
    deps = [":ml_lib"]
)

# This is a dummy test dependency that causes the above tests to be
# re-run if any of these files changes.
py_library(
    name = "ml_lib",
    srcs = glob(["**/*.py"], exclude=["tests/*.py"]),
)<|MERGE_RESOLUTION|>--- conflicted
+++ resolved
@@ -128,15 +128,17 @@
 )
 
 py_test(
-<<<<<<< HEAD
+    name = "test_lightgbm_trainer",
+    size = "medium",
+    srcs = ["tests/test_lightgbm_trainer.py"],
+    tags = ["team:ml", "exclusive"],
+    deps = [":ml_lib"]
+)
+
+py_test(
     name = "test_predictor",
     size = "small",
     srcs = ["tests/test_predictor.py"],
-=======
-    name = "test_lightgbm_trainer",
-    size = "medium",
-    srcs = ["tests/test_lightgbm_trainer.py"],
->>>>>>> 1d2d60a2
     tags = ["team:ml", "exclusive"],
     deps = [":ml_lib"]
 )
