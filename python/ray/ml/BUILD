--- conflicted
+++ resolved
@@ -13,15 +13,17 @@
 )
 
 py_test(
-<<<<<<< HEAD
     name = "test_data_parallel_trainer",
     size = "medium",
     srcs = ["tests/test_data_parallel_trainer.py"],
-=======
+    tags = ["team:ml", "exclusive"],
+    deps = [":ml_lib"]
+)
+
+py_test(
     name = "test_lightgbm_predictor",
     size = "small",
     srcs = ["tests/test_lightgbm_predictor.py"],
->>>>>>> 499c242f
     tags = ["team:ml", "exclusive"],
     deps = [":ml_lib"]
 )
