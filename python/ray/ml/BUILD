--- conflicted
+++ resolved
@@ -3,12 +3,6 @@
 # Please keep these sorted alphabetically.
 # --------------------------------------------------------------------
 py_test(
-<<<<<<< HEAD
-    name = "tensorflow_linear_dataset_example",
-    size = "medium",
-    main = "examples/torch/tensorflow_linear_dataset_example.py",
-    srcs = ["examples/torch/tensorflow_linear_dataset_example.py"],
-=======
     name = "custom_trainer",
     size = "small",
     main = "examples/custom_trainer.py",
@@ -17,54 +11,66 @@
     deps = [":ml_lib"]
 )
 
+py_test(
+    name = "tensorflow_linear_dataset_example",
+    size = "medium",
+    main = "examples/torch/tensorflow_linear_dataset_example.py",
+    srcs = ["examples/torch/tensorflow_linear_dataset_example.py"],
+    tags = ["team:ml", "exclusive"],
+    deps = [":ml_lib"],
+    args = ["--smoke-test"]
+)
+
+py_test(
+    name = "tensorflow_mnist_example",
+    size = "medium",
+    main = "examples/torch/tensorflow_mnist_example.py",
+    srcs = ["examples/torch/tensorflow_mnist_example.py"],
+    tags = ["team:ml", "exclusive"],
+    deps = [":ml_lib"],
+    args = ["--smoke-test"]
+)
 
 py_test(
     name = "torch_fashion_mnist_example",
     size = "medium",
     main = "examples/pytorch/torch_fashion_mnist_example.py",
     srcs = ["examples/pytorch/torch_fashion_mnist_example.py"],
->>>>>>> cb80518a
     tags = ["team:ml", "exclusive"],
     deps = [":ml_lib"],
     args = ["--smoke-test"]
 )
 
 py_test(
-<<<<<<< HEAD
-    name = "tensorflow_mnist_example",
-    size = "medium",
-    main = "examples/torch/tensorflow_mnist_example.py",
-    srcs = ["examples/torch/tensorflow_mnist_example.py"],
-=======
     name = "torch_linear_dataset_example",
     size = "medium",
     main = "examples/pytorch/torch_linear_dataset_example.py",
     srcs = ["examples/pytorch/torch_linear_dataset_example.py"],
->>>>>>> cb80518a
     tags = ["team:ml", "exclusive"],
     deps = [":ml_lib"],
     args = ["--smoke-test"]
 )
 
 py_test(
-<<<<<<< HEAD
-    name = "tune_tensorflow_mnist_example",
-    size = "medium",
-    main = "examples/torch/tune_tensorflow_mnist_example.py",
-    srcs = ["examples/torch/tune_tensorflow_mnist_example.py"],
-=======
     name = "torch_linear_example",
     size = "medium",
     main = "examples/pytorch/torch_linear_example.py",
     srcs = ["examples/pytorch/torch_linear_example.py"],
->>>>>>> cb80518a
     tags = ["team:ml", "exclusive"],
     deps = [":ml_lib"],
     args = ["--smoke-test"]
 )
 
-<<<<<<< HEAD
-=======
+py_test(
+    name = "tune_tensorflow_mnist_example",
+    size = "medium",
+    main = "examples/torch/tune_tensorflow_mnist_example.py",
+    srcs = ["examples/torch/tune_tensorflow_mnist_example.py"],
+    tags = ["team:ml", "exclusive"],
+    deps = [":ml_lib"],
+    args = ["--smoke-test"]
+)
+
 py_test(
     name = "tune_torch_linear_dataset_example.py",
     size = "medium",
@@ -74,7 +80,6 @@
     deps = [":ml_lib"],
     args = ["--smoke-test"]
 )
->>>>>>> cb80518a
 
 # --------------------------------------------------------------------
 # Tests from the python/ray/ml/tests directory.
