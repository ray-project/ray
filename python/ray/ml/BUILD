--- conflicted
+++ resolved
@@ -26,8 +26,6 @@
     size = "medium",
     main = "examples/tensorflow/tensorflow_mnist_example.py",
     srcs = ["examples/tensorflow/tensorflow_mnist_example.py"],
-<<<<<<< HEAD
-=======
     tags = ["team:ml", "exclusive"],
     deps = [":ml_lib"],
     args = ["--smoke-test"]
@@ -58,7 +56,6 @@
     size = "medium",
     main = "examples/pytorch/torch_linear_example.py",
     srcs = ["examples/pytorch/torch_linear_example.py"],
->>>>>>> 9edcae7b
     tags = ["team:ml", "exclusive"],
     deps = [":ml_lib"],
     args = ["--smoke-test"]
