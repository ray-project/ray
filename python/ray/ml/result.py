from typing import Any, Optional

from ray.ml.checkpoint import Checkpoint


class Result:
    """The final result of a ML training run or a Tune trial.

    This is the class produced by Trainer.fit() or Tuner.fit() (through ResultGrid).
    It contains a checkpoint, which can be used for resuming training and for
    creating a Predictor object. It also contains a metrics object describing
    training metrics. `error` is included so that non successful runs
    and trials can be represented as well.

    The constructor is a private API.

    Args:
        metrics: The final metrics as reported by an Trainable.
        checkpoint: The final checkpoint of the Trainable
        error: The execution error of the Trainable run, if the trial finishes in error.
    """

<<<<<<< HEAD
    def __init__(self, metrics: Any, checkpoint: Optional[Checkpoint]):
        self.metrics = metrics
        self.checkpoint = checkpoint
=======
    def __init__(
        self,
        metrics: Any,
        checkpoint: Optional[Checkpoint],
        error: Optional[Exception] = None,
    ):
        self.metrics = metrics
        self.checkpoint = checkpoint
        self.error = error
>>>>>>> 1562f9dc

    def __getstate__(self) -> dict:
        return self.__dict__

    def __setstate__(self, state: dict) -> None:
        self.__dict__.update(state)<|MERGE_RESOLUTION|>--- conflicted
+++ resolved
@@ -20,11 +20,6 @@
         error: The execution error of the Trainable run, if the trial finishes in error.
     """
 
-<<<<<<< HEAD
-    def __init__(self, metrics: Any, checkpoint: Optional[Checkpoint]):
-        self.metrics = metrics
-        self.checkpoint = checkpoint
-=======
     def __init__(
         self,
         metrics: Any,
@@ -34,7 +29,6 @@
         self.metrics = metrics
         self.checkpoint = checkpoint
         self.error = error
->>>>>>> 1562f9dc
 
     def __getstate__(self) -> dict:
         return self.__dict__
