import contextlib
import io
import os
import platform
import shutil
import tarfile
import tempfile
from filelock import FileLock
from pathlib import Path
from typing import Any, Dict, Iterator, Optional, Tuple, Union

import ray
from ray import cloudpickle as pickle
from ray.ml.utils.remote_storage import (
    download_from_uri,
    fs_hint,
    is_non_local_path_uri,
    upload_to_uri,
)
from ray.util.annotations import DeveloperAPI, PublicAPI

_DICT_CHECKPOINT_FILE_NAME = "dict_checkpoint.pkl"
_FS_CHECKPOINT_KEY = "fs_checkpoint"
_BYTES_DATA_KEY = "bytes_data"


@PublicAPI
class Checkpoint:
    """Ray ML Checkpoint.

    This implementation provides methods to translate between
    different checkpoint storage locations: Local storage, external storage
    (e.g. cloud storage), and data dict representations.

    The constructor is a private API, instead the ``from_`` methods should
    be used to create checkpoint objects
    (e.g. ``Checkpoint.from_directory()``).

    When converting between different checkpoint formats, it is guaranteed
    that a full round trip of conversions (e.g. directory --> dict -->
    obj ref --> directory) will recover the original checkpoint data.
    There are no guarantees made about compatibility of intermediate
    representations.

    Examples:

        Example for an arbitrary data checkpoint:

        .. code-block:: python

            from ray.ml.checkpoint import Checkpoint

            # Create checkpoint data dict
            checkpoint_data = {"data": 123}

            # Create checkpoint object from data
            checkpoint = Checkpoint.from_dict(checkpoint_data)

            # Save checkpoint to temporary location
            path = checkpoint.to_directory()

            # This path can then be passed around, e.g. to a different function

            # At some other location, recover Checkpoint object from path
            checkpoint = Checkpoint.from_directory(path)

            # Convert into dictionary again
            recovered_data = checkpoint.to_dict()

            # It is guaranteed that the original data has been recovered
            assert recovered_data == checkpoint_data

        Example using MLflow for saving and loading a classifier:

        .. code-block:: python

            from ray.ml.checkpoint import Checkpoint
            from sklearn.ensemble import RandomForestClassifier
            import mlflow.sklearn

            # Create an sklearn classifier
            clf = RandomForestClassifier(max_depth=7, random_state=0)
            # ... e.g. train model with clf.fit()
            # Save model using MLflow
            mlflow.sklearn.save_model(clf, "model_directory")

            # Create checkpoint object from path
            checkpoint = Checkpoint.from_directory("model_directory")

            # Convert into dictionary
            checkpoint_dict = checkpoint.to_dict()

            # This dict can then be passed around, e.g. to a different function

            # At some other location, recover checkpoint object from dict
            checkpoint = Checkpoint.from_dict(checkpoint_dict)

            # Convert into a directory again
            checkpoint.to_directory("other_directory")

            # We can now use MLflow to re-load the model
            clf = mlflow.sklearn.load_model("other_directory")

            # It is guaranteed that the original data was recovered
            assert isinstance(clf, RandomForestClassifier)

        Checkpoints can be pickled and sent to remote processes.
        Please note that checkpoints pointing to local directories will be
        pickled as data representations, so the full checkpoint data will be
        contained in the checkpoint object. If you want to avoid this,
        consider passing only the checkpoint directory to the remote task
        and re-construct your checkpoint object in that function. Note that
        this will only work if the "remote" task is scheduled on the
        same node or a node that also has access to the local data path (e.g.
        on a shared file system like NFS).

        Checkpoints pointing to object store references will keep the
        object reference in tact - this means that these checkpoints cannot
        be properly deserialized on other Ray clusters or outside a Ray
        cluster. If you need persistence across clusters, use the ``to_uri()``
        or ``to_directory()`` methods to persist your checkpoints to disk.

    """

    @DeveloperAPI
    def __init__(
        self,
        local_path: Optional[str] = None,
        data_dict: Optional[dict] = None,
        uri: Optional[str] = None,
        obj_ref: Optional[ray.ObjectRef] = None,
    ):
        # First, resolve file:// URIs to local paths
        if uri:
            local_path = _get_local_path(uri)
            if local_path:
                uri = None

        # Only one data type can be set at any time
        if local_path:
            assert not data_dict and not uri and not obj_ref
            if not isinstance(local_path, (str, os.PathLike)) or not os.path.exists(
                local_path
            ):
                raise RuntimeError(
                    f"Cannot create checkpoint from path as it does "
                    f"not exist on local node: {local_path}"
                )
            elif not os.path.isdir(local_path):
                raise RuntimeError(
                    f"Cannot create checkpoint from path as it does "
                    f"not point to a directory: {local_path}. If your checkpoint "
                    f"is a single file, consider passing the enclosing directory "
                    f"instead."
                )
        elif data_dict:
            assert not local_path and not uri and not obj_ref
            if not isinstance(data_dict, dict):
                raise RuntimeError(
                    f"Cannot create checkpoint from dict as no "
                    f"dict was passed: {data_dict}"
                )
        elif obj_ref:
            assert not local_path and not data_dict and not uri
            if not isinstance(obj_ref, ray.ObjectRef):
                raise RuntimeError(
                    f"Cannot create checkpoint from object ref as no "
                    f"object ref was passed: {obj_ref}"
                )
        elif uri:
            assert not local_path and not data_dict and not obj_ref
            resolved = _get_external_path(uri)
            if not resolved:
                raise RuntimeError(
                    f"Cannot create checkpoint from URI as it is not "
                    f"supported: {resolved}"
                )
            uri = resolved
        else:
            raise ValueError("Cannot create checkpoint without data.")

        self._local_path: str = local_path
        self._data_dict: Dict[str, Any] = data_dict
        self._uri: str = uri
        self._obj_ref: ray.ObjectRef = obj_ref

    @classmethod
    def from_bytes(cls, data: bytes) -> "Checkpoint":
        """Create a checkpoint from the given byte string.

        Args:
            data: Data object containing pickled checkpoint data.

        Returns:
            Checkpoint: checkpoint object.
        """
        bytes_data = pickle.loads(data)
        if isinstance(bytes_data, dict):
            data_dict = bytes_data
        else:
            data_dict = {_BYTES_DATA_KEY: bytes_data}
        return cls.from_dict(data_dict)

    def to_bytes(self) -> bytes:
        """Return Checkpoint serialized as bytes object.

        Returns:
            bytes: Bytes object containing checkpoint data.
        """
        # Todo: Add support for stream in the future (to_bytes(file_like))
        data_dict = self.to_dict()
        if "bytes_data" in data_dict:
            return data_dict["bytes_data"]
        return pickle.dumps(self.to_dict())

    @classmethod
    def from_dict(cls, data: dict) -> "Checkpoint":
        """Create checkpoint object from dictionary.

        Args:
            data: Dictionary containing checkpoint data.

        Returns:
            Checkpoint: checkpoint object.
        """
        return cls(data_dict=data)

    def to_dict(self) -> dict:
        """Return checkpoint data as dictionary.

        Returns:
            dict: Dictionary containing checkpoint data.
        """
        if self._data_dict:
            # If the checkpoint data is already a dict, return
            return self._data_dict
        elif self._obj_ref:
            # If the checkpoint data is an object reference, resolve
            return ray.get(self._obj_ref)
        elif self._local_path or self._uri:
            # Else, checkpoint is either on FS or external storage
            with self.as_directory() as local_path:
                checkpoint_data_path = os.path.join(
                    local_path, _DICT_CHECKPOINT_FILE_NAME
                )
                if os.path.exists(checkpoint_data_path):
                    # If we are restoring a dict checkpoint, load the dict
                    # from the checkpoint file.
                    with open(checkpoint_data_path, "rb") as f:
                        checkpoint_data = pickle.load(f)
                else:
                    data = _pack(local_path)

                    checkpoint_data = {
                        _FS_CHECKPOINT_KEY: data,
                    }
                return checkpoint_data
        else:
            raise RuntimeError(f"Empty data for checkpoint {self}")

    @classmethod
    def from_object_ref(cls, obj_ref: ray.ObjectRef) -> "Checkpoint":
        """Create checkpoint object from object reference.

        Args:
            obj_ref: ObjectRef pointing to checkpoint data.

        Returns:
            Checkpoint: checkpoint object.
        """
        return cls(obj_ref=obj_ref)

    def to_object_ref(self) -> ray.ObjectRef:
        """Return checkpoint data as object reference.

        Returns:
            ray.ObjectRef: ObjectRef pointing to checkpoint data.
        """
        if self._obj_ref:
            return self._obj_ref
        else:
            return ray.put(self.to_dict())

    @classmethod
    def from_directory(cls, path: str) -> "Checkpoint":
        """Create checkpoint object from directory.

        Args:
            path: Directory containing checkpoint data. The caller promises to
                not delete the directory (gifts ownership of the directory to this
                Checkpoint).

        Returns:
            Checkpoint: checkpoint object.
        """
<<<<<<< HEAD
        return cls(local_path=path)
=======
        return Checkpoint(local_path=path)

    def to_directory(self, path: Optional[str] = None, dedup: bool = True) -> str:
        """Write checkpoint data to directory.

        Args:
            path: Target directory to restore data in. If not specified,

        Returns:
            str: Directory containing checkpoint data.
        """
        path = path if path is not None else _temporary_checkpoint_dir()

        os.makedirs(path, exist_ok=True)
        # Drop marker
        open(os.path.join(path, ".is_checkpoint"), "a").close()
>>>>>>> d2f0c3b2

    def _get_temporary_checkpoint_dir(self) -> str:
        """Return the name for the temporary checkpoint dir."""
        if self._obj_ref:
            tmp_dir_path = tempfile.gettempdir()
            checkpoint_dir_name = f"checkpoint_tmp_{self._obj_ref.hex()}"
            if platform.system() == "Windows":
                # Max path on Windows is 260 chars, -1 for joining \
                checkpoint_dir_name = checkpoint_dir_name[: 259 - len(tmp_dir_path)]
            return os.path.join(tmp_dir_path, checkpoint_dir_name)
        return _temporary_checkpoint_dir()

    def _to_directory(self, path: str) -> None:
        if self._data_dict or self._obj_ref:
            # This is a object ref or dict
            data_dict = self.to_dict()
            if _FS_CHECKPOINT_KEY in data_dict:
                # This used to be a true fs checkpoint, so restore
                _unpack(data_dict[_FS_CHECKPOINT_KEY], path)
            else:
                # This is a dict checkpoint. Dump data into checkpoint.pkl
                checkpoint_data_path = os.path.join(path, _DICT_CHECKPOINT_FILE_NAME)
                with open(checkpoint_data_path, "wb") as f:
                    pickle.dump(data_dict, f)
        else:
            # This is either a local fs, remote node fs, or external fs
            local_path = self._local_path
            external_path = _get_external_path(self._uri)
            if local_path:
                if local_path != path:
                    # If this exists on the local path, just copy over
                    if path and os.path.exists(path):
                        shutil.rmtree(path)
                    shutil.copytree(local_path, path)
            elif external_path:
                # If this exists on external storage (e.g. cloud), download
                download_from_uri(uri=external_path, local_path=path, filelock=False)
            else:
                raise RuntimeError(
                    f"No valid location found for checkpoint {self}: {self._uri}"
                )

    def to_directory(self, path: Optional[str] = None) -> str:
        """Write checkpoint data to directory.

        Args:
            path (str): Target directory to restore data in.

        Returns:
            str: Directory containing checkpoint data.
        """
        path = path if path is not None else self._get_temporary_checkpoint_dir()

        _make_dir(path)

        try:
            with FileLock(f"{path}.lock", timeout=0):
                self._to_directory(path)
        except TimeoutError:
            # if the directory is already locked, then wait but do not do anything.
            with FileLock(f"{path}.lock", timeout=-1):
                pass
            if not os.path.exists(path):
                return self.to_directory(path)

        return path

    @contextlib.contextmanager
    def as_directory(self) -> Iterator[str]:
        """Return checkpoint directory path in a context.

        This function makes checkpoint data available as a directory while avoiding
        unnecessary copies and left-over temporary data.

        If the checkpoint is already a directory checkpoint, it will return
        the existing path. If it is not, it will create a temporary directory,
        which will be deleted after the context is exited.

        If the checkpoint has been created from an object reference, the directory name
        will be constant and based on the object reference ID. This allows for multiple
        processes to use the same files for improved performance. The directory
        will be deleted after exiting the context only if no other processes are using
        it.
        In any other case, a new temporary directory will be created with each call
        to ``as_directory``.

        Users should treat the returned checkpoint directory as read-only and avoid
        changing any data within it, as it might get deleted when exiting the context.

        Example:

            with checkpoint.as_directory() as checkpoint_dir:
                # Do some read-only processing of files within checkpoint_dir
                pass

            # At this point, if a temporary directory was created, it will have
            # been deleted.

        """
        if self._local_path:
            yield self._local_path
        else:
            temp_dir = self.to_directory()
            del_lock_path = _get_del_lock_path(temp_dir)
            yield temp_dir

            # Cleanup
            try:
                os.remove(del_lock_path)
            except Exception:
                pass

            # In the edge case, we do not remove the directory at all.
            # Since it's in /tmp, this is not that big of a deal.
            try:
                with FileLock(f"{temp_dir}.lock", timeout=0):
                    # check if any lock files are remaining
                    if not list(Path(temp_dir).glob(".del_lock_*")):
                        shutil.rmtree(temp_dir, ignore_errors=True)
            except TimeoutError:
                pass

    @classmethod
    def from_uri(cls, uri: str) -> "Checkpoint":
        """Create checkpoint object from location URI (e.g. cloud storage).

        Valid locations currently include AWS S3 (``s3://``),
        Google cloud storage (``gs://``), HDFS (``hdfs://``), and
        local files (``file://``).

        Args:
            uri: Source location URI to read data from.

        Returns:
            Checkpoint: checkpoint object.
        """
        return cls(uri=uri)

    def to_uri(self, uri: str) -> str:
        """Write checkpoint data to location URI (e.g. cloud storage).

        Args:
            uri: Target location URI to write data to.

        Returns:
            str: Cloud location containing checkpoint data.
        """
        if uri.startswith("file://"):
            local_path = uri[7:]
            return self.to_directory(local_path)

        if not is_non_local_path_uri(uri):
            raise RuntimeError(
                f"Cannot upload checkpoint to URI: Provided URI "
                f"does not belong to a registered storage provider: `{uri}`. "
                f"Hint: {fs_hint(uri)}"
            )

        with self.as_directory() as local_path:
            upload_to_uri(local_path=local_path, uri=uri)

        return uri

    @DeveloperAPI
    def get_internal_representation(
        self,
    ) -> Tuple[str, Union[dict, str, ray.ObjectRef]]:
        """Return tuple of (type, data) for the internal representation.

        The internal representation can be used e.g. to compare checkpoint
        objects for equality or to access the underlying data storage.

        The returned type is a string and one of
        ``["local_path", "data_dict", "uri", "object_ref"]``.

        The data is the respective data value.

        Note that paths converted from ``file://...`` will be returned
        as ``local_path`` (without the ``file://`` prefix) and not as ``uri``.

        Returns:
            Tuple of type and data.
        """
        if self._local_path:
            return "local_path", self._local_path
        elif self._data_dict:
            return "data_dict", self._data_dict
        elif self._uri:
            return "uri", self._uri
        elif self._obj_ref:
            return "object_ref", self._obj_ref
        else:
            raise RuntimeError(
                "Cannot get internal representation of empty checkpoint."
            )

    def __getstate__(self):
        if self._local_path:
            blob = self.to_bytes()
            return self.__class__.from_bytes(blob).__getstate__()
        return self.__dict__

    def __setstate__(self, state):
        self.__dict__.update(state)


def _get_local_path(path: Optional[str]) -> Optional[str]:
    """Check if path is a local path. Otherwise return None."""
    if path is None or is_non_local_path_uri(path):
        return None
    if path.startswith("file://"):
        path = path[7:]
    if os.path.exists(path):
        return path
    return None


def _get_external_path(path: Optional[str]) -> Optional[str]:
    """Check if path is an external path. Otherwise return None."""
    if not isinstance(path, str) or not is_non_local_path_uri(path):
        return None
    return path


def _temporary_checkpoint_dir() -> str:
    """Create temporary checkpoint dir."""
    return tempfile.mkdtemp(prefix="checkpoint_tmp_")


def _pack(path: str) -> bytes:
    """Pack directory in ``path`` into an archive, return as bytes string."""
    stream = io.BytesIO()
    with tarfile.open(fileobj=stream, mode="w", format=tarfile.PAX_FORMAT) as tar:
        tar.add(path, arcname="")

    return stream.getvalue()


def _unpack(stream: bytes, path: str) -> str:
    """Unpack archive in bytes string into directory in ``path``."""
    with tarfile.open(fileobj=io.BytesIO(stream)) as tar:
        tar.extractall(path)
    return path


def _get_del_lock_path(path: str) -> str:
    """Get the path to the deletion lock file."""
    return os.path.join(path, f".del_lock_{os.getpid()}")


def _make_dir(path: str, drop_del_lock: bool = True) -> None:
    """Create the temporary checkpoint dir in ``path``."""
    os.makedirs(path, exist_ok=True)
    # Drop marker
    open(os.path.join(path, ".is_checkpoint"), "a").close()

    if drop_del_lock:
        # Each process drops a deletion lock file it then cleans up.
        # If there are no lock files left, the last process
        # will remove the entire directory.
        del_lock_path = _get_del_lock_path(path)
        open(del_lock_path, "a").close()<|MERGE_RESOLUTION|>--- conflicted
+++ resolved
@@ -293,26 +293,7 @@
         Returns:
             Checkpoint: checkpoint object.
         """
-<<<<<<< HEAD
         return cls(local_path=path)
-=======
-        return Checkpoint(local_path=path)
-
-    def to_directory(self, path: Optional[str] = None, dedup: bool = True) -> str:
-        """Write checkpoint data to directory.
-
-        Args:
-            path: Target directory to restore data in. If not specified,
-
-        Returns:
-            str: Directory containing checkpoint data.
-        """
-        path = path if path is not None else _temporary_checkpoint_dir()
-
-        os.makedirs(path, exist_ok=True)
-        # Drop marker
-        open(os.path.join(path, ".is_checkpoint"), "a").close()
->>>>>>> d2f0c3b2
 
     def _get_temporary_checkpoint_dir(self) -> str:
         """Return the name for the temporary checkpoint dir."""
@@ -359,7 +340,8 @@
         """Write checkpoint data to directory.
 
         Args:
-            path (str): Target directory to restore data in.
+            path: Target directory to restore data in. If not specified,
+                will create a temporary directory.
 
         Returns:
             str: Directory containing checkpoint data.
