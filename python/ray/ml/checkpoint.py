--- conflicted
+++ resolved
@@ -16,65 +16,8 @@
 )
 
 
-<<<<<<< HEAD
-def write_metadata(path: str, metadata: Dict[str, Any]) -> None:
-    metadata_file = os.path.join(path, ".checkpoint_metadata")
-    with open(metadata_file, "wt") as fp:
-        json.dump(metadata, fp)
-
-
-def load_metadata(path: str) -> Dict[str, Any]:
-    metadata_file = os.path.join(path, ".checkpoint_metadata")
-    if os.path.exists(metadata_file):
-        with open(metadata_file, "rt") as fp:
-            return json.load(fp)
-
-
-def temporary_checkpoint_dir() -> str:
-    # Use relative import to
-    containing_dir = None
-    try:
-        # Use relative import to avoid dependency on Ray Tune
-        from ray.tune.session import is_session_enabled
-
-        if is_session_enabled():
-            # Only use current working dir as container for temporary
-            # directory if in a Tune run.
-            containing_dir = os.getcwd()
-    except Exception:
-        # Ignore e.g. import errors, assume we're not in Ray Tune.
-        pass
-
-    return tempfile.mkdtemp(prefix="checkpoint_tmp_", dir=containing_dir)
-
-
-def _pack(path: str) -> bytes:
-    _, tmpfile = tempfile.mkstemp()
-    with tarfile.open(tmpfile, "w:gz") as tar:
-        tar.add(path, arcname="")
-
-    with open(tmpfile, "rb") as f:
-        stream = f.read()
-
-    os.remove(tmpfile)
-    return stream
-
-
-def _unpack(stream: bytes, path: str) -> str:
-    _, tmpfile = tempfile.mkstemp()
-
-    with open(tmpfile, "wb") as f:
-        f.write(stream)
-
-    with tarfile.open(tmpfile) as tar:
-        tar.extractall(path)
-
-    os.remove(tmpfile)
-    return path
-=======
 DICT_CHECKPOINT_FILE_NAME = "checkpoint.pkl"
 META_IS_DICT_CHECKPOINT = "is_dict_checkpoint"
->>>>>>> 4e5e6688
 
 
 class Checkpoint(abc.ABC):
@@ -355,187 +298,6 @@
         return path
     return None
 
-<<<<<<< HEAD
-    def to_data_checkpoint(self) -> "DataCheckpoint":
-        return self
-
-    def to_local_storage_checkpoint(
-        self, path: Optional[str] = None
-    ) -> "LocalStorageCheckpoint":
-        """Convert DataCheckpoint to LocalStorageCheckpoint"""
-        checkpoint_path = self.to_directory(path)
-        metadata = load_metadata(checkpoint_path)
-
-        local_checkpoint = LocalStorageCheckpoint(
-            path=checkpoint_path, metadata=metadata
-        )
-        return local_checkpoint
-
-    def to_object_store_checkpoint(self) -> "ObjectStoreCheckpoint":
-        return ObjectStoreCheckpoint(self.to_object_ref(), metadata=self.metadata)
-
-    def __eq__(self, other):
-        return (
-            isinstance(other, DataCheckpoint)
-            and Checkpoint.__eq__(self, other)
-            and self.data == other.data
-        )
-
-
-class ObjectStoreCheckpoint(Checkpoint):
-    def __init__(self, obj_ref: ray.ObjectRef, metadata: Any):
-        Checkpoint.__init__(self, metadata=metadata)
-        self.obj_ref = obj_ref
-
-    def to_dict(self) -> dict:
-        data = ray.get(self.obj_ref)
-        return Checkpoint.from_dict(data).to_dict()
-
-    def to_directory(self, path: Optional[str] = None) -> str:
-        data = ray.get(self.obj_ref)
-        checkpoint = DataCheckpoint.from_dict(data)
-        return checkpoint.to_directory(path)
-
-    def to_data_checkpoint(self) -> "DataCheckpoint":
-        data = ray.get(self.obj_ref)
-        return DataCheckpoint.from_dict(data)
-
-    def to_object_store_checkpoint(self) -> "ObjectStoreCheckpoint":
-        return self
-
-    def to_local_storage_checkpoint(
-        self, path: Optional[str] = None
-    ) -> "LocalStorageCheckpoint":
-        data = ray.get(self.obj_ref)
-        checkpoint = DataCheckpoint.from_dict(data)
-        return checkpoint.to_local_storage_checkpoint(path)
-
-    def __eq__(self, other):
-        return (
-            isinstance(other, ObjectStoreCheckpoint)
-            and Checkpoint.__eq__(self, other)
-            and self.obj_ref == other.obj_ref
-        )
-
-
-class FSStorageCheckpoint(Checkpoint, abc.ABC):
-    def __init__(self, path: str, node_ip: str, metadata: Optional[dict] = None):
-        Checkpoint.__init__(self, metadata=metadata)
-        self.path = path
-        self.node_ip = node_ip
-
-    @property
-    def is_data_checkpoint(self) -> bool:
-        """Return True if this can be converted back to data checkpoint."""
-        return self.metadata.get("is_data_checkpoint", False)
-
-    def to_directory(self, path: Optional[str] = None) -> str:
-        if path is not None:
-            if os.path.exists(path):
-                shutil.rmtree(path)
-            shutil.copytree(self.path, path)
-
-        return self.path
-
-    def to_dict(self) -> dict:
-        if self.is_data_checkpoint:
-            # Restore previous DataCheckpoint from disk
-            checkpoint_data_path = os.path.join(self.path, "checkpoint.pkl")
-            with open(checkpoint_data_path, "rb") as f:
-                data = pickle.load(f)
-            return data
-
-        # Else, pickle whole directory
-        data = _pack(self.path)
-
-        checkpoint_data = {
-            "data": data,
-            "metadata": {**self.metadata, "is_fs_checkpoint": True},
-        }
-
-        return checkpoint_data
-
-    def to_data_checkpoint(self) -> "DataCheckpoint":
-        """Convert FSStorageCheckpoint to DataCheckpoint"""
-        full_data_dict = self.to_dict()
-        if self.is_data_checkpoint:
-            data = full_data_dict
-            metadata = {}
-        else:
-            data = full_data_dict.get("data", {})
-            metadata = full_data_dict.get("metadata", {})
-        return DataCheckpoint(data=data, metadata=metadata)
-
-    def to_object_store_checkpoint(self) -> "ObjectStoreCheckpoint":
-        data_checkpoint = self.to_data_checkpoint()
-        return data_checkpoint.to_object_store_checkpoint()
-
-    def __reduce_ex__(self, protocol):
-        if self.node_ip == ray.util.get_node_ip_address():
-            return LocalStorageCheckpoint, (self.path, self.metadata)
-        else:
-            return RemoteNodeStorageCheckpoint, (self.path, self.node_ip, self.metadata)
-
-    def __eq__(self, other):
-        return (
-            isinstance(other, FSStorageCheckpoint)
-            and Checkpoint.__eq__(self, other)
-            and self.path == other.path
-            and self.node_ip == other.node_ip
-        )
-
-    def __repr__(self):
-        return f"<{self.__class__.__name__} path={self.path} node_ip={self.node_ip}>"
-
-
-class LocalStorageCheckpoint(FSStorageCheckpoint):
-    def __init__(self, path: str, metadata: Optional[Dict] = None):
-        if not os.path.exists(path):
-            raise RuntimeError(
-                f"Cannot create LocalStorageCheckpoint from path, as it does "
-                f"not exist on local node: {path}"
-            )
-        FSStorageCheckpoint.__init__(
-            self, path=path, node_ip=ray.util.get_node_ip_address(), metadata=metadata
-        )
-
-    def to_local_storage_checkpoint(
-        self, path: Optional[str] = None
-    ) -> "LocalStorageCheckpoint":
-        if path == self.path or path is None:
-            return self
-
-        if path and os.path.exists(path):
-            shutil.rmtree(path)
-        shutil.copytree(self.path, path)
-        return LocalStorageCheckpoint(path, metadata=self.metadata)
-
-    def __eq__(self, other):
-        return isinstance(other, LocalStorageCheckpoint) and FSStorageCheckpoint.__eq__(
-            self, other
-        )
-
-
-class RemoteNodeStorageCheckpoint(FSStorageCheckpoint):
-    def __init__(self, path: str, node_ip: str, metadata: Optional[Dict] = None):
-        FSStorageCheckpoint.__init__(
-            self, path=path, node_ip=node_ip, metadata=metadata
-        )
-
-    def __eq__(self, other):
-        return isinstance(
-            other, RemoteNodeStorageCheckpoint
-        ) and FSStorageCheckpoint.__eq__(self, other)
-
-    def to_local_storage_checkpoint(
-        self, path: Optional[str] = None
-    ) -> LocalStorageCheckpoint:
-        remote_pack = ray.remote(_pack).options(resources=f"node:{self.node_ip}")
-        packed = ray.get(remote_pack.remote(self.path))
-        _unpack(packed, path)
-        return LocalStorageCheckpoint(path=path, metadata=self.metadata)
-=======
->>>>>>> 4e5e6688
 
 def _get_external_path(path: str) -> Optional[str]:
     if not is_cloud_target(path):
@@ -590,62 +352,8 @@
     with open(tmpfile, "wb") as f:
         f.write(stream)
 
-<<<<<<< HEAD
-    def to_directory(self, path: Optional[str] = None) -> str:
-        checkpoint = self.search_checkpoint_classes(
-            [
-                LocalStorageCheckpoint,
-                DataCheckpoint,
-                ExternalStorageCheckpoint,
-                RemoteNodeStorageCheckpoint,
-            ]
-        )
-        return checkpoint.to_directory(path)
-
-    def to_local_storage_checkpoint(
-        self, path: Optional[str] = None
-    ) -> "LocalStorageCheckpoint":
-        checkpoint = self.search_checkpoint_classes(
-            [
-                LocalStorageCheckpoint,
-                ExternalStorageCheckpoint,
-                RemoteNodeStorageCheckpoint,
-                DataCheckpoint,
-            ]
-        )
-        return checkpoint.to_local_storage_checkpoint(path)
-
-    def to_data_checkpoint(self) -> "DataCheckpoint":
-        checkpoint = self.search_checkpoint_classes(
-            [
-                DataCheckpoint,
-                LocalStorageCheckpoint,
-                ExternalStorageCheckpoint,
-                RemoteNodeStorageCheckpoint,
-            ]
-        )
-        return checkpoint.to_data_checkpoint()
-
-    def to_object_store_checkpoint(self) -> "ObjectStoreCheckpoint":
-        data_checkpoint = self.to_data_checkpoint()
-        return data_checkpoint.to_object_store_checkpoint()
-
-    def to_external_storage_checkpoint(
-        self, location: str
-    ) -> "ExternalStorageCheckpoint":
-        checkpoint = self.search_checkpoint_classes(
-            [
-                ExternalStorageCheckpoint,
-                DataCheckpoint,
-                LocalStorageCheckpoint,
-                RemoteNodeStorageCheckpoint,
-            ]
-        )
-        return checkpoint.to_external_storage_checkpoint(location)
-=======
     with tarfile.open(tmpfile) as tar:
         tar.extractall(path)
->>>>>>> 4e5e6688
 
     os.remove(tmpfile)
     return path