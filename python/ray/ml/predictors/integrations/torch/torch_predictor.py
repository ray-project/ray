--- conflicted
+++ resolved
@@ -161,11 +161,7 @@
             data = self.preprocessor.transform_batch(data)
 
         if isinstance(data, np.ndarray):
-<<<<<<< HEAD
-            tensor = torch.tensor(data, dtype=torch.float32)
-=======
             tensor = torch.tensor(data, dtype=dtype)
->>>>>>> 4ad55f64
         else:
             tensor = self._convert_to_tensor(
                 data, feature_columns=feature_columns, dtypes=dtype, unsqueeze=unsqueeze
