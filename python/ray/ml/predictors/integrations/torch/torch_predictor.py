from typing import Optional, Union, List

import numpy as np
import pandas as pd
import torch

from ray.ml.predictor import Predictor, DataBatchType
from ray.ml.preprocessor import Preprocessor
from ray.ml.checkpoint import Checkpoint
from ray.ml.train.integrations.torch import load_checkpoint
from ray.ml.utils.torch_utils import convert_pandas_to_torch_tensor


class TorchPredictor(Predictor):
    """A predictor for PyTorch models.

    Args:
        model: The torch module to use for predictions.
        preprocessor: A preprocessor used to transform data batches prior
            to prediction.
    """

    def __init__(
        self, model: torch.nn.Module, preprocessor: Optional[Preprocessor] = None
    ):
        self.model = model
        self.preprocessor = preprocessor

    @classmethod
    def from_checkpoint(
        cls, checkpoint: Checkpoint, model: Optional[torch.nn.Module] = None
    ) -> "TorchPredictor":
        """Instantiate the predictor from a Checkpoint.

        The checkpoint is expected to be a result of ``TorchTrainer``.

        Args:
            checkpoint: The checkpoint to load the model and
                preprocessor from. It is expected to be from the result of a
                ``TorchTrainer`` run.
            model: If the checkpoint contains a model state dict, and not
                the model itself, then the state dict will be loaded to this
                ``model``.
        """
        model, preprocessor = load_checkpoint(checkpoint, model)
        return TorchPredictor(model=model, preprocessor=preprocessor)

    # parity with Datset.to_torch
    def _convert_to_tensor(
        self,
        data: pd.DataFrame,
        feature_columns: Optional[
            Union[List[str], List[List[str]], List[int], List[List[int]]]
        ] = None,
        dtypes: Optional[torch.dtype] = None,
        unsqueeze: bool = True,
    ) -> torch.Tensor:
        """Handle conversion of data to tensor.

        Same arguments as in ``convert_pandas_to_torch_tensor``."""
        # TODO(amog): Add `_convert_numpy_to_torch_tensor to use based on input type.
        # Reduce conversion cost if input is in Numpy
        if isinstance(feature_columns, dict):
            features_tensor = {
                key: convert_pandas_to_torch_tensor(
                    data,
                    feature_columns[key],
                    dtypes[key] if isinstance(dtypes, dict) else dtypes,
                    unsqueeze=unsqueeze,
                )
                for key in feature_columns
            }
        else:
            features_tensor = convert_pandas_to_torch_tensor(
                data,
                columns=feature_columns,
                column_dtypes=dtypes,
                unsqueeze=unsqueeze,
            )
        return features_tensor

    def _predict(self, tensor: torch.Tensor) -> pd.DataFrame:
        """Handle actual prediction."""
        prediction = self.model(tensor).cpu().detach().numpy()
<<<<<<< HEAD
        # If model has multi-dimensional output (for example outputting logits),
        # these cannot be used as values in pandas. Pandas only supports single
        # dimensional numpy arrays as values. Have to convert to list for this to work.
        # TODO: Don't return pandas dataframe and instead return ndarray or Dict[str,
        #  ndarray] directly.
        return pd.DataFrame(
            {"predictions": prediction.tolist()}, columns=["predictions"]
        )
=======
        # If model has outputs a Numpy array (for example outputting logits),
        # these cannot be used as values in a Pandas Dataframe.
        # We have to convert the outermost dimension to a python list (but the values
        # in the list can still be Numpy arrays).
        return pd.DataFrame({"predictions": list(prediction)}, columns=["predictions"])
>>>>>>> e8e7d109

    def predict(
        self,
        data: DataBatchType,
        feature_columns: Optional[
            Union[List[str], List[List[str]], List[int], List[List[int]]]
        ] = None,
        dtype: Optional[torch.dtype] = None,
        unsqueeze: bool = True,
    ) -> DataBatchType:
        """Run inference on data batch.

        The data is converted into a torch Tensor before being inputted to
        the model.

        Args:
            data: A batch of input data. Either a pandas DataFrame or numpy
                array.
            feature_columns: The names or indices of the columns in the
                data to use as features to predict on. If this arg is a
                list of lists or a dict of  string-list pairs, then the
                data batch will be converted into a
                multiple tensors which are then concatenated before feeding
                into the model. This is useful for multi-input models. If
                None, then use all columns in ``data``.
            dtype: The dtypes to use for the tensors. This should match the
                format of ``feature_columns``, or be a single dtype, in which
                case it will be applied to all tensors.
                If None, then automatically infer the dtype.
<<<<<<< HEAD
            unsqueeze: If set to True, the features tensors will be unsqueezed (
                reshaped to (N, 1)) before being concatenated into the final features
=======
            unsqueeze (bool): If set to True, the features tensors will be unsqueezed
                (reshaped to (N, 1)) before being concatenated into the final features
>>>>>>> e8e7d109
                tensor. Otherwise, they will be left as is, that is (N, ).
                Defaults to True.

        Examples:

        .. code-block:: python

            import numpy as np
            import torch
            from ray.ml.predictors.torch import TorchPredictor

            model = torch.nn.Linear(1, 1)
            predictor = TorchPredictor(model=model)

            data = np.array([[1, 2], [3, 4]])
            predictions = predictor.predict(data)

            # Only use first column as the feature
            predictions = predictor.predict(data, feature_columns=[0])

        .. code-block:: python

            import pandas as pd
            import torch
            from ray.ml.predictors.torch import TorchPredictor

            model = torch.nn.Linear(1, 1)
            predictor = TorchPredictor(model=model)

            # Pandas dataframe.
            data = pd.DataFrame([[1, 2], [3, 4]], columns=["A", "B"])

            predictions = predictor.predict(data)

            # Only use first column as the feature
            predictions = predictor.predict(data, feature_columns=["A"])


        Returns:
            DataBatchType: Prediction result.
        """
        self.model.eval()

        if self.preprocessor:
            data = self.preprocessor.transform_batch(data)

        if isinstance(data, np.ndarray):
            # If numpy array, then convert to pandas dataframe.
            data = pd.DataFrame(data)

        tensor = self._convert_to_tensor(
            data, feature_columns=feature_columns, dtypes=dtype, unsqueeze=unsqueeze
        )
        return self._predict(tensor)<|MERGE_RESOLUTION|>--- conflicted
+++ resolved
@@ -82,22 +82,11 @@
     def _predict(self, tensor: torch.Tensor) -> pd.DataFrame:
         """Handle actual prediction."""
         prediction = self.model(tensor).cpu().detach().numpy()
-<<<<<<< HEAD
-        # If model has multi-dimensional output (for example outputting logits),
-        # these cannot be used as values in pandas. Pandas only supports single
-        # dimensional numpy arrays as values. Have to convert to list for this to work.
-        # TODO: Don't return pandas dataframe and instead return ndarray or Dict[str,
-        #  ndarray] directly.
-        return pd.DataFrame(
-            {"predictions": prediction.tolist()}, columns=["predictions"]
-        )
-=======
         # If model has outputs a Numpy array (for example outputting logits),
         # these cannot be used as values in a Pandas Dataframe.
         # We have to convert the outermost dimension to a python list (but the values
         # in the list can still be Numpy arrays).
         return pd.DataFrame({"predictions": list(prediction)}, columns=["predictions"])
->>>>>>> e8e7d109
 
     def predict(
         self,
@@ -127,13 +116,8 @@
                 format of ``feature_columns``, or be a single dtype, in which
                 case it will be applied to all tensors.
                 If None, then automatically infer the dtype.
-<<<<<<< HEAD
-            unsqueeze: If set to True, the features tensors will be unsqueezed (
-                reshaped to (N, 1)) before being concatenated into the final features
-=======
             unsqueeze (bool): If set to True, the features tensors will be unsqueezed
                 (reshaped to (N, 1)) before being concatenated into the final features
->>>>>>> e8e7d109
                 tensor. Otherwise, they will be left as is, that is (N, ).
                 Defaults to True.
 
