--- conflicted
+++ resolved
@@ -176,11 +176,5 @@
             model.build(input_shape=input_shape)
             model.set_weights(self.model_weights)
 
-<<<<<<< HEAD
-        from ray.data.extensions import TensorArray
-        prediction = TensorArray(model(tensor).numpy())
-        return pd.DataFrame(prediction, columns=["predictions"])
-=======
         prediction = list(model(tensor).numpy())
-        return pd.DataFrame({"predictions": prediction}, columns=["predictions"])
->>>>>>> 75a4009b
+        return pd.DataFrame({"predictions": prediction}, columns=["predictions"])