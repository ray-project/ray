<<<<<<< HEAD
from typing import List, Dict, Optional, Union
=======
from typing import List, Dict
>>>>>>> 5c06e3f1

import pandas as pd

from ray.data import Dataset
from ray.ml.preprocessor import Preprocessor


class OrdinalEncoder(Preprocessor):
    """Encode values within columns as ordered integer values.

    Currently, order within a column is based on the values from the fitted
    dataset in sorted order.

    Transforming values not included in the fitted dataset will be encoded as ``None``.

    Args:
        columns: The columns that will individually be encoded.
    """

    def __init__(self, columns: List[str]):
        # TODO: allow user to specify order of values within each column.
        self.columns = columns

    def _fit(self, dataset: Dataset) -> Preprocessor:
        self.stats_ = _get_unique_value_indices(dataset, self.columns)
        return self

    def _transform_pandas(self, df: pd.DataFrame):
        _validate_df(df, *self.columns)

        def column_ordinal_encoder(s: pd.Series):
            s_values = self.stats_[f"unique_values({s.name})"]
            return s.map(s_values)

        df.loc[:, self.columns] = df.loc[:, self.columns].transform(
            column_ordinal_encoder
        )
        return df

    def __repr__(self):
        stats = getattr(self, "stats_", None)
        return f"OrdinalEncoder(columns={self.columns}, stats={stats})"


class OneHotEncoder(Preprocessor):
    """Encode columns as new columns using one-hot encoding.

    The transformed dataset will have a new column in the form ``{column}_{value}``
    for each of the values from the fitted dataset. The value of a column will
    be set to 1 if the value matches, otherwise 0.

    Transforming values not included in the fitted dataset will result in all
    of the encoded column values being 0.

    Args:
        columns: The columns that will individually be encoded.
    """

    def __init__(self, columns: List[str]):
        # TODO: add `drop` parameter.
        self.columns = columns

    def _fit(self, dataset: Dataset) -> Preprocessor:
        self.stats_ = _get_unique_value_indices(dataset, self.columns)
        return self

    def _transform_pandas(self, df: pd.DataFrame):
        _validate_df(df, *self.columns)
        # Compute new one-hot encoded columns
        for column in self.columns:
            column_values = self.stats_[f"unique_values({column})"]
            for column_value in column_values:
                df[f"{column}_{column_value}"] = (df[column] == column_value).astype(
                    int
                )
        # Drop original unencoded columns.
        df = df.drop(columns=self.columns)
        return df

    def __repr__(self):
        stats = getattr(self, "stats_", None)
        return f"OneHotEncoder(columns={self.columns}, stats={stats})"


class LabelEncoder(Preprocessor):
    """Encode values within a label column as ordered integer values.

    Currently, order within a column is based on the values from the fitted
    dataset in sorted order.

    Transforming values not included in the fitted dataset will be encoded as ``None``.

    Args:
        label_column: The label column that will be encoded.
    """

    def __init__(self, label_column: str):
        self.label_column = label_column

    def _fit(self, dataset: Dataset) -> Preprocessor:
        self.stats_ = _get_unique_value_indices(dataset, [self.label_column])
        return self

    def _transform_pandas(self, df: pd.DataFrame):
        _validate_df(df, self.label_column)

        def column_label_encoder(s: pd.Series):
            s_values = self.stats_[f"unique_values({s.name})"]
            return s.map(s_values)

        df[self.label_column] = df[self.label_column].transform(column_label_encoder)
        return df

    def __repr__(self):
        stats = getattr(self, "stats_", None)
        return f"LabelEncoder(label_column={self.label_column}, stats={stats})"


<<<<<<< HEAD
class Categorizer(Preprocessor):
    """Transform Dataset columns to Categorical data type.

    Note that in case of automatic inferrence, you will most
    likely want to run this preprocessor on the entire dataset
    before splitting it (e.g. into train and test sets), so
    that all of the categories are inferred. There is no risk
    of data leakage when using this preprocessor.

    Args:
        columns: The columns whose data type to change. Can be
            either a list of columns, in which case the categories
            will be inferred automatically from the data, or
            a dict of `column:pd.CategoricalDtype or None` -
            if specified, the dtype will be applied, and if not,
            it will be automatically inferred.
    """

    def __init__(
        self, columns: Union[List[str], Dict[str, Optional[pd.CategoricalDtype]]]
    ):
        self.columns = columns

    def _fit(self, dataset: Dataset) -> Preprocessor:
        columns_to_get = (
            self.columns
            if isinstance(self.columns, list)
            else [
                column for column, cat_type in self.columns.items() if cat_type is None
            ]
        )
        if columns_to_get:
            unique_indices = _get_unique_value_indices(
                dataset, columns_to_get, drop_na_values=True, key_format="{0}"
            )
            unique_indices = {
                column: pd.CategoricalDtype(values_indices.keys())
                for column, values_indices in unique_indices.items()
            }
        else:
            unique_indices = {}
        if isinstance(self.columns, dict):
            unique_indices = {**self.columns, **unique_indices}
        self.stats_: Dict[str, pd.CategoricalDtype] = unique_indices
        return self

    def _transform_pandas(self, df: pd.DataFrame):
        df = df.astype(self.stats_)
        return df

    def __repr__(self):
        return f"<Categorizer columns={self.columns} stats={self.stats_}>"


def _get_unique_value_indices(
    dataset: Dataset,
    columns: List[str],
    drop_na_values: bool = False,
    key_format: str = "unique_values({0})",
) -> Dict[str, Dict[str, int]]:
    """If drop_na_values is True, will silently drop NA values."""
=======
def _get_unique_value_indices(
    dataset: Dataset,
    *columns: str,
    drop_na_values: bool = False,
) -> Dict[str, Dict[str, int]]:
    """If drop_na_values is True, will silently drop NA values."""
    columns = list(columns)
>>>>>>> 5c06e3f1

    def get_pd_unique_values(df: pd.DataFrame):
        return [{col: set(df[col].unique()) for col in columns}]

    uniques = dataset.map_batches(get_pd_unique_values, batch_format="pandas")
    final_uniques = {col: set() for col in columns}
    for batch in uniques.iter_batches():
        for col_uniques in batch:
            for col, uniques in col_uniques.items():
                final_uniques[col].update(uniques)

    for col, uniques in final_uniques.items():
        if drop_na_values:
            final_uniques[col] = {v for v in uniques if not pd.isnull(v)}
        else:
            if any(pd.isnull(v) for v in uniques):
                raise ValueError(
                    f"Unable to fit column '{col}' because it contains null values. "
                    f"Consider imputing missing values first."
                )

    unique_values_with_indices = {
<<<<<<< HEAD
        key_format.format(column): {
=======
        f"unique_values({column})": {
>>>>>>> 5c06e3f1
            k: j for j, k in enumerate(sorted(final_uniques[column]))
        }
        for column in columns
    }
    return unique_values_with_indices


def _validate_df(df: pd.DataFrame, *columns: str) -> None:
    null_columns = [column for column in columns if df[column].isnull().values.any()]
    if null_columns:
        raise ValueError(
            f"Unable to transform columns {null_columns} because they contain "
            f"null values. Consider imputing missing values first."
        )<|MERGE_RESOLUTION|>--- conflicted
+++ resolved
@@ -1,8 +1,4 @@
-<<<<<<< HEAD
 from typing import List, Dict, Optional, Union
-=======
-from typing import List, Dict
->>>>>>> 5c06e3f1
 
 import pandas as pd
 
@@ -121,7 +117,6 @@
         return f"LabelEncoder(label_column={self.label_column}, stats={stats})"
 
 
-<<<<<<< HEAD
 class Categorizer(Preprocessor):
     """Transform Dataset columns to Categorical data type.
 
@@ -183,17 +178,8 @@
     key_format: str = "unique_values({0})",
 ) -> Dict[str, Dict[str, int]]:
     """If drop_na_values is True, will silently drop NA values."""
-=======
-def _get_unique_value_indices(
-    dataset: Dataset,
-    *columns: str,
-    drop_na_values: bool = False,
-) -> Dict[str, Dict[str, int]]:
-    """If drop_na_values is True, will silently drop NA values."""
-    columns = list(columns)
->>>>>>> 5c06e3f1
-
-    def get_pd_unique_values(df: pd.DataFrame):
+
+    def get_pd_unique_values(df: pd.DataFrame) -> List[Dict[str, set]]:
         return [{col: set(df[col].unique()) for col in columns}]
 
     uniques = dataset.map_batches(get_pd_unique_values, batch_format="pandas")
@@ -214,11 +200,7 @@
                 )
 
     unique_values_with_indices = {
-<<<<<<< HEAD
         key_format.format(column): {
-=======
-        f"unique_values({column})": {
->>>>>>> 5c06e3f1
             k: j for j, k in enumerate(sorted(final_uniques[column]))
         }
         for column in columns
