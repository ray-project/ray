from typing import List, Union, Optional, Dict
from numbers import Number
from collections import Counter

import pandas as pd

from ray.data import Dataset
from ray.data.aggregate import Mean
from ray.ml.preprocessor import Preprocessor


class SimpleImputer(Preprocessor):
    """Populate missing values within columns.

    Args:
        columns: The columns that will individually be imputed.
        strategy: The strategy to compute the value to impute.
            - "mean": The mean of the column (numeric only).
            - "most_frequent": The most used value of the column (string or numeric).
            - "constant": The value of `fill_value` (string or numeric).
        fill_value: The value to use when `strategy` is "constant".
    """

    _valid_strategies = ["mean", "most_frequent", "constant"]

    def __init__(
        self,
        columns: List[str],
        strategy: str = "mean",
        fill_value: Optional[Union[str, Number]] = None,
    ):
        self.columns = columns
        self.strategy = strategy
        self.fill_value = fill_value

        if strategy not in self._valid_strategies:
            raise ValueError(
                f"Strategy {strategy} is not supported."
                f"Supported values are: {self._valid_strategies}"
            )

        if strategy == "constant":
            # There is no information to be fitted.
            self._is_fittable = False
            if fill_value is None:
                raise ValueError(
                    '`fill_value` must be set when using "constant" strategy.'
                )

    def _fit(self, dataset: Dataset) -> Preprocessor:
        if self.strategy == "mean":
            aggregates = [Mean(col) for col in self.columns]
            self.stats_ = dataset.aggregate(*aggregates)
        elif self.strategy == "most_frequent":
            self.stats_ = _get_most_frequent_values(dataset, *self.columns)

        return self

    def _transform_pandas(self, df: pd.DataFrame):
        if self.strategy == "mean":
            new_values = {
                column: self.stats_[f"mean({column})"] for column in self.columns
            }
        elif self.strategy == "most_frequent":
            new_values = {
                column: self.stats_[f"most_frequent({column})"]
                for column in self.columns
            }
        elif self.strategy == "constant":
            new_values = {column: self.fill_value for column in self.columns}

        df = df.fillna(new_values)
        return df

    def __repr__(self):
        stats = getattr(self, "stats_", None)
        return (
            f"SimpleImputer("
            f"columns={self.columns}, "
            f"strategy={self.strategy}, "
            f"fill_value={self.fill_value}, "
            f"stats={stats})"
        )


def _get_most_frequent_values(
    dataset: Dataset, *columns: str
) -> Dict[str, Union[str, Number]]:
    columns = list(columns)

<<<<<<< HEAD
    def get_pd_value_counts(df: pd.DataFrame) -> List[Counter]:
=======
    def get_pd_value_counts(df: pd.DataFrame) -> List[Dict[str, Counter]]:
>>>>>>> 5c06e3f1
        return [{col: Counter(df[col].value_counts().to_dict()) for col in columns}]

    value_counts = dataset.map_batches(get_pd_value_counts, batch_format="pandas")
    final_counters = {col: Counter() for col in columns}
    for batch in value_counts.iter_batches():
        for col_value_counts in batch:
            for col, value_counts in col_value_counts.items():
                final_counters[col] += value_counts

    return {
        f"most_frequent({column})": final_counters[column].most_common(1)[0][0]
        for column in columns
    }<|MERGE_RESOLUTION|>--- conflicted
+++ resolved
@@ -88,11 +88,7 @@
 ) -> Dict[str, Union[str, Number]]:
     columns = list(columns)
 
-<<<<<<< HEAD
-    def get_pd_value_counts(df: pd.DataFrame) -> List[Counter]:
-=======
     def get_pd_value_counts(df: pd.DataFrame) -> List[Dict[str, Counter]]:
->>>>>>> 5c06e3f1
         return [{col: Counter(df[col].value_counts().to_dict()) for col in columns}]
 
     value_counts = dataset.map_batches(get_pd_value_counts, batch_format="pandas")
