--- conflicted
+++ resolved
@@ -218,18 +218,6 @@
 
     @classmethod
     def _validate_and_get_scaling_config_data_class(
-<<<<<<< HEAD
-        cls, config_dict: Dict[str, Any]
-    ) -> ScalingConfigDataClass:
-        scaling_config_dataclass = ScalingConfigDataClass(**config_dict)
-        scaling_config_dataclass.validate_config(
-            config=config_dict,
-            allowed_keys=cls._scaling_config_allowed_keys,
-            scaling_config_arg_name="scaling_config",
-            caller_name=cls.__name__,
-        )
-        return scaling_config_dataclass
-=======
         cls, dataclass_or_dict: Union[ScalingConfigDataClass, Dict[str, Any]]
     ) -> ScalingConfigDataClass:
         """Return scaling config dataclass after validating updated keys."""
@@ -246,7 +234,6 @@
             allowed_keys=cls._scaling_config_allowed_keys,
         )
         return dataclass_or_dict
->>>>>>> 14ff77b3
 
     def setup(self) -> None:
         """Called during fit() to perform initial setup on the Trainer.
