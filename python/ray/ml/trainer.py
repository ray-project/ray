import abc
import logging
from typing import Dict, Union, Callable, Optional, TYPE_CHECKING, Type

import ray
from ray.ml.preprocessor import Preprocessor
from ray.ml.checkpoint import Checkpoint
from ray.ml.result import Result
from ray.ml.config import RunConfig, ScalingConfig, ScalingConfigDataClass
from ray.tune import Trainable
from ray.tune.function_runner import wrap_function
from ray.util import PublicAPI
from ray.util.annotations import DeveloperAPI

if TYPE_CHECKING:
    from ray.data import Dataset

# A type representing either a ray.data.Dataset or a function that returns a
# ray.data.Dataset and accepts no arguments.
GenDataset = Union["Dataset", Callable[[], "Dataset"]]


logger = logging.getLogger(__name__)


@PublicAPI(stability="alpha")
class TrainingFailedError(RuntimeError):
    """An error indicating that training has failed."""
    pass


@DeveloperAPI
class Trainer(abc.ABC):
    """Defines interface for distributed training on Ray.

    Note: The base ``Trainer`` class cannot be instantiated directly. Only
    one of its subclasses can be used.

    How does a trainer work?
        - First, initialize the Trainer. The initialization runs locally,
        so heavyweight setup should not be done in __init__.
        - Then, when you call ``trainer.fit()``, the Trainer is serialized
        and copied to a remote Ray actor. The following methods are then
        called in sequence on the remote actor.
            - ``trainer.setup()``: Any heavyweight Trainer setup should be
            specified here.
            - ``trainer.preprocess_datasets()``: The provided
            ray.data.Dataset are preprocessed with the provided
            ray.ml.preprocessor.
            - ``trainer.train_loop()``: Executes the main training logic.
        - Calling ``trainer.fit()`` will return a ``ray.result.Result``
        object where you can access metrics from your training run, as well
        as any checkpoints that may have been saved.

    How do I create a new ``Trainer``?

    Subclass ``ray.train.Trainer``, and override the ``training_loop``
    method, and optionally ``setup``.

        Example:

            .. code-block:: python

                import torch

<<<<<<< HEAD
                from ray.ml.trainer import Trainer
=======
                from ray.ml.train import Trainer
>>>>>>> 96cc10ed
                from ray import tune


                class MyPytorchTrainer(Trainer):
                    def setup(self):
                        self.model = torch.nn.Linear(1, 1)
                        self.optimizer = torch.optim.SGD(
                            self.model.parameters(), lr=0.1)

                    def training_loop(self):
                        # You can access any Trainer attributes directly in this method.
<<<<<<< HEAD
                        # self.train_dataset has already been preprocessed by
                        # self.preprocessor
                        dataset = self.train_dataset
=======
                        # self.datasets["train"] has already been
                        # preprocessed by self.preprocessor
                        dataset = self.datasets["train"]
>>>>>>> 96cc10ed

                        torch_ds = dataset.to_torch()

                        for epoch_idx in range(10):
                            loss = 0
                            num_batches = 0
                            for X, y in iter(torch_ds):
                                # Compute prediction error
                                pred = self.model(X)
                                batch_loss = torch.nn.MSELoss(pred, y)

                                # Backpropagation
                                self.optimizer.zero_grad()
                                batch_loss.backward()
                                self.optimizer.step()

                                loss += batch_loss.item()
                                num_batches += 1
                            loss /= num_batches

                            # Use Tune functions to report intermediate
                            # results.
                            tune.report(loss=loss, epoch=epoch_idx)

    How do I use an existing ``Trainer`` or one of my custom Trainers?

    Initialize the Trainer, and call Trainer.fit()

        Example:
              .. code-block:: python

                import ray

                train_dataset = ray.data.from_items([1, 2, 3])
<<<<<<< HEAD
                my_trainer = MyPytorchTrainer(train_dataset=train_dataset)
=======
                my_trainer = MyPytorchTrainer(datasets={"train": train_dataset})
>>>>>>> 96cc10ed
                result = my_trainer.fit()

    Args:
        scaling_config: Configuration for how to scale training.
        run_config: Configuration for the execution of the training run.
        train_dataset: Either a distributed Ray :ref:`Dataset <dataset-api>`
            or a Callable that returns a Dataset, to use for training. If a
            ``preprocessor`` is also provided, it will be fit on this
            dataset and this dataset will be transformed.
<<<<<<< HEAD
        extra_datasets: Any extra Datasets (such as validation or test
            datasets) to use for training. If a ``preprocessor`` is
            provided, the datasets specified here will only be transformed,
            and not fit on.
=======
        datasets: Any Ray Datasets to use for training. Use the key "train"
            to denote which dataset is the training
            dataset. If a ``preprocessor`` is provided and has not already been fit,
            it will be fit on the training dataset. All datasets will be transformed
            by the ``preprocessor`` if one is provided.
>>>>>>> 96cc10ed
        preprocessor: A preprocessor to preprocess the provided datasets.
        resume_from_checkpoint: A checkpoint to resume training from.
    """

    def __init__(
        self,
        scaling_config: Optional[ScalingConfig] = None,
        run_config: Optional[RunConfig] = None,
        datasets: Optional[Dict[str, GenDataset]] = None,
        preprocessor: Optional[Preprocessor] = None,
        resume_from_checkpoint: Optional[Checkpoint] = None,
    ):

        self.scaling_config = scaling_config
        self.run_config = run_config
        self.train_dataset = train_dataset
        self.extra_datasets = extra_datasets
        self.preprocessor = preprocessor
        self.resume_from_checkpoint = resume_from_checkpoint
        self._has_preprocessed_datasets = False
        self._scaling_config_datclass = ScalingConfigDataClass(**self.scaling_config)

    def setup(self) -> None:
        """Called during fit() to perform initial setup on the Trainer.

        Note: this method is run on a remote process.

        This method will not be called on the driver, so any expensive setup
        operations should be placed here and not in ``__init__``.

        This method is called prior to ``preprocess_datasets`` and
        ``training_loop``.
        """
        pass

    def preprocess_datasets(self) -> None:
        """Called during fit() to preprocess dataset attributes with preprocessor.

        Note: This method is run on a remote process.

        This method is called prior to entering the training_loop.

        If the ``Trainer`` has both a train_dataset and
        preprocessor, and the preprocessor has not yet been fit, then it
        will be fit on the train_dataset.

        Then, the Trainer's train_dataset and any extra_datasets
        will be transformed by its preprocessor.

        The transformed datasets will be set back in the
        ``self.train_dataset`` and ``self.extra_datasets`` attributes to be
        used when overriding ``training_loop``.
        """
        # Transform all datasets concurrently in remote tasks.
        transform_task_dict = {}

        transform_task = ray.remote(lambda preprocessor, dataset:
                                    preprocessor.transform(dataset))

        if self.preprocessor and not self._has_preprocessed_datasets:
            if self.train_dataset and not self.preprocessor.check_is_fitted():
                self.preprocessor.fit(self.train_dataset)

            if self.train_dataset:
                transform_task_dict["__train_dataset"] = transform_task.remote(
                    self.preprocessor, self.train_dataset)

            for key, dataset in self.extra_datasets:
                transform_task_dict[key] = transform_task.remote(dataset)

            ray.get(list(transform_task_dict.values()))

            self.train_dataset = transform_task_dict.pop("__train_dataset", None)

            for key, transformed_dataset in transform_task_dict.items():
                self.extra_datasets[key] = ray.get(transformed_dataset)

            self._has_preprocessed_datasets = True


    @abc.abstractmethod
    def training_loop(self) -> None:
        """Loop called by fit() to run training and report results to Tune.

        Note: this method runs on a remote process.

        `self.train_dataset` and the Dataset values in `self.extra_datasets`
        have already been preprocessed by `self.preprocessor`.'

        You can use the :ref:`Tune Function API functions <tune-function-docstring>`
        (``tune.report()`` and ``tune.save_checkpoint()``) inside
        this training loop.

        Example:
            .. code-block: python

                from ray.ml.trainer import Trainer

                class MyTrainer(Trainer):
                    def training_loop(self):
                        for epoch_idx in range(5):
                            ...
                            tune.report(epoch=epoch_idx)

        """
        raise NotImplementedError

<<<<<<< HEAD
=======
    def setup(self) -> None:
        """Called during fit() to perform initial setup on the Trainer.

        Note: this method is run on a remote process.

        This method will not be called on the driver, so any expensive setup
        operations should be placed here and not in ``__init__``.

        This method is called prior to ``preprocess_datasets`` and
        ``training_loop``.
        """
        raise NotImplementedError

    def preprocess_datasets(self) -> None:
        """Called during fit() to preprocess dataset attributes with preprocessor.

        Note: This method is run on a remote process.

        This method is called prior to entering the training_loop.

        If the ``Trainer`` has both a datasets dict and
        a preprocessor, the datasets dict contains a training dataset (denoted by
        the "train" key), and the preprocessor has not yet
        been fit, then it will be fit on the train.

        Then, the Trainer's datasets will be transformed by the preprocessor.

        The transformed datasets will be set back in the ``self.datasets`` attribute
        of the Trainer to be used when overriding ``training_loop``.
        """
        raise NotImplementedError

    @abc.abstractmethod
    def training_loop(self) -> None:
        """Loop called by fit() to run training and report results to Tune.

        Note: this method runs on a remote process.

        ``self.datasets`` have already been preprocessed by ``self.preprocessor``.

        You can use the :ref:`Tune Function API functions <tune-function-docstring>`
        (``tune.report()`` and ``tune.save_checkpoint()``) inside
        this training loop.

        Example:
            .. code-block: python

                from ray.ml.trainer import Trainer

                class MyTrainer(Trainer):
                    def training_loop(self):
                        for epoch_idx in range(5):
                            ...
                            tune.report(epoch=epoch_idx)

        """
        raise NotImplementedError

>>>>>>> 96cc10ed
    @PublicAPI(stability="alpha")
    def fit(self) -> Result:
        """Runs training.

        Returns:
            A Result object containing the training result.

        Raises:
            TrainingFailedError: If any failures during the execution of
            ``self.as_trainable()``.
        """
        trainable = self.as_trainable()

        from ray import tune
        from ray.tune import TuneError

        # Copied from initial prototyping.
        # TODO(amog/xwjiang): Replace with Tuner.
        try:
            analysis = tune.run(run_or_experiment=trainable, **self.run_config)
        except TuneError:
            raise TrainingFailedError
        else:
            assert len(analysis.trials) == 1

            trial = analysis.trials[0]

            result = Result(
                metrics=trial.last_result,
                checkpoint=Checkpoint.from_directory(trial.checkpoint.value)
                if trial.checkpoint.value
                else None,
            )

            return result

    def as_trainable(self) -> Type[Trainable]:
        """Convert self to a ``tune.Trainable`` class."""

        def train_func(_, checkpoint_dir=None):
            if checkpoint_dir:
                self.resume_from_checkpoint = Checkpoint.from_directory(checkpoint_dir)

            self.setup()
            self.preprocess_datasets()
            self.training_loop()

        trainable_cls = wrap_function(train_func)

        class TrainTrainable(trainable_cls):
            """Add default resources to the Trainable."""

            @classmethod
            def default_resource_request(cls, config):
                return self._scaling_config_datclass.get_placement_group_factory()

        return TrainTrainable

<|MERGE_RESOLUTION|>--- conflicted
+++ resolved
@@ -63,11 +63,7 @@
 
                 import torch
 
-<<<<<<< HEAD
-                from ray.ml.trainer import Trainer
-=======
                 from ray.ml.train import Trainer
->>>>>>> 96cc10ed
                 from ray import tune
 
 
@@ -79,15 +75,9 @@
 
                     def training_loop(self):
                         # You can access any Trainer attributes directly in this method.
-<<<<<<< HEAD
-                        # self.train_dataset has already been preprocessed by
-                        # self.preprocessor
-                        dataset = self.train_dataset
-=======
                         # self.datasets["train"] has already been
                         # preprocessed by self.preprocessor
                         dataset = self.datasets["train"]
->>>>>>> 96cc10ed
 
                         torch_ds = dataset.to_torch()
 
@@ -122,32 +112,17 @@
                 import ray
 
                 train_dataset = ray.data.from_items([1, 2, 3])
-<<<<<<< HEAD
-                my_trainer = MyPytorchTrainer(train_dataset=train_dataset)
-=======
                 my_trainer = MyPytorchTrainer(datasets={"train": train_dataset})
->>>>>>> 96cc10ed
                 result = my_trainer.fit()
 
     Args:
         scaling_config: Configuration for how to scale training.
         run_config: Configuration for the execution of the training run.
-        train_dataset: Either a distributed Ray :ref:`Dataset <dataset-api>`
-            or a Callable that returns a Dataset, to use for training. If a
-            ``preprocessor`` is also provided, it will be fit on this
-            dataset and this dataset will be transformed.
-<<<<<<< HEAD
-        extra_datasets: Any extra Datasets (such as validation or test
-            datasets) to use for training. If a ``preprocessor`` is
-            provided, the datasets specified here will only be transformed,
-            and not fit on.
-=======
         datasets: Any Ray Datasets to use for training. Use the key "train"
             to denote which dataset is the training
             dataset. If a ``preprocessor`` is provided and has not already been fit,
             it will be fit on the training dataset. All datasets will be transformed
             by the ``preprocessor`` if one is provided.
->>>>>>> 96cc10ed
         preprocessor: A preprocessor to preprocess the provided datasets.
         resume_from_checkpoint: A checkpoint to resume training from.
     """
@@ -163,8 +138,7 @@
 
         self.scaling_config = scaling_config
         self.run_config = run_config
-        self.train_dataset = train_dataset
-        self.extra_datasets = extra_datasets
+        self.datasets = datasets
         self.preprocessor = preprocessor
         self.resume_from_checkpoint = resume_from_checkpoint
         self._has_preprocessed_datasets = False
@@ -255,67 +229,6 @@
         """
         raise NotImplementedError
 
-<<<<<<< HEAD
-=======
-    def setup(self) -> None:
-        """Called during fit() to perform initial setup on the Trainer.
-
-        Note: this method is run on a remote process.
-
-        This method will not be called on the driver, so any expensive setup
-        operations should be placed here and not in ``__init__``.
-
-        This method is called prior to ``preprocess_datasets`` and
-        ``training_loop``.
-        """
-        raise NotImplementedError
-
-    def preprocess_datasets(self) -> None:
-        """Called during fit() to preprocess dataset attributes with preprocessor.
-
-        Note: This method is run on a remote process.
-
-        This method is called prior to entering the training_loop.
-
-        If the ``Trainer`` has both a datasets dict and
-        a preprocessor, the datasets dict contains a training dataset (denoted by
-        the "train" key), and the preprocessor has not yet
-        been fit, then it will be fit on the train.
-
-        Then, the Trainer's datasets will be transformed by the preprocessor.
-
-        The transformed datasets will be set back in the ``self.datasets`` attribute
-        of the Trainer to be used when overriding ``training_loop``.
-        """
-        raise NotImplementedError
-
-    @abc.abstractmethod
-    def training_loop(self) -> None:
-        """Loop called by fit() to run training and report results to Tune.
-
-        Note: this method runs on a remote process.
-
-        ``self.datasets`` have already been preprocessed by ``self.preprocessor``.
-
-        You can use the :ref:`Tune Function API functions <tune-function-docstring>`
-        (``tune.report()`` and ``tune.save_checkpoint()``) inside
-        this training loop.
-
-        Example:
-            .. code-block: python
-
-                from ray.ml.trainer import Trainer
-
-                class MyTrainer(Trainer):
-                    def training_loop(self):
-                        for epoch_idx in range(5):
-                            ...
-                            tune.report(epoch=epoch_idx)
-
-        """
-        raise NotImplementedError
-
->>>>>>> 96cc10ed
     @PublicAPI(stability="alpha")
     def fit(self) -> Result:
         """Runs training.
