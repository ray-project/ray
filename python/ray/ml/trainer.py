import abc
import inspect
import logging
from typing import Dict, Union, Callable, Optional, TYPE_CHECKING, Type

import ray
from ray.ml.preprocessor import Preprocessor
from ray.ml.checkpoint import Checkpoint
from ray.ml.result import Result
from ray.ml.config import RunConfig, ScalingConfig, ScalingConfigDataClass
from ray.ml.constants import TRAIN_DATASET_KEY
from ray.tune import Trainable
from ray.tune.function_runner import wrap_function
from ray.util import PublicAPI
from ray.util.annotations import DeveloperAPI
from ray.util.ml_utils.dict import merge_dicts

if TYPE_CHECKING:
    from ray.data import Dataset

# A type representing either a ray.data.Dataset or a function that returns a
# ray.data.Dataset and accepts no arguments.
GenDataset = Union["Dataset", Callable[[], "Dataset"]]


logger = logging.getLogger(__name__)


@PublicAPI(stability="alpha")
class TrainingFailedError(RuntimeError):
    """An error indicating that training has failed."""

    pass


@DeveloperAPI
class Trainer(abc.ABC):
    """Defines interface for distributed training on Ray.

    Note: The base ``Trainer`` class cannot be instantiated directly. Only
    one of its subclasses can be used.

    How does a trainer work?
        - First, initialize the Trainer. The initialization runs locally,
        so heavyweight setup should not be done in __init__.
        - Then, when you call ``trainer.fit()``, the Trainer is serialized
        and copied to a remote Ray actor. The following methods are then
        called in sequence on the remote actor.
            - ``trainer.setup()``: Any heavyweight Trainer setup should be
            specified here.
            - ``trainer.preprocess_datasets()``: The provided
            ray.data.Dataset are preprocessed with the provided
            ray.ml.preprocessor.
            - ``trainer.train_loop()``: Executes the main training logic.
        - Calling ``trainer.fit()`` will return a ``ray.result.Result``
        object where you can access metrics from your training run, as well
        as any checkpoints that may have been saved.

    How do I create a new ``Trainer``?

    Subclass ``ray.train.Trainer``, and override the ``training_loop``
    method, and optionally ``setup``.

        Example:

            .. code-block:: python

                import torch

                from ray.ml.train import Trainer
                from ray import tune


                class MyPytorchTrainer(Trainer):
                    def setup(self):
                        self.model = torch.nn.Linear(1, 1)
                        self.optimizer = torch.optim.SGD(
                            self.model.parameters(), lr=0.1)

                    def training_loop(self):
                        # You can access any Trainer attributes directly in this method.
                        # self.datasets["train"] has already been
                        # preprocessed by self.preprocessor
                        dataset = self.datasets["train"]

                        torch_ds = dataset.to_torch()

                        for epoch_idx in range(10):
                            loss = 0
                            num_batches = 0
                            for X, y in iter(torch_ds):
                                # Compute prediction error
                                pred = self.model(X)
                                batch_loss = torch.nn.MSELoss(pred, y)

                                # Backpropagation
                                self.optimizer.zero_grad()
                                batch_loss.backward()
                                self.optimizer.step()

                                loss += batch_loss.item()
                                num_batches += 1
                            loss /= num_batches

                            # Use Tune functions to report intermediate
                            # results.
                            tune.report(loss=loss, epoch=epoch_idx)

    How do I use an existing ``Trainer`` or one of my custom Trainers?

    Initialize the Trainer, and call Trainer.fit()

        Example:
              .. code-block:: python

                import ray

                train_dataset = ray.data.from_items([1, 2, 3])
                my_trainer = MyPytorchTrainer(datasets={"train": train_dataset})
                result = my_trainer.fit()

    Args:
        scaling_config: Configuration for how to scale training.
        run_config: Configuration for the execution of the training run.
<<<<<<< HEAD
=======
        train_dataset: Either a distributed Ray :ref:`Dataset <dataset-api>`
            or a Callable that returns a Dataset, to use for training. If a
            ``preprocessor`` is also provided, it will be fit on this
            dataset and this dataset will be transformed.
>>>>>>> 99d5288b
        datasets: Any Ray Datasets to use for training. Use the key "train"
            to denote which dataset is the training
            dataset. If a ``preprocessor`` is provided and has not already been fit,
            it will be fit on the training dataset. All datasets will be transformed
            by the ``preprocessor`` if one is provided.
        preprocessor: A preprocessor to preprocess the provided datasets.
        resume_from_checkpoint: A checkpoint to resume training from.
    """

    def __init__(
        self,
        scaling_config: Optional[ScalingConfig] = None,
        run_config: Optional[RunConfig] = None,
        datasets: Optional[Dict[str, GenDataset]] = None,
        preprocessor: Optional[Preprocessor] = None,
        resume_from_checkpoint: Optional[Checkpoint] = None,
    ):

        self.scaling_config = scaling_config if scaling_config else {}
        self.run_config = run_config if run_config else {}
        self.datasets = datasets if datasets else {}
        self.preprocessor = preprocessor
        self.resume_from_checkpoint = resume_from_checkpoint
        self._has_preprocessed_datasets = False

    def __new__(cls, *args, **kwargs):
        """Store the init args as attributes so this can be merged with Tune hparams."""
        trainer = super(Trainer, cls).__new__(cls)
        parameters = inspect.signature(cls.__init__).parameters
        parameters = list(parameters.keys())
        # Remove self.
        parameters = parameters[1:]
        arg_dict = dict(zip(parameters, args))
        trainer._param_dict = {**arg_dict, **kwargs}
        return trainer

    def setup(self) -> None:
        """Called during fit() to perform initial setup on the Trainer.

        Note: this method is run on a remote process.

        This method will not be called on the driver, so any expensive setup
        operations should be placed here and not in ``__init__``.

        This method is called prior to ``preprocess_datasets`` and
        ``training_loop``.
        """
        pass

    def preprocess_datasets(self) -> None:
        """Called during fit() to preprocess dataset attributes with preprocessor.

        Note: This method is run on a remote process.

        This method is called prior to entering the training_loop.

        If the ``Trainer`` has both a datasets dict and
        a preprocessor, the datasets dict contains a training dataset (denoted by
        the "train" key), and the preprocessor has not yet
        been fit, then it will be fit on the train.

        Then, the Trainer's datasets will be transformed by the preprocessor.

        The transformed datasets will be set back in the ``self.datasets`` attribute
        of the Trainer to be used when overriding ``training_loop``.
        """
        # Evaluate all datasets.
        self.datasets = {k: d() if callable(d) else d for k, d in self.datasets.items()}

        # Transform all datasets concurrently in remote tasks.
        transform_task_dict = {}

        transform_task = ray.remote(
            lambda preprocessor, dataset: preprocessor.transform(dataset)
        )

        if self.preprocessor and not self._has_preprocessed_datasets:
            train_dataset = self.datasets.get(TRAIN_DATASET_KEY, None)
            if train_dataset and not self.preprocessor.check_is_fitted():
                self.preprocessor.fit(train_dataset)

            for key, dataset in self.datasets.items():
                transform_task_dict[key] = transform_task.remote(
                    self.preprocessor, dataset
                )

            ray.get(list(transform_task_dict.values()))

            for key, transformed_dataset in transform_task_dict.items():
                self.datasets[key] = ray.get(transformed_dataset)

            self._has_preprocessed_datasets = True

    @abc.abstractmethod
    def training_loop(self) -> None:
        """Loop called by fit() to run training and report results to Tune.

        Note: this method runs on a remote process.

        ``self.datasets`` have already been preprocessed by ``self.preprocessor``.

        You can use the :ref:`Tune Function API functions <tune-function-docstring>`
        (``tune.report()`` and ``tune.save_checkpoint()``) inside
        this training loop.

        Example:
            .. code-block: python

                from ray.ml.trainer import Trainer

                class MyTrainer(Trainer):
                    def training_loop(self):
                        for epoch_idx in range(5):
                            ...
                            tune.report(epoch=epoch_idx)

        """
        raise NotImplementedError

    @PublicAPI(stability="alpha")
    def fit(self) -> Result:
        """Runs training.

        Returns:
            A Result object containing the training result.

        Raises:
            TrainingFailedError: If any failures during the execution of
            ``self.as_trainable()``.
        """
        trainable = self.as_trainable()

        from ray import tune
        from ray.tune import TuneError

        # TODO(amog/xwjiang): Replace with Tuner.
        try:
            analysis = tune.run(run_or_experiment=trainable, **self.run_config)
        except TuneError:
            raise TrainingFailedError
        else:
            assert len(analysis.trials) == 1

            trial = analysis.trials[0]

            result = Result(
                metrics=trial.last_result,
                checkpoint=Checkpoint.from_directory(trial.checkpoint.value)
                if trial.checkpoint.value
                else None,
            )

            return result

    def as_trainable(self) -> Type[Trainable]:
        """Convert self to a ``tune.Trainable`` class."""

        base_config = self._param_dict
        trainer_cls = self.__class__

        def train_func(config, checkpoint_dir=None):
            # config already contains merged values.
            # Instantiate new Trainer in Trainable.
            trainer = trainer_cls(**config)

            if checkpoint_dir:
                trainer.resume_from_checkpoint = Checkpoint.from_directory(
                    checkpoint_dir
                )

            trainer.setup()
            trainer.preprocess_datasets()
            trainer.training_loop()

        trainable_cls = wrap_function(train_func)

        scaling_config = self.scaling_config

        class TrainTrainable(trainable_cls):
            """Add default resources to the Trainable."""

            def __init__(self, *args, **kwargs):
                super().__init__(*args, **kwargs)

                # Create a new config by merging the dicts.
                self._merged_config = merge_dicts(base_config, self.config)

            def _trainable_func(self, config, reporter, checkpoint_dir):
                super()._trainable_func(self._merged_config, reporter, checkpoint_dir)

            @classmethod
            def default_resource_request(cls, config):
                updated_scaling_config = config.get("scaling_config", scaling_config)
                scaling_config_dataclass = ScalingConfigDataClass(
                    **updated_scaling_config
                )
                return scaling_config_dataclass.get_placement_group_factory()

        return TrainTrainable<|MERGE_RESOLUTION|>--- conflicted
+++ resolved
@@ -122,13 +122,6 @@
     Args:
         scaling_config: Configuration for how to scale training.
         run_config: Configuration for the execution of the training run.
-<<<<<<< HEAD
-=======
-        train_dataset: Either a distributed Ray :ref:`Dataset <dataset-api>`
-            or a Callable that returns a Dataset, to use for training. If a
-            ``preprocessor`` is also provided, it will be fit on this
-            dataset and this dataset will be transformed.
->>>>>>> 99d5288b
         datasets: Any Ray Datasets to use for training. Use the key "train"
             to denote which dataset is the training
             dataset. If a ``preprocessor`` is provided and has not already been fit,
