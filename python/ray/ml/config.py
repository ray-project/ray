--- conflicted
+++ resolved
@@ -4,10 +4,6 @@
     Any,
     Callable,
     Dict,
-<<<<<<< HEAD
-    Iterable,
-=======
->>>>>>> 1fc6db30
     List,
     Mapping,
     Optional,
