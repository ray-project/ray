from dataclasses import dataclass
<<<<<<< HEAD
from typing import Dict, Any, Optional, List, Mapping, Callable, Union
=======
from typing import Dict, Any, Optional, List, TYPE_CHECKING
>>>>>>> fb50e0a7

from ray.tune import Stopper
from ray.util import PublicAPI

if TYPE_CHECKING:
    from ray.tune.trainable import PlacementGroupFactory
    from ray.tune.callback import Callback


ScalingConfig = Dict[str, Any]


@dataclass
class ScalingConfigDataClass:
    """Configuration for scaling training.

    This is the schema for the scaling_config dict, and after beta, this will be the
    actual representation for Scaling config objects.

    trainer_resources: Resources to allocate for the trainer. If none is provided,
        will default to 1 CPU.
    num_workers: The number of workers (Ray actors) to launch.
        Each worker will reserve 1 CPU by default. The number of CPUs
        reserved by each worker can be overridden with the
        ``resources_per_worker`` argument.
    use_gpu: If True, training will be done on GPUs (1 per worker).
        Defaults to False. The number of GPUs reserved by each
        worker can be overridden with the ``resources_per_worker``
        argument.
    resources_per_worker: If specified, the resources
        defined in this Dict will be reserved for each worker. The
        ``CPU`` and ``GPU`` keys (case-sensitive) can be defined to
        override the number of CPU/GPUs used by each worker.
    placement_strategy: The placement strategy to use for the
        placement group of the Ray actors. See :ref:`Placement Group
        Strategies <pgroup-strategy>` for the possible options.
    """

    trainer_resources: Optional[Dict] = None
    num_workers: Optional[int] = None
    use_gpu: bool = False
    resources_per_worker: Optional[Dict] = None
    placement_strategy: str = "PACK"

    def __post_init__(self):
        self.resources_per_worker = (
            self.resources_per_worker if self.resources_per_worker else {}
        )
        if self.resources_per_worker:
            if not self.use_gpu and self.num_gpus_per_worker > 0:
                raise ValueError(
                    "`use_gpu` is False but `GPU` was found in "
                    "`resources_per_worker`. Either set `use_gpu` to True or "
                    "remove `GPU` from `resources_per_worker."
                )

            if self.use_gpu and self.num_gpus_per_worker == 0:
                raise ValueError(
                    "`use_gpu` is True but `GPU` is set to 0 in "
                    "`resources_per_worker`. Either set `use_gpu` to False or "
                    "request a positive number of `GPU` in "
                    "`resources_per_worker."
                )

    @property
    def num_cpus_per_worker(self):
        """The number of CPUs to set per worker."""
        return self.resources_per_worker.get("CPU", 1)

    @property
    def num_gpus_per_worker(self):
        """The number of GPUs to set per worker."""
        return self.resources_per_worker.get("GPU", int(self.use_gpu))

    @property
    def additional_resources_per_worker(self):
        """Resources per worker, not including CPU or GPU resources."""
        return {
            k: v
            for k, v in self.resources_per_worker.items()
            if k not in ["CPU", "GPU"]
        }

    def as_placement_group_factory(self) -> "PlacementGroupFactory":
        """Returns a PlacementGroupFactory to specify resources for Tune."""
        from ray.tune.trainable import PlacementGroupFactory

        trainer_resources = (
            self.trainer_resources if self.trainer_resources else {"CPU": 1}
        )
        trainer_bundle = [trainer_resources]
        worker_resources = {
            "CPU": self.num_cpus_per_worker,
            "GPU": self.num_gpus_per_worker,
        }
        worker_resources_extra = (
            {} if self.resources_per_worker is None else self.resources_per_worker
        )
        worker_bundles = [
            {**worker_resources, **worker_resources_extra}
            for _ in range(self.num_workers if self.num_workers else 0)
        ]
        bundles = trainer_bundle + worker_bundles
        return PlacementGroupFactory(bundles, strategy=self.placement_strategy)


@PublicAPI(stability="alpha")
class FailureConfig:
    """Configuration related to failure handling of each run/trial.

    Args:
        max_failures: Tries to recover a run at least this many times.
            Will recover from the latest checkpoint if present.
            Setting to -1 will lead to infinite recovery retries.
            Setting to 0 will disable retries. Defaults to 0.
    """

    max_failures: int = 0


@dataclass
@PublicAPI(stability="alpha")
class RunConfig:
    """Runtime configuration for individual trials that are run.

    This contains information that applies to individual runs of Trainable classes.
    This includes both running a Trainable by itself or running a hyperparameter
    tuning job on top of a Trainable (applies to each trial).

    At resume, Ray Tune will automatically apply the same run config so that resumed
    run uses the same run config as the original run.

    Args:
        name: Name of the trial or experiment. If not provided, will be deduced
            from the Trainable.
        local_dir: Local dir to save training results to.
            Defaults to ``~/ray_results``.
        stop: Stop conditions to consider. Refer to ray.tune.stopper.Stopper
            for more info. Stoppers should be serializable.
        callbacks: Callbacks to invoke.
            Refer to ray.tune.callback.Callback for more info.
            Callbacks should be serializable.
            Currently only stateless callbacks are supported for resumed runs.
            (any state of the callback will not be checkpointed by Tune
            and thus will not take effect in resumed runs).
    """

    # TODO(xwjiang): Add more.
    name: Optional[str] = None
    local_dir: Optional[str] = None
<<<<<<< HEAD
    callbacks: Optional[List[Callback]] = None
    stop: Optional[Union[Mapping, Stopper, Callable[[str, Mapping], bool]]] = None
=======
    callbacks: Optional[List["Callback"]] = None
>>>>>>> fb50e0a7
    failure: Optional[FailureConfig] = None<|MERGE_RESOLUTION|>--- conflicted
+++ resolved
@@ -1,9 +1,5 @@
 from dataclasses import dataclass
-<<<<<<< HEAD
-from typing import Dict, Any, Optional, List, Mapping, Callable, Union
-=======
-from typing import Dict, Any, Optional, List, TYPE_CHECKING
->>>>>>> fb50e0a7
+from typing import Dict, Any, Optional, List, Mapping, Callable, Union, TYPE_CHECKING
 
 from ray.tune import Stopper
 from ray.util import PublicAPI
@@ -154,10 +150,6 @@
     # TODO(xwjiang): Add more.
     name: Optional[str] = None
     local_dir: Optional[str] = None
-<<<<<<< HEAD
-    callbacks: Optional[List[Callback]] = None
+    callbacks: Optional[List["Callback"]] = None
     stop: Optional[Union[Mapping, Stopper, Callable[[str, Mapping], bool]]] = None
-=======
-    callbacks: Optional[List["Callback"]] = None
->>>>>>> fb50e0a7
     failure: Optional[FailureConfig] = None