from dataclasses import dataclass
<<<<<<< HEAD
from typing import Dict, Any, Optional, List

from ray.util import PublicAPI

from ray.tune.trainable import PlacementGroupFactory
from ray.tune.callback import Callback
=======
from typing import Dict, Any, Optional, List, TYPE_CHECKING

from ray.util import PublicAPI

if TYPE_CHECKING:
    from ray.tune.trainable import PlacementGroupFactory
    from ray.tune.callback import Callback
>>>>>>> 99d5288b


ScalingConfig = Dict[str, Any]


<<<<<<< HEAD
=======
@dataclass
class ScalingConfigDataClass:
    """Configuration for scaling training.

    This is the schema for the scaling_config dict, and after beta, this will be the
    actual representation for Scaling config objects.

    num_workers: The number of workers (Ray actors) to launch.
        Each worker will reserve 1 CPU by default. The number of CPUs
        reserved by each worker can be overridden with the
        ``resources_per_worker`` argument.
    use_gpu: If True, training will be done on GPUs (1 per worker).
        Defaults to False. The number of GPUs reserved by each
        worker can be overridden with the ``resources_per_worker``
        argument.
    resources_per_worker: If specified, the resources
        defined in this Dict will be reserved for each worker. The
        ``CPU`` and ``GPU`` keys (case-sensitive) can be defined to
        override the number of CPU/GPUs used by each worker.
    placement_strategy: The placement strategy to use for the
        placement group of the Ray actors. See :ref:`Placement Group
        Strategies <pgroup-strategy>` for the possible options.
    """

    num_workers: int
    use_gpu: bool = False
    resources_per_worker: Optional[Dict] = None
    placement_strategy: str = "PACK"

    @property
    def num_cpus_per_worker(self):
        """The number of CPUs to set per worker."""
        raise NotImplementedError

    @property
    def num_gpus_per_worker(self):
        """The number of GPUs to set per worker."""
        raise NotImplementedError

    @property
    def additional_resources_per_worker(self):
        """Resources per worker, not including CPU or GPU resources."""
        raise NotImplementedError

    def as_placement_group_factory(self) -> "PlacementGroupFactory":
        """Returns a PlacementGroupFactory to specify resources for Tune."""
        raise NotImplementedError


>>>>>>> 99d5288b
@PublicAPI(stability="alpha")
class FailureConfig:
    """Configuration related to failure handling of each run/trial.
    Args:
        max_failures: Tries to recover a run at least this many times.
            Will recover from the latest checkpoint if present.
            Setting to -1 will lead to infinite recovery retries.
            Setting to 0 will disable retries. Defaults to 0.
    """

    max_failures: int = 0


@dataclass
@PublicAPI(stability="alpha")
class RunConfig:
    """Runtime configuration for individual trials that are run.

    This contains information that applies to individual runs of Trainable classes.
    This includes both running a Trainable by itself or running a hyperparameter
    tuning job on top of a Trainable (applies to each trial).

    Args:
        name: Name of the trial or experiment. If not provided, will be deduced
            from the Trainable.
        local_dir: Local dir to save training results to.
            Defaults to ``~/ray_results``.
        callbacks: Callbacks to invoke.
            Refer to ray.tune.callback.Callback for more info.
    """

    # TODO(xwjiang): Clarify RunConfig behavior across resume. Is one supposed to
    #  reapply some of the args here? For callbacks, how do we enforce only stateless
    #  callbacks?
    # TODO(xwjiang): Add more.
    name: Optional[str] = None
    local_dir: Optional[str] = None
    callbacks: Optional[List[Callback]] = None
    failure: Optional[FailureConfig] = None


@dataclass
class ScalingConfigDataClass:
    """Configuration for scaling training.

    This is the schema for the scaling_config dict, and after beta, this will be the
    actual representation for Scaling config objects.

    num_workers: The number of workers (Ray actors) to launch.
        Each worker will reserve 1 CPU by default. The number of CPUs
        reserved by each worker can be overridden with the
        ``resources_per_worker`` argument.
    use_gpu: If True, training will be done on GPUs (1 per worker).
        Defaults to False. The number of GPUs reserved by each
        worker can be overridden with the ``resources_per_worker``
        argument.
    resources_per_worker: If specified, the resources
        defined in this Dict will be reserved for each worker. The
        ``CPU`` and ``GPU`` keys (case-sensitive) can be defined to
        override the number of CPU/GPUs used by each worker.
    placement_strategy: The placement strategy to use for the
        placement group of the Ray actors. See :ref:`Placement Group
        Strategies <pgroup-strategy>` for the possible options.
    """

    num_workers: int = 1
    use_gpu: bool = False
    resources_per_worker: Optional[Dict] = None
    placement_strategy: str = "PACK"

    def __post_init__(self):
        self.resources_per_worker = (
            self.resources_per_worker if self.resources_per_worker else {}
        )

        if self.num_workers < 0:
            raise ValueError("`num_workers` must be a positive integer.")

        if self.resources_per_worker:
            # Override CPU and GPU resources and remove from dict.
            if not self.use_gpu and self.num_gpus_per_worker > 0:
                raise ValueError(
                    "`use_gpu` is False but `GPU` was found in "
                    "`resources_per_worker`. Either set `use_gpu` to True or "
                    "remove `GPU` from `resources_per_worker."
                )

            if self.use_gpu and self.num_gpus_per_worker == 0:
                raise ValueError(
                    "`use_gpu` is True but `GPU` is set to 0 in "
                    "`resources_per_worker`. Either set `use_gpu` to False or "
                    "request a positive number of `GPU` in "
                    "`resources_per_worker."
                )

    @property
    def num_cpus_per_worker(self):
        return self.resources_per_worker.get("CPU", 1)

    @property
    def num_gpus_per_worker(self):
        return self.resources_per_worker.get("GPU", int(self.use_gpu))

    @property
    def additional_resources_per_worker(self):
        """Resources per worker, not including CPU or GPU resources."""
        return {
            k: v
            for k, v in self.resources_per_worker.items()
            if k not in ["CPU", "GPU"]
        }

    def get_placement_group_factory(self) -> PlacementGroupFactory:
        """Returns a PlacementGroupFactory to specify resources for Tune."""
        trainer_bundle = [{"CPU": 0}]
        worker_resources = {
            "CPU": self.num_cpus_per_worker,
            "GPU": self.num_gpus_per_worker,
        }
        worker_resources_extra = (
            {} if self.resources_per_worker is None else self.resources_per_worker
        )
        worker_bundles = [
            {**worker_resources, **worker_resources_extra}
            for _ in range(self.num_workers)
        ]
        bundles = trainer_bundle + worker_bundles
        return PlacementGroupFactory(bundles, strategy=self.placement_strategy)<|MERGE_RESOLUTION|>--- conflicted
+++ resolved
@@ -1,77 +1,14 @@
 from dataclasses import dataclass
-<<<<<<< HEAD
 from typing import Dict, Any, Optional, List
 
 from ray.util import PublicAPI
 
 from ray.tune.trainable import PlacementGroupFactory
 from ray.tune.callback import Callback
-=======
-from typing import Dict, Any, Optional, List, TYPE_CHECKING
-
-from ray.util import PublicAPI
-
-if TYPE_CHECKING:
-    from ray.tune.trainable import PlacementGroupFactory
-    from ray.tune.callback import Callback
->>>>>>> 99d5288b
 
 
 ScalingConfig = Dict[str, Any]
 
-
-<<<<<<< HEAD
-=======
-@dataclass
-class ScalingConfigDataClass:
-    """Configuration for scaling training.
-
-    This is the schema for the scaling_config dict, and after beta, this will be the
-    actual representation for Scaling config objects.
-
-    num_workers: The number of workers (Ray actors) to launch.
-        Each worker will reserve 1 CPU by default. The number of CPUs
-        reserved by each worker can be overridden with the
-        ``resources_per_worker`` argument.
-    use_gpu: If True, training will be done on GPUs (1 per worker).
-        Defaults to False. The number of GPUs reserved by each
-        worker can be overridden with the ``resources_per_worker``
-        argument.
-    resources_per_worker: If specified, the resources
-        defined in this Dict will be reserved for each worker. The
-        ``CPU`` and ``GPU`` keys (case-sensitive) can be defined to
-        override the number of CPU/GPUs used by each worker.
-    placement_strategy: The placement strategy to use for the
-        placement group of the Ray actors. See :ref:`Placement Group
-        Strategies <pgroup-strategy>` for the possible options.
-    """
-
-    num_workers: int
-    use_gpu: bool = False
-    resources_per_worker: Optional[Dict] = None
-    placement_strategy: str = "PACK"
-
-    @property
-    def num_cpus_per_worker(self):
-        """The number of CPUs to set per worker."""
-        raise NotImplementedError
-
-    @property
-    def num_gpus_per_worker(self):
-        """The number of GPUs to set per worker."""
-        raise NotImplementedError
-
-    @property
-    def additional_resources_per_worker(self):
-        """Resources per worker, not including CPU or GPU resources."""
-        raise NotImplementedError
-
-    def as_placement_group_factory(self) -> "PlacementGroupFactory":
-        """Returns a PlacementGroupFactory to specify resources for Tune."""
-        raise NotImplementedError
-
-
->>>>>>> 99d5288b
 @PublicAPI(stability="alpha")
 class FailureConfig:
     """Configuration related to failure handling of each run/trial.
