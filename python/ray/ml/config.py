from dataclasses import dataclass
from typing import (
<<<<<<< HEAD
    Dict,
    Any,
    Iterable,
    Optional,
    List,
    Mapping,
    Callable,
    Union,
    TYPE_CHECKING,
=======
    TYPE_CHECKING,
    Any,
    Callable,
    Dict,
    List,
    Mapping,
    Optional,
    Union,
>>>>>>> 14ff77b3
)

from ray.tune.syncer import SyncConfig
from ray.util import PublicAPI

if TYPE_CHECKING:
    from ray.tune.callback import Callback
    from ray.tune.stopper import Stopper
    from ray.tune.trainable import PlacementGroupFactory

ScalingConfig = Dict[str, Any]


@dataclass
class ScalingConfigDataClass:
    """Configuration for scaling training.

    This is the schema for the scaling_config dict, and after beta, this will be the
    actual representation for Scaling config objects.

    trainer_resources: Resources to allocate for the trainer. If none is provided,
        will default to 1 CPU.
    num_workers: The number of workers (Ray actors) to launch.
        Each worker will reserve 1 CPU by default. The number of CPUs
        reserved by each worker can be overridden with the
        ``resources_per_worker`` argument.
    use_gpu: If True, training will be done on GPUs (1 per worker).
        Defaults to False. The number of GPUs reserved by each
        worker can be overridden with the ``resources_per_worker``
        argument.
    resources_per_worker: If specified, the resources
        defined in this Dict will be reserved for each worker. The
        ``CPU`` and ``GPU`` keys (case-sensitive) can be defined to
        override the number of CPU/GPUs used by each worker.
    placement_strategy: The placement strategy to use for the
        placement group of the Ray actors. See :ref:`Placement Group
        Strategies <pgroup-strategy>` for the possible options.
    """

    trainer_resources: Optional[Dict] = None
    num_workers: Optional[int] = None
    use_gpu: bool = False
    resources_per_worker: Optional[Dict] = None
    placement_strategy: str = "PACK"

    def __post_init__(self):
        self.resources_per_worker = (
            self.resources_per_worker if self.resources_per_worker else {}
        )
        if self.resources_per_worker:
            if not self.use_gpu and self.num_gpus_per_worker > 0:
                raise ValueError(
                    "`use_gpu` is False but `GPU` was found in "
                    "`resources_per_worker`. Either set `use_gpu` to True or "
                    "remove `GPU` from `resources_per_worker."
                )

            if self.use_gpu and self.num_gpus_per_worker == 0:
                raise ValueError(
                    "`use_gpu` is True but `GPU` is set to 0 in "
                    "`resources_per_worker`. Either set `use_gpu` to False or "
                    "request a positive number of `GPU` in "
                    "`resources_per_worker."
                )

    @property
    def num_cpus_per_worker(self):
        """The number of CPUs to set per worker."""
        return self.resources_per_worker.get("CPU", 1)

    @property
    def num_gpus_per_worker(self):
        """The number of GPUs to set per worker."""
        return self.resources_per_worker.get("GPU", int(self.use_gpu))

    @property
    def additional_resources_per_worker(self):
        """Resources per worker, not including CPU or GPU resources."""
        return {
            k: v
            for k, v in self.resources_per_worker.items()
            if k not in ["CPU", "GPU"]
        }

    def as_placement_group_factory(self) -> "PlacementGroupFactory":
        """Returns a PlacementGroupFactory to specify resources for Tune."""
        from ray.tune.trainable import PlacementGroupFactory

        trainer_resources = (
            self.trainer_resources if self.trainer_resources else {"CPU": 1}
        )
        trainer_bundle = [trainer_resources]
        worker_resources = {
            "CPU": self.num_cpus_per_worker,
            "GPU": self.num_gpus_per_worker,
        }
        worker_resources_extra = (
            {} if self.resources_per_worker is None else self.resources_per_worker
        )
        worker_bundles = [
            {**worker_resources, **worker_resources_extra}
            for _ in range(self.num_workers if self.num_workers else 0)
        ]
        bundles = trainer_bundle + worker_bundles
        return PlacementGroupFactory(bundles, strategy=self.placement_strategy)

    @classmethod
    def validate_config(
        cls,
        config: Union[ScalingConfig, "ScalingConfigDataClass"],
        allowed_keys: Iterable[str],
        scaling_config_arg_name: str,
        caller_name: str,
    ):
        """
        Validate config by raising an exception if any of allowed_keys
        differs from the default value.

        Args:
            config: Config to check.
            allowed_keys: ScalingConfigDataClass attribute keys that
                can have a value different than the default one.
            scaling_config_arg_name: Name of the ScalingConfig argument to be used
                in the exception message.
            exc_obj_name: Name of the object calling this method to be used
                in the exception message.
        """
        default_config = ScalingConfigDataClass()
        if not isinstance(config, ScalingConfigDataClass):
            config = ScalingConfigDataClass(**config)

        allowed_keys = set(allowed_keys)

        for key in allowed_keys:
            if key not in config.__dict__:
                raise KeyError(
                    f"allowed key {key} is not valid. "
                    f"Valid keys: {list(config.__dict__.keys())}"
                )

        prohibited_keys = set(default_config.__dict__) - allowed_keys

        for key in prohibited_keys:
            if config.__dict__[key] != default_config.__dict__[key]:
                raise ValueError(
                    f"Key '{key}' cannot be used with {caller_name}. Please remove it "
                    f"from {scaling_config_arg_name} or set it to its default value of "
                    f"'{default_config.__dict__[key]}'"
                )


@PublicAPI(stability="alpha")
class FailureConfig:
    """Configuration related to failure handling of each run/trial.

    Args:
        max_failures: Tries to recover a run at least this many times.
            Will recover from the latest checkpoint if present.
            Setting to -1 will lead to infinite recovery retries.
            Setting to 0 will disable retries. Defaults to 0.
    """

    max_failures: int = 0


@dataclass
@PublicAPI(stability="alpha")
class RunConfig:
    """Runtime configuration for individual trials that are run.

    This contains information that applies to individual runs of Trainable classes.
    This includes both running a Trainable by itself or running a hyperparameter
    tuning job on top of a Trainable (applies to each trial).

    At resume, Ray Tune will automatically apply the same run config so that resumed
    run uses the same run config as the original run.

    Args:
        name: Name of the trial or experiment. If not provided, will be deduced
            from the Trainable.
        local_dir: Local dir to save training results to.
            Defaults to ``~/ray_results``.
        stop: Stop conditions to consider. Refer to ray.tune.stopper.Stopper
            for more info. Stoppers should be serializable.
        callbacks: Callbacks to invoke.
            Refer to ray.tune.callback.Callback for more info.
            Callbacks should be serializable.
            Currently only stateless callbacks are supported for resumed runs.
            (any state of the callback will not be checkpointed by Tune
            and thus will not take effect in resumed runs).
        failure: The failure mode configuration.
        sync_config: Configuration object for syncing. See tune.SyncConfig.
    """

    # TODO(xwjiang): Add more.
    name: Optional[str] = None
    local_dir: Optional[str] = None
    callbacks: Optional[List["Callback"]] = None
    stop: Optional[Union[Mapping, "Stopper", Callable[[str, Mapping], bool]]] = None
    failure: Optional[FailureConfig] = None
    sync_config: Optional[SyncConfig] = None<|MERGE_RESOLUTION|>--- conflicted
+++ resolved
@@ -1,16 +1,5 @@
 from dataclasses import dataclass
 from typing import (
-<<<<<<< HEAD
-    Dict,
-    Any,
-    Iterable,
-    Optional,
-    List,
-    Mapping,
-    Callable,
-    Union,
-    TYPE_CHECKING,
-=======
     TYPE_CHECKING,
     Any,
     Callable,
@@ -19,7 +8,6 @@
     Mapping,
     Optional,
     Union,
->>>>>>> 14ff77b3
 )
 
 from ray.tune.syncer import SyncConfig
