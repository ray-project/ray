--- conflicted
+++ resolved
@@ -153,10 +153,6 @@
     name: Optional[str] = None
     local_dir: Optional[str] = None
     callbacks: Optional[List["Callback"]] = None
-<<<<<<< HEAD
     stop: Optional[Union[Mapping, "Stopper", Callable[[str, Mapping], bool]]] = None
     failure: Optional[FailureConfig] = None
-=======
-    failure: Optional[FailureConfig] = None
-    sync_config: Optional[SyncConfig] = None
->>>>>>> 029517a0
+    sync_config: Optional[SyncConfig] = None