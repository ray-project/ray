--- conflicted
+++ resolved
@@ -150,11 +150,6 @@
     # TODO(xwjiang): Add more.
     name: Optional[str] = None
     local_dir: Optional[str] = None
-<<<<<<< HEAD
-    callbacks: Optional[List[Callback]] = None
-    failure: Optional[FailureConfig] = None
-    sync_config: Optional[SyncConfig] = None
-=======
     callbacks: Optional[List["Callback"]] = None
     failure: Optional[FailureConfig] = None
->>>>>>> c82f6c62
+    sync_config: Optional[SyncConfig] = None