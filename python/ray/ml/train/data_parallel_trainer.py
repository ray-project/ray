import inspect
import logging
from pathlib import Path
<<<<<<< HEAD
from typing import Callable, Dict, Optional, Type, Union
=======
from typing import Dict, Callable, List, Optional, Union, TYPE_CHECKING
>>>>>>> 6551922c

import ray
from ray import tune
from ray.actor import ActorHandle
from ray.ml.constants import TRAIN_DATASET_KEY, PREPROCESSOR_KEY
from ray.ml.trainer import Trainer
from ray.ml.config import ScalingConfig, RunConfig
from ray.ml.trainer import GenDataset
from ray.ml.preprocessor import Preprocessor
from ray.ml.checkpoint import Checkpoint
from ray.train import BackendConfig, TrainingIterator
from ray.train.backend import BackendExecutor
from ray.train.checkpoint import TuneCheckpointManager
from ray.train.impl.dataset_spec import _RayDatasetSpec
from ray.train.utils import construct_train_func
from ray.util.annotations import DeveloperAPI

if TYPE_CHECKING:
    from ray.data import Dataset

logger = logging.getLogger(__name__)


# TODO(team-ml): Refactor checkpoint management along with Tune.
class _DataParallelCheckpointManager(TuneCheckpointManager):
    def on_init(self, preprocessor: Preprocessor):
        self.preprocessor = preprocessor
        super(_DataParallelCheckpointManager, self).on_init()

    def write_checkpoint(self, checkpoint: Dict):
        self.add_tune_checkpoint_id(checkpoint)

        # Add the preprocessor to the checkpoint.
        checkpoint[PREPROCESSOR_KEY] = self.preprocessor

        checkpoint_obj = Checkpoint.from_dict(checkpoint)
        # If inside a Tune Trainable, then checkpoint with Tune.
        with tune.checkpoint_dir(step=self._latest_checkpoint_id) as checkpoint_dir:
            checkpoint_obj.to_directory(path=checkpoint_dir)

    @property
    def latest_checkpoint_dir(self) -> Optional[Path]:
        raise NotImplementedError


@DeveloperAPI
class DataParallelTrainer(Trainer):
    """A Trainer for data parallel training.

    You should subclass this Trainer if your Trainer follows SPMD (single program,
    multiple data) programming paradigm - you want multiple processes to run the same
    function, but on different data.

    This Trainer runs the function ``train_loop_per_worker`` on multiple Ray
    Actors.

    The ``train_loop_per_worker`` function is expected to take in either 0 or 1
    arguments:

    .. code-block:: python

        def train_loop_per_worker():
            ...

    .. code-block:: python

        def train_loop_per_worker(config: Dict):
            ...

    If ``train_loop_per_worker`` accepts an argument, then
    ``train_loop_config`` will be passed in as the argument. This is useful if you
    want to tune the values in ``train_loop_config`` as hyperparameters.

    If the ``datasets`` dict contains a training dataset (denoted by
    the "train" key), then it will be split into multiple dataset
    shards that can then be accessed by ``ray.train.get_dataset_shard("train")`` inside
    ``train_loop_per_worker``. All the other datasets will not be split and
    ``ray.train.get_dataset_shard(...)`` will return the the entire Dataset.

    Inside the ``train_loop_per_worker`` function, you can use any of the
    :ref:`Ray Train function utils <train-api-func-utils>`.

    .. code-block:: python

        def train_loop_per_worker():
            # Report intermediate results for callbacks or logging.
            train.report(...)

            # Checkpoints the provided args as restorable state.
            train.save_checkpoint(...)

            # Returns dict of last saved checkpoint.
            train.load_checkpoint()

            # Returns the Ray Dataset shard for the given key.
            train.get_dataset_shard("my_dataset")

            # Returns the total number of workers executing training.
            train.get_world_size()

            # Returns the rank of this worker.
            train.get_world_rank()

            # Returns the rank of the worker on the current node.
            train.get_local_rank()

    **How do I use ``DataParallelTrainer`` or any of its subclasses?**

    Example:

    .. code-block:: python

        import ray
        from ray import train

        def train_loop_for_worker():
            dataset_shard_for_this_worker = train.get_dataset_shard("train")

            assert len(dataset_shard_for_this_worker) == 1

        train_dataset = ray.data.from_items([1, 2, 3])
        assert len(train_dataset) == 3
        trainer = DataParallelTrainer(scaling_config={"num_workers": 3},
            datasets={"train": train_dataset})
        result = trainer.fit()

    **How do I develop on top of ``DataParallelTrainer``?**

    In many cases, using DataParallelTrainer directly is sufficient to execute
    functions on multiple actors.

    However, you may want to subclass ``DataParallelTrainer`` and create a custom
    Trainer for the following 2 use cases:

      - **Use Case 1:** You want to do data parallel training, but want to have
        a predefined ``training_loop_per_worker``.

      - **Use Case 2:** You want to implement a custom :ref:`Training backend
        <train-api-backend-interfaces>` that automatically handles
        additional setup or teardown logic on each actor, so that the users of this
        new trainer do not have to implement this logic. For example, a
        ``TensorflowTrainer`` can be built on top of ``DataParallelTrainer``
        that automatically handles setting the proper environment variables for
        distributed Tensorflow on each actor.

    For 1, you can set a predefined training loop in __init__

    .. code-block:: python

        from ray.ml.train.data_parallel_trainer import DataParallelTrainer

        class MyDataParallelTrainer(DataParallelTrainer):
            def __init__(self, *args, **kwargs):
                predefined_train_loop_per_worker = lambda: 1
                super().__init__(predefined_train_loop_per_worker, *args, **kwargs)


    For 2, you can implement the ``ray.train.Backend`` and ``ray.train.BackendConfig``
    interfaces.

    .. code-block:: python

        from dataclasses import dataclass
        from ray.train.backend import Backend, BackendConfig

        class MyBackend(Backend):
            def on_start(self, worker_group, backend_config):
                def set_env_var(env_var_value):
                    import os
                    os.environ["MY_ENV_VAR"] = env_var_value

                worker_group.execute(set_env_var, backend_config.env_var)

        @dataclass
        class MyBackendConfig(BackendConfig):
            env_var: str = "default_value"

            def backend_cls(self):
                return MyBackend

        class MyTrainer(DataParallelTrainer):
            def __init__(self, train_loop_per_worker, my_backend_config:
                MyBackendConfig, **kwargs):

                super().__init__(train_loop_per_worker, my_backend_config, **kwargs)

    Args:
        train_loop_per_worker: The training function to execute.
            This can either take in no arguments or a ``config`` dict.
        train_loop_config: Configurations to pass into
            ``train_loop_per_worker`` if it accepts an argument.
        backend_config: Configuration for setting up a Backend (e.g. Torch,
            Tensorflow, Horovod) on each worker to enable distributed
            communication. If no Backend should be set up, then set this to None.
        scaling_config: Configuration for how to scale data parallel training.
        run_config: Configuration for the execution of the training run.
        datasets: Any Ray Datasets to use for training. Use
            the key "train" to denote which dataset is the training
            dataset. If a ``preprocessor`` is provided and has not already been fit,
            it will be fit on the training dataset. All datasets will be transformed
            by the ``preprocessor`` if one is provided.
        preprocessor: A ray.ml.preprocessor.Preprocessor to preprocess the
            provided datasets.
        resume_from_checkpoint: A checkpoint to resume training from.
    """

    _checkpoint_manager_cls: Type[
        TuneCheckpointManager
    ] = _DataParallelCheckpointManager

    _scaling_config_allowed_keys = [
        "num_workers",
        "num_cpus_per_worker",
        "num_gpus_per_worker",
        "additional_resources_per_worker",
        "use_gpu",
    ]

    def __init__(
        self,
        *,
        train_loop_per_worker: Union[Callable[[], None], Callable[[Dict], None]],
        train_loop_config: Optional[Dict] = None,
        backend_config: Optional[BackendConfig] = None,
        scaling_config: Optional[ScalingConfig] = None,
        run_config: Optional[RunConfig] = None,
        datasets: Optional[Dict[str, GenDataset]] = None,
        preprocessor: Optional[Preprocessor] = None,
        resume_from_checkpoint: Optional[Checkpoint] = None,
    ):
        if not ray.is_initialized():
            ray.init()

        self.train_loop_per_worker = train_loop_per_worker
        self.train_loop_config = train_loop_config

        backend_config = (
            backend_config if backend_config is not None else BackendConfig()
        )
        self.backend_config = backend_config

        super(DataParallelTrainer, self).__init__(
            scaling_config=scaling_config,
            run_config=run_config,
            datasets=datasets,
            preprocessor=preprocessor,
            resume_from_checkpoint=resume_from_checkpoint,
        )

    def _validate_attributes(self):
        super()._validate_attributes()

        if (
            not self.scaling_config.get("use_gpu", False)
            and "GPU" in ray.available_resources()
        ):
            logger.info(
                "GPUs are detected in your Ray cluster, but GPU "
                "training is not enabled for this trainer. To enable "
                "GPU training, make sure to set `use_gpu` to True "
                "in your scaling config."
            )

        if "num_workers" not in self.scaling_config:
            raise ValueError("You must specify the 'num_workers' in scaling_config.")

        if self.scaling_config["num_workers"] <= 0:
            raise ValueError(
                "'num_workers' in `scaling_config` must be a positive "
                f"integer. Received {self.scaling_config['num_workers']}"
            )

        self._validate_train_loop_per_worker(
            self.train_loop_per_worker, "train_loop_per_worker"
        )

    def _validate_train_loop_per_worker(
        self, train_loop_per_worker: Callable, fn_name: str
    ) -> None:
        num_params = len(inspect.signature(train_loop_per_worker).parameters)
        if num_params > 1:
            raise ValueError(
                f"{fn_name} should take in 0 or 1 arguments, "
                f"but it accepts {num_params} arguments instead."
            )

    def training_loop(self) -> None:
        scaling_config_dataclass = self._validate_and_get_scaling_config_data_class(
            self.scaling_config
        )

        train_loop_per_worker = construct_train_func(
            self.train_loop_per_worker,
            self.train_loop_config,
            fn_arg_name="train_loop_per_worker",
        )

        additional_resources_per_worker = (
            scaling_config_dataclass.additional_resources_per_worker
        )

        backend_executor = BackendExecutor(
            backend_config=self.backend_config,
            num_workers=scaling_config_dataclass.num_workers,
            num_cpus_per_worker=scaling_config_dataclass.num_cpus_per_worker,
            num_gpus_per_worker=scaling_config_dataclass.num_gpus_per_worker,
            additional_resources_per_worker=additional_resources_per_worker,
            max_retries=0,
        )

        checkpoint_manager = self._checkpoint_manager_cls()
        checkpoint_manager.on_init(preprocessor=self.preprocessor)

        # Start the remote actors.
        backend_executor.start(initialization_hook=None)

        if self.resume_from_checkpoint:
            resume_checkpoint_dict = self.resume_from_checkpoint.to_dict()
        else:
            resume_checkpoint_dict = None

        dataset_spec = _RayDatasetSpec(
            dataset_or_dict=self.datasets, dataset_split_fn=_default_dataset_split_fn
        )

        # TODO(amog): Have TrainingIterator also accept a checkpoint ObjectRef instead
        #  of just a Dict.
        training_iterator = TrainingIterator(
            backend_executor=backend_executor,
            backend_config=self.backend_config,
            train_func=train_loop_per_worker,
            dataset_spec=dataset_spec,
            checkpoint_manager=checkpoint_manager,
            checkpoint=resume_checkpoint_dict,
            checkpoint_strategy=None,
        )

        for results in training_iterator:
            # TODO(ml-team): add ability to report results from multiple workers.
            first_worker_results = results[0]

            tune.report(**first_worker_results)

        # Shutdown workers.
<<<<<<< HEAD
        backend_executor.shutdown()
=======
        backend_executor.shutdown()


# TODO(team-ml): Refactor checkpoint management along with Tune.
class _DataParallelCheckpointManager(TuneCheckpointManager):
    def on_init(self, preprocessor: Preprocessor):
        self.preprocessor = preprocessor
        super(_DataParallelCheckpointManager, self).on_init()

    def write_checkpoint(self, checkpoint: Dict):
        self.add_tune_checkpoint_id(checkpoint)

        # Add the preprocessor to the checkpoint.
        checkpoint[PREPROCESSOR_KEY] = self.preprocessor

        checkpoint_obj = Checkpoint.from_dict(checkpoint)
        # If inside a Tune Trainable, then checkpoint with Tune.
        with tune.checkpoint_dir(step=self._latest_checkpoint_id) as checkpoint_dir:
            checkpoint_obj.to_directory(path=checkpoint_dir)

    @property
    def latest_checkpoint_dir(self) -> Optional[Path]:
        raise NotImplementedError


def _default_dataset_split_fn(
    dataset_dict: Dict[str, "Dataset"], training_worker_handles: List[ActorHandle]
) -> List[Dict[str, "Dataset"]]:
    """Defines splitting logic of Datasets passed into ``DataParallelTrainer``.

    By default only training dataset will be split. All other datasets will not be
    split and passed through directly to the training workers. This is because
    validation implementation is often done on just the rank 0 worker.

    Args:
        dataset_dict: A dictionary of Datasets.
        training_worker_handles: The actor handles of the training workers to use for
            locality hints.

    Returns:
        A list of dataset dictionaries for each training worker.
    """
    dataset_dict_splits = [{} for _ in range(len(training_worker_handles))]

    for key, dataset in dataset_dict.items():
        if key == TRAIN_DATASET_KEY:
            dataset_splits = dataset.split(
                len(training_worker_handles),
                equal=True,
                locality_hints=training_worker_handles,
            )
        else:
            # Only shard the training dataset.
            dataset_splits = [dataset] * len(training_worker_handles)

        for i in range(len(dataset_splits)):
            dataset_dict_splits[i][key] = dataset_splits[i]

    return dataset_dict_splits
>>>>>>> 6551922c
<|MERGE_RESOLUTION|>--- conflicted
+++ resolved
@@ -1,11 +1,7 @@
 import inspect
 import logging
 from pathlib import Path
-<<<<<<< HEAD
-from typing import Callable, Dict, Optional, Type, Union
-=======
-from typing import Dict, Callable, List, Optional, Union, TYPE_CHECKING
->>>>>>> 6551922c
+from typing import Callable, Dict, List, Optional, Union, Type, TYPE_CHECKING
 
 import ray
 from ray import tune
@@ -350,32 +346,7 @@
             tune.report(**first_worker_results)
 
         # Shutdown workers.
-<<<<<<< HEAD
         backend_executor.shutdown()
-=======
-        backend_executor.shutdown()
-
-
-# TODO(team-ml): Refactor checkpoint management along with Tune.
-class _DataParallelCheckpointManager(TuneCheckpointManager):
-    def on_init(self, preprocessor: Preprocessor):
-        self.preprocessor = preprocessor
-        super(_DataParallelCheckpointManager, self).on_init()
-
-    def write_checkpoint(self, checkpoint: Dict):
-        self.add_tune_checkpoint_id(checkpoint)
-
-        # Add the preprocessor to the checkpoint.
-        checkpoint[PREPROCESSOR_KEY] = self.preprocessor
-
-        checkpoint_obj = Checkpoint.from_dict(checkpoint)
-        # If inside a Tune Trainable, then checkpoint with Tune.
-        with tune.checkpoint_dir(step=self._latest_checkpoint_id) as checkpoint_dir:
-            checkpoint_obj.to_directory(path=checkpoint_dir)
-
-    @property
-    def latest_checkpoint_dir(self) -> Optional[Path]:
-        raise NotImplementedError
 
 
 def _default_dataset_split_fn(
@@ -411,5 +382,4 @@
         for i in range(len(dataset_splits)):
             dataset_dict_splits[i][key] = dataset_splits[i]
 
-    return dataset_dict_splits
->>>>>>> 6551922c
+    return dataset_dict_splits