--- conflicted
+++ resolved
@@ -229,14 +229,11 @@
                 with open(config_path, "wb") as fp:
                     cpickle.dump(self.config, fp)
 
-<<<<<<< HEAD
-=======
                 if preprocessor:
                     preprocessor_path = os.path.join(checkpoint_dir, PREPROCESSOR_KEY)
                     with open(preprocessor_path, "wb") as fp:
                         cpickle.dump(preprocessor, fp)
 
->>>>>>> 08c5e318
                 return checkpoint_path
 
             @classmethod
