import logging
import os
import sys
import time

<<<<<<< HEAD
psutil_path = os.path.join(
    os.path.abspath(os.path.dirname(__file__)), "thirdparty_files")
sys.path.insert(0, psutil_path)

=======
# Import ray before psutil will make sure we use psutil's bundled version
import ray  # noqa F401
>>>>>>> 3f99be8d
import psutil  # noqa E402

logger = logging.getLogger(__name__)


def get_rss(memory_info):
    """Get the estimated non-shared memory usage from psutil memory_info."""
    mem = memory_info.rss
    # OSX doesn't have the shared attribute
    if hasattr(memory_info, "shared"):
        mem -= memory_info.shared
    return mem


def get_shared(virtual_memory):
    """Get the estimated shared memory usage from psutil virtual mem info."""
    # OSX doesn't have the shared attribute
    if hasattr(virtual_memory, "shared"):
        return virtual_memory.shared
    else:
        return 0


class RayOutOfMemoryError(Exception):
    def __init__(self, msg):
        Exception.__init__(self, msg)

    @staticmethod
    def get_message(used_gb, total_gb, threshold):
        pids = psutil.pids()
        proc_stats = []
        for pid in pids:
            proc = psutil.Process(pid)
            proc_stats.append((get_rss(proc.memory_info()), pid,
                               proc.cmdline()))
        proc_str = "PID\tMEM\tCOMMAND"
        for rss, pid, cmdline in sorted(proc_stats, reverse=True)[:10]:
            proc_str += "\n{}\t{}GiB\t{}".format(
                pid, round(rss / (1024**3), 2),
                " ".join(cmdline)[:100].strip())
        return ("More than {}% of the memory on ".format(int(
            100 * threshold)) + "node {} is used ({} / {} GB). ".format(
                os.uname()[1], round(used_gb, 2), round(total_gb, 2)) +
                "The top 10 memory consumers are:\n\n{}".format(proc_str) +
                "\n\nIn addition, up to {} GiB of shared memory is ".format(
                    round(get_shared(psutil.virtual_memory()) / (1024**3), 2))
                + "currently being used by the Ray object store. You can set "
                "the object store size with the `object_store_memory` "
                "parameter when starting Ray, and the max Redis size with "
                "`redis_max_memory`. Note that Ray assumes all system "
                "memory is available for use by workers. If your system "
                "has other applications running, you should manually set "
                "these memory limits to a lower value.")


class MemoryMonitor:
    """Helper class for raising errors on low memory.

    This presents a much cleaner error message to users than what would happen
    if we actually ran out of memory.

    The monitor tries to use the cgroup memory limit and usage if it is set
    and available so that it is more reasonable inside containers. Otherwise,
    it uses `psutil` to check the memory usage.

    The environment variable `RAY_MEMORY_MONITOR_ERROR_THRESHOLD` can be used
    to overwrite the default error_threshold setting.
    """

    def __init__(self, error_threshold=0.95, check_interval=1):
        # Note: it takes ~50us to check the memory usage through psutil, so
        # throttle this check at most once a second or so.
        self.check_interval = check_interval
        self.last_checked = 0
        self.heap_limit = None
        self.worker_name = None
        try:
            self.error_threshold = float(
                os.getenv("RAY_MEMORY_MONITOR_ERROR_THRESHOLD"))
        except (ValueError, TypeError):
            self.error_threshold = error_threshold
        # Try to read the cgroup memory limit if it is available.
        try:
            with open("/sys/fs/cgroup/memory/memory.limit_in_bytes",
                      "rb") as f:
                self.cgroup_memory_limit_gb = int(f.read()) / (1024**3)
        except IOError:
            self.cgroup_memory_limit_gb = sys.maxsize / (1024**3)
        if not psutil:
            print("WARNING: Not monitoring node memory since `psutil` is not "
                  "installed. Install this with `pip install psutil` "
                  "(or ray[debug]) to enable debugging of memory-related "
                  "crashes.")

    def set_heap_limit(self, worker_name, limit_bytes):
        self.heap_limit = limit_bytes
        self.worker_name = worker_name

    def raise_if_low_memory(self):
        if time.time() - self.last_checked > self.check_interval:
            if "RAY_DEBUG_DISABLE_MEMORY_MONITOR" in os.environ:
                return  # escape hatch, not intended for user use

            self.last_checked = time.time()
            total_gb = psutil.virtual_memory().total / (1024**3)
            used_gb = total_gb - psutil.virtual_memory().available / (1024**3)
            if self.cgroup_memory_limit_gb < total_gb:
                total_gb = self.cgroup_memory_limit_gb
                with open("/sys/fs/cgroup/memory/memory.usage_in_bytes",
                          "rb") as f:
                    used_gb = int(f.read()) / (1024**3)
            if used_gb > total_gb * self.error_threshold:
                raise RayOutOfMemoryError(
                    RayOutOfMemoryError.get_message(used_gb, total_gb,
                                                    self.error_threshold))
            else:
                logger.debug("Memory usage is {} / {}".format(
                    used_gb, total_gb))

            if self.heap_limit:
                mem_info = psutil.Process(os.getpid()).memory_info()
                heap_size = get_rss(mem_info)
                if heap_size > self.heap_limit:
                    raise RayOutOfMemoryError(
                        "Heap memory usage for {} is {} / {} GiB limit".format(
                            self.worker_name, round(heap_size / (1024**3), 4),
                            round(self.heap_limit / (1024**3), 4)))
                elif heap_size > 0.8 * self.heap_limit:
                    logger.warning(
                        "Heap memory usage for {} is {} / {} GiB limit".format(
                            self.worker_name, round(heap_size / (1024**3), 4),
                            round(self.heap_limit / (1024**3), 4)))<|MERGE_RESOLUTION|>--- conflicted
+++ resolved
@@ -3,15 +3,8 @@
 import sys
 import time
 
-<<<<<<< HEAD
-psutil_path = os.path.join(
-    os.path.abspath(os.path.dirname(__file__)), "thirdparty_files")
-sys.path.insert(0, psutil_path)
-
-=======
 # Import ray before psutil will make sure we use psutil's bundled version
 import ray  # noqa F401
->>>>>>> 3f99be8d
 import psutil  # noqa E402
 
 logger = logging.getLogger(__name__)
