import logging
import os
import platform
import sys
import time

# Import ray before psutil will make sure we use psutil's bundled version
import ray  # noqa F401
import psutil  # noqa E402

logger = logging.getLogger(__name__)


def get_rss(memory_info):
    """Get the estimated non-shared memory usage from psutil memory_info."""
    mem = memory_info.rss
    # OSX doesn't have the shared attribute
    if hasattr(memory_info, "shared"):
        mem -= memory_info.shared
    return mem


def get_shared(virtual_memory):
    """Get the estimated shared memory usage from psutil virtual mem info."""
    # OSX doesn't have the shared attribute
    if hasattr(virtual_memory, "shared"):
        return virtual_memory.shared
    else:
        return 0


class RayOutOfMemoryError(Exception):
    def __init__(self, msg):
        Exception.__init__(self, msg)

    @staticmethod
    def get_message(used_gb, total_gb, threshold):
        pids = psutil.pids()
        proc_stats = []
        for pid in pids:
            proc = psutil.Process(pid)
            proc_stats.append((get_rss(proc.memory_info()), pid,
                               proc.cmdline()))
        proc_str = "PID\tMEM\tCOMMAND"
        for rss, pid, cmdline in sorted(proc_stats, reverse=True)[:10]:
            proc_str += "\n{}\t{}GiB\t{}".format(
                pid, round(rss / (1024**3), 2),
                " ".join(cmdline)[:100].strip())
        return ("More than {}% of the memory on ".format(int(
            100 * threshold)) + "node {} is used ({} / {} GB). ".format(
                platform.node(), round(used_gb, 2), round(total_gb, 2)) +
                "The top 10 memory consumers are:\n\n{}".format(proc_str) +
                "\n\nIn addition, up to {} GiB of shared memory is ".format(
                    round(get_shared(psutil.virtual_memory()) / (1024**3), 2))
                + "currently being used by the Ray object store. You can set "
                "the object store size with the `object_store_memory` "
                "parameter when starting Ray.\n---\n"
                "--- Tip: Use the `ray memory` command to list active "
                "objects in the cluster.\n---\n")


class MemoryMonitor:
    """Helper class for raising errors on low memory.

    This presents a much cleaner error message to users than what would happen
    if we actually ran out of memory.

    The monitor tries to use the cgroup memory limit and usage if it is set
    and available so that it is more reasonable inside containers. Otherwise,
    it uses `psutil` to check the memory usage.

    The environment variable `RAY_MEMORY_MONITOR_ERROR_THRESHOLD` can be used
    to overwrite the default error_threshold setting.
    """

    def __init__(self, error_threshold=0.95, check_interval=1):
        # Note: it takes ~50us to check the memory usage through psutil, so
        # throttle this check at most once a second or so.
        self.check_interval = check_interval
        self.last_checked = 0
        self.heap_limit = None
        self.worker_name = None
        try:
            self.error_threshold = float(
                os.getenv("RAY_MEMORY_MONITOR_ERROR_THRESHOLD"))
        except (ValueError, TypeError):
            self.error_threshold = error_threshold
        # Try to read the cgroup memory limit if it is available.
        try:
            with open("/sys/fs/cgroup/memory/memory.limit_in_bytes",
                      "rb") as f:
                self.cgroup_memory_limit_gb = int(f.read()) / (1024**3)
        except IOError:
            self.cgroup_memory_limit_gb = sys.maxsize / (1024**3)
        if not psutil:
            logger.warn("WARNING: Not monitoring node memory since `psutil` "
                        "is not installed. Install this with "
                        "`pip install psutil` (or ray[debug]) to enable "
                        "debugging of memory-related crashes.")

    def set_heap_limit(self, worker_name, limit_bytes):
        self.heap_limit = limit_bytes
        self.worker_name = worker_name

    def raise_if_low_memory(self):
        if time.time() - self.last_checked > self.check_interval:
            if "RAY_DEBUG_DISABLE_MEMORY_MONITOR" in os.environ:
                return  # escape hatch, not intended for user use

            self.last_checked = time.time()
<<<<<<< HEAD
            total_gb = psutil.virtual_memory().total / (1024**3)
            psutil_mem = psutil.virtual_memory()
            used_gb = total_gb - (psutil_mem.available + psutil_mem.cached) / (
                1024**3)
=======
            psutil_mem = psutil.virtual_memory()
            total_gb = psutil_mem.total / (1024**3)
            used_gb = total_gb - psutil_mem.available / (1024**3)

            # Linux, BSD has cached memory, which should
            # also be considered as unused memory
            if hasattr(psutil_mem, "cached"):
                used_gb -= psutil_mem.cached / (1024**3)

>>>>>>> edd783bc
            if self.cgroup_memory_limit_gb < total_gb:
                total_gb = self.cgroup_memory_limit_gb
                with open("/sys/fs/cgroup/memory/memory.usage_in_bytes",
                          "rb") as f:
                    used_gb = int(f.read()) / (1024**3)
                # Exclude the page cache
                with open("/sys/fs/cgroup/memory/memory.stat", "r") as f:
                    for line in f.readlines():
                        if line.split(" ")[0] == "cache":
                            used_gb = \
                                used_gb - int(line.split(" ")[1]) / (1024**3)
                assert used_gb >= 0
            if used_gb > total_gb * self.error_threshold:
                raise RayOutOfMemoryError(
                    RayOutOfMemoryError.get_message(used_gb, total_gb,
                                                    self.error_threshold))
            else:
                logger.debug("Memory usage is {} / {}".format(
                    used_gb, total_gb))

            if self.heap_limit:
                mem_info = psutil.Process(os.getpid()).memory_info()
                heap_size = get_rss(mem_info)
                if heap_size > self.heap_limit:
                    raise RayOutOfMemoryError(
                        "Heap memory usage for {} is {} / {} GiB limit".format(
                            self.worker_name, round(heap_size / (1024**3), 4),
                            round(self.heap_limit / (1024**3), 4)))
                elif heap_size > 0.8 * self.heap_limit:
                    logger.warning(
                        "Heap memory usage for {} is {} / {} GiB limit".format(
                            self.worker_name, round(heap_size / (1024**3), 4),
                            round(self.heap_limit / (1024**3), 4)))<|MERGE_RESOLUTION|>--- conflicted
+++ resolved
@@ -108,12 +108,6 @@
                 return  # escape hatch, not intended for user use
 
             self.last_checked = time.time()
-<<<<<<< HEAD
-            total_gb = psutil.virtual_memory().total / (1024**3)
-            psutil_mem = psutil.virtual_memory()
-            used_gb = total_gb - (psutil_mem.available + psutil_mem.cached) / (
-                1024**3)
-=======
             psutil_mem = psutil.virtual_memory()
             total_gb = psutil_mem.total / (1024**3)
             used_gb = total_gb - psutil_mem.available / (1024**3)
@@ -123,7 +117,6 @@
             if hasattr(psutil_mem, "cached"):
                 used_gb -= psutil_mem.cached / (1024**3)
 
->>>>>>> edd783bc
             if self.cgroup_memory_limit_gb < total_gb:
                 total_gb = self.cgroup_memory_limit_gb
                 with open("/sys/fs/cgroup/memory/memory.usage_in_bytes",
