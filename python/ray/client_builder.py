--- conflicted
+++ resolved
@@ -87,13 +87,10 @@
         # Whether to allow connections to multiple clusters"
         # " (allow_multiple=True).
         self._allow_multiple_connections = False
-<<<<<<< HEAD
         # How long client has to reconnect after a gRPC error before the
         # server cleans up connection. Defaults to 30 seconds
         self._reconnect_grace_period = None
-=======
         self._credentials = None
->>>>>>> 97f71e15
 
     def env(self, env: Dict[str, Any]) -> "ClientBuilder":
         """
@@ -144,11 +141,8 @@
         client_info_dict = ray.util.client_connect.connect(
             self.address,
             job_config=self._job_config,
-<<<<<<< HEAD
             reconnect_grace_period=self._reconnect_grace_period,
-=======
             _credentials=self._credentials,
->>>>>>> 97f71e15
             ray_init_kwargs=self._remote_init_kwargs)
         dashboard_url = ray.get(
             ray.remote(ray.worker.get_dashboard_url).remote())
@@ -194,15 +188,13 @@
             self._allow_multiple_connections = True
             del kwargs["allow_multiple"]
 
-<<<<<<< HEAD
         if kwargs.get("reconnect_grace_period") is not None:
             self._reconnect_grace_period = kwargs["reconnect_grace_period"]
             del kwargs["reconnect_grace_period"]
-=======
+
         if "_credentials" in kwargs.keys():
             self._credentials = kwargs["_credentials"]
             del kwargs["_credentials"]
->>>>>>> 97f71e15
 
         if kwargs:
             expected_sig = inspect.signature(ray_driver_init)
