import importlib
import inspect
import json
import logging
import os
import sys
import warnings
from dataclasses import dataclass
from typing import Any, Dict, Optional, Tuple

import ray.util.client_connect
from ray._private.ray_constants import (
    RAY_ADDRESS_ENVIRONMENT_VARIABLE,
    RAY_NAMESPACE_ENVIRONMENT_VARIABLE,
    RAY_RUNTIME_ENV_ENVIRONMENT_VARIABLE,
)
from ray._private.worker import BaseContext
from ray._private.worker import init as ray_driver_init
from ray.job_config import JobConfig
from ray.util.annotations import Deprecated, PublicAPI
from ray.widgets import Template

logger = logging.getLogger(__name__)

CLIENT_DOCS_URL = "https://docs.ray.io/en/latest/cluster/ray-client.html"


@dataclass
@PublicAPI
class ClientContext(BaseContext):
    """
    Basic context manager for a ClientBuilder connection.
    """

    dashboard_url: Optional[str]
    python_version: str
    ray_version: str
    ray_commit: str
    protocol_version: Optional[str]
    _num_clients: int
    _context_to_restore: Optional[ray.util.client.RayAPIStub]

    def __enter__(self) -> "ClientContext":
        self._swap_context()
        return self

    def __exit__(self, *exc) -> None:
        self._disconnect_with_context(False)
        self._swap_context()

    def disconnect(self) -> None:
        self._swap_context()
        self._disconnect_with_context(True)
        self._swap_context()

    def _swap_context(self):
        if self._context_to_restore is not None:
            self._context_to_restore = ray.util.client.ray.set_context(
                self._context_to_restore
            )

    def _disconnect_with_context(self, force_disconnect: bool) -> None:
        """
        Disconnect Ray. If it's a ray client and created with `allow_multiple`,
        it will do nothing. For other cases this either disconnects from the
        remote Client Server or shuts the current driver down.
        """
        if ray.util.client.ray.is_connected():
            if ray.util.client.ray.is_default() or force_disconnect:
                # This is the only client connection
                ray.util.client_connect.disconnect()
        elif ray._private.worker.global_worker.node is None:
            # Already disconnected.
            return
        elif ray._private.worker.global_worker.node.is_head():
            logger.debug(
                "The current Ray Cluster is scoped to this process. "
                "Disconnecting is not possible as it will shutdown the "
                "cluster."
            )
        else:
            # This is only a driver connected to an existing cluster.
            ray.shutdown()

    def _repr_html_(self):
        if self.dashboard_url:
            dashboard_row = Template("context_dashrow.html.j2").render(
                dashboard_url="http://" + self.dashboard_url
            )
        else:
            dashboard_row = None

        return Template("context.html.j2").render(
            python_version=self.python_version,
            ray_version=self.ray_version,
            dashboard_row=dashboard_row,
        )


@Deprecated
class ClientBuilder:
    """
    Builder for a Ray Client connection. This class can be subclassed by
    custom builder classes to modify connection behavior to include additional
    features or altered semantics. One example is the ``_LocalClientBuilder``.
    """

    def __init__(self, address: Optional[str]) -> None:
        self.address = address
        self._job_config = JobConfig()
        self._remote_init_kwargs = {}
        # Whether to allow connections to multiple clusters"
        # " (allow_multiple=True).
        self._allow_multiple_connections = False
        self._credentials = None
        self._metadata = None
        # Set to False if ClientBuilder is being constructed by internal
        # methods
        self._deprecation_warn_enabled = True

    def env(self, env: Dict[str, Any]) -> "ClientBuilder":
        """
        Set an environment for the session.
        Args:
            env (Dict[st, Any]): A runtime environment to use for this
            connection. See :ref:`runtime-environments` for what values are
            accepted in this dict.
        """
        self._job_config.set_runtime_env(env)
        return self

    def namespace(self, namespace: str) -> "ClientBuilder":
        """
        Sets the namespace for the session.
        Args:
            namespace: Namespace to use.
        """
        self._job_config.set_ray_namespace(namespace)
        return self

    def connect(self) -> ClientContext:
        """
        Begin a connection to the address passed in via ray.client(...).

        Returns:
            ClientInfo: Dataclass with information about the setting. This
                includes the server's version of Python & Ray as well as the
                dashboard_url.
        """
        if self._deprecation_warn_enabled:
            self._client_deprecation_warn()
        # Fill runtime env/namespace from environment if not already set.
        # Should be done *after* the deprecation warning, since warning will
        # check if those values are already set.
        self._fill_defaults_from_env()

        # If it has already connected to the cluster with allow_multiple=True,
        # connect to the default one is not allowed.
        # But if it has connected to the default one, connect to other clients
        # with allow_multiple=True is allowed
        default_cli_connected = ray.util.client.ray.is_connected()
        has_cli_connected = ray.util.client.num_connected_contexts() > 0
        if (
            not self._allow_multiple_connections
            and not default_cli_connected
            and has_cli_connected
        ):
            raise ValueError(
                "The client has already connected to the cluster "
                "with allow_multiple=True. Please set allow_multiple=True"
                " to proceed"
            )

        old_ray_cxt = None
        if self._allow_multiple_connections:
            old_ray_cxt = ray.util.client.ray.set_context(None)

        client_info_dict = ray.util.client_connect.connect(
            self.address,
            job_config=self._job_config,
            _credentials=self._credentials,
            ray_init_kwargs=self._remote_init_kwargs,
            metadata=self._metadata,
        )
        get_dashboard_url = ray.remote(ray._private.worker.get_dashboard_url)
        dashboard_url = ray.get(get_dashboard_url.options(num_cpus=0).remote())
        cxt = ClientContext(
            dashboard_url=dashboard_url,
            python_version=client_info_dict["python_version"],
            ray_version=client_info_dict["ray_version"],
            ray_commit=client_info_dict["ray_commit"],
            protocol_version=client_info_dict["protocol_version"],
            _num_clients=client_info_dict["num_clients"],
            _context_to_restore=ray.util.client.ray.get_context(),
        )
        if self._allow_multiple_connections:
            ray.util.client.ray.set_context(old_ray_cxt)
        return cxt

    def _fill_defaults_from_env(self):
        # Check environment variables for default values
        namespace_env_var = os.environ.get(RAY_NAMESPACE_ENVIRONMENT_VARIABLE)
        if namespace_env_var and self._job_config.ray_namespace is None:
            self.namespace(namespace_env_var)

        runtime_env_var = os.environ.get(RAY_RUNTIME_ENV_ENVIRONMENT_VARIABLE)
        if runtime_env_var and self._job_config.runtime_env is None:
            self.env(json.loads(runtime_env_var))

    def _init_args(self, **kwargs) -> "ClientBuilder":
        """
        When a client builder is constructed through ray.init, for example
        `ray.init(ray://..., namespace=...)`, all of the
        arguments passed into ray.init with non-default values are passed
        again into this method. Custom client builders can override this method
        to do their own handling/validation of arguments.
        """
        # Use namespace and runtime_env from ray.init call
        if kwargs.get("namespace") is not None:
            self.namespace(kwargs["namespace"])
            del kwargs["namespace"]
        if kwargs.get("runtime_env") is not None:
            self.env(kwargs["runtime_env"])
            del kwargs["runtime_env"]

        if kwargs.get("allow_multiple") is True:
            self._allow_multiple_connections = True
            del kwargs["allow_multiple"]

        if "_credentials" in kwargs.keys():
            self._credentials = kwargs["_credentials"]
            del kwargs["_credentials"]

        if "_metadata" in kwargs.keys():
            self._metadata = kwargs["_metadata"]
            del kwargs["_metadata"]

        if kwargs:
            expected_sig = inspect.signature(ray_driver_init)
            extra_args = set(kwargs.keys()).difference(expected_sig.parameters.keys())
            if len(extra_args) > 0:
                raise RuntimeError(
                    "Got unexpected kwargs: {}".format(", ".join(extra_args))
                )
            self._remote_init_kwargs = kwargs
            unknown = ", ".join(kwargs)
            logger.info(
                "Passing the following kwargs to ray.init() "
                f"on the server: {unknown}"
            )
        return self

    def _client_deprecation_warn(self) -> None:
        """
        Generates a warning for user's if this ClientBuilder instance was
        created directly or through ray.client, instead of relying on
        internal methods (ray.init, or auto init)
        """
        namespace = self._job_config.ray_namespace
        runtime_env = self._job_config.runtime_env
        replacement_args = []
        if self.address:
            if isinstance(self, _LocalClientBuilder):
                # Address might be set for LocalClientBuilder if ray.client()
                # is called while ray_current_cluster is set
                # (see _get_builder_from_address). In this case,
                # leave off the ray:// so the user attaches the driver directly
                replacement_args.append(f'"{self.address}"')
            else:
                replacement_args.append(f'"ray://{self.address}"')
        if namespace:
            replacement_args.append(f'namespace="{namespace}"')
        if runtime_env:
            # Use a placeholder here, since the real runtime_env would be
            # difficult to read if formatted in directly
            replacement_args.append("runtime_env=<your_runtime_env>")
        args_str = ", ".join(replacement_args)
        replacement_call = f"ray.init({args_str})"

        # Note: stack level is set to 3 since we want the warning to reach the
        # call to ray.client(...).connect(). The intervening frames are
        # connect() -> client_deprecation_warn() -> warnings.warn()
        # https://docs.python.org/3/library/warnings.html#available-functions
        warnings.warn(
            "Starting a connection through `ray.client` will be deprecated "
            "in future ray versions in favor of `ray.init`. See the docs for "
            f"more details: {CLIENT_DOCS_URL}. You can replace your call to "
            "`ray.client().connect()` with the following:\n"
            f"      {replacement_call}\n",
            DeprecationWarning,
            stacklevel=3,
        )


class _LocalClientBuilder(ClientBuilder):
    def connect(self) -> ClientContext:
        """
        Begin a connection to the address passed in via ray.client(...)
        """
        if self._deprecation_warn_enabled:
            self._client_deprecation_warn()
        # Fill runtime env/namespace from environment if not already set.
        # Should be done *after* the deprecation warning, since warning will
        # check if those values are already set.
        self._fill_defaults_from_env()

        connection_dict = ray.init(address=self.address, job_config=self._job_config)
        return ClientContext(
            dashboard_url=connection_dict["webui_url"],
            python_version="{}.{}.{}".format(
                sys.version_info[0], sys.version_info[1], sys.version_info[2]
            ),
            ray_version=ray.__version__,
            ray_commit=ray.__commit__,
            protocol_version=None,
            _num_clients=1,
            _context_to_restore=None,
        )


def _split_address(address: str) -> Tuple[str, str]:
    """
    Splits address into a module string (scheme) and an inner_address.
    """
    if "://" not in address:
        address = "ray://" + address
    # NOTE: We use a custom splitting function instead of urllib because
    # PEP allows "underscores" in a module names, while URL schemes do not
    # allow them.
    module_string, inner_address = address.split("://", maxsplit=1)
    return (module_string, inner_address)


def _get_builder_from_address(address: Optional[str]) -> ClientBuilder:
    if address == "local":
        return _LocalClientBuilder("local")
    if address is None:
        # NOTE: This is not placed in `Node::get_temp_dir_path`, because
        # this file is accessed before the `Node` object is created.
<<<<<<< HEAD
        address = ray._private.utils.read_ray_address()
=======
        address = ray._private.utils.canonicalize_bootstrap_address(address)
>>>>>>> 7a6d0d94
        return _LocalClientBuilder(address)
    module_string, inner_address = _split_address(address)
    try:
        module = importlib.import_module(module_string)
    except Exception as e:
        raise RuntimeError(
            f"Module: {module_string} does not exist.\n"
            f"This module was parsed from Address: {address}"
        ) from e
    assert "ClientBuilder" in dir(
        module
    ), f"Module: {module_string} does not have ClientBuilder."
    return module.ClientBuilder(inner_address)


@Deprecated
def client(
    address: Optional[str] = None, _deprecation_warn_enabled: bool = True
) -> ClientBuilder:
    """
    Creates a ClientBuilder based on the provided address. The address can be
    of the following forms:

        * None: Connects to or creates a local cluster and connects to it.
        * ``"local"``: Creates a new cluster locally and connects to it.
        * ``"IP:Port"``: Connects to a Ray Client Server at the given address.
        * ``"module://inner_address"``: load module.ClientBuilder & pass
            inner_address

    The _deprecation_warn_enabled flag enables deprecation warnings, and is
    for internal use only. Set it to False to suppress client deprecation
    warnings.
    """
    env_address = os.environ.get(RAY_ADDRESS_ENVIRONMENT_VARIABLE)
    if env_address and address is None:
        logger.debug(
            f"Using address ({env_address}) instead of auto-detection "
            f"because {RAY_ADDRESS_ENVIRONMENT_VARIABLE} is set."
        )
        address = env_address

    builder = _get_builder_from_address(address)
    # Disable client deprecation warn when ray.client is used internally
    builder._deprecation_warn_enabled = _deprecation_warn_enabled
    return builder<|MERGE_RESOLUTION|>--- conflicted
+++ resolved
@@ -337,11 +337,7 @@
     if address is None:
         # NOTE: This is not placed in `Node::get_temp_dir_path`, because
         # this file is accessed before the `Node` object is created.
-<<<<<<< HEAD
-        address = ray._private.utils.read_ray_address()
-=======
         address = ray._private.utils.canonicalize_bootstrap_address(address)
->>>>>>> 7a6d0d94
         return _LocalClientBuilder(address)
     module_string, inner_address = _split_address(address)
     try:
