--- conflicted
+++ resolved
@@ -76,12 +76,8 @@
                 Union[np.ndarray, Dict[str, np.ndarray]],
             ],
         ],
-<<<<<<< HEAD
         batch_format: Optional["BatchFormat"] = None,
-=======
-        batch_format: Optional[str] = None,
         batch_size: Optional[int] = DEFAULT_BATCH_SIZE,
->>>>>>> c6d6cd9f
         # TODO: Make batch_format required from user
         # TODO: Introduce a "zero_copy" format
         # TODO: We should reach consistency of args between BatchMapper and map_batches.
