import sys
from typing import Dict, Callable, Optional, Union, Any, TYPE_CHECKING

import numpy as np

from ray.air.util.data_batch_conversion import BatchFormat, BlockFormat
from ray.data.preprocessor import Preprocessor
from ray.util.annotations import PublicAPI

if sys.version_info >= (3, 8):
    from typing import Literal
else:
    from typing_extensions import Literal

if TYPE_CHECKING:
    import pandas


@PublicAPI(stability="alpha")
class BatchMapper(Preprocessor):
    """Apply an arbitrary operation to a dataset.

    :class:`BatchMapper` applies a user-defined function to batches of a dataset. A
    batch is a Pandas ``DataFrame`` that represents a small amount of data. By modifying
    batches instead of individual records, this class can efficiently transform a
    dataset with vectorized operations.

    Use this preprocessor to apply stateless operations that aren't already built-in.

    .. tip::
        :class:`BatchMapper` doesn't need to be fit. You can call
        ``transform`` without calling ``fit``.

    Examples:
        Use :class:`BatchMapper` to apply arbitrary operations like dropping a column.

        >>> import pandas as pd
        >>> import numpy as np
        >>> from typing import Dict
        >>> import ray
        >>> from ray.data.preprocessors import BatchMapper
        >>>
        >>> df = pd.DataFrame({"X": [0, 1, 2], "Y": [3, 4, 5]})
        >>> ds = ray.data.from_pandas(df)  # doctest: +SKIP
        >>>
        >>> def fn(batch: pd.DataFrame) -> pd.DataFrame:
        ...     return batch.drop("Y", axis="columns")
        >>>
        >>> preprocessor = BatchMapper(fn)
        >>> preprocessor.transform(ds)  # doctest: +SKIP
        Dataset(num_blocks=1, num_rows=3, schema={X: int64})
        >>>
        >>> def fn_numpy(batch: Dict[str, np.ndarray]) -> Dict[str, np.ndarray]:
        ...     return {"X": batch["X"]}
        >>> preprocessor = BatchMapper(fn_numpy, batch_format="numpy")
        >>> preprocessor.transform(ds)  # doctest: +SKIP
        Dataset(num_blocks=1, num_rows=3, schema={X: int64})

    Args:
        fn: The function to apply to data batches.
        batch_size: The desired number of rows in each data batch provided to ``fn``.
            Semantics are the same as in ```dataset.map_batches()``: specifying
            ``None`` wil use the entire underlying blocks as batches (blocks may
            contain different number of rows) and the actual size of the batch provided
            to ``fn`` may be smaller than ``batch_size`` if ``batch_size`` doesn't
            evenly divide the block(s) sent to a given map task. Defaults to 4096,
            which is the same default value as ``dataset.map_batches()``.
        batch_format: The preferred batch format to use in UDF. If not given,
            we will infer based on the input dataset data format.
    """

    _is_fittable = False

    def __init__(
        self,
        fn: Union[
            Callable[["pandas.DataFrame"], "pandas.DataFrame"],
            Callable[
                [Union[np.ndarray, Dict[str, np.ndarray]]],
                Union[np.ndarray, Dict[str, np.ndarray]],
            ],
        ],
        batch_format: Optional[BatchFormat] = None,
        batch_size: Optional[Union[int, Literal["default"]]] = "default",
        # TODO: Make batch_format required from user
        # TODO: Introduce a "zero_copy" format
        # TODO: We should reach consistency of args between BatchMapper and map_batches.
    ):
        if not batch_format:
            raise DeprecationWarning(
                "batch_format is a required argument for BatchMapper from Ray 2.1."
                "You must specify either 'pandas' or 'numpy' batch format."
            )
<<<<<<< HEAD
=======
            batch_format = BatchFormat.PANDAS
>>>>>>> 693b9ce9
        if batch_format and batch_format not in [
            BatchFormat.PANDAS,
            BatchFormat.NUMPY,
        ]:
            raise ValueError("BatchMapper only supports pandas and numpy batch format.")

        self.batch_format = batch_format
        self.batch_size = batch_size
        self.fn = fn

    def _transform_numpy(
        self, np_data: Union[np.ndarray, Dict[str, np.ndarray]]
    ) -> Union[np.ndarray, Dict[str, np.ndarray]]:
        return self.fn(np_data)

    def _transform_pandas(self, df: "pandas.DataFrame") -> "pandas.DataFrame":
        return self.fn(df)

    def _determine_transform_to_use(self, data_format: BlockFormat):
        if self.batch_format:
            return self.batch_format
        else:
            return super()._determine_transform_to_use(data_format)

    def _get_transform_config(self) -> Dict[str, Any]:
        return {"batch_size": self.batch_size}

    def __repr__(self):
        fn_name = getattr(self.fn, "__name__", self.fn)
        return f"{self.__class__.__name__}(fn={fn_name})"<|MERGE_RESOLUTION|>--- conflicted
+++ resolved
@@ -91,11 +91,8 @@
                 "batch_format is a required argument for BatchMapper from Ray 2.1."
                 "You must specify either 'pandas' or 'numpy' batch format."
             )
-<<<<<<< HEAD
-=======
-            batch_format = BatchFormat.PANDAS
->>>>>>> 693b9ce9
-        if batch_format and batch_format not in [
+
+        if gbatch_format not in [
             BatchFormat.PANDAS,
             BatchFormat.NUMPY,
         ]:
