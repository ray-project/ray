--- conflicted
+++ resolved
@@ -81,13 +81,8 @@
                 Union[np.ndarray, Dict[str, np.ndarray]],
             ],
         ],
-<<<<<<< HEAD
         batch_format: Optional[BatchFormat] = None,
-        batch_size: Optional[int] = DEFAULT_BATCH_SIZE,
-=======
-        batch_format: Optional[str] = None,
         batch_size: Optional[Union[int, Literal["default"]]] = "default",
->>>>>>> 20d1a704
         # TODO: Make batch_format required from user
         # TODO: Introduce a "zero_copy" format
         # TODO: We should reach consistency of args between BatchMapper and map_batches.
