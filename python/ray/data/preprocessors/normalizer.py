from typing import List

import numpy as np
import pandas as pd

from ray.data.preprocessor import Preprocessor


class Normalizer(Preprocessor):
    r"""Scales each sample to have unit norm.

    This preprocessor works by dividing each sample (i.e., row) by the sample's norm.
    The general formula is given by

    .. math::

        s' = \frac{s}{\lVert s \rVert_p}

    where :math:`s` is the sample, :math:`s'` is the transformed sample,
    :math:\lVert s \rVert`, and :math:`p` is the norm type.

    The following norms are supported:

        * `"l1"` (:math:`L^1`): Sum of the absolute values.
        * `"l2"` (:math:`L^2`): Square root of the sum of the squared values.
        * `"max"` (:math:`L^\infty`): Maximum value.

    Examples:
        >>> import pandas as pd
        >>> import ray
        >>> from ray.data.preprocessors import Normalizer
        >>>
        >>> df = pd.DataFrame({"X1": [1, 1], "X2": [1, 0], "X3": [0, 1]})
        >>> ds = ray.data.from_pandas(df)  # doctest: +SKIP
        >>> ds.to_pandas()  # doctest: +SKIP
           X1  X2  X3
        0   1   1   0
        1   1   0   1

        The :math:`L^2`-norm of the first sample is :math:`\sqrt{2}`, and the
        :math:`L^2`-norm of the second sample is :math:`1`.

        >>> preprocessor = Normalizer(columns=["X1", "X2"])  # doctest: +SKIP
        >>> preprocessor.fit_transform(ds).to_pandas()  # doctest: +SKIP
                 X1        X2  X3
        0  0.707107  0.707107   0
        1  1.000000  0.000000   0

        The :math:`L^1`-norm of the first sample is :math:`2`, and the
        :math:`L^1`-norm of the second sample is :math:`1`.

        >>> preprocessor = Normalizer(columns=["X1", "X2"], norm="l1")  # doctest: +SKIP
        >>> preprocessor.fit_transform(ds).to_pandas()  # doctest: +SKIP
            X1   X2  X3
        0  0.5  0.5   0
        1  1.0  0.0   1

        The :math:`L^\infty`-norm of the both samples is :math:`1`.

        >>> preprocessor = Normalizer(columns=["X1", "X2"], norm="max")  # doctest: +SKIP # noqa: E501
        >>> preprocessor.fit_transform(ds).to_pandas()  # doctest: +SKIP
            X1   X2  X3
        0  1.0  1.0   0
        1  1.0  0.0   1

    Args:
        columns: The columns to scale. For each row, these colmumns are scaled to unit-
            norm.
        norm: The norm to use. The supported values are ``"l1"``, ``"l2"``, or
            ``"max"``. Defaults to ``"l2"``.

    Raises:
        ValueError: if ``norm`` is not ``"l1"``, ``"l2"``, or ``"max"``.
    """

    _norm_fns = {
        "l1": lambda cols: np.abs(cols).sum(axis=1),
        "l2": lambda cols: np.sqrt(np.power(cols, 2).sum(axis=1)),
        "max": lambda cols: np.max(abs(cols), axis=1),
    }

    _is_fittable = False

    def __init__(self, columns: List[str], norm="l2"):
        self.columns = columns
        self.norm = norm

        if norm not in self._norm_fns:
            raise ValueError(
                f"Norm {norm} is not supported."
                f"Supported values are: {self._norm_fns.keys()}"
            )

    def _transform_pandas(self, df: pd.DataFrame):
        columns = df.loc[:, self.columns]
        column_norms = self._norm_fns[self.norm](columns)

        df.loc[:, self.columns] = columns.div(column_norms, axis=0)
        return df

    def __repr__(self):
<<<<<<< HEAD
        return (
            f"{self.__class__.__name__}(columns={self.columns!r}, norm={self.norm!r})"
        )
=======
        return f"Normalizer(columns={self.columns}, norm='{self.norm}')>"
>>>>>>> dc321dbc
<|MERGE_RESOLUTION|>--- conflicted
+++ resolved
@@ -99,10 +99,6 @@
         return df
 
     def __repr__(self):
-<<<<<<< HEAD
         return (
             f"{self.__class__.__name__}(columns={self.columns!r}, norm={self.norm!r})"
-        )
-=======
-        return f"Normalizer(columns={self.columns}, norm='{self.norm}')>"
->>>>>>> dc321dbc
+        )