from typing import TYPE_CHECKING, Callable, Dict, List, Union

import numpy as np

<<<<<<< HEAD
from ray.air._internal.torch_utils import convert_ndarray_to_torch_tensor
=======
>>>>>>> a777a028
from ray.air.util.tensor_extensions.utils import _create_possibly_ragged_ndarray
from ray.data.preprocessor import Preprocessor
from ray.util.annotations import PublicAPI

if TYPE_CHECKING:
    import torch


@PublicAPI(stability="alpha")
class TorchVisionPreprocessor(Preprocessor):
    """Apply a `TorchVision transform <https://pytorch.org/vision/stable/transforms.html>`_
    to image columns.

    Examples:
        >>> import ray
        >>> dataset = ray.data.read_images("s3://anonymous@air-example-data-2/imagenet-sample-images")
        >>> dataset  # doctest: +ellipsis
        Dataset(num_blocks=..., num_rows=..., schema={image: ArrowTensorType(shape=(..., 3), dtype=float)})

        Torch models expect inputs of shape :math:`(B, C, H, W)` in the range
        :math:`[0.0, 1.0]`. To convert images to this format, add ``ToTensor`` to your
        preprocessing pipeline.

        >>> from torchvision import transforms
        >>> from ray.data.preprocessors import TorchVisionPreprocessor
        >>> transform = transforms.Compose([
        ...     transforms.ToTensor(),
        ...     transforms.Resize((224, 224)),
        ... ])
        >>> preprocessor = TorchVisionPreprocessor(["image"], transform=transform)
        >>> preprocessor.transform(dataset)  # doctest: +ellipsis
        Dataset(num_blocks=..., num_rows=..., schema={image: ArrowTensorType(shape=(3, 224, 224), dtype=float)})

        For better performance, set ``batched`` to ``True`` and replace ``ToTensor``
        with a batch-supporting ``Lambda``.

        >>> def to_tensor(batch: np.ndarray) -> torch.Tensor:
        ...     tensor = torch.as_tensor(batch, dtype=torch.float)
        ...     # (B, H, W, C) -> (B, C, H, W)
        ...     tensor = tensor.permute(0, 3, 1, 2).contiguous()
        ...     # [0., 255.] -> [0., 1.]
        ...     tensor = tensor.div(255)
        ...     return tensor
        >>> transform = transforms.Compose([
        ...     transforms.Lambda(to_tensor),
        ...     transforms.Resize((224, 224))
        ... ])
        >>> preprocessor = TorchVisionPreprocessor(
        ...     ["image"], transform=transform, batched=True
        ... )
        >>> preprocessor.transform(dataset)  # doctest: +ellipsis
        Dataset(num_blocks=..., num_rows=..., schema={image: ArrowTensorType(shape=(3, 224, 224), dtype=float)})

    Args:
        columns: The columns to apply the TorchVision transform to.
        transform: The TorchVision transform you want to apply. This transform should
            accept a ``np.ndarray`` or ``torch.Tensor`` as input and return a
            ``torch.Tensor`` as output.
        batched: If ``True``, apply ``transform`` to batches of shape
            :math:`(B, H, W, C)`. Otherwise, apply ``transform`` to individual images.
    """  # noqa: E501

    _is_fittable = False

    def __init__(
        self,
        columns: List[str],
        transform: Callable[[Union["np.ndarray", "torch.Tensor"]], "torch.Tensor"],
        batched: bool = False,
    ):
        self._columns = columns
        self._torchvision_transform = transform
        self._batched = batched

    def __repr__(self) -> str:
        return (
            f"{self.__class__.__name__}(columns={self._columns}, "
            f"transform={self._torchvision_transform!r})"
        )

    def _transform_numpy(
        self, np_data: Union["np.ndarray", Dict[str, "np.ndarray"]]
    ) -> Union["np.ndarray", Dict[str, "np.ndarray"]]:
        import torch
<<<<<<< HEAD
=======
        from ray.air._internal.torch_utils import convert_ndarray_to_torch_tensor
>>>>>>> a777a028

        def apply_torchvision_transform(array: np.ndarray) -> np.ndarray:
            try:
                tensor = convert_ndarray_to_torch_tensor(array)
                output = self._torchvision_transform(tensor)
            except TypeError:
                # Transforms like `ToTensor` expect a `np.ndarray` as input.
                output = self._torchvision_transform(array)

            if not isinstance(output, torch.Tensor):
                raise ValueError(
                    "`TorchVisionPreprocessor` expected your transform to return a "
                    "`torch.Tensor`, but your transform returned a "
                    f"`{type(output).__name__}` instead."
                )

            return output.numpy()

        def transform_batch(batch: np.ndarray) -> np.ndarray:
            if self._batched:
                return apply_torchvision_transform(batch)
            return _create_possibly_ragged_ndarray(
                [apply_torchvision_transform(array) for array in batch]
            )

        if isinstance(np_data, dict):
            outputs = np_data
            for column in self._columns:
                outputs[column] = transform_batch(np_data[column])
        else:
            outputs = transform_batch(np_data)

        return outputs<|MERGE_RESOLUTION|>--- conflicted
+++ resolved
@@ -2,10 +2,6 @@
 
 import numpy as np
 
-<<<<<<< HEAD
-from ray.air._internal.torch_utils import convert_ndarray_to_torch_tensor
-=======
->>>>>>> a777a028
 from ray.air.util.tensor_extensions.utils import _create_possibly_ragged_ndarray
 from ray.data.preprocessor import Preprocessor
 from ray.util.annotations import PublicAPI
@@ -90,10 +86,7 @@
         self, np_data: Union["np.ndarray", Dict[str, "np.ndarray"]]
     ) -> Union["np.ndarray", Dict[str, "np.ndarray"]]:
         import torch
-<<<<<<< HEAD
-=======
         from ray.air._internal.torch_utils import convert_ndarray_to_torch_tensor
->>>>>>> a777a028
 
         def apply_torchvision_transform(array: np.ndarray) -> np.ndarray:
             try:
