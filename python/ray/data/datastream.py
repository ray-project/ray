--- conflicted
+++ resolved
@@ -2200,11 +2200,7 @@
         extra_condition="or if ``fetch_if_missing=True`` (the default)",
         pattern="Time complexity:",
     )
-<<<<<<< HEAD
     def schema(self, fetch_if_missing: bool = True) -> Optional["Schema"]:
-=======
-    def schema(self, fetch_if_missing: bool = True) -> "Schema":
->>>>>>> aa2e2527
         """Return the schema of the datastream.
 
         Time complexity: O(1)
@@ -2643,20 +2639,13 @@
             ray_remote_args: Kwargs passed to ray.remote in the write tasks.
         """
         context = DataContext.get_current()
-<<<<<<< HEAD
         if context.strict_mode and not column:
             raise StrictModeError(
-                "The column must be explicitly specified in strict mode."
-            )
-        column = column or TENSOR_COLUMN_NAME
-=======
-        if context.strict_mode and column == TENSOR_COLUMN_NAME:
-            raise ValueError(
                 "In strict mode, the column must be specified "
                 "(e.g., `write_numpy(column='data')`)."
             )
-
->>>>>>> aa2e2527
+        column = column or TENSOR_COLUMN_NAME
+
         self.write_datasource(
             NumpyDatasource(),
             ray_remote_args=ray_remote_args,
