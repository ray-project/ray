import collections
import logging
import os
from typing import (
    TYPE_CHECKING,
    Any,
    Callable,
    Dict,
    List,
    Literal,
    Optional,
    Tuple,
    TypeVar,
    Union,
)

import numpy as np

import ray
from ray._private.auto_init_hook import wrap_auto_init
from ray.air.util.tensor_extensions.utils import _create_possibly_ragged_ndarray
from ray.data._internal.block_list import BlockList
from ray.data._internal.delegating_block_builder import DelegatingBlockBuilder
from ray.data._internal.lazy_block_list import LazyBlockList
from ray.data._internal.logical.operators.from_operators import (
    FromArrow,
    FromItems,
    FromNumpy,
    FromPandas,
)
from ray.data._internal.logical.operators.read_operator import Read
from ray.data._internal.logical.optimizers import LogicalPlan
from ray.data._internal.plan import ExecutionPlan
from ray.data._internal.remote_fn import cached_remote_fn
from ray.data._internal.stats import DatasetStats
from ray.data._internal.util import (
    _autodetect_parallelism,
    _lazy_import_pyarrow_dataset,
    get_table_block_metadata,
    ndarray_to_block,
    pandas_df_to_arrow_block,
)
from ray.data.block import Block, BlockAccessor, BlockExecStats, BlockMetadata
from ray.data.context import DataContext
from ray.data.dataset import Dataset, MaterializedDataset
from ray.data.datasource import (
    BaseFileMetadataProvider,
    BigQueryDatasource,
    BinaryDatasource,
    Connection,
    CSVDatasource,
    Datasource,
    ImageDatasource,
    JSONDatasource,
    MongoDatasource,
    NumpyDatasource,
    ParquetBaseDatasource,
    ParquetDatasource,
    ParquetMetadataProvider,
    PathPartitionFilter,
    RangeDatasource,
    SQLDatasource,
    TextDatasource,
    TFRecordDatasource,
    TorchDatasource,
    WebDatasetDatasource,
)
from ray.data.datasource._default_metadata_providers import (
    get_generic_metadata_provider,
    get_image_metadata_provider,
    get_parquet_bulk_metadata_provider,
    get_parquet_metadata_provider,
)
from ray.data.datasource.datasource import Reader
from ray.data.datasource.file_based_datasource import (
    _unwrap_arrow_serialization_workaround,
    _wrap_arrow_serialization_workaround,
)
from ray.data.datasource.partitioning import Partitioning
from ray.types import ObjectRef
from ray.util.annotations import DeveloperAPI, PublicAPI
from ray.util.scheduling_strategies import NodeAffinitySchedulingStrategy

if TYPE_CHECKING:
    import dask
    import datasets
    import mars
    import modin
    import pandas
    import pyarrow
    import pymongoarrow.api
    import pyspark
    import tensorflow as tf
    import torch
    from tensorflow_metadata.proto.v0 import schema_pb2


T = TypeVar("T")

logger = logging.getLogger(__name__)


@PublicAPI
def from_items(
    items: List[Any],
    *,
    parallelism: int = -1,
) -> MaterializedDataset:
    """Create a :class:`~ray.data.Dataset` from a list of local Python objects.

    Use this method to create small datasets from data that fits in memory.

    Examples:

        >>> import ray
        >>> ds = ray.data.from_items([1, 2, 3, 4, 5])
        >>> ds
        MaterializedDataset(num_blocks=..., num_rows=5, schema={item: int64})
        >>> ds.schema()
        Column  Type
        ------  ----
        item    int64

    Args:
        items: List of local Python objects.
        parallelism: The amount of parallelism to use for the dataset. Defaults to -1,
            which automatically determines the optimal parallelism for your
            configuration. You should not need to manually set this value in most cases.
            For details on how the parallelism is automatically determined and guidance
            on how to tune it, see
            :ref:`Tuning read parallelism <read_parallelism>`.
            Parallelism is upper bounded by ``len(items)``.

    Returns:
        A :class:`~ray.data.Dataset` holding the items.
    """
    import builtins

    if parallelism == 0:
        raise ValueError(f"parallelism must be -1 or > 0, got: {parallelism}")

    detected_parallelism, _, _, _ = _autodetect_parallelism(
        parallelism,
        ray.util.get_current_placement_group(),
        DataContext.get_current(),
    )
    # Truncate parallelism to number of items to avoid empty blocks.
    detected_parallelism = min(len(items), detected_parallelism)

    if detected_parallelism > 0:
        block_size, remainder = divmod(len(items), detected_parallelism)
    else:
        block_size, remainder = 0, 0
    # NOTE: We need to explicitly use the builtins range since we override range below,
    # with the definition of ray.data.range.
    blocks: List[ObjectRef[Block]] = []
    metadata: List[BlockMetadata] = []
    for i in builtins.range(detected_parallelism):
        stats = BlockExecStats.builder()
        builder = DelegatingBlockBuilder()
        # Evenly distribute remainder across block slices while preserving record order.
        block_start = i * block_size + min(i, remainder)
        block_end = (i + 1) * block_size + min(i + 1, remainder)
        for j in builtins.range(block_start, block_end):
            item = items[j]
            if not isinstance(item, collections.abc.Mapping):
                item = {"item": item}
            builder.add(item)
        block = builder.build()
        blocks.append(ray.put(block))
        metadata.append(
            BlockAccessor.for_block(block).get_metadata(
                input_files=None, exec_stats=stats.build()
            )
        )

    from_items_op = FromItems(blocks, metadata)
    logical_plan = LogicalPlan(from_items_op)
    return MaterializedDataset(
        ExecutionPlan(
            BlockList(blocks, metadata, owned_by_consumer=False),
            DatasetStats(metadata={"FromItems": metadata}, parent=None),
            run_by_consumer=False,
        ),
        logical_plan,
    )


@PublicAPI
def range(n: int, *, parallelism: int = -1) -> Dataset:
    """Creates a :class:`~ray.data.Dataset` from a range of integers [0..n).

    This function allows for easy creation of synthetic datasets for testing or
    benchmarking :ref:`Ray Data <data>`.

    Examples:

        >>> import ray
        >>> ds = ray.data.range(10000)
        >>> ds
        Dataset(num_blocks=..., num_rows=10000, schema={id: int64})
        >>> ds.map(lambda row: {"id": row["id"] * 2}).take(4)
        [{'id': 0}, {'id': 2}, {'id': 4}, {'id': 6}]

    Args:
        n: The upper bound of the range of integers.
        parallelism: The amount of parallelism to use for the dataset. Defaults to -1,
            which automatically determines the optimal parallelism for your
            configuration. You should not need to manually set this value in most cases.
            For details on how the parallelism is automatically determined and guidance
            on how to tune it, see
            :ref:`Tuning read parallelism <read_parallelism>`.
            Parallelism is upper bounded by n.

    Returns:
        A :class:`~ray.data.Dataset` producing the integers from the range 0 to n.

    .. seealso::

        :meth:`~ray.data.range_tensor`
                    Call this method for creating synthetic datasets of tensor data.

    """
    datasource = RangeDatasource(n=n, block_format="arrow", column_name="id")
    return read_datasource(datasource, parallelism=parallelism)


@PublicAPI
def range_tensor(n: int, *, shape: Tuple = (1,), parallelism: int = -1) -> Dataset:
    """Creates a :class:`~ray.data.Dataset` tensors of the provided shape from range
    [0...n].

    This function allows for easy creation of synthetic tensor datasets for testing or
    benchmarking :ref:`Ray Data <data>`.

    Examples:

        >>> import ray
        >>> ds = ray.data.range_tensor(1000, shape=(2, 2))
        >>> ds
        Dataset(
           num_blocks=...,
           num_rows=1000,
           schema={data: numpy.ndarray(shape=(2, 2), dtype=int64)}
        )
        >>> ds.map_batches(lambda row: {"data": row["data"] * 2}).take(2)
        [{'data': array([[0, 0],
               [0, 0]])}, {'data': array([[2, 2],
               [2, 2]])}]

    Args:
        n: The upper bound of the range of tensor records.
        shape: The shape of each tensor in the dataset.
        parallelism: The amount of parallelism to use for the dataset. Defaults to -1,
            which automatically determines the optimal parallelism for your
            configuration. You should not need to manually set this value in most cases.
            For details on how the parallelism is automatically determined and guidance
            on how to tune it, see
            :ref:`Tuning read parallelism <read_parallelism>`.
            Parallelism is upper bounded by n.

    Returns:
        A :class:`~ray.data.Dataset` producing the tensor data from range 0 to n.

    .. seealso::

        :meth:`~ray.data.range`
                    Call this method to create synthetic datasets of integer data.

    """
    datasource = RangeDatasource(
        n=n, block_format="tensor", column_name="data", tensor_shape=tuple(shape)
    )
    return read_datasource(datasource, parallelism=parallelism)


@PublicAPI
@wrap_auto_init
def read_datasource(
    datasource: Datasource,
    *,
    parallelism: int = -1,
    ray_remote_args: Dict[str, Any] = None,
    **read_args,
) -> Dataset:
    """Read a stream from a custom :class:`~ray.data.Datasource`.

    Args:
        datasource: The :class:`~ray.data.Datasource` to read data from.
        parallelism: The requested parallelism of the read. Parallelism might be
            limited by the available partitioning of the datasource. If set to -1,
            parallelism is automatically chosen based on the available cluster
            resources and estimated in-memory data size.
        read_args: Additional kwargs to pass to the :class:`~ray.data.Datasource`
            implementation.
        ray_remote_args: kwargs passed to :meth:`ray.remote` in the read tasks.

    Returns:
        :class:`~ray.data.Dataset` that reads data from the :class:`~ray.data.Datasource`.
    """  # noqa: E501
    ctx = DataContext.get_current()

    if ray_remote_args is None:
        ray_remote_args = {}

    if not datasource.supports_distributed_reads:
        ray_remote_args["scheduling_strategy"] = NodeAffinitySchedulingStrategy(
            ray.get_runtime_context().get_node_id(),
            soft=False,
        )

    if "scheduling_strategy" not in ray_remote_args:
        ray_remote_args["scheduling_strategy"] = ctx.scheduling_strategy

    force_local = False
    pa_ds = _lazy_import_pyarrow_dataset()
    if pa_ds:
        partitioning = read_args.get("dataset_kwargs", {}).get("partitioning", None)
        if isinstance(partitioning, pa_ds.Partitioning):
            logger.info(
                "Forcing local metadata resolution since the provided partitioning "
                f"{partitioning} is not serializable."
            )
            force_local = True

    if force_local:
        datasource_or_legacy_reader = _get_datasource_or_legacy_reader(
            datasource,
            ctx,
            read_args,
        )
    else:
        # Prepare read in a remote task at same node.
        # NOTE: in Ray client mode, this is expected to be run on head node.
        # So we aren't attempting metadata resolution from the client machine.
        scheduling_strategy = NodeAffinitySchedulingStrategy(
            ray.get_runtime_context().get_node_id(),
            soft=False,
        )
        get_datasource_or_legacy_reader = cached_remote_fn(
            _get_datasource_or_legacy_reader, retry_exceptions=False, num_cpus=0
        ).options(scheduling_strategy=scheduling_strategy)

        datasource_or_legacy_reader = ray.get(
            get_datasource_or_legacy_reader.remote(
                datasource,
                ctx,
                _wrap_arrow_serialization_workaround(read_args),
            )
        )

    cur_pg = ray.util.get_current_placement_group()
    requested_parallelism, _, _, inmemory_size = _autodetect_parallelism(
        parallelism,
        ctx.target_max_block_size,
        DataContext.get_current(),
        datasource_or_legacy_reader,
        placement_group=cur_pg,
    )

    # TODO(hchen/chengsu): Remove the duplicated get_read_tasks call here after
    # removing LazyBlockList code path.
    read_tasks = datasource_or_legacy_reader.get_read_tasks(requested_parallelism)

    read_op_name = f"Read{datasource.get_name()}"

    block_list = LazyBlockList(
        read_tasks,
        read_op_name=read_op_name,
        ray_remote_args=ray_remote_args,
        owned_by_consumer=False,
    )
    block_list._estimated_num_blocks = len(read_tasks) if read_tasks else 0

    read_op = Read(
        datasource,
        datasource_or_legacy_reader,
        parallelism,
        inmemory_size,
        block_list._estimated_num_blocks,
        ray_remote_args,
    )

    logical_plan = LogicalPlan(read_op)

    return Dataset(
        plan=ExecutionPlan(block_list, block_list.stats(), run_by_consumer=False),
        logical_plan=logical_plan,
    )


@PublicAPI(stability="alpha")
def read_mongo(
    uri: str,
    database: str,
    collection: str,
    *,
    pipeline: Optional[List[Dict]] = None,
    schema: Optional["pymongoarrow.api.Schema"] = None,
    parallelism: int = -1,
    ray_remote_args: Dict[str, Any] = None,
    **mongo_args,
) -> Dataset:
    """Create a :class:`~ray.data.Dataset` from a MongoDB database.

    The data to read from is specified via the ``uri``, ``database`` and ``collection``
    of the MongoDB. The dataset is created from the results of executing
    ``pipeline`` against the ``collection``. If ``pipeline`` is None, the entire
    ``collection`` is read.

    .. tip::

        For more details about these MongoDB concepts, see the following:
        - URI: https://www.mongodb.com/docs/manual/reference/connection-string/
        - Database and Collection: https://www.mongodb.com/docs/manual/core/databases-and-collections/
        - Pipeline: https://www.mongodb.com/docs/manual/core/aggregation-pipeline/

    To read the MongoDB in parallel, the execution of the pipeline is run on partitions
    of the collection, with a Ray read task to handle a partition. Partitions are
    created in an attempt to evenly distribute the documents into the specified number
    of partitions. The number of partitions is determined by ``parallelism`` which can
    be requested from this interface or automatically chosen if unspecified (see the
    ``parallelism`` arg below).

    Examples:
        >>> import ray
        >>> from pymongoarrow.api import Schema # doctest: +SKIP
        >>> ds = ray.data.read_mongo( # doctest: +SKIP
        ...     uri="mongodb://username:password@mongodb0.example.com:27017/?authSource=admin", # noqa: E501
        ...     database="my_db",
        ...     collection="my_collection",
        ...     pipeline=[{"$match": {"col2": {"$gte": 0, "$lt": 100}}}, {"$sort": "sort_field"}], # noqa: E501
        ...     schema=Schema({"col1": pa.string(), "col2": pa.int64()}),
        ...     parallelism=10,
        ... )

    Args:
        uri: The URI of the source MongoDB where the dataset is
            read from. For the URI format, see details in the `MongoDB docs <https:/\
                /www.mongodb.com/docs/manual/reference/connection-string/>`_.
        database: The name of the database hosted in the MongoDB. This database
            must exist otherwise ValueError is raised.
        collection: The name of the collection in the database. This collection
            must exist otherwise ValueError is raised.
        pipeline: A `MongoDB pipeline <https://www.mongodb.com/docs/manual/core\
            /aggregation-pipeline/>`_, which is executed on the given collection
            with results used to create Dataset. If None, the entire collection will
            be read.
        schema: The schema used to read the collection. If None, it'll be inferred from
            the results of pipeline.
        parallelism: The requested parallelism of the read. Defaults to -1,
            which automatically determines the optimal parallelism for your
            configuration. You should not need to manually set this value in most cases.
            For details on how the parallelism is automatically determined and guidance
            on how to tune it, see :ref:`Tuning read parallelism
            <read_parallelism>`.
        ray_remote_args: kwargs passed to :meth:`~ray.remote` in the read tasks.
        mongo_args: kwargs passed to `aggregate_arrow_all() <https://mongo-arrow\
            .readthedocs.io/en/latest/api/api.html#pymongoarrow.api\
            aggregate_arrow_all>`_ in pymongoarrow in producing
            Arrow-formatted results.

    Returns:
        :class:`~ray.data.Dataset` producing rows from the results of executing the pipeline on the specified MongoDB collection.

    Raises:
        ValueError: if ``database`` doesn't exist.
        ValueError: if ``collection`` doesn't exist.
    """
    datasource = MongoDatasource(
        uri=uri,
        database=database,
        collection=collection,
        pipeline=pipeline,
        schema=schema,
        **mongo_args,
    )
    return read_datasource(
        datasource, parallelism=parallelism, ray_remote_args=ray_remote_args
    )


@PublicAPI(stability="alpha")
def read_bigquery(
    project_id: str,
    dataset: Optional[str] = None,
    query: Optional[str] = None,
    *,
    parallelism: int = -1,
    ray_remote_args: Dict[str, Any] = None,
) -> Dataset:
    """Create a dataset from BigQuery.

    The data to read from is specified via the ``project_id``, ``dataset``
    and/or ``query`` parameters. The dataset is created from the results of
    executing ``query`` if a query is provided. Otherwise, the entire
    ``dataset`` is read.

    For more information about BigQuery, see the following concepts:

    - Project id: `Creating and Managing Projects <https://cloud.google.com/resource-manager/docs/creating-managing-projects>`_

    - Dataset: `Datasets Intro <https://cloud.google.com/bigquery/docs/datasets-intro>`_

    - Query: `Query Syntax <https://cloud.google.com/bigquery/docs/reference/standard-sql/query-syntax>`_

    This method uses the BigQuery Storage Read API which reads in parallel,
    with a Ray read task to handle each stream. The number of streams is
    determined by ``parallelism`` which can be requested from this interface
    or automatically chosen if unspecified (see the ``parallelism`` arg below).

    .. warning::
        The maximum query response size is 10GB. For more information, see `BigQuery response too large to return <https://cloud.google.com/knowledge/kb/bigquery-response-too-large-to-return-consider-setting-allowlargeresults-to-true-in-your-job-configuration-000004266>`_.

    Examples:
        .. testcode::
            :skipif: True

            import ray
            # Users will need to authenticate beforehand (https://cloud.google.com/sdk/gcloud/reference/auth/login)
            ds = ray.data.read_bigquery(
                project_id="my_project",
                query="SELECT * FROM `bigquery-public-data.samples.gsod` LIMIT 1000",
            )

    Args:
        project_id: The name of the associated Google Cloud Project that hosts the dataset to read.
            For more information, see `Creating and Managing Projects <https://cloud.google.com/resource-manager/docs/creating-managing-projects>`_.
        dataset: The name of the dataset hosted in BigQuery in the format of ``dataset_id.table_id``.
            Both the dataset_id and table_id must exist otherwise an exception will be raised.
        parallelism: The requested parallelism of the read. If -1, it will be
            automatically chosen based on the available cluster resources and estimated
            in-memory data size.
        ray_remote_args: kwargs passed to ray.remote in the read tasks.

    Returns:
        Dataset producing rows from the results of executing the query (or reading the entire dataset)
        on the specified BigQuery dataset.
    """  # noqa: E501
    datasource = BigQueryDatasource(project_id=project_id, dataset=dataset, query=query)
    return read_datasource(
        datasource,
        parallelism=parallelism,
        ray_remote_args=ray_remote_args,
    )


@PublicAPI
def read_parquet(
    paths: Union[str, List[str]],
    *,
    filesystem: Optional["pyarrow.fs.FileSystem"] = None,
    columns: Optional[List[str]] = None,
    parallelism: int = -1,
    ray_remote_args: Dict[str, Any] = None,
    tensor_column_schema: Optional[Dict[str, Tuple[np.dtype, Tuple[int, ...]]]] = None,
    meta_provider: Optional[ParquetMetadataProvider] = None,
    partition_filter: Optional[PathPartitionFilter] = None,
    shuffle: Union[Literal["files"], None] = None,
    include_paths: bool = False,
    file_extensions: Optional[List[str]] = None,
    **arrow_parquet_args,
) -> Dataset:
    """Creates a :class:`~ray.data.Dataset` from parquet files.


    Examples:
        Read a file in remote storage.

        >>> import ray
        >>> ds = ray.data.read_parquet("s3://anonymous@ray-example-data/iris.parquet")
        >>> ds.schema()
        Column        Type
        ------        ----
        sepal.length  double
        sepal.width   double
        petal.length  double
        petal.width   double
        variety       string

        Read a directory in remote storage.

        >>> ds = ray.data.read_parquet("s3://anonymous@ray-example-data/iris-parquet/")

        Read multiple local files.

        >>> ray.data.read_parquet(
        ...    ["local:///path/to/file1", "local:///path/to/file2"]) # doctest: +SKIP

        Specify a schema for the parquet file.

        >>> import pyarrow as pa
        >>> fields = [("sepal.length", pa.float32()),
        ...           ("sepal.width", pa.float32()),
        ...           ("petal.length", pa.float32()),
        ...           ("petal.width", pa.float32()),
        ...           ("variety", pa.string())]
        >>> ds = ray.data.read_parquet("s3://anonymous@ray-example-data/iris.parquet",
        ...     schema=pa.schema(fields))
        >>> ds.schema()
        Column        Type
        ------        ----
        sepal.length  float
        sepal.width   float
        petal.length  float
        petal.width   float
        variety       string

        The Parquet reader also supports projection and filter pushdown, allowing column
        selection and row filtering to be pushed down to the file scan.

        .. testcode::

            import pyarrow as pa

            # Create a Dataset by reading a Parquet file, pushing column selection and
            # row filtering down to the file scan.
            ds = ray.data.read_parquet(
                "s3://anonymous@ray-example-data/iris.parquet",
                columns=["sepal.length", "variety"],
                filter=pa.dataset.field("sepal.length") > 5.0,
            )

            ds.show(2)

        .. testoutput::

            {'sepal.length': 5.1, 'variety': 'Setosa'}
            {'sepal.length': 5.4, 'variety': 'Setosa'}

        For further arguments you can pass to PyArrow as a keyword argument, see the
        `PyArrow API reference <https://arrow.apache.org/docs/python/generated/\
        pyarrow.dataset.Scanner.html#pyarrow.dataset.Scanner.from_fragment>`_.

    Args:
        paths: A single file path or directory, or a list of file paths. Multiple
            directories are not supported.
        filesystem: The PyArrow filesystem
            implementation to read from. These filesystems are specified in the
            `pyarrow docs <https://arrow.apache.org/docs/python/api/\
            filesystems.html#filesystem-implementations>`_. Specify this parameter if
            you need to provide specific configurations to the filesystem. By default,
            the filesystem is automatically selected based on the scheme of the paths.
            For example, if the path begins with ``s3://``, the ``S3FileSystem`` is
            used. If ``None``, this function uses a system-chosen implementation.
        columns: A list of column names to read. Only the specified columns are
            read during the file scan.
        parallelism: The amount of parallelism to use for the dataset. Defaults to -1,
            which automatically determines the optimal parallelism for your
            configuration. You should not need to manually set this value in most cases.
            For details on how the parallelism is automatically determined and guidance
            on how to tune it, see :ref:`Tuning read parallelism
            <read_parallelism>`. Parallelism is upper bounded by the total number of
            records in all the parquet files.
        ray_remote_args: kwargs passed to :meth:`~ray.remote` in the read tasks.
        tensor_column_schema: A dict of column name to PyArrow dtype and shape
            mappings for converting a Parquet column containing serialized
            tensors (ndarrays) as their elements to PyArrow tensors. This function
            assumes that the tensors are serialized in the raw
            NumPy array format in C-contiguous order (e.g., via
            `arr.tobytes()`).
        meta_provider: A :ref:`file metadata provider <metadata_provider>`. Custom
            metadata providers may be able to resolve file metadata more quickly and/or
            accurately. In most cases you do not need to set this parameter.
        partition_filter: A
            :class:`~ray.data.datasource.partitioning.PathPartitionFilter`. Use
            with a custom callback to read only selected partitions of a dataset.
        shuffle: If setting to "files", randomly shuffle input files order before read.
            Defaults to not shuffle with ``None``.
        arrow_parquet_args: Other parquet read options to pass to PyArrow. For the full
            set of arguments, see the `PyArrow API <https://arrow.apache.org/docs/\
                python/generated/pyarrow.dataset.Scanner.html\
                    #pyarrow.dataset.Scanner.from_fragment>`_
        include_paths: If ``True``, include the path to each file. File paths are
            stored in the ``'path'`` column.
        file_extensions: A list of file extensions to filter files by.

    Returns:
        :class:`~ray.data.Dataset` producing records read from the specified parquet
        files.
    """
    if meta_provider is None:
        meta_provider = get_parquet_metadata_provider()
    arrow_parquet_args = _resolve_parquet_args(
        tensor_column_schema,
        **arrow_parquet_args,
    )

    dataset_kwargs = arrow_parquet_args.pop("dataset_kwargs", None)
    _block_udf = arrow_parquet_args.pop("_block_udf", None)
    schema = arrow_parquet_args.pop("schema", None)
    datasource = ParquetDatasource(
        paths,
        columns=columns,
        dataset_kwargs=dataset_kwargs,
        to_batch_kwargs=arrow_parquet_args,
        _block_udf=_block_udf,
        filesystem=filesystem,
        schema=schema,
        meta_provider=meta_provider,
        partition_filter=partition_filter,
        shuffle=shuffle,
        include_paths=include_paths,
        file_extensions=file_extensions,
    )
    return read_datasource(
        datasource,
        parallelism=parallelism,
        ray_remote_args=ray_remote_args,
    )


@PublicAPI(stability="beta")
def read_images(
    paths: Union[str, List[str]],
    *,
    filesystem: Optional["pyarrow.fs.FileSystem"] = None,
    parallelism: int = -1,
    meta_provider: Optional[BaseFileMetadataProvider] = None,
    ray_remote_args: Dict[str, Any] = None,
    arrow_open_file_args: Optional[Dict[str, Any]] = None,
    partition_filter: Optional[PathPartitionFilter] = None,
    partitioning: Partitioning = None,
    size: Optional[Tuple[int, int]] = None,
    mode: Optional[str] = None,
    include_paths: bool = False,
    ignore_missing_paths: bool = False,
    shuffle: Union[Literal["files"], None] = None,
    file_extensions: Optional[List[str]] = ImageDatasource._FILE_EXTENSIONS,
) -> Dataset:
    """Creates a :class:`~ray.data.Dataset` from image files.

    Examples:
        >>> import ray
        >>> path = "s3://anonymous@ray-example-data/batoidea/JPEGImages/"
        >>> ds = ray.data.read_images(path)
        >>> ds.schema()
        Column  Type
        ------  ----
        image   numpy.ndarray(shape=(32, 32, 3), dtype=uint8)

        If you need image file paths, set ``include_paths=True``.

        >>> ds = ray.data.read_images(path, include_paths=True)
        >>> ds.schema()
        Column  Type
        ------  ----
        image   numpy.ndarray(shape=(32, 32, 3), dtype=uint8)
        path    string
        >>> ds.take(1)[0]["path"]
        'ray-example-data/batoidea/JPEGImages/1.jpeg'

        If your images are arranged like:

        .. code::

            root/dog/xxx.png
            root/dog/xxy.png

            root/cat/123.png
            root/cat/nsdf3.png

        Then you can include the labels by specifying a
        :class:`~ray.data.datasource.partitioning.Partitioning`.

        >>> import ray
        >>> from ray.data.datasource.partitioning import Partitioning
        >>> root = "s3://anonymous@ray-example-data/image-datasets/dir-partitioned"
        >>> partitioning = Partitioning("dir", field_names=["class"], base_dir=root)
        >>> ds = ray.data.read_images(root, size=(224, 224), partitioning=partitioning)
        >>> ds.schema()
        Column  Type
        ------  ----
        image   numpy.ndarray(shape=(224, 224, 3), dtype=uint8)
        class   string

    Args:
        paths: A single file or directory, or a list of file or directory paths.
            A list of paths can contain both files and directories.
        filesystem: The pyarrow filesystem
            implementation to read from. These filesystems are specified in the
            `pyarrow docs <https://arrow.apache.org/docs/python/api/\
            filesystems.html#filesystem-implementations>`_. Specify this parameter if
            you need to provide specific configurations to the filesystem. By default,
            the filesystem is automatically selected based on the scheme of the paths.
            For example, if the path begins with ``s3://``, the `S3FileSystem` is used.
        parallelism: The amount of parallelism to use for the dataset. Defaults to -1,
            which automatically determines the optimal parallelism for your
            configuration. You should not need to manually set this value in most cases.
            For details on how the parallelism is automatically determined and guidance
            on how to tune it, see :ref:`Tuning read parallelism
            <read_parallelism>`. Parallelism is upper bounded by the total number of
            records in all the CSV files.
        meta_provider: A :ref:`file metadata provider <metadata_provider>`. Custom
            metadata providers may be able to resolve file metadata more quickly and/or
            accurately. In most cases, you do not need to set this. If ``None``, this
            function uses a system-chosen implementation.
        ray_remote_args: kwargs passed to :meth:`~ray.remote` in the read tasks.
        arrow_open_file_args: kwargs passed to
            `pyarrow.fs.FileSystem.open_input_file <https://arrow.apache.org/docs/\
                python/generated/pyarrow.fs.FileSystem.html\
                    #pyarrow.fs.FileSystem.open_input_file>`_.
            when opening input files to read.
        partition_filter:  A
            :class:`~ray.data.datasource.partitioning.PathPartitionFilter`. Use
            with a custom callback to read only selected partitions of a dataset.
            By default, this filters out any file paths whose file extension does not
            match ``*.png``, ``*.jpg``, ``*.jpeg``, ``*.tiff``, ``*.bmp``, or ``*.gif``.
        partitioning: A :class:`~ray.data.datasource.partitioning.Partitioning` object
            that describes how paths are organized. Defaults to ``None``.
        size: The desired height and width of loaded images. If unspecified, images
            retain their original shape.
        mode: A `Pillow mode <https://pillow.readthedocs.io/en/stable/handbook/concepts\
            .html#modes>`_
            describing the desired type and depth of pixels. If unspecified, image
            modes are inferred by
            `Pillow <https://pillow.readthedocs.io/en/stable/index.html>`_.
        include_paths: If ``True``, include the path to each image. File paths are
            stored in the ``'path'`` column.
        ignore_missing_paths: If True, ignores any file/directory paths in ``paths``
            that are not found. Defaults to False.
        shuffle: If setting to "files", randomly shuffle input files order before read.
            Defaults to not shuffle with ``None``.
        file_extensions: A list of file extensions to filter files by.

    Returns:
        A :class:`~ray.data.Dataset` producing tensors that represent the images at
        the specified paths. For information on working with tensors, read the
        :ref:`tensor data guide <working_with_tensors>`.

    Raises:
        ValueError: if ``size`` contains non-positive numbers.
        ValueError: if ``mode`` is unsupported.
    """
    if meta_provider is None:
        meta_provider = get_image_metadata_provider()

    datasource = ImageDatasource(
        paths,
        size=size,
        mode=mode,
        include_paths=include_paths,
        filesystem=filesystem,
        meta_provider=meta_provider,
        open_stream_args=arrow_open_file_args,
        partition_filter=partition_filter,
        partitioning=partitioning,
        ignore_missing_paths=ignore_missing_paths,
        shuffle=shuffle,
        file_extensions=file_extensions,
    )
    return read_datasource(
        datasource, parallelism=parallelism, ray_remote_args=ray_remote_args
    )


@PublicAPI
def read_parquet_bulk(
    paths: Union[str, List[str]],
    *,
    filesystem: Optional["pyarrow.fs.FileSystem"] = None,
    columns: Optional[List[str]] = None,
    parallelism: int = -1,
    ray_remote_args: Dict[str, Any] = None,
    arrow_open_file_args: Optional[Dict[str, Any]] = None,
    tensor_column_schema: Optional[Dict[str, Tuple[np.dtype, Tuple[int, ...]]]] = None,
    meta_provider: Optional[BaseFileMetadataProvider] = None,
    partition_filter: Optional[PathPartitionFilter] = None,
    shuffle: Union[Literal["files"], None] = None,
    include_paths: bool = False,
    file_extensions: Optional[List[str]] = ParquetBaseDatasource._FILE_EXTENSIONS,
    **arrow_parquet_args,
) -> Dataset:
    """Create :class:`~ray.data.Dataset` from parquet files without reading metadata.

    Use :meth:`~ray.data.read_parquet` for most cases.

    Use :meth:`~ray.data.read_parquet_bulk` if all the provided paths point to files
    and metadata fetching using :meth:`~ray.data.read_parquet` takes too long or the
    parquet files do not all have a unified schema.

    Performance slowdowns are possible when using this method with parquet files that
    are very large.

    .. warning::

        Only provide file paths as input (i.e., no directory paths). An
        OSError is raised if one or more paths point to directories. If your
        use-case requires directory paths, use :meth:`~ray.data.read_parquet`
        instead.

    Examples:
        Read multiple local files. You should always provide only input file paths
        (i.e. no directory paths) when known to minimize read latency.

        >>> ray.data.read_parquet_bulk( # doctest: +SKIP
        ...     ["/path/to/file1", "/path/to/file2"])

    Args:
        paths: A single file path or a list of file paths.
        filesystem: The PyArrow filesystem
            implementation to read from. These filesystems are
            specified in the
            `PyArrow docs <https://arrow.apache.org/docs/python/api/\
                filesystems.html#filesystem-implementations>`_.
            Specify this parameter if you need to provide specific configurations to
            the filesystem. By default, the filesystem is automatically selected based
            on the scheme of the paths. For example, if the path begins with ``s3://``,
            the `S3FileSystem` is used.
        columns: A list of column names to read. Only the
            specified columns are read during the file scan.
        parallelism: The amount of parallelism to use for
            the dataset. Defaults to -1, which automatically determines the optimal
            parallelism for your configuration. You should not need to manually set
            this value in most cases. For details on how the parallelism is
            automatically determined and guidance on how to tune it, see
            :ref:`Tuning read parallelism <read_parallelism>`. Parallelism is
            upper bounded by the total number of records in all the parquet files.
        ray_remote_args: kwargs passed to :meth:`~ray.remote` in the read tasks.
        arrow_open_file_args: kwargs passed to
            `pyarrow.fs.FileSystem.open_input_file <https://arrow.apache.org/docs/\
                python/generated/pyarrow.fs.FileSystem.html\
                    #pyarrow.fs.FileSystem.open_input_file>`_.
            when opening input files to read.
        tensor_column_schema: A dict of column name to PyArrow dtype and shape
            mappings for converting a Parquet column containing serialized
            tensors (ndarrays) as their elements to PyArrow tensors. This function
            assumes that the tensors are serialized in the raw
            NumPy array format in C-contiguous order (e.g. via
            `arr.tobytes()`).
        meta_provider: A :ref:`file metadata provider <metadata_provider>`. Custom
            metadata providers may be able to resolve file metadata more quickly and/or
            accurately. In most cases, you do not need to set this. If ``None``, this
            function uses a system-chosen implementation.
        partition_filter: A
            :class:`~ray.data.datasource.partitioning.PathPartitionFilter`. Use
            with a custom callback to read only selected partitions of a dataset.
            By default, this filters out any file paths whose file extension does not
            match "*.parquet*".
        shuffle: If setting to "files", randomly shuffle input files order before read.
            Defaults to not shuffle with ``None``.
        arrow_parquet_args: Other parquet read options to pass to PyArrow. For the full
            set of arguments, see
            the `PyArrow API <https://arrow.apache.org/docs/python/generated/\
                pyarrow.dataset.Scanner.html#pyarrow.dataset.Scanner.from_fragment>`_
        include_paths: If ``True``, include the path to each file. File paths are
            stored in the ``'path'`` column.
        file_extensions: A list of file extensions to filter files by.

    Returns:
       :class:`~ray.data.Dataset` producing records read from the specified paths.
    """
    if meta_provider is None:
        meta_provider = get_parquet_bulk_metadata_provider()
    read_table_args = _resolve_parquet_args(
        tensor_column_schema,
        **arrow_parquet_args,
    )
    if columns is not None:
        read_table_args["columns"] = columns

    datasource = ParquetBaseDatasource(
        paths,
        read_table_args=read_table_args,
        filesystem=filesystem,
        open_stream_args=arrow_open_file_args,
        meta_provider=meta_provider,
        partition_filter=partition_filter,
        shuffle=shuffle,
        include_paths=include_paths,
        file_extensions=file_extensions,
    )
    return read_datasource(
        datasource,
        parallelism=parallelism,
        ray_remote_args=ray_remote_args,
    )


@PublicAPI
def read_json(
    paths: Union[str, List[str]],
    *,
    filesystem: Optional["pyarrow.fs.FileSystem"] = None,
    parallelism: int = -1,
    ray_remote_args: Dict[str, Any] = None,
    arrow_open_stream_args: Optional[Dict[str, Any]] = None,
    meta_provider: Optional[BaseFileMetadataProvider] = None,
    partition_filter: Optional[PathPartitionFilter] = None,
    partitioning: Partitioning = Partitioning("hive"),
    include_paths: bool = False,
    ignore_missing_paths: bool = False,
    shuffle: Union[Literal["files"], None] = None,
    file_extensions: Optional[List[str]] = JSONDatasource._FILE_EXTENSIONS,
    **arrow_json_args,
) -> Dataset:
    """Creates a :class:`~ray.data.Dataset` from JSON and JSONL files.

    For JSON file, the whole file is read as one row.
    For JSONL file, each line of file is read as separate row.

    Examples:
        Read a JSON file in remote storage.

        >>> import ray
        >>> ds = ray.data.read_json("s3://anonymous@ray-example-data/log.json")
        >>> ds.schema()
        Column     Type
        ------     ----
        timestamp  timestamp[s]
        size       int64

        Read a JSONL file in remote storage.

        >>> ds = ray.data.read_json("s3://anonymous@ray-example-data/train.jsonl")
        >>> ds.schema()
        Column  Type
        ------  ----
        input   string

        Read multiple local files.

        >>> ray.data.read_json( # doctest: +SKIP
        ...    ["local:///path/to/file1", "local:///path/to/file2"])

        Read multiple directories.

        >>> ray.data.read_json( # doctest: +SKIP
        ...     ["s3://bucket/path1", "s3://bucket/path2"])

        By default, :meth:`~ray.data.read_json` parses
        `Hive-style partitions <https://athena.guide/articles/\
        hive-style-partitioning/>`_
        from file paths. If your data adheres to a different partitioning scheme, set
        the ``partitioning`` parameter.

        >>> ds = ray.data.read_json("s3://anonymous@ray-example-data/year=2022/month=09/sales.json")
        >>> ds.take(1)
        [{'order_number': 10107, 'quantity': 30, 'year': '2022', 'month': '09'}]

    Args:
        paths: A single file or directory, or a list of file or directory paths.
            A list of paths can contain both files and directories.
        filesystem: The PyArrow filesystem
            implementation to read from. These filesystems are specified in the
            `PyArrow docs <https://arrow.apache.org/docs/python/api/\
            filesystems.html#filesystem-implementations>`_. Specify this parameter if
            you need to provide specific configurations to the filesystem. By default,
            the filesystem is automatically selected based on the scheme of the paths.
            For example, if the path begins with ``s3://``, the `S3FileSystem` is used.
        parallelism: The amount of parallelism to use for the dataset. Defaults to -1,
            which automatically determines the optimal parallelism for your
            configuration. You should not need to manually set this value in most cases.
            For details on how the parallelism is automatically determined and guidance
            on how to tune it, see :ref:`Tuning read parallelism
            <read_parallelism>`. Parallelism is upper bounded by the total number of
            records in all the JSON files.
        ray_remote_args: kwargs passed to :meth:`~ray.remote` in the read tasks.
        arrow_open_stream_args: kwargs passed to
            `pyarrow.fs.FileSystem.open_input_file <https://arrow.apache.org/docs/\
                python/generated/pyarrow.fs.FileSystem.html\
                    #pyarrow.fs.FileSystem.open_input_stream>`_.
            when opening input files to read.
        meta_provider: A :ref:`file metadata provider <metadata_provider>`. Custom
            metadata providers may be able to resolve file metadata more quickly and/or
            accurately. In most cases, you do not need to set this. If ``None``, this
            function uses a system-chosen implementation.
        partition_filter: A
            :class:`~ray.data.datasource.partitioning.PathPartitionFilter`.
            Use with a custom callback to read only selected partitions of a
            dataset.
            By default, this filters out any file paths whose file extension does not
            match "*.json" or "*.jsonl".
        partitioning: A :class:`~ray.data.datasource.partitioning.Partitioning` object
            that describes how paths are organized. By default, this function parses
            `Hive-style partitions <https://athena.guide/articles/\
                hive-style-partitioning/>`_.
        include_paths: If ``True``, include the path to each file. File paths are
            stored in the ``'path'`` column.
        ignore_missing_paths: If True, ignores any file paths in ``paths`` that are not
            found. Defaults to False.
        shuffle: If setting to "files", randomly shuffle input files order before read.
            Defaults to not shuffle with ``None``.
        arrow_json_args: JSON read options to pass to `pyarrow.json.read_json <https://\
            arrow.apache.org/docs/python/generated/pyarrow.json.read_json.html#pyarrow.\
            json.read_json>`_.
        file_extensions: A list of file extensions to filter files by.

    Returns:
        :class:`~ray.data.Dataset` producing records read from the specified paths.
    """  # noqa: E501
    if meta_provider is None:
        meta_provider = get_generic_metadata_provider(JSONDatasource._FILE_EXTENSIONS)

    datasource = JSONDatasource(
        paths,
        arrow_json_args=arrow_json_args,
        filesystem=filesystem,
        open_stream_args=arrow_open_stream_args,
        meta_provider=meta_provider,
        partition_filter=partition_filter,
        partitioning=partitioning,
        ignore_missing_paths=ignore_missing_paths,
        shuffle=shuffle,
        include_paths=include_paths,
        file_extensions=file_extensions,
    )
    return read_datasource(
        datasource, parallelism=parallelism, ray_remote_args=ray_remote_args
    )


@PublicAPI
def read_csv(
    paths: Union[str, List[str]],
    *,
    filesystem: Optional["pyarrow.fs.FileSystem"] = None,
    parallelism: int = -1,
    ray_remote_args: Dict[str, Any] = None,
    arrow_open_stream_args: Optional[Dict[str, Any]] = None,
    meta_provider: Optional[BaseFileMetadataProvider] = None,
    partition_filter: Optional[PathPartitionFilter] = None,
    partitioning: Partitioning = Partitioning("hive"),
    include_paths: bool = False,
    ignore_missing_paths: bool = False,
    shuffle: Union[Literal["files"], None] = None,
    file_extensions: Optional[List[str]] = None,
    **arrow_csv_args,
) -> Dataset:
    """Creates a :class:`~ray.data.Dataset` from CSV files.

    Examples:
        Read a file in remote storage.

        >>> import ray
        >>> ds = ray.data.read_csv("s3://anonymous@ray-example-data/iris.csv")
        >>> ds.schema()
        Column             Type
        ------             ----
        sepal length (cm)  double
        sepal width (cm)   double
        petal length (cm)  double
        petal width (cm)   double
        target             int64

        Read multiple local files.

        >>> ray.data.read_csv( # doctest: +SKIP
        ...    ["local:///path/to/file1", "local:///path/to/file2"])

        Read a directory from remote storage.

        >>> ds = ray.data.read_csv("s3://anonymous@ray-example-data/iris-csv/")

        Read files that use a different delimiter. For more uses of ParseOptions see
        https://arrow.apache.org/docs/python/generated/pyarrow.csv.ParseOptions.html  # noqa: #501

        >>> from pyarrow import csv
        >>> parse_options = csv.ParseOptions(delimiter="\\t")
        >>> ds = ray.data.read_csv(
        ...     "s3://anonymous@ray-example-data/iris.tsv",
        ...     parse_options=parse_options)
        >>> ds.schema()
        Column        Type
        ------        ----
        sepal.length  double
        sepal.width   double
        petal.length  double
        petal.width   double
        variety       string

        Convert a date column with a custom format from a CSV file. For more uses of ConvertOptions see https://arrow.apache.org/docs/python/generated/pyarrow.csv.ConvertOptions.html  # noqa: #501

        >>> from pyarrow import csv
        >>> convert_options = csv.ConvertOptions(
        ...     timestamp_parsers=["%m/%d/%Y"])
        >>> ds = ray.data.read_csv(
        ...     "s3://anonymous@ray-example-data/dow_jones.csv",
        ...     convert_options=convert_options)

        By default, :meth:`~ray.data.read_csv` parses
        `Hive-style partitions <https://athena.guide/\
        articles/hive-style-partitioning/>`_
        from file paths. If your data adheres to a different partitioning scheme, set
        the ``partitioning`` parameter.

        >>> ds = ray.data.read_csv("s3://anonymous@ray-example-data/year=2022/month=09/sales.csv")
        >>> ds.take(1)
        [{'order_number': 10107, 'quantity': 30, 'year': '2022', 'month': '09'}]

        By default, :meth:`~ray.data.read_csv` reads all files from file paths. If you want to filter
        files by file extensions, set the ``partition_filter`` parameter.

        Read only ``*.csv`` files from a directory.

        >>> ray.data.read_csv("s3://anonymous@ray-example-data/different-extensions/",
        ...     file_extensions=["csv"])
        Dataset(num_blocks=..., num_rows=1, schema={a: int64, b: int64})

    Args:
        paths: A single file or directory, or a list of file or directory paths.
            A list of paths can contain both files and directories.
        filesystem: The PyArrow filesystem
            implementation to read from. These filesystems are specified in the
            `pyarrow docs <https://arrow.apache.org/docs/python/api/\
            filesystems.html#filesystem-implementations>`_. Specify this parameter if
            you need to provide specific configurations to the filesystem. By default,
            the filesystem is automatically selected based on the scheme of the paths.
            For example, if the path begins with ``s3://``, the `S3FileSystem` is used.
        parallelism: The amount of parallelism to use for the dataset. Defaults to -1,
            which automatically determines the optimal parallelism for your
            configuration. You should not need to manually set this value in most cases.
            For details on how the parallelism is automatically determined and guidance
            on how to tune it, see :ref:`Tuning read parallelism
            <read_parallelism>`. Parallelism is upper bounded by the total number of
            records in all the CSV files.
        ray_remote_args: kwargs passed to :meth:`~ray.remote` in the read tasks.
        arrow_open_stream_args: kwargs passed to
            `pyarrow.fs.FileSystem.open_input_file <https://arrow.apache.org/docs/\
                python/generated/pyarrow.fs.FileSystem.html\
                    #pyarrow.fs.FileSystem.open_input_stream>`_.
            when opening input files to read.
        meta_provider: A :ref:`file metadata provider <metadata_provider>`. Custom
            metadata providers may be able to resolve file metadata more quickly and/or
            accurately. In most cases, you do not need to set this. If ``None``, this
            function uses a system-chosen implementation.
        partition_filter: A
            :class:`~ray.data.datasource.partitioning.PathPartitionFilter`.
            Use with a custom callback to read only selected partitions of a
            dataset. By default, no files are filtered.
        partitioning: A :class:`~ray.data.datasource.partitioning.Partitioning` object
            that describes how paths are organized. By default, this function parses
            `Hive-style partitions <https://athena.guide/articles/\
                hive-style-partitioning/>`_.
        include_paths: If ``True``, include the path to each file. File paths are
            stored in the ``'path'`` column.
        ignore_missing_paths: If True, ignores any file paths in ``paths`` that are not
            found. Defaults to False.
        shuffle: If setting to "files", randomly shuffle input files order before read.
            Defaults to not shuffle with ``None``.
        arrow_csv_args: CSV read options to pass to
            `pyarrow.csv.open_csv <https://arrow.apache.org/docs/python/generated/\
            pyarrow.csv.open_csv.html#pyarrow.csv.open_csv>`_
            when opening CSV files.
        file_extensions: A list of file extensions to filter files by.

    Returns:
        :class:`~ray.data.Dataset` producing records read from the specified paths.
    """
    if meta_provider is None:
        meta_provider = get_generic_metadata_provider(CSVDatasource._FILE_EXTENSIONS)

    datasource = CSVDatasource(
        paths,
        arrow_csv_args=arrow_csv_args,
        filesystem=filesystem,
        open_stream_args=arrow_open_stream_args,
        meta_provider=meta_provider,
        partition_filter=partition_filter,
        partitioning=partitioning,
        ignore_missing_paths=ignore_missing_paths,
        shuffle=shuffle,
        include_paths=include_paths,
        file_extensions=file_extensions,
    )
    return read_datasource(
        datasource,
        parallelism=parallelism,
        ray_remote_args=ray_remote_args,
    )


@PublicAPI
def read_text(
    paths: Union[str, List[str]],
    *,
    encoding: str = "utf-8",
    drop_empty_lines: bool = True,
    filesystem: Optional["pyarrow.fs.FileSystem"] = None,
    parallelism: int = -1,
    ray_remote_args: Optional[Dict[str, Any]] = None,
    arrow_open_stream_args: Optional[Dict[str, Any]] = None,
    meta_provider: Optional[BaseFileMetadataProvider] = None,
    partition_filter: Optional[PathPartitionFilter] = None,
    partitioning: Partitioning = None,
    include_paths: bool = False,
    ignore_missing_paths: bool = False,
    shuffle: Union[Literal["files"], None] = None,
    file_extensions: Optional[List[str]] = None,
) -> Dataset:
    """Create a :class:`~ray.data.Dataset` from lines stored in text files.

    Examples:
        Read a file in remote storage.

        >>> import ray
        >>> ds = ray.data.read_text("s3://anonymous@ray-example-data/this.txt")
        >>> ds.schema()
        Column  Type
        ------  ----
        text    string

        Read multiple local files.

        >>> ray.data.read_text( # doctest: +SKIP
        ...    ["local:///path/to/file1", "local:///path/to/file2"])

    Args:
        paths: A single file or directory, or a list of file or directory paths.
            A list of paths can contain both files and directories.
        encoding: The encoding of the files (e.g., "utf-8" or "ascii").
        filesystem: The PyArrow filesystem
            implementation to read from. These filesystems are specified in the
            `PyArrow docs <https://arrow.apache.org/docs/python/api/\
            filesystems.html#filesystem-implementations>`_. Specify this parameter if
            you need to provide specific configurations to the filesystem. By default,
            the filesystem is automatically selected based on the scheme of the paths.
            For example, if the path begins with ``s3://``, the `S3FileSystem` is used.
        parallelism: The amount of parallelism to use for the dataset. Defaults to -1,
            which automatically determines the optimal parallelism for your
            configuration. You should not need to manually set this value in most cases.
            For details on how the parallelism is automatically determined and guidance
            on how to tune it, see :ref:`Tuning read parallelism
            <read_parallelism>`. Parallelism is upper bounded by the total number of
            lines in all the text files.
        ray_remote_args: kwargs passed to :meth:`~ray.remote` in the read tasks and
            in the subsequent text decoding map task.
        arrow_open_stream_args: kwargs passed to
            `pyarrow.fs.FileSystem.open_input_file <https://arrow.apache.org/docs/\
                python/generated/pyarrow.fs.FileSystem.html\
                    #pyarrow.fs.FileSystem.open_input_stream>`_.
            when opening input files to read.
        meta_provider: A :ref:`file metadata provider <metadata_provider>`. Custom
            metadata providers may be able to resolve file metadata more quickly and/or
            accurately. In most cases, you do not need to set this. If ``None``, this
            function uses a system-chosen implementation.
        partition_filter: A
            :class:`~ray.data.datasource.partitioning.PathPartitionFilter`.
            Use with a custom callback to read only selected partitions of a
            dataset. By default, no files are filtered.
        partitioning: A :class:`~ray.data.datasource.partitioning.Partitioning` object
            that describes how paths are organized. Defaults to ``None``.
        include_paths: If ``True``, include the path to each file. File paths are
            stored in the ``'path'`` column.
        ignore_missing_paths: If True, ignores any file paths in ``paths`` that are not
            found. Defaults to False.
        shuffle: If setting to "files", randomly shuffle input files order before read.
            Defaults to not shuffle with ``None``.
        file_extensions: A list of file extensions to filter files by.

    Returns:
        :class:`~ray.data.Dataset` producing lines of text read from the specified
        paths.
    """
    if meta_provider is None:
        meta_provider = get_generic_metadata_provider(TextDatasource._FILE_EXTENSIONS)

    datasource = TextDatasource(
        paths,
        drop_empty_lines=drop_empty_lines,
        encoding=encoding,
        filesystem=filesystem,
        open_stream_args=arrow_open_stream_args,
        meta_provider=meta_provider,
        partition_filter=partition_filter,
        partitioning=partitioning,
        ignore_missing_paths=ignore_missing_paths,
        shuffle=shuffle,
        include_paths=include_paths,
        file_extensions=file_extensions,
    )
    return read_datasource(
        datasource, parallelism=parallelism, ray_remote_args=ray_remote_args
    )


@PublicAPI
def read_numpy(
    paths: Union[str, List[str]],
    *,
    filesystem: Optional["pyarrow.fs.FileSystem"] = None,
    parallelism: int = -1,
    arrow_open_stream_args: Optional[Dict[str, Any]] = None,
    meta_provider: Optional[BaseFileMetadataProvider] = None,
    partition_filter: Optional[PathPartitionFilter] = None,
    partitioning: Partitioning = None,
    include_paths: bool = False,
    ignore_missing_paths: bool = False,
    shuffle: Union[Literal["files"], None] = None,
    file_extensions: Optional[List[str]] = NumpyDatasource._FILE_EXTENSIONS,
    **numpy_load_args,
) -> Dataset:
    """Create an Arrow dataset from numpy files.

    Examples:
        Read a directory of files in remote storage.

        >>> import ray
        >>> ray.data.read_numpy("s3://bucket/path") # doctest: +SKIP

        Read multiple local files.

        >>> ray.data.read_numpy(["/path/to/file1", "/path/to/file2"]) # doctest: +SKIP

        Read multiple directories.

        >>> ray.data.read_numpy( # doctest: +SKIP
        ...     ["s3://bucket/path1", "s3://bucket/path2"])

    Args:
        paths: A single file/directory path or a list of file/directory paths.
            A list of paths can contain both files and directories.
        filesystem: The filesystem implementation to read from.
        parallelism: The requested parallelism of the read. Parallelism may be
            limited by the number of files of the dataset.
        arrow_open_stream_args: kwargs passed to
            `pyarrow.fs.FileSystem.open_input_stream <https://arrow.apache.org/docs/python/generated/pyarrow.fs.FileSystem.html>`_.
        numpy_load_args: Other options to pass to np.load.
        meta_provider: File metadata provider. Custom metadata providers may
            be able to resolve file metadata more quickly and/or accurately. If
            ``None``, this function uses a system-chosen implementation.
        partition_filter: Path-based partition filter, if any. Can be used
            with a custom callback to read only selected partitions of a dataset.
            By default, this filters out any file paths whose file extension does not
            match "*.npy*".
        partitioning: A :class:`~ray.data.datasource.partitioning.Partitioning` object
            that describes how paths are organized. Defaults to ``None``.
        include_paths: If ``True``, include the path to each file. File paths are
            stored in the ``'path'`` column.
        ignore_missing_paths: If True, ignores any file paths in ``paths`` that are not
            found. Defaults to False.
        shuffle: If setting to "files", randomly shuffle input files order before read.
            Defaults to not shuffle with ``None``.
        file_extensions: A list of file extensions to filter files by.

    Returns:
        Dataset holding Tensor records read from the specified paths.
    """  # noqa: E501
    if meta_provider is None:
        meta_provider = get_generic_metadata_provider(NumpyDatasource._FILE_EXTENSIONS)

    datasource = NumpyDatasource(
        paths,
        numpy_load_args=numpy_load_args,
        filesystem=filesystem,
        open_stream_args=arrow_open_stream_args,
        meta_provider=meta_provider,
        partition_filter=partition_filter,
        partitioning=partitioning,
        ignore_missing_paths=ignore_missing_paths,
        shuffle=shuffle,
        include_paths=include_paths,
        file_extensions=file_extensions,
    )
    return read_datasource(
        datasource,
        parallelism=parallelism,
    )


@PublicAPI(stability="alpha")
def read_tfrecords(
    paths: Union[str, List[str]],
    *,
    filesystem: Optional["pyarrow.fs.FileSystem"] = None,
    parallelism: int = -1,
    arrow_open_stream_args: Optional[Dict[str, Any]] = None,
    meta_provider: Optional[BaseFileMetadataProvider] = None,
    partition_filter: Optional[PathPartitionFilter] = None,
    include_paths: bool = False,
    ignore_missing_paths: bool = False,
    tf_schema: Optional["schema_pb2.Schema"] = None,
    shuffle: Union[Literal["files"], None] = None,
    file_extensions: Optional[List[str]] = None,
    fast_read_batch_size: Optional[int] = None,
    fast_read_auto_infer_schema: bool = True,
) -> Dataset:
    """Create a :class:`~ray.data.Dataset` from TFRecord files that contain
    `tf.train.Example <https://www.tensorflow.org/api_docs/python/tf/train/Example>`_
    messages.

    .. warning::
        This function exclusively supports ``tf.train.Example`` messages. If a file
        contains a message that isn't of type ``tf.train.Example``, then this function
        fails.

    Examples:
        >>> import ray
        >>> ray.data.read_tfrecords("s3://anonymous@ray-example-data/iris.tfrecords")
        Dataset(
           num_blocks=...,
           num_rows=150,
           schema={...}
        )

        We can also read compressed TFRecord files, which use one of the
        `compression types supported by Arrow <https://arrow.apache.org/docs/python/\
            generated/pyarrow.CompressedInputStream.html>`_:

        >>> ray.data.read_tfrecords(
        ...     "s3://anonymous@ray-example-data/iris.tfrecords.gz",
        ...     arrow_open_stream_args={"compression": "gzip"},
        ... )
        Dataset(
           num_blocks=...,
           num_rows=150,
           schema={...}
        )

    Args:
        paths: A single file or directory, or a list of file or directory paths.
            A list of paths can contain both files and directories.
        filesystem: The PyArrow filesystem
            implementation to read from. These filesystems are specified in the
            `PyArrow docs <https://arrow.apache.org/docs/python/api/\
            filesystems.html#filesystem-implementations>`_. Specify this parameter if
            you need to provide specific configurations to the filesystem. By default,
            the filesystem is automatically selected based on the scheme of the paths.
            For example, if the path begins with ``s3://``, the `S3FileSystem` is used.
        parallelism: The amount of parallelism to use for the dataset. Defaults to -1,
            which automatically determines the optimal parallelism for your
            configuration. You should not need to manually set this value in most cases.
            For details on how the parallelism is automatically determined and guidance
            on how to tune it, see :ref:`Tuning read parallelism
            <read_parallelism>`. Parallelism is upper bounded by the total number of
            records in all the CSV files.
        arrow_open_stream_args: kwargs passed to
            `pyarrow.fs.FileSystem.open_input_file <https://arrow.apache.org/docs/\
                python/generated/pyarrow.fs.FileSystem.html\
                    #pyarrow.fs.FileSystem.open_input_stream>`_.
            when opening input files to read. To read a compressed TFRecord file,
            pass the corresponding compression type (e.g., for ``GZIP`` or ``ZLIB``),
            use ``arrow_open_stream_args={'compression_type': 'gzip'}``).
        meta_provider: A :ref:`file metadata provider <metadata_provider>`. Custom
            metadata providers may be able to resolve file metadata more quickly and/or
            accurately. In most cases, you do not need to set this. If ``None``, this
            function uses a system-chosen implementation.
        partition_filter: A
            :class:`~ray.data.datasource.partitioning.PathPartitionFilter`.
            Use with a custom callback to read only selected partitions of a
            dataset.
        include_paths: If ``True``, include the path to each file. File paths are
            stored in the ``'path'`` column.
        ignore_missing_paths:  If True, ignores any file paths in ``paths`` that are not
            found. Defaults to False.
        tf_schema: Optional TensorFlow Schema which is used to explicitly set the schema
            of the underlying Dataset.
        shuffle: If setting to "files", randomly shuffle input files order before read.
            Defaults to not shuffle with ``None``.
        file_extensions: A list of file extensions to filter files by.
        batch_size: An int representing the number of consecutive elements of this
             dataset to combine in a single batch when fast_read is used.
        fast_read_auto_infer_schema: Toggles the schema inference applied; applicable
            only if fast_read is used and tf_schema argument is missing.
            Defaults to True.

    Returns:
        A :class:`~ray.data.Dataset` that contains the example features.

    Raises:
        ValueError: If a file contains a message that isn't a ``tf.train.Example``.
    """
    import platform

    fast_read = False

    try:
        from tfx_bsl.cc.tfx_bsl_extension.coders import (  # noqa: F401
            ExamplesToRecordBatchDecoder,
        )

        fast_read = True
    except ModuleNotFoundError:
        if platform.processor() == "arm":
            logger.warning(
<<<<<<< HEAD
                "The fast strategy of this function depends on tfx-bsl, which is "
                "currently not supported on devices with Apple silicon "
                "(e.g. M1) and requires an environment with x86 CPU architecture."
=======
                "This function depends on tfx-bsl which is currently not supported"
                " on devices with Apple silicon (e.g. M1) and requires an"
                " environment with x86 CPU architecture."
>>>>>>> aac5ec64
            )
        else:
            logger.warning(
                "To use TFRecordDatasource with large datasets, please install"
                " tfx-bsl package with pip install tfx_bsl --no-dependencies`."
            )
        logger.info(
<<<<<<< HEAD
            "Falling back to slower strategy for reading tf.records. This "
=======
            "Falling back to slower strategy for reading tf.records. This"
>>>>>>> aac5ec64
            "reading strategy should be avoided when reading large datasets."
        )

    if meta_provider is None:
        meta_provider = get_generic_metadata_provider(
            TFRecordDatasource._FILE_EXTENSIONS
        )

    datasource = TFRecordDatasource(
        paths,
        tf_schema=tf_schema,
        filesystem=filesystem,
        open_stream_args=arrow_open_stream_args,
        meta_provider=meta_provider,
        partition_filter=partition_filter,
        ignore_missing_paths=ignore_missing_paths,
        shuffle=shuffle,
        include_paths=include_paths,
        file_extensions=file_extensions,
        fast_read=fast_read,
        batch_size=fast_read_batch_size,
    )
    ds = read_datasource(datasource, parallelism=parallelism)

    if fast_read_auto_infer_schema and fast_read and not tf_schema:
        from ray.data.datasource.tfrecords_datasource import _infer_schema_and_transform

        return _infer_schema_and_transform(ds)

    return ds


@PublicAPI(stability="alpha")
def read_webdataset(
    paths: Union[str, List[str]],
    *,
    filesystem: Optional["pyarrow.fs.FileSystem"] = None,
    parallelism: int = -1,
    arrow_open_stream_args: Optional[Dict[str, Any]] = None,
    meta_provider: Optional[BaseFileMetadataProvider] = None,
    partition_filter: Optional[PathPartitionFilter] = None,
    decoder: Optional[Union[bool, str, callable, list]] = True,
    fileselect: Optional[Union[list, callable]] = None,
    filerename: Optional[Union[list, callable]] = None,
    suffixes: Optional[Union[list, callable]] = None,
    verbose_open: bool = False,
    shuffle: Union[Literal["files"], None] = None,
    include_paths: bool = False,
    file_extensions: Optional[List[str]] = None,
) -> Dataset:
    """Create a :class:`~ray.data.Dataset` from
    `WebDataset <https://webdataset.github.io/webdataset/>`_ files.

    Args:
        paths: A single file/directory path or a list of file/directory paths.
            A list of paths can contain both files and directories.
        filesystem: The filesystem implementation to read from.
        parallelism: The requested parallelism of the read. Parallelism may be
            limited by the number of files in the dataset.
        arrow_open_stream_args: Key-word arguments passed to
            `pyarrow.fs.FileSystem.open_input_stream <https://arrow.apache.org/docs/python/generated/pyarrow.fs.FileSystem.html>`_.
            To read a compressed TFRecord file,
            pass the corresponding compression type (e.g. for ``GZIP`` or ``ZLIB``, use
            ``arrow_open_stream_args={'compression_type': 'gzip'}``).
        meta_provider: File metadata provider. Custom metadata providers may
            be able to resolve file metadata more quickly and/or accurately. If
            ``None``, this function uses a system-chosen implementation.
        partition_filter: Path-based partition filter, if any. Can be used
            with a custom callback to read only selected partitions of a dataset.
        decoder: A function or list of functions to decode the data.
        fileselect: A callable or list of glob patterns to select files.
        filerename: A function or list of tuples to rename files prior to grouping.
        suffixes: A function or list of suffixes to select for creating samples.
        verbose_open: Whether to print the file names as they are opened.
        shuffle: If setting to "files", randomly shuffle input files order before read.
            Defaults to not shuffle with ``None``.
        include_paths: If ``True``, include the path to each file. File paths are
            stored in the ``'path'`` column.
        file_extensions: A list of file extensions to filter files by.

    Returns:
        A :class:`~ray.data.Dataset` that contains the example features.

    Raises:
        ValueError: If a file contains a message that isn't a `tf.train.Example`_.

    .. _tf.train.Example: https://www.tensorflow.org/api_docs/python/tf/train/Example
    """  # noqa: E501
    if meta_provider is None:
        meta_provider = get_generic_metadata_provider(
            WebDatasetDatasource._FILE_EXTENSIONS
        )

    datasource = WebDatasetDatasource(
        paths,
        decoder=decoder,
        fileselect=fileselect,
        filerename=filerename,
        suffixes=suffixes,
        verbose_open=verbose_open,
        filesystem=filesystem,
        open_stream_args=arrow_open_stream_args,
        meta_provider=meta_provider,
        partition_filter=partition_filter,
        shuffle=shuffle,
        include_paths=include_paths,
        file_extensions=file_extensions,
    )
    return read_datasource(datasource, parallelism=parallelism)


@PublicAPI
def read_binary_files(
    paths: Union[str, List[str]],
    *,
    include_paths: bool = False,
    filesystem: Optional["pyarrow.fs.FileSystem"] = None,
    parallelism: int = -1,
    ray_remote_args: Dict[str, Any] = None,
    arrow_open_stream_args: Optional[Dict[str, Any]] = None,
    meta_provider: Optional[BaseFileMetadataProvider] = None,
    partition_filter: Optional[PathPartitionFilter] = None,
    partitioning: Partitioning = None,
    ignore_missing_paths: bool = False,
    shuffle: Union[Literal["files"], None] = None,
    file_extensions: Optional[List[str]] = None,
) -> Dataset:
    """Create a :class:`~ray.data.Dataset` from binary files of arbitrary contents.

    Examples:
        Read a file in remote storage.

        >>> import ray
        >>> path = "s3://anonymous@ray-example-data/pdf-sample_0.pdf"
        >>> ds = ray.data.read_binary_files(path)
        >>> ds.schema()
        Column  Type
        ------  ----
        bytes   binary

        Read multiple local files.

        >>> ray.data.read_binary_files( # doctest: +SKIP
        ...     ["local:///path/to/file1", "local:///path/to/file2"])

        Read a file with the filepaths included as a column in the dataset.

        >>> path = "s3://anonymous@ray-example-data/pdf-sample_0.pdf"
        >>> ds = ray.data.read_binary_files(path, include_paths=True)
        >>> ds.take(1)[0]["path"]
        'ray-example-data/pdf-sample_0.pdf'


    Args:
        paths: A single file or directory, or a list of file or directory paths.
            A list of paths can contain both files and directories.
        include_paths: If ``True``, include the path to each file. File paths are
            stored in the ``'path'`` column.
        filesystem: The PyArrow filesystem
            implementation to read from. These filesystems are specified in the
            `PyArrow docs <https://arrow.apache.org/docs/python/api/\
            filesystems.html#filesystem-implementations>`_. Specify this parameter if
            you need to provide specific configurations to the filesystem. By default,
            the filesystem is automatically selected based on the scheme of the paths.
            For example, if the path begins with ``s3://``, the `S3FileSystem` is used.
        ray_remote_args: kwargs passed to :meth:`~ray.remote` in the read tasks.
        parallelism: The amount of parallelism to use for the dataset. Defaults to -1,
            which automatically determines the optimal parallelism for your
            configuration. You should not need to manually set this value in most cases.
            For details on how the parallelism is automatically determined and guidance
            on how to tune it, see :ref:`Tuning read parallelism
            <read_parallelism>`. Parallelism is upper bounded by the total number of
            files.
        arrow_open_stream_args: kwargs passed to
            `pyarrow.fs.FileSystem.open_input_file <https://arrow.apache.org/docs/\
                python/generated/pyarrow.fs.FileSystem.html\
                    #pyarrow.fs.FileSystem.open_input_stream>`_.
        meta_provider: A :ref:`file metadata provider <metadata_provider>`. Custom
            metadata providers may be able to resolve file metadata more quickly and/or
            accurately. In most cases, you do not need to set this. If ``None``, this
            function uses a system-chosen implementation.
        partition_filter: A
            :class:`~ray.data.datasource.partitioning.PathPartitionFilter`.
            Use with a custom callback to read only selected partitions of a
            dataset. By default, no files are filtered.
            By default, this does not filter out any files.
        partitioning: A :class:`~ray.data.datasource.partitioning.Partitioning` object
            that describes how paths are organized. Defaults to ``None``.
        ignore_missing_paths: If True, ignores any file paths in ``paths`` that are not
            found. Defaults to False.
        shuffle: If setting to "files", randomly shuffle input files order before read.
            Defaults to not shuffle with ``None``.
        file_extensions: A list of file extensions to filter files by.

    Returns:
        :class:`~ray.data.Dataset` producing rows read from the specified paths.
    """
    if meta_provider is None:
        meta_provider = get_generic_metadata_provider(BinaryDatasource._FILE_EXTENSIONS)

    datasource = BinaryDatasource(
        paths,
        include_paths=include_paths,
        filesystem=filesystem,
        open_stream_args=arrow_open_stream_args,
        meta_provider=meta_provider,
        partition_filter=partition_filter,
        partitioning=partitioning,
        ignore_missing_paths=ignore_missing_paths,
        shuffle=shuffle,
        file_extensions=file_extensions,
    )
    return read_datasource(
        datasource, parallelism=parallelism, ray_remote_args=ray_remote_args
    )


@PublicAPI(stability="alpha")
def read_sql(
    sql: str,
    connection_factory: Callable[[], Connection],
    *,
    parallelism: int = -1,
    ray_remote_args: Optional[Dict[str, Any]] = None,
) -> Dataset:
    """Read from a database that provides a
    `Python DB API2-compliant <https://peps.python.org/pep-0249/>`_ connector.

    .. note::

        By default, ``read_sql`` launches multiple read tasks, and each task executes a
        ``LIMIT`` and ``OFFSET`` to fetch a subset of the rows. However, for many
        databases, ``OFFSET`` is slow.

        As a workaround, set ``parallelism=1`` to directly fetch all rows in a single
        task. Note that this approach requires all result rows to fit in the memory of
        single task. If the rows don't fit, your program may raise an out of memory
        error.

    Examples:

        For examples of reading from larger databases like MySQL and PostgreSQL, see
        :ref:`Reading from SQL Databases <reading_sql>`.

        .. testcode::

            import sqlite3

            import ray

            # Create a simple database
            connection = sqlite3.connect("example.db")
            connection.execute("CREATE TABLE movie(title, year, score)")
            connection.execute(
                \"\"\"
                INSERT INTO movie VALUES
                    ('Monty Python and the Holy Grail', 1975, 8.2),
                    ("Monty Python Live at the Hollywood Bowl", 1982, 7.9),
                    ("Monty Python's Life of Brian", 1979, 8.0),
                    ("Rocky II", 1979, 7.3)
                \"\"\"
            )
            connection.commit()
            connection.close()

            def create_connection():
                return sqlite3.connect("example.db")

            # Get all movies
            ds = ray.data.read_sql("SELECT * FROM movie", create_connection)
            # Get movies after the year 1980
            ds = ray.data.read_sql(
                "SELECT title, score FROM movie WHERE year >= 1980", create_connection
            )
            # Get the number of movies per year
            ds = ray.data.read_sql(
                "SELECT year, COUNT(*) FROM movie GROUP BY year", create_connection
            )

        .. testcode::
            :hide:

            import os
            os.remove("example.db")

    Args:
        sql: The SQL query to execute.
        connection_factory: A function that takes no arguments and returns a
            Python DB API2
            `Connection object <https://peps.python.org/pep-0249/#connection-objects>`_.
        parallelism: The requested parallelism of the read. Defaults to -1,
            which automatically determines the optimal parallelism for your
            configuration. You should not need to manually set this value in most cases.
            For details on how the parallelism is automatically determined and guidance
            on how to tune it, see :ref:`Tuning read parallelism
            <read_parallelism>`.
        ray_remote_args: kwargs passed to :meth:`~ray.remote` in the read tasks.

    Returns:
        A :class:`Dataset` containing the queried data.
    """
    datasource = SQLDatasource(sql=sql, connection_factory=connection_factory)
    return read_datasource(
        datasource,
        parallelism=parallelism,
        ray_remote_args=ray_remote_args,
    )


@PublicAPI(stability="alpha")
def read_databricks_tables(
    *,
    warehouse_id: str,
    table: Optional[str] = None,
    query: Optional[str] = None,
    catalog: Optional[str] = None,
    schema: Optional[str] = None,
    parallelism: int = -1,
    ray_remote_args: Optional[Dict[str, Any]] = None,
) -> Dataset:
    """Read a Databricks unity catalog table or Databricks SQL execution result.

    Before calling this API, set the ``DATABRICKS_TOKEN`` environment
    variable to your Databricks warehouse access token.

    .. code-block:: console

        export DATABRICKS_TOKEN=...

    If you're not running your program on the Databricks runtime, also set the
    ``DATABRICKS_HOST`` environment variable.

    .. code-block:: console

        export DATABRICKS_HOST=adb-<workspace-id>.<random-number>.azuredatabricks.net

    .. note::

        This function is built on the
        `Databricks statement execution API <https://docs.databricks.com/api/workspace/statementexecution>`_.

    Examples:

        .. testcode::
            :skipif: True

            import ray

            ds = ray.data.read_databricks_tables(
                warehouse_id='...',
                catalog='catalog_1',
                schema='db_1',
                query='select id from table_1 limit 750000',
            )

    Args:
        warehouse_id: The ID of the Databricks warehouse. The query statement is
            executed on this warehouse.
        table: The name of UC table you want to read. If this argument is set,
            you can't set ``query`` argument, and the reader generates query
            of ``select * from {table_name}`` under the hood.
        query: The query you want to execute. If this argument is set,
            you can't set ``table_name`` argument.
        catalog: (Optional) The default catalog name used by the query.
        schema: (Optional) The default schema used by the query.
        parallelism: The requested parallelism of the read. Defaults to -1,
            which automatically determines the optimal parallelism for your
            configuration. You should not need to manually set this value in most cases.
            For details on how the parallelism is automatically determined and guidance
            on how to tune it, see :ref:`Tuning read parallelism
            <read_parallelism>`.
        ray_remote_args: kwargs passed to :meth:`~ray.remote` in the read tasks.

    Returns:
        A :class:`Dataset` containing the queried data.
    """  # noqa: E501
    from ray.data.datasource.databricks_uc_datasource import DatabricksUCDatasource
    from ray.util.spark.utils import get_spark_session, is_in_databricks_runtime

    def get_dbutils():
        no_dbutils_error = RuntimeError("No dbutils module found.")
        try:
            import IPython

            ip_shell = IPython.get_ipython()
            if ip_shell is None:
                raise no_dbutils_error
            return ip_shell.ns_table["user_global"]["dbutils"]
        except ImportError:
            raise no_dbutils_error
        except KeyError:
            raise no_dbutils_error

    token = os.environ.get("DATABRICKS_TOKEN")

    if not token:
        raise ValueError(
            "Please set environment variable 'DATABRICKS_TOKEN' to "
            "databricks workspace access token."
        )

    host = os.environ.get("DATABRICKS_HOST")
    if not host:
        if is_in_databricks_runtime():
            ctx = (
                get_dbutils().notebook.entry_point.getDbutils().notebook().getContext()
            )
            host = ctx.tags().get("browserHostName").get()
        else:
            raise ValueError(
                "You are not in databricks runtime, please set environment variable "
                "'DATABRICKS_HOST' to databricks workspace URL"
                '(e.g. "adb-<workspace-id>.<random-number>.azuredatabricks.net").'
            )

    if not catalog:
        catalog = get_spark_session().sql("SELECT CURRENT_CATALOG()").collect()[0][0]

    if not schema:
        schema = get_spark_session().sql("SELECT CURRENT_DATABASE()").collect()[0][0]

    if query is not None and table is not None:
        raise ValueError("Only one of 'query' and 'table' arguments can be set.")

    if table:
        query = f"select * from {table}"

    if query is None:
        raise ValueError("One of 'query' and 'table' arguments should be set.")

    datasource = DatabricksUCDatasource(
        host=host,
        token=token,
        warehouse_id=warehouse_id,
        catalog=catalog,
        schema=schema,
        query=query,
    )
    return read_datasource(
        datasource=datasource, parallelism=parallelism, ray_remote_args=ray_remote_args
    )


@PublicAPI
def from_dask(df: "dask.dataframe.DataFrame") -> MaterializedDataset:
    """Create a :class:`~ray.data.Dataset` from a
    `Dask DataFrame <https://docs.dask.org/en/stable/generated/dask.dataframe.DataFrame.html#dask.dataframe.DataFrame>`_.

    Args:
        df: A `Dask DataFrame`_.

    Returns:
        A :class:`~ray.data.MaterializedDataset` holding rows read from the DataFrame.
    """  # noqa: E501
    import dask

    from ray.util.dask import ray_dask_get

    partitions = df.to_delayed()
    persisted_partitions = dask.persist(*partitions, scheduler=ray_dask_get)

    import pandas

    def to_ref(df):
        if isinstance(df, pandas.DataFrame):
            return ray.put(df)
        elif isinstance(df, ray.ObjectRef):
            return df
        else:
            raise ValueError(
                "Expected a Ray object ref or a Pandas DataFrame, " f"got {type(df)}"
            )

    ds = from_pandas_refs(
        [to_ref(next(iter(part.dask.values()))) for part in persisted_partitions],
    )
    return ds


@PublicAPI
def from_mars(df: "mars.dataframe.DataFrame") -> MaterializedDataset:
    """Create a :class:`~ray.data.Dataset` from a
    `Mars DataFrame <https://mars-project.readthedocs.io/en/latest/reference/dataframe/index.html>`_.

    Args:
        df: A `Mars DataFrame`_, which must be executed by Mars-on-Ray.

    Returns:
        A :class:`~ray.data.MaterializedDataset` holding rows read from the DataFrame.
    """  # noqa: E501
    import mars.dataframe as md

    ds: Dataset = md.to_ray_dataset(df)
    return ds


@PublicAPI
def from_modin(df: "modin.pandas.dataframe.DataFrame") -> MaterializedDataset:
    """Create a :class:`~ray.data.Dataset` from a
    `Modin DataFrame <https://modin.readthedocs.io/en/stable/flow/modin/pandas/dataframe.html>`_.

    Args:
        df: A `Modin DataFrame`_, which must be using the Ray backend.

    Returns:
        A :class:`~ray.data.MaterializedDataset` rows read from the DataFrame.
    """  # noqa: E501
    from modin.distributed.dataframe.pandas.partitions import unwrap_partitions

    parts = unwrap_partitions(df, axis=0)
    ds = from_pandas_refs(parts)
    return ds


@PublicAPI
def from_pandas(
    dfs: Union["pandas.DataFrame", List["pandas.DataFrame"]]
) -> MaterializedDataset:
    """Create a :class:`~ray.data.Dataset` from a list of pandas dataframes.

    Examples:
        >>> import pandas as pd
        >>> import ray
        >>> df = pd.DataFrame({"a": [1, 2, 3], "b": [4, 5, 6]})
        >>> ray.data.from_pandas(df)
        MaterializedDataset(num_blocks=1, num_rows=3, schema={a: int64, b: int64})

       Create a Ray Dataset from a list of Pandas DataFrames.

        >>> ray.data.from_pandas([df, df])
        MaterializedDataset(num_blocks=2, num_rows=6, schema={a: int64, b: int64})

    Args:
        dfs: A pandas dataframe or a list of pandas dataframes.

    Returns:
        :class:`~ray.data.Dataset` holding data read from the dataframes.
    """
    import pandas as pd

    if isinstance(dfs, pd.DataFrame):
        dfs = [dfs]

    from ray.air.util.data_batch_conversion import (
        _cast_ndarray_columns_to_tensor_extension,
    )

    context = DataContext.get_current()
    if context.enable_tensor_extension_casting:
        dfs = [_cast_ndarray_columns_to_tensor_extension(df.copy()) for df in dfs]
    return from_pandas_refs([ray.put(df) for df in dfs])


@DeveloperAPI
def from_pandas_refs(
    dfs: Union[ObjectRef["pandas.DataFrame"], List[ObjectRef["pandas.DataFrame"]]],
) -> MaterializedDataset:
    """Create a :class:`~ray.data.Dataset` from a list of Ray object references to
    pandas dataframes.

    Examples:
        >>> import pandas as pd
        >>> import ray
        >>> df_ref = ray.put(pd.DataFrame({"a": [1, 2, 3], "b": [4, 5, 6]}))
        >>> ray.data.from_pandas_refs(df_ref)
        MaterializedDataset(num_blocks=1, num_rows=3, schema={a: int64, b: int64})

        Create a Ray Dataset from a list of Pandas Dataframes references.

        >>> ray.data.from_pandas_refs([df_ref, df_ref])
        MaterializedDataset(num_blocks=2, num_rows=6, schema={a: int64, b: int64})

    Args:
        dfs: A Ray object reference to a pandas dataframe, or a list of
             Ray object references to pandas dataframes.

    Returns:
        :class:`~ray.data.Dataset` holding data read from the dataframes.
    """
    if isinstance(dfs, ray.ObjectRef):
        dfs = [dfs]
    elif isinstance(dfs, list):
        for df in dfs:
            if not isinstance(df, ray.ObjectRef):
                raise ValueError(
                    "Expected list of Ray object refs, "
                    f"got list containing {type(df)}"
                )
    else:
        raise ValueError(
            "Expected Ray object ref or list of Ray object refs, " f"got {type(df)}"
        )

    context = DataContext.get_current()
    if context.enable_pandas_block:
        get_metadata = cached_remote_fn(get_table_block_metadata)
        metadata = ray.get([get_metadata.remote(df) for df in dfs])
        logical_plan = LogicalPlan(FromPandas(dfs, metadata))
        return MaterializedDataset(
            ExecutionPlan(
                BlockList(dfs, metadata, owned_by_consumer=False),
                DatasetStats(metadata={"FromPandas": metadata}, parent=None),
                run_by_consumer=False,
            ),
            logical_plan,
        )

    df_to_block = cached_remote_fn(pandas_df_to_arrow_block, num_returns=2)

    res = [df_to_block.remote(df) for df in dfs]
    blocks, metadata = map(list, zip(*res))
    metadata = ray.get(metadata)
    logical_plan = LogicalPlan(FromPandas(blocks, metadata))
    return MaterializedDataset(
        ExecutionPlan(
            BlockList(blocks, metadata, owned_by_consumer=False),
            DatasetStats(metadata={"FromPandas": metadata}, parent=None),
            run_by_consumer=False,
        ),
        logical_plan,
    )


@PublicAPI
def from_numpy(ndarrays: Union[np.ndarray, List[np.ndarray]]) -> MaterializedDataset:
    """Creates a :class:`~ray.data.Dataset` from a list of NumPy ndarrays.

    Examples:
        >>> import numpy as np
        >>> import ray
        >>> arr = np.array([1])
        >>> ray.data.from_numpy(arr)
        MaterializedDataset(num_blocks=1, num_rows=1, schema={data: int64})

        Create a Ray Dataset from a list of NumPy arrays.

        >>> ray.data.from_numpy([arr, arr])
        MaterializedDataset(num_blocks=2, num_rows=2, schema={data: int64})

    Args:
        ndarrays: A NumPy ndarray or a list of NumPy ndarrays.

    Returns:
        :class:`~ray.data.Dataset` holding data from the given ndarrays.
    """
    if isinstance(ndarrays, np.ndarray):
        ndarrays = [ndarrays]

    return from_numpy_refs([ray.put(ndarray) for ndarray in ndarrays])


@DeveloperAPI
def from_numpy_refs(
    ndarrays: Union[ObjectRef[np.ndarray], List[ObjectRef[np.ndarray]]],
) -> MaterializedDataset:
    """Creates a :class:`~ray.data.Dataset` from a list of Ray object references to
    NumPy ndarrays.

    Examples:
        >>> import numpy as np
        >>> import ray
        >>> arr_ref = ray.put(np.array([1]))
        >>> ray.data.from_numpy_refs(arr_ref)
        MaterializedDataset(num_blocks=1, num_rows=1, schema={data: int64})

        Create a Ray Dataset from a list of NumPy array references.

        >>> ray.data.from_numpy_refs([arr_ref, arr_ref])
        MaterializedDataset(num_blocks=2, num_rows=2, schema={data: int64})

    Args:
        ndarrays: A Ray object reference to a NumPy ndarray or a list of Ray object
            references to NumPy ndarrays.

    Returns:
        :class:`~ray.data.Dataset` holding data from the given ndarrays.
    """
    if isinstance(ndarrays, ray.ObjectRef):
        ndarrays = [ndarrays]
    elif isinstance(ndarrays, list):
        for ndarray in ndarrays:
            if not isinstance(ndarray, ray.ObjectRef):
                raise ValueError(
                    "Expected list of Ray object refs, "
                    f"got list containing {type(ndarray)}"
                )
    else:
        raise ValueError(
            f"Expected Ray object ref or list of Ray object refs, got {type(ndarray)}"
        )

    ctx = DataContext.get_current()
    ndarray_to_block_remote = cached_remote_fn(ndarray_to_block, num_returns=2)

    res = [ndarray_to_block_remote.remote(ndarray, ctx) for ndarray in ndarrays]
    blocks, metadata = map(list, zip(*res))
    metadata = ray.get(metadata)

    logical_plan = LogicalPlan(FromNumpy(blocks, metadata))

    return MaterializedDataset(
        ExecutionPlan(
            BlockList(blocks, metadata, owned_by_consumer=False),
            DatasetStats(metadata={"FromNumpy": metadata}, parent=None),
            run_by_consumer=False,
        ),
        logical_plan,
    )


@PublicAPI
def from_arrow(
    tables: Union["pyarrow.Table", bytes, List[Union["pyarrow.Table", bytes]]],
) -> MaterializedDataset:
    """Create a :class:`~ray.data.Dataset` from a list of PyArrow tables.

    Examples:
        >>> import pyarrow as pa
        >>> import ray
        >>> table = pa.table({"x": [1]})
        >>> ray.data.from_arrow(table)
        MaterializedDataset(num_blocks=1, num_rows=1, schema={x: int64})

        Create a Ray Dataset from a list of PyArrow tables.

        >>> ray.data.from_arrow([table, table])
        MaterializedDataset(num_blocks=2, num_rows=2, schema={x: int64})


    Args:
        tables: A PyArrow table, or a list of PyArrow tables,
                or its streaming format in bytes.

    Returns:
        :class:`~ray.data.Dataset` holding data from the PyArrow tables.
    """
    import pyarrow as pa

    if isinstance(tables, (pa.Table, bytes)):
        tables = [tables]
    return from_arrow_refs([ray.put(t) for t in tables])


@DeveloperAPI
def from_arrow_refs(
    tables: Union[
        ObjectRef[Union["pyarrow.Table", bytes]],
        List[ObjectRef[Union["pyarrow.Table", bytes]]],
    ],
) -> MaterializedDataset:
    """Create a :class:`~ray.data.Dataset` from a list of Ray object references to
    PyArrow tables.

    Examples:
        >>> import pyarrow as pa
        >>> import ray
        >>> table_ref = ray.put(pa.table({"x": [1]}))
        >>> ray.data.from_arrow_refs(table_ref)
        MaterializedDataset(num_blocks=1, num_rows=1, schema={x: int64})

        Create a Ray Dataset from a list of PyArrow table references

        >>> ray.data.from_arrow_refs([table_ref, table_ref])
        MaterializedDataset(num_blocks=2, num_rows=2, schema={x: int64})


    Args:
        tables: A Ray object reference to Arrow table, or list of Ray object
                references to Arrow tables, or its streaming format in bytes.

    Returns:
         :class:`~ray.data.Dataset` holding data read from the tables.
    """
    if isinstance(tables, ray.ObjectRef):
        tables = [tables]

    get_metadata = cached_remote_fn(get_table_block_metadata)
    metadata = ray.get([get_metadata.remote(t) for t in tables])
    logical_plan = LogicalPlan(FromArrow(tables, metadata))

    return MaterializedDataset(
        ExecutionPlan(
            BlockList(tables, metadata, owned_by_consumer=False),
            DatasetStats(metadata={"FromArrow": metadata}, parent=None),
            run_by_consumer=False,
        ),
        logical_plan,
    )


@PublicAPI
def from_spark(
    df: "pyspark.sql.DataFrame", *, parallelism: Optional[int] = None
) -> MaterializedDataset:
    """Create a :class:`~ray.data.Dataset` from a
    `Spark DataFrame <https://spark.apache.org/docs/3.1.1/api/python/reference/api/pyspark.sql.DataFrame.html>`_.

    Args:
        df: A `Spark DataFrame`_, which must be created by RayDP (Spark-on-Ray).
        parallelism: The amount of parallelism to use for the dataset. If
            not provided, the parallelism is equal to the number of partitions of
            the original Spark DataFrame.

    Returns:
        A :class:`~ray.data.MaterializedDataset` holding rows read from the DataFrame.
    """  # noqa: E501
    import raydp

    return raydp.spark.spark_dataframe_to_ray_dataset(df, parallelism)


@PublicAPI
def from_huggingface(
    dataset: Union["datasets.Dataset", "datasets.IterableDataset"], parallelism=-1
) -> Union[MaterializedDataset, Dataset]:
    """Create a :class:`~ray.data.MaterializedDataset` from a
    `Hugging Face Datasets Dataset <https://huggingface.co/docs/datasets/package_reference/main_classes#datasets.Dataset/>`_
    or a :class:`~ray.data.Dataset` from a `Hugging Face Datasets IterableDataset <https://huggingface.co/docs/datasets/package_reference/main_classes#datasets.IterableDataset/>`_.
    For an `IterableDataset`, we use a streaming implementation to read data.

    If the dataset is a public Hugging Face Dataset that is hosted on the Hugging Face Hub and
    no transformations have been applied, then the `hosted parquet files <https://huggingface.co/docs/datasets-server/parquet#list-parquet-files>`_
    will be passed to :meth:`~ray.data.read_parquet` to perform a distributed read. All
    other cases will be done with a single node read.

    Example:

        ..
            The following `testoutput` is mocked to avoid illustrating download
            logs like "Downloading and preparing dataset 162.17 MiB".

        .. testcode::

            import ray
            import datasets

            hf_dataset = datasets.load_dataset("tweet_eval", "emotion")
            ray_ds = ray.data.from_huggingface(hf_dataset["train"])
            print(ray_ds)

            hf_dataset_stream = datasets.load_dataset("tweet_eval", "emotion", streaming=True)
            ray_ds_stream = ray.data.from_huggingface(hf_dataset_stream["train"])
            print(ray_ds_stream)

        .. testoutput::
            :options: +MOCK

            MaterializedDataset(
                num_blocks=...,
                num_rows=3257,
                schema={text: string, label: int64}
            )
            Dataset(
                num_blocks=...,
                num_rows=3257,
                schema={text: string, label: int64}
            )

    Args:
        dataset: A `Hugging Face Datasets Dataset`_ or `Hugging Face Datasets IterableDataset`_.
            `DatasetDict <https://huggingface.co/docs/datasets/package_reference/main_classes#datasets.DatasetDict/>`_
            and `IterableDatasetDict <https://huggingface.co/docs/datasets/package_reference/main_classes#datasets.IterableDatasetDict/>`_
            are not supported.
        parallelism: The amount of parallelism to use for the dataset if applicable (i.e.
            if the dataset is a public Hugging Face Dataset without transforms applied).
            Defaults to -1, which automatically determines the optimal parallelism for your
            configuration. You should not need to manually set this value in most cases.
            For details on how the parallelism is automatically determined and guidance
            on how to tune it, see :ref:`Tuning read parallelism
            <read_parallelism>`. Parallelism is upper bounded by the total number of
            records in all the parquet files.

    Returns:
        A :class:`~ray.data.Dataset` holding rows from the `Hugging Face Datasets Dataset`_.
    """  # noqa: E501
    import datasets

    from ray.data.datasource.huggingface_datasource import HuggingFaceDatasource

    if isinstance(dataset, (datasets.IterableDataset, datasets.Dataset)):
        # Attempt to read data via Hugging Face Hub parquet files. If the
        # returned list of files is empty, attempt read via other methods.
        file_urls = HuggingFaceDatasource.list_parquet_urls_from_dataset(dataset)
        if len(file_urls) > 0:
            # If file urls are returned, the parquet files are available via API
            # TODO: Add support for reading from http filesystem in FileBasedDatasource
            # GH Issue: https://github.com/ray-project/ray/issues/42706
            import fsspec.implementations.http

            http = fsspec.implementations.http.HTTPFileSystem()
            return read_parquet(file_urls, parallelism=parallelism, filesystem=http)

    if isinstance(dataset, datasets.IterableDataset):
        # For an IterableDataset, we can use a streaming implementation to read data.
        return read_datasource(HuggingFaceDatasource(dataset=dataset))
    if isinstance(dataset, datasets.Dataset):
        # To get the resulting Arrow table from a Hugging Face Dataset after
        # applying transformations (e.g., train_test_split(), shard(), select()),
        # we create a copy of the Arrow table, which applies the indices
        # mapping from the transformations.
        hf_ds_arrow = dataset.with_format("arrow")
        ray_ds = from_arrow(hf_ds_arrow[:])
        return ray_ds
    elif isinstance(dataset, (datasets.DatasetDict, datasets.IterableDatasetDict)):
        available_keys = list(dataset.keys())
        raise DeprecationWarning(
            "You provided a Hugging Face DatasetDict or IterableDatasetDict, "
            "which contains multiple datasets, but `from_huggingface` now "
            "only accepts a single Hugging Face Dataset. To convert just "
            "a single Hugging Face Dataset to a Ray Dataset, specify a split. "
            "For example, `ray.data.from_huggingface(my_dataset_dictionary"
            f"['{available_keys[0]}'])`. "
            f"Available splits are {available_keys}."
        )
    else:
        raise TypeError(
            f"`dataset` must be a `datasets.Dataset`, but got {type(dataset)}"
        )


@PublicAPI
def from_tf(
    dataset: "tf.data.Dataset",
) -> MaterializedDataset:
    """Create a :class:`~ray.data.Dataset` from a
    `TensorFlow Dataset <https://www.tensorflow.org/api_docs/python/tf/data/Dataset/>`_.

    This function is inefficient. Use it to read small datasets or prototype.

    .. warning::
        If your dataset is large, this function may execute slowly or raise an
        out-of-memory error. To avoid issues, read the underyling data with a function
        like :meth:`~ray.data.read_images`.

    .. note::
        This function isn't parallelized. It loads the entire dataset into the local
        node's memory before moving the data to the distributed object store.

    Examples:
        >>> import ray
        >>> import tensorflow_datasets as tfds
        >>> dataset, _ = tfds.load('cifar10', split=["train", "test"])  # doctest: +SKIP
        >>> ds = ray.data.from_tf(dataset)  # doctest: +SKIP
        >>> ds  # doctest: +SKIP
        MaterializedDataset(
            num_blocks=...,
            num_rows=50000,
            schema={
                id: binary,
                image: numpy.ndarray(shape=(32, 32, 3), dtype=uint8),
                label: int64
            }
        )
        >>> ds.take(1)  # doctest: +SKIP
        [{'id': b'train_16399', 'image': array([[[143,  96,  70],
        [141,  96,  72],
        [135,  93,  72],
        ...,
        [ 96,  37,  19],
        [105,  42,  18],
        [104,  38,  20]],
        ...,
        [[195, 161, 126],
        [187, 153, 123],
        [186, 151, 128],
        ...,
        [212, 177, 147],
        [219, 185, 155],
        [221, 187, 157]]], dtype=uint8), 'label': 7}]

    Args:
        dataset: A `TensorFlow Dataset`_.

    Returns:
        A :class:`MaterializedDataset` that contains the samples stored in the `TensorFlow Dataset`_.
    """  # noqa: E501
    # FIXME: `as_numpy_iterator` errors if `dataset` contains ragged tensors.
    return from_items(list(dataset.as_numpy_iterator()))


@PublicAPI
def from_torch(
    dataset: "torch.utils.data.Dataset",
) -> Dataset:
    """Create a :class:`~ray.data.Dataset` from a
    `Torch Dataset <https://pytorch.org/docs/stable/data.html#torch.utils.data.Dataset/>`_.

    .. note::
        The input dataset can either be map-style or iterable-style, and can have arbitrarily large amount of data.
        The data will be sequentially streamed with one single read task.

    Examples:
        >>> import ray
        >>> from torchvision import datasets
        >>> dataset = datasets.MNIST("data", download=True)  # doctest: +SKIP
        >>> ds = ray.data.from_torch(dataset)  # doctest: +SKIP
        >>> ds  # doctest: +SKIP
        MaterializedDataset(num_blocks=..., num_rows=60000, schema={item: object})
        >>> ds.take(1)  # doctest: +SKIP
        {"item": (<PIL.Image.Image image mode=L size=28x28 at 0x...>, 5)}

    Args:
        dataset: A `Torch Dataset`_.

    Returns:
        A :class:`~ray.data.Dataset` containing the Torch dataset samples.
    """  # noqa: E501

    # Files may not be accessible from all nodes, run the read task on current node.
    ray_remote_args = {
        "scheduling_strategy": NodeAffinitySchedulingStrategy(
            ray.get_runtime_context().get_node_id(),
            soft=False,
        )
    }
    return read_datasource(
        TorchDatasource(dataset=dataset),
        # Only non-parallel, streaming read is currently supported
        parallelism=1,
        ray_remote_args=ray_remote_args,
    )


def _get_datasource_or_legacy_reader(
    ds: Datasource,
    ctx: DataContext,
    kwargs: dict,
) -> Union[Datasource, Reader]:
    """Generates reader.

    Args:
        ds: Datasource to read from.
        ctx: Dataset config to use.
        kwargs: Additional kwargs to pass to the legacy reader if
            `Datasource.create_reader` is implemented.

    Returns:
        The datasource or a generated legacy reader.
    """
    kwargs = _unwrap_arrow_serialization_workaround(kwargs)

    DataContext._set_current(ctx)

    if ds.should_create_reader:
        datasource_or_legacy_reader = ds.create_reader(**kwargs)
    else:
        datasource_or_legacy_reader = ds

    return datasource_or_legacy_reader


def _resolve_parquet_args(
    tensor_column_schema: Optional[Dict[str, Tuple[np.dtype, Tuple[int, ...]]]] = None,
    **arrow_parquet_args,
) -> Dict[str, Any]:
    if tensor_column_schema is not None:
        existing_block_udf = arrow_parquet_args.pop("_block_udf", None)

        def _block_udf(block: "pyarrow.Table") -> "pyarrow.Table":
            from ray.data.extensions import ArrowTensorArray

            for tensor_col_name, (dtype, shape) in tensor_column_schema.items():
                # NOTE(Clark): We use NumPy to consolidate these potentially
                # non-contiguous buffers, and to do buffer bookkeeping in
                # general.
                np_col = _create_possibly_ragged_ndarray(
                    [
                        np.ndarray(shape, buffer=buf.as_buffer(), dtype=dtype)
                        for buf in block.column(tensor_col_name)
                    ]
                )

                block = block.set_column(
                    block._ensure_integer_index(tensor_col_name),
                    tensor_col_name,
                    ArrowTensorArray.from_numpy(np_col, tensor_col_name),
                )
            if existing_block_udf is not None:
                # Apply UDF after casting the tensor columns.
                block = existing_block_udf(block)
            return block

        arrow_parquet_args["_block_udf"] = _block_udf
    return arrow_parquet_args<|MERGE_RESOLUTION|>--- conflicted
+++ resolved
@@ -1573,15 +1573,9 @@
     except ModuleNotFoundError:
         if platform.processor() == "arm":
             logger.warning(
-<<<<<<< HEAD
                 "The fast strategy of this function depends on tfx-bsl, which is "
                 "currently not supported on devices with Apple silicon "
                 "(e.g. M1) and requires an environment with x86 CPU architecture."
-=======
-                "This function depends on tfx-bsl which is currently not supported"
-                " on devices with Apple silicon (e.g. M1) and requires an"
-                " environment with x86 CPU architecture."
->>>>>>> aac5ec64
             )
         else:
             logger.warning(
@@ -1589,11 +1583,7 @@
                 " tfx-bsl package with pip install tfx_bsl --no-dependencies`."
             )
         logger.info(
-<<<<<<< HEAD
             "Falling back to slower strategy for reading tf.records. This "
-=======
-            "Falling back to slower strategy for reading tf.records. This"
->>>>>>> aac5ec64
             "reading strategy should be avoided when reading large datasets."
         )
 
