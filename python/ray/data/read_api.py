import logging
from typing import (
    TYPE_CHECKING,
    Any,
<<<<<<< HEAD
=======
    Callable,
>>>>>>> 2c30a6fc
    Dict,
    List,
    Optional,
    Tuple,
    TypeVar,
    Union,
)
<<<<<<< HEAD
=======

>>>>>>> 2c30a6fc

import numpy as np

import ray
from ray.air.util.tensor_extensions.utils import _create_possibly_ragged_ndarray
from ray.data._internal.arrow_block import ArrowRow
from ray.data._internal.block_list import BlockList
from ray.data._internal.delegating_block_builder import DelegatingBlockBuilder
from ray.data._internal.lazy_block_list import LazyBlockList
from ray.data._internal.logical.optimizers import LogicalPlan
from ray.data._internal.logical.operators.read_operator import Read
from ray.data._internal.pandas_block import PandasRow
from ray.data._internal.plan import ExecutionPlan
from ray.data._internal.remote_fn import cached_remote_fn
from ray.data._internal.stats import DatasetStats
from ray.data._internal.util import (
    _lazy_import_pyarrow_dataset,
    _autodetect_parallelism,
    _is_local_scheme,
)
from ray.data.block import Block, BlockAccessor, BlockExecStats, BlockMetadata
from ray.data.context import DEFAULT_SCHEDULING_STRATEGY, WARN_PREFIX, DatasetContext
from ray.data.dataset import Dataset
from ray.data.datasource import (
    BaseFileMetadataProvider,
    BinaryDatasource,
    Connection,
    CSVDatasource,
    Datasource,
    SQLDatasource,
    DefaultFileMetadataProvider,
    DefaultParquetMetadataProvider,
    FastFileMetadataProvider,
    ImageDatasource,
    JSONDatasource,
    NumpyDatasource,
    ParquetBaseDatasource,
    ParquetDatasource,
    ParquetMetadataProvider,
    PathPartitionFilter,
    RangeDatasource,
    MongoDatasource,
    ReadTask,
    TextDatasource,
    TFRecordDatasource,
    WebDatasetDatasource,
)
from ray.data.datasource.file_based_datasource import (
    _unwrap_arrow_serialization_workaround,
    _wrap_arrow_serialization_workaround,
)
from ray.data.datasource.partitioning import Partitioning
from ray.types import ObjectRef
from ray.util.annotations import Deprecated, DeveloperAPI, PublicAPI
from ray.util.placement_group import PlacementGroup
from ray.util.scheduling_strategies import NodeAffinitySchedulingStrategy

if TYPE_CHECKING:
    import dask
    import datasets
    import mars
    import modin
    import pandas
    import pyarrow
    import pyspark
    import pymongoarrow.api
    import tensorflow as tf
    import torch
    from tensorflow_metadata.proto.v0 import schema_pb2


T = TypeVar("T")

logger = logging.getLogger(__name__)


@PublicAPI
def from_items(items: List[Any], *, parallelism: int = -1) -> Dataset[Any]:
    """Create a dataset from a list of local Python objects.

    Examples:
        >>> import ray
        >>> ds = ray.data.from_items([1, 2, 3, 4, 5]) # doctest: +SKIP
        >>> ds # doctest: +SKIP
        Dataset(num_blocks=5, num_rows=5, schema=<class 'int'>)
        >>> ds.take(2) # doctest: +SKIP
        [1, 2]

    Args:
        items: List of local Python objects.
        parallelism: The amount of parallelism to use for the dataset.
            Parallelism may be limited by the number of items.

    Returns:
        Dataset holding the items.
    """
    import builtins

    if parallelism == 0:
        raise ValueError(f"parallelism must be -1 or > 0, got: {parallelism}")

    detected_parallelism, _ = _autodetect_parallelism(
        parallelism,
        ray.util.get_current_placement_group(),
        DatasetContext.get_current(),
    )
    # Truncate parallelism to number of items to avoid empty blocks.
    detected_parallelism = min(len(items), detected_parallelism)

    if detected_parallelism > 0:
        block_size, remainder = divmod(len(items), detected_parallelism)
    else:
        block_size, remainder = 0, 0
    # NOTE: We need to explicitly use the builtins range since we override range below,
    # with the definition of ray.data.range.
    blocks: List[ObjectRef[Block]] = []
    metadata: List[BlockMetadata] = []
    for i in builtins.range(detected_parallelism):
        stats = BlockExecStats.builder()
        builder = DelegatingBlockBuilder()
        # Evenly distribute remainder across block slices while preserving record order.
        block_start = i * block_size + min(i, remainder)
        block_end = (i + 1) * block_size + min(i + 1, remainder)
        for j in builtins.range(block_start, block_end):
            builder.add(items[j])
        block = builder.build()
        blocks.append(ray.put(block))
        metadata.append(
            BlockAccessor.for_block(block).get_metadata(
                input_files=None, exec_stats=stats.build()
            )
        )

    return Dataset(
        ExecutionPlan(
            BlockList(blocks, metadata, owned_by_consumer=False),
            DatasetStats(stages={"FromItems": metadata}, parent=None),
            run_by_consumer=False,
        ),
        0,
        True,
    )


@PublicAPI
def range(n: int, *, parallelism: int = -1) -> Dataset[int]:
    """Create a dataset from a range of integers [0..n).

    Examples:
        >>> import ray
        >>> ds = ray.data.range(10000) # doctest: +SKIP
        >>> ds # doctest: +SKIP
        Dataset(num_blocks=200, num_rows=10000, schema=<class 'int'>)
        >>> ds.map(lambda x: x * 2).take(4) # doctest: +SKIP
        [0, 2, 4, 6]

    Args:
        n: The upper bound of the range of integers.
        parallelism: The amount of parallelism to use for the dataset.
            Parallelism may be limited by the number of items.

    Returns:
        Dataset holding the integers.
    """
    return read_datasource(
        RangeDatasource(), parallelism=parallelism, n=n, block_format="list"
    )


@PublicAPI
def range_table(n: int, *, parallelism: int = -1) -> Dataset[ArrowRow]:
    """Create a tabular dataset from a range of integers [0..n).

    Examples:
        >>> import ray
        >>> ds = ray.data.range_table(1000) # doctest: +SKIP
        >>> ds # doctest: +SKIP
        Dataset(num_blocks=200, num_rows=1000, schema={value: int64})
        >>> ds.map(lambda r: {"v2": r["value"] * 2}).take(2) # doctest: +SKIP
        [ArrowRow({'v2': 0}), ArrowRow({'v2': 2})]

    This is similar to range(), but uses Arrow tables to hold the integers
    in Arrow records. The dataset elements take the form {"value": N}.

    Args:
        n: The upper bound of the range of integer records.
        parallelism: The amount of parallelism to use for the dataset.
            Parallelism may be limited by the number of items.

    Returns:
        Dataset holding the integers as Arrow records.
    """
    return read_datasource(
        RangeDatasource(), parallelism=parallelism, n=n, block_format="arrow"
    )


@Deprecated
def range_arrow(*args, **kwargs):
    raise DeprecationWarning("range_arrow() is deprecated, use range_table() instead.")


@PublicAPI
def range_tensor(
    n: int, *, shape: Tuple = (1,), parallelism: int = -1
) -> Dataset[ArrowRow]:
    """Create a Tensor dataset from a range of integers [0..n).

    Examples:
        >>> import ray
        >>> ds = ray.data.range_tensor(1000, shape=(2, 2)) # doctest: +SKIP
        >>> ds # doctest: +SKIP
        Dataset(
            num_blocks=200,
            num_rows=1000,
            schema={__value__: <ArrowTensorType: shape=(2, 2), dtype=int64>},
        )
        >>> ds.map_batches(lambda arr: arr * 2).take(2) # doctest: +SKIP
        [array([[0, 0],
                [0, 0]]),
        array([[2, 2],
                [2, 2]])]

    This is similar to range_table(), but uses the ArrowTensorArray extension
    type. The dataset elements take the form
    {"__value__": array(N, shape=shape)}.

    Args:
        n: The upper bound of the range of integer records.
        shape: The shape of each record.
        parallelism: The amount of parallelism to use for the dataset.
            Parallelism may be limited by the number of items.

    Returns:
        Dataset holding the integers as Arrow tensor records.
    """
    return read_datasource(
        RangeDatasource(),
        parallelism=parallelism,
        n=n,
        block_format="tensor",
        tensor_shape=tuple(shape),
    )


@PublicAPI
def read_datasource(
    datasource: Datasource[T],
    *,
    parallelism: int = -1,
    ray_remote_args: Dict[str, Any] = None,
    **read_args,
) -> Dataset[T]:
    """Read a dataset from a custom data source.

    Args:
        datasource: The datasource to read data from.
        parallelism: The requested parallelism of the read. Parallelism may be
            limited by the available partitioning of the datasource. If set to -1,
            parallelism will be automatically chosen based on the available cluster
            resources and estimated in-memory data size.
        read_args: Additional kwargs to pass to the datasource impl.
        ray_remote_args: kwargs passed to ray.remote in the read tasks.

    Returns:
        Dataset holding the data read from the datasource.
    """
    ctx = DatasetContext.get_current()

    if ray_remote_args is None:
        ray_remote_args = {}

    local_uri = False
    paths = read_args.get("paths", None)
    if paths and _is_local_scheme(paths):
        if ray.util.client.ray.is_connected():
            raise ValueError(
                f"The local scheme paths {paths} are not supported in Ray Client."
            )
        ray_remote_args["scheduling_strategy"] = NodeAffinitySchedulingStrategy(
            ray.get_runtime_context().get_node_id(),
            soft=False,
        )
        local_uri = True

    if (
        "scheduling_strategy" not in ray_remote_args
        and ctx.scheduling_strategy == DEFAULT_SCHEDULING_STRATEGY
    ):
        ray_remote_args["scheduling_strategy"] = "SPREAD"

    force_local = False
    cur_pg = ray.util.get_current_placement_group()
    pa_ds = _lazy_import_pyarrow_dataset()
    if pa_ds:
        partitioning = read_args.get("dataset_kwargs", {}).get("partitioning", None)
        if isinstance(partitioning, pa_ds.Partitioning):
            logger.info(
                "Forcing local metadata resolution since the provided partitioning "
                f"{partitioning} is not serializable."
            )
            force_local = True

    if force_local:
        requested_parallelism, min_safe_parallelism, read_tasks = _get_read_tasks(
            datasource, ctx, cur_pg, parallelism, local_uri, read_args
        )
    else:
        # Prepare read in a remote task at same node.
        # NOTE: in Ray client mode, this is expected to be run on head node.
        # So we aren't attempting metadata resolution from the client machine.
        scheduling_strategy = NodeAffinitySchedulingStrategy(
            ray.get_runtime_context().get_node_id(),
            soft=False,
        )
        get_read_tasks = cached_remote_fn(
            _get_read_tasks, retry_exceptions=False, num_cpus=0
        ).options(scheduling_strategy=scheduling_strategy)

        requested_parallelism, min_safe_parallelism, read_tasks = ray.get(
            get_read_tasks.remote(
                datasource,
                ctx,
                cur_pg,
                parallelism,
                local_uri,
                _wrap_arrow_serialization_workaround(read_args),
            )
        )

    if read_tasks and len(read_tasks) < min_safe_parallelism * 0.7:
        perc = 1 + round((min_safe_parallelism - len(read_tasks)) / len(read_tasks), 1)
        logger.warning(
            f"{WARN_PREFIX} The blocks of this dataset are estimated to be {perc}x "
            "larger than the target block size "
            f"of {int(ctx.target_max_block_size / 1024 / 1024)} MiB. This may lead to "
            "out-of-memory errors during processing. Consider reducing the size of "
            "input files or using `.repartition(n)` to increase the number of "
            "dataset blocks."
        )
    elif len(read_tasks) < requested_parallelism and (
        len(read_tasks) < ray.available_resources().get("CPU", 1) // 2
    ):
        logger.warning(
            f"{WARN_PREFIX} The number of blocks in this dataset ({len(read_tasks)}) "
            f"limits its parallelism to {len(read_tasks)} concurrent tasks. "
            "This is much less than the number "
            "of available CPU slots in the cluster. Use `.repartition(n)` to "
            "increase the number of "
            "dataset blocks."
        )

    read_stage_name = f"Read{datasource.get_name()}"
    available_cpu_slots = ray.available_resources().get("CPU", 1)
    if (
        requested_parallelism
        and len(read_tasks) > available_cpu_slots * 4
        and len(read_tasks) >= 5000
    ):
        logger.warn(
            f"{WARN_PREFIX} The requested parallelism of {requested_parallelism} "
            "is more than 4x the number of available CPU slots in the cluster of "
            f"{available_cpu_slots}. This can "
            "lead to slowdowns during the data reading phase due to excessive "
            "task creation. Reduce the parallelism to match with the available "
            "CPU slots in the cluster, or set parallelism to -1 for Ray Data "
            "to automatically determine the parallelism. "
            "You can ignore this message if the cluster is expected to autoscale."
        )

    block_list = LazyBlockList(
        read_tasks,
        read_stage_name=read_stage_name,
        ray_remote_args=ray_remote_args,
        owned_by_consumer=False,
    )

    # TODO(chengsu): avoid calling Reader.get_read_tasks() twice after removing
    # LazyBlockList code path.
    read_op = Read(datasource, requested_parallelism, ray_remote_args, read_args)
    logical_plan = LogicalPlan(read_op)

    return Dataset(
        plan=ExecutionPlan(block_list, block_list.stats(), run_by_consumer=False),
        epoch=0,
        lazy=True,
        logical_plan=logical_plan,
    )


@PublicAPI(stability="alpha")
def read_mongo(
    uri: str,
    database: str,
    collection: str,
    *,
    pipeline: Optional[List[Dict]] = None,
    schema: Optional["pymongoarrow.api.Schema"] = None,
    parallelism: int = -1,
    ray_remote_args: Dict[str, Any] = None,
    **mongo_args,
) -> Dataset[ArrowRow]:
    """Create an Arrow dataset from MongoDB.

    The data to read from is specified via the ``uri``, ``database`` and ``collection``
    of the MongoDB. The dataset is created from the results of executing ``pipeline``
    against the ``collection``. If ``pipeline`` is None, the entire ``collection`` will
    be read.

    You can check out more details here about these MongoDB concepts:
    - URI: https://www.mongodb.com/docs/manual/reference/connection-string/
    - Database and Collection: https://www.mongodb.com/docs/manual/core/databases-and-collections/
    - Pipeline: https://www.mongodb.com/docs/manual/core/aggregation-pipeline/

    To read the MongoDB in parallel, the execution of the pipeline is run on partitions
    of the collection, with a Ray read task to handle a partition. Partitions are
    created in an attempt to evenly distribute the documents into the specified number
    of partitions. The number of partitions is determined by ``parallelism`` which can
    be requested from this interface or automatically chosen if unspecified (see the
    ``parallelism`` arg below).

    Examples:
        >>> import ray
        >>> from pymongoarrow.api import Schema # doctest: +SKIP
        >>> ds = ray.data.read_mongo( # doctest: +SKIP
        ...     uri="mongodb://username:password@mongodb0.example.com:27017/?authSource=admin", # noqa: E501
        ...     database="my_db",
        ...     collection="my_collection",
        ...     pipeline=[{"$match": {"col2": {"$gte": 0, "$lt": 100}}}, {"$sort": "sort_field"}], # noqa: E501
        ...     schema=Schema({"col1": pa.string(), "col2": pa.int64()}),
        ...     parallelism=10,
        ... )

    Args:
        uri: The URI of the source MongoDB where the dataset will be
            read from. For the URI format, see details in
            https://www.mongodb.com/docs/manual/reference/connection-string/.
        database: The name of the database hosted in the MongoDB. This database
            must exist otherwise ValueError will be raised.
        collection: The name of the collection in the database. This collection
            must exist otherwise ValueError will be raised.
        pipeline: A MongoDB pipeline, which will be executed on the given collection
            with results used to create Dataset. If None, the entire collection will
            be read.
        schema: The schema used to read the collection. If None, it'll be inferred from
            the results of pipeline.
        parallelism: The requested parallelism of the read. If -1, it will be
            automatically chosen based on the available cluster resources and estimated
            in-memory data size.
        ray_remote_args: kwargs passed to ray.remote in the read tasks.
        mong_args: kwargs passed to aggregate_arrow_all() in pymongoarrow in producing
            Arrow-formatted results.

    Returns:
        Dataset holding Arrow records from the results of executing the pipeline on the
        specified MongoDB collection.
    """
    return read_datasource(
        MongoDatasource(),
        parallelism=parallelism,
        uri=uri,
        database=database,
        collection=collection,
        pipeline=pipeline,
        schema=schema,
        ray_remote_args=ray_remote_args,
        **mongo_args,
    )


@PublicAPI
def read_parquet(
    paths: Union[str, List[str]],
    *,
    filesystem: Optional["pyarrow.fs.FileSystem"] = None,
    columns: Optional[List[str]] = None,
    parallelism: int = -1,
    ray_remote_args: Dict[str, Any] = None,
    tensor_column_schema: Optional[Dict[str, Tuple[np.dtype, Tuple[int, ...]]]] = None,
    meta_provider: ParquetMetadataProvider = DefaultParquetMetadataProvider(),
    **arrow_parquet_args,
) -> Dataset[ArrowRow]:
    """Create an Arrow dataset from parquet files.

    Examples:
        >>> import ray
        >>> # Read a directory of files in remote storage.
        >>> ray.data.read_parquet("s3://bucket/path") # doctest: +SKIP

        >>> # Read multiple local files.
        >>> ray.data.read_parquet(["/path/to/file1", "/path/to/file2"]) # doctest: +SKIP

        >>> # Specify a schema for the parquet file.
        >>> import pyarrow as pa
        >>> fields = [("sepal.length", pa.float64()),
        ...           ("sepal.width", pa.float64()),
        ...           ("petal.length", pa.float64()),
        ...           ("petal.width", pa.float64()),
        ...           ("variety", pa.string())]
        >>> ray.data.read_parquet("example://iris.parquet",
        ...     schema=pa.schema(fields))
        Dataset(
           num_blocks=1,
           num_rows=150,
           schema={
              sepal.length: double,
              sepal.width: double,
              petal.length: double,
              petal.width: double,
              variety: string
           }
        )

        For further arguments you can pass to pyarrow as a keyword argument, see
        https://arrow.apache.org/docs/python/generated/pyarrow.dataset.Scanner.html#pyarrow.dataset.Scanner.from_fragment

    Args:
        paths: A single file path or directory, or a list of file paths. Multiple
            directories are not supported.
        filesystem: The filesystem implementation to read from. These are specified in
            https://arrow.apache.org/docs/python/api/filesystems.html#filesystem-implementations.
        columns: A list of column names to read.
        parallelism: The requested parallelism of the read. Parallelism may be
            limited by the number of files of the dataset.
        ray_remote_args: kwargs passed to ray.remote in the read tasks.
        tensor_column_schema: A dict of column name --> tensor dtype and shape
            mappings for converting a Parquet column containing serialized
            tensors (ndarrays) as their elements to our tensor column extension
            type. This assumes that the tensors were serialized in the raw
            NumPy array format in C-contiguous order (e.g. via
            `arr.tobytes()`).
        meta_provider: File metadata provider. Custom metadata providers may
            be able to resolve file metadata more quickly and/or accurately.
        arrow_parquet_args: Other parquet read options to pass to pyarrow, see
            https://arrow.apache.org/docs/python/generated/pyarrow.dataset.Scanner.html#pyarrow.dataset.Scanner.from_fragment

    Returns:
        Dataset holding Arrow records read from the specified paths.
    """
    arrow_parquet_args = _resolve_parquet_args(
        tensor_column_schema,
        **arrow_parquet_args,
    )
    return read_datasource(
        ParquetDatasource(),
        parallelism=parallelism,
        paths=paths,
        filesystem=filesystem,
        columns=columns,
        ray_remote_args=ray_remote_args,
        meta_provider=meta_provider,
        **arrow_parquet_args,
    )


@PublicAPI(stability="beta")
def read_images(
    paths: Union[str, List[str]],
    *,
    filesystem: Optional["pyarrow.fs.FileSystem"] = None,
    parallelism: int = -1,
    partition_filter: Optional[
        PathPartitionFilter
    ] = ImageDatasource.file_extension_filter(),
    partitioning: Partitioning = None,
    size: Optional[Tuple[int, int]] = None,
    mode: Optional[str] = None,
    include_paths: bool = False,
    ignore_missing_paths: bool = False,
):
    """Read images from the specified paths.

    Examples:
        >>> import ray
        >>> path = "s3://air-example-data-2/movie-image-small-filesize-1GB"
        >>> ds = ray.data.read_images(path)  # doctest: +SKIP
        >>> ds  # doctest: +SKIP
        Dataset(num_blocks=200, num_rows=41979, schema={image: ArrowVariableShapedTensorType(dtype=uint8, ndim=3)})

        If you need image file paths, set ``include_paths=True``.

        >>> ds = ray.data.read_images(path, include_paths=True)  # doctest: +SKIP
        >>> ds  # doctest: +SKIP
        Dataset(num_blocks=200, num_rows=41979, schema={image: ArrowVariableShapedTensorType(dtype=uint8, ndim=3), path: string})
        >>> ds.take(1)[0]["path"]  # doctest: +SKIP
        'air-example-data-2/movie-image-small-filesize-1GB/0.jpg'

        If your images are arranged like:

        .. code::

            root/dog/xxx.png
            root/dog/xxy.png

            root/cat/123.png
            root/cat/nsdf3.png

        Then you can include the labels by specifying a
        :class:`~ray.data.datasource.partitioning.Partitioning`.

        >>> import ray
        >>> from ray.data.datasource.partitioning import Partitioning
        >>> root = "example://tiny-imagenet-200/train"
        >>> partitioning = Partitioning("dir", field_names=["class"], base_dir=root)
        >>> ds = ray.data.read_images(root, size=(224, 224), partitioning=partitioning)  # doctest: +SKIP
        >>> ds  # doctest: +SKIP
        Dataset(num_blocks=176, num_rows=94946, schema={image: TensorDtype(shape=(224, 224, 3), dtype=uint8), class: object})

    Args:
        paths: A single file/directory path or a list of file/directory paths.
            A list of paths can contain both files and directories.
        filesystem: The filesystem implementation to read from.
        parallelism: The requested parallelism of the read. Parallelism may be
            limited by the number of files of the dataset.
        meta_provider: File metadata provider. Custom metadata providers may
            be able to resolve file metadata more quickly and/or accurately.
        partition_filter: Path-based partition filter, if any. Can be used
            with a custom callback to read only selected partitions of a dataset.
            By default, this filters out any file paths whose file extension does not
            match ``*.png``, ``*.jpg``, ``*.jpeg``, ``*.tiff``, ``*.bmp``, or ``*.gif``.
        partitioning: A :class:`~ray.data.datasource.partitioning.Partitioning` object
            that describes how paths are organized. Defaults to ``None``.
        size: The desired height and width of loaded images. If unspecified, images
            retain their original shape.
        mode: A `Pillow mode <https://pillow.readthedocs.io/en/stable/handbook/concepts.html#modes>`_
            describing the desired type and depth of pixels. If unspecified, image
            modes are inferred by
            `Pillow <https://pillow.readthedocs.io/en/stable/index.html>`_.
        include_paths: If ``True``, include the path to each image. File paths are
            stored in the ``'path'`` column.
        ignore_missing_paths: If True, ignores any file/directory paths in ``paths``
            that are not found. Defaults to False.

    Returns:
        A :class:`~ray.data.Dataset` containing tensors that represent the images at
        the specified paths. For information on working with tensors, read the
        :ref:`tensor data guide <datasets_tensor_support>`.

    Raises:
        ValueError: if ``size`` contains non-positive numbers.
        ValueError: if ``mode`` is unsupported.
    """  # noqa: E501
    return read_datasource(
        ImageDatasource(),
        paths=paths,
        filesystem=filesystem,
        parallelism=parallelism,
        partition_filter=partition_filter,
        partitioning=partitioning,
        size=size,
        mode=mode,
        include_paths=include_paths,
        ignore_missing_paths=ignore_missing_paths,
    )


@PublicAPI
def read_parquet_bulk(
    paths: Union[str, List[str]],
    *,
    filesystem: Optional["pyarrow.fs.FileSystem"] = None,
    columns: Optional[List[str]] = None,
    parallelism: int = -1,
    ray_remote_args: Dict[str, Any] = None,
    arrow_open_file_args: Optional[Dict[str, Any]] = None,
    tensor_column_schema: Optional[Dict[str, Tuple[np.dtype, Tuple[int, ...]]]] = None,
    meta_provider: BaseFileMetadataProvider = FastFileMetadataProvider(),
    partition_filter: Optional[PathPartitionFilter] = (
        ParquetBaseDatasource.file_extension_filter()
    ),
    **arrow_parquet_args,
) -> Dataset[ArrowRow]:
    """Create an Arrow dataset from a large number (such as >1K) of parquet files
    quickly.

    By default, ONLY file paths should be provided as input (i.e. no directory paths),
    and an OSError will be raised if one or more paths point to directories. If your
    use-case requires directory paths, then the metadata provider should be changed to
    one that supports directory expansion (e.g. ``DefaultFileMetadataProvider``).

    Offers improved performance vs. :func:`read_parquet` due to not using PyArrow's
    ``ParquetDataset`` abstraction, whose latency scales linearly with the number of
    input files due to collecting all file metadata on a single node.

    Also supports a wider variety of input Parquet file types than :func:`read_parquet`
    due to not trying to merge and resolve a unified schema for all files.

    However, unlike :func:`read_parquet`, this does not offer file metadata resolution
    by default, so a custom metadata provider should be provided if your use-case
    requires a unified dataset schema, block sizes, row counts, etc.

    Examples:
        >>> # Read multiple local files. You should always provide only input file
        >>> # paths (i.e. no directory paths) when known to minimize read latency.
        >>> ray.data.read_parquet_bulk( # doctest: +SKIP
        ...     ["/path/to/file1", "/path/to/file2"])

        >>> # Read a directory of files in remote storage. Caution should be taken
        >>> # when providing directory paths, since the time to both check each path
        >>> # type and expand its contents may result in greatly increased latency
        >>> # and/or request rate throttling from cloud storage service providers.
        >>> ray.data.read_parquet_bulk( # doctest: +SKIP
        ...     "s3://bucket/path",
        ...     meta_provider=DefaultFileMetadataProvider())

    Args:
        paths: A single file path or a list of file paths. If one or more directories
            are provided, then ``meta_provider`` should also be set to an implementation
            that supports directory expansion (e.g. ``DefaultFileMetadataProvider``).
        filesystem: The filesystem implementation to read from.
        columns: A list of column names to read.
        parallelism: The requested parallelism of the read. Parallelism may be
            limited by the number of files of the dataset.
        ray_remote_args: kwargs passed to ray.remote in the read tasks.
        arrow_open_file_args: kwargs passed to
            ``pyarrow.fs.FileSystem.open_input_file``.
        tensor_column_schema: A dict of column name --> tensor dtype and shape
            mappings for converting a Parquet column containing serialized
            tensors (ndarrays) as their elements to our tensor column extension
            type. This assumes that the tensors were serialized in the raw
            NumPy array format in C-contiguous order (e.g. via
            ``arr.tobytes()``).
        meta_provider: File metadata provider. Defaults to a fast file metadata
            provider that skips file size collection and requires all input paths to be
            files. Change to ``DefaultFileMetadataProvider`` or a custom metadata
            provider if directory expansion and/or file metadata resolution is required.
        partition_filter: Path-based partition filter, if any. Can be used
            with a custom callback to read only selected partitions of a dataset.
            By default, this filters out any file paths whose file extension does not
            match "*.parquet*".
        arrow_parquet_args: Other parquet read options to pass to pyarrow.

    Returns:
        Dataset holding Arrow records read from the specified paths.
    """
    arrow_parquet_args = _resolve_parquet_args(
        tensor_column_schema,
        **arrow_parquet_args,
    )
    return read_datasource(
        ParquetBaseDatasource(),
        parallelism=parallelism,
        paths=paths,
        filesystem=filesystem,
        columns=columns,
        ray_remote_args=ray_remote_args,
        open_stream_args=arrow_open_file_args,
        meta_provider=meta_provider,
        partition_filter=partition_filter,
        **arrow_parquet_args,
    )


@PublicAPI
def read_json(
    paths: Union[str, List[str]],
    *,
    filesystem: Optional["pyarrow.fs.FileSystem"] = None,
    parallelism: int = -1,
    ray_remote_args: Dict[str, Any] = None,
    arrow_open_stream_args: Optional[Dict[str, Any]] = None,
    meta_provider: BaseFileMetadataProvider = DefaultFileMetadataProvider(),
    partition_filter: Optional[
        PathPartitionFilter
    ] = JSONDatasource.file_extension_filter(),
    partitioning: Partitioning = Partitioning("hive"),
    ignore_missing_paths: bool = False,
    **arrow_json_args,
) -> Dataset[ArrowRow]:
    """Create an Arrow dataset from json files.

    Examples:
        >>> import ray
        >>> # Read a directory of files in remote storage.
        >>> ray.data.read_json("s3://bucket/path") # doctest: +SKIP

        >>> # Read multiple local files.
        >>> ray.data.read_json(["/path/to/file1", "/path/to/file2"]) # doctest: +SKIP

        >>> # Read multiple directories.
        >>> ray.data.read_json( # doctest: +SKIP
        ...     ["s3://bucket/path1", "s3://bucket/path2"])

        By default, ``read_json`` parses
        `Hive-style partitions <https://athena.guide/articles/hive-style-partitioning/>`_
        from file paths. If your data adheres to a different partitioning scheme, set
        the ``partitioning`` parameter.

        >>> ds = ray.data.read_json("example://year=2022/month=09/sales.json")  # doctest: + SKIP
        >>> ds.take(1)  # doctest: + SKIP
        [{'order_number': 10107, 'quantity': 30, 'year': '2022', 'month': '09'}

    Args:
        paths: A single file/directory path or a list of file/directory paths.
            A list of paths can contain both files and directories.
        filesystem: The filesystem implementation to read from.
        parallelism: The requested parallelism of the read. Parallelism may be
            limited by the number of files of the dataset.
        ray_remote_args: kwargs passed to ray.remote in the read tasks.
        arrow_open_stream_args: kwargs passed to
            pyarrow.fs.FileSystem.open_input_stream
        meta_provider: File metadata provider. Custom metadata providers may
            be able to resolve file metadata more quickly and/or accurately.
        partition_filter: Path-based partition filter, if any. Can be used
            with a custom callback to read only selected partitions of a dataset.
            By default, this filters out any file paths whose file extension does not
            match "*.json*".
        arrow_json_args: Other json read options to pass to pyarrow.
        partitioning: A :class:`~ray.data.datasource.partitioning.Partitioning` object
            that describes how paths are organized. By default, this function parses
            `Hive-style partitions <https://athena.guide/articles/hive-style-partitioning/>`_.
        ignore_missing_paths: If True, ignores any file paths in ``paths`` that are not
            found. Defaults to False.

    Returns:
        Dataset holding Arrow records read from the specified paths.
    """  # noqa: E501
    return read_datasource(
        JSONDatasource(),
        parallelism=parallelism,
        paths=paths,
        filesystem=filesystem,
        ray_remote_args=ray_remote_args,
        open_stream_args=arrow_open_stream_args,
        meta_provider=meta_provider,
        partition_filter=partition_filter,
        partitioning=partitioning,
        ignore_missing_paths=ignore_missing_paths,
        **arrow_json_args,
    )


@PublicAPI
def read_csv(
    paths: Union[str, List[str]],
    *,
    filesystem: Optional["pyarrow.fs.FileSystem"] = None,
    parallelism: int = -1,
    ray_remote_args: Dict[str, Any] = None,
    arrow_open_stream_args: Optional[Dict[str, Any]] = None,
    meta_provider: BaseFileMetadataProvider = DefaultFileMetadataProvider(),
    partition_filter: Optional[PathPartitionFilter] = None,
    partitioning: Partitioning = Partitioning("hive"),
    ignore_missing_paths: bool = False,
    **arrow_csv_args,
) -> Dataset[ArrowRow]:
    r"""Create an Arrow dataset from csv files.

    Examples:
        >>> import ray
        >>> # Read a directory of files in remote storage.
        >>> ray.data.read_csv("s3://bucket/path") # doctest: +SKIP

        >>> # Read multiple local files.
        >>> ray.data.read_csv(["/path/to/file1", "/path/to/file2"]) # doctest: +SKIP

        >>> # Read multiple directories.
        >>> ray.data.read_csv( # doctest: +SKIP
        ...     ["s3://bucket/path1", "s3://bucket/path2"])

        >>> # Read files that use a different delimiter. For more uses of ParseOptions see
        >>> # https://arrow.apache.org/docs/python/generated/pyarrow.csv.ParseOptions.html  # noqa: #501
        >>> from pyarrow import csv
        >>> parse_options = csv.ParseOptions(delimiter="\t")
        >>> ray.data.read_csv( # doctest: +SKIP
        ...     "example://iris.tsv",
        ...     parse_options=parse_options)

        >>> # Convert a date column with a custom format from a CSV file.
        >>> # For more uses of ConvertOptions see
        >>> # https://arrow.apache.org/docs/python/generated/pyarrow.csv.ConvertOptions.html  # noqa: #501
        >>> from pyarrow import csv
        >>> convert_options = csv.ConvertOptions(
        ...     timestamp_parsers=["%m/%d/%Y"])
        >>> ray.data.read_csv( # doctest: +SKIP
        ...     "example://dow_jones_index.csv",
        ...     convert_options=convert_options)

        By default, ``read_csv`` parses
        `Hive-style partitions <https://athena.guide/articles/hive-style-partitioning/>`_
        from file paths. If your data adheres to a different partitioning scheme, set
        the ``partitioning`` parameter.

        >>> ds = ray.data.read_csv("example://year=2022/month=09/sales.csv")  # doctest: + SKIP
        >>> ds.take(1)  # doctest: + SKIP
        [{'order_number': 10107, 'quantity': 30, 'year': '2022', 'month': '09'}

        By default, ``read_csv`` reads all files from file paths. If you want to filter
        files by file extensions, set the ``partition_filter`` parameter.

        >>> # Read only *.csv files from multiple directories.
        >>> from ray.data.datasource import FileExtensionFilter
        >>> ray.data.read_csv( # doctest: +SKIP
        ...     ["s3://bucket/path1", "s3://bucket/path2"],
        ...     partition_filter=FileExtensionFilter("csv"))

    Args:
        paths: A single file/directory path or a list of file/directory paths.
            A list of paths can contain both files and directories.
        filesystem: The filesystem implementation to read from.
        parallelism: The requested parallelism of the read. Parallelism may be
            limited by the number of files of the dataset.
        ray_remote_args: kwargs passed to ray.remote in the read tasks.
        arrow_open_stream_args: kwargs passed to
            pyarrow.fs.FileSystem.open_input_stream
        meta_provider: File metadata provider. Custom metadata providers may
            be able to resolve file metadata more quickly and/or accurately.
        partition_filter: Path-based partition filter, if any. Can be used
            with a custom callback to read only selected partitions of a dataset.
            By default, this does not filter out any files.
            If wishing to filter out all file paths except those whose file extension
            matches e.g. "*.csv*", a ``FileExtensionFilter("csv")`` can be provided.
        partitioning: A :class:`~ray.data.datasource.partitioning.Partitioning` object
            that describes how paths are organized. By default, this function parses
            `Hive-style partitions <https://athena.guide/articles/hive-style-partitioning/>`_.
        arrow_csv_args: Other csv read options to pass to pyarrow.
        ignore_missing_paths: If True, ignores any file paths in ``paths`` that are not
            found. Defaults to False.

    Returns:
        Dataset holding Arrow records read from the specified paths.
    """  # noqa: E501
    return read_datasource(
        CSVDatasource(),
        parallelism=parallelism,
        paths=paths,
        filesystem=filesystem,
        ray_remote_args=ray_remote_args,
        open_stream_args=arrow_open_stream_args,
        meta_provider=meta_provider,
        partition_filter=partition_filter,
        partitioning=partitioning,
        ignore_missing_paths=ignore_missing_paths,
        **arrow_csv_args,
    )


@PublicAPI
def read_text(
    paths: Union[str, List[str]],
    *,
    encoding: str = "utf-8",
    errors: str = "ignore",
    drop_empty_lines: bool = True,
    filesystem: Optional["pyarrow.fs.FileSystem"] = None,
    parallelism: int = -1,
    ray_remote_args: Optional[Dict[str, Any]] = None,
    arrow_open_stream_args: Optional[Dict[str, Any]] = None,
    meta_provider: BaseFileMetadataProvider = DefaultFileMetadataProvider(),
    partition_filter: Optional[PathPartitionFilter] = None,
    partitioning: Partitioning = None,
    ignore_missing_paths: bool = False,
) -> Dataset[str]:
    """Create a dataset from lines stored in text files.

    Examples:
        >>> import ray
        >>> # Read a directory of files in remote storage.
        >>> ray.data.read_text("s3://bucket/path") # doctest: +SKIP

        >>> # Read multiple local files.
        >>> ray.data.read_text(["/path/to/file1", "/path/to/file2"]) # doctest: +SKIP

    Args:
        paths: A single file path or a list of file paths (or directories).
        encoding: The encoding of the files (e.g., "utf-8" or "ascii").
        errors: What to do with errors on decoding. Specify either "strict",
            "ignore", or "replace". Defaults to "ignore".
        filesystem: The filesystem implementation to read from.
        parallelism: The requested parallelism of the read. Parallelism may be
            limited by the number of files of the dataset.
        ray_remote_args: Kwargs passed to ray.remote in the read tasks and
            in the subsequent text decoding map task.
        arrow_open_stream_args: kwargs passed to
            pyarrow.fs.FileSystem.open_input_stream
        meta_provider: File metadata provider. Custom metadata providers may
            be able to resolve file metadata more quickly and/or accurately.
        partition_filter: Path-based partition filter, if any. Can be used
            with a custom callback to read only selected partitions of a dataset.
            By default, this does not filter out any files.
            If wishing to filter out all file paths except those whose file extension
            matches e.g. "*.txt*", a ``FileXtensionFilter("txt")`` can be provided.
        partitioning: A :class:`~ray.data.datasource.partitioning.Partitioning` object
            that describes how paths are organized. Defaults to ``None``.
        ignore_missing_paths: If True, ignores any file paths in ``paths`` that are not
            found. Defaults to False.

    Returns:
        Dataset holding lines of text read from the specified paths.
    """
    return read_datasource(
        TextDatasource(),
        parallelism=parallelism,
        paths=paths,
        filesystem=filesystem,
        ray_remote_args=ray_remote_args,
        open_stream_args=arrow_open_stream_args,
        meta_provider=meta_provider,
        partition_filter=partition_filter,
        partitioning=partitioning,
        drop_empty_lines=drop_empty_lines,
        encoding=encoding,
        ignore_missing_paths=ignore_missing_paths,
    )


@PublicAPI
def read_numpy(
    paths: Union[str, List[str]],
    *,
    filesystem: Optional["pyarrow.fs.FileSystem"] = None,
    parallelism: int = -1,
    arrow_open_stream_args: Optional[Dict[str, Any]] = None,
    meta_provider: BaseFileMetadataProvider = DefaultFileMetadataProvider(),
    partition_filter: Optional[
        PathPartitionFilter
    ] = NumpyDatasource.file_extension_filter(),
    partitioning: Partitioning = None,
    ignore_missing_paths: bool = False,
    **numpy_load_args,
) -> Dataset[ArrowRow]:
    """Create an Arrow dataset from numpy files.

    Examples:
        >>> import ray
        >>> # Read a directory of files in remote storage.
        >>> ray.data.read_numpy("s3://bucket/path") # doctest: +SKIP

        >>> # Read multiple local files.
        >>> ray.data.read_numpy(["/path/to/file1", "/path/to/file2"]) # doctest: +SKIP

        >>> # Read multiple directories.
        >>> ray.data.read_numpy( # doctest: +SKIP
        ...     ["s3://bucket/path1", "s3://bucket/path2"])

    Args:
        paths: A single file/directory path or a list of file/directory paths.
            A list of paths can contain both files and directories.
        filesystem: The filesystem implementation to read from.
        parallelism: The requested parallelism of the read. Parallelism may be
            limited by the number of files of the dataset.
        arrow_open_stream_args: kwargs passed to
            pyarrow.fs.FileSystem.open_input_stream
        numpy_load_args: Other options to pass to np.load.
        meta_provider: File metadata provider. Custom metadata providers may
            be able to resolve file metadata more quickly and/or accurately.
        partition_filter: Path-based partition filter, if any. Can be used
            with a custom callback to read only selected partitions of a dataset.
            By default, this filters out any file paths whose file extension does not
            match "*.npy*".
        partitioning: A :class:`~ray.data.datasource.partitioning.Partitioning` object
            that describes how paths are organized. Defaults to ``None``.
        ignore_missing_paths: If True, ignores any file paths in ``paths`` that are not
            found. Defaults to False.

    Returns:
        Dataset holding Tensor records read from the specified paths.
    """
    return read_datasource(
        NumpyDatasource(),
        parallelism=parallelism,
        paths=paths,
        filesystem=filesystem,
        open_stream_args=arrow_open_stream_args,
        meta_provider=meta_provider,
        partition_filter=partition_filter,
        partitioning=partitioning,
        ignore_missing_paths=ignore_missing_paths,
        **numpy_load_args,
    )


@PublicAPI(stability="alpha")
def read_tfrecords(
    paths: Union[str, List[str]],
    *,
    filesystem: Optional["pyarrow.fs.FileSystem"] = None,
    parallelism: int = -1,
    arrow_open_stream_args: Optional[Dict[str, Any]] = None,
    meta_provider: BaseFileMetadataProvider = DefaultFileMetadataProvider(),
    partition_filter: Optional[PathPartitionFilter] = None,
    ignore_missing_paths: bool = False,
    tf_schema: Optional["schema_pb2.Schema"] = None,
) -> Dataset[PandasRow]:
    """Create a dataset from TFRecord files that contain
    `tf.train.Example <https://www.tensorflow.org/api_docs/python/tf/train/Example>`_
    messages.

    .. warning::
        This function exclusively supports ``tf.train.Example`` messages. If a file
        contains a message that isn't of type ``tf.train.Example``, then this function
        errors.

    Examples:
        >>> import os
        >>> import tempfile
        >>> import tensorflow as tf
        >>> features = tf.train.Features(
        ...     feature={
        ...         "length": tf.train.Feature(float_list=tf.train.FloatList(value=[5.1])),
        ...         "width": tf.train.Feature(float_list=tf.train.FloatList(value=[3.5])),
        ...         "species": tf.train.Feature(bytes_list=tf.train.BytesList(value=[b"setosa"])),
        ...     }
        ... )
        >>> example = tf.train.Example(features=features)
        >>> path = os.path.join(tempfile.gettempdir(), "data.tfrecords")
        >>> with tf.io.TFRecordWriter(path=path) as writer:
        ...     writer.write(example.SerializeToString())

        This function reads ``tf.train.Example`` messages into a tabular
        :class:`~ray.data.Dataset`.

        >>> import ray
        >>> ds = ray.data.read_tfrecords(path)
        >>> ds.to_pandas()  # doctest: +SKIP
           length  width    species
        0     5.1    3.5  b'setosa'

        We can also read compressed TFRecord files which uses one of the
        `compression type supported by Arrow <https://arrow.apache.org/docs/python/generated/pyarrow.CompressedInputStream.html>`_:

        >>> compressed_path = os.path.join(tempfile.gettempdir(), "data_compressed.tfrecords")
        >>> options = tf.io.TFRecordOptions(compression_type="GZIP") # "ZLIB" also supported by TensorFlow
        >>> with tf.io.TFRecordWriter(path=compressed_path, options=options) as writer:
        ...     writer.write(example.SerializeToString())

        >>> ds = ray.data.read_tfrecords(
        ...     [compressed_path],
        ...     arrow_open_stream_args={"compression": "gzip"},
        ... )
        >>> ds.to_pandas()  # doctest: +SKIP
           length  width    species
        0     5.1    3.5  b'setosa'

    Args:
        paths: A single file/directory path or a list of file/directory paths.
            A list of paths can contain both files and directories.
        filesystem: The filesystem implementation to read from.
        parallelism: The requested parallelism of the read. Parallelism may be
            limited by the number of files in the dataset.
        arrow_open_stream_args: Key-word arguments passed to
            ``pyarrow.fs.FileSystem.open_input_stream``. To read a compressed TFRecord file,
            pass the corresponding compression type (e.g. for ``GZIP`` or ``ZLIB``, use
            ``arrow_open_stream_args={'compression_type': 'gzip'}``).
        meta_provider: File metadata provider. Custom metadata providers may
            be able to resolve file metadata more quickly and/or accurately.
        partition_filter: Path-based partition filter, if any. Can be used
            with a custom callback to read only selected partitions of a dataset.
            By default, this filters out any file paths whose file extension does not
            match ``"*.tfrecords*"``.
        ignore_missing_paths: If True, ignores any file paths in ``paths`` that are not
            found. Defaults to False.
        tf_schema: Optional TensorFlow Schema which is used to explicitly set the schema
            of the underlying Dataset.

    Returns:
        A :class:`~ray.data.Dataset` that contains the example features.

    Raises:
        ValueError: If a file contains a message that isn't a ``tf.train.Example``.
    """  # noqa: E501
    return read_datasource(
        TFRecordDatasource(),
        parallelism=parallelism,
        paths=paths,
        filesystem=filesystem,
        open_stream_args=arrow_open_stream_args,
        meta_provider=meta_provider,
        partition_filter=partition_filter,
        ignore_missing_paths=ignore_missing_paths,
        tf_schema=tf_schema,
    )


@PublicAPI(stability="alpha")
def read_webdataset(
    paths: Union[str, List[str]],
    *,
    filesystem: Optional["pyarrow.fs.FileSystem"] = None,
    parallelism: int = -1,
    arrow_open_stream_args: Optional[Dict[str, Any]] = None,
    meta_provider: BaseFileMetadataProvider = DefaultFileMetadataProvider(),
    partition_filter: Optional[PathPartitionFilter] = None,
    decoder: Optional[Union[bool, str, callable, list]] = True,
    fileselect: Optional[Union[list, callable]] = None,
    filerename: Optional[Union[list, callable]] = None,
    suffixes: Optional[Union[list, callable]] = None,
    verbose_open: bool = False,
) -> Dataset[PandasRow]:
    """Create a dataset from WebDataset files.

    Args:
        paths: A single file/directory path or a list of file/directory paths.
            A list of paths can contain both files and directories.
        filesystem: The filesystem implementation to read from.
        parallelism: The requested parallelism of the read. Parallelism may be
            limited by the number of files in the dataset.
        arrow_open_stream_args: Key-word arguments passed to
            ``pyarrow.fs.FileSystem.open_input_stream``. To read a compressed TFRecord file,
            pass the corresponding compression type (e.g. for ``GZIP`` or ``ZLIB``, use
            ``arrow_open_stream_args={'compression_type': 'gzip'}``).
        meta_provider: File metadata provider. Custom metadata providers may
            be able to resolve file metadata more quickly and/or accurately.
        partition_filter: Path-based partition filter, if any. Can be used
            with a custom callback to read only selected partitions of a dataset.
        decoder: A function or list of functions to decode the data.
        fileselect: A callable or list of glob patterns to select files.
        filerename: A function or list of tuples to rename files prior to grouping.
        suffixes: A function or list of suffixes to select for creating samples.
        verbose_open: Whether to print the file names as they are opened.

    Returns:
        A :class:`~ray.data.Dataset` that contains the example features.

    Raises:
        ValueError: If a file contains a message that isn't a ``tf.train.Example``.
    """  # noqa: E501
    return read_datasource(
        WebDatasetDatasource(),
        parallelism=parallelism,
        paths=paths,
        filesystem=filesystem,
        open_stream_args=arrow_open_stream_args,
        meta_provider=meta_provider,
        partition_filter=partition_filter,
        decoder=decoder,
        fileselect=fileselect,
        filerename=filerename,
        suffixes=suffixes,
        verbose_open=verbose_open,
    )


@PublicAPI
def read_binary_files(
    paths: Union[str, List[str]],
    *,
    include_paths: bool = False,
    filesystem: Optional["pyarrow.fs.FileSystem"] = None,
    parallelism: int = -1,
    ray_remote_args: Dict[str, Any] = None,
    arrow_open_stream_args: Optional[Dict[str, Any]] = None,
    meta_provider: BaseFileMetadataProvider = DefaultFileMetadataProvider(),
    partition_filter: Optional[PathPartitionFilter] = None,
    partitioning: Partitioning = None,
    ignore_missing_paths: bool = False,
) -> Dataset[Union[Tuple[str, bytes], bytes]]:
    """Create a dataset from binary files of arbitrary contents.

    Examples:
        >>> import ray
        >>> # Read a directory of files in remote storage.
        >>> ray.data.read_binary_files("s3://bucket/path") # doctest: +SKIP

        >>> # Read multiple local files.
        >>> ray.data.read_binary_files( # doctest: +SKIP
        ...     ["/path/to/file1", "/path/to/file2"])

    Args:
        paths: A single file path or a list of file paths (or directories).
        include_paths: Whether to include the full path of the file in the
            dataset records. When specified, the dataset records will be a
            tuple of the file path and the file contents.
        filesystem: The filesystem implementation to read from.
        ray_remote_args: kwargs passed to ray.remote in the read tasks.
        parallelism: The requested parallelism of the read. Parallelism may be
            limited by the number of files of the dataset.
        arrow_open_stream_args: kwargs passed to
            pyarrow.fs.FileSystem.open_input_stream
        meta_provider: File metadata provider. Custom metadata providers may
            be able to resolve file metadata more quickly and/or accurately.
        partition_filter: Path-based partition filter, if any. Can be used
            with a custom callback to read only selected partitions of a dataset.
            By default, this does not filter out any files.
        partitioning: A :class:`~ray.data.datasource.partitioning.Partitioning` object
            that describes how paths are organized. Defaults to ``None``.
        ignore_missing_paths: If True, ignores any file paths in ``paths`` that are not
            found. Defaults to False.

    Returns:
        Dataset holding Arrow records read from the specified paths.
    """
    return read_datasource(
        BinaryDatasource(),
        parallelism=parallelism,
        paths=paths,
        include_paths=include_paths,
        filesystem=filesystem,
        ray_remote_args=ray_remote_args,
        open_stream_args=arrow_open_stream_args,
        meta_provider=meta_provider,
        partition_filter=partition_filter,
        partitioning=partitioning,
        ignore_missing_paths=ignore_missing_paths,
    )


@PublicAPI(stability="alpha")
def read_sql(
    sql: str,
    connection_factory: Callable[[], Connection],
    *,
    parallelism: int = -1,
    ray_remote_args: Optional[Dict[str, Any]] = None,
):
    """Read from a database that provides a
    `Python DB API2-compliant <https://peps.python.org/pep-0249/>`_ connector.

    .. note::

        By default, ``read_sql`` launches multiple read tasks, and each task executes a
        ``LIMIT`` and ``OFFSET`` to fetch a subset of the rows. However, for many
        databases, ``OFFSET`` is slow.

        As a workaround, set ``parallelism=1`` to directly fetch all rows in a single
        task. Note that this approach requires all result rows to fit in the memory of
        single task. If the rows don't fit, your program may raise an out of memory
        error.

    Examples:

        For examples of reading from larger databases like MySQL and PostgreSQL, see
        :ref:`Reading from SQL Databases <datasets_sql_databases>`.

        .. testcode::

            import sqlite3

            import ray

            # Create a simple database
            connection = sqlite3.connect("example.db")
            connection.execute("CREATE TABLE movie(title, year, score)")
            connection.execute(
                \"\"\"
                INSERT INTO movie VALUES
                    ('Monty Python and the Holy Grail', 1975, 8.2),
                    ("Monty Python Live at the Hollywood Bowl", 1982, 7.9),
                    ("Monty Python's Life of Brian", 1979, 8.0),
                    ("Rocky II", 1979, 7.3)
                \"\"\"
            )
            connection.commit()
            connection.close()

            def create_connection():
                return sqlite3.connect("example.db")

            # Get all movies
            dataset = ray.data.read_sql("SELECT * FROM movie", create_connection)
            # Get movies after the year 1980
            dataset = ray.data.read_sql(
                "SELECT title, score FROM movie WHERE year >= 1980", create_connection
            )
            # Get the number of movies per year
            dataset = ray.data.read_sql(
                "SELECT year, COUNT(*) FROM movie GROUP BY year", create_connection
            )

    Args:
        sql: The SQL query to execute.
        connection_factory: A function that takes no arguments and returns a
            Python DB API2
            `Connection object <https://peps.python.org/pep-0249/#connection-objects>`_.
        parallelism: The requested parallelism of the read.
        ray_remote_args: Keyword arguments passed to :func:`ray.remote` in read tasks.

    Returns:
        A :class:`Dataset` containing the queried data.
    """
    datasource = SQLDatasource(connection_factory)
    return read_datasource(
        datasource,
        sql=sql,
        parallelism=parallelism,
        ray_remote_args=ray_remote_args,
    )


@PublicAPI
def from_dask(df: "dask.DataFrame") -> Dataset[ArrowRow]:
    """Create a dataset from a Dask DataFrame.

    Args:
        df: A Dask DataFrame.

    Returns:
        Dataset holding Arrow records read from the DataFrame.
    """
    import dask

    from ray.util.dask import ray_dask_get

    partitions = df.to_delayed()
    persisted_partitions = dask.persist(*partitions, scheduler=ray_dask_get)

    import pandas

    def to_ref(df):
        if isinstance(df, pandas.DataFrame):
            return ray.put(df)
        elif isinstance(df, ray.ObjectRef):
            return df
        else:
            raise ValueError(
                "Expected a Ray object ref or a Pandas DataFrame, " f"got {type(df)}"
            )

    return from_pandas_refs(
        [to_ref(next(iter(part.dask.values()))) for part in persisted_partitions]
    )


@PublicAPI
def from_mars(df: "mars.DataFrame") -> Dataset[ArrowRow]:
    """Create a dataset from a MARS dataframe.

    Args:
        df: A MARS dataframe, which must be executed by MARS-on-Ray.

    Returns:
        Dataset holding Arrow records read from the dataframe.
    """
    import mars.dataframe as md

    return md.to_ray_dataset(df)


@PublicAPI
def from_modin(df: "modin.DataFrame") -> Dataset[ArrowRow]:
    """Create a dataset from a Modin dataframe.

    Args:
        df: A Modin dataframe, which must be using the Ray backend.

    Returns:
        Dataset holding Arrow records read from the dataframe.
    """
    from modin.distributed.dataframe.pandas.partitions import unwrap_partitions

    parts = unwrap_partitions(df, axis=0)
    return from_pandas_refs(parts)


@PublicAPI
def from_pandas(
    dfs: Union["pandas.DataFrame", List["pandas.DataFrame"]]
) -> Dataset[ArrowRow]:
    """Create a dataset from a list of Pandas dataframes.

    Args:
        dfs: A Pandas dataframe or a list of Pandas dataframes.

    Returns:
        Dataset holding Arrow records read from the dataframes.
    """
    import pandas as pd

    if isinstance(dfs, pd.DataFrame):
        dfs = [dfs]

    from ray.air.util.data_batch_conversion import (
        _cast_ndarray_columns_to_tensor_extension,
    )

    context = DatasetContext.get_current()
    if context.enable_tensor_extension_casting:
        dfs = [_cast_ndarray_columns_to_tensor_extension(df.copy()) for df in dfs]
    return from_pandas_refs([ray.put(df) for df in dfs])


@DeveloperAPI
def from_pandas_refs(
    dfs: Union[ObjectRef["pandas.DataFrame"], List[ObjectRef["pandas.DataFrame"]]]
) -> Dataset[ArrowRow]:
    """Create a dataset from a list of Ray object references to Pandas
    dataframes.

    Args:
        dfs: A Ray object references to pandas dataframe, or a list of
             Ray object references to pandas dataframes.

    Returns:
        Dataset holding Arrow records read from the dataframes.
    """
    if isinstance(dfs, ray.ObjectRef):
        dfs = [dfs]
    elif isinstance(dfs, list):
        for df in dfs:
            if not isinstance(df, ray.ObjectRef):
                raise ValueError(
                    "Expected list of Ray object refs, "
                    f"got list containing {type(df)}"
                )
    else:
        raise ValueError(
            "Expected Ray object ref or list of Ray object refs, " f"got {type(df)}"
        )

    context = DatasetContext.get_current()
    if context.enable_pandas_block:
        get_metadata = cached_remote_fn(_get_metadata)
        metadata = ray.get([get_metadata.remote(df) for df in dfs])
        return Dataset(
            ExecutionPlan(
                BlockList(dfs, metadata, owned_by_consumer=False),
                DatasetStats(stages={"FromPandasRefs": metadata}, parent=None),
                run_by_consumer=False,
            ),
            0,
            True,
        )

    df_to_block = cached_remote_fn(_df_to_block, num_returns=2)

    res = [df_to_block.remote(df) for df in dfs]
    blocks, metadata = map(list, zip(*res))
    metadata = ray.get(metadata)
    return Dataset(
        ExecutionPlan(
            BlockList(blocks, metadata, owned_by_consumer=False),
            DatasetStats(stages={"FromPandasRefs": metadata}, parent=None),
            run_by_consumer=False,
        ),
        0,
        True,
    )


@PublicAPI
def from_numpy(ndarrays: Union[np.ndarray, List[np.ndarray]]) -> Dataset[ArrowRow]:
    """Create a dataset from a list of NumPy ndarrays.

    Args:
        ndarrays: A NumPy ndarray or a list of NumPy ndarrays.

    Returns:
        Dataset holding the given ndarrays.
    """
    if isinstance(ndarrays, np.ndarray):
        ndarrays = [ndarrays]

    return from_numpy_refs([ray.put(ndarray) for ndarray in ndarrays])


@DeveloperAPI
def from_numpy_refs(
    ndarrays: Union[ObjectRef[np.ndarray], List[ObjectRef[np.ndarray]]],
) -> Dataset[ArrowRow]:
    """Create a dataset from a list of NumPy ndarray futures.

    Args:
        ndarrays: A Ray object reference to a NumPy ndarray or a list of Ray object
            references to NumPy ndarrays.

    Returns:
        Dataset holding the given ndarrays.
    """
    if isinstance(ndarrays, ray.ObjectRef):
        ndarrays = [ndarrays]
    elif isinstance(ndarrays, list):
        for ndarray in ndarrays:
            if not isinstance(ndarray, ray.ObjectRef):
                raise ValueError(
                    "Expected list of Ray object refs, "
                    f"got list containing {type(ndarray)}"
                )
    else:
        raise ValueError(
            f"Expected Ray object ref or list of Ray object refs, got {type(ndarray)}"
        )

    ndarray_to_block = cached_remote_fn(_ndarray_to_block, num_returns=2)

    res = [ndarray_to_block.remote(ndarray) for ndarray in ndarrays]
    blocks, metadata = map(list, zip(*res))
    metadata = ray.get(metadata)
    return Dataset(
        ExecutionPlan(
            BlockList(blocks, metadata, owned_by_consumer=False),
            DatasetStats(stages={"FromNumpyRefs": metadata}, parent=None),
            run_by_consumer=False,
        ),
        0,
        True,
    )


@PublicAPI
def from_arrow(
    tables: Union["pyarrow.Table", bytes, List[Union["pyarrow.Table", bytes]]]
) -> Dataset[ArrowRow]:
    """Create a dataset from a list of Arrow tables.

    Args:
        tables: An Arrow table, or a list of Arrow tables,
                or its streaming format in bytes.

    Returns:
        Dataset holding Arrow records from the tables.
    """
    import pyarrow as pa

    if isinstance(tables, (pa.Table, bytes)):
        tables = [tables]
    return from_arrow_refs([ray.put(t) for t in tables])


@DeveloperAPI
def from_arrow_refs(
    tables: Union[
        ObjectRef[Union["pyarrow.Table", bytes]],
        List[ObjectRef[Union["pyarrow.Table", bytes]]],
    ]
) -> Dataset[ArrowRow]:
    """Create a dataset from a set of Arrow tables.

    Args:
        tables: A Ray object reference to Arrow table, or list of Ray object
                references to Arrow tables, or its streaming format in bytes.

    Returns:
        Dataset holding Arrow records from the tables.
    """
    if isinstance(tables, ray.ObjectRef):
        tables = [tables]

    get_metadata = cached_remote_fn(_get_metadata)
    metadata = ray.get([get_metadata.remote(t) for t in tables])
    return Dataset(
        ExecutionPlan(
            BlockList(tables, metadata, owned_by_consumer=False),
            DatasetStats(stages={"FromArrowRefs": metadata}, parent=None),
            run_by_consumer=False,
        ),
        0,
        True,
    )


@PublicAPI
def from_spark(
    df: "pyspark.sql.DataFrame", *, parallelism: Optional[int] = None
) -> Dataset[ArrowRow]:
    """Create a dataset from a Spark dataframe.

    Args:
        spark: A SparkSession, which must be created by RayDP (Spark-on-Ray).
        df: A Spark dataframe, which must be created by RayDP (Spark-on-Ray).
            parallelism: The amount of parallelism to use for the dataset.
            If not provided, it will be equal to the number of partitions of
            the original Spark dataframe.

    Returns:
        Dataset holding Arrow records read from the dataframe.
    """
    import raydp

    return raydp.spark.spark_dataframe_to_ray_dataset(df, parallelism)


@PublicAPI
def from_huggingface(
    dataset: Union["datasets.Dataset", "datasets.DatasetDict"],
) -> Union[Dataset[ArrowRow], Dict[str, Dataset[ArrowRow]]]:
    """Create a dataset from a Hugging Face Datasets Dataset.

    This function is not parallelized, and is intended to be used
    with Hugging Face Datasets that are loaded into memory (as opposed
    to memory-mapped).

    Args:
        dataset: A Hugging Face ``Dataset``, or ``DatasetDict``.
            ``IterableDataset`` is not supported.

    Returns:
        Dataset holding Arrow records from the Hugging Face Dataset, or a
        dict of datasets in case ``dataset`` is a ``DatasetDict``.
    """
    import datasets

    def convert(ds: "datasets.Dataset") -> Dataset[ArrowRow]:
        return from_arrow(ds.data.table)

    if isinstance(dataset, datasets.DatasetDict):
        return {k: convert(ds) for k, ds in dataset.items()}
    elif isinstance(dataset, datasets.Dataset):
        return convert(dataset)
    else:
        raise TypeError(
            "`dataset` must be a `datasets.Dataset` or `datasets.DatasetDict`, "
            f"got {type(dataset)}"
        )


@PublicAPI
def from_tf(
    dataset: "tf.data.Dataset",
) -> Dataset:
    """Create a dataset from a TensorFlow dataset.

    This function is inefficient. Use it to read small datasets or prototype.

    .. warning::
        If your dataset is large, this function may execute slowly or raise an
        out-of-memory error. To avoid issues, read the underyling data with a function
        like :meth:`~ray.data.read_images`.

    .. note::
        This function isn't paralellized. It loads the entire dataset into the head
        node's memory before moving the data to the distributed object store.

    Examples:
        >>> import ray
        >>> import tensorflow_datasets as tfds
        >>> dataset, _ = tfds.load('cifar10', split=["train", "test"])  # doctest: +SKIP
        >>> dataset = ray.data.from_tf(dataset)  # doctest: +SKIP
        >>> dataset  # doctest: +SKIP
        Dataset(num_blocks=200, num_rows=50000, schema={id: binary, image: ArrowTensorType(shape=(32, 32, 3), dtype=uint8), label: int64})
        >>> dataset.take(1)  # doctest: +SKIP
        [{'id': b'train_16399', 'image': array([[[143,  96,  70],
        [141,  96,  72],
        [135,  93,  72],
        ...,
        [ 96,  37,  19],
        [105,  42,  18],
        [104,  38,  20]],

       ...,

       [[195, 161, 126],
        [187, 153, 123],
        [186, 151, 128],
        ...,
        [212, 177, 147],
        [219, 185, 155],
        [221, 187, 157]]], dtype=uint8), 'label': 7}]

    Args:
        dataset: A TensorFlow dataset.

    Returns:
        A :class:`Dataset` that contains the samples stored in the TensorFlow dataset.
    """  # noqa: E501
    # FIXME: `as_numpy_iterator` errors if `dataset` contains ragged tensors.
    return from_items(list(dataset.as_numpy_iterator()))


@PublicAPI
def from_torch(
    dataset: "torch.utils.data.Dataset",
) -> Dataset:
    """Create a dataset from a Torch dataset.

    This function is inefficient. Use it to read small datasets or prototype.

    .. warning::
        If your dataset is large, this function may execute slowly or raise an
        out-of-memory error. To avoid issues, read the underyling data with a function
        like :meth:`~ray.data.read_images`.

    .. note::
        This function isn't paralellized. It loads the entire dataset into the head
        node's memory before moving the data to the distributed object store.

    Examples:
        >>> import ray
        >>> from torchvision import datasets
        >>> dataset = datasets.MNIST("data", download=True)  # doctest: +SKIP
        >>> dataset = ray.data.from_torch(dataset)  # doctest: +SKIP
        >>> dataset  # doctest: +SKIP
        Dataset(num_blocks=200, num_rows=60000, schema=<class 'tuple'>)
        >>> dataset.take(1)  # doctest: +SKIP
        [(<PIL.Image.Image image mode=L size=28x28 at 0x...>, 5)]

    Args:
        dataset: A Torch dataset.

    Returns:
        A :class:`Dataset` that contains the samples stored in the Torch dataset.
    """
    return from_items(list(dataset))


def _df_to_block(df: "pandas.DataFrame") -> Block[ArrowRow]:
    stats = BlockExecStats.builder()
    import pyarrow as pa

    block = pa.table(df)
    return (
        block,
        BlockAccessor.for_block(block).get_metadata(
            input_files=None, exec_stats=stats.build()
        ),
    )


def _ndarray_to_block(ndarray: np.ndarray) -> Block[np.ndarray]:
    stats = BlockExecStats.builder()
    block = BlockAccessor.batch_to_block(ndarray)
    metadata = BlockAccessor.for_block(block).get_metadata(
        input_files=None, exec_stats=stats.build()
    )
    return block, metadata


def _get_metadata(table: Union["pyarrow.Table", "pandas.DataFrame"]) -> BlockMetadata:
    stats = BlockExecStats.builder()
    return BlockAccessor.for_block(table).get_metadata(
        input_files=None, exec_stats=stats.build()
    )


def _get_read_tasks(
    ds: Datasource,
    ctx: DatasetContext,
    cur_pg: Optional[PlacementGroup],
    parallelism: int,
    local_uri: bool,
    kwargs: dict,
) -> Tuple[int, int, List[ReadTask]]:
    """Generates read tasks.

    Args:
        ds: Datasource to read from.
        ctx: Dataset config to use.
        cur_pg: The current placement group, if any.
        parallelism: The user-requested parallelism, or -1 for autodetection.
        kwargs: Additional kwargs to pass to the reader.

    Returns:
        Request parallelism from the datasource, the min safe parallelism to avoid
        OOM, and the list of read tasks generated.
    """
    kwargs = _unwrap_arrow_serialization_workaround(kwargs)
    if local_uri:
        kwargs["local_uri"] = local_uri
    DatasetContext._set_current(ctx)
    reader = ds.create_reader(**kwargs)
    requested_parallelism, min_safe_parallelism = _autodetect_parallelism(
        parallelism, cur_pg, DatasetContext.get_current(), reader
    )
    return (
        requested_parallelism,
        min_safe_parallelism,
        reader.get_read_tasks(requested_parallelism),
    )


def _resolve_parquet_args(
    tensor_column_schema: Optional[Dict[str, Tuple[np.dtype, Tuple[int, ...]]]] = None,
    **arrow_parquet_args,
) -> Dict[str, Any]:
    if tensor_column_schema is not None:
        existing_block_udf = arrow_parquet_args.pop("_block_udf", None)

        def _block_udf(block: "pyarrow.Table") -> "pyarrow.Table":
            from ray.data.extensions import ArrowTensorArray

            for tensor_col_name, (dtype, shape) in tensor_column_schema.items():
                # NOTE(Clark): We use NumPy to consolidate these potentially
                # non-contiguous buffers, and to do buffer bookkeeping in
                # general.
                np_col = _create_possibly_ragged_ndarray(
                    [
                        np.ndarray(shape, buffer=buf.as_buffer(), dtype=dtype)
                        for buf in block.column(tensor_col_name)
                    ]
                )

                block = block.set_column(
                    block._ensure_integer_index(tensor_col_name),
                    tensor_col_name,
                    ArrowTensorArray.from_numpy(np_col),
                )
            if existing_block_udf is not None:
                # Apply UDF after casting the tensor columns.
                block = existing_block_udf(block)
            return block

        arrow_parquet_args["_block_udf"] = _block_udf
    return arrow_parquet_args<|MERGE_RESOLUTION|>--- conflicted
+++ resolved
@@ -2,10 +2,7 @@
 from typing import (
     TYPE_CHECKING,
     Any,
-<<<<<<< HEAD
-=======
     Callable,
->>>>>>> 2c30a6fc
     Dict,
     List,
     Optional,
@@ -13,10 +10,7 @@
     TypeVar,
     Union,
 )
-<<<<<<< HEAD
-=======
-
->>>>>>> 2c30a6fc
+
 
 import numpy as np
 
