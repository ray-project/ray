--- conflicted
+++ resolved
@@ -231,11 +231,7 @@
         Datastream(
             num_blocks=...,
             num_rows=1000,
-<<<<<<< HEAD
-            schema={data: <ArrowTensorType: shape=(2, 2), dtype=int64>},
-=======
-            schema={__value__: numpy.ndarray(shape=(2, 2), dtype=int64)}
->>>>>>> a333017d
+            schema={data: numpy.ndarray(shape=(2, 2), dtype=int64)}
         )
         >>> ds.map_batches(lambda arr: arr * 2).take(2) # doctest: +SKIP
         [array([[0, 0],
