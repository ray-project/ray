import collections
import logging
import math
from typing import (
    TYPE_CHECKING,
    Any,
    Callable,
    Dict,
    List,
    Optional,
    Tuple,
    TypeVar,
    Union,
)

import numpy as np

import ray
from ray._private.auto_init_hook import wrap_auto_init
from ray.air.util.tensor_extensions.utils import _create_possibly_ragged_ndarray
from ray.data._internal.block_list import BlockList
from ray.data._internal.delegating_block_builder import DelegatingBlockBuilder
from ray.data._internal.lazy_block_list import LazyBlockList
from ray.data._internal.logical.operators.from_operators import (
    FromArrow,
    FromItems,
    FromNumpy,
    FromPandas,
)
from ray.data._internal.logical.operators.read_operator import Read
from ray.data._internal.logical.optimizers import LogicalPlan
from ray.data._internal.plan import ExecutionPlan
from ray.data._internal.remote_fn import cached_remote_fn
from ray.data._internal.stats import DatasetStats
from ray.data._internal.util import (
    _autodetect_parallelism,
    _is_local_scheme,
    _lazy_import_pyarrow_dataset,
    get_table_block_metadata,
    ndarray_to_block,
    pandas_df_to_arrow_block,
)
from ray.data.block import Block, BlockAccessor, BlockExecStats, BlockMetadata
from ray.data.context import WARN_PREFIX, DataContext
from ray.data.dataset import Dataset, MaterializedDataset
from ray.data.datasource import (
    BaseFileMetadataProvider,
    BinaryDatasource,
    Connection,
    CSVDatasource,
    Datasource,
    DefaultFileMetadataProvider,
    DefaultParquetMetadataProvider,
    FastFileMetadataProvider,
    ImageDatasource,
    JSONDatasource,
    MongoDatasource,
    NumpyDatasource,
    ParquetBaseDatasource,
    ParquetDatasource,
    ParquetMetadataProvider,
    PathPartitionFilter,
    RangeDatasource,
    ReadTask,
    SQLDatasource,
    TextDatasource,
    TFRecordDatasource,
    WebDatasetDatasource,
)
from ray.data.datasource.file_based_datasource import (
    _unwrap_arrow_serialization_workaround,
    _wrap_arrow_serialization_workaround,
)
from ray.data.datasource.image_datasource import _ImageFileMetadataProvider
from ray.data.datasource.partitioning import Partitioning
from ray.types import ObjectRef
from ray.util.annotations import Deprecated, DeveloperAPI, PublicAPI
from ray.util.placement_group import PlacementGroup
from ray.util.scheduling_strategies import NodeAffinitySchedulingStrategy

if TYPE_CHECKING:
    import dask
    import datasets
    import mars
    import modin
    import pandas
    import pyarrow
    import pymongoarrow.api
    import pyspark
    import tensorflow as tf
    import torch
    from tensorflow_metadata.proto.v0 import schema_pb2


T = TypeVar("T")

logger = logging.getLogger(__name__)


@PublicAPI
def from_items(
    items: List[Any],
    *,
    parallelism: int = -1,
    output_arrow_format: bool = True,
) -> MaterializedDataset:
    """Create a :class:`~ray.data.Dataset` from a list of local Python objects.

    Use this method to create small datasets for testing and exploration.

    Examples:
<<<<<<< HEAD
        >>> import ray
        >>> ds = ray.data.from_items([1, 2, 3, 4, 5]) # doctest: +SKIP
        >>> ds # doctest: +SKIP
        MaterializedDataset(num_blocks=..., num_rows=5, schema={item: int64})
        >>> ds.take_batch(2) # doctest: +SKIP
        {"item": array([1, 2])}
=======

        .. testcode::

            import ray

            ds = ray.data.from_items([1, 2, 3, 4, 5])

            print(ds.schema())

        .. testoutput::

            Column  Type
            ------  ----
            item    int64
>>>>>>> 6489872d

    Args:
        items: List of local Python objects.
        parallelism: The amount of parallelism to use for the dataset.
            Parallelism might be limited by the number of items.

    Returns:
        A :class:`~ray.data.Dataset` holding the items.
    """
    import builtins

    if parallelism == 0:
        raise ValueError(f"parallelism must be -1 or > 0, got: {parallelism}")

    detected_parallelism, _, _ = _autodetect_parallelism(
        parallelism,
        ray.util.get_current_placement_group(),
        DataContext.get_current(),
    )
    # Truncate parallelism to number of items to avoid empty blocks.
    detected_parallelism = min(len(items), detected_parallelism)

    if detected_parallelism > 0:
        block_size, remainder = divmod(len(items), detected_parallelism)
    else:
        block_size, remainder = 0, 0
    # NOTE: We need to explicitly use the builtins range since we override range below,
    # with the definition of ray.data.range.
    blocks: List[ObjectRef[Block]] = []
    metadata: List[BlockMetadata] = []
    for i in builtins.range(detected_parallelism):
        stats = BlockExecStats.builder()
        builder = DelegatingBlockBuilder()
        # Evenly distribute remainder across block slices while preserving record order.
        block_start = i * block_size + min(i, remainder)
        block_end = (i + 1) * block_size + min(i + 1, remainder)
        for j in builtins.range(block_start, block_end):
            item = items[j]
            if not isinstance(item, collections.abc.Mapping):
                item = {"item": item}
            builder.add(item)
        block = builder.build()
        blocks.append(ray.put(block))
        metadata.append(
            BlockAccessor.for_block(block).get_metadata(
                input_files=None, exec_stats=stats.build()
            )
        )

    from_items_op = FromItems(blocks, metadata)
    logical_plan = LogicalPlan(from_items_op)
    return MaterializedDataset(
        ExecutionPlan(
            BlockList(blocks, metadata, owned_by_consumer=False),
            DatasetStats(stages={"FromItems": metadata}, parent=None),
            run_by_consumer=False,
        ),
        0,
        True,
        logical_plan,
    )


@PublicAPI
def range(n: int, *, parallelism: int = -1) -> Dataset:
    """Create a dataset from a range of integers [0..n).

    Examples:
        >>> import ray
        >>> ds = ray.data.range(10000) # doctest: +SKIP
        >>> ds # doctest: +SKIP
        Dataset(num_blocks=..., num_rows=10000, schema={id: int64})
        >>> ds.map(lambda x: {"id": x["id"] * 2}).take(4) # doctest: +SKIP
        [{"id": 0}, {"id": 2}, {"id": 4}, {"id": 6}]

    Args:
        n: The upper bound of the range of integers.
        parallelism: The amount of parallelism to use for the dataset.
            Parallelism may be limited by the number of items.

    Returns:
        Dataset producing the integers.
    """
    return read_datasource(
        RangeDatasource(),
        parallelism=parallelism,
        n=n,
        block_format="arrow",
        column_name="id",
    )


@Deprecated
def range_table(n: int, *, parallelism: int = -1) -> Dataset:
    raise DeprecationWarning("In Ray 2.5, use range() instead of range_table().")


@PublicAPI
def range_tensor(n: int, *, shape: Tuple = (1,), parallelism: int = -1) -> Dataset:
    """Create a Tensor stream from a range of integers [0..n).

    Examples:
        >>> import ray
        >>> ds = ray.data.range_tensor(1000, shape=(2, 2))
        >>> ds  # doctest: +ELLIPSIS
        Dataset(
           num_blocks=...,
           num_rows=1000,
           schema={data: numpy.ndarray(shape=(2, 2), dtype=int64)}
        )
        >>> ds.map_batches(lambda arr: arr * 2).take(2) # doctest: +SKIP
        [array([[0, 0],
                [0, 0]]),
         array([[2, 2],
                [2, 2]])]

    This is similar to range_table(), but uses the ArrowTensorArray extension
    type. The dataset elements take the form {"data": array(N, shape=shape)}.

    Args:
        n: The upper bound of the range of integer records.
        shape: The shape of each record.
        parallelism: The amount of parallelism to use for the dataset.
            Parallelism may be limited by the number of items.

    Returns:
        Dataset producing the integers as Arrow tensor records.
    """
    return read_datasource(
        RangeDatasource(),
        parallelism=parallelism,
        n=n,
        block_format="tensor",
        column_name="data",
        tensor_shape=tuple(shape),
    )


@PublicAPI
@wrap_auto_init
def read_datasource(
    datasource: Datasource,
    *,
    parallelism: int = -1,
    ray_remote_args: Dict[str, Any] = None,
    **read_args,
) -> Dataset:
    """Read a stream from a custom data source.

    Args:
        datasource: The datasource to read data from.
        parallelism: The requested parallelism of the read. Parallelism may be
            limited by the available partitioning of the datasource. If set to -1,
            parallelism will be automatically chosen based on the available cluster
            resources and estimated in-memory data size.
        read_args: Additional kwargs to pass to the datasource impl.
        ray_remote_args: kwargs passed to ray.remote in the read tasks.

    Returns:
        Dataset that reads data from the datasource.
    """
    ctx = DataContext.get_current()

    if ray_remote_args is None:
        ray_remote_args = {}

    local_uri = False
    paths = read_args.get("paths", None)
    if paths and _is_local_scheme(paths):
        if ray.util.client.ray.is_connected():
            raise ValueError(
                f"The local scheme paths {paths} are not supported in Ray Client."
            )
        ray_remote_args["scheduling_strategy"] = NodeAffinitySchedulingStrategy(
            ray.get_runtime_context().get_node_id(),
            soft=False,
        )
        local_uri = True

    if "scheduling_strategy" not in ray_remote_args:
        ray_remote_args["scheduling_strategy"] = ctx.scheduling_strategy

    force_local = False
    cur_pg = ray.util.get_current_placement_group()
    pa_ds = _lazy_import_pyarrow_dataset()
    if pa_ds:
        partitioning = read_args.get("dataset_kwargs", {}).get("partitioning", None)
        if isinstance(partitioning, pa_ds.Partitioning):
            logger.info(
                "Forcing local metadata resolution since the provided partitioning "
                f"{partitioning} is not serializable."
            )
            force_local = True

    if force_local:
        (
            requested_parallelism,
            min_safe_parallelism,
            inmemory_size,
            read_tasks,
        ) = _get_read_tasks(datasource, ctx, cur_pg, parallelism, local_uri, read_args)
    else:
        # Prepare read in a remote task at same node.
        # NOTE: in Ray client mode, this is expected to be run on head node.
        # So we aren't attempting metadata resolution from the client machine.
        scheduling_strategy = NodeAffinitySchedulingStrategy(
            ray.get_runtime_context().get_node_id(),
            soft=False,
        )
        get_read_tasks = cached_remote_fn(
            _get_read_tasks, retry_exceptions=False, num_cpus=0
        ).options(scheduling_strategy=scheduling_strategy)

        (
            requested_parallelism,
            min_safe_parallelism,
            inmemory_size,
            read_tasks,
        ) = ray.get(
            get_read_tasks.remote(
                datasource,
                ctx,
                cur_pg,
                parallelism,
                local_uri,
                _wrap_arrow_serialization_workaround(read_args),
            )
        )

    # Compute the number of blocks the read will return. If the number of blocks is
    # expected to be less than the requested parallelism, boost the number of blocks
    # by adding an additional split into `k` pieces to each read task.
    if read_tasks:
        if inmemory_size:
            expected_block_size = inmemory_size / len(read_tasks)
            logger.debug(f"Expected block size {expected_block_size}")
            size_based_splits = round(
                max(1, expected_block_size / ctx.target_max_block_size)
            )
        else:
            size_based_splits = 1
        logger.debug(f"Size based split factor {size_based_splits}")
        estimated_num_blocks = len(read_tasks) * size_based_splits
        logger.debug(f"Blocks after size splits {estimated_num_blocks}")

        # Add more output splitting for each read task if needed.
        if estimated_num_blocks < requested_parallelism:
            k = math.ceil(requested_parallelism / estimated_num_blocks)
            logger.info(
                f"To satisfy the requested parallelism of {requested_parallelism}, "
                f"each read task output will be split into {k} smaller blocks."
            )
            for r in read_tasks:
                r._set_additional_split_factor(k)
            estimated_num_blocks = estimated_num_blocks * k
        logger.debug("Estimated num output blocks {estimated_num_blocks}")
    else:
        estimated_num_blocks = 0

    read_stage_name = f"Read{datasource.get_name()}"
    available_cpu_slots = ray.available_resources().get("CPU", 1)
    if (
        requested_parallelism
        and len(read_tasks) > available_cpu_slots * 4
        and len(read_tasks) >= 5000
    ):
        logger.warn(
            f"{WARN_PREFIX} The requested parallelism of {requested_parallelism} "
            "is more than 4x the number of available CPU slots in the cluster of "
            f"{available_cpu_slots}. This can "
            "lead to slowdowns during the data reading phase due to excessive "
            "task creation. Reduce the parallelism to match with the available "
            "CPU slots in the cluster, or set parallelism to -1 for Ray Data "
            "to automatically determine the parallelism. "
            "You can ignore this message if the cluster is expected to autoscale."
        )

    block_list = LazyBlockList(
        read_tasks,
        read_stage_name=read_stage_name,
        ray_remote_args=ray_remote_args,
        owned_by_consumer=False,
    )
    block_list._estimated_num_blocks = estimated_num_blocks

    # TODO(hchen): move _get_read_tasks and related code to the Read physical operator,
    # after removing LazyBlockList code path.
    read_op = Read(datasource, read_tasks, estimated_num_blocks, ray_remote_args)
    logical_plan = LogicalPlan(read_op)

    return Dataset(
        plan=ExecutionPlan(block_list, block_list.stats(), run_by_consumer=False),
        epoch=0,
        lazy=True,
        logical_plan=logical_plan,
    )


@PublicAPI(stability="alpha")
def read_mongo(
    uri: str,
    database: str,
    collection: str,
    *,
    pipeline: Optional[List[Dict]] = None,
    schema: Optional["pymongoarrow.api.Schema"] = None,
    parallelism: int = -1,
    ray_remote_args: Dict[str, Any] = None,
    **mongo_args,
) -> Dataset:
    """Create an Arrow dataset from MongoDB.

    The data to read from is specified via the ``uri``, ``database`` and ``collection``
    of the MongoDB. The dataset is created from the results of executing
    ``pipeline`` against the ``collection``. If ``pipeline`` is None, the entire
    ``collection`` will be read.

    You can check out more details here about these MongoDB concepts:
    - URI: https://www.mongodb.com/docs/manual/reference/connection-string/
    - Database and Collection: https://www.mongodb.com/docs/manual/core/databases-and-collections/
    - Pipeline: https://www.mongodb.com/docs/manual/core/aggregation-pipeline/

    To read the MongoDB in parallel, the execution of the pipeline is run on partitions
    of the collection, with a Ray read task to handle a partition. Partitions are
    created in an attempt to evenly distribute the documents into the specified number
    of partitions. The number of partitions is determined by ``parallelism`` which can
    be requested from this interface or automatically chosen if unspecified (see the
    ``parallelism`` arg below).

    Examples:
        >>> import ray
        >>> from pymongoarrow.api import Schema # doctest: +SKIP
        >>> ds = ray.data.read_mongo( # doctest: +SKIP
        ...     uri="mongodb://username:password@mongodb0.example.com:27017/?authSource=admin", # noqa: E501
        ...     database="my_db",
        ...     collection="my_collection",
        ...     pipeline=[{"$match": {"col2": {"$gte": 0, "$lt": 100}}}, {"$sort": "sort_field"}], # noqa: E501
        ...     schema=Schema({"col1": pa.string(), "col2": pa.int64()}),
        ...     parallelism=10,
        ... )

    Args:
        uri: The URI of the source MongoDB where the dataset will be
            read from. For the URI format, see details in
            https://www.mongodb.com/docs/manual/reference/connection-string/.
        database: The name of the database hosted in the MongoDB. This database
            must exist otherwise ValueError will be raised.
        collection: The name of the collection in the database. This collection
            must exist otherwise ValueError will be raised.
        pipeline: A MongoDB pipeline, which will be executed on the given collection
            with results used to create Dataset. If None, the entire collection will
            be read.
        schema: The schema used to read the collection. If None, it'll be inferred from
            the results of pipeline.
        parallelism: The requested parallelism of the read. If -1, it will be
            automatically chosen based on the available cluster resources and estimated
            in-memory data size.
        ray_remote_args: kwargs passed to ray.remote in the read tasks.
        mongo_args: kwargs passed to aggregate_arrow_all() in pymongoarrow in producing
            Arrow-formatted results.

    Returns:
        Dataset producing Arrow records from the results of executing the pipeline
        on the specified MongoDB collection.
    """
    return read_datasource(
        MongoDatasource(),
        parallelism=parallelism,
        uri=uri,
        database=database,
        collection=collection,
        pipeline=pipeline,
        schema=schema,
        ray_remote_args=ray_remote_args,
        **mongo_args,
    )


@PublicAPI
def read_parquet(
    paths: Union[str, List[str]],
    *,
    filesystem: Optional["pyarrow.fs.FileSystem"] = None,
    columns: Optional[List[str]] = None,
    parallelism: int = -1,
    ray_remote_args: Dict[str, Any] = None,
    tensor_column_schema: Optional[Dict[str, Tuple[np.dtype, Tuple[int, ...]]]] = None,
    meta_provider: ParquetMetadataProvider = DefaultParquetMetadataProvider(),
    **arrow_parquet_args,
) -> Dataset:
    """Create an Arrow dataset from parquet files.

    Examples:
        >>> import ray
        >>> # Read a directory of files in remote storage.
        >>> ray.data.read_parquet("s3://bucket/path") # doctest: +SKIP

        >>> # Read multiple local files.
        >>> ray.data.read_parquet(["/path/to/file1", "/path/to/file2"]) # doctest: +SKIP

        >>> # Specify a schema for the parquet file.
        >>> import pyarrow as pa
        >>> fields = [("sepal.length", pa.float64()),
        ...           ("sepal.width", pa.float64()),
        ...           ("petal.length", pa.float64()),
        ...           ("petal.width", pa.float64()),
        ...           ("variety", pa.string())]
        >>> ray.data.read_parquet("example://iris.parquet",
        ...     schema=pa.schema(fields))
        Dataset(
           num_blocks=...,
           num_rows=150,
           schema={
              sepal.length: double,
              sepal.width: double,
              petal.length: double,
              petal.width: double,
              variety: string
           }
        )

        The Parquet reader also supports projection and filter pushdown, allowing column
        selection and row filtering to be pushed down to the file scan.

        .. testcode::

            import pyarrow as pa

            # Create a Dataset by reading a Parquet file, pushing column selection and
            # row filtering down to the file scan.
            ds = ray.data.read_parquet(
                "example://iris.parquet",
                columns=["sepal.length", "variety"],
                filter=pa.dataset.field("sepal.length") > 5.0,
            )

            ds.show(2)

        .. testoutput::

            {'sepal.length': 5.1, 'variety': 'Setosa'}
            {'sepal.length': 5.4, 'variety': 'Setosa'}

        For further arguments you can pass to pyarrow as a keyword argument, see
        https://arrow.apache.org/docs/python/generated/pyarrow.dataset.Scanner.html#pyarrow.dataset.Scanner.from_fragment

    Args:
        paths: A single file path or directory, or a list of file paths. Multiple
            directories are not supported.
        filesystem: The filesystem implementation to read from. These are specified in
            https://arrow.apache.org/docs/python/api/filesystems.html#filesystem-implementations.
        columns: A list of column names to read.
        parallelism: The requested parallelism of the read. Parallelism may be
            limited by the number of files of the dataset.
        ray_remote_args: kwargs passed to ray.remote in the read tasks.
        tensor_column_schema: A dict of column name --> tensor dtype and shape
            mappings for converting a Parquet column containing serialized
            tensors (ndarrays) as their elements to our tensor column extension
            type. This assumes that the tensors were serialized in the raw
            NumPy array format in C-contiguous order (e.g. via
            `arr.tobytes()`).
        meta_provider: File metadata provider. Custom metadata providers may
            be able to resolve file metadata more quickly and/or accurately.
        arrow_parquet_args: Other parquet read options to pass to pyarrow, see
            https://arrow.apache.org/docs/python/generated/pyarrow.dataset.Scanner.html#pyarrow.dataset.Scanner.from_fragment

    Returns:
        Dataset producing Arrow records read from the specified paths.
    """
    arrow_parquet_args = _resolve_parquet_args(
        tensor_column_schema,
        **arrow_parquet_args,
    )
    return read_datasource(
        ParquetDatasource(),
        parallelism=parallelism,
        paths=paths,
        filesystem=filesystem,
        columns=columns,
        ray_remote_args=ray_remote_args,
        meta_provider=meta_provider,
        **arrow_parquet_args,
    )


@PublicAPI(stability="beta")
def read_images(
    paths: Union[str, List[str]],
    *,
    filesystem: Optional["pyarrow.fs.FileSystem"] = None,
    parallelism: int = -1,
    meta_provider: BaseFileMetadataProvider = _ImageFileMetadataProvider(),
    ray_remote_args: Dict[str, Any] = None,
    arrow_open_file_args: Optional[Dict[str, Any]] = None,
    partition_filter: Optional[
        PathPartitionFilter
    ] = ImageDatasource.file_extension_filter(),
    partitioning: Partitioning = None,
    size: Optional[Tuple[int, int]] = None,
    mode: Optional[str] = None,
    include_paths: bool = False,
    ignore_missing_paths: bool = False,
) -> Dataset:
    """Read images from the specified paths.

    Examples:
        >>> import ray
        >>> path = "s3://anonymous@air-example-data-2/movie-image-small-filesize-1GB"
        >>> ds = ray.data.read_images(path)  # doctest: +SKIP
        >>> ds  # doctest: +SKIP
        Dataset(num_blocks=..., num_rows=41979, schema={image: numpy.ndarray(ndim=3, dtype=uint8)})

        If you need image file paths, set ``include_paths=True``.

        >>> ds = ray.data.read_images(path, include_paths=True)  # doctest: +SKIP
        >>> ds  # doctest: +SKIP
        Dataset(num_blocks=..., num_rows=41979, schema={image: numpy.ndarray(ndim=3, dtype=uint8), path: string})
        >>> ds.take(1)[0]["path"]  # doctest: +SKIP
        'air-example-data-2/movie-image-small-filesize-1GB/0.jpg'

        If your images are arranged like:

        .. code::

            root/dog/xxx.png
            root/dog/xxy.png

            root/cat/123.png
            root/cat/nsdf3.png

        Then you can include the labels by specifying a
        :class:`~ray.data.datasource.partitioning.Partitioning`.

        >>> import ray
        >>> from ray.data.datasource.partitioning import Partitioning
        >>> root = "example://tiny-imagenet-200/train"
        >>> partitioning = Partitioning("dir", field_names=["class"], base_dir=root)
        >>> ds = ray.data.read_images(root, size=(224, 224), partitioning=partitioning)  # doctest: +SKIP
        >>> ds  # doctest: +SKIP
        Dataset(num_blocks=..., num_rows=94946, schema={image: TensorDtype(shape=(224, 224, 3), dtype=uint8), class: object})

    Args:
        paths: A single file/directory path or a list of file/directory paths.
            A list of paths can contain both files and directories.
        filesystem: The filesystem implementation to read from.
        parallelism: The requested parallelism of the read. Parallelism may be
            limited by the number of files of the dataset.
        meta_provider: File metadata provider. Custom metadata providers may
            be able to resolve file metadata more quickly and/or accurately.
        ray_remote_args: kwargs passed to ray.remote in the read tasks.
        arrow_open_file_args: kwargs passed to
            ``pyarrow.fs.FileSystem.open_input_file``.
        partition_filter: Path-based partition filter, if any. Can be used
            with a custom callback to read only selected partitions of a dataset.
            By default, this filters out any file paths whose file extension does not
            match ``*.png``, ``*.jpg``, ``*.jpeg``, ``*.tiff``, ``*.bmp``, or ``*.gif``.
        partitioning: A :class:`~ray.data.datasource.partitioning.Partitioning` object
            that describes how paths are organized. Defaults to ``None``.
        size: The desired height and width of loaded images. If unspecified, images
            retain their original shape.
        mode: A `Pillow mode <https://pillow.readthedocs.io/en/stable/handbook/concepts.html#modes>`_
            describing the desired type and depth of pixels. If unspecified, image
            modes are inferred by
            `Pillow <https://pillow.readthedocs.io/en/stable/index.html>`_.
        include_paths: If ``True``, include the path to each image. File paths are
            stored in the ``'path'`` column.
        ignore_missing_paths: If True, ignores any file/directory paths in ``paths``
            that are not found. Defaults to False.

    Returns:
        A :class:`~ray.data.Dataset` producing tensors that represent the images at
        the specified paths. For information on working with tensors, read the
        :ref:`tensor data guide <working_with_tensors>`.

    Raises:
        ValueError: if ``size`` contains non-positive numbers.
        ValueError: if ``mode`` is unsupported.
    """  # noqa: E501
    return read_datasource(
        ImageDatasource(),
        paths=paths,
        filesystem=filesystem,
        parallelism=parallelism,
        meta_provider=meta_provider,
        ray_remote_args=ray_remote_args,
        open_stream_args=arrow_open_file_args,
        partition_filter=partition_filter,
        partitioning=partitioning,
        size=size,
        mode=mode,
        include_paths=include_paths,
        ignore_missing_paths=ignore_missing_paths,
    )


@PublicAPI
def read_parquet_bulk(
    paths: Union[str, List[str]],
    *,
    filesystem: Optional["pyarrow.fs.FileSystem"] = None,
    columns: Optional[List[str]] = None,
    parallelism: int = -1,
    ray_remote_args: Dict[str, Any] = None,
    arrow_open_file_args: Optional[Dict[str, Any]] = None,
    tensor_column_schema: Optional[Dict[str, Tuple[np.dtype, Tuple[int, ...]]]] = None,
    meta_provider: BaseFileMetadataProvider = FastFileMetadataProvider(),
    partition_filter: Optional[PathPartitionFilter] = (
        ParquetBaseDatasource.file_extension_filter()
    ),
    **arrow_parquet_args,
) -> Dataset:
    """Create an Arrow dataset from a large number (such as >1K) of parquet files
    quickly.

    By default, ONLY file paths should be provided as input (i.e. no directory paths),
    and an OSError will be raised if one or more paths point to directories. If your
    use-case requires directory paths, then the metadata provider should be changed to
    one that supports directory expansion (e.g. ``DefaultFileMetadataProvider``).

    Offers improved performance vs. :func:`read_parquet` due to not using PyArrow's
    ``ParquetDataset`` abstraction, whose latency scales linearly with the number of
    input files due to collecting all file metadata on a single node.

    Also supports a wider variety of input Parquet file types than :func:`read_parquet`
    due to not trying to merge and resolve a unified schema for all files.

    However, unlike :func:`read_parquet`, this does not offer file metadata resolution
    by default, so a custom metadata provider should be provided if your use-case
    requires a unified schema, block sizes, row counts, etc.

    Examples:
        >>> # Read multiple local files. You should always provide only input file
        >>> # paths (i.e. no directory paths) when known to minimize read latency.
        >>> ray.data.read_parquet_bulk( # doctest: +SKIP
        ...     ["/path/to/file1", "/path/to/file2"])

        >>> # Read a directory of files in remote storage. Caution should be taken
        >>> # when providing directory paths, since the time to both check each path
        >>> # type and expand its contents may result in greatly increased latency
        >>> # and/or request rate throttling from cloud storage service providers.
        >>> ray.data.read_parquet_bulk( # doctest: +SKIP
        ...     "s3://bucket/path",
        ...     meta_provider=DefaultFileMetadataProvider())

    Args:
        paths: A single file path or a list of file paths. If one or more directories
            are provided, then ``meta_provider`` should also be set to an implementation
            that supports directory expansion (e.g. ``DefaultFileMetadataProvider``).
        filesystem: The filesystem implementation to read from.
        columns: A list of column names to read.
        parallelism: The requested parallelism of the read. Parallelism may be
            limited by the number of files of the dataset.
        ray_remote_args: kwargs passed to ray.remote in the read tasks.
        arrow_open_file_args: kwargs passed to
            ``pyarrow.fs.FileSystem.open_input_file``.
        tensor_column_schema: A dict of column name --> tensor dtype and shape
            mappings for converting a Parquet column containing serialized
            tensors (ndarrays) as their elements to our tensor column extension
            type. This assumes that the tensors were serialized in the raw
            NumPy array format in C-contiguous order (e.g. via
            ``arr.tobytes()``).
        meta_provider: File metadata provider. Defaults to a fast file metadata
            provider that skips file size collection and requires all input paths to be
            files. Change to ``DefaultFileMetadataProvider`` or a custom metadata
            provider if directory expansion and/or file metadata resolution is required.
        partition_filter: Path-based partition filter, if any. Can be used
            with a custom callback to read only selected partitions of a dataset.
            By default, this filters out any file paths whose file extension does not
            match "*.parquet*".
        arrow_parquet_args: Other parquet read options to pass to pyarrow.

    Returns:
        Dataset producing Arrow records read from the specified paths.
    """
    arrow_parquet_args = _resolve_parquet_args(
        tensor_column_schema,
        **arrow_parquet_args,
    )
    return read_datasource(
        ParquetBaseDatasource(),
        parallelism=parallelism,
        paths=paths,
        filesystem=filesystem,
        columns=columns,
        ray_remote_args=ray_remote_args,
        open_stream_args=arrow_open_file_args,
        meta_provider=meta_provider,
        partition_filter=partition_filter,
        **arrow_parquet_args,
    )


@PublicAPI
def read_json(
    paths: Union[str, List[str]],
    *,
    filesystem: Optional["pyarrow.fs.FileSystem"] = None,
    parallelism: int = -1,
    ray_remote_args: Dict[str, Any] = None,
    arrow_open_stream_args: Optional[Dict[str, Any]] = None,
    meta_provider: BaseFileMetadataProvider = DefaultFileMetadataProvider(),
    partition_filter: Optional[
        PathPartitionFilter
    ] = JSONDatasource.file_extension_filter(),
    partitioning: Partitioning = Partitioning("hive"),
    ignore_missing_paths: bool = False,
    **arrow_json_args,
) -> Dataset:
    """Create an Arrow dataset from json files.

    Examples:
        >>> import ray
        >>> # Read a directory of files in remote storage.
        >>> ray.data.read_json("s3://bucket/path") # doctest: +SKIP

        >>> # Read multiple local files.
        >>> ray.data.read_json(["/path/to/file1", "/path/to/file2"]) # doctest: +SKIP

        >>> # Read multiple directories.
        >>> ray.data.read_json( # doctest: +SKIP
        ...     ["s3://bucket/path1", "s3://bucket/path2"])

        By default, ``read_json`` parses
        `Hive-style partitions <https://athena.guide/articles/hive-style-partitioning/>`_
        from file paths. If your data adheres to a different partitioning scheme, set
        the ``partitioning`` parameter.

        >>> ds = ray.data.read_json("example://year=2022/month=09/sales.json")  # doctest: +SKIP
        >>> ds.take(1)  # doctest: +SKIP
        [{'order_number': 10107, 'quantity': 30, 'year': '2022', 'month': '09'}

    Args:
        paths: A single file/directory path or a list of file/directory paths.
            A list of paths can contain both files and directories.
        filesystem: The filesystem implementation to read from.
        parallelism: The requested parallelism of the read. Parallelism may be
            limited by the number of files of the dataset.
        ray_remote_args: kwargs passed to ray.remote in the read tasks.
        arrow_open_stream_args: kwargs passed to
            pyarrow.fs.FileSystem.open_input_stream
        meta_provider: File metadata provider. Custom metadata providers may
            be able to resolve file metadata more quickly and/or accurately.
        partition_filter: Path-based partition filter, if any. Can be used
            with a custom callback to read only selected partitions of a dataset.
            By default, this filters out any file paths whose file extension does not
            match "*.json*".
        arrow_json_args: Other json read options to pass to pyarrow.
        partitioning: A :class:`~ray.data.datasource.partitioning.Partitioning` object
            that describes how paths are organized. By default, this function parses
            `Hive-style partitions <https://athena.guide/articles/hive-style-partitioning/>`_.
        ignore_missing_paths: If True, ignores any file paths in ``paths`` that are not
            found. Defaults to False.

    Returns:
        Dataset producing Arrow records read from the specified paths.
    """  # noqa: E501
    return read_datasource(
        JSONDatasource(),
        parallelism=parallelism,
        paths=paths,
        filesystem=filesystem,
        ray_remote_args=ray_remote_args,
        open_stream_args=arrow_open_stream_args,
        meta_provider=meta_provider,
        partition_filter=partition_filter,
        partitioning=partitioning,
        ignore_missing_paths=ignore_missing_paths,
        **arrow_json_args,
    )


@PublicAPI
def read_csv(
    paths: Union[str, List[str]],
    *,
    filesystem: Optional["pyarrow.fs.FileSystem"] = None,
    parallelism: int = -1,
    ray_remote_args: Dict[str, Any] = None,
    arrow_open_stream_args: Optional[Dict[str, Any]] = None,
    meta_provider: BaseFileMetadataProvider = DefaultFileMetadataProvider(),
    partition_filter: Optional[PathPartitionFilter] = None,
    partitioning: Partitioning = Partitioning("hive"),
    ignore_missing_paths: bool = False,
    **arrow_csv_args,
) -> Dataset:
    r"""Create an Arrow dataset from csv files.

    Examples:
        >>> import ray
        >>> # Read a directory of files in remote storage.
        >>> ray.data.read_csv("s3://bucket/path") # doctest: +SKIP

        >>> # Read multiple local files.
        >>> ray.data.read_csv(["/path/to/file1", "/path/to/file2"]) # doctest: +SKIP

        >>> # Read multiple directories.
        >>> ray.data.read_csv( # doctest: +SKIP
        ...     ["s3://bucket/path1", "s3://bucket/path2"])

        >>> # Read files that use a different delimiter. For more uses of ParseOptions see
        >>> # https://arrow.apache.org/docs/python/generated/pyarrow.csv.ParseOptions.html  # noqa: #501
        >>> from pyarrow import csv
        >>> parse_options = csv.ParseOptions(delimiter="\t")
        >>> ray.data.read_csv( # doctest: +SKIP
        ...     "example://iris.tsv",
        ...     parse_options=parse_options)

        >>> # Convert a date column with a custom format from a CSV file.
        >>> # For more uses of ConvertOptions see
        >>> # https://arrow.apache.org/docs/python/generated/pyarrow.csv.ConvertOptions.html  # noqa: #501
        >>> from pyarrow import csv
        >>> convert_options = csv.ConvertOptions(
        ...     timestamp_parsers=["%m/%d/%Y"])
        >>> ray.data.read_csv( # doctest: +SKIP
        ...     "example://dow_jones_index.csv",
        ...     convert_options=convert_options)

        By default, ``read_csv`` parses
        `Hive-style partitions <https://athena.guide/articles/hive-style-partitioning/>`_
        from file paths. If your data adheres to a different partitioning scheme, set
        the ``partitioning`` parameter.

        >>> ds = ray.data.read_csv("example://year=2022/month=09/sales.csv")  # doctest: +SKIP
        >>> ds.take(1)  # doctest: +SKIP
        [{'order_number': 10107, 'quantity': 30, 'year': '2022', 'month': '09'}]

        By default, ``read_csv`` reads all files from file paths. If you want to filter
        files by file extensions, set the ``partition_filter`` parameter.

        >>> # Read only *.csv files from multiple directories.
        >>> from ray.data.datasource import FileExtensionFilter
        >>> ray.data.read_csv( # doctest: +SKIP
        ...     ["s3://bucket/path1", "s3://bucket/path2"],
        ...     partition_filter=FileExtensionFilter("csv"))

    Args:
        paths: A single file/directory path or a list of file/directory paths.
            A list of paths can contain both files and directories.
        filesystem: The filesystem implementation to read from.
        parallelism: The requested parallelism of the read. Parallelism may be
            limited by the number of files of the dataset.
        ray_remote_args: kwargs passed to ray.remote in the read tasks.
        arrow_open_stream_args: kwargs passed to
            pyarrow.fs.FileSystem.open_input_stream
        meta_provider: File metadata provider. Custom metadata providers may
            be able to resolve file metadata more quickly and/or accurately.
        partition_filter: Path-based partition filter, if any. Can be used
            with a custom callback to read only selected partitions of a dataset.
            By default, this does not filter out any files.
            If wishing to filter out all file paths except those whose file extension
            matches e.g. "*.csv*", a ``FileExtensionFilter("csv")`` can be provided.
        partitioning: A :class:`~ray.data.datasource.partitioning.Partitioning` object
            that describes how paths are organized. By default, this function parses
            `Hive-style partitions <https://athena.guide/articles/hive-style-partitioning/>`_.
        arrow_csv_args: Other csv read options to pass to pyarrow.
        ignore_missing_paths: If True, ignores any file paths in ``paths`` that are not
            found. Defaults to False.

    Returns:
        Dataset producing Arrow records read from the specified paths.
    """  # noqa: E501
    return read_datasource(
        CSVDatasource(),
        parallelism=parallelism,
        paths=paths,
        filesystem=filesystem,
        ray_remote_args=ray_remote_args,
        open_stream_args=arrow_open_stream_args,
        meta_provider=meta_provider,
        partition_filter=partition_filter,
        partitioning=partitioning,
        ignore_missing_paths=ignore_missing_paths,
        **arrow_csv_args,
    )


@PublicAPI
def read_text(
    paths: Union[str, List[str]],
    *,
    encoding: str = "utf-8",
    errors: str = "ignore",
    drop_empty_lines: bool = True,
    filesystem: Optional["pyarrow.fs.FileSystem"] = None,
    parallelism: int = -1,
    ray_remote_args: Optional[Dict[str, Any]] = None,
    arrow_open_stream_args: Optional[Dict[str, Any]] = None,
    meta_provider: BaseFileMetadataProvider = DefaultFileMetadataProvider(),
    partition_filter: Optional[PathPartitionFilter] = None,
    partitioning: Partitioning = None,
    ignore_missing_paths: bool = False,
) -> Dataset:
    """Create a dataset from lines stored in text files.

    Examples:
        >>> import ray
        >>> # Read a directory of files in remote storage.
        >>> ray.data.read_text("s3://bucket/path") # doctest: +SKIP

        >>> # Read multiple local files.
        >>> ray.data.read_text(["/path/to/file1", "/path/to/file2"]) # doctest: +SKIP

    Args:
        paths: A single file path or a list of file paths (or directories).
        encoding: The encoding of the files (e.g., "utf-8" or "ascii").
        errors: What to do with errors on decoding. Specify either "strict",
            "ignore", or "replace". Defaults to "ignore".
        filesystem: The filesystem implementation to read from.
        parallelism: The requested parallelism of the read. Parallelism may be
            limited by the number of files of the stream.
        ray_remote_args: Kwargs passed to ray.remote in the read tasks and
            in the subsequent text decoding map task.
        arrow_open_stream_args: kwargs passed to
            pyarrow.fs.FileSystem.open_input_stream
        meta_provider: File metadata provider. Custom metadata providers may
            be able to resolve file metadata more quickly and/or accurately.
        partition_filter: Path-based partition filter, if any. Can be used
            with a custom callback to read only selected partitions of a stream.
            By default, this does not filter out any files.
            If wishing to filter out all file paths except those whose file extension
            matches e.g. "*.txt*", a ``FileXtensionFilter("txt")`` can be provided.
        partitioning: A :class:`~ray.data.datasource.partitioning.Partitioning` object
            that describes how paths are organized. Defaults to ``None``.
        ignore_missing_paths: If True, ignores any file paths in ``paths`` that are not
            found. Defaults to False.

    Returns:
        Dataset producing lines of text read from the specified paths.
    """
    return read_datasource(
        TextDatasource(),
        parallelism=parallelism,
        paths=paths,
        filesystem=filesystem,
        ray_remote_args=ray_remote_args,
        open_stream_args=arrow_open_stream_args,
        meta_provider=meta_provider,
        partition_filter=partition_filter,
        partitioning=partitioning,
        drop_empty_lines=drop_empty_lines,
        encoding=encoding,
        ignore_missing_paths=ignore_missing_paths,
    )


@PublicAPI
def read_numpy(
    paths: Union[str, List[str]],
    *,
    filesystem: Optional["pyarrow.fs.FileSystem"] = None,
    parallelism: int = -1,
    arrow_open_stream_args: Optional[Dict[str, Any]] = None,
    meta_provider: BaseFileMetadataProvider = DefaultFileMetadataProvider(),
    partition_filter: Optional[
        PathPartitionFilter
    ] = NumpyDatasource.file_extension_filter(),
    partitioning: Partitioning = None,
    ignore_missing_paths: bool = False,
    **numpy_load_args,
) -> Dataset:
    """Create an Arrow dataset from numpy files.

    Examples:
        >>> import ray
        >>> # Read a directory of files in remote storage.
        >>> ray.data.read_numpy("s3://bucket/path") # doctest: +SKIP

        >>> # Read multiple local files.
        >>> ray.data.read_numpy(["/path/to/file1", "/path/to/file2"]) # doctest: +SKIP

        >>> # Read multiple directories.
        >>> ray.data.read_numpy( # doctest: +SKIP
        ...     ["s3://bucket/path1", "s3://bucket/path2"])

    Args:
        paths: A single file/directory path or a list of file/directory paths.
            A list of paths can contain both files and directories.
        filesystem: The filesystem implementation to read from.
        parallelism: The requested parallelism of the read. Parallelism may be
            limited by the number of files of the dataset.
        arrow_open_stream_args: kwargs passed to
            pyarrow.fs.FileSystem.open_input_stream
        numpy_load_args: Other options to pass to np.load.
        meta_provider: File metadata provider. Custom metadata providers may
            be able to resolve file metadata more quickly and/or accurately.
        partition_filter: Path-based partition filter, if any. Can be used
            with a custom callback to read only selected partitions of a dataset.
            By default, this filters out any file paths whose file extension does not
            match "*.npy*".
        partitioning: A :class:`~ray.data.datasource.partitioning.Partitioning` object
            that describes how paths are organized. Defaults to ``None``.
        ignore_missing_paths: If True, ignores any file paths in ``paths`` that are not
            found. Defaults to False.

    Returns:
        Dataset holding Tensor records read from the specified paths.
    """
    return read_datasource(
        NumpyDatasource(),
        parallelism=parallelism,
        paths=paths,
        filesystem=filesystem,
        open_stream_args=arrow_open_stream_args,
        meta_provider=meta_provider,
        partition_filter=partition_filter,
        partitioning=partitioning,
        ignore_missing_paths=ignore_missing_paths,
        **numpy_load_args,
    )


@PublicAPI(stability="alpha")
def read_tfrecords(
    paths: Union[str, List[str]],
    *,
    filesystem: Optional["pyarrow.fs.FileSystem"] = None,
    parallelism: int = -1,
    arrow_open_stream_args: Optional[Dict[str, Any]] = None,
    meta_provider: BaseFileMetadataProvider = DefaultFileMetadataProvider(),
    partition_filter: Optional[PathPartitionFilter] = None,
    ignore_missing_paths: bool = False,
    tf_schema: Optional["schema_pb2.Schema"] = None,
) -> Dataset:
    """Create a dataset from TFRecord files that contain
    `tf.train.Example <https://www.tensorflow.org/api_docs/python/tf/train/Example>`_
    messages.

    .. warning::
        This function exclusively supports ``tf.train.Example`` messages. If a file
        contains a message that isn't of type ``tf.train.Example``, then this function
        errors.

    Examples:
        >>> import os
        >>> import tempfile
        >>> import tensorflow as tf
        >>> features = tf.train.Features(
        ...     feature={
        ...         "length": tf.train.Feature(float_list=tf.train.FloatList(value=[5.1])),
        ...         "width": tf.train.Feature(float_list=tf.train.FloatList(value=[3.5])),
        ...         "species": tf.train.Feature(bytes_list=tf.train.BytesList(value=[b"setosa"])),
        ...     }
        ... )
        >>> example = tf.train.Example(features=features)
        >>> path = os.path.join(tempfile.gettempdir(), "data.tfrecords")
        >>> with tf.io.TFRecordWriter(path=path) as writer:
        ...     writer.write(example.SerializeToString())

        This function reads ``tf.train.Example`` messages into a tabular
        :class:`~ray.data.Dataset`.

        >>> import ray
        >>> ds = ray.data.read_tfrecords(path)
        >>> ds.to_pandas()  # doctest: +SKIP
           length  width    species
        0     5.1    3.5  b'setosa'

        We can also read compressed TFRecord files which uses one of the
        `compression type supported by Arrow <https://arrow.apache.org/docs/python/generated/pyarrow.CompressedInputStream.html>`_:

        >>> compressed_path = os.path.join(tempfile.gettempdir(), "data_compressed.tfrecords")
        >>> options = tf.io.TFRecordOptions(compression_type="GZIP") # "ZLIB" also supported by TensorFlow
        >>> with tf.io.TFRecordWriter(path=compressed_path, options=options) as writer:
        ...     writer.write(example.SerializeToString())

        >>> ds = ray.data.read_tfrecords(
        ...     [compressed_path],
        ...     arrow_open_stream_args={"compression": "gzip"},
        ... )
        >>> ds.to_pandas()  # doctest: +SKIP
           length  width    species
        0     5.1    3.5  b'setosa'

    Args:
        paths: A single file/directory path or a list of file/directory paths.
            A list of paths can contain both files and directories.
        filesystem: The filesystem implementation to read from.
        parallelism: The requested parallelism of the read. Parallelism may be
            limited by the number of files in the dataset.
        arrow_open_stream_args: Key-word arguments passed to
            ``pyarrow.fs.FileSystem.open_input_stream``. To read a compressed TFRecord file,
            pass the corresponding compression type (e.g. for ``GZIP`` or ``ZLIB``, use
            ``arrow_open_stream_args={'compression_type': 'gzip'}``).
        meta_provider: File metadata provider. Custom metadata providers may
            be able to resolve file metadata more quickly and/or accurately.
        partition_filter: Path-based partition filter, if any. Can be used
            with a custom callback to read only selected partitions of a dataset.
            By default, this filters out any file paths whose file extension does not
            match ``"*.tfrecords*"``.
        ignore_missing_paths: If True, ignores any file paths in ``paths`` that are not
            found. Defaults to False.
        tf_schema: Optional TensorFlow Schema which is used to explicitly set the schema
            of the underlying Dataset.

    Returns:
        A :class:`~ray.data.Dataset` that contains the example features.

    Raises:
        ValueError: If a file contains a message that isn't a ``tf.train.Example``.
    """  # noqa: E501
    return read_datasource(
        TFRecordDatasource(),
        parallelism=parallelism,
        paths=paths,
        filesystem=filesystem,
        open_stream_args=arrow_open_stream_args,
        meta_provider=meta_provider,
        partition_filter=partition_filter,
        ignore_missing_paths=ignore_missing_paths,
        tf_schema=tf_schema,
    )


@PublicAPI(stability="alpha")
def read_webdataset(
    paths: Union[str, List[str]],
    *,
    filesystem: Optional["pyarrow.fs.FileSystem"] = None,
    parallelism: int = -1,
    arrow_open_stream_args: Optional[Dict[str, Any]] = None,
    meta_provider: BaseFileMetadataProvider = DefaultFileMetadataProvider(),
    partition_filter: Optional[PathPartitionFilter] = None,
    decoder: Optional[Union[bool, str, callable, list]] = True,
    fileselect: Optional[Union[list, callable]] = None,
    filerename: Optional[Union[list, callable]] = None,
    suffixes: Optional[Union[list, callable]] = None,
    verbose_open: bool = False,
) -> Dataset:
    """Create a dataset from WebDataset files.

    Args:
        paths: A single file/directory path or a list of file/directory paths.
            A list of paths can contain both files and directories.
        filesystem: The filesystem implementation to read from.
        parallelism: The requested parallelism of the read. Parallelism may be
            limited by the number of files in the dataset.
        arrow_open_stream_args: Key-word arguments passed to
            ``pyarrow.fs.FileSystem.open_input_stream``. To read a compressed TFRecord file,
            pass the corresponding compression type (e.g. for ``GZIP`` or ``ZLIB``, use
            ``arrow_open_stream_args={'compression_type': 'gzip'}``).
        meta_provider: File metadata provider. Custom metadata providers may
            be able to resolve file metadata more quickly and/or accurately.
        partition_filter: Path-based partition filter, if any. Can be used
            with a custom callback to read only selected partitions of a dataset.
        decoder: A function or list of functions to decode the data.
        fileselect: A callable or list of glob patterns to select files.
        filerename: A function or list of tuples to rename files prior to grouping.
        suffixes: A function or list of suffixes to select for creating samples.
        verbose_open: Whether to print the file names as they are opened.

    Returns:
        A :class:`~ray.data.Dataset` that contains the example features.

    Raises:
        ValueError: If a file contains a message that isn't a ``tf.train.Example``.
    """  # noqa: E501
    return read_datasource(
        WebDatasetDatasource(),
        parallelism=parallelism,
        paths=paths,
        filesystem=filesystem,
        open_stream_args=arrow_open_stream_args,
        meta_provider=meta_provider,
        partition_filter=partition_filter,
        decoder=decoder,
        fileselect=fileselect,
        filerename=filerename,
        suffixes=suffixes,
        verbose_open=verbose_open,
    )


@PublicAPI
def read_binary_files(
    paths: Union[str, List[str]],
    *,
    include_paths: bool = False,
    filesystem: Optional["pyarrow.fs.FileSystem"] = None,
    parallelism: int = -1,
    ray_remote_args: Dict[str, Any] = None,
    arrow_open_stream_args: Optional[Dict[str, Any]] = None,
    meta_provider: BaseFileMetadataProvider = DefaultFileMetadataProvider(),
    partition_filter: Optional[PathPartitionFilter] = None,
    partitioning: Partitioning = None,
    ignore_missing_paths: bool = False,
    output_arrow_format: bool = False,
) -> Dataset:
    """Create a dataset from binary files of arbitrary contents.

    Examples:
        >>> import ray
        >>> # Read a directory of files in remote storage.
        >>> ray.data.read_binary_files("s3://bucket/path") # doctest: +SKIP

        >>> # Read multiple local files.
        >>> ray.data.read_binary_files( # doctest: +SKIP
        ...     ["/path/to/file1", "/path/to/file2"])

    Args:
        paths: A single file path or a list of file paths (or directories).
        include_paths: Whether to include the full path of the file in the
            dataset records. When specified, the stream records will be a
            tuple of the file path and the file contents.
        filesystem: The filesystem implementation to read from.
        ray_remote_args: kwargs passed to ray.remote in the read tasks.
        parallelism: The requested parallelism of the read. Parallelism may be
            limited by the number of files of the stream.
        arrow_open_stream_args: kwargs passed to
            pyarrow.fs.FileSystem.open_input_stream
        meta_provider: File metadata provider. Custom metadata providers may
            be able to resolve file metadata more quickly and/or accurately.
        partition_filter: Path-based partition filter, if any. Can be used
            with a custom callback to read only selected partitions of a dataset.
            By default, this does not filter out any files.
        partitioning: A :class:`~ray.data.datasource.partitioning.Partitioning` object
            that describes how paths are organized. Defaults to ``None``.
        ignore_missing_paths: If True, ignores any file paths in ``paths`` that are not
            found. Defaults to False.
        output_arrow_format: If True, returns data in Arrow format, instead of Python
            list format. Defaults to False.

    Returns:
        Dataset producing records read from the specified paths.
    """
    output_arrow_format = True

    return read_datasource(
        BinaryDatasource(),
        parallelism=parallelism,
        paths=paths,
        include_paths=include_paths,
        filesystem=filesystem,
        ray_remote_args=ray_remote_args,
        open_stream_args=arrow_open_stream_args,
        meta_provider=meta_provider,
        partition_filter=partition_filter,
        partitioning=partitioning,
        ignore_missing_paths=ignore_missing_paths,
        output_arrow_format=output_arrow_format,
    )


@PublicAPI(stability="alpha")
def read_sql(
    sql: str,
    connection_factory: Callable[[], Connection],
    *,
    parallelism: int = -1,
    ray_remote_args: Optional[Dict[str, Any]] = None,
) -> Dataset:
    """Read from a database that provides a
    `Python DB API2-compliant <https://peps.python.org/pep-0249/>`_ connector.

    .. note::

        By default, ``read_sql`` launches multiple read tasks, and each task executes a
        ``LIMIT`` and ``OFFSET`` to fetch a subset of the rows. However, for many
        databases, ``OFFSET`` is slow.

        As a workaround, set ``parallelism=1`` to directly fetch all rows in a single
        task. Note that this approach requires all result rows to fit in the memory of
        single task. If the rows don't fit, your program may raise an out of memory
        error.

    Examples:

        For examples of reading from larger databases like MySQL and PostgreSQL, see
        :ref:`Reading from SQL Databases <reading_sql>`.

        .. testcode::

            import sqlite3

            import ray

            # Create a simple database
            connection = sqlite3.connect("example.db")
            connection.execute("CREATE TABLE movie(title, year, score)")
            connection.execute(
                \"\"\"
                INSERT INTO movie VALUES
                    ('Monty Python and the Holy Grail', 1975, 8.2),
                    ("Monty Python Live at the Hollywood Bowl", 1982, 7.9),
                    ("Monty Python's Life of Brian", 1979, 8.0),
                    ("Rocky II", 1979, 7.3)
                \"\"\"
            )
            connection.commit()
            connection.close()

            def create_connection():
                return sqlite3.connect("example.db")

            # Get all movies
            ds = ray.data.read_sql("SELECT * FROM movie", create_connection)
            # Get movies after the year 1980
            ds = ray.data.read_sql(
                "SELECT title, score FROM movie WHERE year >= 1980", create_connection
            )
            # Get the number of movies per year
            ds = ray.data.read_sql(
                "SELECT year, COUNT(*) FROM movie GROUP BY year", create_connection
            )

    Args:
        sql: The SQL query to execute.
        connection_factory: A function that takes no arguments and returns a
            Python DB API2
            `Connection object <https://peps.python.org/pep-0249/#connection-objects>`_.
        parallelism: The requested parallelism of the read.
        ray_remote_args: Keyword arguments passed to :func:`ray.remote` in read tasks.

    Returns:
        A :class:`Dataset` containing the queried data.
    """
    datasource = SQLDatasource(connection_factory)
    return read_datasource(
        datasource,
        sql=sql,
        parallelism=parallelism,
        ray_remote_args=ray_remote_args,
    )


@PublicAPI
def from_dask(df: "dask.DataFrame") -> MaterializedDataset:
    """Create a dataset from a Dask DataFrame.

    Args:
        df: A Dask DataFrame.

    Returns:
        MaterializedDataset holding Arrow records read from the DataFrame.
    """
    import dask

    from ray.util.dask import ray_dask_get

    partitions = df.to_delayed()
    persisted_partitions = dask.persist(*partitions, scheduler=ray_dask_get)

    import pandas

    def to_ref(df):
        if isinstance(df, pandas.DataFrame):
            return ray.put(df)
        elif isinstance(df, ray.ObjectRef):
            return df
        else:
            raise ValueError(
                "Expected a Ray object ref or a Pandas DataFrame, " f"got {type(df)}"
            )

    ds = from_pandas_refs(
        [to_ref(next(iter(part.dask.values()))) for part in persisted_partitions],
    )
    return ds


@PublicAPI
def from_mars(df: "mars.DataFrame") -> MaterializedDataset:
    """Create a dataset from a MARS dataframe.

    Args:
        df: A MARS dataframe, which must be executed by MARS-on-Ray.

    Returns:
        MaterializedDataset holding Arrow records read from the dataframe.
    """
    import mars.dataframe as md

    ds: Dataset = md.to_ray_dataset(df)
    return ds


@PublicAPI
def from_modin(df: "modin.DataFrame") -> MaterializedDataset:
    """Create a dataset from a Modin dataframe.

    Args:
        df: A Modin dataframe, which must be using the Ray backend.

    Returns:
        MaterializedDataset holding Arrow records read from the dataframe.
    """
    from modin.distributed.dataframe.pandas.partitions import unwrap_partitions

    parts = unwrap_partitions(df, axis=0)
    ds = from_pandas_refs(parts)
    return ds


@PublicAPI
def from_pandas(
    dfs: Union["pandas.DataFrame", List["pandas.DataFrame"]]
) -> MaterializedDataset:
    """Create a dataset from a list of Pandas dataframes.

    Args:
        dfs: A Pandas dataframe or a list of Pandas dataframes.

    Returns:
        MaterializedDataset holding Arrow records read from the dataframes.
    """
    import pandas as pd

    if isinstance(dfs, pd.DataFrame):
        dfs = [dfs]

    from ray.air.util.data_batch_conversion import (
        _cast_ndarray_columns_to_tensor_extension,
    )

    context = DataContext.get_current()
    if context.enable_tensor_extension_casting:
        dfs = [_cast_ndarray_columns_to_tensor_extension(df.copy()) for df in dfs]
    return from_pandas_refs([ray.put(df) for df in dfs])


@DeveloperAPI
def from_pandas_refs(
    dfs: Union[ObjectRef["pandas.DataFrame"], List[ObjectRef["pandas.DataFrame"]]],
) -> MaterializedDataset:
    """Create a dataset from a list of Ray object references to Pandas
    dataframes.

    Args:
        dfs: A Ray object references to pandas dataframe, or a list of
             Ray object references to pandas dataframes.

    Returns:
        MaterializedDataset holding Arrow records read from the dataframes.
    """
    if isinstance(dfs, ray.ObjectRef):
        dfs = [dfs]
    elif isinstance(dfs, list):
        for df in dfs:
            if not isinstance(df, ray.ObjectRef):
                raise ValueError(
                    "Expected list of Ray object refs, "
                    f"got list containing {type(df)}"
                )
    else:
        raise ValueError(
            "Expected Ray object ref or list of Ray object refs, " f"got {type(df)}"
        )

    context = DataContext.get_current()
    if context.enable_pandas_block:
        get_metadata = cached_remote_fn(get_table_block_metadata)
        metadata = ray.get([get_metadata.remote(df) for df in dfs])
        logical_plan = LogicalPlan(FromPandas(dfs, metadata))
        return MaterializedDataset(
            ExecutionPlan(
                BlockList(dfs, metadata, owned_by_consumer=False),
                DatasetStats(stages={"FromPandas": metadata}, parent=None),
                run_by_consumer=False,
            ),
            0,
            True,
            logical_plan,
        )

    df_to_block = cached_remote_fn(pandas_df_to_arrow_block, num_returns=2)

    res = [df_to_block.remote(df) for df in dfs]
    blocks, metadata = map(list, zip(*res))
    metadata = ray.get(metadata)
    logical_plan = LogicalPlan(FromPandas(blocks, metadata))
    return MaterializedDataset(
        ExecutionPlan(
            BlockList(blocks, metadata, owned_by_consumer=False),
            DatasetStats(stages={"FromPandas": metadata}, parent=None),
            run_by_consumer=False,
        ),
        0,
        True,
        logical_plan,
    )


@PublicAPI
def from_numpy(ndarrays: Union[np.ndarray, List[np.ndarray]]) -> MaterializedDataset:
    """Create a dataset from a list of NumPy ndarrays.

    Args:
        ndarrays: A NumPy ndarray or a list of NumPy ndarrays.

    Returns:
        MaterializedDataset holding the given ndarrays.
    """
    if isinstance(ndarrays, np.ndarray):
        ndarrays = [ndarrays]

    return from_numpy_refs([ray.put(ndarray) for ndarray in ndarrays])


@DeveloperAPI
def from_numpy_refs(
    ndarrays: Union[ObjectRef[np.ndarray], List[ObjectRef[np.ndarray]]],
) -> MaterializedDataset:
    """Create a dataset from a list of NumPy ndarray futures.

    Args:
        ndarrays: A Ray object reference to a NumPy ndarray or a list of Ray object
            references to NumPy ndarrays.

    Returns:
        MaterializedDataset holding the given ndarrays.
    """
    if isinstance(ndarrays, ray.ObjectRef):
        ndarrays = [ndarrays]
    elif isinstance(ndarrays, list):
        for ndarray in ndarrays:
            if not isinstance(ndarray, ray.ObjectRef):
                raise ValueError(
                    "Expected list of Ray object refs, "
                    f"got list containing {type(ndarray)}"
                )
    else:
        raise ValueError(
            f"Expected Ray object ref or list of Ray object refs, got {type(ndarray)}"
        )

    ctx = DataContext.get_current()
    ndarray_to_block_remote = cached_remote_fn(ndarray_to_block, num_returns=2)

    res = [ndarray_to_block_remote.remote(ndarray, ctx) for ndarray in ndarrays]
    blocks, metadata = map(list, zip(*res))
    metadata = ray.get(metadata)

    logical_plan = LogicalPlan(FromNumpy(blocks, metadata))

    return MaterializedDataset(
        ExecutionPlan(
            BlockList(blocks, metadata, owned_by_consumer=False),
            DatasetStats(stages={"FromNumpy": metadata}, parent=None),
            run_by_consumer=False,
        ),
        0,
        True,
        logical_plan,
    )


@PublicAPI
def from_arrow(
    tables: Union["pyarrow.Table", bytes, List[Union["pyarrow.Table", bytes]]],
) -> MaterializedDataset:
    """Create a dataset from a list of Arrow tables.

    Args:
        tables: An Arrow table, or a list of Arrow tables,
                or its streaming format in bytes.

    Returns:
        MaterializedDataset holding Arrow records from the tables.
    """
    import pyarrow as pa

    if isinstance(tables, (pa.Table, bytes)):
        tables = [tables]
    return from_arrow_refs([ray.put(t) for t in tables])


@DeveloperAPI
def from_arrow_refs(
    tables: Union[
        ObjectRef[Union["pyarrow.Table", bytes]],
        List[ObjectRef[Union["pyarrow.Table", bytes]]],
    ],
) -> MaterializedDataset:
    """Create a dataset from a set of Arrow tables.

    Args:
        tables: A Ray object reference to Arrow table, or list of Ray object
                references to Arrow tables, or its streaming format in bytes.

    Returns:
        MaterializedDataset holding Arrow records from the tables.
    """
    if isinstance(tables, ray.ObjectRef):
        tables = [tables]

    get_metadata = cached_remote_fn(get_table_block_metadata)
    metadata = ray.get([get_metadata.remote(t) for t in tables])
    logical_plan = LogicalPlan(FromArrow(tables, metadata))

    return MaterializedDataset(
        ExecutionPlan(
            BlockList(tables, metadata, owned_by_consumer=False),
            DatasetStats(stages={"FromArrow": metadata}, parent=None),
            run_by_consumer=False,
        ),
        0,
        True,
        logical_plan,
    )


@PublicAPI
def from_spark(
    df: "pyspark.sql.DataFrame", *, parallelism: Optional[int] = None
) -> MaterializedDataset:
    """Create a dataset from a Spark dataframe.

    Args:
        spark: A SparkSession, which must be created by RayDP (Spark-on-Ray).
        df: A Spark dataframe, which must be created by RayDP (Spark-on-Ray).
            parallelism: The amount of parallelism to use for the dataset.
            If not provided, it will be equal to the number of partitions of
            the original Spark dataframe.

    Returns:
        MaterializedDataset holding Arrow records read from the dataframe.
    """
    import raydp

    return raydp.spark.spark_dataframe_to_ray_dataset(df, parallelism)


@PublicAPI
def from_huggingface(
    dataset: Union["datasets.Dataset", "datasets.DatasetDict"],
) -> Union[MaterializedDataset, Dict[str, MaterializedDataset]]:
    """Create a dataset from a Hugging Face Datasets Dataset.

    This function is not parallelized, and is intended to be used
    with Hugging Face Datasets that are loaded into memory (as opposed
    to memory-mapped).

    Example:

    .. doctest::

        >>> import ray
        >>> import datasets
        >>> hf_dataset = datasets.load_dataset("tweet_eval", "emotion")
        Downloading ...
        >>> ray_ds = ray.data.from_huggingface(hf_dataset)
        >>> ray_ds
        {'train': MaterializedDataset(
           num_blocks=...,
           num_rows=3257,
           schema={text: string, label: int64}
        ), 'test': MaterializedDataset(
           num_blocks=...,
           num_rows=1421,
           schema={text: string, label: int64}
        ), 'validation': MaterializedDataset(
           num_blocks=...,
           num_rows=374,
           schema={text: string, label: int64}
        )}
        >>> ray_ds = ray.data.from_huggingface(hf_dataset["train"])
        >>> ray_ds
        MaterializedDataset(
           num_blocks=...,
           num_rows=3257,
           schema={text: string, label: int64}
        )

    Args:
        dataset: A Hugging Face Dataset, or DatasetDict. IterableDataset is not
            supported. ``IterableDataset`` is not supported.

    Returns:
        Dataset holding Arrow records from the Hugging Face Dataset, or a dict of
            datasets in case dataset is a DatasetDict.
    """
    import datasets

    def convert(ds: "datasets.Dataset") -> Dataset:
        # To get the resulting Arrow table from a Hugging Face Dataset after
        # applying transformations (e.g. train_test_split(), shard(), select()),
        # we create a copy of the Arrow table, which applies the indices
        # mapping from the transformations.
        hf_ds_arrow = ds.with_format("arrow")
        ray_ds = from_arrow(hf_ds_arrow[:])
        return ray_ds

    if isinstance(dataset, datasets.DatasetDict):
        available_keys = list(dataset.keys())
        logger.warning(
            "You provided a Huggingface DatasetDict which contains multiple "
            "datasets. The output of `from_huggingface` is a dictionary of Ray "
            "Datasets. To convert just a single Huggingface Dataset to a "
            "Ray Dataset, specify a split. For example, "
            "`ray.data.from_huggingface(my_dataset_dictionary"
            f"['{available_keys[0]}'])`. "
            f"Available splits are {available_keys}."
        )
        return {k: convert(ds) for k, ds in dataset.items()}
    elif isinstance(dataset, datasets.Dataset):
        return convert(dataset)
    else:
        raise TypeError(
            "`dataset` must be a `datasets.Dataset` or `datasets.DatasetDict`."
            f"got {type(dataset)}"
        )


@PublicAPI
def from_tf(
    dataset: "tf.data.Dataset",
) -> MaterializedDataset:
    """Create a dataset from a TensorFlow dataset.

    This function is inefficient. Use it to read small datasets or prototype.

    .. warning::
        If your dataset is large, this function may execute slowly or raise an
        out-of-memory error. To avoid issues, read the underyling data with a function
        like :meth:`~ray.data.read_images`.

    .. note::
        This function isn't paralellized. It loads the entire dataset into the local
        node's memory before moving the data to the distributed object store.

    Examples:
        >>> import ray
        >>> import tensorflow_datasets as tfds
        >>> dataset, _ = tfds.load('cifar10', split=["train", "test"])  # doctest: +SKIP
        >>> ds = ray.data.from_tf(dataset)  # doctest: +SKIP
        >>> ds  # doctest: +SKIP
        Dataset(num_blocks=..., num_rows=50000, schema={id: binary, image: numpy.ndarray(shape=(32, 32, 3), dtype=uint8), label: int64})
        >>> ds.take(1)  # doctest: +SKIP
        [{'id': b'train_16399', 'image': array([[[143,  96,  70],
        [141,  96,  72],
        [135,  93,  72],
        ...,
        [ 96,  37,  19],
        [105,  42,  18],
        [104,  38,  20]],

       ...,

       [[195, 161, 126],
        [187, 153, 123],
        [186, 151, 128],
        ...,
        [212, 177, 147],
        [219, 185, 155],
        [221, 187, 157]]], dtype=uint8), 'label': 7}]

    Args:
        dataset: A TensorFlow dataset.

    Returns:
        A :class:`MaterializedDataset` that contains the samples stored in the
        TensorFlow dataset.
    """  # noqa: E501
    # FIXME: `as_numpy_iterator` errors if `dataset` contains ragged tensors.
    return from_items(list(dataset.as_numpy_iterator()))


@PublicAPI
def from_torch(
    dataset: "torch.utils.data.Dataset",
) -> MaterializedDataset:
    """Create a dataset from a Torch dataset.

    This function is inefficient. Use it to read small datasets or prototype.

    .. warning::
        If your dataset is large, this function may execute slowly or raise an
        out-of-memory error. To avoid issues, read the underyling data with a function
        like :meth:`~ray.data.read_images`.

    .. note::
        This function isn't paralellized. It loads the entire dataset into the head
        node's memory before moving the data to the distributed object store.

    Examples:
        >>> import ray
        >>> from torchvision import datasets
        >>> dataset = datasets.MNIST("data", download=True)  # doctest: +SKIP
        >>> ds = ray.data.from_torch(dataset)  # doctest: +SKIP
        >>> ds  # doctest: +SKIP
        Dataset(num_blocks=..., num_rows=60000, schema={item: object})
        >>> ds.take(1)  # doctest: +SKIP
        {"item": (<PIL.Image.Image image mode=L size=28x28 at 0x...>, 5)}

    Args:
        dataset: A Torch dataset.

    Returns:
        A :class:`MaterializedDataset` containing the Torch dataset samples.
    """
    return from_items(list(dataset))


def _get_read_tasks(
    ds: Datasource,
    ctx: DataContext,
    cur_pg: Optional[PlacementGroup],
    parallelism: int,
    local_uri: bool,
    kwargs: dict,
) -> Tuple[int, int, Optional[int], List[ReadTask]]:
    """Generates read tasks.

    Args:
        ds: Datasource to read from.
        ctx: Dataset config to use.
        cur_pg: The current placement group, if any.
        parallelism: The user-requested parallelism, or -1 for autodetection.
        kwargs: Additional kwargs to pass to the reader.

    Returns:
        Request parallelism from the datasource, the min safe parallelism to avoid
        OOM, the estimated inmemory data size, and list of read tasks generated.
    """
    kwargs = _unwrap_arrow_serialization_workaround(kwargs)
    if local_uri:
        kwargs["local_uri"] = local_uri
    DataContext._set_current(ctx)
    reader = ds.create_reader(**kwargs)
    requested_parallelism, min_safe_parallelism, mem_size = _autodetect_parallelism(
        parallelism, cur_pg, DataContext.get_current(), reader
    )
    return (
        requested_parallelism,
        min_safe_parallelism,
        mem_size,
        reader.get_read_tasks(requested_parallelism),
    )


def _resolve_parquet_args(
    tensor_column_schema: Optional[Dict[str, Tuple[np.dtype, Tuple[int, ...]]]] = None,
    **arrow_parquet_args,
) -> Dict[str, Any]:
    if tensor_column_schema is not None:
        existing_block_udf = arrow_parquet_args.pop("_block_udf", None)

        def _block_udf(block: "pyarrow.Table") -> "pyarrow.Table":
            from ray.data.extensions import ArrowTensorArray

            for tensor_col_name, (dtype, shape) in tensor_column_schema.items():
                # NOTE(Clark): We use NumPy to consolidate these potentially
                # non-contiguous buffers, and to do buffer bookkeeping in
                # general.
                np_col = _create_possibly_ragged_ndarray(
                    [
                        np.ndarray(shape, buffer=buf.as_buffer(), dtype=dtype)
                        for buf in block.column(tensor_col_name)
                    ]
                )

                block = block.set_column(
                    block._ensure_integer_index(tensor_col_name),
                    tensor_col_name,
                    ArrowTensorArray.from_numpy(np_col),
                )
            if existing_block_udf is not None:
                # Apply UDF after casting the tensor columns.
                block = existing_block_udf(block)
            return block

        arrow_parquet_args["_block_udf"] = _block_udf
    return arrow_parquet_args<|MERGE_RESOLUTION|>--- conflicted
+++ resolved
@@ -109,14 +109,6 @@
     Use this method to create small datasets for testing and exploration.
 
     Examples:
-<<<<<<< HEAD
-        >>> import ray
-        >>> ds = ray.data.from_items([1, 2, 3, 4, 5]) # doctest: +SKIP
-        >>> ds # doctest: +SKIP
-        MaterializedDataset(num_blocks=..., num_rows=5, schema={item: int64})
-        >>> ds.take_batch(2) # doctest: +SKIP
-        {"item": array([1, 2])}
-=======
 
         .. testcode::
 
@@ -131,7 +123,6 @@
             Column  Type
             ------  ----
             item    int64
->>>>>>> 6489872d
 
     Args:
         items: List of local Python objects.
