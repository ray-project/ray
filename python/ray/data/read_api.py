--- conflicted
+++ resolved
@@ -126,14 +126,7 @@
     Args:
         items: List of local Python objects.
         parallelism: The amount of parallelism to use for the dataset.
-<<<<<<< HEAD
             Parallelism might be limited by the number of items.
-        output_arrow_format: If ``True``, return data in Arrow format, raising an
-            error if this is not possible. Defaults to ``False``. This option is rarely
-            used.
-=======
-            Parallelism may be limited by the number of items.
->>>>>>> 19e84376
 
     Returns:
         A :class:`~ray.data.Dataset` holding the items.
