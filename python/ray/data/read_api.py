import collections
import logging
import os
from typing import (
    TYPE_CHECKING,
    Any,
    Callable,
    Dict,
    List,
    Literal,
    Optional,
    Tuple,
    TypeVar,
    Union,
)

import numpy as np

import ray
from ray._private.auto_init_hook import wrap_auto_init
from ray.air.util.tensor_extensions.utils import _create_possibly_ragged_ndarray
from ray.data._internal.block_list import BlockList
from ray.data._internal.delegating_block_builder import DelegatingBlockBuilder
from ray.data._internal.lazy_block_list import LazyBlockList
from ray.data._internal.logical.operators.from_operators import (
    FromArrow,
    FromItems,
    FromNumpy,
    FromPandas,
)
from ray.data._internal.logical.operators.read_operator import Read
from ray.data._internal.logical.optimizers import LogicalPlan
from ray.data._internal.plan import ExecutionPlan
from ray.data._internal.remote_fn import cached_remote_fn
from ray.data._internal.stats import DatasetStats
from ray.data._internal.util import (
    _autodetect_parallelism,
    _lazy_import_pyarrow_dataset,
    _warn_on_high_parallelism,
    get_table_block_metadata,
    ndarray_to_block,
    pandas_df_to_arrow_block,
)
from ray.data.block import Block, BlockAccessor, BlockExecStats, BlockMetadata
from ray.data.context import DataContext
from ray.data.dataset import Dataset, MaterializedDataset
from ray.data.datasource import (
    BaseFileMetadataProvider,
    BigQueryDatasource,
    BinaryDatasource,
    Connection,
    CSVDatasource,
    Datasource,
    ImageDatasource,
    JSONDatasource,
    MongoDatasource,
    NumpyDatasource,
    ParquetBaseDatasource,
    ParquetDatasource,
    ParquetMetadataProvider,
    PathPartitionFilter,
    RangeDatasource,
    SQLDatasource,
    TextDatasource,
    TFRecordDatasource,
    TorchDatasource,
    WebDatasetDatasource,
)
from ray.data.datasource._default_metadata_providers import (
    get_generic_metadata_provider,
    get_image_metadata_provider,
    get_parquet_bulk_metadata_provider,
    get_parquet_metadata_provider,
)
from ray.data.datasource.datasource import Reader
from ray.data.datasource.file_based_datasource import (
    _unwrap_arrow_serialization_workaround,
    _wrap_arrow_serialization_workaround,
)
from ray.data.datasource.partitioning import Partitioning
from ray.types import ObjectRef
from ray.util.annotations import DeveloperAPI, PublicAPI
from ray.util.scheduling_strategies import NodeAffinitySchedulingStrategy

if TYPE_CHECKING:
    import dask
    import datasets
    import mars
    import modin
    import pandas
    import pyarrow
    import pymongoarrow.api
    import pyspark
    import tensorflow as tf
    import torch
    from tensorflow_metadata.proto.v0 import schema_pb2


T = TypeVar("T")

logger = logging.getLogger(__name__)


@PublicAPI
def from_items(
    items: List[Any],
    *,
    parallelism: int = -1,
) -> MaterializedDataset:
    """Create a :class:`~ray.data.Dataset` from a list of local Python objects.

    Use this method to create small datasets from data that fits in memory.

    Examples:

        >>> import ray
        >>> ds = ray.data.from_items([1, 2, 3, 4, 5])
        >>> ds
        MaterializedDataset(num_blocks=..., num_rows=5, schema={item: int64})
        >>> ds.schema()
        Column  Type
        ------  ----
        item    int64

    Args:
        items: List of local Python objects.
        parallelism: The amount of parallelism to use for the dataset. Defaults to -1,
            which automatically determines the optimal parallelism for your
            configuration. You should not need to manually set this value in most cases.
            For details on how the parallelism is automatically determined and guidance
            on how to tune it, see
            :ref:`Tuning read parallelism <read_parallelism>`.
            Parallelism is upper bounded by ``len(items)``.

    Returns:
        A :class:`~ray.data.Dataset` holding the items.
    """
    import builtins

    if parallelism == 0:
        raise ValueError(f"parallelism must be -1 or > 0, got: {parallelism}")

    detected_parallelism, _, _, _ = _autodetect_parallelism(
        parallelism,
        ray.util.get_current_placement_group(),
        DataContext.get_current(),
    )
    # Truncate parallelism to number of items to avoid empty blocks.
    detected_parallelism = min(len(items), detected_parallelism)

    if detected_parallelism > 0:
        block_size, remainder = divmod(len(items), detected_parallelism)
    else:
        block_size, remainder = 0, 0
    # NOTE: We need to explicitly use the builtins range since we override range below,
    # with the definition of ray.data.range.
    blocks: List[ObjectRef[Block]] = []
    metadata: List[BlockMetadata] = []
    for i in builtins.range(detected_parallelism):
        stats = BlockExecStats.builder()
        builder = DelegatingBlockBuilder()
        # Evenly distribute remainder across block slices while preserving record order.
        block_start = i * block_size + min(i, remainder)
        block_end = (i + 1) * block_size + min(i + 1, remainder)
        for j in builtins.range(block_start, block_end):
            item = items[j]
            if not isinstance(item, collections.abc.Mapping):
                item = {"item": item}
            builder.add(item)
        block = builder.build()
        blocks.append(ray.put(block))
        metadata.append(
            BlockAccessor.for_block(block).get_metadata(
                input_files=None, exec_stats=stats.build()
            )
        )

    from_items_op = FromItems(blocks, metadata)
    logical_plan = LogicalPlan(from_items_op)
    return MaterializedDataset(
        ExecutionPlan(
            BlockList(blocks, metadata, owned_by_consumer=False),
            DatasetStats(stages={"FromItems": metadata}, parent=None),
            run_by_consumer=False,
        ),
        logical_plan,
    )


@PublicAPI
def range(n: int, *, parallelism: int = -1) -> Dataset:
    """Creates a :class:`~ray.data.Dataset` from a range of integers [0..n).

    This function allows for easy creation of synthetic datasets for testing or
    benchmarking :ref:`Ray Data <data>`.

    Examples:

        >>> import ray
        >>> ds = ray.data.range(10000)
        >>> ds
        Dataset(num_blocks=..., num_rows=10000, schema={id: int64})
        >>> ds.map(lambda row: {"id": row["id"] * 2}).take(4)
        [{'id': 0}, {'id': 2}, {'id': 4}, {'id': 6}]

    Args:
        n: The upper bound of the range of integers.
        parallelism: The amount of parallelism to use for the dataset. Defaults to -1,
            which automatically determines the optimal parallelism for your
            configuration. You should not need to manually set this value in most cases.
            For details on how the parallelism is automatically determined and guidance
            on how to tune it, see
            :ref:`Tuning read parallelism <read_parallelism>`.
            Parallelism is upper bounded by n.

    Returns:
        A :class:`~ray.data.Dataset` producing the integers from the range 0 to n.

    .. seealso::

        :meth:`~ray.data.range_tensor`
                    Call this method for creating synthetic datasets of tensor data.

    """
    datasource = RangeDatasource(n=n, block_format="arrow", column_name="id")
    return read_datasource(datasource, parallelism=parallelism)


@PublicAPI
def range_tensor(n: int, *, shape: Tuple = (1,), parallelism: int = -1) -> Dataset:
    """Creates a :class:`~ray.data.Dataset` tensors of the provided shape from range
    [0...n].

    This function allows for easy creation of synthetic tensor datasets for testing or
    benchmarking :ref:`Ray Data <data>`.

    Examples:

        >>> import ray
        >>> ds = ray.data.range_tensor(1000, shape=(2, 2))
        >>> ds
        Dataset(
           num_blocks=...,
           num_rows=1000,
           schema={data: numpy.ndarray(shape=(2, 2), dtype=int64)}
        )
        >>> ds.map_batches(lambda row: {"data": row["data"] * 2}).take(2)
        [{'data': array([[0, 0],
               [0, 0]])}, {'data': array([[2, 2],
               [2, 2]])}]

    Args:
        n: The upper bound of the range of tensor records.
        shape: The shape of each tensor in the dataset.
        parallelism: The amount of parallelism to use for the dataset. Defaults to -1,
            which automatically determines the optimal parallelism for your
            configuration. You should not need to manually set this value in most cases.
            For details on how the parallelism is automatically determined and guidance
            on how to tune it, see
            :ref:`Tuning read parallelism <read_parallelism>`.
            Parallelism is upper bounded by n.

    Returns:
        A :class:`~ray.data.Dataset` producing the tensor data from range 0 to n.

    .. seealso::

        :meth:`~ray.data.range`
                    Call this method to create synthetic datasets of integer data.

    """
    datasource = RangeDatasource(
        n=n, block_format="tensor", column_name="data", tensor_shape=tuple(shape)
    )
    return read_datasource(datasource, parallelism=parallelism)


@PublicAPI
@wrap_auto_init
def read_datasource(
    datasource: Datasource,
    *,
    parallelism: int = -1,
    ray_remote_args: Dict[str, Any] = None,
    **read_args,
) -> Dataset:
    """Read a stream from a custom :class:`~ray.data.Datasource`.

    Args:
        datasource: The :class:`~ray.data.Datasource` to read data from.
        parallelism: The requested parallelism of the read. Parallelism might be
            limited by the available partitioning of the datasource. If set to -1,
            parallelism is automatically chosen based on the available cluster
            resources and estimated in-memory data size.
        read_args: Additional kwargs to pass to the :class:`~ray.data.Datasource`
            implementation.
        ray_remote_args: kwargs passed to :meth:`ray.remote` in the read tasks.

    Returns:
        :class:`~ray.data.Dataset` that reads data from the :class:`~ray.data.Datasource`.
    """  # noqa: E501
    ctx = DataContext.get_current()

    if ray_remote_args is None:
        ray_remote_args = {}

    if not datasource.supports_distributed_reads:
        ray_remote_args["scheduling_strategy"] = NodeAffinitySchedulingStrategy(
            ray.get_runtime_context().get_node_id(),
            soft=False,
        )

    if "scheduling_strategy" not in ray_remote_args:
        ray_remote_args["scheduling_strategy"] = ctx.scheduling_strategy

    force_local = False
    pa_ds = _lazy_import_pyarrow_dataset()
    if pa_ds:
        partitioning = read_args.get("dataset_kwargs", {}).get("partitioning", None)
        if isinstance(partitioning, pa_ds.Partitioning):
            logger.info(
                "Forcing local metadata resolution since the provided partitioning "
                f"{partitioning} is not serializable."
            )
            force_local = True

    if force_local:
        datasource_or_legacy_reader = _get_datasource_or_legacy_reader(
            datasource,
            ctx,
            read_args,
        )
    else:
        # Prepare read in a remote task at same node.
        # NOTE: in Ray client mode, this is expected to be run on head node.
        # So we aren't attempting metadata resolution from the client machine.
        scheduling_strategy = NodeAffinitySchedulingStrategy(
            ray.get_runtime_context().get_node_id(),
            soft=False,
        )
        get_datasource_or_legacy_reader = cached_remote_fn(
            _get_datasource_or_legacy_reader, retry_exceptions=False, num_cpus=0
        ).options(scheduling_strategy=scheduling_strategy)

        datasource_or_legacy_reader = ray.get(
            get_datasource_or_legacy_reader.remote(
                datasource,
                ctx,
                _wrap_arrow_serialization_workaround(read_args),
            )
        )

    cur_pg = ray.util.get_current_placement_group()
    requested_parallelism, _, _, inmemory_size = _autodetect_parallelism(
        parallelism,
        ctx.target_max_block_size,
        DataContext.get_current(),
        datasource_or_legacy_reader,
        placement_group=cur_pg,
    )

    # TODO(hchen/chengsu): Remove the duplicated get_read_tasks call here after
    # removing LazyBlockList code path.
    read_tasks = datasource_or_legacy_reader.get_read_tasks(requested_parallelism)

    if not ctx.use_streaming_executor:
        _warn_on_high_parallelism(requested_parallelism, len(read_tasks))

    read_stage_name = f"Read{datasource.get_name()}"

    block_list = LazyBlockList(
        read_tasks,
        read_stage_name=read_stage_name,
        ray_remote_args=ray_remote_args,
        owned_by_consumer=False,
    )
    block_list._estimated_num_blocks = len(read_tasks) if read_tasks else 0

    read_op = Read(
        datasource,
        datasource_or_legacy_reader,
        parallelism,
        inmemory_size,
        ray_remote_args,
    )

    logical_plan = LogicalPlan(read_op)

    return Dataset(
        plan=ExecutionPlan(block_list, block_list.stats(), run_by_consumer=False),
        logical_plan=logical_plan,
    )


@PublicAPI(stability="alpha")
def read_mongo(
    uri: str,
    database: str,
    collection: str,
    *,
    pipeline: Optional[List[Dict]] = None,
    schema: Optional["pymongoarrow.api.Schema"] = None,
    parallelism: int = -1,
    ray_remote_args: Dict[str, Any] = None,
    **mongo_args,
) -> Dataset:
    """Create a :class:`~ray.data.Dataset` from a MongoDB database.

    The data to read from is specified via the ``uri``, ``database`` and ``collection``
    of the MongoDB. The dataset is created from the results of executing
    ``pipeline`` against the ``collection``. If ``pipeline`` is None, the entire
    ``collection`` is read.

    .. tip::

        For more details about these MongoDB concepts, see the following:
        - URI: https://www.mongodb.com/docs/manual/reference/connection-string/
        - Database and Collection: https://www.mongodb.com/docs/manual/core/databases-and-collections/
        - Pipeline: https://www.mongodb.com/docs/manual/core/aggregation-pipeline/

    To read the MongoDB in parallel, the execution of the pipeline is run on partitions
    of the collection, with a Ray read task to handle a partition. Partitions are
    created in an attempt to evenly distribute the documents into the specified number
    of partitions. The number of partitions is determined by ``parallelism`` which can
    be requested from this interface or automatically chosen if unspecified (see the
    ``parallelism`` arg below).

    Examples:
        >>> import ray
        >>> from pymongoarrow.api import Schema # doctest: +SKIP
        >>> ds = ray.data.read_mongo( # doctest: +SKIP
        ...     uri="mongodb://username:password@mongodb0.example.com:27017/?authSource=admin", # noqa: E501
        ...     database="my_db",
        ...     collection="my_collection",
        ...     pipeline=[{"$match": {"col2": {"$gte": 0, "$lt": 100}}}, {"$sort": "sort_field"}], # noqa: E501
        ...     schema=Schema({"col1": pa.string(), "col2": pa.int64()}),
        ...     parallelism=10,
        ... )

    Args:
        uri: The URI of the source MongoDB where the dataset is
            read from. For the URI format, see details in the `MongoDB docs <https:/\
                /www.mongodb.com/docs/manual/reference/connection-string/>`_.
        database: The name of the database hosted in the MongoDB. This database
            must exist otherwise ValueError is raised.
        collection: The name of the collection in the database. This collection
            must exist otherwise ValueError is raised.
        pipeline: A `MongoDB pipeline <https://www.mongodb.com/docs/manual/core\
            /aggregation-pipeline/>`_, which is executed on the given collection
            with results used to create Dataset. If None, the entire collection will
            be read.
        schema: The schema used to read the collection. If None, it'll be inferred from
            the results of pipeline.
        parallelism: The requested parallelism of the read. Defaults to -1,
            which automatically determines the optimal parallelism for your
            configuration. You should not need to manually set this value in most cases.
            For details on how the parallelism is automatically determined and guidance
            on how to tune it, see :ref:`Tuning read parallelism
            <read_parallelism>`.
        ray_remote_args: kwargs passed to :meth:`~ray.remote` in the read tasks.
        mongo_args: kwargs passed to `aggregate_arrow_all() <https://mongo-arrow\
            .readthedocs.io/en/latest/api/api.html#pymongoarrow.api\
            aggregate_arrow_all>`_ in pymongoarrow in producing
            Arrow-formatted results.

    Returns:
        :class:`~ray.data.Dataset` producing rows from the results of executing the pipeline on the specified MongoDB collection.

    Raises:
        ValueError: if ``database`` doesn't exist.
        ValueError: if ``collection`` doesn't exist.
    """
    datasource = MongoDatasource(
        uri=uri,
        database=database,
        collection=collection,
        pipeline=pipeline,
        schema=schema,
        **mongo_args,
    )
    return read_datasource(
        datasource, parallelism=parallelism, ray_remote_args=ray_remote_args
    )


@PublicAPI(stability="alpha")
def read_bigquery(
    project_id: str,
    dataset: Optional[str] = None,
    query: Optional[str] = None,
    *,
    parallelism: int = -1,
    ray_remote_args: Dict[str, Any] = None,
) -> Dataset:
    """Create a dataset from BigQuery.

    The data to read from is specified via the ``project_id``, ``dataset``
    and/or ``query`` parameters. The dataset is created from the results of
    executing ``query`` if a query is provided. Otherwise, the entire
    ``dataset`` is read.

    For more information about BigQuery, see the following concepts:

    - Project id: `Creating and Managing Projects <https://cloud.google.com/resource-manager/docs/creating-managing-projects>`_

    - Dataset: `Datasets Intro <https://cloud.google.com/bigquery/docs/datasets-intro>`_

    - Query: `Query Syntax <https://cloud.google.com/bigquery/docs/reference/standard-sql/query-syntax>`_

    This method uses the BigQuery Storage Read API which reads in parallel,
    with a Ray read task to handle each stream. The number of streams is
    determined by ``parallelism`` which can be requested from this interface
    or automatically chosen if unspecified (see the ``parallelism`` arg below).

    .. warning::
        The maximum query response size is 10GB. For more information, see `BigQuery response too large to return <https://cloud.google.com/knowledge/kb/bigquery-response-too-large-to-return-consider-setting-allowlargeresults-to-true-in-your-job-configuration-000004266>`_.

    Examples:
        .. testcode::
            :skipif: True

            import ray
            # Users will need to authenticate beforehand (https://cloud.google.com/sdk/gcloud/reference/auth/login)
            ds = ray.data.read_bigquery(
                project_id="my_project",
                query="SELECT * FROM `bigquery-public-data.samples.gsod` LIMIT 1000",
            )

    Args:
        project_id: The name of the associated Google Cloud Project that hosts the dataset to read.
            For more information, see `Creating and Managing Projects <https://cloud.google.com/resource-manager/docs/creating-managing-projects>`_.
        dataset: The name of the dataset hosted in BigQuery in the format of ``dataset_id.table_id``.
            Both the dataset_id and table_id must exist otherwise an exception will be raised.
        parallelism: The requested parallelism of the read. If -1, it will be
            automatically chosen based on the available cluster resources and estimated
            in-memory data size.
        ray_remote_args: kwargs passed to ray.remote in the read tasks.

    Returns:
        Dataset producing rows from the results of executing the query (or reading the entire dataset)
        on the specified BigQuery dataset.
    """  # noqa: E501
    datasource = BigQueryDatasource(project_id=project_id, dataset=dataset, query=query)
    return read_datasource(
        datasource,
        parallelism=parallelism,
        ray_remote_args=ray_remote_args,
    )


@PublicAPI
def read_parquet(
    paths: Union[str, List[str]],
    *,
    filesystem: Optional["pyarrow.fs.FileSystem"] = None,
    columns: Optional[List[str]] = None,
    parallelism: int = -1,
    ray_remote_args: Dict[str, Any] = None,
    tensor_column_schema: Optional[Dict[str, Tuple[np.dtype, Tuple[int, ...]]]] = None,
    meta_provider: Optional[ParquetMetadataProvider] = None,
    partition_filter: Optional[PathPartitionFilter] = None,
    shuffle: Union[Literal["files"], None] = None,
<<<<<<< HEAD
    include_paths: bool = False,
=======
    file_extensions: Optional[List[str]] = None,
>>>>>>> 5a7071e5
    **arrow_parquet_args,
) -> Dataset:
    """Creates a :class:`~ray.data.Dataset` from parquet files.


    Examples:
        Read a file in remote storage.

        >>> import ray
        >>> ds = ray.data.read_parquet("s3://anonymous@ray-example-data/iris.parquet")
        >>> ds.schema()
        Column        Type
        ------        ----
        sepal.length  double
        sepal.width   double
        petal.length  double
        petal.width   double
        variety       string

        Read a directory in remote storage.

        >>> ds = ray.data.read_parquet("s3://anonymous@ray-example-data/iris-parquet/")

        Read multiple local files.

        >>> ray.data.read_parquet(
        ...    ["local:///path/to/file1", "local:///path/to/file2"]) # doctest: +SKIP

        Specify a schema for the parquet file.

        >>> import pyarrow as pa
        >>> fields = [("sepal.length", pa.float32()),
        ...           ("sepal.width", pa.float32()),
        ...           ("petal.length", pa.float32()),
        ...           ("petal.width", pa.float32()),
        ...           ("variety", pa.string())]
        >>> ds = ray.data.read_parquet("s3://anonymous@ray-example-data/iris.parquet",
        ...     schema=pa.schema(fields))
        >>> ds.schema()
        Column        Type
        ------        ----
        sepal.length  float
        sepal.width   float
        petal.length  float
        petal.width   float
        variety       string

        The Parquet reader also supports projection and filter pushdown, allowing column
        selection and row filtering to be pushed down to the file scan.

        .. testcode::

            import pyarrow as pa

            # Create a Dataset by reading a Parquet file, pushing column selection and
            # row filtering down to the file scan.
            ds = ray.data.read_parquet(
                "s3://anonymous@ray-example-data/iris.parquet",
                columns=["sepal.length", "variety"],
                filter=pa.dataset.field("sepal.length") > 5.0,
            )

            ds.show(2)

        .. testoutput::

            {'sepal.length': 5.1, 'variety': 'Setosa'}
            {'sepal.length': 5.4, 'variety': 'Setosa'}

        For further arguments you can pass to PyArrow as a keyword argument, see the
        `PyArrow API reference <https://arrow.apache.org/docs/python/generated/\
        pyarrow.dataset.Scanner.html#pyarrow.dataset.Scanner.from_fragment>`_.

    Args:
        paths: A single file path or directory, or a list of file paths. Multiple
            directories are not supported.
        filesystem: The PyArrow filesystem
            implementation to read from. These filesystems are specified in the
            `pyarrow docs <https://arrow.apache.org/docs/python/api/\
            filesystems.html#filesystem-implementations>`_. Specify this parameter if
            you need to provide specific configurations to the filesystem. By default,
            the filesystem is automatically selected based on the scheme of the paths.
            For example, if the path begins with ``s3://``, the ``S3FileSystem`` is
            used. If ``None``, this function uses a system-chosen implementation.
        columns: A list of column names to read. Only the specified columns are
            read during the file scan.
        parallelism: The amount of parallelism to use for the dataset. Defaults to -1,
            which automatically determines the optimal parallelism for your
            configuration. You should not need to manually set this value in most cases.
            For details on how the parallelism is automatically determined and guidance
            on how to tune it, see :ref:`Tuning read parallelism
            <read_parallelism>`. Parallelism is upper bounded by the total number of
            records in all the parquet files.
        ray_remote_args: kwargs passed to :meth:`~ray.remote` in the read tasks.
        tensor_column_schema: A dict of column name to PyArrow dtype and shape
            mappings for converting a Parquet column containing serialized
            tensors (ndarrays) as their elements to PyArrow tensors. This function
            assumes that the tensors are serialized in the raw
            NumPy array format in C-contiguous order (e.g., via
            `arr.tobytes()`).
        meta_provider: A :ref:`file metadata provider <metadata_provider>`. Custom
            metadata providers may be able to resolve file metadata more quickly and/or
            accurately. In most cases you do not need to set this parameter.
        partition_filter: A
            :class:`~ray.data.datasource.partitioning.PathPartitionFilter`. Use
            with a custom callback to read only selected partitions of a dataset.
        shuffle: If setting to "files", randomly shuffle input files order before read.
            Defaults to not shuffle with ``None``.
        arrow_parquet_args: Other parquet read options to pass to PyArrow. For the full
            set of arguments, see the`PyArrow API <https://arrow.apache.org/docs/\
                python/generated/pyarrow.dataset.Scanner.html\
                    #pyarrow.dataset.Scanner.from_fragment>`_
<<<<<<< HEAD
        include_paths: If ``True``, include the path to each file. File paths are
            stored in the ``'path'`` column.
=======
        file_extensions: A list of file extensions to filter files by.
>>>>>>> 5a7071e5

    Returns:
        :class:`~ray.data.Dataset` producing records read from the specified parquet
        files.
    """
    if meta_provider is None:
        meta_provider = get_parquet_metadata_provider()
    arrow_parquet_args = _resolve_parquet_args(
        tensor_column_schema,
        **arrow_parquet_args,
    )

    dataset_kwargs = arrow_parquet_args.pop("dataset_kwargs", None)
    _block_udf = arrow_parquet_args.pop("_block_udf", None)
    schema = arrow_parquet_args.pop("schema", None)
    datasource = ParquetDatasource(
        paths,
        columns=columns,
        dataset_kwargs=dataset_kwargs,
        to_batch_kwargs=arrow_parquet_args,
        _block_udf=_block_udf,
        filesystem=filesystem,
        schema=schema,
        meta_provider=meta_provider,
        partition_filter=partition_filter,
        shuffle=shuffle,
<<<<<<< HEAD
        include_paths=include_paths,
=======
        file_extensions=file_extensions,
>>>>>>> 5a7071e5
    )
    return read_datasource(
        datasource,
        parallelism=parallelism,
        ray_remote_args=ray_remote_args,
    )


@PublicAPI(stability="beta")
def read_images(
    paths: Union[str, List[str]],
    *,
    filesystem: Optional["pyarrow.fs.FileSystem"] = None,
    parallelism: int = -1,
    meta_provider: Optional[BaseFileMetadataProvider] = None,
    ray_remote_args: Dict[str, Any] = None,
    arrow_open_file_args: Optional[Dict[str, Any]] = None,
    partition_filter: Optional[PathPartitionFilter] = None,
    partitioning: Partitioning = None,
    size: Optional[Tuple[int, int]] = None,
    mode: Optional[str] = None,
    include_paths: bool = False,
    ignore_missing_paths: bool = False,
    shuffle: Union[Literal["files"], None] = None,
    file_extensions: Optional[List[str]] = ImageDatasource._FILE_EXTENSIONS,
) -> Dataset:
    """Creates a :class:`~ray.data.Dataset` from image files.

    Examples:
        >>> import ray
        >>> path = "s3://anonymous@ray-example-data/batoidea/JPEGImages/"
        >>> ds = ray.data.read_images(path)
        >>> ds.schema()
        Column  Type
        ------  ----
        image   numpy.ndarray(shape=(32, 32, 3), dtype=uint8)

        If you need image file paths, set ``include_paths=True``.

        >>> ds = ray.data.read_images(path, include_paths=True)
        >>> ds.schema()
        Column  Type
        ------  ----
        image   numpy.ndarray(shape=(32, 32, 3), dtype=uint8)
        path    string
        >>> ds.take(1)[0]["path"]
        'ray-example-data/batoidea/JPEGImages/1.jpeg'

        If your images are arranged like:

        .. code::

            root/dog/xxx.png
            root/dog/xxy.png

            root/cat/123.png
            root/cat/nsdf3.png

        Then you can include the labels by specifying a
        :class:`~ray.data.datasource.partitioning.Partitioning`.

        >>> import ray
        >>> from ray.data.datasource.partitioning import Partitioning
        >>> root = "s3://anonymous@ray-example-data/image-datasets/dir-partitioned"
        >>> partitioning = Partitioning("dir", field_names=["class"], base_dir=root)
        >>> ds = ray.data.read_images(root, size=(224, 224), partitioning=partitioning)
        >>> ds.schema()
        Column  Type
        ------  ----
        image   numpy.ndarray(shape=(224, 224, 3), dtype=uint8)
        class   string

    Args:
        paths: A single file or directory, or a list of file or directory paths.
            A list of paths can contain both files and directories.
        filesystem: The pyarrow filesystem
            implementation to read from. These filesystems are specified in the
            `pyarrow docs <https://arrow.apache.org/docs/python/api/\
            filesystems.html#filesystem-implementations>`_. Specify this parameter if
            you need to provide specific configurations to the filesystem. By default,
            the filesystem is automatically selected based on the scheme of the paths.
            For example, if the path begins with ``s3://``, the `S3FileSystem` is used.
        parallelism: The amount of parallelism to use for the dataset. Defaults to -1,
            which automatically determines the optimal parallelism for your
            configuration. You should not need to manually set this value in most cases.
            For details on how the parallelism is automatically determined and guidance
            on how to tune it, see :ref:`Tuning read parallelism
            <read_parallelism>`. Parallelism is upper bounded by the total number of
            records in all the CSV files.
        meta_provider: A :ref:`file metadata provider <metadata_provider>`. Custom
            metadata providers may be able to resolve file metadata more quickly and/or
            accurately. In most cases, you do not need to set this. If ``None``, this
            function uses a system-chosen implementation.
        ray_remote_args: kwargs passed to :meth:`~ray.remote` in the read tasks.
        arrow_open_file_args: kwargs passed to
            `pyarrow.fs.FileSystem.open_input_file <https://arrow.apache.org/docs/\
                python/generated/pyarrow.fs.FileSystem.html\
                    #pyarrow.fs.FileSystem.open_input_file>`_.
            when opening input files to read.
        partition_filter:  A
            :class:`~ray.data.datasource.partitioning.PathPartitionFilter`. Use
            with a custom callback to read only selected partitions of a dataset.
            By default, this filters out any file paths whose file extension does not
            match ``*.png``, ``*.jpg``, ``*.jpeg``, ``*.tiff``, ``*.bmp``, or ``*.gif``.
        partitioning: A :class:`~ray.data.datasource.partitioning.Partitioning` object
            that describes how paths are organized. Defaults to ``None``.
        size: The desired height and width of loaded images. If unspecified, images
            retain their original shape.
        mode: A `Pillow mode <https://pillow.readthedocs.io/en/stable/handbook/concepts\
            .html#modes>`_
            describing the desired type and depth of pixels. If unspecified, image
            modes are inferred by
            `Pillow <https://pillow.readthedocs.io/en/stable/index.html>`_.
        include_paths: If ``True``, include the path to each image. File paths are
            stored in the ``'path'`` column.
        ignore_missing_paths: If True, ignores any file/directory paths in ``paths``
            that are not found. Defaults to False.
        shuffle: If setting to "files", randomly shuffle input files order before read.
            Defaults to not shuffle with ``None``.
        file_extensions: A list of file extensions to filter files by.

    Returns:
        A :class:`~ray.data.Dataset` producing tensors that represent the images at
        the specified paths. For information on working with tensors, read the
        :ref:`tensor data guide <working_with_tensors>`.

    Raises:
        ValueError: if ``size`` contains non-positive numbers.
        ValueError: if ``mode`` is unsupported.
    """
    if meta_provider is None:
        meta_provider = get_image_metadata_provider()

    datasource = ImageDatasource(
        paths,
        size=size,
        mode=mode,
        include_paths=include_paths,
        filesystem=filesystem,
        meta_provider=meta_provider,
        open_stream_args=arrow_open_file_args,
        partition_filter=partition_filter,
        partitioning=partitioning,
        ignore_missing_paths=ignore_missing_paths,
        shuffle=shuffle,
        file_extensions=file_extensions,
    )
    return read_datasource(
        datasource, parallelism=parallelism, ray_remote_args=ray_remote_args
    )


@PublicAPI
def read_parquet_bulk(
    paths: Union[str, List[str]],
    *,
    filesystem: Optional["pyarrow.fs.FileSystem"] = None,
    columns: Optional[List[str]] = None,
    parallelism: int = -1,
    ray_remote_args: Dict[str, Any] = None,
    arrow_open_file_args: Optional[Dict[str, Any]] = None,
    tensor_column_schema: Optional[Dict[str, Tuple[np.dtype, Tuple[int, ...]]]] = None,
    meta_provider: Optional[BaseFileMetadataProvider] = None,
    partition_filter: Optional[PathPartitionFilter] = None,
    shuffle: Union[Literal["files"], None] = None,
<<<<<<< HEAD
    include_paths: bool = False,
=======
    file_extensions: Optional[List[str]] = ParquetBaseDatasource._FILE_EXTENSIONS,
>>>>>>> 5a7071e5
    **arrow_parquet_args,
) -> Dataset:
    """Create :class:`~ray.data.Dataset` from parquet files without reading metadata.

    Use :meth:`~ray.data.read_parquet` for most cases.

    Use :meth:`~ray.data.read_parquet_bulk` if all the provided paths point to files
    and metadata fetching using :meth:`~ray.data.read_parquet` takes too long or the
    parquet files do not all have a unified schema.

    Performance slowdowns are possible when using this method with parquet files that
    are very large.

    .. warning::

        Only provide file paths as input (i.e., no directory paths). An
        OSError is raised if one or more paths point to directories. If your
        use-case requires directory paths, use :meth:`~ray.data.read_parquet`
        instead.

    Examples:
        Read multiple local files. You should always provide only input file paths
        (i.e. no directory paths) when known to minimize read latency.

        >>> ray.data.read_parquet_bulk( # doctest: +SKIP
        ...     ["/path/to/file1", "/path/to/file2"])

    Args:
        paths: A single file path or a list of file paths.
        filesystem: The PyArrow filesystem
            implementation to read from. These filesystems are
            specified in the
            `PyArrow docs <https://arrow.apache.org/docs/python/api/\
                filesystems.html#filesystem-implementations>`_.
            Specify this parameter if you need to provide specific configurations to
            the filesystem. By default, the filesystem is automatically selected based
            on the scheme of the paths. For example, if the path begins with ``s3://``,
            the `S3FileSystem` is used.
        columns: A list of column names to read. Only the
            specified columns are read during the file scan.
        parallelism: The amount of parallelism to use for
            the dataset. Defaults to -1, which automatically determines the optimal
            parallelism for your configuration. You should not need to manually set
            this value in most cases. For details on how the parallelism is
            automatically determined and guidance on how to tune it, see
            :ref:`Tuning read parallelism <read_parallelism>`. Parallelism is
            upper bounded by the total number of records in all the parquet files.
        ray_remote_args: kwargs passed to :meth:`~ray.remote` in the read tasks.
        arrow_open_file_args: kwargs passed to
            `pyarrow.fs.FileSystem.open_input_file <https://arrow.apache.org/docs/\
                python/generated/pyarrow.fs.FileSystem.html\
                    #pyarrow.fs.FileSystem.open_input_file>`_.
            when opening input files to read.
        tensor_column_schema: A dict of column name to PyArrow dtype and shape
            mappings for converting a Parquet column containing serialized
            tensors (ndarrays) as their elements to PyArrow tensors. This function
            assumes that the tensors are serialized in the raw
            NumPy array format in C-contiguous order (e.g. via
            `arr.tobytes()`).
        meta_provider: A :ref:`file metadata provider <metadata_provider>`. Custom
            metadata providers may be able to resolve file metadata more quickly and/or
            accurately. In most cases, you do not need to set this. If ``None``, this
            function uses a system-chosen implementation.
        partition_filter: A
            :class:`~ray.data.datasource.partitioning.PathPartitionFilter`. Use
            with a custom callback to read only selected partitions of a dataset.
            By default, this filters out any file paths whose file extension does not
            match "*.parquet*".
        shuffle: If setting to "files", randomly shuffle input files order before read.
            Defaults to not shuffle with ``None``.
        arrow_parquet_args: Other parquet read options to pass to PyArrow. For the full
            set of arguments, see
            the `PyArrow API <https://arrow.apache.org/docs/python/generated/\
                pyarrow.dataset.Scanner.html#pyarrow.dataset.Scanner.from_fragment>`_
<<<<<<< HEAD
        include_paths: If ``True``, include the path to each file. File paths are
            stored in the ``'path'`` column.
=======
        file_extensions: A list of file extensions to filter files by.
>>>>>>> 5a7071e5

    Returns:
       :class:`~ray.data.Dataset` producing records read from the specified paths.
    """
    if meta_provider is None:
        meta_provider = get_parquet_bulk_metadata_provider()
    arrow_parquet_args = _resolve_parquet_args(
        tensor_column_schema,
        **arrow_parquet_args,
    )

    datasource = ParquetBaseDatasource(
        paths,
        read_table_args=arrow_parquet_args,
        filesystem=filesystem,
        open_stream_args=arrow_open_file_args,
        meta_provider=meta_provider,
        partition_filter=partition_filter,
        shuffle=shuffle,
<<<<<<< HEAD
        include_paths=include_paths,
=======
        file_extensions=file_extensions,
        **arrow_parquet_args,
>>>>>>> 5a7071e5
    )
    return read_datasource(
        datasource,
        parallelism=parallelism,
        ray_remote_args=ray_remote_args,
    )


@PublicAPI
def read_json(
    paths: Union[str, List[str]],
    *,
    filesystem: Optional["pyarrow.fs.FileSystem"] = None,
    parallelism: int = -1,
    ray_remote_args: Dict[str, Any] = None,
    arrow_open_stream_args: Optional[Dict[str, Any]] = None,
    meta_provider: Optional[BaseFileMetadataProvider] = None,
    partition_filter: Optional[PathPartitionFilter] = None,
    partitioning: Partitioning = Partitioning("hive"),
    include_paths: bool = False,
    ignore_missing_paths: bool = False,
    shuffle: Union[Literal["files"], None] = None,
    file_extensions: Optional[List[str]] = JSONDatasource._FILE_EXTENSIONS,
    **arrow_json_args,
) -> Dataset:
    """Creates a :class:`~ray.data.Dataset` from JSON and JSONL files.

    For JSON file, the whole file is read as one row.
    For JSONL file, each line of file is read as separate row.

    Examples:
        Read a JSON file in remote storage.

        >>> import ray
        >>> ds = ray.data.read_json("s3://anonymous@ray-example-data/log.json")
        >>> ds.schema()
        Column     Type
        ------     ----
        timestamp  timestamp[s]
        size       int64

        Read a JSONL file in remote storage.

        >>> ds = ray.data.read_json("s3://anonymous@ray-example-data/train.jsonl")
        >>> ds.schema()
        Column  Type
        ------  ----
        input   string

        Read multiple local files.

        >>> ray.data.read_json( # doctest: +SKIP
        ...    ["local:///path/to/file1", "local:///path/to/file2"])

        Read multiple directories.

        >>> ray.data.read_json( # doctest: +SKIP
        ...     ["s3://bucket/path1", "s3://bucket/path2"])

        By default, :meth:`~ray.data.read_json` parses
        `Hive-style partitions <https://athena.guide/articles/\
        hive-style-partitioning/>`_
        from file paths. If your data adheres to a different partitioning scheme, set
        the ``partitioning`` parameter.

        >>> ds = ray.data.read_json("s3://anonymous@ray-example-data/year=2022/month=09/sales.json")
        >>> ds.take(1)
        [{'order_number': 10107, 'quantity': 30, 'year': '2022', 'month': '09'}]

        When reading large files, the default block size configured in PyArrow can be too small,
        resulting in the following error:
        ``pyarrow.lib.ArrowInvalid: straddling object straddles two block boundaries
        (try to increase block size?)``.

        To resolve this, use the ``read_options`` parameter to set a larger block size:

        >>> import pyarrow.json as pajson
        >>> block_size = 10 << 20 # Set block size to 10MB
        >>> ray.data.read_json(
        ...     "s3://anonymous@ray-example-data/log.json",
        ...     read_options=pajson.ReadOptions(block_size=block_size)
        ... )
        Dataset(num_blocks=8, num_rows=1, schema={timestamp: timestamp[s], size: int64})

    Args:
        paths: A single file or directory, or a list of file or directory paths.
            A list of paths can contain both files and directories.
        filesystem: The PyArrow filesystem
            implementation to read from. These filesystems are specified in the
            `PyArrow docs <https://arrow.apache.org/docs/python/api/\
            filesystems.html#filesystem-implementations>`_. Specify this parameter if
            you need to provide specific configurations to the filesystem. By default,
            the filesystem is automatically selected based on the scheme of the paths.
            For example, if the path begins with ``s3://``, the `S3FileSystem` is used.
        parallelism: The amount of parallelism to use for the dataset. Defaults to -1,
            which automatically determines the optimal parallelism for your
            configuration. You should not need to manually set this value in most cases.
            For details on how the parallelism is automatically determined and guidance
            on how to tune it, see :ref:`Tuning read parallelism
            <read_parallelism>`. Parallelism is upper bounded by the total number of
            records in all the JSON files.
        ray_remote_args: kwargs passed to :meth:`~ray.remote` in the read tasks.
        arrow_open_stream_args: kwargs passed to
            `pyarrow.fs.FileSystem.open_input_file <https://arrow.apache.org/docs/\
                python/generated/pyarrow.fs.FileSystem.html\
                    #pyarrow.fs.FileSystem.open_input_stream>`_.
            when opening input files to read.
        meta_provider: A :ref:`file metadata provider <metadata_provider>`. Custom
            metadata providers may be able to resolve file metadata more quickly and/or
            accurately. In most cases, you do not need to set this. If ``None``, this
            function uses a system-chosen implementation.
        partition_filter: A
            :class:`~ray.data.datasource.partitioning.PathPartitionFilter`.
            Use with a custom callback to read only selected partitions of a
            dataset.
            By default, this filters out any file paths whose file extension does not
            match "*.json" or "*.jsonl".
        partitioning: A :class:`~ray.data.datasource.partitioning.Partitioning` object
            that describes how paths are organized. By default, this function parses
            `Hive-style partitions <https://athena.guide/articles/\
                hive-style-partitioning/>`_.
        include_paths: If ``True``, include the path to each file. File paths are
            stored in the ``'path'`` column.
        ignore_missing_paths: If True, ignores any file paths in ``paths`` that are not
            found. Defaults to False.
        shuffle: If setting to "files", randomly shuffle input files order before read.
            Defaults to not shuffle with ``None``.
        arrow_json_args: JSON read options to pass to `pyarrow.json.read_json <https://\
            arrow.apache.org/docs/python/generated/pyarrow.json.read_json.html#pyarrow.\
            json.read_json>`_.
        file_extensions: A list of file extensions to filter files by.

    Returns:
        :class:`~ray.data.Dataset` producing records read from the specified paths.
    """  # noqa: E501
    if meta_provider is None:
        meta_provider = get_generic_metadata_provider(JSONDatasource._FILE_EXTENSIONS)

    datasource = JSONDatasource(
        paths,
        arrow_json_args=arrow_json_args,
        filesystem=filesystem,
        open_stream_args=arrow_open_stream_args,
        meta_provider=meta_provider,
        partition_filter=partition_filter,
        partitioning=partitioning,
        ignore_missing_paths=ignore_missing_paths,
        shuffle=shuffle,
<<<<<<< HEAD
        include_paths=include_paths,
=======
        file_extensions=file_extensions,
>>>>>>> 5a7071e5
    )
    return read_datasource(
        datasource, parallelism=parallelism, ray_remote_args=ray_remote_args
    )


@PublicAPI
def read_csv(
    paths: Union[str, List[str]],
    *,
    filesystem: Optional["pyarrow.fs.FileSystem"] = None,
    parallelism: int = -1,
    ray_remote_args: Dict[str, Any] = None,
    arrow_open_stream_args: Optional[Dict[str, Any]] = None,
    meta_provider: Optional[BaseFileMetadataProvider] = None,
    partition_filter: Optional[PathPartitionFilter] = None,
    partitioning: Partitioning = Partitioning("hive"),
    include_paths: bool = False,
    ignore_missing_paths: bool = False,
    shuffle: Union[Literal["files"], None] = None,
    file_extensions: Optional[List[str]] = None,
    **arrow_csv_args,
) -> Dataset:
    """Creates a :class:`~ray.data.Dataset` from CSV files.

    Examples:
        Read a file in remote storage.

        >>> import ray
        >>> ds = ray.data.read_csv("s3://anonymous@ray-example-data/iris.csv")
        >>> ds.schema()
        Column             Type
        ------             ----
        sepal length (cm)  double
        sepal width (cm)   double
        petal length (cm)  double
        petal width (cm)   double
        target             int64

        Read multiple local files.

        >>> ray.data.read_csv( # doctest: +SKIP
        ...    ["local:///path/to/file1", "local:///path/to/file2"])

        Read a directory from remote storage.

        >>> ds = ray.data.read_csv("s3://anonymous@ray-example-data/iris-csv/")

        Read files that use a different delimiter. For more uses of ParseOptions see
        https://arrow.apache.org/docs/python/generated/pyarrow.csv.ParseOptions.html  # noqa: #501

        >>> from pyarrow import csv
        >>> parse_options = csv.ParseOptions(delimiter="\\t")
        >>> ds = ray.data.read_csv(
        ...     "s3://anonymous@ray-example-data/iris.tsv",
        ...     parse_options=parse_options)
        >>> ds.schema()
        Column        Type
        ------        ----
        sepal.length  double
        sepal.width   double
        petal.length  double
        petal.width   double
        variety       string

        Convert a date column with a custom format from a CSV file. For more uses of ConvertOptions see https://arrow.apache.org/docs/python/generated/pyarrow.csv.ConvertOptions.html  # noqa: #501

        >>> from pyarrow import csv
        >>> convert_options = csv.ConvertOptions(
        ...     timestamp_parsers=["%m/%d/%Y"])
        >>> ds = ray.data.read_csv(
        ...     "s3://anonymous@ray-example-data/dow_jones.csv",
        ...     convert_options=convert_options)

        By default, :meth:`~ray.data.read_csv` parses
        `Hive-style partitions <https://athena.guide/\
        articles/hive-style-partitioning/>`_
        from file paths. If your data adheres to a different partitioning scheme, set
        the ``partitioning`` parameter.

        >>> ds = ray.data.read_csv("s3://anonymous@ray-example-data/year=2022/month=09/sales.csv")
        >>> ds.take(1)
        [{'order_number': 10107, 'quantity': 30, 'year': '2022', 'month': '09'}]

        By default, :meth:`~ray.data.read_csv` reads all files from file paths. If you want to filter
        files by file extensions, set the ``partition_filter`` parameter.

        Read only ``*.csv`` files from a directory.

        >>> ray.data.read_csv("s3://anonymous@ray-example-data/different-extensions/",
        ...     file_extensions=["csv"])
        Dataset(num_blocks=..., num_rows=1, schema={a: int64, b: int64})

    Args:
        paths: A single file or directory, or a list of file or directory paths.
            A list of paths can contain both files and directories.
        filesystem: The PyArrow filesystem
            implementation to read from. These filesystems are specified in the
            `pyarrow docs <https://arrow.apache.org/docs/python/api/\
            filesystems.html#filesystem-implementations>`_. Specify this parameter if
            you need to provide specific configurations to the filesystem. By default,
            the filesystem is automatically selected based on the scheme of the paths.
            For example, if the path begins with ``s3://``, the `S3FileSystem` is used.
        parallelism: The amount of parallelism to use for the dataset. Defaults to -1,
            which automatically determines the optimal parallelism for your
            configuration. You should not need to manually set this value in most cases.
            For details on how the parallelism is automatically determined and guidance
            on how to tune it, see :ref:`Tuning read parallelism
            <read_parallelism>`. Parallelism is upper bounded by the total number of
            records in all the CSV files.
        ray_remote_args: kwargs passed to :meth:`~ray.remote` in the read tasks.
        arrow_open_stream_args: kwargs passed to
            `pyarrow.fs.FileSystem.open_input_file <https://arrow.apache.org/docs/\
                python/generated/pyarrow.fs.FileSystem.html\
                    #pyarrow.fs.FileSystem.open_input_stream>`_.
            when opening input files to read.
        meta_provider: A :ref:`file metadata provider <metadata_provider>`. Custom
            metadata providers may be able to resolve file metadata more quickly and/or
            accurately. In most cases, you do not need to set this. If ``None``, this
            function uses a system-chosen implementation.
        partition_filter: A
            :class:`~ray.data.datasource.partitioning.PathPartitionFilter`.
            Use with a custom callback to read only selected partitions of a
            dataset. By default, no files are filtered.
        partitioning: A :class:`~ray.data.datasource.partitioning.Partitioning` object
            that describes how paths are organized. By default, this function parses
            `Hive-style partitions <https://athena.guide/articles/\
                hive-style-partitioning/>`_.
        include_paths: If ``True``, include the path to each file. File paths are
            stored in the ``'path'`` column.
        ignore_missing_paths: If True, ignores any file paths in ``paths`` that are not
            found. Defaults to False.
        shuffle: If setting to "files", randomly shuffle input files order before read.
            Defaults to not shuffle with ``None``.
        arrow_csv_args: CSV read options to pass to
            `pyarrow.csv.open_csv <https://arrow.apache.org/docs/python/generated/\
            pyarrow.csv.open_csv.html#pyarrow.csv.open_csv>`_
            when opening CSV files.
        file_extensions: A list of file extensions to filter files by.

    Returns:
        :class:`~ray.data.Dataset` producing records read from the specified paths.
    """
    if meta_provider is None:
        meta_provider = get_generic_metadata_provider(CSVDatasource._FILE_EXTENSIONS)

    datasource = CSVDatasource(
        paths,
        arrow_csv_args=arrow_csv_args,
        filesystem=filesystem,
        open_stream_args=arrow_open_stream_args,
        meta_provider=meta_provider,
        partition_filter=partition_filter,
        partitioning=partitioning,
        ignore_missing_paths=ignore_missing_paths,
        shuffle=shuffle,
<<<<<<< HEAD
        include_paths=include_paths,
=======
        file_extensions=file_extensions,
>>>>>>> 5a7071e5
    )
    return read_datasource(
        datasource,
        parallelism=parallelism,
        ray_remote_args=ray_remote_args,
    )


@PublicAPI
def read_text(
    paths: Union[str, List[str]],
    *,
    encoding: str = "utf-8",
    drop_empty_lines: bool = True,
    filesystem: Optional["pyarrow.fs.FileSystem"] = None,
    parallelism: int = -1,
    ray_remote_args: Optional[Dict[str, Any]] = None,
    arrow_open_stream_args: Optional[Dict[str, Any]] = None,
    meta_provider: Optional[BaseFileMetadataProvider] = None,
    partition_filter: Optional[PathPartitionFilter] = None,
    partitioning: Partitioning = None,
    include_paths: bool = False,
    ignore_missing_paths: bool = False,
    shuffle: Union[Literal["files"], None] = None,
    file_extensions: Optional[List[str]] = None,
) -> Dataset:
    """Create a :class:`~ray.data.Dataset` from lines stored in text files.

    Examples:
        Read a file in remote storage.

        >>> import ray
        >>> ds = ray.data.read_text("s3://anonymous@ray-example-data/this.txt")
        >>> ds.schema()
        Column  Type
        ------  ----
        text    string

        Read multiple local files.

        >>> ray.data.read_text( # doctest: +SKIP
        ...    ["local:///path/to/file1", "local:///path/to/file2"])

    Args:
        paths: A single file or directory, or a list of file or directory paths.
            A list of paths can contain both files and directories.
        encoding: The encoding of the files (e.g., "utf-8" or "ascii").
        filesystem: The PyArrow filesystem
            implementation to read from. These filesystems are specified in the
            `PyArrow docs <https://arrow.apache.org/docs/python/api/\
            filesystems.html#filesystem-implementations>`_. Specify this parameter if
            you need to provide specific configurations to the filesystem. By default,
            the filesystem is automatically selected based on the scheme of the paths.
            For example, if the path begins with ``s3://``, the `S3FileSystem` is used.
        parallelism: The amount of parallelism to use for the dataset. Defaults to -1,
            which automatically determines the optimal parallelism for your
            configuration. You should not need to manually set this value in most cases.
            For details on how the parallelism is automatically determined and guidance
            on how to tune it, see :ref:`Tuning read parallelism
            <read_parallelism>`. Parallelism is upper bounded by the total number of
            lines in all the text files.
        ray_remote_args: kwargs passed to :meth:`~ray.remote` in the read tasks and
            in the subsequent text decoding map task.
        arrow_open_stream_args: kwargs passed to
            `pyarrow.fs.FileSystem.open_input_file <https://arrow.apache.org/docs/\
                python/generated/pyarrow.fs.FileSystem.html\
                    #pyarrow.fs.FileSystem.open_input_stream>`_.
            when opening input files to read.
        meta_provider: A :ref:`file metadata provider <metadata_provider>`. Custom
            metadata providers may be able to resolve file metadata more quickly and/or
            accurately. In most cases, you do not need to set this. If ``None``, this
            function uses a system-chosen implementation.
        partition_filter: A
            :class:`~ray.data.datasource.partitioning.PathPartitionFilter`.
            Use with a custom callback to read only selected partitions of a
            dataset. By default, no files are filtered.
        partitioning: A :class:`~ray.data.datasource.partitioning.Partitioning` object
            that describes how paths are organized. Defaults to ``None``.
        include_paths: If ``True``, include the path to each file. File paths are
            stored in the ``'path'`` column.
        ignore_missing_paths: If True, ignores any file paths in ``paths`` that are not
            found. Defaults to False.
        shuffle: If setting to "files", randomly shuffle input files order before read.
            Defaults to not shuffle with ``None``.
        file_extensions: A list of file extensions to filter files by.

    Returns:
        :class:`~ray.data.Dataset` producing lines of text read from the specified
        paths.
    """
    if meta_provider is None:
        meta_provider = get_generic_metadata_provider(TextDatasource._FILE_EXTENSIONS)

    datasource = TextDatasource(
        paths,
        drop_empty_lines=drop_empty_lines,
        encoding=encoding,
        filesystem=filesystem,
        open_stream_args=arrow_open_stream_args,
        meta_provider=meta_provider,
        partition_filter=partition_filter,
        partitioning=partitioning,
        ignore_missing_paths=ignore_missing_paths,
        shuffle=shuffle,
<<<<<<< HEAD
        include_paths=include_paths,
=======
        file_extensions=file_extensions,
>>>>>>> 5a7071e5
    )
    return read_datasource(
        datasource, parallelism=parallelism, ray_remote_args=ray_remote_args
    )


@PublicAPI
def read_numpy(
    paths: Union[str, List[str]],
    *,
    filesystem: Optional["pyarrow.fs.FileSystem"] = None,
    parallelism: int = -1,
    arrow_open_stream_args: Optional[Dict[str, Any]] = None,
    meta_provider: Optional[BaseFileMetadataProvider] = None,
    partition_filter: Optional[PathPartitionFilter] = None,
    partitioning: Partitioning = None,
    include_paths: bool = False,
    ignore_missing_paths: bool = False,
    shuffle: Union[Literal["files"], None] = None,
    file_extensions: Optional[List[str]] = NumpyDatasource._FILE_EXTENSIONS,
    **numpy_load_args,
) -> Dataset:
    """Create an Arrow dataset from numpy files.

    Examples:
        Read a directory of files in remote storage.

        >>> import ray
        >>> ray.data.read_numpy("s3://bucket/path") # doctest: +SKIP

        Read multiple local files.

        >>> ray.data.read_numpy(["/path/to/file1", "/path/to/file2"]) # doctest: +SKIP

        Read multiple directories.

        >>> ray.data.read_numpy( # doctest: +SKIP
        ...     ["s3://bucket/path1", "s3://bucket/path2"])

    Args:
        paths: A single file/directory path or a list of file/directory paths.
            A list of paths can contain both files and directories.
        filesystem: The filesystem implementation to read from.
        parallelism: The requested parallelism of the read. Parallelism may be
            limited by the number of files of the dataset.
        arrow_open_stream_args: kwargs passed to
            `pyarrow.fs.FileSystem.open_input_stream <https://arrow.apache.org/docs/python/generated/pyarrow.fs.FileSystem.html>`_.
        numpy_load_args: Other options to pass to np.load.
        meta_provider: File metadata provider. Custom metadata providers may
            be able to resolve file metadata more quickly and/or accurately. If
            ``None``, this function uses a system-chosen implementation.
        partition_filter: Path-based partition filter, if any. Can be used
            with a custom callback to read only selected partitions of a dataset.
            By default, this filters out any file paths whose file extension does not
            match "*.npy*".
        partitioning: A :class:`~ray.data.datasource.partitioning.Partitioning` object
            that describes how paths are organized. Defaults to ``None``.
        include_paths: If ``True``, include the path to each file. File paths are
            stored in the ``'path'`` column.
        ignore_missing_paths: If True, ignores any file paths in ``paths`` that are not
            found. Defaults to False.
        shuffle: If setting to "files", randomly shuffle input files order before read.
            Defaults to not shuffle with ``None``.
        file_extensions: A list of file extensions to filter files by.

    Returns:
        Dataset holding Tensor records read from the specified paths.
    """  # noqa: E501
    if meta_provider is None:
        meta_provider = get_generic_metadata_provider(NumpyDatasource._FILE_EXTENSIONS)

    datasource = NumpyDatasource(
        paths,
        numpy_load_args=numpy_load_args,
        filesystem=filesystem,
        open_stream_args=arrow_open_stream_args,
        meta_provider=meta_provider,
        partition_filter=partition_filter,
        partitioning=partitioning,
        ignore_missing_paths=ignore_missing_paths,
        shuffle=shuffle,
<<<<<<< HEAD
        include_paths=include_paths,
=======
        file_extensions=file_extensions,
>>>>>>> 5a7071e5
    )
    return read_datasource(
        datasource,
        parallelism=parallelism,
    )


@PublicAPI(stability="alpha")
def read_tfrecords(
    paths: Union[str, List[str]],
    *,
    filesystem: Optional["pyarrow.fs.FileSystem"] = None,
    parallelism: int = -1,
    arrow_open_stream_args: Optional[Dict[str, Any]] = None,
    meta_provider: Optional[BaseFileMetadataProvider] = None,
    partition_filter: Optional[PathPartitionFilter] = None,
    include_paths: bool = False,
    ignore_missing_paths: bool = False,
    tf_schema: Optional["schema_pb2.Schema"] = None,
    shuffle: Union[Literal["files"], None] = None,
    file_extensions: Optional[List[str]] = None,
) -> Dataset:
    """Create a :class:`~ray.data.Dataset` from TFRecord files that contain
    `tf.train.Example <https://www.tensorflow.org/api_docs/python/tf/train/Example>`_
    messages.

    .. warning::
        This function exclusively supports ``tf.train.Example`` messages. If a file
        contains a message that isn't of type ``tf.train.Example``, then this function
        fails.

    Examples:
        >>> import ray
        >>> ray.data.read_tfrecords("s3://anonymous@ray-example-data/iris.tfrecords")
        Dataset(
           num_blocks=...,
           num_rows=150,
           schema={...}
        )

        We can also read compressed TFRecord files, which use one of the
        `compression types supported by Arrow <https://arrow.apache.org/docs/python/\
            generated/pyarrow.CompressedInputStream.html>`_:

        >>> ray.data.read_tfrecords(
        ...     "s3://anonymous@ray-example-data/iris.tfrecords.gz",
        ...     arrow_open_stream_args={"compression": "gzip"},
        ... )
        Dataset(
           num_blocks=...,
           num_rows=150,
           schema={...}
        )

    Args:
        paths: A single file or directory, or a list of file or directory paths.
            A list of paths can contain both files and directories.
        filesystem: The PyArrow filesystem
            implementation to read from. These filesystems are specified in the
            `PyArrow docs <https://arrow.apache.org/docs/python/api/\
            filesystems.html#filesystem-implementations>`_. Specify this parameter if
            you need to provide specific configurations to the filesystem. By default,
            the filesystem is automatically selected based on the scheme of the paths.
            For example, if the path begins with ``s3://``, the `S3FileSystem` is used.
        parallelism: The amount of parallelism to use for the dataset. Defaults to -1,
            which automatically determines the optimal parallelism for your
            configuration. You should not need to manually set this value in most cases.
            For details on how the parallelism is automatically determined and guidance
            on how to tune it, see :ref:`Tuning read parallelism
            <read_parallelism>`. Parallelism is upper bounded by the total number of
            records in all the CSV files.
        arrow_open_stream_args: kwargs passed to
            `pyarrow.fs.FileSystem.open_input_file <https://arrow.apache.org/docs/\
                python/generated/pyarrow.fs.FileSystem.html\
                    #pyarrow.fs.FileSystem.open_input_stream>`_.
            when opening input files to read. To read a compressed TFRecord file,
            pass the corresponding compression type (e.g., for ``GZIP`` or ``ZLIB``),
            use ``arrow_open_stream_args={'compression_type': 'gzip'}``).
        meta_provider: A :ref:`file metadata provider <metadata_provider>`. Custom
            metadata providers may be able to resolve file metadata more quickly and/or
            accurately. In most cases, you do not need to set this. If ``None``, this
            function uses a system-chosen implementation.
        partition_filter: A
            :class:`~ray.data.datasource.partitioning.PathPartitionFilter`.
            Use with a custom callback to read only selected partitions of a
            dataset.
<<<<<<< HEAD
            By default, this filters out any file paths whose file extension does not
            match ``"*.tfrecords*"``.
        include_paths: If ``True``, include the path to each file. File paths are
            stored in the ``'path'`` column.
=======
>>>>>>> 5a7071e5
        ignore_missing_paths:  If True, ignores any file paths in ``paths`` that are not
            found. Defaults to False.
        tf_schema: Optional TensorFlow Schema which is used to explicitly set the schema
            of the underlying Dataset.
        shuffle: If setting to "files", randomly shuffle input files order before read.
            Defaults to not shuffle with ``None``.
        file_extensions: A list of file extensions to filter files by.

    Returns:
        A :class:`~ray.data.Dataset` that contains the example features.

    Raises:
        ValueError: If a file contains a message that isn't a ``tf.train.Example``.
    """
    if meta_provider is None:
        meta_provider = get_generic_metadata_provider(
            TFRecordDatasource._FILE_EXTENSIONS
        )

    datasource = TFRecordDatasource(
        paths,
        tf_schema=tf_schema,
        filesystem=filesystem,
        open_stream_args=arrow_open_stream_args,
        meta_provider=meta_provider,
        partition_filter=partition_filter,
        ignore_missing_paths=ignore_missing_paths,
        shuffle=shuffle,
<<<<<<< HEAD
        include_paths=include_paths,
=======
        file_extensions=file_extensions,
>>>>>>> 5a7071e5
    )
    return read_datasource(datasource, parallelism=parallelism)


@PublicAPI(stability="alpha")
def read_webdataset(
    paths: Union[str, List[str]],
    *,
    filesystem: Optional["pyarrow.fs.FileSystem"] = None,
    parallelism: int = -1,
    arrow_open_stream_args: Optional[Dict[str, Any]] = None,
    meta_provider: Optional[BaseFileMetadataProvider] = None,
    partition_filter: Optional[PathPartitionFilter] = None,
    decoder: Optional[Union[bool, str, callable, list]] = True,
    fileselect: Optional[Union[list, callable]] = None,
    filerename: Optional[Union[list, callable]] = None,
    suffixes: Optional[Union[list, callable]] = None,
    verbose_open: bool = False,
    shuffle: Union[Literal["files"], None] = None,
<<<<<<< HEAD
    include_paths: bool = False,
=======
    file_extensions: Optional[List[str]] = None,
>>>>>>> 5a7071e5
) -> Dataset:
    """Create a :class:`~ray.data.Dataset` from
    `WebDataset <https://webdataset.github.io/webdataset/>`_ files.

    Args:
        paths: A single file/directory path or a list of file/directory paths.
            A list of paths can contain both files and directories.
        filesystem: The filesystem implementation to read from.
        parallelism: The requested parallelism of the read. Parallelism may be
            limited by the number of files in the dataset.
        arrow_open_stream_args: Key-word arguments passed to
            `pyarrow.fs.FileSystem.open_input_stream <https://arrow.apache.org/docs/python/generated/pyarrow.fs.FileSystem.html>`_.
            To read a compressed TFRecord file,
            pass the corresponding compression type (e.g. for ``GZIP`` or ``ZLIB``, use
            ``arrow_open_stream_args={'compression_type': 'gzip'}``).
        meta_provider: File metadata provider. Custom metadata providers may
            be able to resolve file metadata more quickly and/or accurately. If
            ``None``, this function uses a system-chosen implementation.
        partition_filter: Path-based partition filter, if any. Can be used
            with a custom callback to read only selected partitions of a dataset.
        decoder: A function or list of functions to decode the data.
        fileselect: A callable or list of glob patterns to select files.
        filerename: A function or list of tuples to rename files prior to grouping.
        suffixes: A function or list of suffixes to select for creating samples.
        verbose_open: Whether to print the file names as they are opened.
        shuffle: If setting to "files", randomly shuffle input files order before read.
            Defaults to not shuffle with ``None``.
<<<<<<< HEAD
        include_paths: If ``True``, include the path to each file. File paths are
            stored in the ``'path'`` column.
=======
        file_extensions: A list of file extensions to filter files by.
>>>>>>> 5a7071e5

    Returns:
        A :class:`~ray.data.Dataset` that contains the example features.

    Raises:
        ValueError: If a file contains a message that isn't a `tf.train.Example`_.

    .. _tf.train.Example: https://www.tensorflow.org/api_docs/python/tf/train/Example
    """  # noqa: E501
    if meta_provider is None:
        meta_provider = get_generic_metadata_provider(
            WebDatasetDatasource._FILE_EXTENSIONS
        )

    datasource = WebDatasetDatasource(
        paths,
        decoder=decoder,
        fileselect=fileselect,
        filerename=filerename,
        suffixes=suffixes,
        verbose_open=verbose_open,
        filesystem=filesystem,
        open_stream_args=arrow_open_stream_args,
        meta_provider=meta_provider,
        partition_filter=partition_filter,
        shuffle=shuffle,
<<<<<<< HEAD
        include_paths=include_paths,
=======
        file_extensions=file_extensions,
>>>>>>> 5a7071e5
    )
    return read_datasource(datasource, parallelism=parallelism)


@PublicAPI
def read_binary_files(
    paths: Union[str, List[str]],
    *,
    include_paths: bool = False,
    filesystem: Optional["pyarrow.fs.FileSystem"] = None,
    parallelism: int = -1,
    ray_remote_args: Dict[str, Any] = None,
    arrow_open_stream_args: Optional[Dict[str, Any]] = None,
    meta_provider: Optional[BaseFileMetadataProvider] = None,
    partition_filter: Optional[PathPartitionFilter] = None,
    partitioning: Partitioning = None,
    ignore_missing_paths: bool = False,
    shuffle: Union[Literal["files"], None] = None,
    file_extensions: Optional[List[str]] = None,
) -> Dataset:
    """Create a :class:`~ray.data.Dataset` from binary files of arbitrary contents.

    Examples:
        Read a file in remote storage.

        >>> import ray
        >>> path = "s3://anonymous@ray-example-data/pdf-sample_0.pdf"
        >>> ds = ray.data.read_binary_files(path)
        >>> ds.schema()
        Column  Type
        ------  ----
        bytes   binary

        Read multiple local files.

        >>> ray.data.read_binary_files( # doctest: +SKIP
        ...     ["local:///path/to/file1", "local:///path/to/file2"])

        Read a file with the filepaths included as a column in the dataset.

        >>> path = "s3://anonymous@ray-example-data/pdf-sample_0.pdf"
        >>> ds = ray.data.read_binary_files(path, include_paths=True)
        >>> ds.take(1)[0]["path"]
        'ray-example-data/pdf-sample_0.pdf'


    Args:
        paths: A single file or directory, or a list of file or directory paths.
            A list of paths can contain both files and directories.
        include_paths: If ``True``, include the path to each file. File paths are
            stored in the ``'path'`` column.
        filesystem: The PyArrow filesystem
            implementation to read from. These filesystems are specified in the
            `PyArrow docs <https://arrow.apache.org/docs/python/api/\
            filesystems.html#filesystem-implementations>`_. Specify this parameter if
            you need to provide specific configurations to the filesystem. By default,
            the filesystem is automatically selected based on the scheme of the paths.
            For example, if the path begins with ``s3://``, the `S3FileSystem` is used.
        ray_remote_args: kwargs passed to :meth:`~ray.remote` in the read tasks.
        parallelism: The amount of parallelism to use for the dataset. Defaults to -1,
            which automatically determines the optimal parallelism for your
            configuration. You should not need to manually set this value in most cases.
            For details on how the parallelism is automatically determined and guidance
            on how to tune it, see :ref:`Tuning read parallelism
            <read_parallelism>`. Parallelism is upper bounded by the total number of
            files.
        arrow_open_stream_args: kwargs passed to
            `pyarrow.fs.FileSystem.open_input_file <https://arrow.apache.org/docs/\
                python/generated/pyarrow.fs.FileSystem.html\
                    #pyarrow.fs.FileSystem.open_input_stream>`_.
        meta_provider: A :ref:`file metadata provider <metadata_provider>`. Custom
            metadata providers may be able to resolve file metadata more quickly and/or
            accurately. In most cases, you do not need to set this. If ``None``, this
            function uses a system-chosen implementation.
        partition_filter: A
            :class:`~ray.data.datasource.partitioning.PathPartitionFilter`.
            Use with a custom callback to read only selected partitions of a
            dataset. By default, no files are filtered.
            By default, this does not filter out any files.
        partitioning: A :class:`~ray.data.datasource.partitioning.Partitioning` object
            that describes how paths are organized. Defaults to ``None``.
        ignore_missing_paths: If True, ignores any file paths in ``paths`` that are not
            found. Defaults to False.
        shuffle: If setting to "files", randomly shuffle input files order before read.
            Defaults to not shuffle with ``None``.
        file_extensions: A list of file extensions to filter files by.

    Returns:
        :class:`~ray.data.Dataset` producing rows read from the specified paths.
    """
    if meta_provider is None:
        meta_provider = get_generic_metadata_provider(BinaryDatasource._FILE_EXTENSIONS)

    datasource = BinaryDatasource(
        paths,
        include_paths=include_paths,
        filesystem=filesystem,
        open_stream_args=arrow_open_stream_args,
        meta_provider=meta_provider,
        partition_filter=partition_filter,
        partitioning=partitioning,
        ignore_missing_paths=ignore_missing_paths,
        shuffle=shuffle,
        file_extensions=file_extensions,
    )
    return read_datasource(
        datasource, parallelism=parallelism, ray_remote_args=ray_remote_args
    )


@PublicAPI(stability="alpha")
def read_sql(
    sql: str,
    connection_factory: Callable[[], Connection],
    *,
    parallelism: int = -1,
    ray_remote_args: Optional[Dict[str, Any]] = None,
) -> Dataset:
    """Read from a database that provides a
    `Python DB API2-compliant <https://peps.python.org/pep-0249/>`_ connector.

    .. note::

        By default, ``read_sql`` launches multiple read tasks, and each task executes a
        ``LIMIT`` and ``OFFSET`` to fetch a subset of the rows. However, for many
        databases, ``OFFSET`` is slow.

        As a workaround, set ``parallelism=1`` to directly fetch all rows in a single
        task. Note that this approach requires all result rows to fit in the memory of
        single task. If the rows don't fit, your program may raise an out of memory
        error.

    Examples:

        For examples of reading from larger databases like MySQL and PostgreSQL, see
        :ref:`Reading from SQL Databases <reading_sql>`.

        .. testcode::

            import sqlite3

            import ray

            # Create a simple database
            connection = sqlite3.connect("example.db")
            connection.execute("CREATE TABLE movie(title, year, score)")
            connection.execute(
                \"\"\"
                INSERT INTO movie VALUES
                    ('Monty Python and the Holy Grail', 1975, 8.2),
                    ("Monty Python Live at the Hollywood Bowl", 1982, 7.9),
                    ("Monty Python's Life of Brian", 1979, 8.0),
                    ("Rocky II", 1979, 7.3)
                \"\"\"
            )
            connection.commit()
            connection.close()

            def create_connection():
                return sqlite3.connect("example.db")

            # Get all movies
            ds = ray.data.read_sql("SELECT * FROM movie", create_connection)
            # Get movies after the year 1980
            ds = ray.data.read_sql(
                "SELECT title, score FROM movie WHERE year >= 1980", create_connection
            )
            # Get the number of movies per year
            ds = ray.data.read_sql(
                "SELECT year, COUNT(*) FROM movie GROUP BY year", create_connection
            )

        .. testcode::
            :hide:

            import os
            os.remove("example.db")

    Args:
        sql: The SQL query to execute.
        connection_factory: A function that takes no arguments and returns a
            Python DB API2
            `Connection object <https://peps.python.org/pep-0249/#connection-objects>`_.
        parallelism: The requested parallelism of the read. Defaults to -1,
            which automatically determines the optimal parallelism for your
            configuration. You should not need to manually set this value in most cases.
            For details on how the parallelism is automatically determined and guidance
            on how to tune it, see :ref:`Tuning read parallelism
            <read_parallelism>`.
        ray_remote_args: kwargs passed to :meth:`~ray.remote` in the read tasks.

    Returns:
        A :class:`Dataset` containing the queried data.
    """
    datasource = SQLDatasource(sql=sql, connection_factory=connection_factory)
    return read_datasource(
        datasource,
        parallelism=parallelism,
        ray_remote_args=ray_remote_args,
    )


@PublicAPI(stability="alpha")
def read_databricks_tables(
    *,
    warehouse_id: str,
    table: Optional[str] = None,
    query: Optional[str] = None,
    catalog: Optional[str] = None,
    schema: Optional[str] = None,
    parallelism: int = -1,
    ray_remote_args: Optional[Dict[str, Any]] = None,
) -> Dataset:
    """Read a Databricks unity catalog table or Databricks SQL execution result.

    Before calling this API, set the ``DATABRICKS_HOST`` environment
    variable to your Databricks warehouse access token.

    .. code-block:: console

        export DATABRICKS_TOKEN=...

    If you're running your program on the Databricks runtime, also set the
    ``DATABRICKS_HOST`` environment variable.

    .. code-block:: console

        export DATABRICKS_HOST=adb-<workspace-id>.<random-number>.azuredatabricks.net

    .. note::

        This function is built on the
        `Databricks statement execution API <https://docs.databricks.com/api/workspace/statementexecution>`_.

    Examples:

        .. testcode::
            :skipif: True

            import ray

            ds = ray.data.read_databricks_tables(
                warehouse_id='a885ad08b64951ad',
                catalog='catalog_1',
                schema='db_1',
                query='select id from table_1 limit 750000',
            )

    Args:
        warehouse_id: The ID of the Databricks warehouse. The query statement is
            executed on this warehouse.
        table: The name of UC table you want to read. If this argument is set,
            you can't set ``query`` argument, and the reader generates query
            of ``select * from {table_name}`` under the hood.
        query: The query you want to execute. If this argument is set,
            you can't set ``table_name`` argument.
        catalog: (Optional) The default catalog name used by the query.
        schema: (Optional) The default schema used by the query.
        parallelism: The requested parallelism of the read. Defaults to -1,
            which automatically determines the optimal parallelism for your
            configuration. You should not need to manually set this value in most cases.
            For details on how the parallelism is automatically determined and guidance
            on how to tune it, see :ref:`Tuning read parallelism
            <read_parallelism>`.
        ray_remote_args: kwargs passed to :meth:`~ray.remote` in the read tasks.

    Returns:
        A :class:`Dataset` containing the queried data.
    """  # noqa: E501
    from ray.data.datasource.databricks_uc_datasource import DatabricksUCDatasource
    from ray.util.spark.databricks_hook import get_dbutils
    from ray.util.spark.utils import get_spark_session, is_in_databricks_runtime

    token = os.environ.get("DATABRICKS_TOKEN")

    if not token:
        raise ValueError(
            "Please set environment variable 'DATABRICKS_TOKEN' to "
            "databricks workspace access token."
        )

    host = os.environ.get("DATABRICKS_HOST")
    if not host:
        if is_in_databricks_runtime():
            ctx = (
                get_dbutils().notebook.entry_point.getDbutils().notebook().getContext()
            )
            host = ctx.tags().get("browserHostName").get()
        else:
            raise ValueError(
                "You are not in databricks runtime, please set environment variable "
                "'DATABRICKS_HOST' to databricks workspace URL"
                '(e.g. "adb-<workspace-id>.<random-number>.azuredatabricks.net").'
            )

    spark = get_spark_session()
    if not catalog:
        catalog = spark.sql("SELECT CURRENT_CATALOG()").collect()[0][0]

    if not schema:
        schema = spark.sql("SELECT CURRENT_DATABASE()").collect()[0][0]

    if query is not None and table is not None:
        raise ValueError("Only one of 'query' and 'table' arguments can be set.")

    if table:
        query = f"select * from {table}"

    if query is None:
        raise ValueError("One of 'query' and 'table_name' arguments should be set.")

    datasource = DatabricksUCDatasource(
        host=host,
        token=token,
        warehouse_id=warehouse_id,
        catalog=catalog,
        schema=schema,
        query=query,
    )
    return read_datasource(
        datasource=datasource, parallelism=parallelism, ray_remote_args=ray_remote_args
    )


@PublicAPI
def from_dask(df: "dask.dataframe.DataFrame") -> MaterializedDataset:
    """Create a :class:`~ray.data.Dataset` from a
    `Dask DataFrame <https://docs.dask.org/en/stable/generated/dask.dataframe.DataFrame.html#dask.dataframe.DataFrame>`_.

    Args:
        df: A `Dask DataFrame`_.

    Returns:
        A :class:`~ray.data.MaterializedDataset` holding rows read from the DataFrame.
    """  # noqa: E501
    import dask

    from ray.util.dask import ray_dask_get

    partitions = df.to_delayed()
    persisted_partitions = dask.persist(*partitions, scheduler=ray_dask_get)

    import pandas

    def to_ref(df):
        if isinstance(df, pandas.DataFrame):
            return ray.put(df)
        elif isinstance(df, ray.ObjectRef):
            return df
        else:
            raise ValueError(
                "Expected a Ray object ref or a Pandas DataFrame, " f"got {type(df)}"
            )

    ds = from_pandas_refs(
        [to_ref(next(iter(part.dask.values()))) for part in persisted_partitions],
    )
    return ds


@PublicAPI
def from_mars(df: "mars.dataframe.DataFrame") -> MaterializedDataset:
    """Create a :class:`~ray.data.Dataset` from a
    `Mars DataFrame <https://mars-project.readthedocs.io/en/latest/reference/dataframe/index.html>`_.

    Args:
        df: A `Mars DataFrame`_, which must be executed by Mars-on-Ray.

    Returns:
        A :class:`~ray.data.MaterializedDataset` holding rows read from the DataFrame.
    """  # noqa: E501
    import mars.dataframe as md

    ds: Dataset = md.to_ray_dataset(df)
    return ds


@PublicAPI
def from_modin(df: "modin.pandas.dataframe.DataFrame") -> MaterializedDataset:
    """Create a :class:`~ray.data.Dataset` from a
    `Modin DataFrame <https://modin.readthedocs.io/en/stable/flow/modin/pandas/dataframe.html>`_.

    Args:
        df: A `Modin DataFrame`_, which must be using the Ray backend.

    Returns:
        A :class:`~ray.data.MaterializedDataset` rows read from the DataFrame.
    """  # noqa: E501
    from modin.distributed.dataframe.pandas.partitions import unwrap_partitions

    parts = unwrap_partitions(df, axis=0)
    ds = from_pandas_refs(parts)
    return ds


@PublicAPI
def from_pandas(
    dfs: Union["pandas.DataFrame", List["pandas.DataFrame"]]
) -> MaterializedDataset:
    """Create a :class:`~ray.data.Dataset` from a list of pandas dataframes.

    Examples:
        >>> import pandas as pd
        >>> import ray
        >>> df = pd.DataFrame({"a": [1, 2, 3], "b": [4, 5, 6]})
        >>> ray.data.from_pandas(df)
        MaterializedDataset(num_blocks=1, num_rows=3, schema={a: int64, b: int64})

       Create a Ray Dataset from a list of Pandas DataFrames.

        >>> ray.data.from_pandas([df, df])
        MaterializedDataset(num_blocks=2, num_rows=6, schema={a: int64, b: int64})

    Args:
        dfs: A pandas dataframe or a list of pandas dataframes.

    Returns:
        :class:`~ray.data.Dataset` holding data read from the dataframes.
    """
    import pandas as pd

    if isinstance(dfs, pd.DataFrame):
        dfs = [dfs]

    from ray.air.util.data_batch_conversion import (
        _cast_ndarray_columns_to_tensor_extension,
    )

    context = DataContext.get_current()
    if context.enable_tensor_extension_casting:
        dfs = [_cast_ndarray_columns_to_tensor_extension(df.copy()) for df in dfs]
    return from_pandas_refs([ray.put(df) for df in dfs])


@DeveloperAPI
def from_pandas_refs(
    dfs: Union[ObjectRef["pandas.DataFrame"], List[ObjectRef["pandas.DataFrame"]]],
) -> MaterializedDataset:
    """Create a :class:`~ray.data.Dataset` from a list of Ray object references to
    pandas dataframes.

    Examples:
        >>> import pandas as pd
        >>> import ray
        >>> df_ref = ray.put(pd.DataFrame({"a": [1, 2, 3], "b": [4, 5, 6]}))
        >>> ray.data.from_pandas_refs(df_ref)
        MaterializedDataset(num_blocks=1, num_rows=3, schema={a: int64, b: int64})

        Create a Ray Dataset from a list of Pandas Dataframes references.

        >>> ray.data.from_pandas_refs([df_ref, df_ref])
        MaterializedDataset(num_blocks=2, num_rows=6, schema={a: int64, b: int64})

    Args:
        dfs: A Ray object reference to a pandas dataframe, or a list of
             Ray object references to pandas dataframes.

    Returns:
        :class:`~ray.data.Dataset` holding data read from the dataframes.
    """
    if isinstance(dfs, ray.ObjectRef):
        dfs = [dfs]
    elif isinstance(dfs, list):
        for df in dfs:
            if not isinstance(df, ray.ObjectRef):
                raise ValueError(
                    "Expected list of Ray object refs, "
                    f"got list containing {type(df)}"
                )
    else:
        raise ValueError(
            "Expected Ray object ref or list of Ray object refs, " f"got {type(df)}"
        )

    context = DataContext.get_current()
    if context.enable_pandas_block:
        get_metadata = cached_remote_fn(get_table_block_metadata)
        metadata = ray.get([get_metadata.remote(df) for df in dfs])
        logical_plan = LogicalPlan(FromPandas(dfs, metadata))
        return MaterializedDataset(
            ExecutionPlan(
                BlockList(dfs, metadata, owned_by_consumer=False),
                DatasetStats(stages={"FromPandas": metadata}, parent=None),
                run_by_consumer=False,
            ),
            logical_plan,
        )

    df_to_block = cached_remote_fn(pandas_df_to_arrow_block, num_returns=2)

    res = [df_to_block.remote(df) for df in dfs]
    blocks, metadata = map(list, zip(*res))
    metadata = ray.get(metadata)
    logical_plan = LogicalPlan(FromPandas(blocks, metadata))
    return MaterializedDataset(
        ExecutionPlan(
            BlockList(blocks, metadata, owned_by_consumer=False),
            DatasetStats(stages={"FromPandas": metadata}, parent=None),
            run_by_consumer=False,
        ),
        logical_plan,
    )


@PublicAPI
def from_numpy(ndarrays: Union[np.ndarray, List[np.ndarray]]) -> MaterializedDataset:
    """Creates a :class:`~ray.data.Dataset` from a list of NumPy ndarrays.

    Examples:
        >>> import numpy as np
        >>> import ray
        >>> arr = np.array([1])
        >>> ray.data.from_numpy(arr)
        MaterializedDataset(num_blocks=1, num_rows=1, schema={data: int64})

        Create a Ray Dataset from a list of NumPy arrays.

        >>> ray.data.from_numpy([arr, arr])
        MaterializedDataset(num_blocks=2, num_rows=2, schema={data: int64})

    Args:
        ndarrays: A NumPy ndarray or a list of NumPy ndarrays.

    Returns:
        :class:`~ray.data.Dataset` holding data from the given ndarrays.
    """
    if isinstance(ndarrays, np.ndarray):
        ndarrays = [ndarrays]

    return from_numpy_refs([ray.put(ndarray) for ndarray in ndarrays])


@DeveloperAPI
def from_numpy_refs(
    ndarrays: Union[ObjectRef[np.ndarray], List[ObjectRef[np.ndarray]]],
) -> MaterializedDataset:
    """Creates a :class:`~ray.data.Dataset` from a list of Ray object references to
    NumPy ndarrays.

    Examples:
        >>> import numpy as np
        >>> import ray
        >>> arr_ref = ray.put(np.array([1]))
        >>> ray.data.from_numpy_refs(arr_ref)
        MaterializedDataset(num_blocks=1, num_rows=1, schema={data: int64})

        Create a Ray Dataset from a list of NumPy array references.

        >>> ray.data.from_numpy_refs([arr_ref, arr_ref])
        MaterializedDataset(num_blocks=2, num_rows=2, schema={data: int64})

    Args:
        ndarrays: A Ray object reference to a NumPy ndarray or a list of Ray object
            references to NumPy ndarrays.

    Returns:
        :class:`~ray.data.Dataset` holding data from the given ndarrays.
    """
    if isinstance(ndarrays, ray.ObjectRef):
        ndarrays = [ndarrays]
    elif isinstance(ndarrays, list):
        for ndarray in ndarrays:
            if not isinstance(ndarray, ray.ObjectRef):
                raise ValueError(
                    "Expected list of Ray object refs, "
                    f"got list containing {type(ndarray)}"
                )
    else:
        raise ValueError(
            f"Expected Ray object ref or list of Ray object refs, got {type(ndarray)}"
        )

    ctx = DataContext.get_current()
    ndarray_to_block_remote = cached_remote_fn(ndarray_to_block, num_returns=2)

    res = [ndarray_to_block_remote.remote(ndarray, ctx) for ndarray in ndarrays]
    blocks, metadata = map(list, zip(*res))
    metadata = ray.get(metadata)

    logical_plan = LogicalPlan(FromNumpy(blocks, metadata))

    return MaterializedDataset(
        ExecutionPlan(
            BlockList(blocks, metadata, owned_by_consumer=False),
            DatasetStats(stages={"FromNumpy": metadata}, parent=None),
            run_by_consumer=False,
        ),
        logical_plan,
    )


@PublicAPI
def from_arrow(
    tables: Union["pyarrow.Table", bytes, List[Union["pyarrow.Table", bytes]]],
) -> MaterializedDataset:
    """Create a :class:`~ray.data.Dataset` from a list of PyArrow tables.

    Examples:
        >>> import pyarrow as pa
        >>> import ray
        >>> table = pa.table({"x": [1]})
        >>> ray.data.from_arrow(table)
        MaterializedDataset(num_blocks=1, num_rows=1, schema={x: int64})

        Create a Ray Dataset from a list of PyArrow tables.

        >>> ray.data.from_arrow([table, table])
        MaterializedDataset(num_blocks=2, num_rows=2, schema={x: int64})


    Args:
        tables: A PyArrow table, or a list of PyArrow tables,
                or its streaming format in bytes.

    Returns:
        :class:`~ray.data.Dataset` holding data from the PyArrow tables.
    """
    import pyarrow as pa

    if isinstance(tables, (pa.Table, bytes)):
        tables = [tables]
    return from_arrow_refs([ray.put(t) for t in tables])


@DeveloperAPI
def from_arrow_refs(
    tables: Union[
        ObjectRef[Union["pyarrow.Table", bytes]],
        List[ObjectRef[Union["pyarrow.Table", bytes]]],
    ],
) -> MaterializedDataset:
    """Create a :class:`~ray.data.Dataset` from a list of Ray object references to
    PyArrow tables.

    Examples:
        >>> import pyarrow as pa
        >>> import ray
        >>> table_ref = ray.put(pa.table({"x": [1]}))
        >>> ray.data.from_arrow_refs(table_ref)
        MaterializedDataset(num_blocks=1, num_rows=1, schema={x: int64})

        Create a Ray Dataset from a list of PyArrow table references

        >>> ray.data.from_arrow_refs([table_ref, table_ref])
        MaterializedDataset(num_blocks=2, num_rows=2, schema={x: int64})


    Args:
        tables: A Ray object reference to Arrow table, or list of Ray object
                references to Arrow tables, or its streaming format in bytes.

    Returns:
         :class:`~ray.data.Dataset` holding data read from the tables.
    """
    if isinstance(tables, ray.ObjectRef):
        tables = [tables]

    get_metadata = cached_remote_fn(get_table_block_metadata)
    metadata = ray.get([get_metadata.remote(t) for t in tables])
    logical_plan = LogicalPlan(FromArrow(tables, metadata))

    return MaterializedDataset(
        ExecutionPlan(
            BlockList(tables, metadata, owned_by_consumer=False),
            DatasetStats(stages={"FromArrow": metadata}, parent=None),
            run_by_consumer=False,
        ),
        logical_plan,
    )


@PublicAPI
def from_spark(
    df: "pyspark.sql.DataFrame", *, parallelism: Optional[int] = None
) -> MaterializedDataset:
    """Create a :class:`~ray.data.Dataset` from a
    `Spark DataFrame <https://spark.apache.org/docs/3.1.1/api/python/reference/api/pyspark.sql.DataFrame.html>`_.

    Args:
        df: A `Spark DataFrame`_, which must be created by RayDP (Spark-on-Ray).
        parallelism: The amount of parallelism to use for the dataset. If
            not provided, the parallelism is equal to the number of partitions of
            the original Spark DataFrame.

    Returns:
        A :class:`~ray.data.MaterializedDataset` holding rows read from the DataFrame.
    """  # noqa: E501
    import raydp

    return raydp.spark.spark_dataframe_to_ray_dataset(df, parallelism)


@PublicAPI
def from_huggingface(
    dataset: Union["datasets.Dataset", "datasets.IterableDataset"],
) -> Union[MaterializedDataset, Dataset]:
    """Create a :class:`~ray.data.MaterializedDataset` from a
    `Hugging Face Datasets Dataset <https://huggingface.co/docs/datasets/package_reference/main_classes#datasets.Dataset/>`_
    or a :class:`~ray.data.Dataset` from a `Hugging Face Datasets IterableDataset <https://huggingface.co/docs/datasets/package_reference/main_classes#datasets.IterableDataset/>`_.
    For an `IterableDataset`, we use a streaming implementation to read data.

    Example:

        ..
            The following `testoutput` is mocked to avoid illustrating download
            logs like "Downloading and preparing dataset 162.17 MiB".

        .. testcode::

            import ray
            import datasets

            hf_dataset = datasets.load_dataset("tweet_eval", "emotion")
            ray_ds = ray.data.from_huggingface(hf_dataset["train"])
            print(ray_ds)

            hf_dataset_stream = datasets.load_dataset("tweet_eval", "emotion", streaming=True)
            ray_ds_stream = ray.data.from_huggingface(hf_dataset_stream["train"])
            print(ray_ds_stream)

        .. testoutput::
            :options: +MOCK

            MaterializedDataset(
                num_blocks=...,
                num_rows=3257,
                schema={text: string, label: int64}
            )
            Dataset(
                num_blocks=...,
                num_rows=3257,
                schema={text: string, label: int64}
            )

    Args:
        dataset: A `Hugging Face Datasets Dataset`_ or `Hugging Face Datasets IterableDataset`_.
            `DatasetDict <https://huggingface.co/docs/datasets/package_reference/main_classes#datasets.DatasetDict/>`_
            and `IterableDatasetDict <https://huggingface.co/docs/datasets/package_reference/main_classes#datasets.IterableDatasetDict/>`_
            are not supported.

    Returns:
        A :class:`~ray.data.Dataset` holding rows from the `Hugging Face Datasets Dataset`_.
    """  # noqa: E501
    import datasets

    if isinstance(dataset, datasets.IterableDataset):
        # HuggingFaceDatasource should not be imported at top level, because
        # we only want the Hugging Face datasets package to be imported
        # if Hugging Face Datasets are used.
        from ray.data.datasource.huggingface_datasource import HuggingFaceDatasource

        # For an IterableDataset, we can use a streaming implementation to read data.
        return read_datasource(HuggingFaceDatasource(dataset=dataset))
    if isinstance(dataset, datasets.Dataset):
        # To get the resulting Arrow table from a Hugging Face Dataset after
        # applying transformations (e.g., train_test_split(), shard(), select()),
        # we create a copy of the Arrow table, which applies the indices
        # mapping from the transformations.
        hf_ds_arrow = dataset.with_format("arrow")
        ray_ds = from_arrow(hf_ds_arrow[:])
        return ray_ds
    elif isinstance(dataset, (datasets.DatasetDict, datasets.IterableDatasetDict)):
        available_keys = list(dataset.keys())
        raise DeprecationWarning(
            "You provided a Hugging Face DatasetDict or IterableDatasetDict, "
            "which contains multiple datasets, but `from_huggingface` now "
            "only accepts a single Hugging Face Dataset. To convert just "
            "a single Hugging Face Dataset to a Ray Dataset, specify a split. "
            "For example, `ray.data.from_huggingface(my_dataset_dictionary"
            f"['{available_keys[0]}'])`. "
            f"Available splits are {available_keys}."
        )
    else:
        raise TypeError(
            f"`dataset` must be a `datasets.Dataset`, but got {type(dataset)}"
        )


@PublicAPI
def from_tf(
    dataset: "tf.data.Dataset",
) -> MaterializedDataset:
    """Create a :class:`~ray.data.Dataset` from a
    `TensorFlow Dataset <https://www.tensorflow.org/api_docs/python/tf/data/Dataset/>`_.

    This function is inefficient. Use it to read small datasets or prototype.

    .. warning::
        If your dataset is large, this function may execute slowly or raise an
        out-of-memory error. To avoid issues, read the underyling data with a function
        like :meth:`~ray.data.read_images`.

    .. note::
        This function isn't parallelized. It loads the entire dataset into the local
        node's memory before moving the data to the distributed object store.

    Examples:
        >>> import ray
        >>> import tensorflow_datasets as tfds
        >>> dataset, _ = tfds.load('cifar10', split=["train", "test"])  # doctest: +SKIP
        >>> ds = ray.data.from_tf(dataset)  # doctest: +SKIP
        >>> ds  # doctest: +SKIP
        MaterializedDataset(
            num_blocks=...,
            num_rows=50000,
            schema={
                id: binary,
                image: numpy.ndarray(shape=(32, 32, 3), dtype=uint8),
                label: int64
            }
        )
        >>> ds.take(1)  # doctest: +SKIP
        [{'id': b'train_16399', 'image': array([[[143,  96,  70],
        [141,  96,  72],
        [135,  93,  72],
        ...,
        [ 96,  37,  19],
        [105,  42,  18],
        [104,  38,  20]],
        ...,
        [[195, 161, 126],
        [187, 153, 123],
        [186, 151, 128],
        ...,
        [212, 177, 147],
        [219, 185, 155],
        [221, 187, 157]]], dtype=uint8), 'label': 7}]

    Args:
        dataset: A `TensorFlow Dataset`_.

    Returns:
        A :class:`MaterializedDataset` that contains the samples stored in the `TensorFlow Dataset`_.
    """  # noqa: E501
    # FIXME: `as_numpy_iterator` errors if `dataset` contains ragged tensors.
    return from_items(list(dataset.as_numpy_iterator()))


@PublicAPI
def from_torch(
    dataset: "torch.utils.data.Dataset",
) -> Dataset:
    """Create a :class:`~ray.data.Dataset` from a
    `Torch Dataset <https://pytorch.org/docs/stable/data.html#torch.utils.data.Dataset/>`_.

    .. note::
        The input dataset can either be map-style or iterable-style, and can have arbitrarily large amount of data.
        The data will be sequentially streamed with one single read task.

    Examples:
        >>> import ray
        >>> from torchvision import datasets
        >>> dataset = datasets.MNIST("data", download=True)  # doctest: +SKIP
        >>> ds = ray.data.from_torch(dataset)  # doctest: +SKIP
        >>> ds  # doctest: +SKIP
        MaterializedDataset(num_blocks=..., num_rows=60000, schema={item: object})
        >>> ds.take(1)  # doctest: +SKIP
        {"item": (<PIL.Image.Image image mode=L size=28x28 at 0x...>, 5)}

    Args:
        dataset: A `Torch Dataset`_.

    Returns:
        A :class:`~ray.data.Dataset` containing the Torch dataset samples.
    """  # noqa: E501

    # Files may not be accessible from all nodes, run the read task on current node.
    ray_remote_args = {
        "scheduling_strategy": NodeAffinitySchedulingStrategy(
            ray.get_runtime_context().get_node_id(),
            soft=False,
        )
    }
    return read_datasource(
        TorchDatasource(dataset=dataset),
        # Only non-parallel, streaming read is currently supported
        parallelism=1,
        ray_remote_args=ray_remote_args,
    )


def _get_datasource_or_legacy_reader(
    ds: Datasource,
    ctx: DataContext,
    kwargs: dict,
) -> Union[Datasource, Reader]:
    """Generates reader.

    Args:
        ds: Datasource to read from.
        ctx: Dataset config to use.
        kwargs: Additional kwargs to pass to the legacy reader if
            `Datasource.create_reader` is implemented.

    Returns:
        The datasource or a generated legacy reader.
    """
    kwargs = _unwrap_arrow_serialization_workaround(kwargs)

    DataContext._set_current(ctx)

    if ds.should_create_reader:
        datasource_or_legacy_reader = ds.create_reader(**kwargs)
    else:
        datasource_or_legacy_reader = ds

    return datasource_or_legacy_reader


def _resolve_parquet_args(
    tensor_column_schema: Optional[Dict[str, Tuple[np.dtype, Tuple[int, ...]]]] = None,
    **arrow_parquet_args,
) -> Dict[str, Any]:
    if tensor_column_schema is not None:
        existing_block_udf = arrow_parquet_args.pop("_block_udf", None)

        def _block_udf(block: "pyarrow.Table") -> "pyarrow.Table":
            from ray.data.extensions import ArrowTensorArray

            for tensor_col_name, (dtype, shape) in tensor_column_schema.items():
                # NOTE(Clark): We use NumPy to consolidate these potentially
                # non-contiguous buffers, and to do buffer bookkeeping in
                # general.
                np_col = _create_possibly_ragged_ndarray(
                    [
                        np.ndarray(shape, buffer=buf.as_buffer(), dtype=dtype)
                        for buf in block.column(tensor_col_name)
                    ]
                )

                block = block.set_column(
                    block._ensure_integer_index(tensor_col_name),
                    tensor_col_name,
                    ArrowTensorArray.from_numpy(np_col),
                )
            if existing_block_udf is not None:
                # Apply UDF after casting the tensor columns.
                block = existing_block_udf(block)
            return block

        arrow_parquet_args["_block_udf"] = _block_udf
    return arrow_parquet_args<|MERGE_RESOLUTION|>--- conflicted
+++ resolved
@@ -560,11 +560,8 @@
     meta_provider: Optional[ParquetMetadataProvider] = None,
     partition_filter: Optional[PathPartitionFilter] = None,
     shuffle: Union[Literal["files"], None] = None,
-<<<<<<< HEAD
     include_paths: bool = False,
-=======
     file_extensions: Optional[List[str]] = None,
->>>>>>> 5a7071e5
     **arrow_parquet_args,
 ) -> Dataset:
     """Creates a :class:`~ray.data.Dataset` from parquet files.
@@ -677,12 +674,9 @@
             set of arguments, see the`PyArrow API <https://arrow.apache.org/docs/\
                 python/generated/pyarrow.dataset.Scanner.html\
                     #pyarrow.dataset.Scanner.from_fragment>`_
-<<<<<<< HEAD
         include_paths: If ``True``, include the path to each file. File paths are
             stored in the ``'path'`` column.
-=======
         file_extensions: A list of file extensions to filter files by.
->>>>>>> 5a7071e5
 
     Returns:
         :class:`~ray.data.Dataset` producing records read from the specified parquet
@@ -709,11 +703,8 @@
         meta_provider=meta_provider,
         partition_filter=partition_filter,
         shuffle=shuffle,
-<<<<<<< HEAD
         include_paths=include_paths,
-=======
         file_extensions=file_extensions,
->>>>>>> 5a7071e5
     )
     return read_datasource(
         datasource,
@@ -879,11 +870,8 @@
     meta_provider: Optional[BaseFileMetadataProvider] = None,
     partition_filter: Optional[PathPartitionFilter] = None,
     shuffle: Union[Literal["files"], None] = None,
-<<<<<<< HEAD
     include_paths: bool = False,
-=======
     file_extensions: Optional[List[str]] = ParquetBaseDatasource._FILE_EXTENSIONS,
->>>>>>> 5a7071e5
     **arrow_parquet_args,
 ) -> Dataset:
     """Create :class:`~ray.data.Dataset` from parquet files without reading metadata.
@@ -958,12 +946,9 @@
             set of arguments, see
             the `PyArrow API <https://arrow.apache.org/docs/python/generated/\
                 pyarrow.dataset.Scanner.html#pyarrow.dataset.Scanner.from_fragment>`_
-<<<<<<< HEAD
         include_paths: If ``True``, include the path to each file. File paths are
             stored in the ``'path'`` column.
-=======
         file_extensions: A list of file extensions to filter files by.
->>>>>>> 5a7071e5
 
     Returns:
        :class:`~ray.data.Dataset` producing records read from the specified paths.
@@ -983,12 +968,8 @@
         meta_provider=meta_provider,
         partition_filter=partition_filter,
         shuffle=shuffle,
-<<<<<<< HEAD
         include_paths=include_paths,
-=======
         file_extensions=file_extensions,
-        **arrow_parquet_args,
->>>>>>> 5a7071e5
     )
     return read_datasource(
         datasource,
@@ -1137,11 +1118,8 @@
         partitioning=partitioning,
         ignore_missing_paths=ignore_missing_paths,
         shuffle=shuffle,
-<<<<<<< HEAD
         include_paths=include_paths,
-=======
         file_extensions=file_extensions,
->>>>>>> 5a7071e5
     )
     return read_datasource(
         datasource, parallelism=parallelism, ray_remote_args=ray_remote_args
@@ -1298,11 +1276,8 @@
         partitioning=partitioning,
         ignore_missing_paths=ignore_missing_paths,
         shuffle=shuffle,
-<<<<<<< HEAD
         include_paths=include_paths,
-=======
         file_extensions=file_extensions,
->>>>>>> 5a7071e5
     )
     return read_datasource(
         datasource,
@@ -1407,11 +1382,8 @@
         partitioning=partitioning,
         ignore_missing_paths=ignore_missing_paths,
         shuffle=shuffle,
-<<<<<<< HEAD
         include_paths=include_paths,
-=======
         file_extensions=file_extensions,
->>>>>>> 5a7071e5
     )
     return read_datasource(
         datasource, parallelism=parallelism, ray_remote_args=ray_remote_args
@@ -1493,11 +1465,8 @@
         partitioning=partitioning,
         ignore_missing_paths=ignore_missing_paths,
         shuffle=shuffle,
-<<<<<<< HEAD
         include_paths=include_paths,
-=======
         file_extensions=file_extensions,
->>>>>>> 5a7071e5
     )
     return read_datasource(
         datasource,
@@ -1584,13 +1553,8 @@
             :class:`~ray.data.datasource.partitioning.PathPartitionFilter`.
             Use with a custom callback to read only selected partitions of a
             dataset.
-<<<<<<< HEAD
-            By default, this filters out any file paths whose file extension does not
-            match ``"*.tfrecords*"``.
         include_paths: If ``True``, include the path to each file. File paths are
             stored in the ``'path'`` column.
-=======
->>>>>>> 5a7071e5
         ignore_missing_paths:  If True, ignores any file paths in ``paths`` that are not
             found. Defaults to False.
         tf_schema: Optional TensorFlow Schema which is used to explicitly set the schema
@@ -1619,11 +1583,8 @@
         partition_filter=partition_filter,
         ignore_missing_paths=ignore_missing_paths,
         shuffle=shuffle,
-<<<<<<< HEAD
         include_paths=include_paths,
-=======
         file_extensions=file_extensions,
->>>>>>> 5a7071e5
     )
     return read_datasource(datasource, parallelism=parallelism)
 
@@ -1643,11 +1604,8 @@
     suffixes: Optional[Union[list, callable]] = None,
     verbose_open: bool = False,
     shuffle: Union[Literal["files"], None] = None,
-<<<<<<< HEAD
     include_paths: bool = False,
-=======
     file_extensions: Optional[List[str]] = None,
->>>>>>> 5a7071e5
 ) -> Dataset:
     """Create a :class:`~ray.data.Dataset` from
     `WebDataset <https://webdataset.github.io/webdataset/>`_ files.
@@ -1675,12 +1633,9 @@
         verbose_open: Whether to print the file names as they are opened.
         shuffle: If setting to "files", randomly shuffle input files order before read.
             Defaults to not shuffle with ``None``.
-<<<<<<< HEAD
         include_paths: If ``True``, include the path to each file. File paths are
             stored in the ``'path'`` column.
-=======
         file_extensions: A list of file extensions to filter files by.
->>>>>>> 5a7071e5
 
     Returns:
         A :class:`~ray.data.Dataset` that contains the example features.
@@ -1707,11 +1662,8 @@
         meta_provider=meta_provider,
         partition_filter=partition_filter,
         shuffle=shuffle,
-<<<<<<< HEAD
         include_paths=include_paths,
-=======
         file_extensions=file_extensions,
->>>>>>> 5a7071e5
     )
     return read_datasource(datasource, parallelism=parallelism)
 
