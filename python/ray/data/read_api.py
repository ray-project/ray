--- conflicted
+++ resolved
@@ -4365,33 +4365,9 @@
         ... )
 
     Args:
-<<<<<<< HEAD
-        path: Path to a Delta Lake table. Supports local paths, S3, GCS, Azure, and
-            Unity Catalog managed table paths. Multiple tables are not yet supported.
-        version: Version of the Delta table to read. Can be:
-
-            * Integer version number (e.g., ``5`` for version 5)
-            * ISO 8601 timestamp string (e.g., ``"2024-01-01T00:00:00Z"``)
-            * If None, reads the latest version
-
-        storage_options: Storage options for cloud authentication. Examples:
-
-            * AWS S3: ``{"AWS_REGION": "us-west-2", "AWS_ACCESS_KEY_ID": "...", "AWS_SECRET_ACCESS_KEY": "..."}``
-            * Google Cloud: ``{"GOOGLE_SERVICE_ACCOUNT": "path/to/service-account.json"}``
-            * Azure: ``{"AZURE_STORAGE_ACCOUNT_KEY": "..."}``
-
-        partition_filters: Delta Lake partition filters in DNF (Disjunctive Normal Form).
-            Each tuple is ``(column, operator, value)`` where operator can be
-            ``=``, ``!=``, ``in``, or ``not in``. Examples:
-
-            * ``[("year", "=", "2024")]``
-            * ``[("year", "=", "2024"), ("month", "in", ["01", "02"])]``
-
-=======
         path: A single file path for a Delta Lake table. Multiple tables are not yet
             supported.
         version: The version of the Delta Lake table to read. If not specified, the latest version is read.
->>>>>>> ffeec63c
         filesystem: The PyArrow filesystem
             implementation to read from. These filesystems are specified in the
             `pyarrow docs <https://arrow.apache.org/docs/python/api/\
@@ -4446,20 +4422,17 @@
     if not isinstance(path, str):
         raise ValueError("Only a single Delta Lake table path is supported.")
 
-<<<<<<< HEAD
     # Create Delta datasource
     datasource = DeltaDatasource(
         path=path,
         version=version,
         storage_options=storage_options,
         partition_filters=partition_filters,
-=======
     # Get the parquet file paths from the DeltaTable
     paths = DeltaTable(path, version=version).file_uris()
 
     return read_parquet(
         paths,
->>>>>>> ffeec63c
         filesystem=filesystem,
         columns=columns,
         partitioning=partitioning,
@@ -4467,7 +4440,6 @@
         partition_filter=partition_filter,
         shuffle=shuffle,
         include_paths=include_paths,
-<<<<<<< HEAD
         **arrow_parquet_args,
     )
 
@@ -4479,8 +4451,6 @@
         num_gpus=num_gpus,
         memory=memory,
         ray_remote_args=ray_remote_args,
-=======
->>>>>>> ffeec63c
         concurrency=concurrency,
         override_num_blocks=override_num_blocks,
     )
