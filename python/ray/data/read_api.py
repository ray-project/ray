--- conflicted
+++ resolved
@@ -91,15 +91,9 @@
 
 @PublicAPI
 def from_items(
-<<<<<<< HEAD
-    items: List[Any], *, parallelism: int = -1
+    items: List[Any], *, parallelism: int = -1, output_arrow_format: bool = False
 ) -> MaterializedDatastream[Any]:
     """Create a datastream from a list of local Python objects.
-=======
-    items: List[Any], *, parallelism: int = -1, output_arrow_format: bool = False
-) -> Dataset[Any]:
-    """Create a dataset from a list of local Python objects.
->>>>>>> 4a207a7b
 
     Examples:
         >>> import ray
