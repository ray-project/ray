import itertools
import os
import logging
from typing import (
    List,
    Any,
    Dict,
    Union,
    Optional,
    Tuple,
    Callable,
    TypeVar,
    TYPE_CHECKING,
)
import uuid

import numpy as np

if TYPE_CHECKING:
    import pyarrow
    import pandas
    import dask
    import mars
    import modin
    import pyspark

import ray
from ray.types import ObjectRef
from ray.util.annotations import PublicAPI, DeveloperAPI
from ray.data.block import (
    Block,
    BlockAccessor,
    BlockMetadata,
    MaybeBlockPartition,
    BlockExecStats,
    BlockPartitionMetadata,
)
from ray.data.context import DatasetContext
from ray.data.dataset import Dataset
from ray.data.datasource import (
    Datasource,
    RangeDatasource,
    JSONDatasource,
    CSVDatasource,
    ParquetDatasource,
    BinaryDatasource,
    NumpyDatasource,
    ReadTask,
)
from ray.data.datasource.file_based_datasource import (
    _wrap_s3_filesystem_workaround,
    _unwrap_s3_filesystem_workaround,
)
from ray.data.impl.delegating_block_builder import DelegatingBlockBuilder
from ray.data.impl.arrow_block import ArrowRow
from ray.data.impl.block_list import BlockList
from ray.data.impl.lazy_block_list import LazyBlockList
from ray.data.impl.remote_fn import cached_remote_fn
from ray.data.impl.stats import DatasetStats, get_or_create_stats_actor
from ray.data.impl.util import _get_spread_resources_iter

T = TypeVar("T")

logger = logging.getLogger(__name__)


@PublicAPI(stability="beta")
def from_items(items: List[Any], *, parallelism: int = 200) -> Dataset[Any]:
    """Create a dataset from a list of local Python objects.

    Examples:
        >>> ray.data.from_items([1, 2, 3, 4, 5])

    Args:
        items: List of local Python objects.
        parallelism: The amount of parallelism to use for the dataset.
            Parallelism may be limited by the number of items.

    Returns:
        Dataset holding the items.
    """
    block_size = max(1, len(items) // parallelism)

    blocks: List[ObjectRef[Block]] = []
    metadata: List[BlockMetadata] = []
    i = 0
    while i < len(items):
        stats = BlockExecStats.builder()
        builder = DelegatingBlockBuilder()
        for item in items[i : i + block_size]:
            builder.add(item)
        block = builder.build()
        blocks.append(ray.put(block))
        metadata.append(
            BlockAccessor.for_block(block).get_metadata(
                input_files=None, exec_stats=stats.build()
            )
        )
        i += block_size

    return Dataset(
        BlockList(blocks, metadata),
        0,
        DatasetStats(stages={"from_items": metadata}, parent=None),
    )


@PublicAPI(stability="beta")
def range(n: int, *, parallelism: int = 200) -> Dataset[int]:
    """Create a dataset from a range of integers [0..n).

    Examples:
        >>> ray.data.range(10000).map(lambda x: x * 2).show()

    Args:
        n: The upper bound of the range of integers.
        parallelism: The amount of parallelism to use for the dataset.
            Parallelism may be limited by the number of items.

    Returns:
        Dataset holding the integers.
    """
    return read_datasource(
        RangeDatasource(), parallelism=parallelism, n=n, block_format="list"
    )


@PublicAPI(stability="beta")
def range_arrow(n: int, *, parallelism: int = 200) -> Dataset[ArrowRow]:
    """Create an Arrow dataset from a range of integers [0..n).

    Examples:
        >>> ds = ray.data.range_arrow(1000)
        >>> ds.map(lambda r: {"v2": r["value"] * 2}).show()

    This is similar to range(), but uses Arrow tables to hold the integers
    in Arrow records. The dataset elements take the form {"value": N}.

    Args:
        n: The upper bound of the range of integer records.
        parallelism: The amount of parallelism to use for the dataset.
            Parallelism may be limited by the number of items.

    Returns:
        Dataset holding the integers as Arrow records.
    """
    return read_datasource(
        RangeDatasource(), parallelism=parallelism, n=n, block_format="arrow"
    )


@PublicAPI(stability="beta")
def range_tensor(
    n: int, *, shape: Tuple = (1,), parallelism: int = 200
) -> Dataset[ArrowRow]:
    """Create a Tensor dataset from a range of integers [0..n).

    Examples:
        >>> ds = ray.data.range_tensor(1000, shape=(3, 10))
        >>> ds.map_batches(lambda arr: arr * 2, batch_format="pandas").show()

    This is similar to range_arrow(), but uses the ArrowTensorArray extension
    type. The dataset elements take the form {"value": array(N, shape=shape)}.

    Args:
        n: The upper bound of the range of integer records.
        shape: The shape of each record.
        parallelism: The amount of parallelism to use for the dataset.
            Parallelism may be limited by the number of items.

    Returns:
        Dataset holding the integers as Arrow tensor records.
    """
    return read_datasource(
        RangeDatasource(),
        parallelism=parallelism,
        n=n,
        block_format="tensor",
        tensor_shape=tuple(shape),
    )


@PublicAPI(stability="beta")
def read_datasource(
    datasource: Datasource[T],
    *,
    parallelism: int = 200,
    ray_remote_args: Dict[str, Any] = None,
    _spread_resource_prefix: Optional[str] = None,
    **read_args,
) -> Dataset[T]:
    """Read a dataset from a custom data source.

    Args:
        datasource: The datasource to read data from.
        parallelism: The requested parallelism of the read. Parallelism may be
            limited by the available partitioning of the datasource.
        read_args: Additional kwargs to pass to the datasource impl.
        ray_remote_args: kwargs passed to ray.remote in the read tasks.

    Returns:
        Dataset holding the data read from the datasource.
    """

    # TODO(ekl) remove this feature flag.
    if "RAY_DATASET_FORCE_LOCAL_METADATA" in os.environ:
        read_tasks = datasource.prepare_read(parallelism, **read_args)
    else:
        # Prepare read in a remote task so that in Ray client mode, we aren't
        # attempting metadata resolution from the client machine.
        ctx = DatasetContext.get_current()
        prepare_read = cached_remote_fn(
            _prepare_read, retry_exceptions=False, num_cpus=0
        )
        read_tasks = ray.get(
            prepare_read.remote(
                datasource, ctx, parallelism, _wrap_s3_filesystem_workaround(read_args)
            )
        )

    context = DatasetContext.get_current()
    stats_actor = get_or_create_stats_actor()
    stats_uuid = uuid.uuid4()
    stats_actor.record_start.remote(stats_uuid)

    def remote_read(i: int, task: ReadTask) -> MaybeBlockPartition:
        DatasetContext._set_current(context)
        stats = BlockExecStats.builder()

        # Execute the read task.
        block = task()

        if context.block_splitting_enabled:
            metadata = task.get_metadata()
            metadata.exec_stats = stats.build()
        else:
            metadata = BlockAccessor.for_block(block).get_metadata(
                input_files=task.get_metadata().input_files, exec_stats=stats.build()
            )
        stats_actor.record_task.remote(stats_uuid, i, metadata)
        return block

    if ray_remote_args is None:
        ray_remote_args = {}
    # Increase the read parallelism by default to maximize IO throughput. This
    # is particularly important when reading from e.g., remote storage.
    if "num_cpus" not in ray_remote_args:
        # Note that the too many workers warning triggers at 4x subscription,
        # so we go at 0.5 to avoid the warning message.
        ray_remote_args["num_cpus"] = 0.5
    if "scheduling_strategy" not in ray_remote_args:
        ray_remote_args["scheduling_strategy"] = "SPREAD"
    remote_read = cached_remote_fn(remote_read)

    if _spread_resource_prefix is not None:
        # Use given spread resource prefix for round-robin resource-based
        # scheduling.
        nodes = ray.nodes()
        resource_iter = _get_spread_resources_iter(
            nodes, _spread_resource_prefix, ray_remote_args
        )
    else:
        # If no spread resource prefix given, yield an empty dictionary.
        resource_iter = itertools.repeat({})

    calls: List[Callable[[], ObjectRef[MaybeBlockPartition]]] = []
    metadata: List[BlockPartitionMetadata] = []

    for i, task in enumerate(read_tasks):
        calls.append(
<<<<<<< HEAD
            lambda i=i, task=task,
            resources=next(resource_iter): remote_read.options(
                **ray_remote_args,
                resources=resources,
                name=f"jjyao-read-{i}").remote(i, task))
=======
            lambda i=i, task=task, resources=next(resource_iter): remote_read.options(
                **ray_remote_args, resources=resources
            ).remote(i, task)
        )
>>>>>>> e3af8282
        metadata.append(task.get_metadata())

    block_list = LazyBlockList(calls, metadata)

    # Get the schema from the first block synchronously.
    if metadata and metadata[0].schema is None:
        block_list.ensure_schema_for_first_block()

    return Dataset(
        block_list,
        0,
        DatasetStats(
            stages={"read": metadata},
            parent=None,
            stats_actor=stats_actor,
            stats_uuid=stats_uuid,
        ),
    )


@PublicAPI(stability="beta")
def read_parquet(
    paths: Union[str, List[str]],
    *,
    filesystem: Optional["pyarrow.fs.FileSystem"] = None,
    columns: Optional[List[str]] = None,
    parallelism: int = 200,
    ray_remote_args: Dict[str, Any] = None,
    _tensor_column_schema: Optional[Dict[str, Tuple[np.dtype, Tuple[int, ...]]]] = None,
    **arrow_parquet_args,
) -> Dataset[ArrowRow]:
    """Create an Arrow dataset from parquet files.

    Examples:
        >>> # Read a directory of files in remote storage.
        >>> ray.data.read_parquet("s3://bucket/path")

        >>> # Read multiple local files.
        >>> ray.data.read_parquet(["/path/to/file1", "/path/to/file2"])

    Args:
        paths: A single file path or a list of file paths (or directories).
        filesystem: The filesystem implementation to read from.
        columns: A list of column names to read.
        parallelism: The requested parallelism of the read. Parallelism may be
            limited by the number of files of the dataset.
        ray_remote_args: kwargs passed to ray.remote in the read tasks.
        _tensor_column_schema: A dict of column name --> tensor dtype and shape
            mappings for converting a Parquet column containing serialized
            tensors (ndarrays) as their elements to our tensor column extension
            type. This assumes that the tensors were serialized in the raw
            NumPy array format in C-contiguous order (e.g. via
            `arr.tobytes()`).
        arrow_parquet_args: Other parquet read options to pass to pyarrow.

    Returns:
        Dataset holding Arrow records read from the specified paths.
    """
    if _tensor_column_schema is not None:
        existing_block_udf = arrow_parquet_args.pop("_block_udf", None)

        def _block_udf(block: "pyarrow.Table") -> "pyarrow.Table":
            from ray.data.extensions import ArrowTensorArray

            for tensor_col_name, (dtype, shape) in _tensor_column_schema.items():
                # NOTE(Clark): We use NumPy to consolidate these potentially
                # non-contiguous buffers, and to do buffer bookkeeping in
                # general.
                np_col = np.array(
                    [
                        np.ndarray(shape, buffer=buf.as_buffer(), dtype=dtype)
                        for buf in block.column(tensor_col_name)
                    ]
                )

                block = block.set_column(
                    block._ensure_integer_index(tensor_col_name),
                    tensor_col_name,
                    ArrowTensorArray.from_numpy(np_col),
                )
            if existing_block_udf is not None:
                # Apply UDF after casting the tensor columns.
                block = existing_block_udf(block)
            return block

        arrow_parquet_args["_block_udf"] = _block_udf

    return read_datasource(
        ParquetDatasource(),
        parallelism=parallelism,
        paths=paths,
        filesystem=filesystem,
        columns=columns,
        ray_remote_args=ray_remote_args,
        **arrow_parquet_args,
    )


@PublicAPI(stability="beta")
def read_json(
    paths: Union[str, List[str]],
    *,
    filesystem: Optional["pyarrow.fs.FileSystem"] = None,
    parallelism: int = 200,
    ray_remote_args: Dict[str, Any] = None,
    arrow_open_stream_args: Optional[Dict[str, Any]] = None,
    **arrow_json_args,
) -> Dataset[ArrowRow]:
    """Create an Arrow dataset from json files.

    Examples:
        >>> # Read a directory of files in remote storage.
        >>> ray.data.read_json("s3://bucket/path")

        >>> # Read multiple local files.
        >>> ray.data.read_json(["/path/to/file1", "/path/to/file2"])

        >>> # Read multiple directories.
        >>> ray.data.read_json(["s3://bucket/path1", "s3://bucket/path2"])

    Args:
        paths: A single file/directory path or a list of file/directory paths.
            A list of paths can contain both files and directories.
        filesystem: The filesystem implementation to read from.
        parallelism: The requested parallelism of the read. Parallelism may be
            limited by the number of files of the dataset.
        ray_remote_args: kwargs passed to ray.remote in the read tasks.
        arrow_open_stream_args: kwargs passed to
            pyarrow.fs.FileSystem.open_input_stream
        arrow_json_args: Other json read options to pass to pyarrow.

    Returns:
        Dataset holding Arrow records read from the specified paths.
    """
    return read_datasource(
        JSONDatasource(),
        parallelism=parallelism,
        paths=paths,
        filesystem=filesystem,
        ray_remote_args=ray_remote_args,
        open_stream_args=arrow_open_stream_args,
        **arrow_json_args,
    )


@PublicAPI(stability="beta")
def read_csv(
    paths: Union[str, List[str]],
    *,
    filesystem: Optional["pyarrow.fs.FileSystem"] = None,
    parallelism: int = 200,
    ray_remote_args: Dict[str, Any] = None,
    arrow_open_stream_args: Optional[Dict[str, Any]] = None,
    **arrow_csv_args,
) -> Dataset[ArrowRow]:
    """Create an Arrow dataset from csv files.

    Examples:
        >>> # Read a directory of files in remote storage.
        >>> ray.data.read_csv("s3://bucket/path")

        >>> # Read multiple local files.
        >>> ray.data.read_csv(["/path/to/file1", "/path/to/file2"])

        >>> # Read multiple directories.
        >>> ray.data.read_csv(["s3://bucket/path1", "s3://bucket/path2"])

    Args:
        paths: A single file/directory path or a list of file/directory paths.
            A list of paths can contain both files and directories.
        filesystem: The filesystem implementation to read from.
        parallelism: The requested parallelism of the read. Parallelism may be
            limited by the number of files of the dataset.
        ray_remote_args: kwargs passed to ray.remote in the read tasks.
        arrow_open_stream_args: kwargs passed to
            pyarrow.fs.FileSystem.open_input_stream
        arrow_csv_args: Other csv read options to pass to pyarrow.

    Returns:
        Dataset holding Arrow records read from the specified paths.
    """
    return read_datasource(
        CSVDatasource(),
        parallelism=parallelism,
        paths=paths,
        filesystem=filesystem,
        ray_remote_args=ray_remote_args,
        open_stream_args=arrow_open_stream_args,
        **arrow_csv_args,
    )


@PublicAPI(stability="beta")
def read_text(
    paths: Union[str, List[str]],
    *,
    encoding: str = "utf-8",
    errors: str = "ignore",
    filesystem: Optional["pyarrow.fs.FileSystem"] = None,
    parallelism: int = 200,
    arrow_open_stream_args: Optional[Dict[str, Any]] = None,
) -> Dataset[str]:
    """Create a dataset from lines stored in text files.

    Examples:
        >>> # Read a directory of files in remote storage.
        >>> ray.data.read_text("s3://bucket/path")

        >>> # Read multiple local files.
        >>> ray.data.read_text(["/path/to/file1", "/path/to/file2"])

    Args:
        paths: A single file path or a list of file paths (or directories).
        encoding: The encoding of the files (e.g., "utf-8" or "ascii").
        errors: What to do with errors on decoding. Specify either "strict",
            "ignore", or "replace". Defaults to "ignore".
        filesystem: The filesystem implementation to read from.
        parallelism: The requested parallelism of the read. Parallelism may be
            limited by the number of files of the dataset.
        arrow_open_stream_args: kwargs passed to
            pyarrow.fs.FileSystem.open_input_stream

    Returns:
        Dataset holding lines of text read from the specified paths.
    """

    return read_binary_files(
        paths,
        filesystem=filesystem,
        parallelism=parallelism,
        arrow_open_stream_args=arrow_open_stream_args,
    ).flat_map(lambda x: x.decode(encoding, errors=errors).split("\n"))


@PublicAPI(stability="beta")
def read_numpy(
    paths: Union[str, List[str]],
    *,
    filesystem: Optional["pyarrow.fs.FileSystem"] = None,
    parallelism: int = 200,
    arrow_open_stream_args: Optional[Dict[str, Any]] = None,
    **numpy_load_args,
) -> Dataset[ArrowRow]:
    """Create an Arrow dataset from csv files.

    Examples:
        >>> # Read a directory of files in remote storage.
        >>> ray.data.read_numpy("s3://bucket/path")

        >>> # Read multiple local files.
        >>> ray.data.read_numpy(["/path/to/file1", "/path/to/file2"])

        >>> # Read multiple directories.
        >>> ray.data.read_numpy(["s3://bucket/path1", "s3://bucket/path2"])

    Args:
        paths: A single file/directory path or a list of file/directory paths.
            A list of paths can contain both files and directories.
        filesystem: The filesystem implementation to read from.
        parallelism: The requested parallelism of the read. Parallelism may be
            limited by the number of files of the dataset.
        arrow_open_stream_args: kwargs passed to
            pyarrow.fs.FileSystem.open_input_stream
        numpy_load_args: Other options to pass to np.load.

    Returns:
        Dataset holding Tensor records read from the specified paths.
    """
    return read_datasource(
        NumpyDatasource(),
        parallelism=parallelism,
        paths=paths,
        filesystem=filesystem,
        open_stream_args=arrow_open_stream_args,
        **numpy_load_args,
    )


@PublicAPI(stability="beta")
def read_binary_files(
    paths: Union[str, List[str]],
    *,
    include_paths: bool = False,
    filesystem: Optional["pyarrow.fs.FileSystem"] = None,
    parallelism: int = 200,
    ray_remote_args: Dict[str, Any] = None,
    arrow_open_stream_args: Optional[Dict[str, Any]] = None,
) -> Dataset[Union[Tuple[str, bytes], bytes]]:
    """Create a dataset from binary files of arbitrary contents.

    Examples:
        >>> # Read a directory of files in remote storage.
        >>> ray.data.read_binary_files("s3://bucket/path")

        >>> # Read multiple local files.
        >>> ray.data.read_binary_files(["/path/to/file1", "/path/to/file2"])

    Args:
        paths: A single file path or a list of file paths (or directories).
        include_paths: Whether to include the full path of the file in the
            dataset records. When specified, the dataset records will be a
            tuple of the file path and the file contents.
        filesystem: The filesystem implementation to read from.
        ray_remote_args: kwargs passed to ray.remote in the read tasks.
        parallelism: The requested parallelism of the read. Parallelism may be
            limited by the number of files of the dataset.
        arrow_open_stream_args: kwargs passed to
            pyarrow.fs.FileSystem.open_input_stream

    Returns:
        Dataset holding Arrow records read from the specified paths.
    """
    return read_datasource(
        BinaryDatasource(),
        parallelism=parallelism,
        paths=paths,
        include_paths=include_paths,
        filesystem=filesystem,
        ray_remote_args=ray_remote_args,
        open_stream_args=arrow_open_stream_args,
        schema=bytes,
    )


@PublicAPI(stability="beta")
def from_dask(df: "dask.DataFrame") -> Dataset[ArrowRow]:
    """Create a dataset from a Dask DataFrame.

    Args:
        df: A Dask DataFrame.

    Returns:
        Dataset holding Arrow records read from the DataFrame.
    """
    import dask
    from ray.util.dask import ray_dask_get

    partitions = df.to_delayed()
    persisted_partitions = dask.persist(*partitions, scheduler=ray_dask_get)

    import pandas

    def to_ref(df):
        if isinstance(df, pandas.DataFrame):
            return ray.put(df)
        elif isinstance(df, ray.ObjectRef):
            return df
        else:
            raise ValueError(
                "Expected a Ray object ref or a Pandas DataFrame, " f"got {type(df)}"
            )

    return from_pandas_refs(
        [to_ref(next(iter(part.dask.values()))) for part in persisted_partitions]
    )


@PublicAPI(stability="beta")
def from_mars(df: "mars.DataFrame") -> Dataset[ArrowRow]:
    """Create a dataset from a MARS dataframe.

    Args:
        df: A MARS dataframe, which must be executed by MARS-on-Ray.

    Returns:
        Dataset holding Arrow records read from the dataframe.
    """
    raise NotImplementedError  # P1


@PublicAPI(stability="beta")
def from_modin(df: "modin.DataFrame") -> Dataset[ArrowRow]:
    """Create a dataset from a Modin dataframe.

    Args:
        df: A Modin dataframe, which must be using the Ray backend.

    Returns:
        Dataset holding Arrow records read from the dataframe.
    """
    from modin.distributed.dataframe.pandas.partitions import unwrap_partitions

    parts = unwrap_partitions(df, axis=0)
    return from_pandas_refs(parts)


@PublicAPI(stability="beta")
def from_pandas(
    dfs: Union["pandas.DataFrame", List["pandas.DataFrame"]]
) -> Dataset[ArrowRow]:
    """Create a dataset from a list of Pandas dataframes.

    Args:
        dfs: A Pandas dataframe or a list of Pandas dataframes.

    Returns:
        Dataset holding Arrow records read from the dataframes.
    """
    import pandas as pd

    if isinstance(dfs, pd.DataFrame):
        dfs = [dfs]
    return from_pandas_refs([ray.put(df) for df in dfs])


@DeveloperAPI
def from_pandas_refs(
    dfs: Union[ObjectRef["pandas.DataFrame"], List[ObjectRef["pandas.DataFrame"]]]
) -> Dataset[ArrowRow]:
    """Create a dataset from a list of Ray object references to Pandas
    dataframes.

    Args:
        dfs: A Ray object references to pandas dataframe, or a list of
             Ray object references to pandas dataframes.

    Returns:
        Dataset holding Arrow records read from the dataframes.
    """
    if isinstance(dfs, ray.ObjectRef):
        dfs = [dfs]
    elif isinstance(dfs, list):
        for df in dfs:
            if not isinstance(df, ray.ObjectRef):
                raise ValueError(
                    "Expected list of Ray object refs, "
                    f"got list containing {type(df)}"
                )
    else:
        raise ValueError(
            "Expected Ray object ref or list of Ray object refs, " f"got {type(df)}"
        )

    context = DatasetContext.get_current()
    if context.enable_pandas_block:
        get_metadata = cached_remote_fn(_get_metadata)
        metadata = [get_metadata.remote(df) for df in dfs]
        return Dataset(BlockList(dfs, ray.get(metadata)), 0, DatasetStats.TODO())

    df_to_block = cached_remote_fn(_df_to_block, num_returns=2)

    res = [df_to_block.remote(df) for df in dfs]
    blocks, metadata = zip(*res)
    return Dataset(
        BlockList(blocks, ray.get(list(metadata))),
        0,
        DatasetStats(stages={"from_pandas_refs": metadata}, parent=None),
    )


def from_numpy(ndarrays: List[ObjectRef[np.ndarray]]) -> Dataset[ArrowRow]:
    """Create a dataset from a set of NumPy ndarrays.

    Args:
        ndarrays: A list of Ray object references to NumPy ndarrays.

    Returns:
        Dataset holding the given ndarrays.
    """
    ndarray_to_block = cached_remote_fn(_ndarray_to_block, num_returns=2)

    res = [ndarray_to_block.remote(ndarray) for ndarray in ndarrays]
    blocks, metadata = zip(*res)
    return Dataset(
        BlockList(blocks, ray.get(list(metadata))),
        0,
        DatasetStats(stages={"from_numpy": metadata}, parent=None),
    )


@PublicAPI(stability="beta")
def from_arrow(
    tables: Union["pyarrow.Table", bytes, List[Union["pyarrow.Table", bytes]]]
) -> Dataset[ArrowRow]:
    """Create a dataset from a list of Arrow tables.

    Args:
        tables: An Arrow table, or a list of Arrow tables,
                or its streaming format in bytes.

    Returns:
        Dataset holding Arrow records from the tables.
    """
    import pyarrow as pa

    if isinstance(tables, (pa.Table, bytes)):
        tables = [tables]
    return from_arrow_refs([ray.put(t) for t in tables])


@DeveloperAPI
def from_arrow_refs(
    tables: Union[
        ObjectRef[Union["pyarrow.Table", bytes]],
        List[ObjectRef[Union["pyarrow.Table", bytes]]],
    ]
) -> Dataset[ArrowRow]:
    """Create a dataset from a set of Arrow tables.

    Args:
        tables: A Ray object reference to Arrow table, or list of Ray object
                references to Arrow tables, or its streaming format in bytes.

    Returns:
        Dataset holding Arrow records from the tables.
    """
    if isinstance(tables, ray.ObjectRef):
        tables = [tables]

    get_metadata = cached_remote_fn(_get_metadata)
    metadata = [get_metadata.remote(t) for t in tables]
    return Dataset(
        BlockList(tables, ray.get(metadata)),
        0,
        DatasetStats(stages={"from_arrow_refs": metadata}, parent=None),
    )


@PublicAPI(stability="beta")
def from_spark(
    df: "pyspark.sql.DataFrame", *, parallelism: Optional[int] = None
) -> Dataset[ArrowRow]:
    """Create a dataset from a Spark dataframe.

    Args:
        spark: A SparkSession, which must be created by RayDP (Spark-on-Ray).
        df: A Spark dataframe, which must be created by RayDP (Spark-on-Ray).
            parallelism: The amount of parallelism to use for the dataset.
            If not provided, it will be equal to the number of partitions of
            the original Spark dataframe.

    Returns:
        Dataset holding Arrow records read from the dataframe.
    """
    import raydp

    return raydp.spark.spark_dataframe_to_ray_dataset(df, parallelism)


def _df_to_block(df: "pandas.DataFrame") -> Block[ArrowRow]:
    stats = BlockExecStats.builder()
    import pyarrow as pa

    block = pa.table(df)
    return (
        block,
        BlockAccessor.for_block(block).get_metadata(
            input_files=None, exec_stats=stats.build()
        ),
    )


def _ndarray_to_block(ndarray: np.ndarray) -> Block[np.ndarray]:
    stats = BlockExecStats.builder()
    import pyarrow as pa
    from ray.data.extensions import TensorArray

    table = pa.Table.from_pydict({"value": TensorArray(ndarray)})
    return (
        table,
        BlockAccessor.for_block(table).get_metadata(
            input_files=None, exec_stats=stats.build()
        ),
    )


def _get_metadata(table: Union["pyarrow.Table", "pandas.DataFrame"]) -> BlockMetadata:
    stats = BlockExecStats.builder()
    return BlockAccessor.for_block(table).get_metadata(
        input_files=None, exec_stats=stats.build()
    )


def _prepare_read(
    ds: Datasource, ctx: DatasetContext, parallelism: int, kwargs: dict
) -> List[ReadTask]:
    kwargs = _unwrap_s3_filesystem_workaround(kwargs)
    DatasetContext._set_current(ctx)
    return ds.prepare_read(parallelism, **kwargs)<|MERGE_RESOLUTION|>--- conflicted
+++ resolved
@@ -268,18 +268,10 @@
 
     for i, task in enumerate(read_tasks):
         calls.append(
-<<<<<<< HEAD
-            lambda i=i, task=task,
-            resources=next(resource_iter): remote_read.options(
-                **ray_remote_args,
-                resources=resources,
-                name=f"jjyao-read-{i}").remote(i, task))
-=======
             lambda i=i, task=task, resources=next(resource_iter): remote_read.options(
-                **ray_remote_args, resources=resources
+                **ray_remote_args, resources=resources, name=f"jjyao-read-{i}"
             ).remote(i, task)
         )
->>>>>>> e3af8282
         metadata.append(task.get_metadata())
 
     block_list = LazyBlockList(calls, metadata)
