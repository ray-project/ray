import logging
from typing import List, Any, Dict, Union, Optional, Tuple, Callable, \
    TypeVar, TYPE_CHECKING

import numpy as np
if TYPE_CHECKING:
    import pyarrow
    import pandas
    import dask
    import mars
    import modin
    import pyspark

import ray
from ray.types import ObjectRef
from ray.util.annotations import PublicAPI
from ray.data.block import Block, BlockAccessor, BlockMetadata
from ray.data.dataset import Dataset
from ray.data.datasource import Datasource, RangeDatasource, \
    JSONDatasource, CSVDatasource, ParquetDatasource, BinaryDatasource, \
    NumpyDatasource, ReadTask
from ray.data.impl.arrow_block import ArrowRow, \
    DelegatingArrowBlockBuilder
from ray.data.impl.block_list import BlockList
from ray.data.impl.lazy_block_list import LazyBlockList
from ray.data.impl.remote_fn import cached_remote_fn

T = TypeVar("T")

logger = logging.getLogger(__name__)


@PublicAPI(stability="beta")
def from_items(items: List[Any], *, parallelism: int = 200) -> Dataset[Any]:
    """Create a dataset from a list of local Python objects.

    Examples:
        >>> ray.data.from_items([1, 2, 3, 4, 5])

    Args:
        items: List of local Python objects.
        parallelism: The amount of parallelism to use for the dataset.

    Returns:
        Dataset holding the items.
    """
    block_size = max(1, len(items) // parallelism)

    blocks: List[ObjectRef[Block]] = []
    metadata: List[BlockMetadata] = []
    i = 0
    while i < len(items):
        builder = DelegatingArrowBlockBuilder()
        for item in items[i:i + block_size]:
            builder.add(item)
        block = builder.build()
        blocks.append(ray.put(block))
        metadata.append(
            BlockAccessor.for_block(block).get_metadata(input_files=None))
        i += block_size

    return Dataset(BlockList(blocks, metadata))


@PublicAPI(stability="beta")
def range(n: int, *, parallelism: int = 200) -> Dataset[int]:
    """Create a dataset from a range of integers [0..n).

    Examples:
        >>> ray.data.range(10000).map(lambda x: x * 2).show()

    Args:
        n: The upper bound of the range of integers.
        parallelism: The amount of parallelism to use for the dataset.

    Returns:
        Dataset holding the integers.
    """
    return read_datasource(
        RangeDatasource(), parallelism=parallelism, n=n, block_format="list")


@PublicAPI(stability="beta")
def range_arrow(n: int, *, parallelism: int = 200) -> Dataset[ArrowRow]:
    """Create an Arrow dataset from a range of integers [0..n).

    Examples:
        >>> ds = ray.data.range_arrow(1000)
        >>> ds.map(lambda r: {"v2": r["value"] * 2}).show()

    This is similar to range(), but uses Arrow tables to hold the integers
    in Arrow records. The dataset elements take the form {"value": N}.

    Args:
        n: The upper bound of the range of integer records.
        parallelism: The amount of parallelism to use for the dataset.

    Returns:
        Dataset holding the integers as Arrow records.
    """
    return read_datasource(
        RangeDatasource(), parallelism=parallelism, n=n, block_format="arrow")


@PublicAPI(stability="beta")
def range_tensor(n: int, *, shape: Tuple = (1, ),
                 parallelism: int = 200) -> Dataset[np.ndarray]:
    """Create a Tensor dataset from a range of integers [0..n).

    Examples:
        >>> ds = ray.data.range_tensor(1000, shape=(3, 10))
        >>> ds.map_batches(lambda arr: arr ** 2).show()

    This is similar to range(), but uses np.ndarrays to hold the integers
    in tensor form. The dataset has overall the shape ``(n,) + shape``.

    Args:
        n: The upper bound of the range of integer records.
        shape: The shape of each record.
        parallelism: The amount of parallelism to use for the dataset.

    Returns:
        Dataset holding the integers as tensors.
    """
    return read_datasource(
        RangeDatasource(),
        parallelism=parallelism,
        n=n,
        block_format="tensor",
        tensor_shape=tuple(shape))


@PublicAPI(stability="beta")
def read_datasource(datasource: Datasource[T],
                    *,
                    parallelism: int = 200,
                    ray_remote_args: Dict[str, Any] = None,
                    **read_args) -> Dataset[T]:
    """Read a dataset from a custom data source.

    Args:
        datasource: The datasource to read data from.
        parallelism: The requested parallelism of the read.
        read_args: Additional kwargs to pass to the datasource impl.
        ray_remote_args: kwargs passed to ray.remote in the read tasks.

    Returns:
        Dataset holding the data read from the datasource.
    """

    read_tasks = datasource.prepare_read(parallelism, **read_args)

    def remote_read(task: ReadTask) -> Block:
        return task()

    if ray_remote_args:
        remote_read = ray.remote(**ray_remote_args)(remote_read)
    else:
        remote_read = ray.remote(remote_read)

    calls: List[Callable[[], ObjectRef[Block]]] = []
    metadata: List[BlockMetadata] = []

    for task in read_tasks:
        calls.append(lambda task=task: remote_read.remote(task))
        metadata.append(task.get_metadata())

    block_list = LazyBlockList(calls, metadata)

    # Get the schema from the first block synchronously.
    if metadata and metadata[0].schema is None:
        get_schema = cached_remote_fn(_get_schema)
        schema0 = ray.get(get_schema.remote(next(iter(block_list))))
        block_list.set_metadata(
            0,
            BlockMetadata(
                num_rows=metadata[0].num_rows,
                size_bytes=metadata[0].size_bytes,
                schema=schema0,
                input_files=metadata[0].input_files,
            ))

    return Dataset(block_list)


@PublicAPI(stability="beta")
def read_parquet(paths: Union[str, List[str]],
                 *,
                 filesystem: Optional["pyarrow.fs.FileSystem"] = None,
                 columns: Optional[List[str]] = None,
                 parallelism: int = 200,
                 ray_remote_args: Dict[str, Any] = None,
                 **arrow_parquet_args) -> Dataset[ArrowRow]:
    """Create an Arrow dataset from parquet files.

    Examples:
        >>> # Read a directory of files in remote storage.
        >>> ray.data.read_parquet("s3://bucket/path")

        >>> # Read multiple local files.
        >>> ray.data.read_parquet(["/path/to/file1", "/path/to/file2"])

    Args:
        paths: A single file path or a list of file paths (or directories).
        filesystem: The filesystem implementation to read from.
        columns: A list of column names to read.
        parallelism: The amount of parallelism to use for the dataset.
        ray_remote_args: kwargs passed to ray.remote in the read tasks.
        arrow_parquet_args: Other parquet read options to pass to pyarrow.

    Returns:
        Dataset holding Arrow records read from the specified paths.
    """
    return read_datasource(
        ParquetDatasource(),
        parallelism=parallelism,
        paths=paths,
        filesystem=filesystem,
        columns=columns,
        ray_remote_args=ray_remote_args,
        **arrow_parquet_args)


@PublicAPI(stability="beta")
def read_json(paths: Union[str, List[str]],
              *,
              filesystem: Optional["pyarrow.fs.FileSystem"] = None,
              parallelism: int = 200,
              ray_remote_args: Dict[str, Any] = None,
              **arrow_json_args) -> Dataset[ArrowRow]:
    """Create an Arrow dataset from json files.

    Examples:
        >>> # Read a directory of files in remote storage.
        >>> ray.data.read_json("s3://bucket/path")

        >>> # Read multiple local files.
        >>> ray.data.read_json(["/path/to/file1", "/path/to/file2"])

        >>> # Read multiple directories.
        >>> ray.data.read_json(["s3://bucket/path1", "s3://bucket/path2"])

    Args:
        paths: A single file/directory path or a list of file/directory paths.
            A list of paths can contain both files and directories.
        filesystem: The filesystem implementation to read from.
        parallelism: The amount of parallelism to use for the dataset.
        ray_remote_args: kwargs passed to ray.remote in the read tasks.
        arrow_json_args: Other json read options to pass to pyarrow.

    Returns:
        Dataset holding Arrow records read from the specified paths.
    """
    return read_datasource(
        JSONDatasource(),
        parallelism=parallelism,
        paths=paths,
        filesystem=filesystem,
        ray_remote_args=ray_remote_args,
        **arrow_json_args)


@PublicAPI(stability="beta")
def read_csv(paths: Union[str, List[str]],
             *,
             filesystem: Optional["pyarrow.fs.FileSystem"] = None,
             parallelism: int = 200,
             ray_remote_args: Dict[str, Any] = None,
             **arrow_csv_args) -> Dataset[ArrowRow]:
    """Create an Arrow dataset from csv files.

    Examples:
        >>> # Read a directory of files in remote storage.
        >>> ray.data.read_csv("s3://bucket/path")

        >>> # Read multiple local files.
        >>> ray.data.read_csv(["/path/to/file1", "/path/to/file2"])

        >>> # Read multiple directories.
        >>> ray.data.read_csv(["s3://bucket/path1", "s3://bucket/path2"])

    Args:
        paths: A single file/directory path or a list of file/directory paths.
            A list of paths can contain both files and directories.
        filesystem: The filesystem implementation to read from.
        parallelism: The amount of parallelism to use for the dataset.
        ray_remote_args: kwargs passed to ray.remote in the read tasks.
        arrow_csv_args: Other csv read options to pass to pyarrow.

    Returns:
        Dataset holding Arrow records read from the specified paths.
    """
    return read_datasource(
        CSVDatasource(),
        parallelism=parallelism,
        paths=paths,
        filesystem=filesystem,
        ray_remote_args=ray_remote_args,
        **arrow_csv_args)


@PublicAPI(stability="beta")
def read_text(
        paths: Union[str, List[str]],
        *,
        encoding: str = "utf-8",
        filesystem: Optional["pyarrow.fs.FileSystem"] = None,
        parallelism: int = 200,
) -> Dataset[str]:
    """Create a dataset from lines stored in text files.

    Examples:
        >>> # Read a directory of files in remote storage.
        >>> ray.data.read_text("s3://bucket/path")

        >>> # Read multiple local files.
        >>> ray.data.read_text(["/path/to/file1", "/path/to/file2"])

    Args:
        paths: A single file path or a list of file paths (or directories).
        encoding: The encoding of the files (e.g., "utf-8" or "ascii").
        filesystem: The filesystem implementation to read from.
        parallelism: The amount of parallelism to use for the dataset.

    Returns:
        Dataset holding lines of text read from the specified paths.
    """

    return read_binary_files(
        paths, filesystem=filesystem, parallelism=parallelism).flat_map(
            lambda x: x.decode(encoding).split("\n"))


@PublicAPI(stability="beta")
def read_numpy(paths: Union[str, List[str]],
               *,
               filesystem: Optional["pyarrow.fs.FileSystem"] = None,
               parallelism: int = 200,
               **numpy_load_args) -> Dataset[np.ndarray]:
    """Create an Arrow dataset from csv files.

    Examples:
        >>> # Read a directory of files in remote storage.
        >>> ray.data.read_numpy("s3://bucket/path")

        >>> # Read multiple local files.
        >>> ray.data.read_numpy(["/path/to/file1", "/path/to/file2"])

        >>> # Read multiple directories.
        >>> ray.data.read_numpy(["s3://bucket/path1", "s3://bucket/path2"])

    Args:
        paths: A single file/directory path or a list of file/directory paths.
            A list of paths can contain both files and directories.
        filesystem: The filesystem implementation to read from.
        parallelism: The amount of parallelism to use for the dataset.
        numpy_load_args: Other options to pass to np.load.

    Returns:
        Dataset holding Tensor records read from the specified paths.
    """
    return read_datasource(
        NumpyDatasource(),
        parallelism=parallelism,
        paths=paths,
        filesystem=filesystem,
        **numpy_load_args)


@PublicAPI(stability="beta")
def read_binary_files(
        paths: Union[str, List[str]],
        *,
        include_paths: bool = False,
        filesystem: Optional["pyarrow.fs.FileSystem"] = None,
        parallelism: int = 200,
        ray_remote_args: Dict[str, Any] = None,
) -> Dataset[Union[Tuple[str, bytes], bytes]]:
    """Create a dataset from binary files of arbitrary contents.

    Examples:
        >>> # Read a directory of files in remote storage.
        >>> ray.data.read_binary_files("s3://bucket/path")

        >>> # Read multiple local files.
        >>> ray.data.read_binary_files(["/path/to/file1", "/path/to/file2"])

    Args:
        paths: A single file path or a list of file paths (or directories).
        include_paths: Whether to include the full path of the file in the
            dataset records. When specified, the dataset records will be a
            tuple of the file path and the file contents.
        filesystem: The filesystem implementation to read from.
        ray_remote_args: kwargs passed to ray.remote in the read tasks.
        parallelism: The amount of parallelism to use for the dataset.

    Returns:
        Dataset holding Arrow records read from the specified paths.
    """
    return read_datasource(
        BinaryDatasource(),
        parallelism=parallelism,
        paths=paths,
        include_paths=include_paths,
        filesystem=filesystem,
        ray_remote_args=ray_remote_args,
        schema=bytes)


@PublicAPI(stability="beta")
def from_dask(df: "dask.DataFrame") -> Dataset[ArrowRow]:
    """Create a dataset from a Dask DataFrame.

    Args:
        df: A Dask DataFrame.

    Returns:
        Dataset holding Arrow records read from the DataFrame.
    """
    import dask
    from ray.util.dask import ray_dask_get

    partitions = df.to_delayed()
    persisted_partitions = dask.persist(*partitions, scheduler=ray_dask_get)
    return from_pandas(
        [next(iter(part.dask.values())) for part in persisted_partitions])


@PublicAPI(stability="beta")
def from_mars(df: "mars.DataFrame", *,
              parallelism: int = 200) -> Dataset[ArrowRow]:
    """Create a dataset from a MARS dataframe.

    Args:
        df: A MARS dataframe, which must be executed by MARS-on-Ray.

    Returns:
        Dataset holding Arrow records read from the dataframe.
    """
    raise NotImplementedError  # P1


@PublicAPI(stability="beta")
def from_modin(df: "modin.DataFrame", *,
               parallelism: int = 200) -> Dataset[ArrowRow]:
    """Create a dataset from a Modin dataframe.

    Args:
        df: A Modin dataframe, which must be using the Ray backend.
        parallelism: The amount of parallelism to use for the dataset.

    Returns:
        Dataset holding Arrow records read from the dataframe.
    """
    raise NotImplementedError  # P1


@PublicAPI(stability="beta")
def from_pandas(dfs: List[ObjectRef["pandas.DataFrame"]]) -> Dataset[ArrowRow]:
    """Create a dataset from a set of Pandas dataframes.

    Args:
        dfs: A list of Ray object references to pandas dataframes.

    Returns:
        Dataset holding Arrow records read from the dataframes.
    """
    df_to_block = cached_remote_fn(_df_to_block, num_returns=2)

    res = [df_to_block.remote(df) for df in dfs]
    blocks, metadata = zip(*res)
    return Dataset(BlockList(blocks, ray.get(list(metadata))))


@PublicAPI(stability="beta")
<<<<<<< HEAD
def from_arrow(tables: List[ObjectRef[Union["pyarrow.Table", bytes]]],
               *,
               parallelism: int = 200) -> Dataset[ArrowRow]:
    """Create a dataset from a set of Arrow tables.

    Args:
        tables: A list of Ray object references to Arrow tables,
                or its streaming format in bytes.
        parallelism: The amount of parallelism to use for the dataset.
=======
def from_numpy(ndarrays: List[ObjectRef[np.ndarray]]) -> Dataset[np.ndarray]:
    """Create a dataset from a set of NumPy ndarrays.

    Args:
        ndarrays: A list of Ray object references to NumPy ndarrays.

    Returns:
        Dataset holding the given ndarrays.
    """
    ndarray_to_block = cached_remote_fn(_ndarray_to_block, num_returns=2)

    res = [ndarray_to_block.remote(ndarray) for ndarray in ndarrays]
    blocks, metadata = zip(*res)
    return Dataset(BlockList(blocks, ray.get(list(metadata))))


@PublicAPI(stability="beta")
def from_arrow(tables: List[ObjectRef["pyarrow.Table"]]) -> Dataset[ArrowRow]:
    """Create a dataset from a set of Arrow tables.

    Args:
        dfs: A list of Ray object references to Arrow tables.
>>>>>>> 7631d042

    Returns:
        Dataset holding Arrow records from the tables.
    """

    get_metadata = cached_remote_fn(_get_metadata)
    metadata = [get_metadata.remote(t) for t in tables]
    return Dataset(BlockList(tables, ray.get(metadata)))


@PublicAPI(stability="beta")
def from_spark(df: "pyspark.sql.DataFrame", *,
               parallelism: int = 200) -> Dataset[ArrowRow]:
    """Create a dataset from a Spark dataframe.

    Args:
        spark: A SparkSession, which must be created by RayDP (Spark-on-Ray).
        df: A Spark dataframe, which must be created by RayDP (Spark-on-Ray).
        parallelism: The amount of parallelism to use for the dataset.

    Returns:
        Dataset holding Arrow records read from the dataframe.
    """
    import raydp
    return raydp.spark.spark_dataframe_to_ray_dataset(df, parallelism)


def _df_to_block(df: "pandas.DataFrame") -> Block[ArrowRow]:
    import pyarrow as pa
    block = pa.table(df)
    return (block,
            BlockAccessor.for_block(block).get_metadata(input_files=None))


def _ndarray_to_block(ndarray: np.ndarray) -> Block[np.ndarray]:
    return (ndarray,
            BlockAccessor.for_block(ndarray).get_metadata(input_files=None))


def _get_schema(block: Block) -> Any:
    return BlockAccessor.for_block(block).schema()


def _get_metadata(table: "pyarrow.Table") -> BlockMetadata:
    return BlockAccessor.for_block(table).get_metadata(input_files=None)<|MERGE_RESOLUTION|>--- conflicted
+++ resolved
@@ -472,8 +472,22 @@
     return Dataset(BlockList(blocks, ray.get(list(metadata))))
 
 
-@PublicAPI(stability="beta")
-<<<<<<< HEAD
+def from_numpy(ndarrays: List[ObjectRef[np.ndarray]]) -> Dataset[np.ndarray]:
+    """Create a dataset from a set of NumPy ndarrays.
+
+    Args:
+        ndarrays: A list of Ray object references to NumPy ndarrays.
+
+    Returns:
+        Dataset holding the given ndarrays.
+    """
+    ndarray_to_block = cached_remote_fn(_ndarray_to_block, num_returns=2)
+
+    res = [ndarray_to_block.remote(ndarray) for ndarray in ndarrays]
+    blocks, metadata = zip(*res)
+    return Dataset(BlockList(blocks, ray.get(list(metadata))))
+
+@PublicAPI(stability="beta")
 def from_arrow(tables: List[ObjectRef[Union["pyarrow.Table", bytes]]],
                *,
                parallelism: int = 200) -> Dataset[ArrowRow]:
@@ -483,39 +497,13 @@
         tables: A list of Ray object references to Arrow tables,
                 or its streaming format in bytes.
         parallelism: The amount of parallelism to use for the dataset.
-=======
-def from_numpy(ndarrays: List[ObjectRef[np.ndarray]]) -> Dataset[np.ndarray]:
-    """Create a dataset from a set of NumPy ndarrays.
-
-    Args:
-        ndarrays: A list of Ray object references to NumPy ndarrays.
-
-    Returns:
-        Dataset holding the given ndarrays.
-    """
-    ndarray_to_block = cached_remote_fn(_ndarray_to_block, num_returns=2)
-
-    res = [ndarray_to_block.remote(ndarray) for ndarray in ndarrays]
-    blocks, metadata = zip(*res)
-    return Dataset(BlockList(blocks, ray.get(list(metadata))))
-
-
-@PublicAPI(stability="beta")
-def from_arrow(tables: List[ObjectRef["pyarrow.Table"]]) -> Dataset[ArrowRow]:
-    """Create a dataset from a set of Arrow tables.
-
-    Args:
-        dfs: A list of Ray object references to Arrow tables.
->>>>>>> 7631d042
 
     Returns:
         Dataset holding Arrow records from the tables.
     """
-
     get_metadata = cached_remote_fn(_get_metadata)
     metadata = [get_metadata.remote(t) for t in tables]
     return Dataset(BlockList(tables, ray.get(metadata)))
-
 
 @PublicAPI(stability="beta")
 def from_spark(df: "pyspark.sql.DataFrame", *,
