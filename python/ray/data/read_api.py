--- conflicted
+++ resolved
@@ -343,9 +343,7 @@
             "dataset blocks."
         )
 
-<<<<<<< HEAD
     read_stage_name = datasource.get_name()
-=======
     available_cpu_slots = ray.available_resources().get("CPU", 1)
     if (
         requested_parallelism
@@ -363,7 +361,6 @@
             "You can ignore this message if the cluster is expected to autoscale."
         )
 
->>>>>>> 18f62db8
     block_list = LazyBlockList(
         read_tasks,
         read_stage_name=read_stage_name,
