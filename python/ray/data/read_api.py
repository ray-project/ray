--- conflicted
+++ resolved
@@ -286,11 +286,7 @@
         block_list.ensure_schema_for_first_block()
 
     stats = DatasetStats(
-<<<<<<< HEAD
-        stages=[("read", metadata)],
-=======
         stages=OrderedDict({"read": metadata}),
->>>>>>> 37a38283
         parent=None,
         stats_actor=stats_actor,
         stats_uuid=stats_uuid,
