import logging
import os
from typing import TYPE_CHECKING, Any, Dict, List, Optional, Tuple, TypeVar, Union

import numpy as np

import ray
from ray.data._internal.arrow_block import ArrowRow
from ray.data._internal.block_list import BlockList
from ray.data._internal.delegating_block_builder import DelegatingBlockBuilder
from ray.data._internal.lazy_block_list import LazyBlockList
from ray.data._internal.plan import ExecutionPlan
from ray.data._internal.remote_fn import cached_remote_fn
from ray.data._internal.stats import DatasetStats
from ray.data._internal.util import _lazy_import_pyarrow_dataset
from ray.data.block import Block, BlockAccessor, BlockExecStats, BlockMetadata
from ray.data.context import DEFAULT_SCHEDULING_STRATEGY, DatasetContext
from ray.data.dataset import Dataset
from ray.data.datasource import (
    BaseFileMetadataProvider,
    BinaryDatasource,
    CSVDatasource,
    Datasource,
    DefaultFileMetadataProvider,
    DefaultParquetMetadataProvider,
    FastFileMetadataProvider,
    JSONDatasource,
    NumpyDatasource,
    ParquetBaseDatasource,
    ParquetDatasource,
    ParquetMetadataProvider,
    PathPartitionFilter,
    RangeDatasource,
    ReadTask,
)
from ray.data.datasource.file_based_datasource import (
    _unwrap_arrow_serialization_workaround,
    _wrap_and_register_arrow_serialization_workaround,
)
from ray.types import ObjectRef
from ray.util.annotations import Deprecated, DeveloperAPI, PublicAPI

if TYPE_CHECKING:
    import dask
    import datasets
    import mars
    import modin
    import pandas
    import pyarrow
    import pyspark


T = TypeVar("T")

logger = logging.getLogger(__name__)


@PublicAPI
def from_items(items: List[Any], *, parallelism: int = -1) -> Dataset[Any]:
    """Create a dataset from a list of local Python objects.

    Examples:
        >>> import ray
        >>> ds = ray.data.from_items([1, 2, 3, 4, 5]) # doctest: +SKIP
        >>> ds # doctest: +SKIP
        Dataset(num_blocks=5, num_rows=5, schema=<class 'int'>)
        >>> ds.take(2) # doctest: +SKIP
        [1, 2]

    Args:
        items: List of local Python objects.
        parallelism: The amount of parallelism to use for the dataset.
            Parallelism may be limited by the number of items.

    Returns:
        Dataset holding the items.
    """
    block_size = max(1, len(items) // _autodetect_parallelism(parallelism))

    blocks: List[ObjectRef[Block]] = []
    metadata: List[BlockMetadata] = []
    i = 0
    while i < len(items):
        stats = BlockExecStats.builder()
        builder = DelegatingBlockBuilder()
        for item in items[i : i + block_size]:
            builder.add(item)
        block = builder.build()
        blocks.append(ray.put(block))
        metadata.append(
            BlockAccessor.for_block(block).get_metadata(
                input_files=None, exec_stats=stats.build()
            )
        )
        i += block_size

    return Dataset(
        ExecutionPlan(
            BlockList(blocks, metadata),
            DatasetStats(stages={"from_items": metadata}, parent=None),
        ),
        0,
        False,
    )


@PublicAPI
def range(n: int, *, parallelism: int = -1) -> Dataset[int]:
    """Create a dataset from a range of integers [0..n).

    Examples:
        >>> import ray
        >>> ds = ray.data.range(10000) # doctest: +SKIP
        >>> ds # doctest: +SKIP
        Dataset(num_blocks=200, num_rows=10000, schema=<class 'int'>)
        >>> ds.map(lambda x: x * 2).take(4) # doctest: +SKIP
        [0, 2, 4, 6]

    Args:
        n: The upper bound of the range of integers.
        parallelism: The amount of parallelism to use for the dataset.
            Parallelism may be limited by the number of items.

    Returns:
        Dataset holding the integers.
    """
    return read_datasource(
        RangeDatasource(), parallelism=parallelism, n=n, block_format="list"
    )


@PublicAPI
def range_table(n: int, *, parallelism: int = -1) -> Dataset[ArrowRow]:
    """Create a tabular dataset from a range of integers [0..n).

    Examples:
        >>> import ray
        >>> ds = ray.data.range_table(1000) # doctest: +SKIP
        >>> ds # doctest: +SKIP
        Dataset(num_blocks=200, num_rows=1000, schema={value: int64})
        >>> ds.map(lambda r: {"v2": r["value"] * 2}).take(2) # doctest: +SKIP
        [ArrowRow({'v2': 0}), ArrowRow({'v2': 2})]

    This is similar to range(), but uses Arrow tables to hold the integers
    in Arrow records. The dataset elements take the form {"value": N}.

    Args:
        n: The upper bound of the range of integer records.
        parallelism: The amount of parallelism to use for the dataset.
            Parallelism may be limited by the number of items.

    Returns:
        Dataset holding the integers as Arrow records.
    """
    return read_datasource(
        RangeDatasource(), parallelism=parallelism, n=n, block_format="arrow"
    )


@Deprecated
def range_arrow(*args, **kwargs):
    raise DeprecationWarning("range_arrow() is deprecated, use range_table() instead.")


@PublicAPI
def range_tensor(
    n: int, *, shape: Tuple = (1,), parallelism: int = -1
) -> Dataset[ArrowRow]:
    """Create a Tensor dataset from a range of integers [0..n).

    Examples:
        >>> import ray
        >>> ds = ray.data.range_tensor(1000, shape=(2, 2)) # doctest: +SKIP
        >>> ds # doctest: +SKIP
        Dataset(
            num_blocks=200,
            num_rows=1000,
            schema={__value__: <ArrowTensorType: shape=(2, 2), dtype=int64>},
        )
        >>> ds.map_batches(lambda arr: arr * 2).take(2) # doctest: +SKIP
        [array([[0, 0],
                [0, 0]]),
        array([[2, 2],
                [2, 2]])]

    This is similar to range_table(), but uses the ArrowTensorArray extension
    type. The dataset elements take the form {VALUE_COL_NAME: array(N, shape=shape)}.

    Args:
        n: The upper bound of the range of integer records.
        shape: The shape of each record.
        parallelism: The amount of parallelism to use for the dataset.
            Parallelism may be limited by the number of items.

    Returns:
        Dataset holding the integers as Arrow tensor records.
    """
    return read_datasource(
        RangeDatasource(),
        parallelism=parallelism,
        n=n,
        block_format="tensor",
        tensor_shape=tuple(shape),
    )


@PublicAPI
def read_datasource(
    datasource: Datasource[T],
    *,
    parallelism: int = -1,
    ray_remote_args: Dict[str, Any] = None,
    **read_args,
) -> Dataset[T]:
    """Read a dataset from a custom data source.

    Args:
        datasource: The datasource to read data from.
        parallelism: The requested parallelism of the read. Parallelism may be
            limited by the available partitioning of the datasource. If set to -1,
            parallelism will be automatically chosen based on the available cluster
            resources and estimated in-memory data size.
        read_args: Additional kwargs to pass to the datasource impl.
        ray_remote_args: kwargs passed to ray.remote in the read tasks.

    Returns:
        Dataset holding the data read from the datasource.
    """
    ctx = DatasetContext.get_current()
    # TODO(ekl) remove this feature flag.
    force_local = "RAY_DATASET_FORCE_LOCAL_METADATA" in os.environ
    pa_ds = _lazy_import_pyarrow_dataset()
    if pa_ds:
        partitioning = read_args.get("dataset_kwargs", {}).get("partitioning", None)
        if isinstance(partitioning, pa_ds.Partitioning):
            logger.info(
                "Forcing local metadata resolution since the provided partitioning "
                f"{partitioning} is not serializable."
            )
            force_local = True

    if force_local:
        read_tasks = _prepare_read(datasource, ctx, parallelism, read_args)
    else:
        # Prepare read in a remote task so that in Ray client mode, we aren't
        # attempting metadata resolution from the client machine.
        prepare_read = cached_remote_fn(
            _prepare_read, retry_exceptions=False, num_cpus=0
        )
        read_tasks = ray.get(
            prepare_read.remote(
                datasource,
                ctx,
                parallelism,
                _wrap_and_register_arrow_serialization_workaround(read_args),
            )
        )

    if len(read_tasks) < parallelism and (
        len(read_tasks) < ray.available_resources().get("CPU", 1) // 2
    ):
        logger.warning(
            "The number of blocks in this dataset ({}) limits its parallelism to {} "
            "concurrent tasks. This is much less than the number of available "
            "CPU slots in the cluster. Use `.repartition(n)` to increase the number of "
            "dataset blocks.".format(len(read_tasks), len(read_tasks))
        )

    if ray_remote_args is None:
        ray_remote_args = {}
    if (
        "scheduling_strategy" not in ray_remote_args
        and ctx.scheduling_strategy == DEFAULT_SCHEDULING_STRATEGY
    ):
        ray_remote_args["scheduling_strategy"] = "SPREAD"

    block_list = LazyBlockList(read_tasks, ray_remote_args=ray_remote_args)
    block_list.compute_first_block()
    block_list.ensure_metadata_for_first_block()

    return Dataset(
        ExecutionPlan(block_list, block_list.stats()),
        0,
        False,
    )


@PublicAPI
def read_parquet(
    paths: Union[str, List[str]],
    *,
    filesystem: Optional["pyarrow.fs.FileSystem"] = None,
    columns: Optional[List[str]] = None,
    parallelism: int = -1,
    ray_remote_args: Dict[str, Any] = None,
    tensor_column_schema: Optional[Dict[str, Tuple[np.dtype, Tuple[int, ...]]]] = None,
    meta_provider: ParquetMetadataProvider = DefaultParquetMetadataProvider(),
    **arrow_parquet_args,
) -> Dataset[ArrowRow]:
    """Create an Arrow dataset from parquet files.

    Examples:
        >>> import ray
        >>> # Read a directory of files in remote storage.
        >>> ray.data.read_parquet("s3://bucket/path") # doctest: +SKIP

        >>> # Read multiple local files.
        >>> ray.data.read_parquet(["/path/to/file1", "/path/to/file2"]) # doctest: +SKIP

    Args:
        paths: A single file path or directory, or a list of file paths. Multiple
            directories are not supported.
        filesystem: The filesystem implementation to read from.
        columns: A list of column names to read.
        parallelism: The requested parallelism of the read. Parallelism may be
            limited by the number of files of the dataset.
        ray_remote_args: kwargs passed to ray.remote in the read tasks.
        tensor_column_schema: A dict of column name --> tensor dtype and shape
            mappings for converting a Parquet column containing serialized
            tensors (ndarrays) as their elements to our tensor column extension
            type. This assumes that the tensors were serialized in the raw
            NumPy array format in C-contiguous order (e.g. via
            `arr.tobytes()`).
        meta_provider: File metadata provider. Custom metadata providers may
            be able to resolve file metadata more quickly and/or accurately.
        arrow_parquet_args: Other parquet read options to pass to pyarrow.

    Returns:
        Dataset holding Arrow records read from the specified paths.
    """
    arrow_parquet_args = _resolve_parquet_args(
        tensor_column_schema,
        **arrow_parquet_args,
    )
    return read_datasource(
        ParquetDatasource(),
        parallelism=parallelism,
        paths=paths,
        filesystem=filesystem,
        columns=columns,
        ray_remote_args=ray_remote_args,
        meta_provider=meta_provider,
        **arrow_parquet_args,
    )


@PublicAPI
def read_parquet_bulk(
    paths: Union[str, List[str]],
    *,
    filesystem: Optional["pyarrow.fs.FileSystem"] = None,
    columns: Optional[List[str]] = None,
    parallelism: int = -1,
    ray_remote_args: Dict[str, Any] = None,
    arrow_open_file_args: Optional[Dict[str, Any]] = None,
    tensor_column_schema: Optional[Dict[str, Tuple[np.dtype, Tuple[int, ...]]]] = None,
    meta_provider: BaseFileMetadataProvider = FastFileMetadataProvider(),
    partition_filter: PathPartitionFilter = None,
    **arrow_parquet_args,
) -> Dataset[ArrowRow]:
    """Create an Arrow dataset from a large number (e.g. >1K) of parquet files quickly.

    By default, ONLY file paths should be provided as input (i.e. no directory paths),
    and an OSError will be raised if one or more paths point to directories. If your
    use-case requires directory paths, then the metadata provider should be changed to
    one that supports directory expansion (e.g. ``DefaultFileMetadataProvider``).

    Offers improved performance vs. :func:`read_parquet` due to not using PyArrow's
    ``ParquetDataset`` abstraction, whose latency scales linearly with the number of
    input files due to collecting all file metadata on a single node.

    Also supports a wider variety of input Parquet file types than :func:`read_parquet`
    due to not trying to merge and resolve a unified schema for all files.

    However, unlike :func:`read_parquet`, this does not offer file metadata resolution
    by default, so a custom metadata provider should be provided if your use-case
    requires a unified dataset schema, block sizes, row counts, etc.

    Examples:
        >>> # Read multiple local files. You should always provide only input file
        >>> # paths (i.e. no directory paths) when known to minimize read latency.
        >>> ray.data.read_parquet_bulk( # doctest: +SKIP
        ...     ["/path/to/file1", "/path/to/file2"])

        >>> # Read a directory of files in remote storage. Caution should be taken
        >>> # when providing directory paths, since the time to both check each path
        >>> # type and expand its contents may result in greatly increased latency
        >>> # and/or request rate throttling from cloud storage service providers.
        >>> ray.data.read_parquet_bulk( # doctest: +SKIP
        ...     "s3://bucket/path",
        ...     meta_provider=DefaultFileMetadataProvider())

    Args:
        paths: A single file path or a list of file paths. If one or more directories
            are provided, then ``meta_provider`` should also be set to an implementation
            that supports directory expansion (e.g. ``DefaultFileMetadataProvider``).
        filesystem: The filesystem implementation to read from.
        columns: A list of column names to read.
        parallelism: The requested parallelism of the read. Parallelism may be
            limited by the number of files of the dataset.
        ray_remote_args: kwargs passed to ray.remote in the read tasks.
        arrow_open_file_args: kwargs passed to
            ``pyarrow.fs.FileSystem.open_input_file``.
        tensor_column_schema: A dict of column name --> tensor dtype and shape
            mappings for converting a Parquet column containing serialized
            tensors (ndarrays) as their elements to our tensor column extension
            type. This assumes that the tensors were serialized in the raw
            NumPy array format in C-contiguous order (e.g. via
            ``arr.tobytes()``).
        meta_provider: File metadata provider. Defaults to a fast file metadata
            provider that skips file size collection and requires all input paths to be
            files. Change to ``DefaultFileMetadataProvider`` or a custom metadata
            provider if directory expansion and/or file metadata resolution is required.
        partition_filter: Path-based partition filter, if any. Can be used
            with a custom callback to read only selected partitions of a dataset.
        arrow_parquet_args: Other parquet read options to pass to pyarrow.

    Returns:
        Dataset holding Arrow records read from the specified paths.
    """
    arrow_parquet_args = _resolve_parquet_args(
        tensor_column_schema,
        **arrow_parquet_args,
    )
    return read_datasource(
        ParquetBaseDatasource(),
        parallelism=parallelism,
        paths=paths,
        filesystem=filesystem,
        columns=columns,
        ray_remote_args=ray_remote_args,
        open_stream_args=arrow_open_file_args,
        meta_provider=meta_provider,
        partition_filter=partition_filter,
        **arrow_parquet_args,
    )


@PublicAPI
def read_json(
    paths: Union[str, List[str]],
    *,
    filesystem: Optional["pyarrow.fs.FileSystem"] = None,
    parallelism: int = -1,
    ray_remote_args: Dict[str, Any] = None,
    arrow_open_stream_args: Optional[Dict[str, Any]] = None,
    meta_provider: BaseFileMetadataProvider = DefaultFileMetadataProvider(),
    partition_filter: PathPartitionFilter = None,
    **arrow_json_args,
) -> Dataset[ArrowRow]:
    """Create an Arrow dataset from json files.

    Examples:
        >>> import ray
        >>> # Read a directory of files in remote storage.
        >>> ray.data.read_json("s3://bucket/path") # doctest: +SKIP

        >>> # Read multiple local files.
        >>> ray.data.read_json(["/path/to/file1", "/path/to/file2"]) # doctest: +SKIP

        >>> # Read multiple directories.
        >>> ray.data.read_json( # doctest: +SKIP
        ...     ["s3://bucket/path1", "s3://bucket/path2"])

    Args:
        paths: A single file/directory path or a list of file/directory paths.
            A list of paths can contain both files and directories.
        filesystem: The filesystem implementation to read from.
        parallelism: The requested parallelism of the read. Parallelism may be
            limited by the number of files of the dataset.
        ray_remote_args: kwargs passed to ray.remote in the read tasks.
        arrow_open_stream_args: kwargs passed to
            pyarrow.fs.FileSystem.open_input_stream
        meta_provider: File metadata provider. Custom metadata providers may
            be able to resolve file metadata more quickly and/or accurately.
        partition_filter: Path-based partition filter, if any. Can be used
            with a custom callback to read only selected partitions of a dataset.
        arrow_json_args: Other json read options to pass to pyarrow.

    Returns:
        Dataset holding Arrow records read from the specified paths.
    """
    return read_datasource(
        JSONDatasource(),
        parallelism=parallelism,
        paths=paths,
        filesystem=filesystem,
        ray_remote_args=ray_remote_args,
        open_stream_args=arrow_open_stream_args,
        meta_provider=meta_provider,
        partition_filter=partition_filter,
        **arrow_json_args,
    )


@PublicAPI
def read_csv(
    paths: Union[str, List[str]],
    *,
    filesystem: Optional["pyarrow.fs.FileSystem"] = None,
    parallelism: int = -1,
    ray_remote_args: Dict[str, Any] = None,
    arrow_open_stream_args: Optional[Dict[str, Any]] = None,
    meta_provider: BaseFileMetadataProvider = DefaultFileMetadataProvider(),
    partition_filter: PathPartitionFilter = None,
    **arrow_csv_args,
) -> Dataset[ArrowRow]:
    """Create an Arrow dataset from csv files.

    Examples:
        >>> import ray
        >>> # Read a directory of files in remote storage.
        >>> ray.data.read_csv("s3://bucket/path") # doctest: +SKIP

        >>> # Read multiple local files.
        >>> ray.data.read_csv(["/path/to/file1", "/path/to/file2"]) # doctest: +SKIP

        >>> # Read multiple directories.
        >>> ray.data.read_csv( # doctest: +SKIP
        ...     ["s3://bucket/path1", "s3://bucket/path2"])

    Args:
        paths: A single file/directory path or a list of file/directory paths.
            A list of paths can contain both files and directories.
        filesystem: The filesystem implementation to read from.
        parallelism: The requested parallelism of the read. Parallelism may be
            limited by the number of files of the dataset.
        ray_remote_args: kwargs passed to ray.remote in the read tasks.
        arrow_open_stream_args: kwargs passed to
            pyarrow.fs.FileSystem.open_input_stream
        meta_provider: File metadata provider. Custom metadata providers may
            be able to resolve file metadata more quickly and/or accurately.
        partition_filter: Path-based partition filter, if any. Can be used
            with a custom callback to read only selected partitions of a dataset.
        arrow_csv_args: Other csv read options to pass to pyarrow.

    Returns:
        Dataset holding Arrow records read from the specified paths.
    """
    return read_datasource(
        CSVDatasource(),
        parallelism=parallelism,
        paths=paths,
        filesystem=filesystem,
        ray_remote_args=ray_remote_args,
        open_stream_args=arrow_open_stream_args,
        meta_provider=meta_provider,
        partition_filter=partition_filter,
        **arrow_csv_args,
    )


@PublicAPI
def read_text(
    paths: Union[str, List[str]],
    *,
    encoding: str = "utf-8",
    errors: str = "ignore",
    drop_empty_lines: bool = True,
    filesystem: Optional["pyarrow.fs.FileSystem"] = None,
<<<<<<< HEAD
    parallelism: int = -1,
=======
    parallelism: int = 200,
    ray_remote_args: Optional[Dict[str, Any]] = None,
>>>>>>> 815dba54
    arrow_open_stream_args: Optional[Dict[str, Any]] = None,
    meta_provider: BaseFileMetadataProvider = DefaultFileMetadataProvider(),
    partition_filter: PathPartitionFilter = None,
) -> Dataset[str]:
    """Create a dataset from lines stored in text files.

    Examples:
        >>> import ray
        >>> # Read a directory of files in remote storage.
        >>> ray.data.read_text("s3://bucket/path") # doctest: +SKIP

        >>> # Read multiple local files.
        >>> ray.data.read_text(["/path/to/file1", "/path/to/file2"]) # doctest: +SKIP

    Args:
        paths: A single file path or a list of file paths (or directories).
        encoding: The encoding of the files (e.g., "utf-8" or "ascii").
        errors: What to do with errors on decoding. Specify either "strict",
            "ignore", or "replace". Defaults to "ignore".
        filesystem: The filesystem implementation to read from.
        parallelism: The requested parallelism of the read. Parallelism may be
            limited by the number of files of the dataset.
        ray_remote_args: Kwargs passed to ray.remote in the read tasks and
            in the subsequent text decoding map task.
        arrow_open_stream_args: kwargs passed to
            pyarrow.fs.FileSystem.open_input_stream
        meta_provider: File metadata provider. Custom metadata providers may
            be able to resolve file metadata more quickly and/or accurately.
        partition_filter: Path-based partition filter, if any. Can be used
            with a custom callback to read only selected partitions of a dataset.

    Returns:
        Dataset holding lines of text read from the specified paths.
    """

    def to_text(s):
        lines = s.decode(encoding).split("\n")
        if drop_empty_lines:
            lines = [line for line in lines if line.strip() != ""]
        return lines

    return read_binary_files(
        paths,
        filesystem=filesystem,
        parallelism=parallelism,
        ray_remote_args=ray_remote_args,
        arrow_open_stream_args=arrow_open_stream_args,
        meta_provider=meta_provider,
        partition_filter=partition_filter,
    ).flat_map(to_text, **(ray_remote_args or {}))


@PublicAPI
def read_numpy(
    paths: Union[str, List[str]],
    *,
    filesystem: Optional["pyarrow.fs.FileSystem"] = None,
    parallelism: int = -1,
    arrow_open_stream_args: Optional[Dict[str, Any]] = None,
    meta_provider: BaseFileMetadataProvider = DefaultFileMetadataProvider(),
    partition_filter: PathPartitionFilter = None,
    **numpy_load_args,
) -> Dataset[ArrowRow]:
    """Create an Arrow dataset from numpy files.

    Examples:
        >>> import ray
        >>> # Read a directory of files in remote storage.
        >>> ray.data.read_numpy("s3://bucket/path") # doctest: +SKIP

        >>> # Read multiple local files.
        >>> ray.data.read_numpy(["/path/to/file1", "/path/to/file2"]) # doctest: +SKIP

        >>> # Read multiple directories.
        >>> ray.data.read_numpy( # doctest: +SKIP
        ...     ["s3://bucket/path1", "s3://bucket/path2"])

    Args:
        paths: A single file/directory path or a list of file/directory paths.
            A list of paths can contain both files and directories.
        filesystem: The filesystem implementation to read from.
        parallelism: The requested parallelism of the read. Parallelism may be
            limited by the number of files of the dataset.
        arrow_open_stream_args: kwargs passed to
            pyarrow.fs.FileSystem.open_input_stream
        numpy_load_args: Other options to pass to np.load.
        meta_provider: File metadata provider. Custom metadata providers may
            be able to resolve file metadata more quickly and/or accurately.
        partition_filter: Path-based partition filter, if any. Can be used
            with a custom callback to read only selected partitions of a dataset.
    Returns:
        Dataset holding Tensor records read from the specified paths.
    """
    return read_datasource(
        NumpyDatasource(),
        parallelism=parallelism,
        paths=paths,
        filesystem=filesystem,
        open_stream_args=arrow_open_stream_args,
        meta_provider=meta_provider,
        partition_filter=partition_filter,
        **numpy_load_args,
    )


@PublicAPI
def read_binary_files(
    paths: Union[str, List[str]],
    *,
    include_paths: bool = False,
    filesystem: Optional["pyarrow.fs.FileSystem"] = None,
    parallelism: int = -1,
    ray_remote_args: Dict[str, Any] = None,
    arrow_open_stream_args: Optional[Dict[str, Any]] = None,
    meta_provider: BaseFileMetadataProvider = DefaultFileMetadataProvider(),
    partition_filter: PathPartitionFilter = None,
) -> Dataset[Union[Tuple[str, bytes], bytes]]:
    """Create a dataset from binary files of arbitrary contents.

    Examples:
        >>> import ray
        >>> # Read a directory of files in remote storage.
        >>> ray.data.read_binary_files("s3://bucket/path") # doctest: +SKIP

        >>> # Read multiple local files.
        >>> ray.data.read_binary_files( # doctest: +SKIP
        ...     ["/path/to/file1", "/path/to/file2"])

    Args:
        paths: A single file path or a list of file paths (or directories).
        include_paths: Whether to include the full path of the file in the
            dataset records. When specified, the dataset records will be a
            tuple of the file path and the file contents.
        filesystem: The filesystem implementation to read from.
        ray_remote_args: kwargs passed to ray.remote in the read tasks.
        parallelism: The requested parallelism of the read. Parallelism may be
            limited by the number of files of the dataset.
        arrow_open_stream_args: kwargs passed to
            pyarrow.fs.FileSystem.open_input_stream
        meta_provider: File metadata provider. Custom metadata providers may
            be able to resolve file metadata more quickly and/or accurately.
        partition_filter: Path-based partition filter, if any. Can be used
            with a custom callback to read only selected partitions of a dataset.

    Returns:
        Dataset holding Arrow records read from the specified paths.
    """
    return read_datasource(
        BinaryDatasource(),
        parallelism=parallelism,
        paths=paths,
        include_paths=include_paths,
        filesystem=filesystem,
        ray_remote_args=ray_remote_args,
        open_stream_args=arrow_open_stream_args,
        schema=bytes,
        meta_provider=meta_provider,
        partition_filter=partition_filter,
    )


@PublicAPI
def from_dask(df: "dask.DataFrame") -> Dataset[ArrowRow]:
    """Create a dataset from a Dask DataFrame.

    Args:
        df: A Dask DataFrame.

    Returns:
        Dataset holding Arrow records read from the DataFrame.
    """
    import dask

    from ray.util.dask import ray_dask_get

    partitions = df.to_delayed()
    persisted_partitions = dask.persist(*partitions, scheduler=ray_dask_get)

    import pandas

    def to_ref(df):
        if isinstance(df, pandas.DataFrame):
            return ray.put(df)
        elif isinstance(df, ray.ObjectRef):
            return df
        else:
            raise ValueError(
                "Expected a Ray object ref or a Pandas DataFrame, " f"got {type(df)}"
            )

    return from_pandas_refs(
        [to_ref(next(iter(part.dask.values()))) for part in persisted_partitions]
    )


@PublicAPI
def from_mars(df: "mars.DataFrame") -> Dataset[ArrowRow]:
    """Create a dataset from a MARS dataframe.

    Args:
        df: A MARS dataframe, which must be executed by MARS-on-Ray.

    Returns:
        Dataset holding Arrow records read from the dataframe.
    """
    import mars.dataframe as md

    return md.to_ray_dataset(df)


@PublicAPI
def from_modin(df: "modin.DataFrame") -> Dataset[ArrowRow]:
    """Create a dataset from a Modin dataframe.

    Args:
        df: A Modin dataframe, which must be using the Ray backend.

    Returns:
        Dataset holding Arrow records read from the dataframe.
    """
    from modin.distributed.dataframe.pandas.partitions import unwrap_partitions

    parts = unwrap_partitions(df, axis=0)
    return from_pandas_refs(parts)


@PublicAPI
def from_pandas(
    dfs: Union["pandas.DataFrame", List["pandas.DataFrame"]]
) -> Dataset[ArrowRow]:
    """Create a dataset from a list of Pandas dataframes.

    Args:
        dfs: A Pandas dataframe or a list of Pandas dataframes.

    Returns:
        Dataset holding Arrow records read from the dataframes.
    """
    import pandas as pd

    if isinstance(dfs, pd.DataFrame):
        dfs = [dfs]
    return from_pandas_refs([ray.put(df) for df in dfs])


@DeveloperAPI
def from_pandas_refs(
    dfs: Union[ObjectRef["pandas.DataFrame"], List[ObjectRef["pandas.DataFrame"]]]
) -> Dataset[ArrowRow]:
    """Create a dataset from a list of Ray object references to Pandas
    dataframes.

    Args:
        dfs: A Ray object references to pandas dataframe, or a list of
             Ray object references to pandas dataframes.

    Returns:
        Dataset holding Arrow records read from the dataframes.
    """
    if isinstance(dfs, ray.ObjectRef):
        dfs = [dfs]
    elif isinstance(dfs, list):
        for df in dfs:
            if not isinstance(df, ray.ObjectRef):
                raise ValueError(
                    "Expected list of Ray object refs, "
                    f"got list containing {type(df)}"
                )
    else:
        raise ValueError(
            "Expected Ray object ref or list of Ray object refs, " f"got {type(df)}"
        )

    context = DatasetContext.get_current()
    if context.enable_pandas_block:
        get_metadata = cached_remote_fn(_get_metadata)
        metadata = ray.get([get_metadata.remote(df) for df in dfs])
        return Dataset(
            ExecutionPlan(
                BlockList(dfs, metadata),
                DatasetStats(stages={"from_pandas_refs": metadata}, parent=None),
            ),
            0,
            False,
        )

    df_to_block = cached_remote_fn(_df_to_block, num_returns=2)

    res = [df_to_block.remote(df) for df in dfs]
    blocks, metadata = map(list, zip(*res))
    metadata = ray.get(metadata)
    return Dataset(
        ExecutionPlan(
            BlockList(blocks, metadata),
            DatasetStats(stages={"from_pandas_refs": metadata}, parent=None),
        ),
        0,
        False,
    )


@PublicAPI
def from_numpy(ndarrays: Union[np.ndarray, List[np.ndarray]]) -> Dataset[ArrowRow]:
    """Create a dataset from a list of NumPy ndarrays.

    Args:
        ndarrays: A NumPy ndarray or a list of NumPy ndarrays.

    Returns:
        Dataset holding the given ndarrays.
    """
    if isinstance(ndarrays, np.ndarray):
        ndarrays = [ndarrays]

    return from_numpy_refs([ray.put(ndarray) for ndarray in ndarrays])


@DeveloperAPI
def from_numpy_refs(
    ndarrays: Union[ObjectRef[np.ndarray], List[ObjectRef[np.ndarray]]],
) -> Dataset[ArrowRow]:
    """Create a dataset from a list of NumPy ndarray futures.

    Args:
        ndarrays: A Ray object reference to a NumPy ndarray or a list of Ray object
            references to NumPy ndarrays.

    Returns:
        Dataset holding the given ndarrays.
    """
    if isinstance(ndarrays, ray.ObjectRef):
        ndarrays = [ndarrays]
    elif isinstance(ndarrays, list):
        for ndarray in ndarrays:
            if not isinstance(ndarray, ray.ObjectRef):
                raise ValueError(
                    "Expected list of Ray object refs, "
                    f"got list containing {type(ndarray)}"
                )
    else:
        raise ValueError(
            f"Expected Ray object ref or list of Ray object refs, got {type(ndarray)}"
        )

    ndarray_to_block = cached_remote_fn(_ndarray_to_block, num_returns=2)

    res = [ndarray_to_block.remote(ndarray) for ndarray in ndarrays]
    blocks, metadata = map(list, zip(*res))
    metadata = ray.get(metadata)
    return Dataset(
        ExecutionPlan(
            BlockList(blocks, metadata),
            DatasetStats(stages={"from_numpy_refs": metadata}, parent=None),
        ),
        0,
        False,
    )


@PublicAPI
def from_arrow(
    tables: Union["pyarrow.Table", bytes, List[Union["pyarrow.Table", bytes]]]
) -> Dataset[ArrowRow]:
    """Create a dataset from a list of Arrow tables.

    Args:
        tables: An Arrow table, or a list of Arrow tables,
                or its streaming format in bytes.

    Returns:
        Dataset holding Arrow records from the tables.
    """
    import pyarrow as pa

    if isinstance(tables, (pa.Table, bytes)):
        tables = [tables]
    return from_arrow_refs([ray.put(t) for t in tables])


@DeveloperAPI
def from_arrow_refs(
    tables: Union[
        ObjectRef[Union["pyarrow.Table", bytes]],
        List[ObjectRef[Union["pyarrow.Table", bytes]]],
    ]
) -> Dataset[ArrowRow]:
    """Create a dataset from a set of Arrow tables.

    Args:
        tables: A Ray object reference to Arrow table, or list of Ray object
                references to Arrow tables, or its streaming format in bytes.

    Returns:
        Dataset holding Arrow records from the tables.
    """
    if isinstance(tables, ray.ObjectRef):
        tables = [tables]

    get_metadata = cached_remote_fn(_get_metadata)
    metadata = ray.get([get_metadata.remote(t) for t in tables])
    return Dataset(
        ExecutionPlan(
            BlockList(tables, metadata),
            DatasetStats(stages={"from_arrow_refs": metadata}, parent=None),
        ),
        0,
        False,
    )


@PublicAPI
def from_spark(
    df: "pyspark.sql.DataFrame", *, parallelism: Optional[int] = None
) -> Dataset[ArrowRow]:
    """Create a dataset from a Spark dataframe.

    Args:
        spark: A SparkSession, which must be created by RayDP (Spark-on-Ray).
        df: A Spark dataframe, which must be created by RayDP (Spark-on-Ray).
            parallelism: The amount of parallelism to use for the dataset.
            If not provided, it will be equal to the number of partitions of
            the original Spark dataframe.

    Returns:
        Dataset holding Arrow records read from the dataframe.
    """
    import raydp

    return raydp.spark.spark_dataframe_to_ray_dataset(df, parallelism)


@PublicAPI
def from_huggingface(
    dataset: Union["datasets.Dataset", "datasets.DatasetDict"],
) -> Union[Dataset[ArrowRow], Dict[str, Dataset[ArrowRow]]]:
    """Create a dataset from a Hugging Face Datasets Dataset.

    This function is not parallelized, and is intended to be used
    with Hugging Face Datasets that are loaded into memory (as opposed
    to memory-mapped).

    Args:
        dataset: A Hugging Face ``Dataset``, or ``DatasetDict``.
            ``IterableDataset`` is not supported.

    Returns:
        Dataset holding Arrow records from the Hugging Face Dataset, or a
        dict of datasets in case ``dataset`` is a ``DatasetDict``.
    """
    import datasets

    def convert(ds: "datasets.Dataset") -> Dataset[ArrowRow]:
        return from_arrow(ds.data.table)

    if isinstance(dataset, datasets.DatasetDict):
        return {k: convert(ds) for k, ds in dataset.items()}
    elif isinstance(dataset, datasets.Dataset):
        return convert(dataset)
    else:
        raise TypeError(
            "`dataset` must be a `datasets.Dataset` or `datasets.DatasetDict`, "
            f"got {type(dataset)}"
        )


def _df_to_block(df: "pandas.DataFrame") -> Block[ArrowRow]:
    stats = BlockExecStats.builder()
    import pyarrow as pa

    block = pa.table(df)
    return (
        block,
        BlockAccessor.for_block(block).get_metadata(
            input_files=None, exec_stats=stats.build()
        ),
    )


def _ndarray_to_block(ndarray: np.ndarray) -> Block[np.ndarray]:
    stats = BlockExecStats.builder()
    block = BlockAccessor.batch_to_block(ndarray)
    metadata = BlockAccessor.for_block(block).get_metadata(
        input_files=None, exec_stats=stats.build()
    )
    return block, metadata


def _get_metadata(table: Union["pyarrow.Table", "pandas.DataFrame"]) -> BlockMetadata:
    stats = BlockExecStats.builder()
    return BlockAccessor.for_block(table).get_metadata(
        input_files=None, exec_stats=stats.build()
    )


def _prepare_read(
    ds: Datasource, ctx: DatasetContext, parallelism: int, kwargs: dict
) -> List[ReadTask]:
    kwargs = _unwrap_arrow_serialization_workaround(kwargs)
    DatasetContext._set_current(ctx)
    reader = ds.create_reader(**kwargs)
    parallelism = _autodetect_parallelism(parallelism, reader)
    return reader.prepare_read(parallelism)


def _autodetect_parallelism(parallelism: int, reader=None) -> int:
    # Autodetect parallelism requested. The heuristic here are that we should try
    # to create as many blocks needed to saturate available resources, and also keep
    # block sizes below the target memory size, but no more. Creating too many
    # blocks is inefficient.
    if parallelism < 0:
        ctx = DatasetContext.get_current()
        if parallelism != -1:
            raise ValueError("`parallelism` must either be -1 or a positive integer.")
        # Start with 2x the number of cores as a baseline, with a min floor.
        avail_cpus = _estimate_avail_cpus()
        parallelism = max(8, avail_cpus * 2)
        if reader:
            # Increase it to avoid overly-large blocks as needed.
            mem_size = reader.estimate_inmemory_data_size()
            if mem_size is not None:
                parallelism = max(
                    int(mem_size / ctx.target_max_block_size), parallelism
                )
            logger.debug(
                f"Autodetected parallelism={parallelism} based on "
                f"estimated_available_cpus={avail_cpus} and "
                f"estimated_data_size={mem_size}."
            )
    return parallelism


def _estimate_avail_cpus() -> int:
    cur_pg = ray.util.get_current_placement_group()
    cluster_cpus = int(ray.cluster_resources().get("CPU", 1))
    cluster_gpus = int(ray.cluster_resources().get("GPU", 0))

    # If we're in a placement group, we shouldn't assume the entire cluster's
    # resources are available for us to use. Estimate an upper bound on what's
    # reasonable to assume is available for datasets to use.
    if cur_pg:
        pg_cpus = 0
        for bundle in cur_pg.bundle_specs:
            # Calculate the proportion of the cluster this placement group "takes up".
            # Then scale our cluster_cpus proportionally to avoid over-parallelizing
            # if there are many parallel Tune trials using the cluster.
            cpu_fraction = bundle.get("CPU", 0) / max(1, cluster_cpus)
            gpu_fraction = bundle.get("GPU", 0) / max(1, cluster_gpus)
            max_fraction = max(cpu_fraction, gpu_fraction)
            # Over-parallelize by up to a factor of 2, but no more than that. It's
            # preferrable to over-estimate than under-estimate.
            pg_cpus = 2 * int(max_fraction * cluster_cpus)

        return min(cluster_cpus, pg_cpus)

    return cluster_cpus


def _resolve_parquet_args(
    tensor_column_schema: Optional[Dict[str, Tuple[np.dtype, Tuple[int, ...]]]] = None,
    **arrow_parquet_args,
) -> Dict[str, Any]:
    if tensor_column_schema is not None:
        existing_block_udf = arrow_parquet_args.pop("_block_udf", None)

        def _block_udf(block: "pyarrow.Table") -> "pyarrow.Table":
            from ray.data.extensions import ArrowTensorArray

            for tensor_col_name, (dtype, shape) in tensor_column_schema.items():
                # NOTE(Clark): We use NumPy to consolidate these potentially
                # non-contiguous buffers, and to do buffer bookkeeping in
                # general.
                np_col = np.array(
                    [
                        np.ndarray(shape, buffer=buf.as_buffer(), dtype=dtype)
                        for buf in block.column(tensor_col_name)
                    ]
                )

                block = block.set_column(
                    block._ensure_integer_index(tensor_col_name),
                    tensor_col_name,
                    ArrowTensorArray.from_numpy(np_col),
                )
            if existing_block_udf is not None:
                # Apply UDF after casting the tensor columns.
                block = existing_block_udf(block)
            return block

        arrow_parquet_args["_block_udf"] = _block_udf
    return arrow_parquet_args<|MERGE_RESOLUTION|>--- conflicted
+++ resolved
@@ -558,12 +558,8 @@
     errors: str = "ignore",
     drop_empty_lines: bool = True,
     filesystem: Optional["pyarrow.fs.FileSystem"] = None,
-<<<<<<< HEAD
     parallelism: int = -1,
-=======
-    parallelism: int = 200,
     ray_remote_args: Optional[Dict[str, Any]] = None,
->>>>>>> 815dba54
     arrow_open_stream_args: Optional[Dict[str, Any]] = None,
     meta_provider: BaseFileMetadataProvider = DefaultFileMetadataProvider(),
     partition_filter: PathPartitionFilter = None,
