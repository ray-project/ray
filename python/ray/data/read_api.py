import collections
import logging
import os
import warnings
from typing import (
    TYPE_CHECKING,
    Any,
    Callable,
    Dict,
    List,
    Literal,
    Optional,
    Tuple,
    TypeVar,
    Union,
)

import numpy as np
from packaging.version import parse as parse_version

import ray
from ray._private.arrow_utils import get_pyarrow_version
from ray._private.auto_init_hook import wrap_auto_init
from ray.air.util.tensor_extensions.utils import _create_possibly_ragged_ndarray
from ray.data._internal.datasource.audio_datasource import AudioDatasource
from ray.data._internal.datasource.avro_datasource import AvroDatasource
from ray.data._internal.datasource.bigquery_datasource import BigQueryDatasource
from ray.data._internal.datasource.binary_datasource import BinaryDatasource
from ray.data._internal.datasource.clickhouse_datasource import ClickHouseDatasource
from ray.data._internal.datasource.csv_datasource import CSVDatasource
from ray.data._internal.datasource.delta_sharing_datasource import (
    DeltaSharingDatasource,
)
from ray.data._internal.datasource.hudi_datasource import HudiDatasource
from ray.data._internal.datasource.iceberg_datasource import IcebergDatasource
from ray.data._internal.datasource.image_datasource import (
    ImageDatasource,
    ImageFileMetadataProvider,
)
from ray.data._internal.datasource.json_datasource import (
    JSON_FILE_EXTENSIONS,
    ArrowJSONDatasource,
    PandasJSONDatasource,
)
from ray.data._internal.datasource.lance_datasource import LanceDatasource
from ray.data._internal.datasource.mongo_datasource import MongoDatasource
from ray.data._internal.datasource.numpy_datasource import NumpyDatasource
from ray.data._internal.datasource.parquet_bulk_datasource import ParquetBulkDatasource
from ray.data._internal.datasource.parquet_datasource import ParquetDatasource
from ray.data._internal.datasource.range_datasource import RangeDatasource
from ray.data._internal.datasource.sql_datasource import SQLDatasource
from ray.data._internal.datasource.text_datasource import TextDatasource
from ray.data._internal.datasource.tfrecords_datasource import TFRecordDatasource
from ray.data._internal.datasource.torch_datasource import TorchDatasource
from ray.data._internal.datasource.unity_catalog_datasource import UnityCatalogConnector
from ray.data._internal.datasource.video_datasource import VideoDatasource
from ray.data._internal.datasource.webdataset_datasource import WebDatasetDatasource
from ray.data._internal.delegating_block_builder import DelegatingBlockBuilder
from ray.data._internal.logical.interfaces import LogicalPlan
from ray.data._internal.logical.operators.from_operators import (
    FromArrow,
    FromBlocks,
    FromItems,
    FromNumpy,
    FromPandas,
)
from ray.data._internal.logical.operators.read_operator import Read
from ray.data._internal.plan import ExecutionPlan
from ray.data._internal.remote_fn import cached_remote_fn
from ray.data._internal.stats import DatasetStats
from ray.data._internal.util import (
    _autodetect_parallelism,
    get_table_block_metadata_schema,
    ndarray_to_block,
    pandas_df_to_arrow_block,
)
from ray.data.block import (
    Block,
    BlockExecStats,
    BlockMetadataWithSchema,
)
from ray.data.context import DataContext
from ray.data.dataset import Dataset, MaterializedDataset
from ray.data.datasource import (
    BaseFileMetadataProvider,
    Connection,
    Datasource,
    PathPartitionFilter,
)
from ray.data.datasource.datasource import Reader
from ray.data.datasource.file_based_datasource import (
    FileShuffleConfig,
    _validate_shuffle_arg,
)
from ray.data.datasource.file_meta_provider import (
    DefaultFileMetadataProvider,
    FastFileMetadataProvider,
)
from ray.data.datasource.parquet_meta_provider import ParquetMetadataProvider
from ray.data.datasource.partitioning import Partitioning
from ray.types import ObjectRef
from ray.util.annotations import Deprecated, DeveloperAPI, PublicAPI
from ray.util.scheduling_strategies import NodeAffinitySchedulingStrategy

if TYPE_CHECKING:
    import daft
    import dask
    import datasets
    import mars
    import modin
    import pandas
    import pyarrow
    import pymongoarrow.api
    import pyspark
    import tensorflow as tf
    import torch
    from pyiceberg.expressions import BooleanExpression
    from tensorflow_metadata.proto.v0 import schema_pb2

    from ray.data._internal.datasource.tfrecords_datasource import TFXReadOptions

T = TypeVar("T")

logger = logging.getLogger(__name__)


@DeveloperAPI
def from_blocks(blocks: List[Block]):
    """Create a :class:`~ray.data.Dataset` from a list of blocks.

    This method is primarily used for testing. Unlike other methods like
    :func:`~ray.data.from_pandas` and :func:`~ray.data.from_arrow`, this method
    gaurentees that it won't modify the number of blocks.

    Args:
        blocks: List of blocks to create the dataset from.

    Returns:
        A :class:`~ray.data.Dataset` holding the blocks.
    """
    block_refs = [ray.put(block) for block in blocks]
    meta_with_schema = [BlockMetadataWithSchema.from_block(block) for block in blocks]

    from_blocks_op = FromBlocks(block_refs, meta_with_schema)
    execution_plan = ExecutionPlan(
        DatasetStats(metadata={"FromBlocks": meta_with_schema}, parent=None),
        DataContext.get_current().copy(),
    )
    logical_plan = LogicalPlan(from_blocks_op, execution_plan._context)
    return MaterializedDataset(
        execution_plan,
        logical_plan,
    )


@PublicAPI
def from_items(
    items: List[Any],
    *,
    parallelism: int = -1,
    override_num_blocks: Optional[int] = None,
) -> MaterializedDataset:
    """Create a :class:`~ray.data.Dataset` from a list of local Python objects.

    Use this method to create small datasets from data that fits in memory. The column
    name defaults to "item".

    Examples:

        >>> import ray
        >>> ds = ray.data.from_items([1, 2, 3, 4, 5])
        >>> ds
        MaterializedDataset(num_blocks=..., num_rows=5, schema={item: int64})
        >>> ds.schema()
        Column  Type
        ------  ----
        item    int64

    Args:
        items: List of local Python objects.
        parallelism: This argument is deprecated. Use ``override_num_blocks`` argument.
        override_num_blocks: Override the number of output blocks from all read tasks.
            By default, the number of output blocks is dynamically decided based on
            input data size and available resources. You shouldn't manually set this
            value in most cases.

    Returns:
        A :class:`~ray.data.Dataset` holding the items.
    """
    import builtins

    parallelism = _get_num_output_blocks(parallelism, override_num_blocks)
    if parallelism == 0:
        raise ValueError(f"parallelism must be -1 or > 0, got: {parallelism}")

    detected_parallelism, _, _ = _autodetect_parallelism(
        parallelism,
        ray.util.get_current_placement_group(),
        DataContext.get_current(),
    )
    # Truncate parallelism to number of items to avoid empty blocks.
    detected_parallelism = min(len(items), detected_parallelism)

    if detected_parallelism > 0:
        block_size, remainder = divmod(len(items), detected_parallelism)
    else:
        block_size, remainder = 0, 0
    # NOTE: We need to explicitly use the builtins range since we override range below,
    # with the definition of ray.data.range.
    blocks: List[ObjectRef[Block]] = []
    meta_with_schema: List[BlockMetadataWithSchema] = []
    for i in builtins.range(detected_parallelism):
        stats = BlockExecStats.builder()
        builder = DelegatingBlockBuilder()
        # Evenly distribute remainder across block slices while preserving record order.
        block_start = i * block_size + min(i, remainder)
        block_end = (i + 1) * block_size + min(i + 1, remainder)
        for j in builtins.range(block_start, block_end):
            item = items[j]
            if not isinstance(item, collections.abc.Mapping):
                item = {"item": item}
            builder.add(item)
        block = builder.build()
        blocks.append(ray.put(block))
        meta_with_schema.append(
            BlockMetadataWithSchema.from_block(block, stats=stats.build())
        )

    from_items_op = FromItems(blocks, meta_with_schema)
    execution_plan = ExecutionPlan(
        DatasetStats(metadata={"FromItems": meta_with_schema}, parent=None),
        DataContext.get_current().copy(),
    )
    logical_plan = LogicalPlan(from_items_op, execution_plan._context)
    return MaterializedDataset(
        execution_plan,
        logical_plan,
    )


@PublicAPI
def range(
    n: int,
    *,
    parallelism: int = -1,
    concurrency: Optional[int] = None,
    override_num_blocks: Optional[int] = None,
) -> Dataset:
    """Creates a :class:`~ray.data.Dataset` from a range of integers [0..n).

    This function allows for easy creation of synthetic datasets for testing or
    benchmarking :ref:`Ray Data <data>`. The column name defaults to "id".

    Examples:

        >>> import ray
        >>> ds = ray.data.range(10000)
        >>> ds
        Dataset(num_rows=10000, schema={id: int64})
        >>> ds.map(lambda row: {"id": row["id"] * 2}).take(4)
        [{'id': 0}, {'id': 2}, {'id': 4}, {'id': 6}]

    Args:
        n: The upper bound of the range of integers.
        parallelism: This argument is deprecated. Use ``override_num_blocks`` argument.
        concurrency: The maximum number of Ray tasks to run concurrently. Set this
            to control number of tasks to run concurrently. This doesn't change the
            total number of tasks run or the total number of output blocks. By default,
            concurrency is dynamically decided based on the available resources.
        override_num_blocks: Override the number of output blocks from all read tasks.
            By default, the number of output blocks is dynamically decided based on
            input data size and available resources. You shouldn't manually set this
            value in most cases.

    Returns:
        A :class:`~ray.data.Dataset` producing the integers from the range 0 to n.

    .. seealso::

        :meth:`~ray.data.range_tensor`
                    Call this method for creating synthetic datasets of tensor data.

    """
    datasource = RangeDatasource(n=n, block_format="arrow", column_name="id")
    return read_datasource(
        datasource,
        parallelism=parallelism,
        concurrency=concurrency,
        override_num_blocks=override_num_blocks,
    )


@PublicAPI
def range_tensor(
    n: int,
    *,
    shape: Tuple = (1,),
    parallelism: int = -1,
    concurrency: Optional[int] = None,
    override_num_blocks: Optional[int] = None,
) -> Dataset:
    """Creates a :class:`~ray.data.Dataset` tensors of the provided shape from range
    [0...n].

    This function allows for easy creation of synthetic tensor datasets for testing or
    benchmarking :ref:`Ray Data <data>`. The column name defaults to "data".

    Examples:

        >>> import ray
        >>> ds = ray.data.range_tensor(1000, shape=(2, 2))
        >>> ds
        Dataset(num_rows=1000, schema={data: numpy.ndarray(shape=(2, 2), dtype=int64)})
        >>> ds.map_batches(lambda row: {"data": row["data"] * 2}).take(2)
        [{'data': array([[0, 0],
               [0, 0]])}, {'data': array([[2, 2],
               [2, 2]])}]

    Args:
        n: The upper bound of the range of tensor records.
        shape: The shape of each tensor in the dataset.
        parallelism: This argument is deprecated. Use ``override_num_blocks`` argument.
        concurrency: The maximum number of Ray tasks to run concurrently. Set this
            to control number of tasks to run concurrently. This doesn't change the
            total number of tasks run or the total number of output blocks. By default,
            concurrency is dynamically decided based on the available resources.
        override_num_blocks: Override the number of output blocks from all read tasks.
            By default, the number of output blocks is dynamically decided based on
            input data size and available resources. You shouldn't manually set this
            value in most cases.

    Returns:
        A :class:`~ray.data.Dataset` producing the tensor data from range 0 to n.

    .. seealso::

        :meth:`~ray.data.range`
                    Call this method to create synthetic datasets of integer data.

    """
    datasource = RangeDatasource(
        n=n, block_format="tensor", column_name="data", tensor_shape=tuple(shape)
    )
    return read_datasource(
        datasource,
        parallelism=parallelism,
        concurrency=concurrency,
        override_num_blocks=override_num_blocks,
    )


@PublicAPI
@wrap_auto_init
def read_datasource(
    datasource: Datasource,
    *,
    parallelism: int = -1,
    ray_remote_args: Dict[str, Any] = None,
    concurrency: Optional[int] = None,
    override_num_blocks: Optional[int] = None,
    **read_args,
) -> Dataset:
    """Read a stream from a custom :class:`~ray.data.Datasource`.

    Args:
        datasource: The :class:`~ray.data.Datasource` to read data from.
        parallelism: This argument is deprecated. Use ``override_num_blocks`` argument.
        ray_remote_args: kwargs passed to :func:`ray.remote` in the read tasks.
        concurrency: The maximum number of Ray tasks to run concurrently. Set this
            to control number of tasks to run concurrently. This doesn't change the
            total number of tasks run or the total number of output blocks. By default,
            concurrency is dynamically decided based on the available resources.
        override_num_blocks: Override the number of output blocks from all read tasks.
            By default, the number of output blocks is dynamically decided based on
            input data size and available resources. You shouldn't manually set this
            value in most cases.
        read_args: Additional kwargs to pass to the :class:`~ray.data.Datasource`
            implementation.

    Returns:
        :class:`~ray.data.Dataset` that reads data from the :class:`~ray.data.Datasource`.
    """  # noqa: E501
    parallelism = _get_num_output_blocks(parallelism, override_num_blocks)

    ctx = DataContext.get_current()

    if ray_remote_args is None:
        ray_remote_args = {}

    if not datasource.supports_distributed_reads:
        ray_remote_args["scheduling_strategy"] = NodeAffinitySchedulingStrategy(
            ray.get_runtime_context().get_node_id(),
            soft=False,
        )

    if "scheduling_strategy" not in ray_remote_args:
        ray_remote_args["scheduling_strategy"] = ctx.scheduling_strategy

    datasource_or_legacy_reader = _get_datasource_or_legacy_reader(
        datasource,
        ctx,
        read_args,
    )

    cur_pg = ray.util.get_current_placement_group()
    requested_parallelism, _, inmemory_size = _autodetect_parallelism(
        parallelism,
        ctx.target_max_block_size,
        DataContext.get_current(),
        datasource_or_legacy_reader,
        placement_group=cur_pg,
    )

    # TODO(hchen/chengsu): Remove the duplicated get_read_tasks call here after
    # removing LazyBlockList code path.
    read_tasks = datasource_or_legacy_reader.get_read_tasks(requested_parallelism)

    stats = DatasetStats(
        metadata={"Read": [read_task.metadata for read_task in read_tasks]},
        parent=None,
    )
    read_op = Read(
        datasource,
        datasource_or_legacy_reader,
        parallelism,
        inmemory_size,
        len(read_tasks) if read_tasks else 0,
        ray_remote_args,
        concurrency,
    )
    execution_plan = ExecutionPlan(
        stats,
        DataContext.get_current().copy(),
    )
    logical_plan = LogicalPlan(read_op, execution_plan._context)
    return Dataset(
        plan=execution_plan,
        logical_plan=logical_plan,
    )


@PublicAPI(stability="alpha")
def read_audio(
    paths: Union[str, List[str]],
    *,
    filesystem: Optional["pyarrow.fs.FileSystem"] = None,
    arrow_open_stream_args: Optional[Dict[str, Any]] = None,
    partition_filter: Optional[PathPartitionFilter] = None,
    partitioning: Optional[Partitioning] = None,
    include_paths: bool = False,
    ignore_missing_paths: bool = False,
    file_extensions: Optional[List[str]] = AudioDatasource._FILE_EXTENSIONS,
    shuffle: Union[Literal["files"], None] = None,
    concurrency: Optional[int] = None,
    override_num_blocks: Optional[int] = None,
    ray_remote_args: Optional[Dict[str, Any]] = None,
):
    """Creates a :class:`~ray.data.Dataset` from audio files.

    The column names default to "amplitude" and "sample_rate".

    Examples:
        >>> import ray
        >>> path = "s3://anonymous@air-example-data-2/6G-audio-data-LibriSpeech-train-clean-100-flac/train-clean-100/5022/29411/5022-29411-0000.flac"
        >>> ds = ray.data.read_audio(path)
        >>> ds.schema()
        Column       Type
        ------       ----
        amplitude    numpy.ndarray(shape=(1, 191760), dtype=float)
        sample_rate  int64

    Args:
        paths: A single file or directory, or a list of file or directory paths.
            A list of paths can contain both files and directories.
        filesystem: The pyarrow filesystem
            implementation to read from. These filesystems are specified in the
            `pyarrow docs <https://arrow.apache.org/docs/python/api/\
            filesystems.html#filesystem-implementations>`_. Specify this parameter if
            you need to provide specific configurations to the filesystem. By default,
            the filesystem is automatically selected based on the scheme of the paths.
            For example, if the path begins with ``s3://``, the `S3FileSystem` is used.
        arrow_open_stream_args: kwargs passed to
            `pyarrow.fs.FileSystem.open_input_file <https://arrow.apache.org/docs/\
                python/generated/pyarrow.fs.FileSystem.html\
                    #pyarrow.fs.FileSystem.open_input_file>`_.
            when opening input files to read.
        partition_filter:  A
            :class:`~ray.data.datasource.partitioning.PathPartitionFilter`. Use
            with a custom callback to read only selected partitions of a dataset.
        partitioning: A :class:`~ray.data.datasource.partitioning.Partitioning` object
            that describes how paths are organized. Defaults to ``None``.
        include_paths: If ``True``, include the path to each image. File paths are
            stored in the ``'path'`` column.
        ignore_missing_paths: If True, ignores any file/directory paths in ``paths``
            that are not found. Defaults to False.
        file_extensions: A list of file extensions to filter files by.
        concurrency: The maximum number of Ray tasks to run concurrently. Set this
            to control number of tasks to run concurrently. This doesn't change the
            total number of tasks run or the total number of output blocks. By default,
            concurrency is dynamically decided based on the available resources.
        override_num_blocks: Override the number of output blocks from all read tasks.
            By default, the number of output blocks is dynamically decided based on
            input data size and available resources. You shouldn't manually set this
            value in most cases.
        ray_remote_args: kwargs passed to :meth:`~ray.remote` in the read tasks.

    Returns:
        A :class:`~ray.data.Dataset` containing audio amplitudes and associated
        metadata.
    """  # noqa: E501
    datasource = AudioDatasource(
        paths,
        filesystem=filesystem,
        open_stream_args=arrow_open_stream_args,
        meta_provider=DefaultFileMetadataProvider(),
        partition_filter=partition_filter,
        partitioning=partitioning,
        ignore_missing_paths=ignore_missing_paths,
        shuffle=shuffle,
        include_paths=include_paths,
        file_extensions=file_extensions,
    )
    return read_datasource(
        datasource,
        ray_remote_args=ray_remote_args,
        concurrency=concurrency,
        override_num_blocks=override_num_blocks,
    )


@PublicAPI(stability="alpha")
def read_videos(
    paths: Union[str, List[str]],
    *,
    filesystem: Optional["pyarrow.fs.FileSystem"] = None,
    arrow_open_stream_args: Optional[Dict[str, Any]] = None,
    partition_filter: Optional[PathPartitionFilter] = None,
    partitioning: Optional[Partitioning] = None,
    include_paths: bool = False,
    include_timestamps: bool = False,
    ignore_missing_paths: bool = False,
    file_extensions: Optional[List[str]] = VideoDatasource._FILE_EXTENSIONS,
    shuffle: Union[Literal["files"], None] = None,
    concurrency: Optional[int] = None,
    override_num_blocks: Optional[int] = None,
    ray_remote_args: Optional[Dict[str, Any]] = None,
):
    """Creates a :class:`~ray.data.Dataset` from video files.

    Each row in the resulting dataset represents a video frame. The column names default
    to "frame", "frame_index" and "frame_timestamp".

    Examples:
        >>> import ray
        >>> path = "s3://anonymous@ray-example-data/basketball.mp4"
        >>> ds = ray.data.read_videos(path)
        >>> ds.schema()
        Column       Type
        ------       ----
        frame        numpy.ndarray(shape=(720, 1280, 3), dtype=uint8)
        frame_index  int64

    Args:
        paths: A single file or directory, or a list of file or directory paths.
            A list of paths can contain both files and directories.
        filesystem: The pyarrow filesystem
            implementation to read from. These filesystems are specified in the
            `pyarrow docs <https://arrow.apache.org/docs/python/api/\
            filesystems.html#filesystem-implementations>`_. Specify this parameter if
            you need to provide specific configurations to the filesystem. By default,
            the filesystem is automatically selected based on the scheme of the paths.
            For example, if the path begins with ``s3://``, the `S3FileSystem` is used.
        arrow_open_stream_args: kwargs passed to
            `pyarrow.fs.FileSystem.open_input_file <https://arrow.apache.org/docs/\
                python/generated/pyarrow.fs.FileSystem.html\
                    #pyarrow.fs.FileSystem.open_input_file>`_.
            when opening input files to read.
        partition_filter:  A
            :class:`~ray.data.datasource.partitioning.PathPartitionFilter`. Use
            with a custom callback to read only selected partitions of a dataset.
        partitioning: A :class:`~ray.data.datasource.partitioning.Partitioning` object
            that describes how paths are organized. Defaults to ``None``.
        include_paths: If ``True``, include the path to each image. File paths are
            stored in the ``'path'`` column.
        include_timestmaps: If ``True``, include the frame timestamps from the video
            as a ``'frame_timestamp'`` column.
        ignore_missing_paths: If True, ignores any file/directory paths in ``paths``
            that are not found. Defaults to False.
        file_extensions: A list of file extensions to filter files by.
        concurrency: The maximum number of Ray tasks to run concurrently. Set this
            to control number of tasks to run concurrently. This doesn't change the
            total number of tasks run or the total number of output blocks. By default,
            concurrency is dynamically decided based on the available resources.
        ray_remote_args: kwargs passed to :meth:`~ray.remote` in the read tasks.

    Returns:
        A :class:`~ray.data.Dataset` containing video frames from the video files.
    """
    datasource = VideoDatasource(
        paths,
        filesystem=filesystem,
        open_stream_args=arrow_open_stream_args,
        meta_provider=DefaultFileMetadataProvider(),
        partition_filter=partition_filter,
        partitioning=partitioning,
        ignore_missing_paths=ignore_missing_paths,
        shuffle=shuffle,
        include_paths=include_paths,
        include_timestamps=include_timestamps,
        file_extensions=file_extensions,
    )
    return read_datasource(
        datasource,
        ray_remote_args=ray_remote_args,
        concurrency=concurrency,
        override_num_blocks=override_num_blocks,
    )


@PublicAPI(stability="alpha")
def read_mongo(
    uri: str,
    database: str,
    collection: str,
    *,
    pipeline: Optional[List[Dict]] = None,
    schema: Optional["pymongoarrow.api.Schema"] = None,
    parallelism: int = -1,
    ray_remote_args: Dict[str, Any] = None,
    concurrency: Optional[int] = None,
    override_num_blocks: Optional[int] = None,
    **mongo_args,
) -> Dataset:
    """Create a :class:`~ray.data.Dataset` from a MongoDB database.

    The data to read from is specified via the ``uri``, ``database`` and ``collection``
    of the MongoDB. The dataset is created from the results of executing
    ``pipeline`` against the ``collection``. If ``pipeline`` is None, the entire
    ``collection`` is read.

    .. tip::

        For more details about these MongoDB concepts, see the following:
        - URI: https://www.mongodb.com/docs/manual/reference/connection-string/
        - Database and Collection: https://www.mongodb.com/docs/manual/core/databases-and-collections/
        - Pipeline: https://www.mongodb.com/docs/manual/core/aggregation-pipeline/

    To read the MongoDB in parallel, the execution of the pipeline is run on partitions
    of the collection, with a Ray read task to handle a partition. Partitions are
    created in an attempt to evenly distribute the documents into the specified number
    of partitions. The number of partitions is determined by ``parallelism`` which can
    be requested from this interface or automatically chosen if unspecified (see the
    ``parallelism`` arg below).

    Examples:
        >>> import ray
        >>> from pymongoarrow.api import Schema # doctest: +SKIP
        >>> ds = ray.data.read_mongo( # doctest: +SKIP
        ...     uri="mongodb://username:password@mongodb0.example.com:27017/?authSource=admin", # noqa: E501
        ...     database="my_db",
        ...     collection="my_collection",
        ...     pipeline=[{"$match": {"col2": {"$gte": 0, "$lt": 100}}}, {"$sort": "sort_field"}], # noqa: E501
        ...     schema=Schema({"col1": pa.string(), "col2": pa.int64()}),
        ...     override_num_blocks=10,
        ... )

    Args:
        uri: The URI of the source MongoDB where the dataset is
            read from. For the URI format, see details in the `MongoDB docs <https:/\
                /www.mongodb.com/docs/manual/reference/connection-string/>`_.
        database: The name of the database hosted in the MongoDB. This database
            must exist otherwise ValueError is raised.
        collection: The name of the collection in the database. This collection
            must exist otherwise ValueError is raised.
        pipeline: A `MongoDB pipeline <https://www.mongodb.com/docs/manual/core\
            /aggregation-pipeline/>`_, which is executed on the given collection
            with results used to create Dataset. If None, the entire collection will
            be read.
        schema: The schema used to read the collection. If None, it'll be inferred from
            the results of pipeline.
        parallelism: This argument is deprecated. Use ``override_num_blocks`` argument.
        ray_remote_args: kwargs passed to :func:`ray.remote` in the read tasks.
        concurrency: The maximum number of Ray tasks to run concurrently. Set this
            to control number of tasks to run concurrently. This doesn't change the
            total number of tasks run or the total number of output blocks. By default,
            concurrency is dynamically decided based on the available resources.
        override_num_blocks: Override the number of output blocks from all read tasks.
            By default, the number of output blocks is dynamically decided based on
            input data size and available resources. You shouldn't manually set this
            value in most cases.
        mongo_args: kwargs passed to `aggregate_arrow_all() <https://mongo-arrow\
            .readthedocs.io/en/latest/api/api.html#pymongoarrow.api\
            aggregate_arrow_all>`_ in pymongoarrow in producing
            Arrow-formatted results.

    Returns:
        :class:`~ray.data.Dataset` producing rows from the results of executing the pipeline on the specified MongoDB collection.

    Raises:
        ValueError: if ``database`` doesn't exist.
        ValueError: if ``collection`` doesn't exist.
    """
    datasource = MongoDatasource(
        uri=uri,
        database=database,
        collection=collection,
        pipeline=pipeline,
        schema=schema,
        **mongo_args,
    )
    return read_datasource(
        datasource,
        parallelism=parallelism,
        ray_remote_args=ray_remote_args,
        concurrency=concurrency,
        override_num_blocks=override_num_blocks,
    )


@PublicAPI(stability="alpha")
def read_bigquery(
    project_id: str,
    dataset: Optional[str] = None,
    query: Optional[str] = None,
    *,
    parallelism: int = -1,
    ray_remote_args: Dict[str, Any] = None,
    concurrency: Optional[int] = None,
    override_num_blocks: Optional[int] = None,
) -> Dataset:
    """Create a dataset from BigQuery.

    The data to read from is specified via the ``project_id``, ``dataset``
    and/or ``query`` parameters. The dataset is created from the results of
    executing ``query`` if a query is provided. Otherwise, the entire
    ``dataset`` is read.

    For more information about BigQuery, see the following concepts:

    - Project id: `Creating and Managing Projects <https://cloud.google.com/resource-manager/docs/creating-managing-projects>`_

    - Dataset: `Datasets Intro <https://cloud.google.com/bigquery/docs/datasets-intro>`_

    - Query: `Query Syntax <https://cloud.google.com/bigquery/docs/reference/standard-sql/query-syntax>`_

    This method uses the BigQuery Storage Read API which reads in parallel,
    with a Ray read task to handle each stream. The number of streams is
    determined by ``parallelism`` which can be requested from this interface
    or automatically chosen if unspecified (see the ``parallelism`` arg below).

    .. warning::
        The maximum query response size is 10GB.

    Examples:
        .. testcode::
            :skipif: True

            import ray
            # Users will need to authenticate beforehand (https://cloud.google.com/sdk/gcloud/reference/auth/login)
            ds = ray.data.read_bigquery(
                project_id="my_project",
                query="SELECT * FROM `bigquery-public-data.samples.gsod` LIMIT 1000",
            )

    Args:
        project_id: The name of the associated Google Cloud Project that hosts the dataset to read.
            For more information, see `Creating and Managing Projects <https://cloud.google.com/resource-manager/docs/creating-managing-projects>`_.
        dataset: The name of the dataset hosted in BigQuery in the format of ``dataset_id.table_id``.
            Both the dataset_id and table_id must exist otherwise an exception will be raised.
        parallelism: This argument is deprecated. Use ``override_num_blocks`` argument.
        ray_remote_args: kwargs passed to :func:`ray.remote` in the read tasks.
        concurrency: The maximum number of Ray tasks to run concurrently. Set this
            to control number of tasks to run concurrently. This doesn't change the
            total number of tasks run or the total number of output blocks. By default,
            concurrency is dynamically decided based on the available resources.
        override_num_blocks: Override the number of output blocks from all read tasks.
            By default, the number of output blocks is dynamically decided based on
            input data size and available resources. You shouldn't manually set this
            value in most cases.

    Returns:
        Dataset producing rows from the results of executing the query (or reading the entire dataset)
        on the specified BigQuery dataset.
    """  # noqa: E501
    datasource = BigQueryDatasource(project_id=project_id, dataset=dataset, query=query)
    return read_datasource(
        datasource,
        parallelism=parallelism,
        ray_remote_args=ray_remote_args,
        concurrency=concurrency,
        override_num_blocks=override_num_blocks,
    )


@PublicAPI
def read_parquet(
    paths: Union[str, List[str]],
    *,
    filesystem: Optional["pyarrow.fs.FileSystem"] = None,
    columns: Optional[List[str]] = None,
    parallelism: int = -1,
    ray_remote_args: Dict[str, Any] = None,
    tensor_column_schema: Optional[Dict[str, Tuple[np.dtype, Tuple[int, ...]]]] = None,
    meta_provider: Optional[ParquetMetadataProvider] = None,
    partition_filter: Optional[PathPartitionFilter] = None,
    partitioning: Optional[Partitioning] = Partitioning("hive"),
    shuffle: Optional[Union[Literal["files"], FileShuffleConfig]] = None,
    include_paths: bool = False,
    file_extensions: Optional[List[str]] = None,
    concurrency: Optional[int] = None,
    override_num_blocks: Optional[int] = None,
    **arrow_parquet_args,
) -> Dataset:
    """Creates a :class:`~ray.data.Dataset` from parquet files.


    Examples:
        Read a file in remote storage.

        >>> import ray
        >>> ds = ray.data.read_parquet("s3://anonymous@ray-example-data/iris.parquet")
        >>> ds.schema()
        Column        Type
        ------        ----
        sepal.length  double
        sepal.width   double
        petal.length  double
        petal.width   double
        variety       string

        Read a directory in remote storage.

        >>> ds = ray.data.read_parquet("s3://anonymous@ray-example-data/iris-parquet/")

        Read multiple local files.

        >>> ray.data.read_parquet(
        ...    ["local:///path/to/file1", "local:///path/to/file2"]) # doctest: +SKIP

        Specify a schema for the parquet file.

        >>> import pyarrow as pa
        >>> fields = [("sepal.length", pa.float32()),
        ...           ("sepal.width", pa.float32()),
        ...           ("petal.length", pa.float32()),
        ...           ("petal.width", pa.float32()),
        ...           ("variety", pa.string())]
        >>> ds = ray.data.read_parquet("s3://anonymous@ray-example-data/iris.parquet",
        ...     schema=pa.schema(fields))
        >>> ds.schema()
        Column        Type
        ------        ----
        sepal.length  float
        sepal.width   float
        petal.length  float
        petal.width   float
        variety       string

        The Parquet reader also supports projection and filter pushdown, allowing column
        selection and row filtering to be pushed down to the file scan.

        .. testcode::

            import pyarrow as pa

            # Create a Dataset by reading a Parquet file, pushing column selection and
            # row filtering down to the file scan.
            ds = ray.data.read_parquet(
                "s3://anonymous@ray-example-data/iris.parquet",
                columns=["sepal.length", "variety"],
                filter=pa.dataset.field("sepal.length") > 5.0,
            )

            ds.show(2)

        .. testoutput::

            {'sepal.length': 5.1, 'variety': 'Setosa'}
            {'sepal.length': 5.4, 'variety': 'Setosa'}

        For further arguments you can pass to PyArrow as a keyword argument, see the
        `PyArrow API reference <https://arrow.apache.org/docs/python/generated/\
        pyarrow.dataset.Scanner.html#pyarrow.dataset.Scanner.from_fragment>`_.

    Args:
        paths: A single file path or directory, or a list of file paths. Multiple
            directories are not supported.
        filesystem: The PyArrow filesystem
            implementation to read from. These filesystems are specified in the
            `pyarrow docs <https://arrow.apache.org/docs/python/api/\
            filesystems.html#filesystem-implementations>`_. Specify this parameter if
            you need to provide specific configurations to the filesystem. By default,
            the filesystem is automatically selected based on the scheme of the paths.
            For example, if the path begins with ``s3://``, the ``S3FileSystem`` is
            used. If ``None``, this function uses a system-chosen implementation.
        columns: A list of column names to read. Only the specified columns are
            read during the file scan.
        parallelism: This argument is deprecated. Use ``override_num_blocks`` argument.
        ray_remote_args: kwargs passed to :func:`ray.remote` in the read tasks.
        tensor_column_schema: A dict of column name to PyArrow dtype and shape
            mappings for converting a Parquet column containing serialized
            tensors (ndarrays) as their elements to PyArrow tensors. This function
            assumes that the tensors are serialized in the raw
            NumPy array format in C-contiguous order (e.g., via
            `arr.tobytes()`).
        meta_provider: A :ref:`file metadata provider <metadata_provider>`. Custom
            metadata providers may be able to resolve file metadata more quickly and/or
            accurately. In most cases you do not need to set this parameter.
        partition_filter: A
            :class:`~ray.data.datasource.partitioning.PathPartitionFilter`. Use
            with a custom callback to read only selected partitions of a dataset.
        partitioning: A :class:`~ray.data.datasource.partitioning.Partitioning` object
            that describes how paths are organized. Defaults to HIVE partitioning.
        shuffle: If setting to "files", randomly shuffle input files order before read.
            If setting to :class:`~ray.data.FileShuffleConfig`, you can pass a seed to
            shuffle the input files. Defaults to not shuffle with ``None``.
        arrow_parquet_args: Other parquet read options to pass to PyArrow. For the full
            set of arguments, see the `PyArrow API <https://arrow.apache.org/docs/\
                python/generated/pyarrow.dataset.Scanner.html\
                    #pyarrow.dataset.Scanner.from_fragment>`_
        include_paths: If ``True``, include the path to each file. File paths are
            stored in the ``'path'`` column.
        file_extensions: A list of file extensions to filter files by.
        concurrency: The maximum number of Ray tasks to run concurrently. Set this
            to control number of tasks to run concurrently. This doesn't change the
            total number of tasks run or the total number of output blocks. By default,
            concurrency is dynamically decided based on the available resources.
        override_num_blocks: Override the number of output blocks from all read tasks.
            By default, the number of output blocks is dynamically decided based on
            input data size and available resources. You shouldn't manually set this
            value in most cases.

    Returns:
        :class:`~ray.data.Dataset` producing records read from the specified parquet
        files.
    """
    _emit_meta_provider_deprecation_warning(meta_provider)
    _validate_shuffle_arg(shuffle)

    if meta_provider is None:
        meta_provider = ParquetMetadataProvider()
    arrow_parquet_args = _resolve_parquet_args(
        tensor_column_schema,
        **arrow_parquet_args,
    )

    dataset_kwargs = arrow_parquet_args.pop("dataset_kwargs", None)
    _block_udf = arrow_parquet_args.pop("_block_udf", None)
    schema = arrow_parquet_args.pop("schema", None)
    datasource = ParquetDatasource(
        paths,
        columns=columns,
        dataset_kwargs=dataset_kwargs,
        to_batch_kwargs=arrow_parquet_args,
        _block_udf=_block_udf,
        filesystem=filesystem,
        schema=schema,
        meta_provider=meta_provider,
        partition_filter=partition_filter,
        partitioning=partitioning,
        shuffle=shuffle,
        include_paths=include_paths,
        file_extensions=file_extensions,
    )
    return read_datasource(
        datasource,
        parallelism=parallelism,
        ray_remote_args=ray_remote_args,
        concurrency=concurrency,
        override_num_blocks=override_num_blocks,
    )


@PublicAPI(stability="beta")
def read_images(
    paths: Union[str, List[str]],
    *,
    filesystem: Optional["pyarrow.fs.FileSystem"] = None,
    parallelism: int = -1,
    meta_provider: Optional[BaseFileMetadataProvider] = None,
    ray_remote_args: Dict[str, Any] = None,
    arrow_open_file_args: Optional[Dict[str, Any]] = None,
    partition_filter: Optional[PathPartitionFilter] = None,
    partitioning: Partitioning = None,
    size: Optional[Tuple[int, int]] = None,
    mode: Optional[str] = None,
    include_paths: bool = False,
    ignore_missing_paths: bool = False,
    shuffle: Optional[Union[Literal["files"], FileShuffleConfig]] = None,
    file_extensions: Optional[List[str]] = ImageDatasource._FILE_EXTENSIONS,
    concurrency: Optional[int] = None,
    override_num_blocks: Optional[int] = None,
) -> Dataset:
    """Creates a :class:`~ray.data.Dataset` from image files.

    The column name defaults to "image".

    Examples:
        >>> import ray
        >>> path = "s3://anonymous@ray-example-data/batoidea/JPEGImages/"
        >>> ds = ray.data.read_images(path)
        >>> ds.schema()
        Column  Type
        ------  ----
        image   numpy.ndarray(shape=(32, 32, 3), dtype=uint8)

        If you need image file paths, set ``include_paths=True``.

        >>> ds = ray.data.read_images(path, include_paths=True)
        >>> ds.schema()
        Column  Type
        ------  ----
        image   numpy.ndarray(shape=(32, 32, 3), dtype=uint8)
        path    string
        >>> ds.take(1)[0]["path"]
        'ray-example-data/batoidea/JPEGImages/1.jpeg'

        If your images are arranged like:

        .. code::

            root/dog/xxx.png
            root/dog/xxy.png

            root/cat/123.png
            root/cat/nsdf3.png

        Then you can include the labels by specifying a
        :class:`~ray.data.datasource.partitioning.Partitioning`.

        >>> import ray
        >>> from ray.data.datasource.partitioning import Partitioning
        >>> root = "s3://anonymous@ray-example-data/image-datasets/dir-partitioned"
        >>> partitioning = Partitioning("dir", field_names=["class"], base_dir=root)
        >>> ds = ray.data.read_images(root, size=(224, 224), partitioning=partitioning)
        >>> ds.schema()
        Column  Type
        ------  ----
        image   numpy.ndarray(shape=(224, 224, 3), dtype=uint8)
        class   string

    Args:
        paths: A single file or directory, or a list of file or directory paths.
            A list of paths can contain both files and directories.
        filesystem: The pyarrow filesystem
            implementation to read from. These filesystems are specified in the
            `pyarrow docs <https://arrow.apache.org/docs/python/api/\
            filesystems.html#filesystem-implementations>`_. Specify this parameter if
            you need to provide specific configurations to the filesystem. By default,
            the filesystem is automatically selected based on the scheme of the paths.
            For example, if the path begins with ``s3://``, the `S3FileSystem` is used.
        parallelism: This argument is deprecated. Use ``override_num_blocks`` argument.
        meta_provider: [Deprecated] A :ref:`file metadata provider <metadata_provider>`.
            Custom metadata providers may be able to resolve file metadata more quickly
            and/or accurately. In most cases, you do not need to set this. If ``None``,
            this function uses a system-chosen implementation.
        ray_remote_args: kwargs passed to :func:`ray.remote` in the read tasks.
        arrow_open_file_args: kwargs passed to
            `pyarrow.fs.FileSystem.open_input_file <https://arrow.apache.org/docs/\
                python/generated/pyarrow.fs.FileSystem.html\
                    #pyarrow.fs.FileSystem.open_input_file>`_.
            when opening input files to read.
        partition_filter:  A
            :class:`~ray.data.datasource.partitioning.PathPartitionFilter`. Use
            with a custom callback to read only selected partitions of a dataset.
            By default, this filters out any file paths whose file extension does not
            match ``*.png``, ``*.jpg``, ``*.jpeg``, ``*.tiff``, ``*.bmp``, or ``*.gif``.
        partitioning: A :class:`~ray.data.datasource.partitioning.Partitioning` object
            that describes how paths are organized. Defaults to ``None``.
        size: The desired height and width of loaded images. If unspecified, images
            retain their original shape.
        mode: A `Pillow mode <https://pillow.readthedocs.io/en/stable/handbook/concepts\
            .html#modes>`_
            describing the desired type and depth of pixels. If unspecified, image
            modes are inferred by
            `Pillow <https://pillow.readthedocs.io/en/stable/index.html>`_.
        include_paths: If ``True``, include the path to each image. File paths are
            stored in the ``'path'`` column.
        ignore_missing_paths: If True, ignores any file/directory paths in ``paths``
            that are not found. Defaults to False.
        shuffle: If setting to "files", randomly shuffle input files order before read.
            If setting to :class:`~ray.data.FileShuffleConfig`, you can pass a seed to
            shuffle the input files. Defaults to not shuffle with ``None``.
        file_extensions: A list of file extensions to filter files by.
        concurrency: The maximum number of Ray tasks to run concurrently. Set this
            to control number of tasks to run concurrently. This doesn't change the
            total number of tasks run or the total number of output blocks. By default,
            concurrency is dynamically decided based on the available resources.
        override_num_blocks: Override the number of output blocks from all read tasks.
            By default, the number of output blocks is dynamically decided based on
            input data size and available resources. You shouldn't manually set this
            value in most cases.

    Returns:
        A :class:`~ray.data.Dataset` producing tensors that represent the images at
        the specified paths. For information on working with tensors, read the
        :ref:`tensor data guide <working_with_tensors>`.

    Raises:
        ValueError: if ``size`` contains non-positive numbers.
        ValueError: if ``mode`` is unsupported.
    """
    _emit_meta_provider_deprecation_warning(meta_provider)

    if meta_provider is None:
        meta_provider = ImageFileMetadataProvider()

    datasource = ImageDatasource(
        paths,
        size=size,
        mode=mode,
        include_paths=include_paths,
        filesystem=filesystem,
        meta_provider=meta_provider,
        open_stream_args=arrow_open_file_args,
        partition_filter=partition_filter,
        partitioning=partitioning,
        ignore_missing_paths=ignore_missing_paths,
        shuffle=shuffle,
        file_extensions=file_extensions,
    )
    return read_datasource(
        datasource,
        parallelism=parallelism,
        ray_remote_args=ray_remote_args,
        concurrency=concurrency,
        override_num_blocks=override_num_blocks,
    )


@Deprecated
def read_parquet_bulk(
    paths: Union[str, List[str]],
    *,
    filesystem: Optional["pyarrow.fs.FileSystem"] = None,
    columns: Optional[List[str]] = None,
    parallelism: int = -1,
    ray_remote_args: Dict[str, Any] = None,
    arrow_open_file_args: Optional[Dict[str, Any]] = None,
    tensor_column_schema: Optional[Dict[str, Tuple[np.dtype, Tuple[int, ...]]]] = None,
    meta_provider: Optional[BaseFileMetadataProvider] = None,
    partition_filter: Optional[PathPartitionFilter] = None,
    shuffle: Optional[Union[Literal["files"], FileShuffleConfig]] = None,
    include_paths: bool = False,
    file_extensions: Optional[List[str]] = ParquetBulkDatasource._FILE_EXTENSIONS,
    concurrency: Optional[int] = None,
    override_num_blocks: Optional[int] = None,
    **arrow_parquet_args,
) -> Dataset:
    """Create :class:`~ray.data.Dataset` from parquet files without reading metadata.

    Use :meth:`~ray.data.read_parquet` for most cases.

    Use :meth:`~ray.data.read_parquet_bulk` if all the provided paths point to files
    and metadata fetching using :meth:`~ray.data.read_parquet` takes too long or the
    parquet files do not all have a unified schema.

    Performance slowdowns are possible when using this method with parquet files that
    are very large.

    .. warning::

        Only provide file paths as input (i.e., no directory paths). An
        OSError is raised if one or more paths point to directories. If your
        use-case requires directory paths, use :meth:`~ray.data.read_parquet`
        instead.

    Examples:
        Read multiple local files. You should always provide only input file paths
        (i.e. no directory paths) when known to minimize read latency.

        >>> ray.data.read_parquet_bulk( # doctest: +SKIP
        ...     ["/path/to/file1", "/path/to/file2"])

    Args:
        paths: A single file path or a list of file paths.
        filesystem: The PyArrow filesystem
            implementation to read from. These filesystems are
            specified in the
            `PyArrow docs <https://arrow.apache.org/docs/python/api/\
                filesystems.html#filesystem-implementations>`_.
            Specify this parameter if you need to provide specific configurations to
            the filesystem. By default, the filesystem is automatically selected based
            on the scheme of the paths. For example, if the path begins with ``s3://``,
            the `S3FileSystem` is used.
        columns: A list of column names to read. Only the
            specified columns are read during the file scan.
        parallelism: This argument is deprecated. Use ``override_num_blocks`` argument.
        ray_remote_args: kwargs passed to :func:`ray.remote` in the read tasks.
        arrow_open_file_args: kwargs passed to
            `pyarrow.fs.FileSystem.open_input_file <https://arrow.apache.org/docs/\
                python/generated/pyarrow.fs.FileSystem.html\
                    #pyarrow.fs.FileSystem.open_input_file>`_.
            when opening input files to read.
        tensor_column_schema: A dict of column name to PyArrow dtype and shape
            mappings for converting a Parquet column containing serialized
            tensors (ndarrays) as their elements to PyArrow tensors. This function
            assumes that the tensors are serialized in the raw
            NumPy array format in C-contiguous order (e.g. via
            `arr.tobytes()`).
        meta_provider: [Deprecated] A :ref:`file metadata provider <metadata_provider>`.
            Custom metadata providers may be able to resolve file metadata more quickly
            and/or accurately. In most cases, you do not need to set this. If ``None``,
            this function uses a system-chosen implementation.
        partition_filter: A
            :class:`~ray.data.datasource.partitioning.PathPartitionFilter`. Use
            with a custom callback to read only selected partitions of a dataset.
            By default, this filters out any file paths whose file extension does not
            match "*.parquet*".
        shuffle: If setting to "files", randomly shuffle input files order before read.
            If setting to :class:`~ray.data.FileShuffleConfig`, you can pass a seed to
            shuffle the input files. Defaults to not shuffle with ``None``.
        arrow_parquet_args: Other parquet read options to pass to PyArrow. For the full
            set of arguments, see
            the `PyArrow API <https://arrow.apache.org/docs/python/generated/\
                pyarrow.dataset.Scanner.html#pyarrow.dataset.Scanner.from_fragment>`_
        include_paths: If ``True``, include the path to each file. File paths are
            stored in the ``'path'`` column.
        file_extensions: A list of file extensions to filter files by.
        concurrency: The maximum number of Ray tasks to run concurrently. Set this
            to control number of tasks to run concurrently. This doesn't change the
            total number of tasks run or the total number of output blocks. By default,
            concurrency is dynamically decided based on the available resources.
        override_num_blocks: Override the number of output blocks from all read tasks.
            By default, the number of output blocks is dynamically decided based on
            input data size and available resources. You shouldn't manually set this
            value in most cases.

    Returns:
       :class:`~ray.data.Dataset` producing records read from the specified paths.
    """
    _emit_meta_provider_deprecation_warning(meta_provider)

    warnings.warn(
        "`read_parquet_bulk` is deprecated and will be removed after May 2025. Use "
        "`read_parquet` instead.",
        DeprecationWarning,
    )

    if meta_provider is None:
        meta_provider = FastFileMetadataProvider()
    read_table_args = _resolve_parquet_args(
        tensor_column_schema,
        **arrow_parquet_args,
    )
    if columns is not None:
        read_table_args["columns"] = columns

    datasource = ParquetBulkDatasource(
        paths,
        read_table_args=read_table_args,
        filesystem=filesystem,
        open_stream_args=arrow_open_file_args,
        meta_provider=meta_provider,
        partition_filter=partition_filter,
        shuffle=shuffle,
        include_paths=include_paths,
        file_extensions=file_extensions,
    )
    return read_datasource(
        datasource,
        parallelism=parallelism,
        ray_remote_args=ray_remote_args,
        concurrency=concurrency,
        override_num_blocks=override_num_blocks,
    )


@PublicAPI
def read_json(
    paths: Union[str, List[str]],
    *,
    lines: bool = False,
    filesystem: Optional["pyarrow.fs.FileSystem"] = None,
    parallelism: int = -1,
    ray_remote_args: Dict[str, Any] = None,
    arrow_open_stream_args: Optional[Dict[str, Any]] = None,
    meta_provider: Optional[BaseFileMetadataProvider] = None,
    partition_filter: Optional[PathPartitionFilter] = None,
    partitioning: Partitioning = Partitioning("hive"),
    include_paths: bool = False,
    ignore_missing_paths: bool = False,
    shuffle: Optional[Union[Literal["files"], FileShuffleConfig]] = None,
    file_extensions: Optional[List[str]] = JSON_FILE_EXTENSIONS,
    concurrency: Optional[int] = None,
    override_num_blocks: Optional[int] = None,
    **arrow_json_args,
) -> Dataset:
    """Creates a :class:`~ray.data.Dataset` from JSON and JSONL files.

    For JSON file, the whole file is read as one row.
    For JSONL file, each line of file is read as separate row.

    Examples:
        Read a JSON file in remote storage.

        >>> import ray
        >>> ds = ray.data.read_json("s3://anonymous@ray-example-data/log.json")
        >>> ds.schema()
        Column     Type
        ------     ----
        timestamp  timestamp[...]
        size       int64

        Read a JSONL file in remote storage.

        >>> ds = ray.data.read_json("s3://anonymous@ray-example-data/train.jsonl", lines=True)
        >>> ds.schema()
        Column  Type
        ------  ----
        input   <class 'object'>

        Read multiple local files.

        >>> ray.data.read_json( # doctest: +SKIP
        ...    ["local:///path/to/file1", "local:///path/to/file2"])

        Read multiple directories.

        >>> ray.data.read_json( # doctest: +SKIP
        ...     ["s3://bucket/path1", "s3://bucket/path2"])

        By default, :meth:`~ray.data.read_json` parses
        `Hive-style partitions <https://athena.guide/articles/\
        hive-style-partitioning/>`_
        from file paths. If your data adheres to a different partitioning scheme, set
        the ``partitioning`` parameter.

        >>> ds = ray.data.read_json("s3://anonymous@ray-example-data/year=2022/month=09/sales.json")
        >>> ds.take(1)
        [{'order_number': 10107, 'quantity': 30, 'year': '2022', 'month': '09'}]

    Args:
        paths: A single file or directory, or a list of file or directory paths.
            A list of paths can contain both files and directories.
        lines: [Experimental] If ``True``, read files assuming line-delimited JSON.
            If set, will ignore the ``filesystem``, ``arrow_open_stream_args``, and
            ``arrow_json_args`` parameters.
        filesystem: The PyArrow filesystem
            implementation to read from. These filesystems are specified in the
            `PyArrow docs <https://arrow.apache.org/docs/python/api/\
            filesystems.html#filesystem-implementations>`_. Specify this parameter if
            you need to provide specific configurations to the filesystem. By default,
            the filesystem is automatically selected based on the scheme of the paths.
            For example, if the path begins with ``s3://``, the `S3FileSystem` is used.
        parallelism: This argument is deprecated. Use ``override_num_blocks`` argument.
        ray_remote_args: kwargs passed to :func:`ray.remote` in the read tasks.
        arrow_open_stream_args: kwargs passed to
            `pyarrow.fs.FileSystem.open_input_file <https://arrow.apache.org/docs/\
                python/generated/pyarrow.fs.FileSystem.html\
                    #pyarrow.fs.FileSystem.open_input_stream>`_.
            when opening input files to read.
        meta_provider: [Deprecated] A :ref:`file metadata provider <metadata_provider>`.
            Custom metadata providers may be able to resolve file metadata more quickly
            and/or accurately. In most cases, you do not need to set this. If ``None``,
            this function uses a system-chosen implementation.
        partition_filter: A
            :class:`~ray.data.datasource.partitioning.PathPartitionFilter`.
            Use with a custom callback to read only selected partitions of a
            dataset.
            By default, this filters out any file paths whose file extension does not
            match "*.json" or "*.jsonl".
        partitioning: A :class:`~ray.data.datasource.partitioning.Partitioning` object
            that describes how paths are organized. By default, this function parses
            `Hive-style partitions <https://athena.guide/articles/\
                hive-style-partitioning/>`_.
        include_paths: If ``True``, include the path to each file. File paths are
            stored in the ``'path'`` column.
        ignore_missing_paths: If True, ignores any file paths in ``paths`` that are not
            found. Defaults to False.
        shuffle: If setting to "files", randomly shuffle input files order before read.
            If setting to ``FileShuffleConfig``, you can pass a random seed to shuffle
            the input files, e.g. ``FileShuffleConfig(seed=42)``.
            Defaults to not shuffle with ``None``.
        arrow_json_args: JSON read options to pass to `pyarrow.json.read_json <https://\
            arrow.apache.org/docs/python/generated/pyarrow.json.read_json.html#pyarrow.\
            json.read_json>`_.
        file_extensions: A list of file extensions to filter files by.
        concurrency: The maximum number of Ray tasks to run concurrently. Set this
            to control number of tasks to run concurrently. This doesn't change the
            total number of tasks run or the total number of output blocks. By default,
            concurrency is dynamically decided based on the available resources.
        override_num_blocks: Override the number of output blocks from all read tasks.
            By default, the number of output blocks is dynamically decided based on
            input data size and available resources. You shouldn't manually set this
            value in most cases.

    Returns:
        :class:`~ray.data.Dataset` producing records read from the specified paths.
    """  # noqa: E501
    _emit_meta_provider_deprecation_warning(meta_provider)

    if lines:
        incompatible_params = {
            "filesystem": filesystem,
            "arrow_open_stream_args": arrow_open_stream_args,
            "arrow_json_args": arrow_json_args,
        }
        for param, value in incompatible_params.items():
            if value:
                raise ValueError(f"`{param}` is not supported when `lines=True`. ")

    if meta_provider is None:
        meta_provider = DefaultFileMetadataProvider()

    file_based_datasource_kwargs = dict(
        filesystem=filesystem,
        open_stream_args=arrow_open_stream_args,
        meta_provider=meta_provider,
        partition_filter=partition_filter,
        partitioning=partitioning,
        ignore_missing_paths=ignore_missing_paths,
        shuffle=shuffle,
        include_paths=include_paths,
        file_extensions=file_extensions,
    )
    if lines:
        target_output_size_bytes = (
            ray.data.context.DataContext.get_current().target_max_block_size
        )
        datasource = PandasJSONDatasource(
            paths,
            target_output_size_bytes=target_output_size_bytes,
            **file_based_datasource_kwargs,
        )
    else:
        datasource = ArrowJSONDatasource(
            paths,
            arrow_json_args=arrow_json_args,
            **file_based_datasource_kwargs,
        )

    return read_datasource(
        datasource,
        parallelism=parallelism,
        ray_remote_args=ray_remote_args,
        concurrency=concurrency,
        override_num_blocks=override_num_blocks,
    )


@PublicAPI
def read_csv(
    paths: Union[str, List[str]],
    *,
    filesystem: Optional["pyarrow.fs.FileSystem"] = None,
    parallelism: int = -1,
    ray_remote_args: Dict[str, Any] = None,
    arrow_open_stream_args: Optional[Dict[str, Any]] = None,
    meta_provider: Optional[BaseFileMetadataProvider] = None,
    partition_filter: Optional[PathPartitionFilter] = None,
    partitioning: Partitioning = Partitioning("hive"),
    include_paths: bool = False,
    ignore_missing_paths: bool = False,
    shuffle: Optional[Union[Literal["files"], FileShuffleConfig]] = None,
    file_extensions: Optional[List[str]] = None,
    concurrency: Optional[int] = None,
    override_num_blocks: Optional[int] = None,
    **arrow_csv_args,
) -> Dataset:
    """Creates a :class:`~ray.data.Dataset` from CSV files.

    Examples:
        Read a file in remote storage.

        >>> import ray
        >>> ds = ray.data.read_csv("s3://anonymous@ray-example-data/iris.csv")
        >>> ds.schema()
        Column             Type
        ------             ----
        sepal length (cm)  double
        sepal width (cm)   double
        petal length (cm)  double
        petal width (cm)   double
        target             int64

        Read multiple local files.

        >>> ray.data.read_csv( # doctest: +SKIP
        ...    ["local:///path/to/file1", "local:///path/to/file2"])

        Read a directory from remote storage.

        >>> ds = ray.data.read_csv("s3://anonymous@ray-example-data/iris-csv/")

        Read files that use a different delimiter. For more uses of ParseOptions see
        https://arrow.apache.org/docs/python/generated/pyarrow.csv.ParseOptions.html  # noqa: #501

        >>> from pyarrow import csv
        >>> parse_options = csv.ParseOptions(delimiter="\\t")
        >>> ds = ray.data.read_csv(
        ...     "s3://anonymous@ray-example-data/iris.tsv",
        ...     parse_options=parse_options)
        >>> ds.schema()
        Column        Type
        ------        ----
        sepal.length  double
        sepal.width   double
        petal.length  double
        petal.width   double
        variety       string

        Convert a date column with a custom format from a CSV file. For more uses of ConvertOptions see https://arrow.apache.org/docs/python/generated/pyarrow.csv.ConvertOptions.html  # noqa: #501

        >>> from pyarrow import csv
        >>> convert_options = csv.ConvertOptions(
        ...     timestamp_parsers=["%m/%d/%Y"])
        >>> ds = ray.data.read_csv(
        ...     "s3://anonymous@ray-example-data/dow_jones.csv",
        ...     convert_options=convert_options)

        By default, :meth:`~ray.data.read_csv` parses
        `Hive-style partitions <https://athena.guide/\
        articles/hive-style-partitioning/>`_
        from file paths. If your data adheres to a different partitioning scheme, set
        the ``partitioning`` parameter.

        >>> ds = ray.data.read_csv("s3://anonymous@ray-example-data/year=2022/month=09/sales.csv")
        >>> ds.take(1)
        [{'order_number': 10107, 'quantity': 30, 'year': '2022', 'month': '09'}]

        By default, :meth:`~ray.data.read_csv` reads all files from file paths. If you want to filter
        files by file extensions, set the ``file_extensions`` parameter.

        Read only ``*.csv`` files from a directory.

        >>> ray.data.read_csv("s3://anonymous@ray-example-data/different-extensions/",
        ...     file_extensions=["csv"])
        Dataset(num_rows=?, schema=...)

    Args:
        paths: A single file or directory, or a list of file or directory paths.
            A list of paths can contain both files and directories.
        filesystem: The PyArrow filesystem
            implementation to read from. These filesystems are specified in the
            `pyarrow docs <https://arrow.apache.org/docs/python/api/\
            filesystems.html#filesystem-implementations>`_. Specify this parameter if
            you need to provide specific configurations to the filesystem. By default,
            the filesystem is automatically selected based on the scheme of the paths.
            For example, if the path begins with ``s3://``, the `S3FileSystem` is used.
        parallelism: This argument is deprecated. Use ``override_num_blocks`` argument.
        ray_remote_args: kwargs passed to :func:`ray.remote` in the read tasks.
        arrow_open_stream_args: kwargs passed to
            `pyarrow.fs.FileSystem.open_input_file <https://arrow.apache.org/docs/\
                python/generated/pyarrow.fs.FileSystem.html\
                    #pyarrow.fs.FileSystem.open_input_stream>`_.
            when opening input files to read.
        meta_provider: [Deprecated] A :ref:`file metadata provider <metadata_provider>`.
            Custom metadata providers may be able to resolve file metadata more quickly
            and/or accurately. In most cases, you do not need to set this. If ``None``,
            this function uses a system-chosen implementation.
        partition_filter: A
            :class:`~ray.data.datasource.partitioning.PathPartitionFilter`.
            Use with a custom callback to read only selected partitions of a
            dataset. By default, no files are filtered.
        partitioning: A :class:`~ray.data.datasource.partitioning.Partitioning` object
            that describes how paths are organized. By default, this function parses
            `Hive-style partitions <https://athena.guide/articles/\
                hive-style-partitioning/>`_.
        include_paths: If ``True``, include the path to each file. File paths are
            stored in the ``'path'`` column.
        ignore_missing_paths: If True, ignores any file paths in ``paths`` that are not
            found. Defaults to False.
        shuffle: If setting to "files", randomly shuffle input files order before read.
            If setting to :class:`~ray.data.FileShuffleConfig`, you can pass a seed to
            shuffle the input files. Defaults to not shuffle with ``None``.
        arrow_csv_args: CSV read options to pass to
            `pyarrow.csv.open_csv <https://arrow.apache.org/docs/python/generated/\
            pyarrow.csv.open_csv.html#pyarrow.csv.open_csv>`_
            when opening CSV files.
        file_extensions: A list of file extensions to filter files by.
        concurrency: The maximum number of Ray tasks to run concurrently. Set this
            to control number of tasks to run concurrently. This doesn't change the
            total number of tasks run or the total number of output blocks. By default,
            concurrency is dynamically decided based on the available resources.
        override_num_blocks: Override the number of output blocks from all read tasks.
            By default, the number of output blocks is dynamically decided based on
            input data size and available resources. You shouldn't manually set this
            value in most cases.

    Returns:
        :class:`~ray.data.Dataset` producing records read from the specified paths.
    """
    _emit_meta_provider_deprecation_warning(meta_provider)

    if meta_provider is None:
        meta_provider = DefaultFileMetadataProvider()

    datasource = CSVDatasource(
        paths,
        arrow_csv_args=arrow_csv_args,
        filesystem=filesystem,
        open_stream_args=arrow_open_stream_args,
        meta_provider=meta_provider,
        partition_filter=partition_filter,
        partitioning=partitioning,
        ignore_missing_paths=ignore_missing_paths,
        shuffle=shuffle,
        include_paths=include_paths,
        file_extensions=file_extensions,
    )
    return read_datasource(
        datasource,
        parallelism=parallelism,
        ray_remote_args=ray_remote_args,
        concurrency=concurrency,
        override_num_blocks=override_num_blocks,
    )


@PublicAPI
def read_text(
    paths: Union[str, List[str]],
    *,
    encoding: str = "utf-8",
    drop_empty_lines: bool = True,
    filesystem: Optional["pyarrow.fs.FileSystem"] = None,
    parallelism: int = -1,
    ray_remote_args: Optional[Dict[str, Any]] = None,
    arrow_open_stream_args: Optional[Dict[str, Any]] = None,
    meta_provider: Optional[BaseFileMetadataProvider] = None,
    partition_filter: Optional[PathPartitionFilter] = None,
    partitioning: Partitioning = None,
    include_paths: bool = False,
    ignore_missing_paths: bool = False,
    shuffle: Optional[Union[Literal["files"], FileShuffleConfig]] = None,
    file_extensions: Optional[List[str]] = None,
    concurrency: Optional[int] = None,
    override_num_blocks: Optional[int] = None,
) -> Dataset:
    """Create a :class:`~ray.data.Dataset` from lines stored in text files.

    The column name default to "text".

    Examples:
        Read a file in remote storage.

        >>> import ray
        >>> ds = ray.data.read_text("s3://anonymous@ray-example-data/this.txt")
        >>> ds.schema()
        Column  Type
        ------  ----
        text    string

        Read multiple local files.

        >>> ray.data.read_text( # doctest: +SKIP
        ...    ["local:///path/to/file1", "local:///path/to/file2"])

    Args:
        paths: A single file or directory, or a list of file or directory paths.
            A list of paths can contain both files and directories.
        encoding: The encoding of the files (e.g., "utf-8" or "ascii").
        filesystem: The PyArrow filesystem
            implementation to read from. These filesystems are specified in the
            `PyArrow docs <https://arrow.apache.org/docs/python/api/\
            filesystems.html#filesystem-implementations>`_. Specify this parameter if
            you need to provide specific configurations to the filesystem. By default,
            the filesystem is automatically selected based on the scheme of the paths.
            For example, if the path begins with ``s3://``, the `S3FileSystem` is used.
        parallelism: This argument is deprecated. Use ``override_num_blocks`` argument.
        ray_remote_args: kwargs passed to :func:`ray.remote` in the read tasks and
            in the subsequent text decoding map task.
        arrow_open_stream_args: kwargs passed to
            `pyarrow.fs.FileSystem.open_input_file <https://arrow.apache.org/docs/\
                python/generated/pyarrow.fs.FileSystem.html\
                    #pyarrow.fs.FileSystem.open_input_stream>`_.
            when opening input files to read.
        meta_provider: [Deprecated] A :ref:`file metadata provider <metadata_provider>`.
            Custom metadata providers may be able to resolve file metadata more quickly
            and/or accurately. In most cases, you do not need to set this. If ``None``,
            this function uses a system-chosen implementation.
        partition_filter: A
            :class:`~ray.data.datasource.partitioning.PathPartitionFilter`.
            Use with a custom callback to read only selected partitions of a
            dataset. By default, no files are filtered.
        partitioning: A :class:`~ray.data.datasource.partitioning.Partitioning` object
            that describes how paths are organized. Defaults to ``None``.
        include_paths: If ``True``, include the path to each file. File paths are
            stored in the ``'path'`` column.
        ignore_missing_paths: If True, ignores any file paths in ``paths`` that are not
            found. Defaults to False.
        shuffle: If setting to "files", randomly shuffle input files order before read.
            If setting to :class:`~ray.data.FileShuffleConfig`, you can pass a seed to
            shuffle the input files. Defaults to not shuffle with ``None``.
        file_extensions: A list of file extensions to filter files by.
        concurrency: The maximum number of Ray tasks to run concurrently. Set this
            to control number of tasks to run concurrently. This doesn't change the
            total number of tasks run or the total number of output blocks. By default,
            concurrency is dynamically decided based on the available resources.
        override_num_blocks: Override the number of output blocks from all read tasks.
            By default, the number of output blocks is dynamically decided based on
            input data size and available resources. You shouldn't manually set this
            value in most cases.

    Returns:
        :class:`~ray.data.Dataset` producing lines of text read from the specified
        paths.
    """
    _emit_meta_provider_deprecation_warning(meta_provider)

    if meta_provider is None:
        meta_provider = DefaultFileMetadataProvider()

    datasource = TextDatasource(
        paths,
        drop_empty_lines=drop_empty_lines,
        encoding=encoding,
        filesystem=filesystem,
        open_stream_args=arrow_open_stream_args,
        meta_provider=meta_provider,
        partition_filter=partition_filter,
        partitioning=partitioning,
        ignore_missing_paths=ignore_missing_paths,
        shuffle=shuffle,
        include_paths=include_paths,
        file_extensions=file_extensions,
    )
    return read_datasource(
        datasource,
        parallelism=parallelism,
        ray_remote_args=ray_remote_args,
        concurrency=concurrency,
        override_num_blocks=override_num_blocks,
    )


@PublicAPI
def read_avro(
    paths: Union[str, List[str]],
    *,
    filesystem: Optional["pyarrow.fs.FileSystem"] = None,
    parallelism: int = -1,
    ray_remote_args: Optional[Dict[str, Any]] = None,
    arrow_open_stream_args: Optional[Dict[str, Any]] = None,
    meta_provider: Optional[BaseFileMetadataProvider] = None,
    partition_filter: Optional[PathPartitionFilter] = None,
    partitioning: Partitioning = None,
    include_paths: bool = False,
    ignore_missing_paths: bool = False,
    shuffle: Optional[Union[Literal["files"], FileShuffleConfig]] = None,
    file_extensions: Optional[List[str]] = None,
    concurrency: Optional[int] = None,
    override_num_blocks: Optional[int] = None,
) -> Dataset:
    """Create a :class:`~ray.data.Dataset` from records stored in Avro files.

    Examples:
        Read an Avro file in remote storage or local storage.

        >>> import ray
        >>> ds = ray.data.read_avro("s3://anonymous@ray-example-data/mnist.avro")
        >>> ds.schema()
        Column    Type
        ------    ----
        features  list<item: int64>
        label     int64
        dataType  string

        >>> ray.data.read_avro( # doctest: +SKIP
        ...    ["local:///path/to/file1", "local:///path/to/file2"])

    Args:
        paths: A single file or directory, or a list of file or directory paths.
            A list of paths can contain both files and directories.
        filesystem: The PyArrow filesystem
            implementation to read from. These filesystems are specified in the
            `PyArrow docs <https://arrow.apache.org/docs/python/api/\
            filesystems.html#filesystem-implementations>`_. Specify this parameter if
            you need to provide specific configurations to the filesystem. By default,
            the filesystem is automatically selected based on the scheme of the paths.
            For example, if the path begins with ``s3://``, the `S3FileSystem` is used.
        parallelism: This argument is deprecated. Use ``override_num_blocks`` argument.
        ray_remote_args: kwargs passed to :func:`ray.remote` in the read tasks and
            in the subsequent text decoding map task.
        arrow_open_stream_args: kwargs passed to
            `pyarrow.fs.FileSystem.open_input_file <https://arrow.apache.org/docs/\
                python/generated/pyarrow.fs.FileSystem.html\
                    #pyarrow.fs.FileSystem.open_input_stream>`_.
            when opening input files to read.
        meta_provider: [Deprecated] A :ref:`file metadata provider <metadata_provider>`.
            Custom metadata providers may be able to resolve file metadata more quickly
            and/or accurately. In most cases, you do not need to set this. If ``None``,
            this function uses a system-chosen implementation.
        partition_filter: A
            :class:`~ray.data.datasource.partitioning.PathPartitionFilter`.
            Use with a custom callback to read only selected partitions of a
            dataset. By default, no files are filtered.
        partitioning: A :class:`~ray.data.datasource.partitioning.Partitioning` object
            that describes how paths are organized. Defaults to ``None``.
        include_paths: If ``True``, include the path to each file. File paths are
            stored in the ``'path'`` column.
        ignore_missing_paths: If True, ignores any file paths in ``paths`` that are not
            found. Defaults to False.
        shuffle: If setting to "files", randomly shuffle input files order before read.
            If setting to :class:`~ray.data.FileShuffleConfig`, you can pass a seed to
            shuffle the input files. Defaults to not shuffle with ``None``.
        file_extensions: A list of file extensions to filter files by.
        concurrency: The maximum number of Ray tasks to run concurrently. Set this
            to control number of tasks to run concurrently. This doesn't change the
            total number of tasks run or the total number of output blocks. By default,
            concurrency is dynamically decided based on the available resources.
        override_num_blocks: Override the number of output blocks from all read tasks.
            By default, the number of output blocks is dynamically decided based on
            input data size and available resources. You shouldn't manually set this
            value in most cases.

    Returns:
        :class:`~ray.data.Dataset` holding records from the Avro files.
    """
    _emit_meta_provider_deprecation_warning(meta_provider)

    if meta_provider is None:
        meta_provider = DefaultFileMetadataProvider()

    datasource = AvroDatasource(
        paths,
        filesystem=filesystem,
        open_stream_args=arrow_open_stream_args,
        meta_provider=meta_provider,
        partition_filter=partition_filter,
        partitioning=partitioning,
        ignore_missing_paths=ignore_missing_paths,
        shuffle=shuffle,
        include_paths=include_paths,
        file_extensions=file_extensions,
    )
    return read_datasource(
        datasource,
        parallelism=parallelism,
        ray_remote_args=ray_remote_args,
        concurrency=concurrency,
        override_num_blocks=override_num_blocks,
    )


@PublicAPI
def read_numpy(
    paths: Union[str, List[str]],
    *,
    filesystem: Optional["pyarrow.fs.FileSystem"] = None,
    parallelism: int = -1,
    arrow_open_stream_args: Optional[Dict[str, Any]] = None,
    meta_provider: Optional[BaseFileMetadataProvider] = None,
    partition_filter: Optional[PathPartitionFilter] = None,
    partitioning: Partitioning = None,
    include_paths: bool = False,
    ignore_missing_paths: bool = False,
    shuffle: Optional[Union[Literal["files"], FileShuffleConfig]] = None,
    file_extensions: Optional[List[str]] = NumpyDatasource._FILE_EXTENSIONS,
    concurrency: Optional[int] = None,
    override_num_blocks: Optional[int] = None,
    **numpy_load_args,
) -> Dataset:
    """Create an Arrow dataset from numpy files.

    The column name defaults to "data".

    Examples:
        Read a directory of files in remote storage.

        >>> import ray
        >>> ray.data.read_numpy("s3://bucket/path") # doctest: +SKIP

        Read multiple local files.

        >>> ray.data.read_numpy(["/path/to/file1", "/path/to/file2"]) # doctest: +SKIP

        Read multiple directories.

        >>> ray.data.read_numpy( # doctest: +SKIP
        ...     ["s3://bucket/path1", "s3://bucket/path2"])

    Args:
        paths: A single file/directory path or a list of file/directory paths.
            A list of paths can contain both files and directories.
        filesystem: The filesystem implementation to read from.
        parallelism: This argument is deprecated. Use ``override_num_blocks`` argument.
        arrow_open_stream_args: kwargs passed to
            `pyarrow.fs.FileSystem.open_input_stream <https://arrow.apache.org/docs/python/generated/pyarrow.fs.FileSystem.html>`_.
        numpy_load_args: Other options to pass to np.load.
        meta_provider: File metadata provider. Custom metadata providers may
            be able to resolve file metadata more quickly and/or accurately. If
            ``None``, this function uses a system-chosen implementation.
        partition_filter: Path-based partition filter, if any. Can be used
            with a custom callback to read only selected partitions of a dataset.
            By default, this filters out any file paths whose file extension does not
            match "*.npy*".
        partitioning: A :class:`~ray.data.datasource.partitioning.Partitioning` object
            that describes how paths are organized. Defaults to ``None``.
        include_paths: If ``True``, include the path to each file. File paths are
            stored in the ``'path'`` column.
        ignore_missing_paths: If True, ignores any file paths in ``paths`` that are not
            found. Defaults to False.
        shuffle: If setting to "files", randomly shuffle input files order before read.
            if setting to ``FileShuffleConfig``, the random seed can be passed toshuffle the
            input files, i.e. ``FileShuffleConfig(seed = 42)``.
            Defaults to not shuffle with ``None``.
        file_extensions: A list of file extensions to filter files by.
        concurrency: The maximum number of Ray tasks to run concurrently. Set this
            to control number of tasks to run concurrently. This doesn't change the
            total number of tasks run or the total number of output blocks. By default,
            concurrency is dynamically decided based on the available resources.
        override_num_blocks: Override the number of output blocks from all read tasks.
            By default, the number of output blocks is dynamically decided based on
            input data size and available resources. You shouldn't manually set this
            value in most cases.

    Returns:
        Dataset holding Tensor records read from the specified paths.
    """  # noqa: E501
    _emit_meta_provider_deprecation_warning(meta_provider)

    if meta_provider is None:
        meta_provider = DefaultFileMetadataProvider()

    datasource = NumpyDatasource(
        paths,
        numpy_load_args=numpy_load_args,
        filesystem=filesystem,
        open_stream_args=arrow_open_stream_args,
        meta_provider=meta_provider,
        partition_filter=partition_filter,
        partitioning=partitioning,
        ignore_missing_paths=ignore_missing_paths,
        shuffle=shuffle,
        include_paths=include_paths,
        file_extensions=file_extensions,
    )
    return read_datasource(
        datasource,
        parallelism=parallelism,
        concurrency=concurrency,
        override_num_blocks=override_num_blocks,
    )


@PublicAPI(stability="alpha")
def read_tfrecords(
    paths: Union[str, List[str]],
    *,
    filesystem: Optional["pyarrow.fs.FileSystem"] = None,
    parallelism: int = -1,
    ray_remote_args: Dict[str, Any] = None,
    arrow_open_stream_args: Optional[Dict[str, Any]] = None,
    meta_provider: Optional[BaseFileMetadataProvider] = None,
    partition_filter: Optional[PathPartitionFilter] = None,
    include_paths: bool = False,
    ignore_missing_paths: bool = False,
    tf_schema: Optional["schema_pb2.Schema"] = None,
    shuffle: Optional[Union[Literal["files"], FileShuffleConfig]] = None,
    file_extensions: Optional[List[str]] = None,
    concurrency: Optional[int] = None,
    override_num_blocks: Optional[int] = None,
    tfx_read_options: Optional["TFXReadOptions"] = None,
) -> Dataset:
    """Create a :class:`~ray.data.Dataset` from TFRecord files that contain
    `tf.train.Example <https://www.tensorflow.org/api_docs/python/tf/train/Example>`_
    messages.

    .. tip::
        Using the ``tfx-bsl`` library is more performant when reading large
        datasets (for example, in production use cases). To use this
        implementation, you must first install ``tfx-bsl``:

        1. `pip install tfx_bsl --no-dependencies`
        2. Pass tfx_read_options to read_tfrecords, for example:
           `ds = read_tfrecords(path, ..., tfx_read_options=TFXReadOptions())`

    .. warning::
        This function exclusively supports ``tf.train.Example`` messages. If a file
        contains a message that isn't of type ``tf.train.Example``, then this function
        fails.

    Examples:
        >>> import ray
        >>> ray.data.read_tfrecords("s3://anonymous@ray-example-data/iris.tfrecords")
        Dataset(num_rows=?, schema=...)

        We can also read compressed TFRecord files, which use one of the
        `compression types supported by Arrow <https://arrow.apache.org/docs/python/\
            generated/pyarrow.CompressedInputStream.html>`_:

        >>> ray.data.read_tfrecords(
        ...     "s3://anonymous@ray-example-data/iris.tfrecords.gz",
        ...     arrow_open_stream_args={"compression": "gzip"},
        ... )
        Dataset(num_rows=?, schema=...)

    Args:
        paths: A single file or directory, or a list of file or directory paths.
            A list of paths can contain both files and directories.
        filesystem: The PyArrow filesystem
            implementation to read from. These filesystems are specified in the
            `PyArrow docs <https://arrow.apache.org/docs/python/api/\
            filesystems.html#filesystem-implementations>`_. Specify this parameter if
            you need to provide specific configurations to the filesystem. By default,
            the filesystem is automatically selected based on the scheme of the paths.
            For example, if the path begins with ``s3://``, the `S3FileSystem` is used.
        parallelism: This argument is deprecated. Use ``override_num_blocks`` argument.
        ray_remote_args: kwargs passed to :func:`ray.remote` in the read tasks.
        arrow_open_stream_args: kwargs passed to
            `pyarrow.fs.FileSystem.open_input_file <https://arrow.apache.org/docs/\
                python/generated/pyarrow.fs.FileSystem.html\
                    #pyarrow.fs.FileSystem.open_input_stream>`_.
            when opening input files to read. To read a compressed TFRecord file,
            pass the corresponding compression type (e.g., for ``GZIP`` or ``ZLIB``),
            use ``arrow_open_stream_args={'compression': 'gzip'}``).
        meta_provider: [Deprecated] A :ref:`file metadata provider <metadata_provider>`.
            Custom metadata providers may be able to resolve file metadata more quickly
            and/or accurately. In most cases, you do not need to set this. If ``None``,
            this function uses a system-chosen implementation.
        partition_filter: A
            :class:`~ray.data.datasource.partitioning.PathPartitionFilter`.
            Use with a custom callback to read only selected partitions of a
            dataset.
        include_paths: If ``True``, include the path to each file. File paths are
            stored in the ``'path'`` column.
        ignore_missing_paths:  If True, ignores any file paths in ``paths`` that are not
            found. Defaults to False.
        tf_schema: Optional TensorFlow Schema which is used to explicitly set the schema
            of the underlying Dataset.
        shuffle: If setting to "files", randomly shuffle input files order before read.
            If setting to :class:`~ray.data.FileShuffleConfig`, you can pass a seed to
            shuffle the input files. Defaults to not shuffle with ``None``.
        file_extensions: A list of file extensions to filter files by.
        concurrency: The maximum number of Ray tasks to run concurrently. Set this
            to control number of tasks to run concurrently. This doesn't change the
            total number of tasks run or the total number of output blocks. By default,
            concurrency is dynamically decided based on the available resources.
        override_num_blocks: Override the number of output blocks from all read tasks.
            By default, the number of output blocks is dynamically decided based on
            input data size and available resources. You shouldn't manually set this
            value in most cases.
        tfx_read_options: Specifies read options when reading TFRecord files with TFX.
            When no options are provided, the default version without tfx-bsl will
            be used to read the tfrecords.
    Returns:
        A :class:`~ray.data.Dataset` that contains the example features.

    Raises:
        ValueError: If a file contains a message that isn't a ``tf.train.Example``.
    """
    import platform

    _emit_meta_provider_deprecation_warning(meta_provider)

    tfx_read = False

    if tfx_read_options and platform.processor() != "arm":
        try:
            import tfx_bsl  # noqa: F401

            tfx_read = True
        except ModuleNotFoundError:
            # override the tfx_read_options given that tfx-bsl is not installed
            tfx_read_options = None
            logger.warning(
                "Please install tfx-bsl package with"
                " `pip install tfx_bsl --no-dependencies`."
                " This can help speed up the reading of large TFRecord files."
            )

    if meta_provider is None:
        meta_provider = DefaultFileMetadataProvider()
    datasource = TFRecordDatasource(
        paths,
        tf_schema=tf_schema,
        filesystem=filesystem,
        open_stream_args=arrow_open_stream_args,
        meta_provider=meta_provider,
        partition_filter=partition_filter,
        ignore_missing_paths=ignore_missing_paths,
        shuffle=shuffle,
        include_paths=include_paths,
        file_extensions=file_extensions,
        tfx_read_options=tfx_read_options,
    )
    ds = read_datasource(
        datasource,
        parallelism=parallelism,
        ray_remote_args=ray_remote_args,
        concurrency=concurrency,
        override_num_blocks=override_num_blocks,
    )

    if (
        tfx_read_options
        and tfx_read_options.auto_infer_schema
        and tfx_read
        and not tf_schema
    ):
        from ray.data._internal.datasource.tfrecords_datasource import (
            _infer_schema_and_transform,
        )

        return _infer_schema_and_transform(ds)

    return ds


@PublicAPI(stability="alpha")
def read_webdataset(
    paths: Union[str, List[str]],
    *,
    filesystem: Optional["pyarrow.fs.FileSystem"] = None,
    parallelism: int = -1,
    arrow_open_stream_args: Optional[Dict[str, Any]] = None,
    meta_provider: Optional[BaseFileMetadataProvider] = None,
    partition_filter: Optional[PathPartitionFilter] = None,
    decoder: Optional[Union[bool, str, callable, list]] = True,
    fileselect: Optional[Union[list, callable]] = None,
    filerename: Optional[Union[list, callable]] = None,
    suffixes: Optional[Union[list, callable]] = None,
    verbose_open: bool = False,
    shuffle: Optional[Union[Literal["files"], FileShuffleConfig]] = None,
    include_paths: bool = False,
    file_extensions: Optional[List[str]] = None,
    concurrency: Optional[int] = None,
    override_num_blocks: Optional[int] = None,
    expand_json: bool = False,
) -> Dataset:
    """Create a :class:`~ray.data.Dataset` from
    `WebDataset <https://github.com/webdataset/webdataset>`_ files.

    Args:
        paths: A single file/directory path or a list of file/directory paths.
            A list of paths can contain both files and directories.
        filesystem: The filesystem implementation to read from.
        parallelism: This argument is deprecated. Use ``override_num_blocks`` argument.
        arrow_open_stream_args: Key-word arguments passed to
            `pyarrow.fs.FileSystem.open_input_stream <https://arrow.apache.org/docs/python/generated/pyarrow.fs.FileSystem.html>`_.
            To read a compressed TFRecord file,
            pass the corresponding compression type (e.g. for ``GZIP`` or ``ZLIB``, use
            ``arrow_open_stream_args={'compression': 'gzip'}``).
        meta_provider: File metadata provider. Custom metadata providers may
            be able to resolve file metadata more quickly and/or accurately. If
            ``None``, this function uses a system-chosen implementation.
        partition_filter: Path-based partition filter, if any. Can be used
            with a custom callback to read only selected partitions of a dataset.
        decoder: A function or list of functions to decode the data.
        fileselect: A callable or list of glob patterns to select files.
        filerename: A function or list of tuples to rename files prior to grouping.
        suffixes: A function or list of suffixes to select for creating samples.
        verbose_open: Whether to print the file names as they are opened.
        shuffle: If setting to "files", randomly shuffle input files order before read.
            if setting to ``FileShuffleConfig``, the random seed can be passed toshuffle the
            input files, i.e. ``FileShuffleConfig(seed = 42)``.
            Defaults to not shuffle with ``None``.
        include_paths: If ``True``, include the path to each file. File paths are
            stored in the ``'path'`` column.
        file_extensions: A list of file extensions to filter files by.
        concurrency: The maximum number of Ray tasks to run concurrently. Set this
            to control number of tasks to run concurrently. This doesn't change the
            total number of tasks run or the total number of output blocks. By default,
            concurrency is dynamically decided based on the available resources.
        override_num_blocks: Override the number of output blocks from all read tasks.
            By default, the number of output blocks is dynamically decided based on
            input data size and available resources. You shouldn't manually set this
            value in most cases.
        expand_json: If ``True``, expand JSON objects into individual samples.
            Defaults to ``False``.

    Returns:
        A :class:`~ray.data.Dataset` that contains the example features.

    Raises:
        ValueError: If a file contains a message that isn't a `tf.train.Example`_.

    .. _tf.train.Example: https://www.tensorflow.org/api_docs/python/tf/train/Example
    """  # noqa: E501
    _emit_meta_provider_deprecation_warning(meta_provider)

    if meta_provider is None:
        meta_provider = DefaultFileMetadataProvider()

    datasource = WebDatasetDatasource(
        paths,
        decoder=decoder,
        fileselect=fileselect,
        filerename=filerename,
        suffixes=suffixes,
        verbose_open=verbose_open,
        filesystem=filesystem,
        open_stream_args=arrow_open_stream_args,
        meta_provider=meta_provider,
        partition_filter=partition_filter,
        shuffle=shuffle,
        include_paths=include_paths,
        file_extensions=file_extensions,
        expand_json=expand_json,
    )
    return read_datasource(
        datasource,
        parallelism=parallelism,
        concurrency=concurrency,
        override_num_blocks=override_num_blocks,
    )


@PublicAPI
def read_binary_files(
    paths: Union[str, List[str]],
    *,
    include_paths: bool = False,
    filesystem: Optional["pyarrow.fs.FileSystem"] = None,
    parallelism: int = -1,
    ray_remote_args: Dict[str, Any] = None,
    arrow_open_stream_args: Optional[Dict[str, Any]] = None,
    meta_provider: Optional[BaseFileMetadataProvider] = None,
    partition_filter: Optional[PathPartitionFilter] = None,
    partitioning: Partitioning = None,
    ignore_missing_paths: bool = False,
    shuffle: Optional[Union[Literal["files"], FileShuffleConfig]] = None,
    file_extensions: Optional[List[str]] = None,
    concurrency: Optional[int] = None,
    override_num_blocks: Optional[int] = None,
) -> Dataset:
    """Create a :class:`~ray.data.Dataset` from binary files of arbitrary contents.

    Examples:
        Read a file in remote storage.

        >>> import ray
        >>> path = "s3://anonymous@ray-example-data/pdf-sample_0.pdf"
        >>> ds = ray.data.read_binary_files(path)
        >>> ds.schema()
        Column  Type
        ------  ----
        bytes   binary

        Read multiple local files.

        >>> ray.data.read_binary_files( # doctest: +SKIP
        ...     ["local:///path/to/file1", "local:///path/to/file2"])

        Read a file with the filepaths included as a column in the dataset.

        >>> path = "s3://anonymous@ray-example-data/pdf-sample_0.pdf"
        >>> ds = ray.data.read_binary_files(path, include_paths=True)
        >>> ds.take(1)[0]["path"]
        'ray-example-data/pdf-sample_0.pdf'


    Args:
        paths: A single file or directory, or a list of file or directory paths.
            A list of paths can contain both files and directories.
        include_paths: If ``True``, include the path to each file. File paths are
            stored in the ``'path'`` column.
        filesystem: The PyArrow filesystem
            implementation to read from. These filesystems are specified in the
            `PyArrow docs <https://arrow.apache.org/docs/python/api/\
            filesystems.html#filesystem-implementations>`_. Specify this parameter if
            you need to provide specific configurations to the filesystem. By default,
            the filesystem is automatically selected based on the scheme of the paths.
            For example, if the path begins with ``s3://``, the `S3FileSystem` is used.
        ray_remote_args: kwargs passed to :func:`ray.remote` in the read tasks.
        parallelism: This argument is deprecated. Use ``override_num_blocks`` argument.
        arrow_open_stream_args: kwargs passed to
            `pyarrow.fs.FileSystem.open_input_file <https://arrow.apache.org/docs/\
                python/generated/pyarrow.fs.FileSystem.html\
                    #pyarrow.fs.FileSystem.open_input_stream>`_.
        meta_provider: [Deprecated] A :ref:`file metadata provider <metadata_provider>`.
            Custom metadata providers may be able to resolve file metadata more quickly
            and/or accurately. In most cases, you do not need to set this. If ``None``,
            this function uses a system-chosen implementation.
        partition_filter: A
            :class:`~ray.data.datasource.partitioning.PathPartitionFilter`.
            Use with a custom callback to read only selected partitions of a
            dataset. By default, no files are filtered.
            By default, this does not filter out any files.
        partitioning: A :class:`~ray.data.datasource.partitioning.Partitioning` object
            that describes how paths are organized. Defaults to ``None``.
        ignore_missing_paths: If True, ignores any file paths in ``paths`` that are not
            found. Defaults to False.
        shuffle: If setting to "files", randomly shuffle input files order before read.
            If setting to :class:`~ray.data.FileShuffleConfig`, you can pass a seed to
            shuffle the input files. Defaults to not shuffle with ``None``.
        file_extensions: A list of file extensions to filter files by.
        concurrency: The maximum number of Ray tasks to run concurrently. Set this
            to control number of tasks to run concurrently. This doesn't change the
            total number of tasks run or the total number of output blocks. By default,
            concurrency is dynamically decided based on the available resources.
        override_num_blocks: Override the number of output blocks from all read tasks.
            By default, the number of output blocks is dynamically decided based on
            input data size and available resources. You shouldn't manually set this
            value in most cases.

    Returns:
        :class:`~ray.data.Dataset` producing rows read from the specified paths.
    """
    _emit_meta_provider_deprecation_warning(meta_provider)

    if meta_provider is None:
        meta_provider = DefaultFileMetadataProvider()

    datasource = BinaryDatasource(
        paths,
        include_paths=include_paths,
        filesystem=filesystem,
        open_stream_args=arrow_open_stream_args,
        meta_provider=meta_provider,
        partition_filter=partition_filter,
        partitioning=partitioning,
        ignore_missing_paths=ignore_missing_paths,
        shuffle=shuffle,
        file_extensions=file_extensions,
    )
    return read_datasource(
        datasource,
        parallelism=parallelism,
        ray_remote_args=ray_remote_args,
        concurrency=concurrency,
        override_num_blocks=override_num_blocks,
    )


@PublicAPI(stability="alpha")
def read_sql(
    sql: str,
    connection_factory: Callable[[], Connection],
    *,
    shard_keys: Optional[list[str]] = None,
    shard_hash_fn: str = "MD5",
    parallelism: int = -1,
    ray_remote_args: Optional[Dict[str, Any]] = None,
    concurrency: Optional[int] = None,
    override_num_blocks: Optional[int] = None,
) -> Dataset:
    """Read from a database that provides a
    `Python DB API2-compliant <https://peps.python.org/pep-0249/>`_ connector.

    .. note::

        Parallelism is supported by databases that support sharding. This means
        that the database needs to support all of the following operations:
        ``MOD``, ``ABS``, and ``CONCAT``.

        You can use ``shard_hash_fn`` to specify the hash function to use for sharding.
        The default is ``MD5``, but other common alternatives include ``hash``,
        ``unicode``, and ``SHA``.

        If the database does not support sharding, the read operation will be
        executed in a single task.

    Examples:

        For examples of reading from larger databases like MySQL and PostgreSQL, see
        :ref:`Reading from SQL Databases <reading_sql>`.

        .. testcode::

            import sqlite3

            import ray

            # Create a simple database
            connection = sqlite3.connect("example.db")
            connection.execute("CREATE TABLE movie(title, year, score)")
            connection.execute(
                \"\"\"
                INSERT INTO movie VALUES
                    ('Monty Python and the Holy Grail', 1975, 8.2),
                    ("Monty Python Live at the Hollywood Bowl", 1982, 7.9),
                    ("Monty Python's Life of Brian", 1979, 8.0),
                    ("Rocky II", 1979, 7.3)
                \"\"\"
            )
            connection.commit()
            connection.close()

            def create_connection():
                return sqlite3.connect("example.db")

            # Get all movies
            ds = ray.data.read_sql("SELECT * FROM movie", create_connection)
            # Get movies after the year 1980
            ds = ray.data.read_sql(
                "SELECT title, score FROM movie WHERE year >= 1980", create_connection
            )
            # Get the number of movies per year
            ds = ray.data.read_sql(
                "SELECT year, COUNT(*) FROM movie GROUP BY year", create_connection
            )

        .. testcode::
            :hide:

            import os
            os.remove("example.db")

    Args:
        sql: The SQL query to execute.
        connection_factory: A function that takes no arguments and returns a
            Python DB API2
            `Connection object <https://peps.python.org/pep-0249/#connection-objects>`_.
        shard_keys: The keys to shard the data by.
        shard_hash_fn: The hash function string to use for sharding. Defaults to "MD5".
            For other databases, common alternatives include "hash" and "SHA".
            This is applied to the shard keys.
        parallelism: This argument is deprecated. Use ``override_num_blocks`` argument.
        ray_remote_args: kwargs passed to :func:`ray.remote` in the read tasks.
        concurrency: The maximum number of Ray tasks to run concurrently. Set this
            to control number of tasks to run concurrently. This doesn't change the
            total number of tasks run or the total number of output blocks. By default,
            concurrency is dynamically decided based on the available resources.
        override_num_blocks: Override the number of output blocks from all read tasks.
            This is used for sharding when shard_keys is provided.
            By default, the number of output blocks is dynamically decided based on
            input data size and available resources. You shouldn't manually set this
            value in most cases.

    Returns:
        A :class:`Dataset` containing the queried data.
    """
    datasource = SQLDatasource(
        sql=sql,
        shard_keys=shard_keys,
        shard_hash_fn=shard_hash_fn,
        connection_factory=connection_factory,
    )
    if override_num_blocks and override_num_blocks > 1:
        if shard_keys is None:
            raise ValueError("shard_keys must be provided when override_num_blocks > 1")

        if not datasource.supports_sharding(override_num_blocks):
            raise ValueError(
                "Database does not support sharding. Please set override_num_blocks to 1."
            )

    return read_datasource(
        datasource,
        parallelism=parallelism,
        ray_remote_args=ray_remote_args,
        concurrency=concurrency,
        override_num_blocks=override_num_blocks,
    )


@PublicAPI(stability="alpha")
def read_databricks_tables(
    *,
    warehouse_id: str,
    table: Optional[str] = None,
    query: Optional[str] = None,
    catalog: Optional[str] = None,
    schema: Optional[str] = None,
    parallelism: int = -1,
    ray_remote_args: Optional[Dict[str, Any]] = None,
    concurrency: Optional[int] = None,
    override_num_blocks: Optional[int] = None,
) -> Dataset:
    """Read a Databricks unity catalog table or Databricks SQL execution result.

    Before calling this API, set the ``DATABRICKS_TOKEN`` environment
    variable to your Databricks warehouse access token.

    .. code-block:: console

        export DATABRICKS_TOKEN=...

    If you're not running your program on the Databricks runtime, also set the
    ``DATABRICKS_HOST`` environment variable.

    .. code-block:: console

        export DATABRICKS_HOST=adb-<workspace-id>.<random-number>.azuredatabricks.net

    .. note::

        This function is built on the
        `Databricks statement execution API <https://docs.databricks.com/api/workspace/statementexecution>`_.

    Examples:

        .. testcode::
            :skipif: True

            import ray

            ds = ray.data.read_databricks_tables(
                warehouse_id='...',
                catalog='catalog_1',
                schema='db_1',
                query='select id from table_1 limit 750000',
            )

    Args:
        warehouse_id: The ID of the Databricks warehouse. The query statement is
            executed on this warehouse.
        table: The name of UC table you want to read. If this argument is set,
            you can't set ``query`` argument, and the reader generates query
            of ``select * from {table_name}`` under the hood.
        query: The query you want to execute. If this argument is set,
            you can't set ``table_name`` argument.
        catalog: (Optional) The default catalog name used by the query.
        schema: (Optional) The default schema used by the query.
        parallelism: This argument is deprecated. Use ``override_num_blocks`` argument.
        ray_remote_args: kwargs passed to :func:`ray.remote` in the read tasks.
        concurrency: The maximum number of Ray tasks to run concurrently. Set this
            to control number of tasks to run concurrently. This doesn't change the
            total number of tasks run or the total number of output blocks. By default,
            concurrency is dynamically decided based on the available resources.
        override_num_blocks: Override the number of output blocks from all read tasks.
            By default, the number of output blocks is dynamically decided based on
            input data size and available resources. You shouldn't manually set this
            value in most cases.

    Returns:
        A :class:`Dataset` containing the queried data.
    """  # noqa: E501
    from ray.data._internal.datasource.databricks_uc_datasource import (
        DatabricksUCDatasource,
    )

    def get_dbutils():
        no_dbutils_error = RuntimeError("No dbutils module found.")
        try:
            import IPython

            ip_shell = IPython.get_ipython()
            if ip_shell is None:
                raise no_dbutils_error
            return ip_shell.ns_table["user_global"]["dbutils"]
        except ImportError:
            raise no_dbutils_error
        except KeyError:
            raise no_dbutils_error

    token = os.environ.get("DATABRICKS_TOKEN")

    if not token:
        raise ValueError(
            "Please set environment variable 'DATABRICKS_TOKEN' to "
            "databricks workspace access token."
        )

    host = os.environ.get("DATABRICKS_HOST")
    if not host:
        from ray.util.spark.utils import is_in_databricks_runtime

        if is_in_databricks_runtime():
            ctx = (
                get_dbutils().notebook.entry_point.getDbutils().notebook().getContext()
            )
            host = ctx.tags().get("browserHostName").get()
        else:
            raise ValueError(
                "You are not in databricks runtime, please set environment variable "
                "'DATABRICKS_HOST' to databricks workspace URL"
                '(e.g. "adb-<workspace-id>.<random-number>.azuredatabricks.net").'
            )

    if not catalog:
        from ray.util.spark.utils import get_spark_session

        catalog = get_spark_session().sql("SELECT CURRENT_CATALOG()").collect()[0][0]

    if not schema:
        from ray.util.spark.utils import get_spark_session

        schema = get_spark_session().sql("SELECT CURRENT_DATABASE()").collect()[0][0]

    if query is not None and table is not None:
        raise ValueError("Only one of 'query' and 'table' arguments can be set.")

    if table:
        query = f"select * from {table}"

    if query is None:
        raise ValueError("One of 'query' and 'table' arguments should be set.")

    datasource = DatabricksUCDatasource(
        host=host,
        token=token,
        warehouse_id=warehouse_id,
        catalog=catalog,
        schema=schema,
        query=query,
    )
    return read_datasource(
        datasource=datasource,
        parallelism=parallelism,
        ray_remote_args=ray_remote_args,
        concurrency=concurrency,
        override_num_blocks=override_num_blocks,
    )


@PublicAPI(stability="alpha")
def read_hudi(
    table_uri: str,
    *,
    storage_options: Optional[Dict[str, str]] = None,
    ray_remote_args: Optional[Dict[str, Any]] = None,
    concurrency: Optional[int] = None,
    override_num_blocks: Optional[int] = None,
) -> Dataset:
    """
    Create a :class:`~ray.data.Dataset` from an
    `Apache Hudi table <https://hudi.apache.org>`_.

    Examples:
        >>> import ray
        >>> ds = ray.data.read_hudi( # doctest: +SKIP
        ...     table_uri="/hudi/trips",
        ... )

    Args:
        table_uri: The URI of the Hudi table to read from. Local file paths, S3, and GCS
            are supported.
        storage_options: Extra options that make sense for a particular storage
            connection. This is used to store connection parameters like credentials,
            endpoint, etc. See more explanation
            `here <https://github.com/apache/hudi-rs?tab=readme-ov-file#work-with-cloud-storage>`_.
        ray_remote_args: kwargs passed to :func:`ray.remote` in the read tasks.
        concurrency: The maximum number of Ray tasks to run concurrently. Set this
            to control number of tasks to run concurrently. This doesn't change the
            total number of tasks run or the total number of output blocks. By default,
            concurrency is dynamically decided based on the available resources.
        override_num_blocks: Override the number of output blocks from all read tasks.
            By default, the number of output blocks is dynamically decided based on
            input data size and available resources. You shouldn't manually set this
            value in most cases.

    Returns:
        A :class:`~ray.data.Dataset` producing records read from the Hudi table.
    """  # noqa: E501
    datasource = HudiDatasource(
        table_uri=table_uri,
        storage_options=storage_options,
    )

    return read_datasource(
        datasource=datasource,
        ray_remote_args=ray_remote_args,
        concurrency=concurrency,
        override_num_blocks=override_num_blocks,
    )


@PublicAPI
def from_daft(df: "daft.DataFrame") -> Dataset:
    """Create a :class:`~ray.data.Dataset` from a `Daft DataFrame <https://docs.getdaft.io/en/stable/api/dataframe/>`_.

    .. warning::

        This function only works with PyArrow 13 or lower. For more details, see
        https://github.com/ray-project/ray/issues/53278.

    Args:
        df: A Daft DataFrame

    Returns:
        A :class:`~ray.data.Dataset` holding rows read from the DataFrame.
    """
    pyarrow_version = get_pyarrow_version()
    assert pyarrow_version is not None
    if pyarrow_version >= parse_version("14.0.0"):
        raise RuntimeError(
            "`from_daft` only works with PyArrow 13 or lower. For more details, see "
            "https://github.com/ray-project/ray/issues/53278."
        )

    # NOTE: Today this returns a MaterializedDataset. We should also integrate Daft such
    # that we can stream object references into a Ray dataset. Unfortunately this is
    # very tricky today because of the way Ray Datasources are implemented with a fully-
    # materialized `list` of ReadTasks, rather than an iterator which can lazily return
    # these tasks.
    return df.to_ray_dataset()


@PublicAPI
def from_dask(df: "dask.dataframe.DataFrame") -> MaterializedDataset:
    """Create a :class:`~ray.data.Dataset` from a
    `Dask DataFrame <https://docs.dask.org/en/stable/generated/dask.dataframe.DataFrame.html#dask.dataframe.DataFrame>`_.

    Args:
        df: A `Dask DataFrame`_.

    Returns:
        A :class:`~ray.data.MaterializedDataset` holding rows read from the DataFrame.
    """  # noqa: E501
    import dask

    from ray.util.dask import ray_dask_get

    partitions = df.to_delayed()
    persisted_partitions = dask.persist(*partitions, scheduler=ray_dask_get)

    import pandas

    def to_ref(df):
        if isinstance(df, pandas.DataFrame):
            return ray.put(df)
        elif isinstance(df, ray.ObjectRef):
            return df
        else:
            raise ValueError(
                "Expected a Ray object ref or a Pandas DataFrame, " f"got {type(df)}"
            )

    ds = from_pandas_refs(
        [to_ref(next(iter(part.dask.values()))) for part in persisted_partitions],
    )
    return ds


@PublicAPI
def from_mars(df: "mars.dataframe.DataFrame") -> MaterializedDataset:
    """Create a :class:`~ray.data.Dataset` from a
    `Mars DataFrame <https://mars-project.readthedocs.io/en/latest/reference/dataframe/index.html>`_.

    Args:
        df: A `Mars DataFrame`_, which must be executed by Mars-on-Ray.

    Returns:
        A :class:`~ray.data.MaterializedDataset` holding rows read from the DataFrame.
    """  # noqa: E501
    import mars.dataframe as md

    ds: Dataset = md.to_ray_dataset(df)
    return ds


@PublicAPI
def from_modin(df: "modin.pandas.dataframe.DataFrame") -> MaterializedDataset:
    """Create a :class:`~ray.data.Dataset` from a
    `Modin DataFrame <https://modin.readthedocs.io/en/stable/flow/modin/pandas/dataframe.html>`_.

    Args:
        df: A `Modin DataFrame`_, which must be using the Ray backend.

    Returns:
        A :class:`~ray.data.MaterializedDataset` rows read from the DataFrame.
    """  # noqa: E501
    from modin.distributed.dataframe.pandas.partitions import unwrap_partitions

    parts = unwrap_partitions(df, axis=0)
    ds = from_pandas_refs(parts)
    return ds


@PublicAPI
def from_pandas(
    dfs: Union["pandas.DataFrame", List["pandas.DataFrame"]],
    override_num_blocks: Optional[int] = None,
) -> MaterializedDataset:
    """Create a :class:`~ray.data.Dataset` from a list of pandas dataframes.

    Examples:
        >>> import pandas as pd
        >>> import ray
        >>> df = pd.DataFrame({"a": [1, 2, 3], "b": [4, 5, 6]})
        >>> ray.data.from_pandas(df)
        MaterializedDataset(num_blocks=1, num_rows=3, schema={a: int64, b: int64})

       Create a Ray Dataset from a list of Pandas DataFrames.

        >>> ray.data.from_pandas([df, df])
        MaterializedDataset(num_blocks=2, num_rows=6, schema={a: int64, b: int64})

    Args:
        dfs: A pandas dataframe or a list of pandas dataframes.
        override_num_blocks: Override the number of output blocks from all read tasks.
            By default, the number of output blocks is dynamically decided based on
            input data size and available resources. You shouldn't manually set this
            value in most cases.

    Returns:
        :class:`~ray.data.Dataset` holding data read from the dataframes.
    """
    import pandas as pd

    if isinstance(dfs, pd.DataFrame):
        dfs = [dfs]

    if override_num_blocks is not None:
        if len(dfs) > 1:
            # I assume most users pass a single DataFrame as input. For simplicity, I'm
            # concatenating DataFrames, even though it's not efficient.
            ary = pd.concat(dfs, axis=0)
        else:
            ary = dfs[0]
        dfs = np.array_split(ary, override_num_blocks)

    from ray.air.util.data_batch_conversion import (
        _cast_ndarray_columns_to_tensor_extension,
    )

    context = DataContext.get_current()
    if context.enable_tensor_extension_casting:
        dfs = [_cast_ndarray_columns_to_tensor_extension(df.copy()) for df in dfs]

    return from_pandas_refs([ray.put(df) for df in dfs])


@DeveloperAPI
def from_pandas_refs(
    dfs: Union[ObjectRef["pandas.DataFrame"], List[ObjectRef["pandas.DataFrame"]]],
) -> MaterializedDataset:
    """Create a :class:`~ray.data.Dataset` from a list of Ray object references to
    pandas dataframes.

    Examples:
        >>> import pandas as pd
        >>> import ray
        >>> df_ref = ray.put(pd.DataFrame({"a": [1, 2, 3], "b": [4, 5, 6]}))
        >>> ray.data.from_pandas_refs(df_ref)
        MaterializedDataset(num_blocks=1, num_rows=3, schema={a: int64, b: int64})

        Create a Ray Dataset from a list of Pandas Dataframes references.

        >>> ray.data.from_pandas_refs([df_ref, df_ref])
        MaterializedDataset(num_blocks=2, num_rows=6, schema={a: int64, b: int64})

    Args:
        dfs: A Ray object reference to a pandas dataframe, or a list of
             Ray object references to pandas dataframes.

    Returns:
        :class:`~ray.data.Dataset` holding data read from the dataframes.
    """
    if isinstance(dfs, ray.ObjectRef):
        dfs = [dfs]
    elif isinstance(dfs, list):
        for df in dfs:
            if not isinstance(df, ray.ObjectRef):
                raise ValueError(
                    "Expected list of Ray object refs, "
                    f"got list containing {type(df)}"
                )
    else:
        raise ValueError(
            "Expected Ray object ref or list of Ray object refs, " f"got {type(df)}"
        )

    context = DataContext.get_current()
    if context.enable_pandas_block:
        get_metadata_schema = cached_remote_fn(get_table_block_metadata_schema)
        metadata_schema = ray.get([get_metadata_schema.remote(df) for df in dfs])
        execution_plan = ExecutionPlan(
            DatasetStats(metadata={"FromPandas": metadata_schema}, parent=None),
            DataContext.get_current().copy(),
        )
        logical_plan = LogicalPlan(
            FromPandas(dfs, metadata_schema), execution_plan._context
        )
        return MaterializedDataset(
            execution_plan,
            logical_plan,
        )

    df_to_block = cached_remote_fn(pandas_df_to_arrow_block, num_returns=2)

    res = [df_to_block.remote(df) for df in dfs]
    blocks, metadata_schema = map(list, zip(*res))
    metadata_schema = ray.get(metadata_schema)
    execution_plan = ExecutionPlan(
        DatasetStats(metadata={"FromPandas": metadata_schema}, parent=None),
        DataContext.get_current().copy(),
    )
    logical_plan = LogicalPlan(
        FromPandas(blocks, metadata_schema), execution_plan._context
    )
    return MaterializedDataset(
        execution_plan,
        logical_plan,
    )


@PublicAPI
def from_numpy(ndarrays: Union[np.ndarray, List[np.ndarray]]) -> MaterializedDataset:
    """Creates a :class:`~ray.data.Dataset` from a list of NumPy ndarrays.

    The column name defaults to "data".

    Examples:
        >>> import numpy as np
        >>> import ray
        >>> arr = np.array([1])
        >>> ray.data.from_numpy(arr)
        MaterializedDataset(num_blocks=1, num_rows=1, schema={data: int64})

        Create a Ray Dataset from a list of NumPy arrays.

        >>> ray.data.from_numpy([arr, arr])
        MaterializedDataset(num_blocks=2, num_rows=2, schema={data: int64})

    Args:
        ndarrays: A NumPy ndarray or a list of NumPy ndarrays.

    Returns:
        :class:`~ray.data.Dataset` holding data from the given ndarrays.
    """
    if isinstance(ndarrays, np.ndarray):
        ndarrays = [ndarrays]

    return from_numpy_refs([ray.put(ndarray) for ndarray in ndarrays])


@DeveloperAPI
def from_numpy_refs(
    ndarrays: Union[ObjectRef[np.ndarray], List[ObjectRef[np.ndarray]]],
) -> MaterializedDataset:
    """Creates a :class:`~ray.data.Dataset` from a list of Ray object references to
    NumPy ndarrays.

    The column name defaults to "data".

    Examples:
        >>> import numpy as np
        >>> import ray
        >>> arr_ref = ray.put(np.array([1]))
        >>> ray.data.from_numpy_refs(arr_ref)
        MaterializedDataset(num_blocks=1, num_rows=1, schema={data: int64})

        Create a Ray Dataset from a list of NumPy array references.

        >>> ray.data.from_numpy_refs([arr_ref, arr_ref])
        MaterializedDataset(num_blocks=2, num_rows=2, schema={data: int64})

    Args:
        ndarrays: A Ray object reference to a NumPy ndarray or a list of Ray object
            references to NumPy ndarrays.

    Returns:
        :class:`~ray.data.Dataset` holding data from the given ndarrays.
    """
    if isinstance(ndarrays, ray.ObjectRef):
        ndarrays = [ndarrays]
    elif isinstance(ndarrays, list):
        for ndarray in ndarrays:
            if not isinstance(ndarray, ray.ObjectRef):
                raise ValueError(
                    "Expected list of Ray object refs, "
                    f"got list containing {type(ndarray)}"
                )
    else:
        raise ValueError(
            f"Expected Ray object ref or list of Ray object refs, got {type(ndarray)}"
        )

    ctx = DataContext.get_current()
    ndarray_to_block_remote = cached_remote_fn(ndarray_to_block, num_returns=2)

    res = [ndarray_to_block_remote.remote(ndarray, ctx) for ndarray in ndarrays]
    blocks, metadata_schema = map(list, zip(*res))
    metadata_schema = ray.get(metadata_schema)

    execution_plan = ExecutionPlan(
        DatasetStats(metadata={"FromNumpy": metadata_schema}, parent=None),
        DataContext.get_current().copy(),
    )

    logical_plan = LogicalPlan(
        FromNumpy(blocks, metadata_schema), execution_plan._context
    )

    return MaterializedDataset(
        execution_plan,
        logical_plan,
    )


@PublicAPI
def from_arrow(
    tables: Union["pyarrow.Table", bytes, List[Union["pyarrow.Table", bytes]]],
    *,
    override_num_blocks: Optional[int] = None,
) -> MaterializedDataset:
    """Create a :class:`~ray.data.Dataset` from a list of PyArrow tables.

    Examples:
        >>> import pyarrow as pa
        >>> import ray
        >>> table = pa.table({"x": [1]})
        >>> ray.data.from_arrow(table)
        MaterializedDataset(num_blocks=1, num_rows=1, schema={x: int64})

        Create a Ray Dataset from a list of PyArrow tables.

        >>> ray.data.from_arrow([table, table])
        MaterializedDataset(num_blocks=2, num_rows=2, schema={x: int64})


    Args:
        tables: A PyArrow table, or a list of PyArrow tables,
                or its streaming format in bytes.
        override_num_blocks: Override the number of output blocks from all read tasks.
            By default, the number of output blocks is dynamically decided based on
            input data size and available resources. You shouldn't manually set this
            value in most cases.

    Returns:
        :class:`~ray.data.Dataset` holding data from the PyArrow tables.
    """
    import builtins

    import pyarrow as pa

    if isinstance(tables, (pa.Table, bytes)):
        tables = [tables]

    if override_num_blocks is not None:
        if override_num_blocks <= 0:
            raise ValueError("override_num_blocks must be > 0")
        combined_table = pa.concat_tables(tables) if len(tables) > 1 else tables[0]
        total_rows = len(combined_table)

        if total_rows == 0:
            # Handle empty table case
            tables = [
                combined_table.slice(0, 0) for _ in builtins.range(override_num_blocks)
            ]
        else:
            batch_size = (total_rows + override_num_blocks - 1) // override_num_blocks
            slices = []

            for i in builtins.range(override_num_blocks):
                start = i * batch_size
                if start >= total_rows:
                    break
                length = min(batch_size, total_rows - start)
                slices.append(combined_table.slice(start, length))

            # Pad with empty slices if needed
            if len(slices) < override_num_blocks:
                empty_table = combined_table.slice(0, 0)
                slices.extend([empty_table] * (override_num_blocks - len(slices)))

            tables = slices

    return from_arrow_refs([ray.put(t) for t in tables])


@DeveloperAPI
def from_arrow_refs(
    tables: Union[
        ObjectRef[Union["pyarrow.Table", bytes]],
        List[ObjectRef[Union["pyarrow.Table", bytes]]],
    ],
) -> MaterializedDataset:
    """Create a :class:`~ray.data.Dataset` from a list of Ray object references to
    PyArrow tables.

    Examples:
        >>> import pyarrow as pa
        >>> import ray
        >>> table_ref = ray.put(pa.table({"x": [1]}))
        >>> ray.data.from_arrow_refs(table_ref)
        MaterializedDataset(num_blocks=1, num_rows=1, schema={x: int64})

        Create a Ray Dataset from a list of PyArrow table references

        >>> ray.data.from_arrow_refs([table_ref, table_ref])
        MaterializedDataset(num_blocks=2, num_rows=2, schema={x: int64})


    Args:
        tables: A Ray object reference to Arrow table, or list of Ray object
                references to Arrow tables, or its streaming format in bytes.

    Returns:
         :class:`~ray.data.Dataset` holding data read from the tables.
    """
    if isinstance(tables, ray.ObjectRef):
        tables = [tables]

    get_metadata_schema = cached_remote_fn(get_table_block_metadata_schema)
    metadata_schema = ray.get([get_metadata_schema.remote(t) for t in tables])
    execution_plan = ExecutionPlan(
        DatasetStats(metadata={"FromArrow": metadata_schema}, parent=None),
        DataContext.get_current().copy(),
    )
    logical_plan = LogicalPlan(
        FromArrow(tables, metadata_schema), execution_plan._context
    )

    return MaterializedDataset(
        execution_plan,
        logical_plan,
    )


@PublicAPI(stability="alpha")
def read_delta_sharing_tables(
    url: str,
    *,
    limit: Optional[int] = None,
    version: Optional[int] = None,
    timestamp: Optional[str] = None,
    json_predicate_hints: Optional[str] = None,
    ray_remote_args: Optional[Dict[str, Any]] = None,
    concurrency: Optional[int] = None,
    override_num_blocks: Optional[int] = None,
) -> Dataset:
    """
    Read data from a Delta Sharing table.
    Delta Sharing projct https://github.com/delta-io/delta-sharing/tree/main

    This function reads data from a Delta Sharing table specified by the URL.
    It supports various options such as limiting the number of rows, specifying
    a version or timestamp, and configuring concurrency.

    Before calling this function, ensure that the URL is correctly formatted
    to point to the Delta Sharing table you want to access. Make sure you have
    a valid delta_share profile in the working directory.

    Examples:

        .. testcode::
            :skipif: True

            import ray

            ds = ray.data.read_delta_sharing_tables(
                url=f"your-profile.json#your-share-name.your-schema-name.your-table-name",
                limit=100000,
                version=1,
            )

    Args:
        url: A URL under the format
            "<profile-file-path>#<share-name>.<schema-name>.<table-name>".
            Example can be found at
            https://github.com/delta-io/delta-sharing/blob/main/README.md#quick-start
        limit: A non-negative integer. Load only the ``limit`` rows if the
            parameter is specified. Use this optional parameter to explore the
            shared table without loading the entire table into memory.
        version: A non-negative integer. Load the snapshot of the table at
            the specified version.
        timestamp: A timestamp to specify the version of the table to read.
        json_predicate_hints: Predicate hints to be applied to the table. For more
            details, see:
            https://github.com/delta-io/delta-sharing/blob/main/PROTOCOL.md#json-predicates-for-filtering.
        ray_remote_args: kwargs passed to :func:`ray.remote` in the read tasks.
        concurrency: The maximum number of Ray tasks to run concurrently. Set this
            to control the number of tasks to run concurrently. This doesn't change the
            total number of tasks run or the total number of output blocks. By default,
            concurrency is dynamically decided based on the available resources.
        override_num_blocks: Override the number of output blocks from all read tasks.
            By default, the number of output blocks is dynamically decided based on
            input data size and available resources. You shouldn't manually set this
            value in most cases.

    Returns:
        A :class:`Dataset` containing the queried data.

    Raises:
        ValueError: If the URL is not properly formatted or if there is an issue
            with the Delta Sharing table connection.
    """

    datasource = DeltaSharingDatasource(
        url=url,
        json_predicate_hints=json_predicate_hints,
        limit=limit,
        version=version,
        timestamp=timestamp,
    )
    # DeltaSharing limit is at the add_files level, it will not return
    # exactly the limit number of rows but it will return less files and rows.
    return ray.data.read_datasource(
        datasource=datasource,
        ray_remote_args=ray_remote_args,
        concurrency=concurrency,
        override_num_blocks=override_num_blocks,
    )


@PublicAPI
def from_spark(
    df: "pyspark.sql.DataFrame",
    *,
    parallelism: Optional[int] = None,
    override_num_blocks: Optional[int] = None,
) -> MaterializedDataset:
    """Create a :class:`~ray.data.Dataset` from a
    `Spark DataFrame <https://spark.apache.org/docs/latest/api/python/reference/pyspark.sql/api/pyspark.sql.DataFrame.html>`_.

    Args:
        df: A `Spark DataFrame`_, which must be created by RayDP (Spark-on-Ray).
        parallelism: This argument is deprecated. Use ``override_num_blocks`` argument.
        override_num_blocks: Override the number of output blocks from all read tasks.
            By default, the number of output blocks is dynamically decided based on
            input data size and available resources. You shouldn't manually set this
            value in most cases.

    Returns:
        A :class:`~ray.data.MaterializedDataset` holding rows read from the DataFrame.
    """  # noqa: E501
    import raydp

    parallelism = _get_num_output_blocks(parallelism, override_num_blocks)
    return raydp.spark.spark_dataframe_to_ray_dataset(df, parallelism)


@PublicAPI
def from_huggingface(
    dataset: Union["datasets.Dataset", "datasets.IterableDataset"],
    parallelism: int = -1,
    concurrency: Optional[int] = None,
    override_num_blocks: Optional[int] = None,
) -> Union[MaterializedDataset, Dataset]:
    """Create a :class:`~ray.data.MaterializedDataset` from a
    `Hugging Face Datasets Dataset <https://huggingface.co/docs/datasets/package_reference/main_classes#datasets.Dataset/>`_
    or a :class:`~ray.data.Dataset` from a `Hugging Face Datasets IterableDataset <https://huggingface.co/docs/datasets/package_reference/main_classes#datasets.IterableDataset/>`_.
    For an `IterableDataset`, we use a streaming implementation to read data.

    If the dataset is a public Hugging Face Dataset that is hosted on the Hugging Face Hub and
    no transformations have been applied, then the `hosted parquet files <https://huggingface.co/docs/datasets-server/parquet#list-parquet-files>`_
    will be passed to :meth:`~ray.data.read_parquet` to perform a distributed read. All
    other cases will be done with a single node read.

    Example:

        ..
            The following `testoutput` is mocked to avoid illustrating download
            logs like "Downloading and preparing dataset 162.17 MiB".

        .. testcode::

            import ray
            import datasets

            hf_dataset = datasets.load_dataset("tweet_eval", "emotion")
            ray_ds = ray.data.from_huggingface(hf_dataset["train"])
            print(ray_ds)

            hf_dataset_stream = datasets.load_dataset("tweet_eval", "emotion", streaming=True)
            ray_ds_stream = ray.data.from_huggingface(hf_dataset_stream["train"])
            print(ray_ds_stream)

        .. testoutput::
            :options: +MOCK

            MaterializedDataset(
                num_blocks=...,
                num_rows=3257,
                schema={text: string, label: int64}
            )
            Dataset(
                num_rows=3257,
                schema={text: string, label: int64}
            )

    Args:
        dataset: A `Hugging Face Datasets Dataset`_ or `Hugging Face Datasets IterableDataset`_.
            `DatasetDict <https://huggingface.co/docs/datasets/package_reference/main_classes#datasets.DatasetDict/>`_
            and `IterableDatasetDict <https://huggingface.co/docs/datasets/package_reference/main_classes#datasets.IterableDatasetDict/>`_
            are not supported.
        parallelism: This argument is deprecated. Use ``override_num_blocks`` argument.
        concurrency: The maximum number of Ray tasks to run concurrently. Set this
            to control number of tasks to run concurrently. This doesn't change the
            total number of tasks run or the total number of output blocks. By default,
            concurrency is dynamically decided based on the available resources.
        override_num_blocks: Override the number of output blocks from all read tasks.
            By default, the number of output blocks is dynamically decided based on
            input data size and available resources. You shouldn't manually set this
            value in most cases.

    Returns:
        A :class:`~ray.data.Dataset` holding rows from the `Hugging Face Datasets Dataset`_.
    """  # noqa: E501
    import datasets
    from aiohttp.client_exceptions import ClientResponseError

    from ray.data._internal.datasource.huggingface_datasource import (
        HuggingFaceDatasource,
    )

    if isinstance(dataset, (datasets.IterableDataset, datasets.Dataset)):
        try:
            # Attempt to read data via Hugging Face Hub parquet files. If the
            # returned list of files is empty, attempt read via other methods.
            file_urls = HuggingFaceDatasource.list_parquet_urls_from_dataset(dataset)

            if len(file_urls) > 0:
                # Resolve HTTP 302 redirects
                import requests

                resolved_urls = []
                for url in file_urls:
                    try:
                        resp = requests.head(url, allow_redirects=True, timeout=5)
                        if resp.status_code == 200:
                            resolved_urls.append(resp.url)
                        else:
                            logger.warning(
                                f"Unexpected status {resp.status_code} resolving {url} from "
                                f"Hugging Face Hub parquet files"
                            )
                    except requests.RequestException as e:
                        logger.warning(
                            f"Failed to resolve {url}: {e} from Hugging Face Hub parquet files"
                        )

                if not resolved_urls:
                    raise FileNotFoundError(
                        "No resolvable Parquet URLs found from Hugging Face Hub parquet files"
                    )

                # If file urls are returned, the parquet files are available via API
                # TODO: Add support for reading from http filesystem in
                # FileBasedDatasource. GH Issue:
                # https://github.com/ray-project/ray/issues/42706
                import fsspec.implementations.http

                http = fsspec.implementations.http.HTTPFileSystem()
                return read_parquet(
                    resolved_urls,
                    parallelism=parallelism,
                    filesystem=http,
                    concurrency=concurrency,
                    override_num_blocks=override_num_blocks,
                    ray_remote_args={
                        "retry_exceptions": [FileNotFoundError, ClientResponseError]
                    },
                )

        except (FileNotFoundError, ClientResponseError):
            logger.warning(
                "Distributed read via Hugging Face Hub parquet files failed, "
                "falling back on single node read."
            )

    if isinstance(dataset, datasets.IterableDataset):
        # For an IterableDataset, we can use a streaming implementation to read data.
        return read_datasource(
            HuggingFaceDatasource(dataset=dataset),
            parallelism=parallelism,
            concurrency=concurrency,
            override_num_blocks=override_num_blocks,
        )
    if isinstance(dataset, datasets.Dataset):
        # To get the resulting Arrow table from a Hugging Face Dataset after
        # applying transformations (e.g., train_test_split(), shard(), select()),
        # we create a copy of the Arrow table, which applies the indices
        # mapping from the transformations.
        hf_ds_arrow = dataset.with_format("arrow")
        ray_ds = from_arrow(hf_ds_arrow[:], override_num_blocks=override_num_blocks)
        return ray_ds
    elif isinstance(dataset, (datasets.DatasetDict, datasets.IterableDatasetDict)):
        available_keys = list(dataset.keys())
        raise DeprecationWarning(
            "You provided a Hugging Face DatasetDict or IterableDatasetDict, "
            "which contains multiple datasets, but `from_huggingface` now "
            "only accepts a single Hugging Face Dataset. To convert just "
            "a single Hugging Face Dataset to a Ray Dataset, specify a split. "
            "For example, `ray.data.from_huggingface(my_dataset_dictionary"
            f"['{available_keys[0]}'])`. "
            f"Available splits are {available_keys}."
        )
    else:
        raise TypeError(
            f"`dataset` must be a `datasets.Dataset`, but got {type(dataset)}"
        )


@PublicAPI
def from_tf(
    dataset: "tf.data.Dataset",
) -> MaterializedDataset:
    """Create a :class:`~ray.data.Dataset` from a
    `TensorFlow Dataset <https://www.tensorflow.org/api_docs/python/tf/data/Dataset/>`_.

    This function is inefficient. Use it to read small datasets or prototype.

    .. warning::
        If your dataset is large, this function may execute slowly or raise an
        out-of-memory error. To avoid issues, read the underyling data with a function
        like :meth:`~ray.data.read_images`.

    .. note::
        This function isn't parallelized. It loads the entire dataset into the local
        node's memory before moving the data to the distributed object store.

    Examples:
        >>> import ray
        >>> import tensorflow_datasets as tfds
        >>> dataset, _ = tfds.load('cifar10', split=["train", "test"])  # doctest: +SKIP
        >>> ds = ray.data.from_tf(dataset)  # doctest: +SKIP
        >>> ds  # doctest: +SKIP
        MaterializedDataset(
            num_blocks=...,
            num_rows=50000,
            schema={
                id: binary,
                image: numpy.ndarray(shape=(32, 32, 3), dtype=uint8),
                label: int64
            }
        )
        >>> ds.take(1)  # doctest: +SKIP
        [{'id': b'train_16399', 'image': array([[[143,  96,  70],
        [141,  96,  72],
        [135,  93,  72],
        ...,
        [ 96,  37,  19],
        [105,  42,  18],
        [104,  38,  20]],
        ...,
        [[195, 161, 126],
        [187, 153, 123],
        [186, 151, 128],
        ...,
        [212, 177, 147],
        [219, 185, 155],
        [221, 187, 157]]], dtype=uint8), 'label': 7}]

    Args:
        dataset: A `TensorFlow Dataset`_.

    Returns:
        A :class:`MaterializedDataset` that contains the samples stored in the `TensorFlow Dataset`_.
    """  # noqa: E501
    # FIXME: `as_numpy_iterator` errors if `dataset` contains ragged tensors.
    return from_items(list(dataset.as_numpy_iterator()))


@PublicAPI
def from_torch(
    dataset: "torch.utils.data.Dataset",
    local_read: bool = False,
) -> Dataset:
    """Create a :class:`~ray.data.Dataset` from a
    `Torch Dataset <https://pytorch.org/docs/stable/data.html#torch.utils.data.Dataset/>`_.

    The column name defaults to "data".

    .. note::
        The input dataset can either be map-style or iterable-style, and can have arbitrarily large amount of data.
        The data will be sequentially streamed with one single read task.

    Examples:
        >>> import ray
        >>> from torchvision import datasets
        >>> dataset = datasets.MNIST("data", download=True)  # doctest: +SKIP
        >>> ds = ray.data.from_torch(dataset)  # doctest: +SKIP
        >>> ds  # doctest: +SKIP
        MaterializedDataset(num_blocks=..., num_rows=60000, schema={item: object})
        >>> ds.take(1)  # doctest: +SKIP
        {"item": (<PIL.Image.Image image mode=L size=28x28 at 0x...>, 5)}

    Args:
        dataset: A `Torch Dataset`_.
        local_read: If ``True``, perform the read as a local read.

    Returns:
        A :class:`~ray.data.Dataset` containing the Torch dataset samples.
    """  # noqa: E501

    # Files may not be accessible from all nodes, run the read task on current node.
    ray_remote_args = {}
    if local_read:
        ray_remote_args = {
            "scheduling_strategy": NodeAffinitySchedulingStrategy(
                ray.get_runtime_context().get_node_id(),
                soft=False,
            ),
            # The user might have initialized Ray to have num_cpus = 0 for the head
            # node. For a local read we expect the read task to be executed on the
            # head node, so we should set num_cpus = 0 for the task to allow it to
            # run regardless of the user's head node configuration.
            "num_cpus": 0,
        }
    return read_datasource(
        TorchDatasource(dataset=dataset),
        ray_remote_args=ray_remote_args,
        # Only non-parallel, streaming read is currently supported
        override_num_blocks=1,
    )


@PublicAPI
def read_iceberg(
    *,
    table_identifier: str,
    row_filter: Union[str, "BooleanExpression"] = None,
    parallelism: int = -1,
    selected_fields: Tuple[str, ...] = ("*",),
    snapshot_id: Optional[int] = None,
    scan_kwargs: Optional[Dict[str, str]] = None,
    catalog_kwargs: Optional[Dict[str, str]] = None,
    ray_remote_args: Optional[Dict[str, Any]] = None,
    override_num_blocks: Optional[int] = None,
) -> Dataset:
    """Create a :class:`~ray.data.Dataset` from an Iceberg table.

    The table to read from is specified using a fully qualified ``table_identifier``.
    Using PyIceberg, any intended row filters, selection of specific fields and
    picking of a particular snapshot ID are applied, and the files that satisfy
    the query are distributed across Ray read tasks.
    The number of output blocks is determined by ``override_num_blocks``
    which can be requested from this interface or automatically chosen if
    unspecified.

    .. tip::

        For more details on PyIceberg, see
        - URI: https://py.iceberg.apache.org/

    Examples:
        >>> import ray
        >>> from pyiceberg.expressions import EqualTo  #doctest: +SKIP
        >>> ds = ray.data.read_iceberg( #doctest: +SKIP
        ...     table_identifier="db_name.table_name",
        ...     row_filter=EqualTo("column_name", "literal_value"),
        ...     catalog_kwargs={"name": "default", "type": "glue"}
        ... )

    Args:
        table_identifier: Fully qualified table identifier (``db_name.table_name``)
        row_filter: A PyIceberg :class:`~pyiceberg.expressions.BooleanExpression`
            to use to filter the data *prior* to reading
        parallelism: This argument is deprecated. Use ``override_num_blocks`` argument.
        selected_fields: Which columns from the data to read, passed directly to
            PyIceberg's load functions. Should be an tuple of string column names.
        snapshot_id: Optional snapshot ID for the Iceberg table, by default the latest
            snapshot is used
        scan_kwargs: Optional arguments to pass to PyIceberg's Table.scan() function
             (e.g., case_sensitive, limit, etc.)
        catalog_kwargs: Optional arguments to pass to PyIceberg's catalog.load_catalog()
             function (e.g., name, type, etc.). For the function definition, see
             `pyiceberg catalog
             <https://py.iceberg.apache.org/reference/pyiceberg/catalog/\
             #pyiceberg.catalog.load_catalog>`_.
        ray_remote_args: Optional arguments to pass to :func:`ray.remote` in the
            read tasks.
        override_num_blocks: Override the number of output blocks from all read tasks.
            By default, the number of output blocks is dynamically decided based on
            input data size and available resources, and capped at the number of
            physical files to be read. You shouldn't manually set this value in most
            cases.

    Returns:
        :class:`~ray.data.Dataset` with rows from the Iceberg table.
    """

    # Setup the Datasource
    datasource = IcebergDatasource(
        table_identifier=table_identifier,
        row_filter=row_filter,
        selected_fields=selected_fields,
        snapshot_id=snapshot_id,
        scan_kwargs=scan_kwargs,
        catalog_kwargs=catalog_kwargs,
    )

    dataset = read_datasource(
        datasource=datasource,
        parallelism=parallelism,
        override_num_blocks=override_num_blocks,
        ray_remote_args=ray_remote_args,
    )

    return dataset


@PublicAPI
def read_lance(
    uri: str,
    *,
    columns: Optional[List[str]] = None,
    filter: Optional[str] = None,
    storage_options: Optional[Dict[str, str]] = None,
    scanner_options: Optional[Dict[str, Any]] = None,
    ray_remote_args: Optional[Dict[str, Any]] = None,
    concurrency: Optional[int] = None,
    override_num_blocks: Optional[int] = None,
) -> Dataset:
    """
    Create a :class:`~ray.data.Dataset` from a
<<<<<<< HEAD
    `Lance Dataset <https://lancedb.github.io/lance-python-doc/all-modules.html#lance.LanceDataset>`_.
=======
    `Lance Dataset <https://lancedb.github.io/lance/api/py_modules.html#lance.dataset.LanceDataset>`_.
>>>>>>> 4b0000b1

    Examples:
        >>> import ray
        >>> ds = ray.data.read_lance( # doctest: +SKIP
        ...     uri="./db_name.lance",
        ...     columns=["image", "label"],
        ...     filter="label = 2 AND text IS NOT NULL",
        ... )

    Args:
        uri: The URI of the Lance dataset to read from. Local file paths, S3, and GCS
            are supported.
        columns: The columns to read. By default, all columns are read.
        filter: Read returns only the rows matching the filter. By default, no
            filter is applied.
        storage_options: Extra options that make sense for a particular storage
            connection. This is used to store connection parameters like credentials,
            endpoint, etc. For more information, see `Object Store Configuration <https\
<<<<<<< HEAD
                ://lancedb.github.io/lance/guide/object_store/>`_.
        scanner_options: Additional options to configure the `LanceDataset.scanner()`
            method, such as `batch_size`. For more information,
            see `LanceDB API doc <https://lancedb.github.io\
            /lance-python-doc/all-modules.html#lance.LanceDataset.scanner>`_
=======
                ://lancedb.github.io/lance/object_store.html#object-store-configuration>`_.
        scanner_options: Additional options to configure the `LanceDataset.scanner()`
            method, such as `batch_size`. For more information,
            see `LanceDB API doc <https://lancedb.github.io/\
                lance/api/py_modules.html#lance.LanceDataset.scanner>`_
>>>>>>> 4b0000b1
        ray_remote_args: kwargs passed to :func:`ray.remote` in the read tasks.
        concurrency: The maximum number of Ray tasks to run concurrently. Set this
            to control number of tasks to run concurrently. This doesn't change the
            total number of tasks run or the total number of output blocks. By default,
            concurrency is dynamically decided based on the available resources.
        override_num_blocks: Override the number of output blocks from all read tasks.
            By default, the number of output blocks is dynamically decided based on
            input data size and available resources. You shouldn't manually set this
            value in most cases.

    Returns:
        A :class:`~ray.data.Dataset` producing records read from the Lance dataset.
    """  # noqa: E501
    datasource = LanceDatasource(
        uri=uri,
        columns=columns,
        filter=filter,
        storage_options=storage_options,
        scanner_options=scanner_options,
    )

    return read_datasource(
        datasource=datasource,
        ray_remote_args=ray_remote_args,
        concurrency=concurrency,
        override_num_blocks=override_num_blocks,
    )


@PublicAPI(stability="alpha")
def read_clickhouse(
    *,
    table: str,
    dsn: str,
    columns: Optional[List[str]] = None,
    filter: Optional[str] = None,
    order_by: Optional[Tuple[List[str], bool]] = None,
    client_settings: Optional[Dict[str, Any]] = None,
    client_kwargs: Optional[Dict[str, Any]] = None,
    ray_remote_args: Optional[Dict[str, Any]] = None,
    concurrency: Optional[int] = None,
    override_num_blocks: Optional[int] = None,
) -> Dataset:
    """
    Create a :class:`~ray.data.Dataset` from a ClickHouse table or view.

    Examples:
        >>> import ray
        >>> ds = ray.data.read_clickhouse( # doctest: +SKIP
        ...     table="default.table",
        ...     dsn="clickhouse+http://username:password@host:8124/default",
        ...     columns=["timestamp", "age", "status", "text", "label"],
        ...     filter="age > 18 AND status = 'active'",
        ...     order_by=(["timestamp"], False),
        ... )

    Args:
        table: Fully qualified table or view identifier (e.g.,
            "default.table_name").
        dsn: A string in standard DSN (Data Source Name) HTTP format (e.g.,
            "clickhouse+http://username:password@host:8124/default").
            For more information, see `ClickHouse Connection String doc
            <https://clickhouse.com/docs/en/integrations/sql-clients/cli#connection_string>`_.
        columns: Optional list of columns to select from the data source.
            If no columns are specified, all columns will be selected by default.
        filter: Optional SQL filter string that will be used in the WHERE statement
            (e.g., "label = 2 AND text IS NOT NULL"). The filter string must be valid for use in
            a ClickHouse SQL WHERE clause. Please Note: Parallel reads are not currently supported
            when a filter is set. Specifying a filter forces the parallelism to 1 to ensure
            deterministic and consistent results. For more information, see `ClickHouse SQL WHERE Clause doc
            <https://clickhouse.com/docs/en/sql-reference/statements/select/where>`_.
        order_by: Optional tuple containing a list of columns to order by and a boolean indicating whether the order
            should be descending (True for DESC, False for ASC). Please Note: order_by is required to support
            parallelism. If not provided, the data will be read in a single task. This is to ensure
            that the data is read in a consistent order across all tasks.
        client_settings: Optional ClickHouse server settings to be used with the session/every request.
            For more information, see `ClickHouse Client Settings
            <https://clickhouse.com/docs/en/integrations/python#settings-argument>`_.
        client_kwargs: Optional additional arguments to pass to the ClickHouse client. For more information,
            see `ClickHouse Core Settings <https://clickhouse.com/docs/en/integrations/python#additional-options>`_.
        ray_remote_args: kwargs passed to :func:`ray.remote` in the read tasks.
        concurrency: The maximum number of Ray tasks to run concurrently. Set this
            to control number of tasks to run concurrently. This doesn't change the
            total number of tasks run or the total number of output blocks. By default,
            concurrency is dynamically decided based on the available resources.
        override_num_blocks: Override the number of output blocks from all read tasks.
            By default, the number of output blocks is dynamically decided based on
            input data size and available resources. You shouldn't manually set this
            value in most cases.

    Returns:
        A :class:`~ray.data.Dataset` producing records read from the ClickHouse table or view.
    """  # noqa: E501
    datasource = ClickHouseDatasource(
        table=table,
        dsn=dsn,
        columns=columns,
        filter=filter,
        order_by=order_by,
        client_settings=client_settings,
        client_kwargs=client_kwargs,
    )

    return read_datasource(
        datasource=datasource,
        ray_remote_args=ray_remote_args,
        concurrency=concurrency,
        override_num_blocks=override_num_blocks,
    )


@PublicAPI(stability="alpha")
def read_unity_catalog(
    table: str,
    url: str,
    token: str,
    *,
    data_format: Optional[str] = None,
    region: Optional[str] = None,
    reader_kwargs: Optional[dict],
) -> Dataset:
    """
    Loads a Unity Catalog table or files into a Ray Dataset using Databricks Unity Catalog credential vending,
    with automatic short-lived cloud credential handoff for secure, parallel, distributed access from external engines.

    This function works by leveraging Unity Catalog's credential vending feature, which grants temporary, least-privilege
    credentials for the cloud storage location backing the requested table or data files. It authenticates via the Unity Catalog
    REST API (`Unity Catalog credential vending for external system access`, [Databricks Docs](https://docs.databricks.com/en/data-governance/unity-catalog/credential-vending.html)),
    ensuring that permissions are enforced at the Databricks principal (user, group, or service principal) making the request.
    The function supports reading data directly from AWS S3, Azure Data Lake, or GCP GCS in standard formats including Delta and Parquet.

    .. note::

       This ``read_unity_catalog`` function is currently experimental and under active development

    .. warning::

        The Databricks Unity Catalog credential vending feature is currently in Public Preview and there are important requirements and limitations.
        You must read these docs carefully and ensure your workspace and principal are properly configured.

    Features:
        - **Secure Access**: Only principals with `EXTERNAL USE SCHEMA` on the containing schema, and after explicit metastore enablement, can obtain short-lived credentials.
        - **Format Support**: Supports reading `delta` and `parquet` formats via supported Ray Dataset readers (iceberg coming soon).
        - **Cloud Support**: AWS, Azure, and GCP supported, with automatic environment setup for the vended credentials per session.
        - **Auto-Infer**: Data format is auto-inferred from table metadata, but can be explicitly specified.

    Examples:
        Read a Unity Catalog managed Delta table with credential vending:

            >>> import ray
            >>> ds = read_unity_catalog( # doctest: +SKIP
            ...     table="main.sales.transactions",
            ...     url="https://dbc-XXXXXXX-XXXX.cloud.databricks.com", # noqa: E501
            ...     token="XXXXXXXXXXX" # noqa: E501
            ... )
            >>> ds.show(3) # doctest: +SKIP

        Explicitly specify the format, and pass reader options:

            >>> ds = read_unity_catalog( # doctest: +SKIP
            ...     table="main.catalog.images",
            ...     url="https://dbc-XXXXXXX-XXXX.cloud.databricks.com", # noqa: E501
            ...     token="XXXXXXXXXXX", # noqa: E501
            ...     data_format="delta",
            ...     region="us-west-2",
            ...     # Reader kwargs come from the associated reader (ray.data.read_delta in this example)
            ...     reader_kwargs={"override_num_blocks": 1000}
            ... )

    Args:
        table: Unity Catalog table name as `<catalog>.<schema>.<table>`. Must be a managed or external table supporting credential vending.
        url: Databricks workspace URL, e.g. `"https://dbc-XXXXXXX-XXXX.cloud.databricks.com"`
        token: Databricks PAT (Personal Access Token) with `EXTERNAL USE SCHEMA` on the schema containing the table, and with access to the workspace API.
        data_format: (Optional) Data format override. If not specified, inferred from Unity Catalog metadata and file extension. Supported: `"delta"`, `"parquet"`
        region: (Optional) For S3: AWS region for cloud credential environment setup.
        reader_kwargs: Additional arguments forwarded to the underlying Ray Dataset reader (e.g., override_num_blocks, etc.).

    Returns:
        A :class:`ray.data.Dataset` containing the data from the external Unity Catalog table.

    References:
        - Databricks Credential Vending: https://docs.databricks.com/en/data-governance/unity-catalog/credential-vending.html
        - API Reference for temporary credentials: https://docs.databricks.com/api/workspace/unity-catalog/temporary-table-credentials

    """
    reader = UnityCatalogConnector(
        base_url=url,
        token=token,
        table_full_name=table,
        data_format=data_format,
        region=region,
        reader_kwargs=reader_kwargs,
    )
    return reader.read()


@PublicAPI(stability="alpha")
def read_delta(
    path: Union[str, List[str]],
    *,
    filesystem: Optional["pyarrow.fs.FileSystem"] = None,
    columns: Optional[List[str]] = None,
    parallelism: int = -1,
    ray_remote_args: Optional[Dict[str, Any]] = None,
    meta_provider: Optional[ParquetMetadataProvider] = None,
    partition_filter: Optional[PathPartitionFilter] = None,
    partitioning: Optional[Partitioning] = Partitioning("hive"),
    shuffle: Union[Literal["files"], None] = None,
    include_paths: bool = False,
    concurrency: Optional[int] = None,
    override_num_blocks: Optional[int] = None,
    **arrow_parquet_args,
):
    """Creates a :class:`~ray.data.Dataset` from Delta Lake files.

    Examples:

        >>> import ray
        >>> ds = ray.data.read_delta("s3://bucket@path/to/delta-table/") # doctest: +SKIP

    Args:
        path: A single file path for a Delta Lake table. Multiple tables are not yet
            supported.
        filesystem: The PyArrow filesystem
            implementation to read from. These filesystems are specified in the
            `pyarrow docs <https://arrow.apache.org/docs/python/api/\
            filesystems.html#filesystem-implementations>`_. Specify this parameter if
            you need to provide specific configurations to the filesystem. By default,
            the filesystem is automatically selected based on the scheme of the paths.
            For example, if the path begins with ``s3://``, the ``S3FileSystem`` is
            used. If ``None``, this function uses a system-chosen implementation.
        columns: A list of column names to read. Only the specified columns are
            read during the file scan.
        parallelism: This argument is deprecated. Use ``override_num_blocks`` argument.
        ray_remote_args: kwargs passed to :meth:`~ray.remote` in the read tasks.
        meta_provider: A :ref:`file metadata provider <metadata_provider>`. Custom
            metadata providers may be able to resolve file metadata more quickly and/or
            accurately. In most cases you do not need to set this parameter.
        partition_filter: A
            :class:`~ray.data.datasource.partitioning.PathPartitionFilter`. Use
            with a custom callback to read only selected partitions of a dataset.
        partitioning: A :class:`~ray.data.datasource.partitioning.Partitioning` object
            that describes how paths are organized. Defaults to HIVE partitioning.
        shuffle: If setting to "files", randomly shuffle input files order before read.
            Defaults to not shuffle with ``None``.
        include_paths: If ``True``, include the path to each file. File paths are
            stored in the ``'path'`` column.
        concurrency: The maximum number of Ray tasks to run concurrently. Set this
            to control number of tasks to run concurrently. This doesn't change the
            total number of tasks run or the total number of output blocks. By default,
            concurrency is dynamically decided based on the available resources.
        override_num_blocks: Override the number of output blocks from all read tasks.
            By default, the number of output blocks is dynamically decided based on
            input data size and available resources. You shouldn't manually set this
            value in most cases.
        **arrow_parquet_args: Other parquet read options to pass to PyArrow. For the full
            set of arguments, see the `PyArrow API <https://arrow.apache.org/docs/\
                python/generated/pyarrow.dataset.Scanner.html\
                    #pyarrow.dataset.Scanner.from_fragment>`_

    Returns:
        :class:`~ray.data.Dataset` producing records read from the specified parquet
        files.

    """
    # Modified from ray.data._internal.util._check_import, which is meant for objects,
    # not functions. Move to _check_import if moved to a DataSource object.
    import importlib

    package = "deltalake"
    try:
        importlib.import_module(package)
    except ImportError:
        raise ImportError(
            f"`ray.data.read_delta` depends on '{package}', but '{package}' "
            f"couldn't be imported. You can install '{package}' by running `pip "
            f"install {package}`."
        )

    from deltalake import DeltaTable

    # This seems reasonable to keep it at one table, even Spark doesn't really support
    # multi-table reads, it's usually up to the developer to keep it in one table.
    if not isinstance(path, str):
        raise ValueError("Only a single Delta Lake table path is supported.")

    # Get the parquet file paths from the DeltaTable
    paths = DeltaTable(path).file_uris()
    file_extensions = ["parquet"]

    return read_parquet(
        paths,
        filesystem=filesystem,
        columns=columns,
        parallelism=parallelism,
        ray_remote_args=ray_remote_args,
        meta_provider=meta_provider,
        partition_filter=partition_filter,
        partitioning=partitioning,
        shuffle=shuffle,
        include_paths=include_paths,
        file_extensions=file_extensions,
        concurrency=concurrency,
        override_num_blocks=override_num_blocks,
        **arrow_parquet_args,
    )


def _get_datasource_or_legacy_reader(
    ds: Datasource,
    ctx: DataContext,
    kwargs: dict,
) -> Union[Datasource, Reader]:
    """Generates reader.

    Args:
        ds: Datasource to read from.
        ctx: Dataset config to use.
        kwargs: Additional kwargs to pass to the legacy reader if
            `Datasource.create_reader` is implemented.

    Returns:
        The datasource or a generated legacy reader.
    """
    DataContext._set_current(ctx)

    if ds.should_create_reader:
        warnings.warn(
            "`create_reader` has been deprecated in Ray 2.9. Instead of creating a "
            "`Reader`, implement `Datasource.get_read_tasks` and "
            "`Datasource.estimate_inmemory_data_size`.",
            DeprecationWarning,
        )
        datasource_or_legacy_reader = ds.create_reader(**kwargs)
    else:
        datasource_or_legacy_reader = ds

    return datasource_or_legacy_reader


def _resolve_parquet_args(
    tensor_column_schema: Optional[Dict[str, Tuple[np.dtype, Tuple[int, ...]]]] = None,
    **arrow_parquet_args,
) -> Dict[str, Any]:
    if tensor_column_schema is not None:
        existing_block_udf = arrow_parquet_args.pop("_block_udf", None)

        def _block_udf(block: "pyarrow.Table") -> "pyarrow.Table":
            from ray.data.extensions import ArrowTensorArray

            for tensor_col_name, (dtype, shape) in tensor_column_schema.items():
                # NOTE(Clark): We use NumPy to consolidate these potentially
                # non-contiguous buffers, and to do buffer bookkeeping in
                # general.
                np_col = _create_possibly_ragged_ndarray(
                    [
                        np.ndarray(shape, buffer=buf.as_buffer(), dtype=dtype)
                        for buf in block.column(tensor_col_name)
                    ]
                )

                block = block.set_column(
                    block._ensure_integer_index(tensor_col_name),
                    tensor_col_name,
                    ArrowTensorArray.from_numpy(np_col, tensor_col_name),
                )
            if existing_block_udf is not None:
                # Apply UDF after casting the tensor columns.
                block = existing_block_udf(block)
            return block

        arrow_parquet_args["_block_udf"] = _block_udf
    return arrow_parquet_args


def _get_num_output_blocks(
    parallelism: int = -1,
    override_num_blocks: Optional[int] = None,
) -> int:
    if parallelism != -1:
        logger.warning(
            "The argument ``parallelism`` is deprecated in Ray 2.10. Please specify "
            "argument ``override_num_blocks`` instead."
        )
    elif override_num_blocks is not None:
        parallelism = override_num_blocks
    return parallelism


def _emit_meta_provider_deprecation_warning(
    meta_provider: Optional[BaseFileMetadataProvider],
) -> None:
    if meta_provider is not None:
        warnings.warn(
            "The `meta_provider` argument is deprecated and will be removed after May "
            "2025.",
            DeprecationWarning,
        )<|MERGE_RESOLUTION|>--- conflicted
+++ resolved
@@ -3571,11 +3571,7 @@
 ) -> Dataset:
     """
     Create a :class:`~ray.data.Dataset` from a
-<<<<<<< HEAD
     `Lance Dataset <https://lancedb.github.io/lance-python-doc/all-modules.html#lance.LanceDataset>`_.
-=======
-    `Lance Dataset <https://lancedb.github.io/lance/api/py_modules.html#lance.dataset.LanceDataset>`_.
->>>>>>> 4b0000b1
 
     Examples:
         >>> import ray
@@ -3594,19 +3590,11 @@
         storage_options: Extra options that make sense for a particular storage
             connection. This is used to store connection parameters like credentials,
             endpoint, etc. For more information, see `Object Store Configuration <https\
-<<<<<<< HEAD
                 ://lancedb.github.io/lance/guide/object_store/>`_.
         scanner_options: Additional options to configure the `LanceDataset.scanner()`
             method, such as `batch_size`. For more information,
             see `LanceDB API doc <https://lancedb.github.io\
             /lance-python-doc/all-modules.html#lance.LanceDataset.scanner>`_
-=======
-                ://lancedb.github.io/lance/object_store.html#object-store-configuration>`_.
-        scanner_options: Additional options to configure the `LanceDataset.scanner()`
-            method, such as `batch_size`. For more information,
-            see `LanceDB API doc <https://lancedb.github.io/\
-                lance/api/py_modules.html#lance.LanceDataset.scanner>`_
->>>>>>> 4b0000b1
         ray_remote_args: kwargs passed to :func:`ray.remote` in the read tasks.
         concurrency: The maximum number of Ray tasks to run concurrently. Set this
             to control number of tasks to run concurrently. This doesn't change the
