--- conflicted
+++ resolved
@@ -1581,13 +1581,10 @@
     tf_schema: Optional["schema_pb2.Schema"] = None,
     shuffle: Union[Literal["files"], None] = None,
     file_extensions: Optional[List[str]] = None,
-<<<<<<< HEAD
+    concurrency: Optional[int] = None,
+    override_num_blocks: Optional[int] = None,
     fast_read_batch_size: Optional[int] = None,
     fast_read_auto_infer_schema: bool = True,
-=======
-    concurrency: Optional[int] = None,
-    override_num_blocks: Optional[int] = None,
->>>>>>> c812e31c
 ) -> Dataset:
     """Create a :class:`~ray.data.Dataset` from TFRecord files that contain
     `tf.train.Example <https://www.tensorflow.org/api_docs/python/tf/train/Example>`_
@@ -1656,13 +1653,6 @@
         shuffle: If setting to "files", randomly shuffle input files order before read.
             Defaults to not shuffle with ``None``.
         file_extensions: A list of file extensions to filter files by.
-<<<<<<< HEAD
-        batch_size: An int representing the number of consecutive elements of this
-             dataset to combine in a single batch when fast_read is used.
-        fast_read_auto_infer_schema: Toggles the schema inference applied; applicable
-            only if fast_read is used and tf_schema argument is missing.
-            Defaults to True.
-=======
         concurrency: The maximum number of Ray tasks to run concurrently. Set this
             to control number of tasks to run concurrently. This doesn't change the
             total number of tasks run or the total number of output blocks. By default,
@@ -1671,8 +1661,11 @@
             By default, the number of output blocks is dynamically decided based on
             input data size and available resources. You shouldn't manually set this
             value in most cases.
->>>>>>> c812e31c
-
+        fast_read_batch_size: An int representing the number of consecutive elements of
+            this dataset to combine in a single batch when fast_read is used.
+        fast_read_auto_infer_schema: Toggles the schema inference applied; applicable
+            only if fast_read is used and tf_schema argument is missing.
+            Defaults to True.
     Returns:
         A :class:`~ray.data.Dataset` that contains the example features.
 
@@ -1725,23 +1718,19 @@
         fast_read=fast_read,
         batch_size=fast_read_batch_size,
     )
-<<<<<<< HEAD
-    ds = read_datasource(datasource, parallelism=parallelism)
-
-    if fast_read_auto_infer_schema and fast_read and not tf_schema:
-        from ray.data.datasource.tfrecords_datasource import _infer_schema_and_transform
-
-        return _infer_schema_and_transform(ds)
-
-    return ds
-=======
-    return read_datasource(
+    ds = read_datasource(
         datasource,
         parallelism=parallelism,
         concurrency=concurrency,
         override_num_blocks=override_num_blocks,
     )
->>>>>>> c812e31c
+
+    if fast_read_auto_infer_schema and fast_read and not tf_schema:
+        from ray.data.datasource.tfrecords_datasource import _infer_schema_and_transform
+
+        return _infer_schema_and_transform(ds)
+
+    return ds
 
 
 @PublicAPI(stability="alpha")
