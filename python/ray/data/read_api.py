import logging
import os
from typing import TYPE_CHECKING, Any, Dict, List, Optional, Tuple, TypeVar, Union

import numpy as np

import ray
from ray.data._internal.arrow_block import ArrowRow
from ray.data._internal.block_list import BlockList
from ray.data._internal.delegating_block_builder import DelegatingBlockBuilder
from ray.data._internal.lazy_block_list import LazyBlockList
from ray.data._internal.plan import ExecutionPlan
from ray.data._internal.remote_fn import cached_remote_fn
from ray.data._internal.stats import DatasetStats
from ray.data._internal.util import _lazy_import_pyarrow_dataset
from ray.data.block import Block, BlockAccessor, BlockExecStats, BlockMetadata
from ray.data.context import DEFAULT_SCHEDULING_STRATEGY, DatasetContext
from ray.data.dataset import Dataset
from ray.data.datasource import (
    BaseFileMetadataProvider,
    BinaryDatasource,
    CSVDatasource,
    Datasource,
    DefaultFileMetadataProvider,
    DefaultParquetMetadataProvider,
    FastFileMetadataProvider,
    JSONDatasource,
    NumpyDatasource,
    ParquetBaseDatasource,
    ParquetDatasource,
    ParquetMetadataProvider,
    PathPartitionFilter,
    RangeDatasource,
    ReadTask,
)
from ray.data.datasource.file_based_datasource import (
    _unwrap_arrow_serialization_workaround,
    _wrap_and_register_arrow_serialization_workaround,
)
<<<<<<< HEAD
from ray.data._internal.delegating_block_builder import DelegatingBlockBuilder
from ray.data._internal.arrow_block import ArrowRow
from ray.data._internal.block_list import BlockList
from ray.data._internal.lazy_block_list import LazyBlockList
from ray.data._internal.plan import ExecutionPlan
from ray.data._internal.remote_fn import cached_remote_fn
from ray.data._internal.stats import DatasetStats
from ray.data._internal.util import (
    _lazy_import_pyarrow_dataset,
    estimate_available_parallelism,
)
=======
from ray.types import ObjectRef
from ray.util.annotations import Deprecated, DeveloperAPI, PublicAPI

if TYPE_CHECKING:
    import dask
    import datasets
    import mars
    import modin
    import pandas
    import pyarrow
    import pyspark

>>>>>>> 5342163b

T = TypeVar("T")

logger = logging.getLogger(__name__)


@PublicAPI
def from_items(items: List[Any], *, parallelism: int = 200) -> Dataset[Any]:
    """Create a dataset from a list of local Python objects.

    Examples:
        >>> import ray
        >>> ds = ray.data.from_items([1, 2, 3, 4, 5]) # doctest: +SKIP
        >>> ds # doctest: +SKIP
        Dataset(num_blocks=5, num_rows=5, schema=<class 'int'>)
        >>> ds.take(2) # doctest: +SKIP
        [1, 2]

    Args:
        items: List of local Python objects.
        parallelism: The amount of parallelism to use for the dataset.
            Parallelism may be limited by the number of items.

    Returns:
        Dataset holding the items.
    """
    block_size = max(1, len(items) // parallelism)

    blocks: List[ObjectRef[Block]] = []
    metadata: List[BlockMetadata] = []
    i = 0
    while i < len(items):
        stats = BlockExecStats.builder()
        builder = DelegatingBlockBuilder()
        for item in items[i : i + block_size]:
            builder.add(item)
        block = builder.build()
        blocks.append(ray.put(block))
        metadata.append(
            BlockAccessor.for_block(block).get_metadata(
                input_files=None, exec_stats=stats.build()
            )
        )
        i += block_size

    return Dataset(
        ExecutionPlan(
            BlockList(blocks, metadata),
            DatasetStats(stages={"from_items": metadata}, parent=None),
        ),
        0,
        False,
    )


@PublicAPI
def range(n: int, *, parallelism: int = 200) -> Dataset[int]:
    """Create a dataset from a range of integers [0..n).

    Examples:
        >>> import ray
        >>> ds = ray.data.range(10000) # doctest: +SKIP
        >>> ds # doctest: +SKIP
        Dataset(num_blocks=200, num_rows=10000, schema=<class 'int'>)
        >>> ds.map(lambda x: x * 2).take(4) # doctest: +SKIP
        [0, 2, 4, 6]

    Args:
        n: The upper bound of the range of integers.
        parallelism: The amount of parallelism to use for the dataset.
            Parallelism may be limited by the number of items.

    Returns:
        Dataset holding the integers.
    """
    return read_datasource(
        RangeDatasource(), parallelism=parallelism, n=n, block_format="list"
    )


@PublicAPI
def range_table(n: int, *, parallelism: int = 200) -> Dataset[ArrowRow]:
    """Create a tabular dataset from a range of integers [0..n).

    Examples:
        >>> import ray
        >>> ds = ray.data.range_table(1000) # doctest: +SKIP
        >>> ds # doctest: +SKIP
        Dataset(num_blocks=200, num_rows=1000, schema={value: int64})
        >>> ds.map(lambda r: {"v2": r["value"] * 2}).take(2) # doctest: +SKIP
        [ArrowRow({'v2': 0}), ArrowRow({'v2': 2})]

    This is similar to range(), but uses Arrow tables to hold the integers
    in Arrow records. The dataset elements take the form {"value": N}.

    Args:
        n: The upper bound of the range of integer records.
        parallelism: The amount of parallelism to use for the dataset.
            Parallelism may be limited by the number of items.

    Returns:
        Dataset holding the integers as Arrow records.
    """
    return read_datasource(
        RangeDatasource(), parallelism=parallelism, n=n, block_format="arrow"
    )


@Deprecated
def range_arrow(*args, **kwargs):
    raise DeprecationWarning("range_arrow() is deprecated, use range_table() instead.")


@PublicAPI
def range_tensor(
    n: int, *, shape: Tuple = (1,), parallelism: int = 200
) -> Dataset[ArrowRow]:
    """Create a Tensor dataset from a range of integers [0..n).

    Examples:
        >>> import ray
        >>> ds = ray.data.range_tensor(1000, shape=(2, 2)) # doctest: +SKIP
        >>> ds # doctest: +SKIP
        Dataset(
            num_blocks=200,
            num_rows=1000,
            schema={__value__: <ArrowTensorType: shape=(2, 2), dtype=int64>},
        )
        >>> ds.map_batches(lambda arr: arr * 2).take(2) # doctest: +SKIP
        [array([[0, 0],
                [0, 0]]),
        array([[2, 2],
                [2, 2]])]

    This is similar to range_table(), but uses the ArrowTensorArray extension
    type. The dataset elements take the form {VALUE_COL_NAME: array(N, shape=shape)}.

    Args:
        n: The upper bound of the range of integer records.
        shape: The shape of each record.
        parallelism: The amount of parallelism to use for the dataset.
            Parallelism may be limited by the number of items.

    Returns:
        Dataset holding the integers as Arrow tensor records.
    """
    return read_datasource(
        RangeDatasource(),
        parallelism=parallelism,
        n=n,
        block_format="tensor",
        tensor_shape=tuple(shape),
    )


@PublicAPI
def read_datasource(
    datasource: Datasource[T],
    *,
    parallelism: int = -1,
    ray_remote_args: Dict[str, Any] = None,
    **read_args,
) -> Dataset[T]:
    """Read a dataset from a custom data source.

    Args:
        datasource: The datasource to read data from.
        parallelism: The requested parallelism of the read. Parallelism may be
            limited by the available partitioning of the datasource. If set to -1,
            parallelism will be automatically chosen, and the dataset will be
            automatically repartitioned as needed to improve parallelism.
        read_args: Additional kwargs to pass to the datasource impl.
        ray_remote_args: kwargs passed to ray.remote in the read tasks.

    Returns:
        Dataset holding the data read from the datasource.
    """
    ctx = DatasetContext.get_current()
    # TODO(ekl) remove this feature flag.
    force_local = "RAY_DATASET_FORCE_LOCAL_METADATA" in os.environ
    pa_ds = _lazy_import_pyarrow_dataset()
    if pa_ds:
        partitioning = read_args.get("dataset_kwargs", {}).get("partitioning", None)
        if isinstance(partitioning, pa_ds.Partitioning):
            logger.info(
                "Forcing local metadata resolution since the provided partitioning "
                f"{partitioning} is not serializable."
            )
            force_local = True

    if parallelism <= 0:
        if parallelism != -1:
            raise ValueError("`parallelism` must be either -1 or a positive integer.")
        parallelism = max(200, estimate_available_parallelism() * 2)
        auto_repartition = True
    else:
        parallelism = 200
        auto_repartition = False

    if force_local:
        read_tasks = datasource.prepare_read(parallelism, **read_args)
    else:
        # Prepare read in a remote task so that in Ray client mode, we aren't
        # attempting metadata resolution from the client machine.
        prepare_read = cached_remote_fn(
            _prepare_read, retry_exceptions=False, num_cpus=0
        )
        read_tasks = ray.get(
            prepare_read.remote(
                datasource,
                ctx,
                parallelism,
                _wrap_and_register_arrow_serialization_workaround(read_args),
            )
        )

    if ray_remote_args is None:
        ray_remote_args = {}
    if (
        "scheduling_strategy" not in ray_remote_args
        and ctx.scheduling_strategy == DEFAULT_SCHEDULING_STRATEGY
    ):
        ray_remote_args["scheduling_strategy"] = "SPREAD"

    block_list = LazyBlockList(read_tasks, ray_remote_args=ray_remote_args)
    block_list.compute_first_block()
    block_list.ensure_metadata_for_first_block()

    ds = Dataset(
        ExecutionPlan(block_list, block_list.stats()),
        0,
        False,
    )
    if len(read_tasks) < parallelism:
        if auto_repartition:
            ds = ds.repartition(-1)
        elif len(read_tasks) < estimate_available_parallelism() // 2:
            logger.warning(
                "The number of blocks in this dataset ({}) limits its parallelism to {} "
                "concurrent tasks. This is much less than the number of available "
                "CPU slots in the cluster. Use `.repartition(n)` to increase the number of "
                "dataset blocks.".format(len(read_tasks), len(read_tasks))
            )
    return ds


@PublicAPI
def read_parquet(
    paths: Union[str, List[str]],
    *,
    filesystem: Optional["pyarrow.fs.FileSystem"] = None,
    columns: Optional[List[str]] = None,
    parallelism: int = -1,
    ray_remote_args: Dict[str, Any] = None,
    tensor_column_schema: Optional[Dict[str, Tuple[np.dtype, Tuple[int, ...]]]] = None,
    meta_provider: ParquetMetadataProvider = DefaultParquetMetadataProvider(),
    **arrow_parquet_args,
) -> Dataset[ArrowRow]:
    """Create an Arrow dataset from parquet files.

    Examples:
        >>> import ray
        >>> # Read a directory of files in remote storage.
        >>> ray.data.read_parquet("s3://bucket/path") # doctest: +SKIP

        >>> # Read multiple local files.
        >>> ray.data.read_parquet(["/path/to/file1", "/path/to/file2"]) # doctest: +SKIP

    Args:
        paths: A single file path or directory, or a list of file paths. Multiple
            directories are not supported.
        filesystem: The filesystem implementation to read from.
        columns: A list of column names to read.
        parallelism: The requested parallelism of the read. Parallelism may be
            limited by the number of files of the dataset.
        ray_remote_args: kwargs passed to ray.remote in the read tasks.
        tensor_column_schema: A dict of column name --> tensor dtype and shape
            mappings for converting a Parquet column containing serialized
            tensors (ndarrays) as their elements to our tensor column extension
            type. This assumes that the tensors were serialized in the raw
            NumPy array format in C-contiguous order (e.g. via
            `arr.tobytes()`).
        meta_provider: File metadata provider. Custom metadata providers may
            be able to resolve file metadata more quickly and/or accurately.
        arrow_parquet_args: Other parquet read options to pass to pyarrow.

    Returns:
        Dataset holding Arrow records read from the specified paths.
    """
    arrow_parquet_args = _resolve_parquet_args(
        tensor_column_schema,
        **arrow_parquet_args,
    )
    return read_datasource(
        ParquetDatasource(),
        parallelism=parallelism,
        paths=paths,
        filesystem=filesystem,
        columns=columns,
        ray_remote_args=ray_remote_args,
        meta_provider=meta_provider,
        **arrow_parquet_args,
    )


@PublicAPI
def read_parquet_bulk(
    paths: Union[str, List[str]],
    *,
    filesystem: Optional["pyarrow.fs.FileSystem"] = None,
    columns: Optional[List[str]] = None,
    parallelism: int = 200,
    ray_remote_args: Dict[str, Any] = None,
    arrow_open_file_args: Optional[Dict[str, Any]] = None,
    tensor_column_schema: Optional[Dict[str, Tuple[np.dtype, Tuple[int, ...]]]] = None,
    meta_provider: BaseFileMetadataProvider = FastFileMetadataProvider(),
    partition_filter: Optional[PathPartitionFilter] = (
        ParquetBaseDatasource.file_extension_filter()
    ),
    **arrow_parquet_args,
) -> Dataset[ArrowRow]:
    """Create an Arrow dataset from a large number (e.g. >1K) of parquet files quickly.

    By default, ONLY file paths should be provided as input (i.e. no directory paths),
    and an OSError will be raised if one or more paths point to directories. If your
    use-case requires directory paths, then the metadata provider should be changed to
    one that supports directory expansion (e.g. ``DefaultFileMetadataProvider``).

    Offers improved performance vs. :func:`read_parquet` due to not using PyArrow's
    ``ParquetDataset`` abstraction, whose latency scales linearly with the number of
    input files due to collecting all file metadata on a single node.

    Also supports a wider variety of input Parquet file types than :func:`read_parquet`
    due to not trying to merge and resolve a unified schema for all files.

    However, unlike :func:`read_parquet`, this does not offer file metadata resolution
    by default, so a custom metadata provider should be provided if your use-case
    requires a unified dataset schema, block sizes, row counts, etc.

    Examples:
        >>> # Read multiple local files. You should always provide only input file
        >>> # paths (i.e. no directory paths) when known to minimize read latency.
        >>> ray.data.read_parquet_bulk( # doctest: +SKIP
        ...     ["/path/to/file1", "/path/to/file2"])

        >>> # Read a directory of files in remote storage. Caution should be taken
        >>> # when providing directory paths, since the time to both check each path
        >>> # type and expand its contents may result in greatly increased latency
        >>> # and/or request rate throttling from cloud storage service providers.
        >>> ray.data.read_parquet_bulk( # doctest: +SKIP
        ...     "s3://bucket/path",
        ...     meta_provider=DefaultFileMetadataProvider())

    Args:
        paths: A single file path or a list of file paths. If one or more directories
            are provided, then ``meta_provider`` should also be set to an implementation
            that supports directory expansion (e.g. ``DefaultFileMetadataProvider``).
        filesystem: The filesystem implementation to read from.
        columns: A list of column names to read.
        parallelism: The requested parallelism of the read. Parallelism may be
            limited by the number of files of the dataset.
        ray_remote_args: kwargs passed to ray.remote in the read tasks.
        arrow_open_file_args: kwargs passed to
            ``pyarrow.fs.FileSystem.open_input_file``.
        tensor_column_schema: A dict of column name --> tensor dtype and shape
            mappings for converting a Parquet column containing serialized
            tensors (ndarrays) as their elements to our tensor column extension
            type. This assumes that the tensors were serialized in the raw
            NumPy array format in C-contiguous order (e.g. via
            ``arr.tobytes()``).
        meta_provider: File metadata provider. Defaults to a fast file metadata
            provider that skips file size collection and requires all input paths to be
            files. Change to ``DefaultFileMetadataProvider`` or a custom metadata
            provider if directory expansion and/or file metadata resolution is required.
        partition_filter: Path-based partition filter, if any. Can be used
            with a custom callback to read only selected partitions of a dataset.
            By default, this filters out any file paths whose file extension does not
            match "*.parquet*".
        arrow_parquet_args: Other parquet read options to pass to pyarrow.

    Returns:
        Dataset holding Arrow records read from the specified paths.
    """
    arrow_parquet_args = _resolve_parquet_args(
        tensor_column_schema,
        **arrow_parquet_args,
    )
    return read_datasource(
        ParquetBaseDatasource(),
        parallelism=parallelism,
        paths=paths,
        filesystem=filesystem,
        columns=columns,
        ray_remote_args=ray_remote_args,
        open_stream_args=arrow_open_file_args,
        meta_provider=meta_provider,
        partition_filter=partition_filter,
        **arrow_parquet_args,
    )


@PublicAPI
def read_json(
    paths: Union[str, List[str]],
    *,
    filesystem: Optional["pyarrow.fs.FileSystem"] = None,
    parallelism: int = 200,
    ray_remote_args: Dict[str, Any] = None,
    arrow_open_stream_args: Optional[Dict[str, Any]] = None,
    meta_provider: BaseFileMetadataProvider = DefaultFileMetadataProvider(),
    partition_filter: Optional[
        PathPartitionFilter
    ] = JSONDatasource.file_extension_filter(),
    **arrow_json_args,
) -> Dataset[ArrowRow]:
    """Create an Arrow dataset from json files.

    Examples:
        >>> import ray
        >>> # Read a directory of files in remote storage.
        >>> ray.data.read_json("s3://bucket/path") # doctest: +SKIP

        >>> # Read multiple local files.
        >>> ray.data.read_json(["/path/to/file1", "/path/to/file2"]) # doctest: +SKIP

        >>> # Read multiple directories.
        >>> ray.data.read_json( # doctest: +SKIP
        ...     ["s3://bucket/path1", "s3://bucket/path2"])

    Args:
        paths: A single file/directory path or a list of file/directory paths.
            A list of paths can contain both files and directories.
        filesystem: The filesystem implementation to read from.
        parallelism: The requested parallelism of the read. Parallelism may be
            limited by the number of files of the dataset.
        ray_remote_args: kwargs passed to ray.remote in the read tasks.
        arrow_open_stream_args: kwargs passed to
            pyarrow.fs.FileSystem.open_input_stream
        meta_provider: File metadata provider. Custom metadata providers may
            be able to resolve file metadata more quickly and/or accurately.
        partition_filter: Path-based partition filter, if any. Can be used
            with a custom callback to read only selected partitions of a dataset.
            By default, this filters out any file paths whose file extension does not
            match "*.json*".
        arrow_json_args: Other json read options to pass to pyarrow.

    Returns:
        Dataset holding Arrow records read from the specified paths.
    """
    return read_datasource(
        JSONDatasource(),
        parallelism=parallelism,
        paths=paths,
        filesystem=filesystem,
        ray_remote_args=ray_remote_args,
        open_stream_args=arrow_open_stream_args,
        meta_provider=meta_provider,
        partition_filter=partition_filter,
        **arrow_json_args,
    )


@PublicAPI
def read_csv(
    paths: Union[str, List[str]],
    *,
    filesystem: Optional["pyarrow.fs.FileSystem"] = None,
    parallelism: int = 200,
    ray_remote_args: Dict[str, Any] = None,
    arrow_open_stream_args: Optional[Dict[str, Any]] = None,
    meta_provider: BaseFileMetadataProvider = DefaultFileMetadataProvider(),
    partition_filter: Optional[
        PathPartitionFilter
    ] = CSVDatasource.file_extension_filter(),
    **arrow_csv_args,
) -> Dataset[ArrowRow]:
    """Create an Arrow dataset from csv files.

    Examples:
        >>> import ray
        >>> # Read a directory of files in remote storage.
        >>> ray.data.read_csv("s3://bucket/path") # doctest: +SKIP

        >>> # Read multiple local files.
        >>> ray.data.read_csv(["/path/to/file1", "/path/to/file2"]) # doctest: +SKIP

        >>> # Read multiple directories.
        >>> ray.data.read_csv( # doctest: +SKIP
        ...     ["s3://bucket/path1", "s3://bucket/path2"])

    Args:
        paths: A single file/directory path or a list of file/directory paths.
            A list of paths can contain both files and directories.
        filesystem: The filesystem implementation to read from.
        parallelism: The requested parallelism of the read. Parallelism may be
            limited by the number of files of the dataset.
        ray_remote_args: kwargs passed to ray.remote in the read tasks.
        arrow_open_stream_args: kwargs passed to
            pyarrow.fs.FileSystem.open_input_stream
        meta_provider: File metadata provider. Custom metadata providers may
            be able to resolve file metadata more quickly and/or accurately.
        partition_filter: Path-based partition filter, if any. Can be used
            with a custom callback to read only selected partitions of a dataset.
            By default, this filters out any file paths whose file extension does not
            match "*.csv*".
        arrow_csv_args: Other csv read options to pass to pyarrow.

    Returns:
        Dataset holding Arrow records read from the specified paths.
    """
    return read_datasource(
        CSVDatasource(),
        parallelism=parallelism,
        paths=paths,
        filesystem=filesystem,
        ray_remote_args=ray_remote_args,
        open_stream_args=arrow_open_stream_args,
        meta_provider=meta_provider,
        partition_filter=partition_filter,
        **arrow_csv_args,
    )


@PublicAPI
def read_text(
    paths: Union[str, List[str]],
    *,
    encoding: str = "utf-8",
    errors: str = "ignore",
    drop_empty_lines: bool = True,
    filesystem: Optional["pyarrow.fs.FileSystem"] = None,
    parallelism: int = 200,
    ray_remote_args: Optional[Dict[str, Any]] = None,
    arrow_open_stream_args: Optional[Dict[str, Any]] = None,
    meta_provider: BaseFileMetadataProvider = DefaultFileMetadataProvider(),
    partition_filter: Optional[PathPartitionFilter] = None,
) -> Dataset[str]:
    """Create a dataset from lines stored in text files.

    Examples:
        >>> import ray
        >>> # Read a directory of files in remote storage.
        >>> ray.data.read_text("s3://bucket/path") # doctest: +SKIP

        >>> # Read multiple local files.
        >>> ray.data.read_text(["/path/to/file1", "/path/to/file2"]) # doctest: +SKIP

    Args:
        paths: A single file path or a list of file paths (or directories).
        encoding: The encoding of the files (e.g., "utf-8" or "ascii").
        errors: What to do with errors on decoding. Specify either "strict",
            "ignore", or "replace". Defaults to "ignore".
        filesystem: The filesystem implementation to read from.
        parallelism: The requested parallelism of the read. Parallelism may be
            limited by the number of files of the dataset.
        ray_remote_args: Kwargs passed to ray.remote in the read tasks and
            in the subsequent text decoding map task.
        arrow_open_stream_args: kwargs passed to
            pyarrow.fs.FileSystem.open_input_stream
        meta_provider: File metadata provider. Custom metadata providers may
            be able to resolve file metadata more quickly and/or accurately.
        partition_filter: Path-based partition filter, if any. Can be used
            with a custom callback to read only selected partitions of a dataset.
            By default, this does not filter out any files.
            If wishing to filter out all file paths except those whose file extension
            matches e.g. "*.txt*", a ``FileXtensionFilter("txt")`` can be provided.

    Returns:
        Dataset holding lines of text read from the specified paths.
    """

    def to_text(s):
        lines = s.decode(encoding).split("\n")
        if drop_empty_lines:
            lines = [line for line in lines if line.strip() != ""]
        return lines

    return read_binary_files(
        paths,
        filesystem=filesystem,
        parallelism=parallelism,
        ray_remote_args=ray_remote_args,
        arrow_open_stream_args=arrow_open_stream_args,
        meta_provider=meta_provider,
        partition_filter=partition_filter,
    ).flat_map(to_text, **(ray_remote_args or {}))


@PublicAPI
def read_numpy(
    paths: Union[str, List[str]],
    *,
    filesystem: Optional["pyarrow.fs.FileSystem"] = None,
    parallelism: int = 200,
    arrow_open_stream_args: Optional[Dict[str, Any]] = None,
    meta_provider: BaseFileMetadataProvider = DefaultFileMetadataProvider(),
    partition_filter: Optional[
        PathPartitionFilter
    ] = NumpyDatasource.file_extension_filter(),
    **numpy_load_args,
) -> Dataset[ArrowRow]:
    """Create an Arrow dataset from numpy files.

    Examples:
        >>> import ray
        >>> # Read a directory of files in remote storage.
        >>> ray.data.read_numpy("s3://bucket/path") # doctest: +SKIP

        >>> # Read multiple local files.
        >>> ray.data.read_numpy(["/path/to/file1", "/path/to/file2"]) # doctest: +SKIP

        >>> # Read multiple directories.
        >>> ray.data.read_numpy( # doctest: +SKIP
        ...     ["s3://bucket/path1", "s3://bucket/path2"])

    Args:
        paths: A single file/directory path or a list of file/directory paths.
            A list of paths can contain both files and directories.
        filesystem: The filesystem implementation to read from.
        parallelism: The requested parallelism of the read. Parallelism may be
            limited by the number of files of the dataset.
        arrow_open_stream_args: kwargs passed to
            pyarrow.fs.FileSystem.open_input_stream
        numpy_load_args: Other options to pass to np.load.
        meta_provider: File metadata provider. Custom metadata providers may
            be able to resolve file metadata more quickly and/or accurately.
        partition_filter: Path-based partition filter, if any. Can be used
            with a custom callback to read only selected partitions of a dataset.
            By default, this filters out any file paths whose file extension does not
            match "*.npy*".
    Returns:
        Dataset holding Tensor records read from the specified paths.
    """
    return read_datasource(
        NumpyDatasource(),
        parallelism=parallelism,
        paths=paths,
        filesystem=filesystem,
        open_stream_args=arrow_open_stream_args,
        meta_provider=meta_provider,
        partition_filter=partition_filter,
        **numpy_load_args,
    )


@PublicAPI
def read_binary_files(
    paths: Union[str, List[str]],
    *,
    include_paths: bool = False,
    filesystem: Optional["pyarrow.fs.FileSystem"] = None,
    parallelism: int = 200,
    ray_remote_args: Dict[str, Any] = None,
    arrow_open_stream_args: Optional[Dict[str, Any]] = None,
    meta_provider: BaseFileMetadataProvider = DefaultFileMetadataProvider(),
    partition_filter: Optional[PathPartitionFilter] = None,
) -> Dataset[Union[Tuple[str, bytes], bytes]]:
    """Create a dataset from binary files of arbitrary contents.

    Examples:
        >>> import ray
        >>> # Read a directory of files in remote storage.
        >>> ray.data.read_binary_files("s3://bucket/path") # doctest: +SKIP

        >>> # Read multiple local files.
        >>> ray.data.read_binary_files( # doctest: +SKIP
        ...     ["/path/to/file1", "/path/to/file2"])

    Args:
        paths: A single file path or a list of file paths (or directories).
        include_paths: Whether to include the full path of the file in the
            dataset records. When specified, the dataset records will be a
            tuple of the file path and the file contents.
        filesystem: The filesystem implementation to read from.
        ray_remote_args: kwargs passed to ray.remote in the read tasks.
        parallelism: The requested parallelism of the read. Parallelism may be
            limited by the number of files of the dataset.
        arrow_open_stream_args: kwargs passed to
            pyarrow.fs.FileSystem.open_input_stream
        meta_provider: File metadata provider. Custom metadata providers may
            be able to resolve file metadata more quickly and/or accurately.
        partition_filter: Path-based partition filter, if any. Can be used
            with a custom callback to read only selected partitions of a dataset.
            By default, this does not filter out any files.

    Returns:
        Dataset holding Arrow records read from the specified paths.
    """
    return read_datasource(
        BinaryDatasource(),
        parallelism=parallelism,
        paths=paths,
        include_paths=include_paths,
        filesystem=filesystem,
        ray_remote_args=ray_remote_args,
        open_stream_args=arrow_open_stream_args,
        schema=bytes,
        meta_provider=meta_provider,
        partition_filter=partition_filter,
    )


@PublicAPI
def from_dask(df: "dask.DataFrame") -> Dataset[ArrowRow]:
    """Create a dataset from a Dask DataFrame.

    Args:
        df: A Dask DataFrame.

    Returns:
        Dataset holding Arrow records read from the DataFrame.
    """
    import dask

    from ray.util.dask import ray_dask_get

    partitions = df.to_delayed()
    persisted_partitions = dask.persist(*partitions, scheduler=ray_dask_get)

    import pandas

    def to_ref(df):
        if isinstance(df, pandas.DataFrame):
            return ray.put(df)
        elif isinstance(df, ray.ObjectRef):
            return df
        else:
            raise ValueError(
                "Expected a Ray object ref or a Pandas DataFrame, " f"got {type(df)}"
            )

    return from_pandas_refs(
        [to_ref(next(iter(part.dask.values()))) for part in persisted_partitions]
    )


@PublicAPI
def from_mars(df: "mars.DataFrame") -> Dataset[ArrowRow]:
    """Create a dataset from a MARS dataframe.

    Args:
        df: A MARS dataframe, which must be executed by MARS-on-Ray.

    Returns:
        Dataset holding Arrow records read from the dataframe.
    """
    import mars.dataframe as md

    return md.to_ray_dataset(df)


@PublicAPI
def from_modin(df: "modin.DataFrame") -> Dataset[ArrowRow]:
    """Create a dataset from a Modin dataframe.

    Args:
        df: A Modin dataframe, which must be using the Ray backend.

    Returns:
        Dataset holding Arrow records read from the dataframe.
    """
    from modin.distributed.dataframe.pandas.partitions import unwrap_partitions

    parts = unwrap_partitions(df, axis=0)
    return from_pandas_refs(parts)


@PublicAPI
def from_pandas(
    dfs: Union["pandas.DataFrame", List["pandas.DataFrame"]]
) -> Dataset[ArrowRow]:
    """Create a dataset from a list of Pandas dataframes.

    Args:
        dfs: A Pandas dataframe or a list of Pandas dataframes.

    Returns:
        Dataset holding Arrow records read from the dataframes.
    """
    import pandas as pd

    if isinstance(dfs, pd.DataFrame):
        dfs = [dfs]
    return from_pandas_refs([ray.put(df) for df in dfs])


@DeveloperAPI
def from_pandas_refs(
    dfs: Union[ObjectRef["pandas.DataFrame"], List[ObjectRef["pandas.DataFrame"]]]
) -> Dataset[ArrowRow]:
    """Create a dataset from a list of Ray object references to Pandas
    dataframes.

    Args:
        dfs: A Ray object references to pandas dataframe, or a list of
             Ray object references to pandas dataframes.

    Returns:
        Dataset holding Arrow records read from the dataframes.
    """
    if isinstance(dfs, ray.ObjectRef):
        dfs = [dfs]
    elif isinstance(dfs, list):
        for df in dfs:
            if not isinstance(df, ray.ObjectRef):
                raise ValueError(
                    "Expected list of Ray object refs, "
                    f"got list containing {type(df)}"
                )
    else:
        raise ValueError(
            "Expected Ray object ref or list of Ray object refs, " f"got {type(df)}"
        )

    context = DatasetContext.get_current()
    if context.enable_pandas_block:
        get_metadata = cached_remote_fn(_get_metadata)
        metadata = ray.get([get_metadata.remote(df) for df in dfs])
        return Dataset(
            ExecutionPlan(
                BlockList(dfs, metadata),
                DatasetStats(stages={"from_pandas_refs": metadata}, parent=None),
            ),
            0,
            False,
        )

    df_to_block = cached_remote_fn(_df_to_block, num_returns=2)

    res = [df_to_block.remote(df) for df in dfs]
    blocks, metadata = map(list, zip(*res))
    metadata = ray.get(metadata)
    return Dataset(
        ExecutionPlan(
            BlockList(blocks, metadata),
            DatasetStats(stages={"from_pandas_refs": metadata}, parent=None),
        ),
        0,
        False,
    )


@PublicAPI
def from_numpy(ndarrays: Union[np.ndarray, List[np.ndarray]]) -> Dataset[ArrowRow]:
    """Create a dataset from a list of NumPy ndarrays.

    Args:
        ndarrays: A NumPy ndarray or a list of NumPy ndarrays.

    Returns:
        Dataset holding the given ndarrays.
    """
    if isinstance(ndarrays, np.ndarray):
        ndarrays = [ndarrays]

    return from_numpy_refs([ray.put(ndarray) for ndarray in ndarrays])


@DeveloperAPI
def from_numpy_refs(
    ndarrays: Union[ObjectRef[np.ndarray], List[ObjectRef[np.ndarray]]],
) -> Dataset[ArrowRow]:
    """Create a dataset from a list of NumPy ndarray futures.

    Args:
        ndarrays: A Ray object reference to a NumPy ndarray or a list of Ray object
            references to NumPy ndarrays.

    Returns:
        Dataset holding the given ndarrays.
    """
    if isinstance(ndarrays, ray.ObjectRef):
        ndarrays = [ndarrays]
    elif isinstance(ndarrays, list):
        for ndarray in ndarrays:
            if not isinstance(ndarray, ray.ObjectRef):
                raise ValueError(
                    "Expected list of Ray object refs, "
                    f"got list containing {type(ndarray)}"
                )
    else:
        raise ValueError(
            f"Expected Ray object ref or list of Ray object refs, got {type(ndarray)}"
        )

    ndarray_to_block = cached_remote_fn(_ndarray_to_block, num_returns=2)

    res = [ndarray_to_block.remote(ndarray) for ndarray in ndarrays]
    blocks, metadata = map(list, zip(*res))
    metadata = ray.get(metadata)
    return Dataset(
        ExecutionPlan(
            BlockList(blocks, metadata),
            DatasetStats(stages={"from_numpy_refs": metadata}, parent=None),
        ),
        0,
        False,
    )


@PublicAPI
def from_arrow(
    tables: Union["pyarrow.Table", bytes, List[Union["pyarrow.Table", bytes]]]
) -> Dataset[ArrowRow]:
    """Create a dataset from a list of Arrow tables.

    Args:
        tables: An Arrow table, or a list of Arrow tables,
                or its streaming format in bytes.

    Returns:
        Dataset holding Arrow records from the tables.
    """
    import pyarrow as pa

    if isinstance(tables, (pa.Table, bytes)):
        tables = [tables]
    return from_arrow_refs([ray.put(t) for t in tables])


@DeveloperAPI
def from_arrow_refs(
    tables: Union[
        ObjectRef[Union["pyarrow.Table", bytes]],
        List[ObjectRef[Union["pyarrow.Table", bytes]]],
    ]
) -> Dataset[ArrowRow]:
    """Create a dataset from a set of Arrow tables.

    Args:
        tables: A Ray object reference to Arrow table, or list of Ray object
                references to Arrow tables, or its streaming format in bytes.

    Returns:
        Dataset holding Arrow records from the tables.
    """
    if isinstance(tables, ray.ObjectRef):
        tables = [tables]

    get_metadata = cached_remote_fn(_get_metadata)
    metadata = ray.get([get_metadata.remote(t) for t in tables])
    return Dataset(
        ExecutionPlan(
            BlockList(tables, metadata),
            DatasetStats(stages={"from_arrow_refs": metadata}, parent=None),
        ),
        0,
        False,
    )


@PublicAPI
def from_spark(
    df: "pyspark.sql.DataFrame", *, parallelism: Optional[int] = None
) -> Dataset[ArrowRow]:
    """Create a dataset from a Spark dataframe.

    Args:
        spark: A SparkSession, which must be created by RayDP (Spark-on-Ray).
        df: A Spark dataframe, which must be created by RayDP (Spark-on-Ray).
            parallelism: The amount of parallelism to use for the dataset.
            If not provided, it will be equal to the number of partitions of
            the original Spark dataframe.

    Returns:
        Dataset holding Arrow records read from the dataframe.
    """
    import raydp

    return raydp.spark.spark_dataframe_to_ray_dataset(df, parallelism)


@PublicAPI
def from_huggingface(
    dataset: Union["datasets.Dataset", "datasets.DatasetDict"],
) -> Union[Dataset[ArrowRow], Dict[str, Dataset[ArrowRow]]]:
    """Create a dataset from a Hugging Face Datasets Dataset.

    This function is not parallelized, and is intended to be used
    with Hugging Face Datasets that are loaded into memory (as opposed
    to memory-mapped).

    Args:
        dataset: A Hugging Face ``Dataset``, or ``DatasetDict``.
            ``IterableDataset`` is not supported.

    Returns:
        Dataset holding Arrow records from the Hugging Face Dataset, or a
        dict of datasets in case ``dataset`` is a ``DatasetDict``.
    """
    import datasets

    def convert(ds: "datasets.Dataset") -> Dataset[ArrowRow]:
        return from_arrow(ds.data.table)

    if isinstance(dataset, datasets.DatasetDict):
        return {k: convert(ds) for k, ds in dataset.items()}
    elif isinstance(dataset, datasets.Dataset):
        return convert(dataset)
    else:
        raise TypeError(
            "`dataset` must be a `datasets.Dataset` or `datasets.DatasetDict`, "
            f"got {type(dataset)}"
        )


def _df_to_block(df: "pandas.DataFrame") -> Block[ArrowRow]:
    stats = BlockExecStats.builder()
    import pyarrow as pa

    block = pa.table(df)
    return (
        block,
        BlockAccessor.for_block(block).get_metadata(
            input_files=None, exec_stats=stats.build()
        ),
    )


def _ndarray_to_block(ndarray: np.ndarray) -> Block[np.ndarray]:
    stats = BlockExecStats.builder()
    block = BlockAccessor.batch_to_block(ndarray)
    metadata = BlockAccessor.for_block(block).get_metadata(
        input_files=None, exec_stats=stats.build()
    )
    return block, metadata


def _get_metadata(table: Union["pyarrow.Table", "pandas.DataFrame"]) -> BlockMetadata:
    stats = BlockExecStats.builder()
    return BlockAccessor.for_block(table).get_metadata(
        input_files=None, exec_stats=stats.build()
    )


def _prepare_read(
    ds: Datasource, ctx: DatasetContext, parallelism: int, kwargs: dict
) -> List[ReadTask]:
    kwargs = _unwrap_arrow_serialization_workaround(kwargs)
    DatasetContext._set_current(ctx)
    return ds.prepare_read(parallelism, **kwargs)


def _resolve_parquet_args(
    tensor_column_schema: Optional[Dict[str, Tuple[np.dtype, Tuple[int, ...]]]] = None,
    **arrow_parquet_args,
) -> Dict[str, Any]:
    if tensor_column_schema is not None:
        existing_block_udf = arrow_parquet_args.pop("_block_udf", None)

        def _block_udf(block: "pyarrow.Table") -> "pyarrow.Table":
            from ray.data.extensions import ArrowTensorArray

            for tensor_col_name, (dtype, shape) in tensor_column_schema.items():
                # NOTE(Clark): We use NumPy to consolidate these potentially
                # non-contiguous buffers, and to do buffer bookkeeping in
                # general.
                np_col = np.array(
                    [
                        np.ndarray(shape, buffer=buf.as_buffer(), dtype=dtype)
                        for buf in block.column(tensor_col_name)
                    ]
                )

                block = block.set_column(
                    block._ensure_integer_index(tensor_col_name),
                    tensor_col_name,
                    ArrowTensorArray.from_numpy(np_col),
                )
            if existing_block_udf is not None:
                # Apply UDF after casting the tensor columns.
                block = existing_block_udf(block)
            return block

        arrow_parquet_args["_block_udf"] = _block_udf
    return arrow_parquet_args<|MERGE_RESOLUTION|>--- conflicted
+++ resolved
@@ -37,7 +37,6 @@
     _unwrap_arrow_serialization_workaround,
     _wrap_and_register_arrow_serialization_workaround,
 )
-<<<<<<< HEAD
 from ray.data._internal.delegating_block_builder import DelegatingBlockBuilder
 from ray.data._internal.arrow_block import ArrowRow
 from ray.data._internal.block_list import BlockList
@@ -49,7 +48,6 @@
     _lazy_import_pyarrow_dataset,
     estimate_available_parallelism,
 )
-=======
 from ray.types import ObjectRef
 from ray.util.annotations import Deprecated, DeveloperAPI, PublicAPI
 
@@ -61,8 +59,6 @@
     import pandas
     import pyarrow
     import pyspark
-
->>>>>>> 5342163b
 
 T = TypeVar("T")
 
