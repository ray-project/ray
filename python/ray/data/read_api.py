--- conflicted
+++ resolved
@@ -246,17 +246,8 @@
 
     if ray_remote_args is None:
         ray_remote_args = {}
-<<<<<<< HEAD
-=======
-    # Increase the read parallelism by default to maximize IO throughput. This
-    # is particularly important when reading from e.g., remote storage.
-    if "num_cpus" not in ray_remote_args:
-        # Note that the too many workers warning triggers at 4x subscription,
-        # so we go at 0.5 to avoid the warning message.
-        ray_remote_args["num_cpus"] = 0.5
     if "scheduling_strategy" not in ray_remote_args:
         ray_remote_args["scheduling_strategy"] = "SPREAD"
->>>>>>> baa14d69
     remote_read = cached_remote_fn(remote_read)
 
     if _spread_resource_prefix is not None:
