--- conflicted
+++ resolved
@@ -14,11 +14,7 @@
 from ray.data._internal.stats import DatasetStats
 from ray.data._internal.util import (
     _lazy_import_pyarrow_dataset,
-<<<<<<< HEAD
-    _estimate_avail_cpus,
-=======
     _autodetect_parallelism,
->>>>>>> 72e2fa88
 )
 from ray.data.block import Block, BlockAccessor, BlockExecStats, BlockMetadata
 from ray.data.context import DEFAULT_SCHEDULING_STRATEGY, DatasetContext
@@ -1170,39 +1166,6 @@
     )
 
 
-<<<<<<< HEAD
-def _autodetect_parallelism(
-    parallelism: int, cur_pg: Optional[PlacementGroup], reader: Optional[Reader] = None
-) -> (int, int):
-    """Returns parallelism to use and the min safe parallelism to avoid OOMs."""
-    # Autodetect parallelism requested. The heuristic here are that we should try
-    # to create as many blocks needed to saturate available resources, and also keep
-    # block sizes below the target memory size, but no more. Creating too many
-    # blocks is inefficient.
-    min_safe_parallelism = 1
-    ctx = DatasetContext.get_current()
-    if reader:
-        mem_size = reader.estimate_inmemory_data_size()
-        if mem_size is not None:
-            min_safe_parallelism = max(1, int(mem_size / ctx.target_max_block_size))
-    else:
-        mem_size = None
-    if parallelism < 0:
-        if parallelism != -1:
-            raise ValueError("`parallelism` must either be -1 or a positive integer.")
-        # Start with 2x the number of cores as a baseline, with a min floor.
-        avail_cpus = _estimate_avail_cpus(cur_pg)
-        parallelism = max(ctx.min_parallelism, min_safe_parallelism, avail_cpus * 2)
-        logger.debug(
-            f"Autodetected parallelism={parallelism} based on "
-            f"estimated_available_cpus={avail_cpus} and "
-            f"estimated_data_size={mem_size}."
-        )
-    return parallelism, min_safe_parallelism
-
-
-=======
->>>>>>> 72e2fa88
 def _resolve_parquet_args(
     tensor_column_schema: Optional[Dict[str, Tuple[np.dtype, Tuple[int, ...]]]] = None,
     **arrow_parquet_args,
