--- conflicted
+++ resolved
@@ -1582,12 +1582,8 @@
             "Expected Ray object ref or list of Ray object refs, " f"got {type(df)}"
         )
 
-<<<<<<< HEAD
+    logical_plan = LogicalPlan(FromPandasRefs(dfs))
     context = DataContext.get_current()
-=======
-    logical_plan = LogicalPlan(FromPandasRefs(dfs))
-    context = DatasetContext.get_current()
->>>>>>> bfa0f5ae
     if context.enable_pandas_block:
         get_metadata = cached_remote_fn(get_table_block_metadata)
         metadata = ray.get([get_metadata.remote(df) for df in dfs])
