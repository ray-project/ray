import collections
import logging
from typing import (
    TYPE_CHECKING,
    Any,
    Callable,
    Dict,
    List,
    Optional,
    Tuple,
    TypeVar,
    Union,
)

import numpy as np

import ray
from ray._private.auto_init_hook import wrap_auto_init
from ray.air.util.tensor_extensions.utils import _create_possibly_ragged_ndarray
from ray.data._internal.arrow_block import ArrowBlockBuilder
from ray.data._internal.block_list import BlockList
from ray.data._internal.delegating_block_builder import DelegatingBlockBuilder
from ray.data._internal.lazy_block_list import LazyBlockList
from ray.data._internal.logical.operators.from_operators import (
    FromArrow,
    FromItems,
    FromNumpy,
    FromPandas,
)
from ray.data._internal.logical.operators.read_operator import Read
from ray.data._internal.logical.optimizers import LogicalPlan
from ray.data._internal.plan import ExecutionPlan
from ray.data._internal.remote_fn import cached_remote_fn
from ray.data._internal.stats import DatasetStats
from ray.data._internal.util import (
    _autodetect_parallelism,
    _is_local_scheme,
    _lazy_import_pyarrow_dataset,
    get_table_block_metadata,
    ndarray_to_block,
    pandas_df_to_arrow_block,
)
from ray.data.block import Block, BlockAccessor, BlockExecStats, BlockMetadata
from ray.data.context import DEFAULT_SCHEDULING_STRATEGY, WARN_PREFIX, DataContext
from ray.data.dataset import Dataset, MaterializedDataset
from ray.data.datasource import (
    BaseFileMetadataProvider,
    BinaryDatasource,
    Connection,
    CSVDatasource,
    Datasource,
    DefaultFileMetadataProvider,
    DefaultParquetMetadataProvider,
    FastFileMetadataProvider,
    ImageDatasource,
    JSONDatasource,
    MongoDatasource,
    NumpyDatasource,
    ParquetBaseDatasource,
    ParquetDatasource,
    ParquetMetadataProvider,
    PathPartitionFilter,
    RangeDatasource,
    ReadTask,
    SQLDatasource,
    TextDatasource,
    TFRecordDatasource,
    WebDatasetDatasource,
)
from ray.data.datasource.file_based_datasource import (
    _unwrap_arrow_serialization_workaround,
    _wrap_arrow_serialization_workaround,
)
from ray.data.datasource.image_datasource import _ImageFileMetadataProvider
from ray.data.datasource.partitioning import Partitioning
from ray.types import ObjectRef
from ray.util.annotations import Deprecated, DeveloperAPI, PublicAPI
from ray.util.placement_group import PlacementGroup
from ray.util.scheduling_strategies import NodeAffinitySchedulingStrategy

if TYPE_CHECKING:
    import dask
    import datasets
    import mars
    import modin
    import pandas
    import pyarrow
    import pymongoarrow.api
    import pyspark
    import tensorflow as tf
    import torch
    from tensorflow_metadata.proto.v0 import schema_pb2


T = TypeVar("T")

logger = logging.getLogger(__name__)


@PublicAPI
def from_items(
    items: List[Any],
    *,
    parallelism: int = -1,
    output_arrow_format: bool = False,
) -> MaterializedDataset:
    """Create a dataset from a list of local Python objects.

    Examples:
        >>> import ray
        >>> ds = ray.data.from_items([1, 2, 3, 4, 5]) # doctest: +SKIP
        >>> ds # doctest: +SKIP
        MaterializedDataset(num_blocks=5, num_rows=5, schema={item: int64})
        >>> ds.take_batch(2) # doctest: +SKIP
        {"item": array([1, 2])}

    Args:
        items: List of local Python objects.
        parallelism: The amount of parallelism to use for the dataset.
            Parallelism may be limited by the number of items.
        output_arrow_format: If True, always return data in Arrow format, raising an
            error if this is not possible. Defaults to False.

    Returns:
        MaterializedDataset holding the items.
    """
    ctx = ray.data.DataContext.get_current()
    if ctx.strict_mode:
        output_arrow_format = True

    import builtins

    if parallelism == 0:
        raise ValueError(f"parallelism must be -1 or > 0, got: {parallelism}")

    detected_parallelism, _ = _autodetect_parallelism(
        parallelism,
        ray.util.get_current_placement_group(),
        DataContext.get_current(),
    )
    # Truncate parallelism to number of items to avoid empty blocks.
    detected_parallelism = min(len(items), detected_parallelism)

    if detected_parallelism > 0:
        block_size, remainder = divmod(len(items), detected_parallelism)
    else:
        block_size, remainder = 0, 0
    # NOTE: We need to explicitly use the builtins range since we override range below,
    # with the definition of ray.data.range.
    blocks: List[ObjectRef[Block]] = []
    metadata: List[BlockMetadata] = []
    for i in builtins.range(detected_parallelism):
        stats = BlockExecStats.builder()
        if ctx.strict_mode:
            # In strict mode, we will fallback from Arrow -> Pandas automatically in
            # the delegating block builder, and never use simple blocks.
            builder = DelegatingBlockBuilder()
        elif output_arrow_format:
            builder = ArrowBlockBuilder()
        else:
            builder = DelegatingBlockBuilder()
        # Evenly distribute remainder across block slices while preserving record order.
        block_start = i * block_size + min(i, remainder)
        block_end = (i + 1) * block_size + min(i + 1, remainder)
        for j in builtins.range(block_start, block_end):
            item = items[j]
            if ctx.strict_mode:
                if not isinstance(item, collections.abc.Mapping):
                    item = {"item": item}
            else:
                if output_arrow_format and not isinstance(
                    item, (collections.abc.Mapping, np.ndarray)
                ):
                    raise ValueError(
                        "Arrow block format can only be used if all items are "
                        "either dicts or Numpy arrays. Received data of type: "
                        f"{type(items[j])}. Set `output_arrow_format` to "
                        "False to not use Arrow blocks."
                    )
            builder.add(item)
        block = builder.build()
        blocks.append(ray.put(block))
        metadata.append(
            BlockAccessor.for_block(block).get_metadata(
                input_files=None, exec_stats=stats.build()
            )
        )

    from_items_op = FromItems(blocks, metadata)
    logical_plan = LogicalPlan(from_items_op)
    return MaterializedDataset(
        ExecutionPlan(
            BlockList(blocks, metadata, owned_by_consumer=False),
            DatasetStats(stages={"FromItems": metadata}, parent=None),
            run_by_consumer=False,
        ),
        0,
        True,
        logical_plan,
    )


@PublicAPI
def range(n: int, *, parallelism: int = -1) -> Dataset:
    """Create a dataset from a range of integers [0..n).

    Examples:
        >>> import ray
        >>> ds = ray.data.range(10000) # doctest: +SKIP
        >>> ds # doctest: +SKIP
        Dataset(num_blocks=200, num_rows=10000, schema={id: int64})
        >>> ds.map(lambda x: {"id": x["id"] * 2}).take(4) # doctest: +SKIP
        [{"id": 0}, {"id": 2}, {"id": 4}, {"id": 6}]

    Args:
        n: The upper bound of the range of integers.
        parallelism: The amount of parallelism to use for the dataset.
            Parallelism may be limited by the number of items.

    Returns:
        Dataset producing the integers.
    """
    ctx = ray.data.DataContext.get_current()
    if ctx.strict_mode:
        return read_datasource(
            RangeDatasource(),
            parallelism=parallelism,
            n=n,
            block_format="arrow",
            column_name="id",
        )
    return read_datasource(
        RangeDatasource(), parallelism=parallelism, n=n, block_format="list"
    )


@Deprecated
def range_table(n: int, *, parallelism: int = -1) -> Dataset:
    ctx = ray.data.DataContext.get_current()
    if ctx.strict_mode:
        raise DeprecationWarning("In Ray 2.5, use range() instead of range_table().")
    return read_datasource(
        RangeDatasource(),
        parallelism=parallelism,
        n=n,
        block_format="arrow",
        column_name="value",
    )


@PublicAPI
def range_tensor(n: int, *, shape: Tuple = (1,), parallelism: int = -1) -> Dataset:
    """Create a Tensor stream from a range of integers [0..n).

    Examples:
        >>> import ray
        >>> ds = ray.data.range_tensor(1000, shape=(2, 2))
        >>> ds  # doctest: +ELLIPSIS
        Dataset(
           num_blocks=...,
           num_rows=1000,
           schema={data: numpy.ndarray(shape=(2, 2), dtype=int64)}
        )
        >>> ds.map_batches(lambda arr: arr * 2).take(2) # doctest: +SKIP
        [array([[0, 0],
                [0, 0]]),
         array([[2, 2],
                [2, 2]])]

    This is similar to range_table(), but uses the ArrowTensorArray extension
    type. The dataset elements take the form {"data": array(N, shape=shape)}.

    Args:
        n: The upper bound of the range of integer records.
        shape: The shape of each record.
        parallelism: The amount of parallelism to use for the dataset.
            Parallelism may be limited by the number of items.

    Returns:
        Dataset producing the integers as Arrow tensor records.
    """
    ctx = ray.data.DataContext.get_current()
    return read_datasource(
        RangeDatasource(),
        parallelism=parallelism,
        n=n,
        block_format="tensor",
        column_name="data" if ctx.strict_mode else "__value__",
        tensor_shape=tuple(shape),
    )


@PublicAPI
@wrap_auto_init
def read_datasource(
    datasource: Datasource,
    *,
    parallelism: int = -1,
    ray_remote_args: Dict[str, Any] = None,
    **read_args,
) -> Dataset:
    """Read a stream from a custom data source.

    Args:
        datasource: The datasource to read data from.
        parallelism: The requested parallelism of the read. Parallelism may be
            limited by the available partitioning of the datasource. If set to -1,
            parallelism will be automatically chosen based on the available cluster
            resources and estimated in-memory data size.
        read_args: Additional kwargs to pass to the datasource impl.
        ray_remote_args: kwargs passed to ray.remote in the read tasks.

    Returns:
        Dataset that reads data from the datasource.
    """
    ctx = DataContext.get_current()

    if ray_remote_args is None:
        ray_remote_args = {}

    local_uri = False
    paths = read_args.get("paths", None)
    if paths and _is_local_scheme(paths):
        if ray.util.client.ray.is_connected():
            raise ValueError(
                f"The local scheme paths {paths} are not supported in Ray Client."
            )
        ray_remote_args["scheduling_strategy"] = NodeAffinitySchedulingStrategy(
            ray.get_runtime_context().get_node_id(),
            soft=False,
        )
        local_uri = True

    if (
        "scheduling_strategy" not in ray_remote_args
        and ctx.scheduling_strategy == DEFAULT_SCHEDULING_STRATEGY
    ):
        ray_remote_args["scheduling_strategy"] = "SPREAD"

    force_local = False
    cur_pg = ray.util.get_current_placement_group()
    pa_ds = _lazy_import_pyarrow_dataset()
    if pa_ds:
        partitioning = read_args.get("dataset_kwargs", {}).get("partitioning", None)
        if isinstance(partitioning, pa_ds.Partitioning):
            logger.info(
                "Forcing local metadata resolution since the provided partitioning "
                f"{partitioning} is not serializable."
            )
            force_local = True

    if force_local:
        requested_parallelism, min_safe_parallelism, read_tasks = _get_read_tasks(
            datasource, ctx, cur_pg, parallelism, local_uri, read_args
        )
    else:
        # Prepare read in a remote task at same node.
        # NOTE: in Ray client mode, this is expected to be run on head node.
        # So we aren't attempting metadata resolution from the client machine.
        scheduling_strategy = NodeAffinitySchedulingStrategy(
            ray.get_runtime_context().get_node_id(),
            soft=False,
        )
        get_read_tasks = cached_remote_fn(
            _get_read_tasks, retry_exceptions=False, num_cpus=0
        ).options(scheduling_strategy=scheduling_strategy)

        requested_parallelism, min_safe_parallelism, read_tasks = ray.get(
            get_read_tasks.remote(
                datasource,
                ctx,
                cur_pg,
                parallelism,
                local_uri,
                _wrap_arrow_serialization_workaround(read_args),
            )
        )

    if read_tasks and len(read_tasks) < min_safe_parallelism * 0.7:
        perc = 1 + round((min_safe_parallelism - len(read_tasks)) / len(read_tasks), 1)
        logger.warning(
            f"{WARN_PREFIX} The blocks of this dataset are estimated to be {perc}x "
            "larger than the target block size "
            f"of {int(ctx.target_max_block_size / 1024 / 1024)} MiB. This may lead to "
            "out-of-memory errors during processing. Consider reducing the size of "
            "input files or using `.repartition(n)` to increase the number of "
            "dataset blocks."
        )
    elif len(read_tasks) < requested_parallelism and (
        len(read_tasks) < ray.available_resources().get("CPU", 1) // 2
    ):
        logger.warning(
            f"{WARN_PREFIX} The number of blocks in this dataset "
            f"({len(read_tasks)}) "
            f"limits its parallelism to {len(read_tasks)} concurrent tasks. "
            "This is much less than the number "
            "of available CPU slots in the cluster. Use `.repartition(n)` to "
            "increase the number of "
            "dataset blocks."
        )

    read_stage_name = f"Read{datasource.get_name()}"
    available_cpu_slots = ray.available_resources().get("CPU", 1)
    if (
        requested_parallelism
        and len(read_tasks) > available_cpu_slots * 4
        and len(read_tasks) >= 5000
    ):
        logger.warn(
            f"{WARN_PREFIX} The requested parallelism of {requested_parallelism} "
            "is more than 4x the number of available CPU slots in the cluster of "
            f"{available_cpu_slots}. This can "
            "lead to slowdowns during the data reading phase due to excessive "
            "task creation. Reduce the parallelism to match with the available "
            "CPU slots in the cluster, or set parallelism to -1 for Ray Data "
            "to automatically determine the parallelism. "
            "You can ignore this message if the cluster is expected to autoscale."
        )

    block_list = LazyBlockList(
        read_tasks,
        read_stage_name=read_stage_name,
        ray_remote_args=ray_remote_args,
        owned_by_consumer=False,
    )

    # TODO(hchen): move _get_read_tasks and related code to the Read physical operator,
    # after removing LazyBlockList code path.
    read_op = Read(datasource, read_tasks, ray_remote_args)
    logical_plan = LogicalPlan(read_op)

    return Dataset(
        plan=ExecutionPlan(block_list, block_list.stats(), run_by_consumer=False),
        epoch=0,
        lazy=True,
        logical_plan=logical_plan,
    )


@PublicAPI(stability="alpha")
def read_mongo(
    uri: str,
    database: str,
    collection: str,
    *,
    pipeline: Optional[List[Dict]] = None,
    schema: Optional["pymongoarrow.api.Schema"] = None,
    parallelism: int = -1,
    ray_remote_args: Dict[str, Any] = None,
    **mongo_args,
) -> Dataset:
    """Create an Arrow dataset from MongoDB.

    The data to read from is specified via the ``uri``, ``database`` and ``collection``
    of the MongoDB. The dataset is created from the results of executing
    ``pipeline`` against the ``collection``. If ``pipeline`` is None, the entire
    ``collection`` will be read.

    You can check out more details here about these MongoDB concepts:
    - URI: https://www.mongodb.com/docs/manual/reference/connection-string/
    - Database and Collection: https://www.mongodb.com/docs/manual/core/databases-and-collections/
    - Pipeline: https://www.mongodb.com/docs/manual/core/aggregation-pipeline/

    To read the MongoDB in parallel, the execution of the pipeline is run on partitions
    of the collection, with a Ray read task to handle a partition. Partitions are
    created in an attempt to evenly distribute the documents into the specified number
    of partitions. The number of partitions is determined by ``parallelism`` which can
    be requested from this interface or automatically chosen if unspecified (see the
    ``parallelism`` arg below).

    Examples:
        >>> import ray
        >>> from pymongoarrow.api import Schema # doctest: +SKIP
        >>> ds = ray.data.read_mongo( # doctest: +SKIP
        ...     uri="mongodb://username:password@mongodb0.example.com:27017/?authSource=admin", # noqa: E501
        ...     database="my_db",
        ...     collection="my_collection",
        ...     pipeline=[{"$match": {"col2": {"$gte": 0, "$lt": 100}}}, {"$sort": "sort_field"}], # noqa: E501
        ...     schema=Schema({"col1": pa.string(), "col2": pa.int64()}),
        ...     parallelism=10,
        ... )

    Args:
        uri: The URI of the source MongoDB where the dataset will be
            read from. For the URI format, see details in
            https://www.mongodb.com/docs/manual/reference/connection-string/.
        database: The name of the database hosted in the MongoDB. This database
            must exist otherwise ValueError will be raised.
        collection: The name of the collection in the database. This collection
            must exist otherwise ValueError will be raised.
        pipeline: A MongoDB pipeline, which will be executed on the given collection
            with results used to create Dataset. If None, the entire collection will
            be read.
        schema: The schema used to read the collection. If None, it'll be inferred from
            the results of pipeline.
        parallelism: The requested parallelism of the read. If -1, it will be
            automatically chosen based on the available cluster resources and estimated
            in-memory data size.
        ray_remote_args: kwargs passed to ray.remote in the read tasks.
        mongo_args: kwargs passed to aggregate_arrow_all() in pymongoarrow in producing
            Arrow-formatted results.

    Returns:
        Dataset producing Arrow records from the results of executing the pipeline
        on the specified MongoDB collection.
    """
    return read_datasource(
        MongoDatasource(),
        parallelism=parallelism,
        uri=uri,
        database=database,
        collection=collection,
        pipeline=pipeline,
        schema=schema,
        ray_remote_args=ray_remote_args,
        **mongo_args,
    )


@PublicAPI
def read_parquet(
    paths: Union[str, List[str]],
    *,
    filesystem: Optional["pyarrow.fs.FileSystem"] = None,
    columns: Optional[List[str]] = None,
    parallelism: int = -1,
    ray_remote_args: Dict[str, Any] = None,
    tensor_column_schema: Optional[Dict[str, Tuple[np.dtype, Tuple[int, ...]]]] = None,
    meta_provider: ParquetMetadataProvider = DefaultParquetMetadataProvider(),
    **arrow_parquet_args,
) -> Dataset:
    """Create an Arrow dataset from parquet files.

    Examples:
        >>> import ray
        >>> # Read a directory of files in remote storage.
        >>> ray.data.read_parquet("s3://bucket/path") # doctest: +SKIP

        >>> # Read multiple local files.
        >>> ray.data.read_parquet(["/path/to/file1", "/path/to/file2"]) # doctest: +SKIP

        >>> # Specify a schema for the parquet file.
        >>> import pyarrow as pa
        >>> fields = [("sepal.length", pa.float64()),
        ...           ("sepal.width", pa.float64()),
        ...           ("petal.length", pa.float64()),
        ...           ("petal.width", pa.float64()),
        ...           ("variety", pa.string())]
        >>> ray.data.read_parquet("example://iris.parquet",
        ...     schema=pa.schema(fields))
        Dataset(
           num_blocks=1,
           num_rows=150,
           schema={
              sepal.length: double,
              sepal.width: double,
              petal.length: double,
              petal.width: double,
              variety: string
           }
        )

        For further arguments you can pass to pyarrow as a keyword argument, see
        https://arrow.apache.org/docs/python/generated/pyarrow.dataset.Scanner.html#pyarrow.dataset.Scanner.from_fragment

    Args:
        paths: A single file path or directory, or a list of file paths. Multiple
            directories are not supported.
        filesystem: The filesystem implementation to read from. These are specified in
            https://arrow.apache.org/docs/python/api/filesystems.html#filesystem-implementations.
        columns: A list of column names to read.
        parallelism: The requested parallelism of the read. Parallelism may be
            limited by the number of files of the dataset.
        ray_remote_args: kwargs passed to ray.remote in the read tasks.
        tensor_column_schema: A dict of column name --> tensor dtype and shape
            mappings for converting a Parquet column containing serialized
            tensors (ndarrays) as their elements to our tensor column extension
            type. This assumes that the tensors were serialized in the raw
            NumPy array format in C-contiguous order (e.g. via
            `arr.tobytes()`).
        meta_provider: File metadata provider. Custom metadata providers may
            be able to resolve file metadata more quickly and/or accurately.
        arrow_parquet_args: Other parquet read options to pass to pyarrow, see
            https://arrow.apache.org/docs/python/generated/pyarrow.dataset.Scanner.html#pyarrow.dataset.Scanner.from_fragment

    Returns:
        Dataset producing Arrow records read from the specified paths.
    """
    arrow_parquet_args = _resolve_parquet_args(
        tensor_column_schema,
        **arrow_parquet_args,
    )
    return read_datasource(
        ParquetDatasource(),
        parallelism=parallelism,
        paths=paths,
        filesystem=filesystem,
        columns=columns,
        ray_remote_args=ray_remote_args,
        meta_provider=meta_provider,
        **arrow_parquet_args,
    )


@PublicAPI(stability="beta")
def read_images(
    paths: Union[str, List[str]],
    *,
    filesystem: Optional["pyarrow.fs.FileSystem"] = None,
    parallelism: int = -1,
    meta_provider: BaseFileMetadataProvider = _ImageFileMetadataProvider(),
    ray_remote_args: Dict[str, Any] = None,
    arrow_open_file_args: Optional[Dict[str, Any]] = None,
    partition_filter: Optional[
        PathPartitionFilter
    ] = ImageDatasource.file_extension_filter(),
    partitioning: Partitioning = None,
    size: Optional[Tuple[int, int]] = None,
    mode: Optional[str] = None,
    include_paths: bool = False,
    ignore_missing_paths: bool = False,
) -> Dataset:
    """Read images from the specified paths.

    Examples:
        >>> import ray
        >>> path = "s3://anonymous@air-example-data-2/movie-image-small-filesize-1GB"
        >>> ds = ray.data.read_images(path)  # doctest: +SKIP
        >>> ds  # doctest: +SKIP
        Dataset(num_blocks=200, num_rows=41979, schema={image: numpy.ndarray(ndim=3, dtype=uint8)})

        If you need image file paths, set ``include_paths=True``.

        >>> ds = ray.data.read_images(path, include_paths=True)  # doctest: +SKIP
        >>> ds  # doctest: +SKIP
        Dataset(num_blocks=200, num_rows=41979, schema={image: numpy.ndarray(ndim=3, dtype=uint8), path: string})
        >>> ds.take(1)[0]["path"]  # doctest: +SKIP
        'air-example-data-2/movie-image-small-filesize-1GB/0.jpg'

        If your images are arranged like:

        .. code::

            root/dog/xxx.png
            root/dog/xxy.png

            root/cat/123.png
            root/cat/nsdf3.png

        Then you can include the labels by specifying a
        :class:`~ray.data.datasource.partitioning.Partitioning`.

        >>> import ray
        >>> from ray.data.datasource.partitioning import Partitioning
        >>> root = "example://tiny-imagenet-200/train"
        >>> partitioning = Partitioning("dir", field_names=["class"], base_dir=root)
        >>> ds = ray.data.read_images(root, size=(224, 224), partitioning=partitioning)  # doctest: +SKIP
        >>> ds  # doctest: +SKIP
        Dataset(num_blocks=176, num_rows=94946, schema={image: TensorDtype(shape=(224, 224, 3), dtype=uint8), class: object})

    Args:
        paths: A single file/directory path or a list of file/directory paths.
            A list of paths can contain both files and directories.
        filesystem: The filesystem implementation to read from.
        parallelism: The requested parallelism of the read. Parallelism may be
            limited by the number of files of the dataset.
        meta_provider: File metadata provider. Custom metadata providers may
            be able to resolve file metadata more quickly and/or accurately.
        ray_remote_args: kwargs passed to ray.remote in the read tasks.
        arrow_open_file_args: kwargs passed to
            ``pyarrow.fs.FileSystem.open_input_file``.
        partition_filter: Path-based partition filter, if any. Can be used
            with a custom callback to read only selected partitions of a dataset.
            By default, this filters out any file paths whose file extension does not
            match ``*.png``, ``*.jpg``, ``*.jpeg``, ``*.tiff``, ``*.bmp``, or ``*.gif``.
        partitioning: A :class:`~ray.data.datasource.partitioning.Partitioning` object
            that describes how paths are organized. Defaults to ``None``.
        size: The desired height and width of loaded images. If unspecified, images
            retain their original shape.
        mode: A `Pillow mode <https://pillow.readthedocs.io/en/stable/handbook/concepts.html#modes>`_
            describing the desired type and depth of pixels. If unspecified, image
            modes are inferred by
            `Pillow <https://pillow.readthedocs.io/en/stable/index.html>`_.
        include_paths: If ``True``, include the path to each image. File paths are
            stored in the ``'path'`` column.
        ignore_missing_paths: If True, ignores any file/directory paths in ``paths``
            that are not found. Defaults to False.

    Returns:
        A :class:`~ray.data.Dataset` producing tensors that represent the images at
        the specified paths. For information on working with tensors, read the
        :ref:`tensor data guide <working_with_tensors>`.

    Raises:
        ValueError: if ``size`` contains non-positive numbers.
        ValueError: if ``mode`` is unsupported.
    """  # noqa: E501
    return read_datasource(
        ImageDatasource(),
        paths=paths,
        filesystem=filesystem,
        parallelism=parallelism,
        meta_provider=meta_provider,
        ray_remote_args=ray_remote_args,
        open_stream_args=arrow_open_file_args,
        partition_filter=partition_filter,
        partitioning=partitioning,
        size=size,
        mode=mode,
        include_paths=include_paths,
        ignore_missing_paths=ignore_missing_paths,
    )


@PublicAPI
def read_parquet_bulk(
    paths: Union[str, List[str]],
    *,
    filesystem: Optional["pyarrow.fs.FileSystem"] = None,
    columns: Optional[List[str]] = None,
    parallelism: int = -1,
    ray_remote_args: Dict[str, Any] = None,
    arrow_open_file_args: Optional[Dict[str, Any]] = None,
    tensor_column_schema: Optional[Dict[str, Tuple[np.dtype, Tuple[int, ...]]]] = None,
    meta_provider: BaseFileMetadataProvider = FastFileMetadataProvider(),
    partition_filter: Optional[PathPartitionFilter] = (
        ParquetBaseDatasource.file_extension_filter()
    ),
    **arrow_parquet_args,
) -> Dataset:
    """Create an Arrow dataset from a large number (such as >1K) of parquet files
    quickly.

    By default, ONLY file paths should be provided as input (i.e. no directory paths),
    and an OSError will be raised if one or more paths point to directories. If your
    use-case requires directory paths, then the metadata provider should be changed to
    one that supports directory expansion (e.g. ``DefaultFileMetadataProvider``).

    Offers improved performance vs. :func:`read_parquet` due to not using PyArrow's
    ``ParquetDataset`` abstraction, whose latency scales linearly with the number of
    input files due to collecting all file metadata on a single node.

    Also supports a wider variety of input Parquet file types than :func:`read_parquet`
    due to not trying to merge and resolve a unified schema for all files.

    However, unlike :func:`read_parquet`, this does not offer file metadata resolution
    by default, so a custom metadata provider should be provided if your use-case
    requires a unified schema, block sizes, row counts, etc.

    Examples:
        >>> # Read multiple local files. You should always provide only input file
        >>> # paths (i.e. no directory paths) when known to minimize read latency.
        >>> ray.data.read_parquet_bulk( # doctest: +SKIP
        ...     ["/path/to/file1", "/path/to/file2"])

        >>> # Read a directory of files in remote storage. Caution should be taken
        >>> # when providing directory paths, since the time to both check each path
        >>> # type and expand its contents may result in greatly increased latency
        >>> # and/or request rate throttling from cloud storage service providers.
        >>> ray.data.read_parquet_bulk( # doctest: +SKIP
        ...     "s3://bucket/path",
        ...     meta_provider=DefaultFileMetadataProvider())

    Args:
        paths: A single file path or a list of file paths. If one or more directories
            are provided, then ``meta_provider`` should also be set to an implementation
            that supports directory expansion (e.g. ``DefaultFileMetadataProvider``).
        filesystem: The filesystem implementation to read from.
        columns: A list of column names to read.
        parallelism: The requested parallelism of the read. Parallelism may be
            limited by the number of files of the dataset.
        ray_remote_args: kwargs passed to ray.remote in the read tasks.
        arrow_open_file_args: kwargs passed to
            ``pyarrow.fs.FileSystem.open_input_file``.
        tensor_column_schema: A dict of column name --> tensor dtype and shape
            mappings for converting a Parquet column containing serialized
            tensors (ndarrays) as their elements to our tensor column extension
            type. This assumes that the tensors were serialized in the raw
            NumPy array format in C-contiguous order (e.g. via
            ``arr.tobytes()``).
        meta_provider: File metadata provider. Defaults to a fast file metadata
            provider that skips file size collection and requires all input paths to be
            files. Change to ``DefaultFileMetadataProvider`` or a custom metadata
            provider if directory expansion and/or file metadata resolution is required.
        partition_filter: Path-based partition filter, if any. Can be used
            with a custom callback to read only selected partitions of a dataset.
            By default, this filters out any file paths whose file extension does not
            match "*.parquet*".
        arrow_parquet_args: Other parquet read options to pass to pyarrow.

    Returns:
        Dataset producing Arrow records read from the specified paths.
    """
    arrow_parquet_args = _resolve_parquet_args(
        tensor_column_schema,
        **arrow_parquet_args,
    )
    return read_datasource(
        ParquetBaseDatasource(),
        parallelism=parallelism,
        paths=paths,
        filesystem=filesystem,
        columns=columns,
        ray_remote_args=ray_remote_args,
        open_stream_args=arrow_open_file_args,
        meta_provider=meta_provider,
        partition_filter=partition_filter,
        **arrow_parquet_args,
    )


@PublicAPI
def read_json(
    paths: Union[str, List[str]],
    *,
    filesystem: Optional["pyarrow.fs.FileSystem"] = None,
    parallelism: int = -1,
    ray_remote_args: Dict[str, Any] = None,
    arrow_open_stream_args: Optional[Dict[str, Any]] = None,
    meta_provider: BaseFileMetadataProvider = DefaultFileMetadataProvider(),
    partition_filter: Optional[
        PathPartitionFilter
    ] = JSONDatasource.file_extension_filter(),
    partitioning: Partitioning = Partitioning("hive"),
    ignore_missing_paths: bool = False,
    **arrow_json_args,
) -> Dataset:
    """Create an Arrow dataset from json files.

    Examples:
        >>> import ray
        >>> # Read a directory of files in remote storage.
        >>> ray.data.read_json("s3://bucket/path") # doctest: +SKIP

        >>> # Read multiple local files.
        >>> ray.data.read_json(["/path/to/file1", "/path/to/file2"]) # doctest: +SKIP

        >>> # Read multiple directories.
        >>> ray.data.read_json( # doctest: +SKIP
        ...     ["s3://bucket/path1", "s3://bucket/path2"])

        By default, ``read_json`` parses
        `Hive-style partitions <https://athena.guide/articles/hive-style-partitioning/>`_
        from file paths. If your data adheres to a different partitioning scheme, set
        the ``partitioning`` parameter.

        >>> ds = ray.data.read_json("example://year=2022/month=09/sales.json")  # doctest: +SKIP
        >>> ds.take(1)  # doctest: +SKIP
        [{'order_number': 10107, 'quantity': 30, 'year': '2022', 'month': '09'}

    Args:
        paths: A single file/directory path or a list of file/directory paths.
            A list of paths can contain both files and directories.
        filesystem: The filesystem implementation to read from.
        parallelism: The requested parallelism of the read. Parallelism may be
            limited by the number of files of the dataset.
        ray_remote_args: kwargs passed to ray.remote in the read tasks.
        arrow_open_stream_args: kwargs passed to
            pyarrow.fs.FileSystem.open_input_stream
        meta_provider: File metadata provider. Custom metadata providers may
            be able to resolve file metadata more quickly and/or accurately.
        partition_filter: Path-based partition filter, if any. Can be used
            with a custom callback to read only selected partitions of a dataset.
            By default, this filters out any file paths whose file extension does not
            match "*.json*".
        arrow_json_args: Other json read options to pass to pyarrow.
        partitioning: A :class:`~ray.data.datasource.partitioning.Partitioning` object
            that describes how paths are organized. By default, this function parses
            `Hive-style partitions <https://athena.guide/articles/hive-style-partitioning/>`_.
        ignore_missing_paths: If True, ignores any file paths in ``paths`` that are not
            found. Defaults to False.

    Returns:
        Dataset producing Arrow records read from the specified paths.
    """  # noqa: E501
    return read_datasource(
        JSONDatasource(),
        parallelism=parallelism,
        paths=paths,
        filesystem=filesystem,
        ray_remote_args=ray_remote_args,
        open_stream_args=arrow_open_stream_args,
        meta_provider=meta_provider,
        partition_filter=partition_filter,
        partitioning=partitioning,
        ignore_missing_paths=ignore_missing_paths,
        **arrow_json_args,
    )


@PublicAPI
def read_csv(
    paths: Union[str, List[str]],
    *,
    filesystem: Optional["pyarrow.fs.FileSystem"] = None,
    parallelism: int = -1,
    ray_remote_args: Dict[str, Any] = None,
    arrow_open_stream_args: Optional[Dict[str, Any]] = None,
    meta_provider: BaseFileMetadataProvider = DefaultFileMetadataProvider(),
    partition_filter: Optional[PathPartitionFilter] = None,
    partitioning: Partitioning = Partitioning("hive"),
    ignore_missing_paths: bool = False,
    **arrow_csv_args,
) -> Dataset:
    r"""Create an Arrow dataset from csv files.

    Examples:
        >>> import ray
        >>> # Read a directory of files in remote storage.
        >>> ray.data.read_csv("s3://bucket/path") # doctest: +SKIP

        >>> # Read multiple local files.
        >>> ray.data.read_csv(["/path/to/file1", "/path/to/file2"]) # doctest: +SKIP

        >>> # Read multiple directories.
        >>> ray.data.read_csv( # doctest: +SKIP
        ...     ["s3://bucket/path1", "s3://bucket/path2"])

        >>> # Read files that use a different delimiter. For more uses of ParseOptions see
        >>> # https://arrow.apache.org/docs/python/generated/pyarrow.csv.ParseOptions.html  # noqa: #501
        >>> from pyarrow import csv
        >>> parse_options = csv.ParseOptions(delimiter="\t")
        >>> ray.data.read_csv( # doctest: +SKIP
        ...     "example://iris.tsv",
        ...     parse_options=parse_options)

        >>> # Convert a date column with a custom format from a CSV file.
        >>> # For more uses of ConvertOptions see
        >>> # https://arrow.apache.org/docs/python/generated/pyarrow.csv.ConvertOptions.html  # noqa: #501
        >>> from pyarrow import csv
        >>> convert_options = csv.ConvertOptions(
        ...     timestamp_parsers=["%m/%d/%Y"])
        >>> ray.data.read_csv( # doctest: +SKIP
        ...     "example://dow_jones_index.csv",
        ...     convert_options=convert_options)

        By default, ``read_csv`` parses
        `Hive-style partitions <https://athena.guide/articles/hive-style-partitioning/>`_
        from file paths. If your data adheres to a different partitioning scheme, set
        the ``partitioning`` parameter.

        >>> ds = ray.data.read_csv("example://year=2022/month=09/sales.csv")  # doctest: +SKIP
        >>> ds.take(1)  # doctest: +SKIP
        [{'order_number': 10107, 'quantity': 30, 'year': '2022', 'month': '09'}]

        By default, ``read_csv`` reads all files from file paths. If you want to filter
        files by file extensions, set the ``partition_filter`` parameter.

        >>> # Read only *.csv files from multiple directories.
        >>> from ray.data.datasource import FileExtensionFilter
        >>> ray.data.read_csv( # doctest: +SKIP
        ...     ["s3://bucket/path1", "s3://bucket/path2"],
        ...     partition_filter=FileExtensionFilter("csv"))

    Args:
        paths: A single file/directory path or a list of file/directory paths.
            A list of paths can contain both files and directories.
        filesystem: The filesystem implementation to read from.
        parallelism: The requested parallelism of the read. Parallelism may be
            limited by the number of files of the dataset.
        ray_remote_args: kwargs passed to ray.remote in the read tasks.
        arrow_open_stream_args: kwargs passed to
            pyarrow.fs.FileSystem.open_input_stream
        meta_provider: File metadata provider. Custom metadata providers may
            be able to resolve file metadata more quickly and/or accurately.
        partition_filter: Path-based partition filter, if any. Can be used
            with a custom callback to read only selected partitions of a dataset.
            By default, this does not filter out any files.
            If wishing to filter out all file paths except those whose file extension
            matches e.g. "*.csv*", a ``FileExtensionFilter("csv")`` can be provided.
        partitioning: A :class:`~ray.data.datasource.partitioning.Partitioning` object
            that describes how paths are organized. By default, this function parses
            `Hive-style partitions <https://athena.guide/articles/hive-style-partitioning/>`_.
        arrow_csv_args: Other csv read options to pass to pyarrow.
        ignore_missing_paths: If True, ignores any file paths in ``paths`` that are not
            found. Defaults to False.

    Returns:
        Dataset producing Arrow records read from the specified paths.
    """  # noqa: E501
    return read_datasource(
        CSVDatasource(),
        parallelism=parallelism,
        paths=paths,
        filesystem=filesystem,
        ray_remote_args=ray_remote_args,
        open_stream_args=arrow_open_stream_args,
        meta_provider=meta_provider,
        partition_filter=partition_filter,
        partitioning=partitioning,
        ignore_missing_paths=ignore_missing_paths,
        **arrow_csv_args,
    )


@PublicAPI
def read_text(
    paths: Union[str, List[str]],
    *,
    encoding: str = "utf-8",
    errors: str = "ignore",
    drop_empty_lines: bool = True,
    filesystem: Optional["pyarrow.fs.FileSystem"] = None,
    parallelism: int = -1,
    ray_remote_args: Optional[Dict[str, Any]] = None,
    arrow_open_stream_args: Optional[Dict[str, Any]] = None,
    meta_provider: BaseFileMetadataProvider = DefaultFileMetadataProvider(),
    partition_filter: Optional[PathPartitionFilter] = None,
    partitioning: Partitioning = None,
    ignore_missing_paths: bool = False,
) -> Dataset:
    """Create a dataset from lines stored in text files.

    Examples:
        >>> import ray
        >>> # Read a directory of files in remote storage.
        >>> ray.data.read_text("s3://bucket/path") # doctest: +SKIP

        >>> # Read multiple local files.
        >>> ray.data.read_text(["/path/to/file1", "/path/to/file2"]) # doctest: +SKIP

    Args:
        paths: A single file path or a list of file paths (or directories).
        encoding: The encoding of the files (e.g., "utf-8" or "ascii").
        errors: What to do with errors on decoding. Specify either "strict",
            "ignore", or "replace". Defaults to "ignore".
        filesystem: The filesystem implementation to read from.
        parallelism: The requested parallelism of the read. Parallelism may be
            limited by the number of files of the stream.
        ray_remote_args: Kwargs passed to ray.remote in the read tasks and
            in the subsequent text decoding map task.
        arrow_open_stream_args: kwargs passed to
            pyarrow.fs.FileSystem.open_input_stream
        meta_provider: File metadata provider. Custom metadata providers may
            be able to resolve file metadata more quickly and/or accurately.
        partition_filter: Path-based partition filter, if any. Can be used
            with a custom callback to read only selected partitions of a stream.
            By default, this does not filter out any files.
            If wishing to filter out all file paths except those whose file extension
            matches e.g. "*.txt*", a ``FileXtensionFilter("txt")`` can be provided.
        partitioning: A :class:`~ray.data.datasource.partitioning.Partitioning` object
            that describes how paths are organized. Defaults to ``None``.
        ignore_missing_paths: If True, ignores any file paths in ``paths`` that are not
            found. Defaults to False.

    Returns:
        Dataset producing lines of text read from the specified paths.
    """
    return read_datasource(
        TextDatasource(),
        parallelism=parallelism,
        paths=paths,
        filesystem=filesystem,
        ray_remote_args=ray_remote_args,
        open_stream_args=arrow_open_stream_args,
        meta_provider=meta_provider,
        partition_filter=partition_filter,
        partitioning=partitioning,
        drop_empty_lines=drop_empty_lines,
        encoding=encoding,
        ignore_missing_paths=ignore_missing_paths,
    )


@PublicAPI
def read_numpy(
    paths: Union[str, List[str]],
    *,
    filesystem: Optional["pyarrow.fs.FileSystem"] = None,
    parallelism: int = -1,
    arrow_open_stream_args: Optional[Dict[str, Any]] = None,
    meta_provider: BaseFileMetadataProvider = DefaultFileMetadataProvider(),
    partition_filter: Optional[
        PathPartitionFilter
    ] = NumpyDatasource.file_extension_filter(),
    partitioning: Partitioning = None,
    ignore_missing_paths: bool = False,
    **numpy_load_args,
) -> Dataset:
    """Create an Arrow dataset from numpy files.

    Examples:
        >>> import ray
        >>> # Read a directory of files in remote storage.
        >>> ray.data.read_numpy("s3://bucket/path") # doctest: +SKIP

        >>> # Read multiple local files.
        >>> ray.data.read_numpy(["/path/to/file1", "/path/to/file2"]) # doctest: +SKIP

        >>> # Read multiple directories.
        >>> ray.data.read_numpy( # doctest: +SKIP
        ...     ["s3://bucket/path1", "s3://bucket/path2"])

    Args:
        paths: A single file/directory path or a list of file/directory paths.
            A list of paths can contain both files and directories.
        filesystem: The filesystem implementation to read from.
        parallelism: The requested parallelism of the read. Parallelism may be
            limited by the number of files of the dataset.
        arrow_open_stream_args: kwargs passed to
            pyarrow.fs.FileSystem.open_input_stream
        numpy_load_args: Other options to pass to np.load.
        meta_provider: File metadata provider. Custom metadata providers may
            be able to resolve file metadata more quickly and/or accurately.
        partition_filter: Path-based partition filter, if any. Can be used
            with a custom callback to read only selected partitions of a dataset.
            By default, this filters out any file paths whose file extension does not
            match "*.npy*".
        partitioning: A :class:`~ray.data.datasource.partitioning.Partitioning` object
            that describes how paths are organized. Defaults to ``None``.
        ignore_missing_paths: If True, ignores any file paths in ``paths`` that are not
            found. Defaults to False.

    Returns:
        Dataset holding Tensor records read from the specified paths.
    """
    return read_datasource(
        NumpyDatasource(),
        parallelism=parallelism,
        paths=paths,
        filesystem=filesystem,
        open_stream_args=arrow_open_stream_args,
        meta_provider=meta_provider,
        partition_filter=partition_filter,
        partitioning=partitioning,
        ignore_missing_paths=ignore_missing_paths,
        **numpy_load_args,
    )


@PublicAPI(stability="alpha")
def read_tfrecords(
    paths: Union[str, List[str]],
    *,
    filesystem: Optional["pyarrow.fs.FileSystem"] = None,
    parallelism: int = -1,
    arrow_open_stream_args: Optional[Dict[str, Any]] = None,
    meta_provider: BaseFileMetadataProvider = DefaultFileMetadataProvider(),
    partition_filter: Optional[PathPartitionFilter] = None,
    ignore_missing_paths: bool = False,
    tf_schema: Optional["schema_pb2.Schema"] = None,
) -> Dataset:
    """Create a dataset from TFRecord files that contain
    `tf.train.Example <https://www.tensorflow.org/api_docs/python/tf/train/Example>`_
    messages.

    .. warning::
        This function exclusively supports ``tf.train.Example`` messages. If a file
        contains a message that isn't of type ``tf.train.Example``, then this function
        errors.

    Examples:
        >>> import os
        >>> import tempfile
        >>> import tensorflow as tf
        >>> features = tf.train.Features(
        ...     feature={
        ...         "length": tf.train.Feature(float_list=tf.train.FloatList(value=[5.1])),
        ...         "width": tf.train.Feature(float_list=tf.train.FloatList(value=[3.5])),
        ...         "species": tf.train.Feature(bytes_list=tf.train.BytesList(value=[b"setosa"])),
        ...     }
        ... )
        >>> example = tf.train.Example(features=features)
        >>> path = os.path.join(tempfile.gettempdir(), "data.tfrecords")
        >>> with tf.io.TFRecordWriter(path=path) as writer:
        ...     writer.write(example.SerializeToString())

        This function reads ``tf.train.Example`` messages into a tabular
        :class:`~ray.data.Dataset`.

        >>> import ray
        >>> ds = ray.data.read_tfrecords(path)
        >>> ds.to_pandas()  # doctest: +SKIP
           length  width    species
        0     5.1    3.5  b'setosa'

        We can also read compressed TFRecord files which uses one of the
        `compression type supported by Arrow <https://arrow.apache.org/docs/python/generated/pyarrow.CompressedInputStream.html>`_:

        >>> compressed_path = os.path.join(tempfile.gettempdir(), "data_compressed.tfrecords")
        >>> options = tf.io.TFRecordOptions(compression_type="GZIP") # "ZLIB" also supported by TensorFlow
        >>> with tf.io.TFRecordWriter(path=compressed_path, options=options) as writer:
        ...     writer.write(example.SerializeToString())

        >>> ds = ray.data.read_tfrecords(
        ...     [compressed_path],
        ...     arrow_open_stream_args={"compression": "gzip"},
        ... )
        >>> ds.to_pandas()  # doctest: +SKIP
           length  width    species
        0     5.1    3.5  b'setosa'

    Args:
        paths: A single file/directory path or a list of file/directory paths.
            A list of paths can contain both files and directories.
        filesystem: The filesystem implementation to read from.
        parallelism: The requested parallelism of the read. Parallelism may be
            limited by the number of files in the dataset.
        arrow_open_stream_args: Key-word arguments passed to
            ``pyarrow.fs.FileSystem.open_input_stream``. To read a compressed TFRecord file,
            pass the corresponding compression type (e.g. for ``GZIP`` or ``ZLIB``, use
            ``arrow_open_stream_args={'compression_type': 'gzip'}``).
        meta_provider: File metadata provider. Custom metadata providers may
            be able to resolve file metadata more quickly and/or accurately.
        partition_filter: Path-based partition filter, if any. Can be used
            with a custom callback to read only selected partitions of a dataset.
            By default, this filters out any file paths whose file extension does not
            match ``"*.tfrecords*"``.
        ignore_missing_paths: If True, ignores any file paths in ``paths`` that are not
            found. Defaults to False.
        tf_schema: Optional TensorFlow Schema which is used to explicitly set the schema
            of the underlying Dataset.

    Returns:
        A :class:`~ray.data.Dataset` that contains the example features.

    Raises:
        ValueError: If a file contains a message that isn't a ``tf.train.Example``.
    """  # noqa: E501
    return read_datasource(
        TFRecordDatasource(),
        parallelism=parallelism,
        paths=paths,
        filesystem=filesystem,
        open_stream_args=arrow_open_stream_args,
        meta_provider=meta_provider,
        partition_filter=partition_filter,
        ignore_missing_paths=ignore_missing_paths,
        tf_schema=tf_schema,
    )


@PublicAPI(stability="alpha")
def read_webdataset(
    paths: Union[str, List[str]],
    *,
    filesystem: Optional["pyarrow.fs.FileSystem"] = None,
    parallelism: int = -1,
    arrow_open_stream_args: Optional[Dict[str, Any]] = None,
    meta_provider: BaseFileMetadataProvider = DefaultFileMetadataProvider(),
    partition_filter: Optional[PathPartitionFilter] = None,
    decoder: Optional[Union[bool, str, callable, list]] = True,
    fileselect: Optional[Union[list, callable]] = None,
    filerename: Optional[Union[list, callable]] = None,
    suffixes: Optional[Union[list, callable]] = None,
    verbose_open: bool = False,
) -> Dataset:
    """Create a dataset from WebDataset files.

    Args:
        paths: A single file/directory path or a list of file/directory paths.
            A list of paths can contain both files and directories.
        filesystem: The filesystem implementation to read from.
        parallelism: The requested parallelism of the read. Parallelism may be
            limited by the number of files in the dataset.
        arrow_open_stream_args: Key-word arguments passed to
            ``pyarrow.fs.FileSystem.open_input_stream``. To read a compressed TFRecord file,
            pass the corresponding compression type (e.g. for ``GZIP`` or ``ZLIB``, use
            ``arrow_open_stream_args={'compression_type': 'gzip'}``).
        meta_provider: File metadata provider. Custom metadata providers may
            be able to resolve file metadata more quickly and/or accurately.
        partition_filter: Path-based partition filter, if any. Can be used
            with a custom callback to read only selected partitions of a dataset.
        decoder: A function or list of functions to decode the data.
        fileselect: A callable or list of glob patterns to select files.
        filerename: A function or list of tuples to rename files prior to grouping.
        suffixes: A function or list of suffixes to select for creating samples.
        verbose_open: Whether to print the file names as they are opened.

    Returns:
        A :class:`~ray.data.Dataset` that contains the example features.

    Raises:
        ValueError: If a file contains a message that isn't a ``tf.train.Example``.
    """  # noqa: E501
    return read_datasource(
        WebDatasetDatasource(),
        parallelism=parallelism,
        paths=paths,
        filesystem=filesystem,
        open_stream_args=arrow_open_stream_args,
        meta_provider=meta_provider,
        partition_filter=partition_filter,
        decoder=decoder,
        fileselect=fileselect,
        filerename=filerename,
        suffixes=suffixes,
        verbose_open=verbose_open,
    )


@PublicAPI
def read_binary_files(
    paths: Union[str, List[str]],
    *,
    include_paths: bool = False,
    filesystem: Optional["pyarrow.fs.FileSystem"] = None,
    parallelism: int = -1,
    ray_remote_args: Dict[str, Any] = None,
    arrow_open_stream_args: Optional[Dict[str, Any]] = None,
    meta_provider: BaseFileMetadataProvider = DefaultFileMetadataProvider(),
    partition_filter: Optional[PathPartitionFilter] = None,
    partitioning: Partitioning = None,
    ignore_missing_paths: bool = False,
    output_arrow_format: bool = False,
) -> Dataset:
    """Create a dataset from binary files of arbitrary contents.

    Examples:
        >>> import ray
        >>> # Read a directory of files in remote storage.
        >>> ray.data.read_binary_files("s3://bucket/path") # doctest: +SKIP

        >>> # Read multiple local files.
        >>> ray.data.read_binary_files( # doctest: +SKIP
        ...     ["/path/to/file1", "/path/to/file2"])

    Args:
        paths: A single file path or a list of file paths (or directories).
        include_paths: Whether to include the full path of the file in the
            dataset records. When specified, the stream records will be a
            tuple of the file path and the file contents.
        filesystem: The filesystem implementation to read from.
        ray_remote_args: kwargs passed to ray.remote in the read tasks.
        parallelism: The requested parallelism of the read. Parallelism may be
            limited by the number of files of the stream.
        arrow_open_stream_args: kwargs passed to
            pyarrow.fs.FileSystem.open_input_stream
        meta_provider: File metadata provider. Custom metadata providers may
            be able to resolve file metadata more quickly and/or accurately.
        partition_filter: Path-based partition filter, if any. Can be used
            with a custom callback to read only selected partitions of a dataset.
            By default, this does not filter out any files.
        partitioning: A :class:`~ray.data.datasource.partitioning.Partitioning` object
            that describes how paths are organized. Defaults to ``None``.
        ignore_missing_paths: If True, ignores any file paths in ``paths`` that are not
            found. Defaults to False.
        output_arrow_format: If True, returns data in Arrow format, instead of Python
            list format. Defaults to False.

    Returns:
        Dataset producing records read from the specified paths.
    """
    ctx = ray.data.DataContext.get_current()
    if ctx.strict_mode:
        output_arrow_format = True

    if not output_arrow_format:
        logger.warning(
            "read_binary_files() returns Dataset in Python list format as of Ray "
            "v2.4. Use read_binary_files(output_arrow_format=True) to return "
            "Dataset in Arrow format.",
        )

    return read_datasource(
        BinaryDatasource(),
        parallelism=parallelism,
        paths=paths,
        include_paths=include_paths,
        filesystem=filesystem,
        ray_remote_args=ray_remote_args,
        open_stream_args=arrow_open_stream_args,
        meta_provider=meta_provider,
        partition_filter=partition_filter,
        partitioning=partitioning,
        ignore_missing_paths=ignore_missing_paths,
        output_arrow_format=output_arrow_format,
    )


@PublicAPI(stability="alpha")
def read_sql(
    sql: str,
    connection_factory: Callable[[], Connection],
    *,
    parallelism: int = -1,
    ray_remote_args: Optional[Dict[str, Any]] = None,
) -> Dataset:
    """Read from a database that provides a
    `Python DB API2-compliant <https://peps.python.org/pep-0249/>`_ connector.

    .. note::

        By default, ``read_sql`` launches multiple read tasks, and each task executes a
        ``LIMIT`` and ``OFFSET`` to fetch a subset of the rows. However, for many
        databases, ``OFFSET`` is slow.

        As a workaround, set ``parallelism=1`` to directly fetch all rows in a single
        task. Note that this approach requires all result rows to fit in the memory of
        single task. If the rows don't fit, your program may raise an out of memory
        error.

    Examples:

        For examples of reading from larger databases like MySQL and PostgreSQL, see
        :ref:`Reading from SQL Databases <datasets_sql_databases>`.

        .. testcode::

            import sqlite3

            import ray

            # Create a simple database
            connection = sqlite3.connect("example.db")
            connection.execute("CREATE TABLE movie(title, year, score)")
            connection.execute(
                \"\"\"
                INSERT INTO movie VALUES
                    ('Monty Python and the Holy Grail', 1975, 8.2),
                    ("Monty Python Live at the Hollywood Bowl", 1982, 7.9),
                    ("Monty Python's Life of Brian", 1979, 8.0),
                    ("Rocky II", 1979, 7.3)
                \"\"\"
            )
            connection.commit()
            connection.close()

            def create_connection():
                return sqlite3.connect("example.db")

            # Get all movies
            ds = ray.data.read_sql("SELECT * FROM movie", create_connection)
            # Get movies after the year 1980
            ds = ray.data.read_sql(
                "SELECT title, score FROM movie WHERE year >= 1980", create_connection
            )
            # Get the number of movies per year
            ds = ray.data.read_sql(
                "SELECT year, COUNT(*) FROM movie GROUP BY year", create_connection
            )

    Args:
        sql: The SQL query to execute.
        connection_factory: A function that takes no arguments and returns a
            Python DB API2
            `Connection object <https://peps.python.org/pep-0249/#connection-objects>`_.
        parallelism: The requested parallelism of the read.
        ray_remote_args: Keyword arguments passed to :func:`ray.remote` in read tasks.

    Returns:
        A :class:`Dataset` containing the queried data.
    """
    datasource = SQLDatasource(connection_factory)
    return read_datasource(
        datasource,
        sql=sql,
        parallelism=parallelism,
        ray_remote_args=ray_remote_args,
    )


@PublicAPI
def from_dask(df: "dask.DataFrame") -> MaterializedDataset:
    """Create a dataset from a Dask DataFrame.

    Args:
        df: A Dask DataFrame.

    Returns:
        MaterializedDataset holding Arrow records read from the DataFrame.
    """
    import dask

    from ray.util.dask import ray_dask_get

    partitions = df.to_delayed()
    persisted_partitions = dask.persist(*partitions, scheduler=ray_dask_get)

    import pandas

    def to_ref(df):
        if isinstance(df, pandas.DataFrame):
            return ray.put(df)
        elif isinstance(df, ray.ObjectRef):
            return df
        else:
            raise ValueError(
                "Expected a Ray object ref or a Pandas DataFrame, " f"got {type(df)}"
            )

    ds = from_pandas_refs(
        [to_ref(next(iter(part.dask.values()))) for part in persisted_partitions],
    )
    return ds


@PublicAPI
def from_mars(df: "mars.DataFrame") -> MaterializedDataset:
    """Create a dataset from a MARS dataframe.

    Args:
        df: A MARS dataframe, which must be executed by MARS-on-Ray.

    Returns:
        MaterializedDataset holding Arrow records read from the dataframe.
    """
    import mars.dataframe as md

    ds: Dataset = md.to_ray_dataset(df)
    return ds


@PublicAPI
def from_modin(df: "modin.DataFrame") -> MaterializedDataset:
    """Create a dataset from a Modin dataframe.

    Args:
        df: A Modin dataframe, which must be using the Ray backend.

    Returns:
        MaterializedDataset holding Arrow records read from the dataframe.
    """
    from modin.distributed.dataframe.pandas.partitions import unwrap_partitions

    parts = unwrap_partitions(df, axis=0)
    ds = from_pandas_refs(parts)
    return ds


@PublicAPI
def from_pandas(
    dfs: Union["pandas.DataFrame", List["pandas.DataFrame"]]
) -> MaterializedDataset:
    """Create a dataset from a list of Pandas dataframes.

    Args:
        dfs: A Pandas dataframe or a list of Pandas dataframes.

    Returns:
        MaterializedDataset holding Arrow records read from the dataframes.
    """
    import pandas as pd

    if isinstance(dfs, pd.DataFrame):
        dfs = [dfs]

    from ray.air.util.data_batch_conversion import (
        _cast_ndarray_columns_to_tensor_extension,
    )

    context = DataContext.get_current()
    if context.enable_tensor_extension_casting:
        dfs = [_cast_ndarray_columns_to_tensor_extension(df.copy()) for df in dfs]
    return from_pandas_refs([ray.put(df) for df in dfs])


@DeveloperAPI
def from_pandas_refs(
    dfs: Union[ObjectRef["pandas.DataFrame"], List[ObjectRef["pandas.DataFrame"]]],
) -> MaterializedDataset:
    """Create a dataset from a list of Ray object references to Pandas
    dataframes.

    Args:
        dfs: A Ray object references to pandas dataframe, or a list of
             Ray object references to pandas dataframes.

    Returns:
        MaterializedDataset holding Arrow records read from the dataframes.
    """
    if isinstance(dfs, ray.ObjectRef):
        dfs = [dfs]
    elif isinstance(dfs, list):
        for df in dfs:
            if not isinstance(df, ray.ObjectRef):
                raise ValueError(
                    "Expected list of Ray object refs, "
                    f"got list containing {type(df)}"
                )
    else:
        raise ValueError(
            "Expected Ray object ref or list of Ray object refs, " f"got {type(df)}"
        )

    context = DataContext.get_current()
    if context.enable_pandas_block:
        get_metadata = cached_remote_fn(get_table_block_metadata)
        metadata = ray.get([get_metadata.remote(df) for df in dfs])
        logical_plan = LogicalPlan(FromPandas(dfs, metadata))
        return MaterializedDataset(
            ExecutionPlan(
                BlockList(dfs, metadata, owned_by_consumer=False),
                DatasetStats(stages={"FromPandas": metadata}, parent=None),
                run_by_consumer=False,
            ),
            0,
            True,
            logical_plan,
        )

    df_to_block = cached_remote_fn(pandas_df_to_arrow_block, num_returns=2)

    res = [df_to_block.remote(df) for df in dfs]
    blocks, metadata = map(list, zip(*res))
    metadata = ray.get(metadata)
    logical_plan = LogicalPlan(FromPandas(blocks, metadata))
    return MaterializedDataset(
        ExecutionPlan(
            BlockList(blocks, metadata, owned_by_consumer=False),
            DatasetStats(stages={"FromPandas": metadata}, parent=None),
            run_by_consumer=False,
        ),
        0,
        True,
        logical_plan,
    )


@PublicAPI
def from_numpy(ndarrays: Union[np.ndarray, List[np.ndarray]]) -> MaterializedDataset:
    """Create a dataset from a list of NumPy ndarrays.

    Args:
        ndarrays: A NumPy ndarray or a list of NumPy ndarrays.

    Returns:
        MaterializedDataset holding the given ndarrays.
    """
    if isinstance(ndarrays, np.ndarray):
        ndarrays = [ndarrays]

    return from_numpy_refs([ray.put(ndarray) for ndarray in ndarrays])


@DeveloperAPI
def from_numpy_refs(
    ndarrays: Union[ObjectRef[np.ndarray], List[ObjectRef[np.ndarray]]],
) -> MaterializedDataset:
    """Create a dataset from a list of NumPy ndarray futures.

    Args:
        ndarrays: A Ray object reference to a NumPy ndarray or a list of Ray object
            references to NumPy ndarrays.

    Returns:
        MaterializedDataset holding the given ndarrays.
    """
    if isinstance(ndarrays, ray.ObjectRef):
        ndarrays = [ndarrays]
    elif isinstance(ndarrays, list):
        for ndarray in ndarrays:
            if not isinstance(ndarray, ray.ObjectRef):
                raise ValueError(
                    "Expected list of Ray object refs, "
                    f"got list containing {type(ndarray)}"
                )
    else:
        raise ValueError(
            f"Expected Ray object ref or list of Ray object refs, got {type(ndarray)}"
        )

    ctx = DataContext.get_current()
    ndarray_to_block_remote = cached_remote_fn(ndarray_to_block, num_returns=2)

    res = [ndarray_to_block_remote.remote(ndarray, ctx) for ndarray in ndarrays]
    blocks, metadata = map(list, zip(*res))
    metadata = ray.get(metadata)

    logical_plan = LogicalPlan(FromNumpy(blocks, metadata))

    return MaterializedDataset(
        ExecutionPlan(
            BlockList(blocks, metadata, owned_by_consumer=False),
            DatasetStats(stages={"FromNumpy": metadata}, parent=None),
            run_by_consumer=False,
        ),
        0,
        True,
        logical_plan,
    )


@PublicAPI
def from_arrow(
    tables: Union["pyarrow.Table", bytes, List[Union["pyarrow.Table", bytes]]],
) -> MaterializedDataset:
    """Create a dataset from a list of Arrow tables.

    Args:
        tables: An Arrow table, or a list of Arrow tables,
                or its streaming format in bytes.

    Returns:
        MaterializedDataset holding Arrow records from the tables.
    """
    import pyarrow as pa

    if isinstance(tables, (pa.Table, bytes)):
        tables = [tables]
    return from_arrow_refs([ray.put(t) for t in tables])


@DeveloperAPI
def from_arrow_refs(
    tables: Union[
        ObjectRef[Union["pyarrow.Table", bytes]],
        List[ObjectRef[Union["pyarrow.Table", bytes]]],
    ],
) -> MaterializedDataset:
    """Create a dataset from a set of Arrow tables.

    Args:
        tables: A Ray object reference to Arrow table, or list of Ray object
                references to Arrow tables, or its streaming format in bytes.

    Returns:
        MaterializedDataset holding Arrow records from the tables.
    """
    if isinstance(tables, ray.ObjectRef):
        tables = [tables]

    get_metadata = cached_remote_fn(get_table_block_metadata)
    metadata = ray.get([get_metadata.remote(t) for t in tables])
    logical_plan = LogicalPlan(FromArrow(tables, metadata))

    return MaterializedDataset(
        ExecutionPlan(
            BlockList(tables, metadata, owned_by_consumer=False),
            DatasetStats(stages={"FromArrow": metadata}, parent=None),
            run_by_consumer=False,
        ),
        0,
        True,
        logical_plan,
    )


@PublicAPI
def from_spark(
    df: "pyspark.sql.DataFrame", *, parallelism: Optional[int] = None
) -> MaterializedDataset:
    """Create a dataset from a Spark dataframe.

    Args:
        spark: A SparkSession, which must be created by RayDP (Spark-on-Ray).
        df: A Spark dataframe, which must be created by RayDP (Spark-on-Ray).
            parallelism: The amount of parallelism to use for the dataset.
            If not provided, it will be equal to the number of partitions of
            the original Spark dataframe.

    Returns:
        MaterializedDataset holding Arrow records read from the dataframe.
    """
    import raydp

    return raydp.spark.spark_dataframe_to_ray_dataset(df, parallelism)


@PublicAPI
def from_huggingface(
    dataset: Union["datasets.Dataset", "datasets.DatasetDict"],
) -> Union[MaterializedDataset, Dict[str, MaterializedDataset]]:
    """Create a dataset from a Hugging Face Datasets Dataset.

    This function is not parallelized, and is intended to be used
    with Hugging Face Datasets that are loaded into memory (as opposed
    to memory-mapped).

    Example:

    .. doctest::

        >>> import ray
        >>> import datasets
        >>> hf_dataset = datasets.load_dataset("tweet_eval", "emotion")
        Downloading ...
        >>> ray_ds = ray.data.from_huggingface(hf_dataset)
        >>> ray_ds
        {'train': MaterializedDataset(
           num_blocks=1,
           num_rows=3257,
           schema={text: string, label: int64}
        ), 'test': MaterializedDataset(
           num_blocks=1,
           num_rows=1421,
           schema={text: string, label: int64}
        ), 'validation': MaterializedDataset(
           num_blocks=1,
           num_rows=374,
           schema={text: string, label: int64}
        )}
        >>> ray_ds = ray.data.from_huggingface(hf_dataset["train"])
        >>> ray_ds
        MaterializedDataset(
           num_blocks=1,
           num_rows=3257,
           schema={text: string, label: int64}
        )

    Args:
        dataset: A Hugging Face Dataset, or DatasetDict. IterableDataset is not
            supported. ``IterableDataset`` is not supported.

    Returns:
        Dataset holding Arrow records from the Hugging Face Dataset, or a dict of
            datasets in case dataset is a DatasetDict.
    """
    import datasets

    def convert(ds: "datasets.Dataset") -> Dataset:
<<<<<<< HEAD
        # To get the resulting Arrow table from a Hugging Face Dataset after
        # applying transformations (e.g. splits), we create a copy
        # of the Arrow table, which applies the indices mapping from the
        # transformations and returns the newly resulting Arrow table.
        hf_ds_arrow = ds.with_format("arrow")
        ray_ds = from_arrow(hf_ds_arrow[:])
        logical_plan = LogicalPlan(FromHuggingFace(ds))
        ray_ds._logical_plan = logical_plan
        ray_ds._plan.link_logical_plan(logical_plan)
=======
        ray_ds = from_arrow(ds.data.table)
>>>>>>> 0824cf48
        return ray_ds

    if isinstance(dataset, datasets.DatasetDict):
        available_keys = list(dataset.keys())
        logger.warning(
            "You provided a Huggingface DatasetDict which contains multiple "
            "datasets. The output of `from_huggingface` is a dictionary of Ray "
            "Datasets. To convert just a single Huggingface Dataset to a "
            "Ray Dataset, specify a split. For example, "
            "`ray.data.from_huggingface(my_dataset_dictionary"
            f"['{available_keys[0]}'])`. "
            f"Available splits are {available_keys}."
        )
        return {k: convert(ds) for k, ds in dataset.items()}
    elif isinstance(dataset, datasets.Dataset):
        return convert(dataset)
    else:
        raise TypeError(
            "`dataset` must be a `datasets.Dataset` or `datasets.DatasetDict`."
            f"got {type(dataset)}"
        )


@PublicAPI
def from_tf(
    dataset: "tf.data.Dataset",
) -> MaterializedDataset:
    """Create a dataset from a TensorFlow dataset.

    This function is inefficient. Use it to read small datasets or prototype.

    .. warning::
        If your dataset is large, this function may execute slowly or raise an
        out-of-memory error. To avoid issues, read the underyling data with a function
        like :meth:`~ray.data.read_images`.

    .. note::
        This function isn't paralellized. It loads the entire dataset into the local
        node's memory before moving the data to the distributed object store.

    Examples:
        >>> import ray
        >>> import tensorflow_datasets as tfds
        >>> dataset, _ = tfds.load('cifar10', split=["train", "test"])  # doctest: +SKIP
        >>> ds = ray.data.from_tf(dataset)  # doctest: +SKIP
        >>> ds  # doctest: +SKIP
        Dataset(num_blocks=200, num_rows=50000, schema={id: binary, image: numpy.ndarray(shape=(32, 32, 3), dtype=uint8), label: int64})
        >>> ds.take(1)  # doctest: +SKIP
        [{'id': b'train_16399', 'image': array([[[143,  96,  70],
        [141,  96,  72],
        [135,  93,  72],
        ...,
        [ 96,  37,  19],
        [105,  42,  18],
        [104,  38,  20]],

       ...,

       [[195, 161, 126],
        [187, 153, 123],
        [186, 151, 128],
        ...,
        [212, 177, 147],
        [219, 185, 155],
        [221, 187, 157]]], dtype=uint8), 'label': 7}]

    Args:
        dataset: A TensorFlow dataset.

    Returns:
        A :class:`MaterializedDataset` that contains the samples stored in the
        TensorFlow dataset.
    """  # noqa: E501
    # FIXME: `as_numpy_iterator` errors if `dataset` contains ragged tensors.
    return from_items(list(dataset.as_numpy_iterator()))


@PublicAPI
def from_torch(
    dataset: "torch.utils.data.Dataset",
) -> MaterializedDataset:
    """Create a dataset from a Torch dataset.

    This function is inefficient. Use it to read small datasets or prototype.

    .. warning::
        If your dataset is large, this function may execute slowly or raise an
        out-of-memory error. To avoid issues, read the underyling data with a function
        like :meth:`~ray.data.read_images`.

    .. note::
        This function isn't paralellized. It loads the entire dataset into the head
        node's memory before moving the data to the distributed object store.

    Examples:
        >>> import ray
        >>> from torchvision import datasets
        >>> dataset = datasets.MNIST("data", download=True)  # doctest: +SKIP
        >>> ds = ray.data.from_torch(dataset)  # doctest: +SKIP
        >>> ds  # doctest: +SKIP
        Dataset(num_blocks=200, num_rows=60000, schema={item: object})
        >>> ds.take(1)  # doctest: +SKIP
        {"item": (<PIL.Image.Image image mode=L size=28x28 at 0x...>, 5)}

    Args:
        dataset: A Torch dataset.

    Returns:
        A :class:`MaterializedDataset` containing the Torch dataset samples.
    """
    return from_items(list(dataset))


def _get_read_tasks(
    ds: Datasource,
    ctx: DataContext,
    cur_pg: Optional[PlacementGroup],
    parallelism: int,
    local_uri: bool,
    kwargs: dict,
) -> Tuple[int, int, List[ReadTask]]:
    """Generates read tasks.

    Args:
        ds: Datasource to read from.
        ctx: Dataset config to use.
        cur_pg: The current placement group, if any.
        parallelism: The user-requested parallelism, or -1 for autodetection.
        kwargs: Additional kwargs to pass to the reader.

    Returns:
        Request parallelism from the datasource, the min safe parallelism to avoid
        OOM, and the list of read tasks generated.
    """
    kwargs = _unwrap_arrow_serialization_workaround(kwargs)
    if local_uri:
        kwargs["local_uri"] = local_uri
    DataContext._set_current(ctx)
    reader = ds.create_reader(**kwargs)
    requested_parallelism, min_safe_parallelism = _autodetect_parallelism(
        parallelism, cur_pg, DataContext.get_current(), reader
    )
    return (
        requested_parallelism,
        min_safe_parallelism,
        reader.get_read_tasks(requested_parallelism),
    )


def _resolve_parquet_args(
    tensor_column_schema: Optional[Dict[str, Tuple[np.dtype, Tuple[int, ...]]]] = None,
    **arrow_parquet_args,
) -> Dict[str, Any]:
    if tensor_column_schema is not None:
        existing_block_udf = arrow_parquet_args.pop("_block_udf", None)

        def _block_udf(block: "pyarrow.Table") -> "pyarrow.Table":
            from ray.data.extensions import ArrowTensorArray

            for tensor_col_name, (dtype, shape) in tensor_column_schema.items():
                # NOTE(Clark): We use NumPy to consolidate these potentially
                # non-contiguous buffers, and to do buffer bookkeeping in
                # general.
                np_col = _create_possibly_ragged_ndarray(
                    [
                        np.ndarray(shape, buffer=buf.as_buffer(), dtype=dtype)
                        for buf in block.column(tensor_col_name)
                    ]
                )

                block = block.set_column(
                    block._ensure_integer_index(tensor_col_name),
                    tensor_col_name,
                    ArrowTensorArray.from_numpy(np_col),
                )
            if existing_block_udf is not None:
                # Apply UDF after casting the tensor columns.
                block = existing_block_udf(block)
            return block

        arrow_parquet_args["_block_udf"] = _block_udf
    return arrow_parquet_args<|MERGE_RESOLUTION|>--- conflicted
+++ resolved
@@ -1799,19 +1799,12 @@
     import datasets
 
     def convert(ds: "datasets.Dataset") -> Dataset:
-<<<<<<< HEAD
         # To get the resulting Arrow table from a Hugging Face Dataset after
-        # applying transformations (e.g. splits), we create a copy
-        # of the Arrow table, which applies the indices mapping from the
-        # transformations and returns the newly resulting Arrow table.
+        # applying transformations (e.g. train_test_split(), shard(), select()),
+        # we create a copy of the Arrow table, which applies the indices
+        # mapping from the transformations.
         hf_ds_arrow = ds.with_format("arrow")
         ray_ds = from_arrow(hf_ds_arrow[:])
-        logical_plan = LogicalPlan(FromHuggingFace(ds))
-        ray_ds._logical_plan = logical_plan
-        ray_ds._plan.link_logical_plan(logical_plan)
-=======
-        ray_ds = from_arrow(ds.data.table)
->>>>>>> 0824cf48
         return ray_ds
 
     if isinstance(dataset, datasets.DatasetDict):
