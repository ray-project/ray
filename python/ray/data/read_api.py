--- conflicted
+++ resolved
@@ -1078,11 +1078,8 @@
     arrow_open_stream_args: Optional[Dict[str, Any]] = None,
     meta_provider: BaseFileMetadataProvider = DefaultFileMetadataProvider(),
     partition_filter: Optional[PathPartitionFilter] = None,
-<<<<<<< HEAD
     ignore_missing_paths: bool = False,
-=======
     tf_schema: Optional["schema_pb2.Schema"] = None,
->>>>>>> 69c3390d
 ) -> Dataset[PandasRow]:
     """Create a dataset from TFRecord files that contain
     `tf.train.Example <https://www.tensorflow.org/api_docs/python/tf/train/Example>`_
@@ -1150,13 +1147,10 @@
             with a custom callback to read only selected partitions of a dataset.
             By default, this filters out any file paths whose file extension does not
             match ``"*.tfrecords*"``.
-<<<<<<< HEAD
         ignore_missing_paths: If True, ignores any file paths in ``paths`` that are not
             found. Defaults to False.
-=======
         tf_schema: Optional TensorFlow Schema which is used to explicitly set the schema
             of the underlying Dataset.
->>>>>>> 69c3390d
 
     Returns:
         A :class:`~ray.data.Dataset` that contains the example features.
@@ -1172,11 +1166,8 @@
         open_stream_args=arrow_open_stream_args,
         meta_provider=meta_provider,
         partition_filter=partition_filter,
-<<<<<<< HEAD
         ignore_missing_paths=ignore_missing_paths,
-=======
         tf_schema=tf_schema,
->>>>>>> 69c3390d
     )
 
 
