import itertools
import os
import logging
from typing import (
    List,
    Any,
    Dict,
    Union,
    Optional,
    Tuple,
    Callable,
    TypeVar,
    TYPE_CHECKING,
)
import uuid

import numpy as np

if TYPE_CHECKING:
    import pyarrow
    import pandas
    import dask
    import mars
    import modin
    import pyspark

import ray
from ray.types import ObjectRef
from ray.util.annotations import PublicAPI, DeveloperAPI
from ray.data.block import (
    Block,
    BlockAccessor,
    BlockMetadata,
    MaybeBlockPartition,
    BlockExecStats,
    BlockPartitionMetadata,
)
from ray.data.context import DatasetContext
from ray.data.dataset import Dataset
from ray.data.datasource import (
    Datasource,
    RangeDatasource,
    JSONDatasource,
    CSVDatasource,
    ParquetDatasource,
    BinaryDatasource,
    NumpyDatasource,
    ReadTask,
)
<<<<<<< HEAD
=======
from ray.data.datasource.file_based_datasource import (
    _wrap_s3_filesystem_workaround,
    _unwrap_s3_filesystem_workaround,
)
>>>>>>> 03024b89
from ray.data.impl.delegating_block_builder import DelegatingBlockBuilder
from ray.data.impl.arrow_block import ArrowRow
from ray.data.impl.block_list import BlockList
from ray.data.impl.lazy_block_list import LazyBlockList
from ray.data.impl.remote_fn import cached_remote_fn
from ray.data.impl.stats import DatasetStats, get_or_create_stats_actor
from ray.data.impl.util import _get_spread_resources_iter

T = TypeVar("T")

logger = logging.getLogger(__name__)


@PublicAPI(stability="beta")
def from_items(items: List[Any], *, parallelism: int = 200) -> Dataset[Any]:
    """Create a dataset from a list of local Python objects.

    Examples:
        >>> ray.data.from_items([1, 2, 3, 4, 5])

    Args:
        items: List of local Python objects.
        parallelism: The amount of parallelism to use for the dataset.
            Parallelism may be limited by the number of items.

    Returns:
        Dataset holding the items.
    """
    block_size = max(1, len(items) // parallelism)

    blocks: List[ObjectRef[Block]] = []
    metadata: List[BlockMetadata] = []
    i = 0
    while i < len(items):
        stats = BlockExecStats.builder()
        builder = DelegatingBlockBuilder()
        for item in items[i : i + block_size]:
            builder.add(item)
        block = builder.build()
        blocks.append(ray.put(block))
        metadata.append(
            BlockAccessor.for_block(block).get_metadata(
                input_files=None, exec_stats=stats.build()
            )
        )
        i += block_size

    return Dataset(
        BlockList(blocks, metadata),
        0,
        DatasetStats(stages={"from_items": metadata}, parent=None),
    )


@PublicAPI(stability="beta")
def range(n: int, *, parallelism: int = 200) -> Dataset[int]:
    """Create a dataset from a range of integers [0..n).

    Examples:
        >>> ray.data.range(10000).map(lambda x: x * 2).show()

    Args:
        n: The upper bound of the range of integers.
        parallelism: The amount of parallelism to use for the dataset.
            Parallelism may be limited by the number of items.

    Returns:
        Dataset holding the integers.
    """
    return read_datasource(
        RangeDatasource(), parallelism=parallelism, n=n, block_format="list"
    )


@PublicAPI(stability="beta")
def range_arrow(n: int, *, parallelism: int = 200) -> Dataset[ArrowRow]:
    """Create an Arrow dataset from a range of integers [0..n).

    Examples:
        >>> ds = ray.data.range_arrow(1000)
        >>> ds.map(lambda r: {"v2": r["value"] * 2}).show()

    This is similar to range(), but uses Arrow tables to hold the integers
    in Arrow records. The dataset elements take the form {"value": N}.

    Args:
        n: The upper bound of the range of integer records.
        parallelism: The amount of parallelism to use for the dataset.
            Parallelism may be limited by the number of items.

    Returns:
        Dataset holding the integers as Arrow records.
    """
    return read_datasource(
        RangeDatasource(), parallelism=parallelism, n=n, block_format="arrow"
    )


@PublicAPI(stability="beta")
def range_tensor(
    n: int, *, shape: Tuple = (1,), parallelism: int = 200
) -> Dataset[ArrowRow]:
    """Create a Tensor dataset from a range of integers [0..n).

    Examples:
        >>> ds = ray.data.range_tensor(1000, shape=(3, 10))
        >>> ds.map_batches(lambda arr: arr * 2, batch_format="pandas").show()

    This is similar to range_arrow(), but uses the ArrowTensorArray extension
    type. The dataset elements take the form {"value": array(N, shape=shape)}.

    Args:
        n: The upper bound of the range of integer records.
        shape: The shape of each record.
        parallelism: The amount of parallelism to use for the dataset.
            Parallelism may be limited by the number of items.

    Returns:
        Dataset holding the integers as Arrow tensor records.
    """
    return read_datasource(
        RangeDatasource(),
        parallelism=parallelism,
        n=n,
        block_format="tensor",
        tensor_shape=tuple(shape),
    )


@PublicAPI(stability="beta")
def read_datasource(
    datasource: Datasource[T],
    *,
    parallelism: int = 200,
    ray_remote_args: Dict[str, Any] = None,
    _spread_resource_prefix: Optional[str] = None,
    **read_args,
) -> Dataset[T]:
    """Read a dataset from a custom data source.

    Args:
        datasource: The datasource to read data from.
        parallelism: The requested parallelism of the read. Parallelism may be
            limited by the available partitioning of the datasource.
        read_args: Additional kwargs to pass to the datasource impl.
        ray_remote_args: kwargs passed to ray.remote in the read tasks.

    Returns:
        Dataset holding the data read from the datasource.
    """

    # TODO(ekl) remove this feature flag.
    if "RAY_DATASET_FORCE_LOCAL_METADATA" in os.environ:
        read_tasks = datasource.prepare_read(parallelism, **read_args)
    else:
        # Prepare read in a remote task so that in Ray client mode, we aren't
        # attempting metadata resolution from the client machine.
        ctx = DatasetContext.get_current()
        prepare_read = cached_remote_fn(
            _prepare_read, retry_exceptions=False, num_cpus=0
        )
        read_tasks = ray.get(
            prepare_read.remote(
                datasource, ctx, parallelism, _wrap_s3_filesystem_workaround(read_args)
            )
        )

    context = DatasetContext.get_current()
    stats_actor = get_or_create_stats_actor()
    stats_uuid = uuid.uuid4()
    stats_actor.record_start.remote(stats_uuid)

    def remote_read(i: int, task: ReadTask) -> MaybeBlockPartition:
        DatasetContext._set_current(context)
        stats = BlockExecStats.builder()

        # Execute the read task.
        block = task()

        if context.block_splitting_enabled:
            metadata = task.get_metadata()
            metadata.exec_stats = stats.build()
        else:
            metadata = BlockAccessor.for_block(block).get_metadata(
                input_files=task.get_metadata().input_files, exec_stats=stats.build()
            )
        stats_actor.record_task.remote(stats_uuid, i, metadata)
        return block

    if ray_remote_args is None:
        ray_remote_args = {}
    # Increase the read parallelism by default to maximize IO throughput. This
    # is particularly important when reading from e.g., remote storage.
    if "num_cpus" not in ray_remote_args:
        # Note that the too many workers warning triggers at 4x subscription,
        # so we go at 0.5 to avoid the warning message.
        ray_remote_args["num_cpus"] = 0.5
    remote_read = cached_remote_fn(remote_read)

    if _spread_resource_prefix is not None:
        # Use given spread resource prefix for round-robin resource-based
        # scheduling.
        nodes = ray.nodes()
        resource_iter = _get_spread_resources_iter(
            nodes, _spread_resource_prefix, ray_remote_args
        )
    else:
        # If no spread resource prefix given, yield an empty dictionary.
        resource_iter = itertools.repeat({})

    calls: List[Callable[[], ObjectRef[MaybeBlockPartition]]] = []
    metadata: List[BlockPartitionMetadata] = []

    for i, task in enumerate(read_tasks):
        calls.append(
            lambda i=i, task=task, resources=next(resource_iter): remote_read.options(
                **ray_remote_args, resources=resources
            ).remote(i, task)
        )
        metadata.append(task.get_metadata())

    block_list = LazyBlockList(calls, metadata)

    # Get the schema from the first block synchronously.
    if metadata and metadata[0].schema is None:
        block_list.ensure_schema_for_first_block()

    return Dataset(
        block_list,
        0,
        DatasetStats(
            stages={"read": metadata},
            parent=None,
            stats_actor=stats_actor,
            stats_uuid=stats_uuid,
        ),
    )


@PublicAPI(stability="beta")
def read_parquet(
    paths: Union[str, List[str]],
    *,
    filesystem: Optional["pyarrow.fs.FileSystem"] = None,
    columns: Optional[List[str]] = None,
    parallelism: int = 200,
    ray_remote_args: Dict[str, Any] = None,
    _tensor_column_schema: Optional[Dict[str, Tuple[np.dtype, Tuple[int, ...]]]] = None,
    **arrow_parquet_args,
) -> Dataset[ArrowRow]:
    """Create an Arrow dataset from parquet files.

    Examples:
        >>> # Read a directory of files in remote storage.
        >>> ray.data.read_parquet("s3://bucket/path")

        >>> # Read multiple local files.
        >>> ray.data.read_parquet(["/path/to/file1", "/path/to/file2"])

    Args:
        paths: A single file path or a list of file paths (or directories).
        filesystem: The filesystem implementation to read from.
        columns: A list of column names to read.
        parallelism: The requested parallelism of the read. Parallelism may be
            limited by the number of files of the dataset.
        ray_remote_args: kwargs passed to ray.remote in the read tasks.
        _tensor_column_schema: A dict of column name --> tensor dtype and shape
            mappings for converting a Parquet column containing serialized
            tensors (ndarrays) as their elements to our tensor column extension
            type. This assumes that the tensors were serialized in the raw
            NumPy array format in C-contiguous order (e.g. via
            `arr.tobytes()`).
        arrow_parquet_args: Other parquet read options to pass to pyarrow.

    Returns:
        Dataset holding Arrow records read from the specified paths.
    """
    if _tensor_column_schema is not None:
        existing_block_udf = arrow_parquet_args.pop("_block_udf", None)

        def _block_udf(block: "pyarrow.Table") -> "pyarrow.Table":
            from ray.data.extensions import ArrowTensorArray

            for tensor_col_name, (dtype, shape) in _tensor_column_schema.items():
                # NOTE(Clark): We use NumPy to consolidate these potentially
                # non-contiguous buffers, and to do buffer bookkeeping in
                # general.
                np_col = np.array(
                    [
                        np.ndarray(shape, buffer=buf.as_buffer(), dtype=dtype)
                        for buf in block.column(tensor_col_name)
                    ]
                )

                block = block.set_column(
                    block._ensure_integer_index(tensor_col_name),
                    tensor_col_name,
                    ArrowTensorArray.from_numpy(np_col),
                )
            if existing_block_udf is not None:
                # Apply UDF after casting the tensor columns.
                block = existing_block_udf(block)
            return block

        arrow_parquet_args["_block_udf"] = _block_udf

    return read_datasource(
        ParquetDatasource(),
        parallelism=parallelism,
        paths=paths,
        filesystem=filesystem,
        columns=columns,
        ray_remote_args=ray_remote_args,
        **arrow_parquet_args,
    )


@PublicAPI(stability="beta")
def read_json(
    paths: Union[str, List[str]],
    *,
    filesystem: Optional["pyarrow.fs.FileSystem"] = None,
    parallelism: int = 200,
    ray_remote_args: Dict[str, Any] = None,
    arrow_open_stream_args: Optional[Dict[str, Any]] = None,
    **arrow_json_args,
) -> Dataset[ArrowRow]:
    """Create an Arrow dataset from json files.

    Examples:
        >>> # Read a directory of files in remote storage.
        >>> ray.data.read_json("s3://bucket/path")

        >>> # Read multiple local files.
        >>> ray.data.read_json(["/path/to/file1", "/path/to/file2"])

        >>> # Read multiple directories.
        >>> ray.data.read_json(["s3://bucket/path1", "s3://bucket/path2"])

    Args:
        paths: A single file/directory path or a list of file/directory paths.
            A list of paths can contain both files and directories.
        filesystem: The filesystem implementation to read from.
        parallelism: The requested parallelism of the read. Parallelism may be
            limited by the number of files of the dataset.
        ray_remote_args: kwargs passed to ray.remote in the read tasks.
        arrow_open_stream_args: kwargs passed to
            pyarrow.fs.FileSystem.open_input_stream
        arrow_json_args: Other json read options to pass to pyarrow.

    Returns:
        Dataset holding Arrow records read from the specified paths.
    """
    return read_datasource(
        JSONDatasource(),
        parallelism=parallelism,
        paths=paths,
        filesystem=filesystem,
        ray_remote_args=ray_remote_args,
        open_stream_args=arrow_open_stream_args,
        **arrow_json_args,
    )


@PublicAPI(stability="beta")
def read_csv(
    paths: Union[str, List[str]],
    *,
    filesystem: Optional["pyarrow.fs.FileSystem"] = None,
    parallelism: int = 200,
    ray_remote_args: Dict[str, Any] = None,
    arrow_open_stream_args: Optional[Dict[str, Any]] = None,
    **arrow_csv_args,
) -> Dataset[ArrowRow]:
    """Create an Arrow dataset from csv files.

    Examples:
        >>> # Read a directory of files in remote storage.
        >>> ray.data.read_csv("s3://bucket/path")

        >>> # Read multiple local files.
        >>> ray.data.read_csv(["/path/to/file1", "/path/to/file2"])

        >>> # Read multiple directories.
        >>> ray.data.read_csv(["s3://bucket/path1", "s3://bucket/path2"])

    Args:
        paths: A single file/directory path or a list of file/directory paths.
            A list of paths can contain both files and directories.
        filesystem: The filesystem implementation to read from.
        parallelism: The requested parallelism of the read. Parallelism may be
            limited by the number of files of the dataset.
        ray_remote_args: kwargs passed to ray.remote in the read tasks.
        arrow_open_stream_args: kwargs passed to
            pyarrow.fs.FileSystem.open_input_stream
        arrow_csv_args: Other csv read options to pass to pyarrow.

    Returns:
        Dataset holding Arrow records read from the specified paths.
    """
    return read_datasource(
        CSVDatasource(),
        parallelism=parallelism,
        paths=paths,
        filesystem=filesystem,
        ray_remote_args=ray_remote_args,
        open_stream_args=arrow_open_stream_args,
        **arrow_csv_args,
    )


@PublicAPI(stability="beta")
def read_text(
    paths: Union[str, List[str]],
    *,
    encoding: str = "utf-8",
    filesystem: Optional["pyarrow.fs.FileSystem"] = None,
    parallelism: int = 200,
    arrow_open_stream_args: Optional[Dict[str, Any]] = None,
) -> Dataset[str]:
    """Create a dataset from lines stored in text files.

    Examples:
        >>> # Read a directory of files in remote storage.
        >>> ray.data.read_text("s3://bucket/path")

        >>> # Read multiple local files.
        >>> ray.data.read_text(["/path/to/file1", "/path/to/file2"])

    Args:
        paths: A single file path or a list of file paths (or directories).
        encoding: The encoding of the files (e.g., "utf-8" or "ascii").
        filesystem: The filesystem implementation to read from.
        parallelism: The requested parallelism of the read. Parallelism may be
            limited by the number of files of the dataset.
        arrow_open_stream_args: kwargs passed to
            pyarrow.fs.FileSystem.open_input_stream

    Returns:
        Dataset holding lines of text read from the specified paths.
    """

    return read_binary_files(
        paths,
        filesystem=filesystem,
        parallelism=parallelism,
        arrow_open_stream_args=arrow_open_stream_args,
    ).flat_map(lambda x: x.decode(encoding).split("\n"))


@PublicAPI(stability="beta")
def read_numpy(
    paths: Union[str, List[str]],
    *,
    filesystem: Optional["pyarrow.fs.FileSystem"] = None,
    parallelism: int = 200,
    arrow_open_stream_args: Optional[Dict[str, Any]] = None,
    **numpy_load_args,
) -> Dataset[ArrowRow]:
    """Create an Arrow dataset from csv files.

    Examples:
        >>> # Read a directory of files in remote storage.
        >>> ray.data.read_numpy("s3://bucket/path")

        >>> # Read multiple local files.
        >>> ray.data.read_numpy(["/path/to/file1", "/path/to/file2"])

        >>> # Read multiple directories.
        >>> ray.data.read_numpy(["s3://bucket/path1", "s3://bucket/path2"])

    Args:
        paths: A single file/directory path or a list of file/directory paths.
            A list of paths can contain both files and directories.
        filesystem: The filesystem implementation to read from.
        parallelism: The requested parallelism of the read. Parallelism may be
            limited by the number of files of the dataset.
        arrow_open_stream_args: kwargs passed to
            pyarrow.fs.FileSystem.open_input_stream
        numpy_load_args: Other options to pass to np.load.

    Returns:
        Dataset holding Tensor records read from the specified paths.
    """
    return read_datasource(
        NumpyDatasource(),
        parallelism=parallelism,
        paths=paths,
        filesystem=filesystem,
        open_stream_args=arrow_open_stream_args,
        **numpy_load_args,
    )


@PublicAPI(stability="beta")
def read_binary_files(
    paths: Union[str, List[str]],
    *,
    include_paths: bool = False,
    filesystem: Optional["pyarrow.fs.FileSystem"] = None,
    parallelism: int = 200,
    ray_remote_args: Dict[str, Any] = None,
    arrow_open_stream_args: Optional[Dict[str, Any]] = None,
) -> Dataset[Union[Tuple[str, bytes], bytes]]:
    """Create a dataset from binary files of arbitrary contents.

    Examples:
        >>> # Read a directory of files in remote storage.
        >>> ray.data.read_binary_files("s3://bucket/path")

        >>> # Read multiple local files.
        >>> ray.data.read_binary_files(["/path/to/file1", "/path/to/file2"])

    Args:
        paths: A single file path or a list of file paths (or directories).
        include_paths: Whether to include the full path of the file in the
            dataset records. When specified, the dataset records will be a
            tuple of the file path and the file contents.
        filesystem: The filesystem implementation to read from.
        ray_remote_args: kwargs passed to ray.remote in the read tasks.
        parallelism: The requested parallelism of the read. Parallelism may be
            limited by the number of files of the dataset.
        arrow_open_stream_args: kwargs passed to
            pyarrow.fs.FileSystem.open_input_stream

    Returns:
        Dataset holding Arrow records read from the specified paths.
    """
    return read_datasource(
        BinaryDatasource(),
        parallelism=parallelism,
        paths=paths,
        include_paths=include_paths,
        filesystem=filesystem,
        ray_remote_args=ray_remote_args,
        open_stream_args=arrow_open_stream_args,
        schema=bytes,
    )


@PublicAPI(stability="beta")
def from_dask(df: "dask.DataFrame") -> Dataset[ArrowRow]:
    """Create a dataset from a Dask DataFrame.

    Args:
        df: A Dask DataFrame.

    Returns:
        Dataset holding Arrow records read from the DataFrame.
    """
    import dask
    from ray.util.dask import ray_dask_get

    partitions = df.to_delayed()
    persisted_partitions = dask.persist(*partitions, scheduler=ray_dask_get)

    import pandas

    def to_ref(df):
        if isinstance(df, pandas.DataFrame):
            return ray.put(df)
        elif isinstance(df, ray.ObjectRef):
            return df
        else:
            raise ValueError(
                "Expected a Ray object ref or a Pandas DataFrame, " f"got {type(df)}"
            )

    return from_pandas_refs(
        [to_ref(next(iter(part.dask.values()))) for part in persisted_partitions]
    )


@PublicAPI(stability="beta")
def from_mars(df: "mars.DataFrame") -> Dataset[ArrowRow]:
    """Create a dataset from a MARS dataframe.

    Args:
        df: A MARS dataframe, which must be executed by MARS-on-Ray.

    Returns:
        Dataset holding Arrow records read from the dataframe.
    """
    raise NotImplementedError  # P1


@PublicAPI(stability="beta")
def from_modin(df: "modin.DataFrame") -> Dataset[ArrowRow]:
    """Create a dataset from a Modin dataframe.

    Args:
        df: A Modin dataframe, which must be using the Ray backend.

    Returns:
        Dataset holding Arrow records read from the dataframe.
    """
    from modin.distributed.dataframe.pandas.partitions import unwrap_partitions

    parts = unwrap_partitions(df, axis=0)
    return from_pandas_refs(parts)


@PublicAPI(stability="beta")
def from_pandas(
    dfs: Union["pandas.DataFrame", List["pandas.DataFrame"]]
) -> Dataset[ArrowRow]:
    """Create a dataset from a list of Pandas dataframes.

    Args:
        dfs: A Pandas dataframe or a list of Pandas dataframes.

    Returns:
        Dataset holding Arrow records read from the dataframes.
    """
    import pandas as pd

    if isinstance(dfs, pd.DataFrame):
        dfs = [dfs]
    return from_pandas_refs([ray.put(df) for df in dfs])


@DeveloperAPI
def from_pandas_refs(
    dfs: Union[ObjectRef["pandas.DataFrame"], List[ObjectRef["pandas.DataFrame"]]]
) -> Dataset[ArrowRow]:
    """Create a dataset from a list of Ray object references to Pandas
    dataframes.

    Args:
        dfs: A Ray object references to pandas dataframe, or a list of
             Ray object references to pandas dataframes.

    Returns:
        Dataset holding Arrow records read from the dataframes.
    """
    if isinstance(dfs, ray.ObjectRef):
        dfs = [dfs]
    elif isinstance(dfs, list):
        for df in dfs:
            if not isinstance(df, ray.ObjectRef):
                raise ValueError(
                    "Expected list of Ray object refs, "
                    f"got list containing {type(df)}"
                )
    else:
        raise ValueError(
            "Expected Ray object ref or list of Ray object refs, " f"got {type(df)}"
        )

    context = DatasetContext.get_current()
    if context.enable_pandas_block:
        get_metadata = cached_remote_fn(_get_metadata)
        metadata = [get_metadata.remote(df) for df in dfs]
        return Dataset(BlockList(dfs, ray.get(metadata)), 0, DatasetStats.TODO())

    df_to_block = cached_remote_fn(_df_to_block, num_returns=2)

    res = [df_to_block.remote(df) for df in dfs]
    blocks, metadata = zip(*res)
    return Dataset(
        BlockList(blocks, ray.get(list(metadata))),
        0,
        DatasetStats(stages={"from_pandas_refs": metadata}, parent=None),
    )


def from_numpy(ndarrays: List[ObjectRef[np.ndarray]]) -> Dataset[ArrowRow]:
    """Create a dataset from a set of NumPy ndarrays.

    Args:
        ndarrays: A list of Ray object references to NumPy ndarrays.

    Returns:
        Dataset holding the given ndarrays.
    """
    ndarray_to_block = cached_remote_fn(_ndarray_to_block, num_returns=2)

    res = [ndarray_to_block.remote(ndarray) for ndarray in ndarrays]
    blocks, metadata = zip(*res)
    return Dataset(
        BlockList(blocks, ray.get(list(metadata))),
        0,
        DatasetStats(stages={"from_numpy": metadata}, parent=None),
    )


@PublicAPI(stability="beta")
def from_arrow(
    tables: Union["pyarrow.Table", bytes, List[Union["pyarrow.Table", bytes]]]
) -> Dataset[ArrowRow]:
    """Create a dataset from a list of Arrow tables.

    Args:
        tables: An Arrow table, or a list of Arrow tables,
                or its streaming format in bytes.

    Returns:
        Dataset holding Arrow records from the tables.
    """
    import pyarrow as pa

    if isinstance(tables, (pa.Table, bytes)):
        tables = [tables]
    return from_arrow_refs([ray.put(t) for t in tables])


@DeveloperAPI
def from_arrow_refs(
    tables: Union[
        ObjectRef[Union["pyarrow.Table", bytes]],
        List[ObjectRef[Union["pyarrow.Table", bytes]]],
    ]
) -> Dataset[ArrowRow]:
    """Create a dataset from a set of Arrow tables.

    Args:
        tables: A Ray object reference to Arrow table, or list of Ray object
                references to Arrow tables, or its streaming format in bytes.

    Returns:
        Dataset holding Arrow records from the tables.
    """
    if isinstance(tables, ray.ObjectRef):
        tables = [tables]

    get_metadata = cached_remote_fn(_get_metadata)
    metadata = [get_metadata.remote(t) for t in tables]
    return Dataset(
        BlockList(tables, ray.get(metadata)),
        0,
        DatasetStats(stages={"from_arrow_refs": metadata}, parent=None),
    )


@PublicAPI(stability="beta")
def from_spark(
    df: "pyspark.sql.DataFrame", *, parallelism: Optional[int] = None
) -> Dataset[ArrowRow]:
    """Create a dataset from a Spark dataframe.

    Args:
        spark: A SparkSession, which must be created by RayDP (Spark-on-Ray).
        df: A Spark dataframe, which must be created by RayDP (Spark-on-Ray).
            parallelism: The amount of parallelism to use for the dataset.
            If not provided, it will be equal to the number of partitions of
            the original Spark dataframe.

    Returns:
        Dataset holding Arrow records read from the dataframe.
    """
    import raydp

    return raydp.spark.spark_dataframe_to_ray_dataset(df, parallelism)


def _df_to_block(df: "pandas.DataFrame") -> Block[ArrowRow]:
    stats = BlockExecStats.builder()
    import pyarrow as pa

    block = pa.table(df)
    return (
        block,
        BlockAccessor.for_block(block).get_metadata(
            input_files=None, exec_stats=stats.build()
        ),
    )


def _ndarray_to_block(ndarray: np.ndarray) -> Block[np.ndarray]:
    stats = BlockExecStats.builder()
    import pyarrow as pa
    from ray.data.extensions import TensorArray

    table = pa.Table.from_pydict({"value": TensorArray(ndarray)})
    return (
        table,
        BlockAccessor.for_block(table).get_metadata(
            input_files=None, exec_stats=stats.build()
        ),
    )


def _get_metadata(table: Union["pyarrow.Table", "pandas.DataFrame"]) -> BlockMetadata:
    stats = BlockExecStats.builder()
    return BlockAccessor.for_block(table).get_metadata(
        input_files=None, exec_stats=stats.build()
<<<<<<< HEAD
    )
=======
    )


def _prepare_read(
    ds: Datasource, ctx: DatasetContext, parallelism: int, kwargs: dict
) -> List[ReadTask]:
    kwargs = _unwrap_s3_filesystem_workaround(kwargs)
    DatasetContext._set_current(ctx)
    return ds.prepare_read(parallelism, **kwargs)
>>>>>>> 03024b89
<|MERGE_RESOLUTION|>--- conflicted
+++ resolved
@@ -47,13 +47,10 @@
     NumpyDatasource,
     ReadTask,
 )
-<<<<<<< HEAD
-=======
 from ray.data.datasource.file_based_datasource import (
     _wrap_s3_filesystem_workaround,
     _unwrap_s3_filesystem_workaround,
 )
->>>>>>> 03024b89
 from ray.data.impl.delegating_block_builder import DelegatingBlockBuilder
 from ray.data.impl.arrow_block import ArrowRow
 from ray.data.impl.block_list import BlockList
@@ -840,9 +837,6 @@
     stats = BlockExecStats.builder()
     return BlockAccessor.for_block(table).get_metadata(
         input_files=None, exec_stats=stats.build()
-<<<<<<< HEAD
-    )
-=======
     )
 
 
@@ -851,5 +845,4 @@
 ) -> List[ReadTask]:
     kwargs = _unwrap_s3_filesystem_workaround(kwargs)
     DatasetContext._set_current(ctx)
-    return ds.prepare_read(parallelism, **kwargs)
->>>>>>> 03024b89
+    return ds.prepare_read(parallelism, **kwargs)