import logging
import os
from typing import TYPE_CHECKING, Any, Dict, List, Optional, Tuple, TypeVar, Union

import numpy as np

import ray
from ray.data._internal.arrow_block import ArrowRow
from ray.data._internal.block_list import BlockList
from ray.data._internal.delegating_block_builder import DelegatingBlockBuilder
from ray.data._internal.lazy_block_list import LazyBlockList
from ray.data._internal.plan import ExecutionPlan
from ray.data._internal.remote_fn import cached_remote_fn
from ray.data._internal.stats import DatasetStats
from ray.data._internal.util import (
    _lazy_import_pyarrow_dataset,
    _autodetect_parallelism,
)
from ray.data.block import Block, BlockAccessor, BlockExecStats, BlockMetadata
from ray.data.context import DEFAULT_SCHEDULING_STRATEGY, WARN_PREFIX, DatasetContext
from ray.data.dataset import Dataset
from ray.data.datasource import (
    BaseFileMetadataProvider,
    BinaryDatasource,
    CSVDatasource,
    Datasource,
    DefaultFileMetadataProvider,
    DefaultParquetMetadataProvider,
    FastFileMetadataProvider,
    JSONDatasource,
    NumpyDatasource,
    ParquetBaseDatasource,
    ParquetDatasource,
    ParquetMetadataProvider,
    PathPartitionFilter,
    RangeDatasource,
    ReadTask,
)
from ray.data.datasource.file_based_datasource import (
    _unwrap_arrow_serialization_workaround,
    _wrap_and_register_arrow_serialization_workaround,
)
from ray.types import ObjectRef
from ray.util.annotations import Deprecated, DeveloperAPI, PublicAPI
from ray.util.placement_group import PlacementGroup

if TYPE_CHECKING:
    import dask
    import datasets
    import mars
    import modin
    import pandas
    import pyarrow
    import pyspark


T = TypeVar("T")

logger = logging.getLogger(__name__)


@PublicAPI
def from_items(items: List[Any], *, parallelism: int = -1) -> Dataset[Any]:
    """Create a dataset from a list of local Python objects.

    Examples:
        >>> import ray
        >>> ds = ray.data.from_items([1, 2, 3, 4, 5]) # doctest: +SKIP
        >>> ds # doctest: +SKIP
        Dataset(num_blocks=5, num_rows=5, schema=<class 'int'>)
        >>> ds.take(2) # doctest: +SKIP
        [1, 2]

    Args:
        items: List of local Python objects.
        parallelism: The amount of parallelism to use for the dataset.
            Parallelism may be limited by the number of items.

    Returns:
        Dataset holding the items.
    """

    detected_parallelism, _ = _autodetect_parallelism(
        parallelism,
        ray.util.get_current_placement_group(),
        DatasetContext.get_current(),
    )
    block_size = max(
        1,
        len(items) // detected_parallelism,
    )

    blocks: List[ObjectRef[Block]] = []
    metadata: List[BlockMetadata] = []
    i = 0
    while i < len(items):
        stats = BlockExecStats.builder()
        builder = DelegatingBlockBuilder()
        for item in items[i : i + block_size]:
            builder.add(item)
        block = builder.build()
        blocks.append(ray.put(block))
        metadata.append(
            BlockAccessor.for_block(block).get_metadata(
                input_files=None, exec_stats=stats.build()
            )
        )
        i += block_size

    return Dataset(
        ExecutionPlan(
            BlockList(blocks, metadata, owned_by_consumer=False),
            DatasetStats(stages={"from_items": metadata}, parent=None),
            run_by_consumer=False,
        ),
        0,
        False,
    )


@PublicAPI
def range(n: int, *, parallelism: int = -1) -> Dataset[int]:
    """Create a dataset from a range of integers [0..n).

    Examples:
        >>> import ray
        >>> ds = ray.data.range(10000) # doctest: +SKIP
        >>> ds # doctest: +SKIP
        Dataset(num_blocks=200, num_rows=10000, schema=<class 'int'>)
        >>> ds.map(lambda x: x * 2).take(4) # doctest: +SKIP
        [0, 2, 4, 6]

    Args:
        n: The upper bound of the range of integers.
        parallelism: The amount of parallelism to use for the dataset.
            Parallelism may be limited by the number of items.

    Returns:
        Dataset holding the integers.
    """
    return read_datasource(
        RangeDatasource(), parallelism=parallelism, n=n, block_format="list"
    )


@PublicAPI
def range_table(n: int, *, parallelism: int = -1) -> Dataset[ArrowRow]:
    """Create a tabular dataset from a range of integers [0..n).

    Examples:
        >>> import ray
        >>> ds = ray.data.range_table(1000) # doctest: +SKIP
        >>> ds # doctest: +SKIP
        Dataset(num_blocks=200, num_rows=1000, schema={value: int64})
        >>> ds.map(lambda r: {"v2": r["value"] * 2}).take(2) # doctest: +SKIP
        [ArrowRow({'v2': 0}), ArrowRow({'v2': 2})]

    This is similar to range(), but uses Arrow tables to hold the integers
    in Arrow records. The dataset elements take the form {"value": N}.

    Args:
        n: The upper bound of the range of integer records.
        parallelism: The amount of parallelism to use for the dataset.
            Parallelism may be limited by the number of items.

    Returns:
        Dataset holding the integers as Arrow records.
    """
    return read_datasource(
        RangeDatasource(), parallelism=parallelism, n=n, block_format="arrow"
    )


@Deprecated
def range_arrow(*args, **kwargs):
    raise DeprecationWarning("range_arrow() is deprecated, use range_table() instead.")


@PublicAPI
def range_tensor(
    n: int, *, shape: Tuple = (1,), parallelism: int = -1
) -> Dataset[ArrowRow]:
    """Create a Tensor dataset from a range of integers [0..n).

    Examples:
        >>> import ray
        >>> ds = ray.data.range_tensor(1000, shape=(2, 2)) # doctest: +SKIP
        >>> ds # doctest: +SKIP
        Dataset(
            num_blocks=200,
            num_rows=1000,
            schema={__value__: <ArrowTensorType: shape=(2, 2), dtype=int64>},
        )
        >>> ds.map_batches(lambda arr: arr * 2).take(2) # doctest: +SKIP
        [array([[0, 0],
                [0, 0]]),
        array([[2, 2],
                [2, 2]])]

    This is similar to range_table(), but uses the ArrowTensorArray extension
    type. The dataset elements take the form {VALUE_COL_NAME: array(N, shape=shape)}.

    Args:
        n: The upper bound of the range of integer records.
        shape: The shape of each record.
        parallelism: The amount of parallelism to use for the dataset.
            Parallelism may be limited by the number of items.

    Returns:
        Dataset holding the integers as Arrow tensor records.
    """
    return read_datasource(
        RangeDatasource(),
        parallelism=parallelism,
        n=n,
        block_format="tensor",
        tensor_shape=tuple(shape),
    )


@PublicAPI
def read_datasource(
    datasource: Datasource[T],
    *,
    parallelism: int = -1,
    ray_remote_args: Dict[str, Any] = None,
    **read_args,
) -> Dataset[T]:
    """Read a dataset from a custom data source.

    Args:
        datasource: The datasource to read data from.
        parallelism: The requested parallelism of the read. Parallelism may be
            limited by the available partitioning of the datasource. If set to -1,
            parallelism will be automatically chosen based on the available cluster
            resources and estimated in-memory data size.
        read_args: Additional kwargs to pass to the datasource impl.
        ray_remote_args: kwargs passed to ray.remote in the read tasks.

    Returns:
        Dataset holding the data read from the datasource.
    """
    ctx = DatasetContext.get_current()
    # TODO(ekl) remove this feature flag.
    force_local = "RAY_DATASET_FORCE_LOCAL_METADATA" in os.environ
    cur_pg = ray.util.get_current_placement_group()
    pa_ds = _lazy_import_pyarrow_dataset()
    if pa_ds:
        partitioning = read_args.get("dataset_kwargs", {}).get("partitioning", None)
        if isinstance(partitioning, pa_ds.Partitioning):
            logger.info(
                "Forcing local metadata resolution since the provided partitioning "
                f"{partitioning} is not serializable."
            )
            force_local = True

    if force_local:
        requested_parallelism, min_safe_parallelism, read_tasks = _get_read_tasks(
            datasource, ctx, cur_pg, parallelism, read_args
        )
    else:
        # Prepare read in a remote task so that in Ray client mode, we aren't
        # attempting metadata resolution from the client machine.
        get_read_tasks = cached_remote_fn(
            _get_read_tasks, retry_exceptions=False, num_cpus=0
        )

        requested_parallelism, min_safe_parallelism, read_tasks = ray.get(
            get_read_tasks.remote(
                datasource,
                ctx,
                cur_pg,
                parallelism,
                _wrap_and_register_arrow_serialization_workaround(read_args),
            )
        )

    if read_tasks and len(read_tasks) < min_safe_parallelism * 0.7:
        perc = 1 + round((min_safe_parallelism - len(read_tasks)) / len(read_tasks), 1)
        logger.warning(
            f"{WARN_PREFIX} The blocks of this dataset are estimated to be {perc}x "
            "larger than the target block size "
            f"of {int(ctx.target_max_block_size / 1024 / 1024)} MiB. This may lead to "
            "out-of-memory errors during processing. Consider reducing the size of "
            "input files or using `.repartition(n)` to increase the number of "
            "dataset blocks."
        )
    elif len(read_tasks) < requested_parallelism and (
        len(read_tasks) < ray.available_resources().get("CPU", 1) // 2
    ):
        logger.warning(
            f"{WARN_PREFIX} The number of blocks in this dataset ({len(read_tasks)}) "
            f"limits its parallelism to {len(read_tasks)} concurrent tasks. "
            "This is much less than the number "
            "of available CPU slots in the cluster. Use `.repartition(n)` to "
            "increase the number of "
            "dataset blocks."
        )

    if ray_remote_args is None:
        ray_remote_args = {}
    if (
        "scheduling_strategy" not in ray_remote_args
        and ctx.scheduling_strategy == DEFAULT_SCHEDULING_STRATEGY
    ):
        ray_remote_args["scheduling_strategy"] = "SPREAD"

    block_list = LazyBlockList(
        read_tasks, ray_remote_args=ray_remote_args, owned_by_consumer=False
    )
    block_list.compute_first_block()
    block_list.ensure_metadata_for_first_block()

    return Dataset(
        ExecutionPlan(block_list, block_list.stats(), run_by_consumer=False),
        0,
        False,
    )


@PublicAPI
def read_parquet(
    paths: Union[str, List[str]],
    *,
    filesystem: Optional["pyarrow.fs.FileSystem"] = None,
    columns: Optional[List[str]] = None,
    parallelism: int = -1,
    ray_remote_args: Dict[str, Any] = None,
    tensor_column_schema: Optional[Dict[str, Tuple[np.dtype, Tuple[int, ...]]]] = None,
    meta_provider: ParquetMetadataProvider = DefaultParquetMetadataProvider(),
    **arrow_parquet_args,
) -> Dataset[ArrowRow]:
    """Create an Arrow dataset from parquet files.

    Examples:
        >>> import ray
        >>> # Read a directory of files in remote storage.
        >>> ray.data.read_parquet("s3://bucket/path") # doctest: +SKIP

        >>> # Read multiple local files.
        >>> ray.data.read_parquet(["/path/to/file1", "/path/to/file2"]) # doctest: +SKIP

    Args:
        paths: A single file path or directory, or a list of file paths. Multiple
            directories are not supported.
        filesystem: The filesystem implementation to read from.
        columns: A list of column names to read.
        parallelism: The requested parallelism of the read. Parallelism may be
            limited by the number of files of the dataset.
        ray_remote_args: kwargs passed to ray.remote in the read tasks.
        tensor_column_schema: A dict of column name --> tensor dtype and shape
            mappings for converting a Parquet column containing serialized
            tensors (ndarrays) as their elements to our tensor column extension
            type. This assumes that the tensors were serialized in the raw
            NumPy array format in C-contiguous order (e.g. via
            `arr.tobytes()`).
        meta_provider: File metadata provider. Custom metadata providers may
            be able to resolve file metadata more quickly and/or accurately.
        arrow_parquet_args: Other parquet read options to pass to pyarrow.

    Returns:
        Dataset holding Arrow records read from the specified paths.
    """
    arrow_parquet_args = _resolve_parquet_args(
        tensor_column_schema,
        **arrow_parquet_args,
    )
    return read_datasource(
        ParquetDatasource(),
        parallelism=parallelism,
        paths=paths,
        filesystem=filesystem,
        columns=columns,
        ray_remote_args=ray_remote_args,
        meta_provider=meta_provider,
        **arrow_parquet_args,
    )


@PublicAPI
def read_parquet_bulk(
    paths: Union[str, List[str]],
    *,
    filesystem: Optional["pyarrow.fs.FileSystem"] = None,
    columns: Optional[List[str]] = None,
    parallelism: int = -1,
    ray_remote_args: Dict[str, Any] = None,
    arrow_open_file_args: Optional[Dict[str, Any]] = None,
    tensor_column_schema: Optional[Dict[str, Tuple[np.dtype, Tuple[int, ...]]]] = None,
    meta_provider: BaseFileMetadataProvider = FastFileMetadataProvider(),
    partition_filter: Optional[PathPartitionFilter] = (
        ParquetBaseDatasource.file_extension_filter()
    ),
    **arrow_parquet_args,
) -> Dataset[ArrowRow]:
    """Create an Arrow dataset from a large number (e.g. >1K) of parquet files quickly.

    By default, ONLY file paths should be provided as input (i.e. no directory paths),
    and an OSError will be raised if one or more paths point to directories. If your
    use-case requires directory paths, then the metadata provider should be changed to
    one that supports directory expansion (e.g. ``DefaultFileMetadataProvider``).

    Offers improved performance vs. :func:`read_parquet` due to not using PyArrow's
    ``ParquetDataset`` abstraction, whose latency scales linearly with the number of
    input files due to collecting all file metadata on a single node.

    Also supports a wider variety of input Parquet file types than :func:`read_parquet`
    due to not trying to merge and resolve a unified schema for all files.

    However, unlike :func:`read_parquet`, this does not offer file metadata resolution
    by default, so a custom metadata provider should be provided if your use-case
    requires a unified dataset schema, block sizes, row counts, etc.

    Examples:
        >>> # Read multiple local files. You should always provide only input file
        >>> # paths (i.e. no directory paths) when known to minimize read latency.
        >>> ray.data.read_parquet_bulk( # doctest: +SKIP
        ...     ["/path/to/file1", "/path/to/file2"])

        >>> # Read a directory of files in remote storage. Caution should be taken
        >>> # when providing directory paths, since the time to both check each path
        >>> # type and expand its contents may result in greatly increased latency
        >>> # and/or request rate throttling from cloud storage service providers.
        >>> ray.data.read_parquet_bulk( # doctest: +SKIP
        ...     "s3://bucket/path",
        ...     meta_provider=DefaultFileMetadataProvider())

    Args:
        paths: A single file path or a list of file paths. If one or more directories
            are provided, then ``meta_provider`` should also be set to an implementation
            that supports directory expansion (e.g. ``DefaultFileMetadataProvider``).
        filesystem: The filesystem implementation to read from.
        columns: A list of column names to read.
        parallelism: The requested parallelism of the read. Parallelism may be
            limited by the number of files of the dataset.
        ray_remote_args: kwargs passed to ray.remote in the read tasks.
        arrow_open_file_args: kwargs passed to
            ``pyarrow.fs.FileSystem.open_input_file``.
        tensor_column_schema: A dict of column name --> tensor dtype and shape
            mappings for converting a Parquet column containing serialized
            tensors (ndarrays) as their elements to our tensor column extension
            type. This assumes that the tensors were serialized in the raw
            NumPy array format in C-contiguous order (e.g. via
            ``arr.tobytes()``).
        meta_provider: File metadata provider. Defaults to a fast file metadata
            provider that skips file size collection and requires all input paths to be
            files. Change to ``DefaultFileMetadataProvider`` or a custom metadata
            provider if directory expansion and/or file metadata resolution is required.
        partition_filter: Path-based partition filter, if any. Can be used
            with a custom callback to read only selected partitions of a dataset.
            By default, this filters out any file paths whose file extension does not
            match "*.parquet*".
        arrow_parquet_args: Other parquet read options to pass to pyarrow.

    Returns:
        Dataset holding Arrow records read from the specified paths.
    """
    arrow_parquet_args = _resolve_parquet_args(
        tensor_column_schema,
        **arrow_parquet_args,
    )
    return read_datasource(
        ParquetBaseDatasource(),
        parallelism=parallelism,
        paths=paths,
        filesystem=filesystem,
        columns=columns,
        ray_remote_args=ray_remote_args,
        open_stream_args=arrow_open_file_args,
        meta_provider=meta_provider,
        partition_filter=partition_filter,
        **arrow_parquet_args,
    )


@PublicAPI
def read_json(
    paths: Union[str, List[str]],
    *,
    filesystem: Optional["pyarrow.fs.FileSystem"] = None,
    parallelism: int = -1,
    ray_remote_args: Dict[str, Any] = None,
    arrow_open_stream_args: Optional[Dict[str, Any]] = None,
    meta_provider: BaseFileMetadataProvider = DefaultFileMetadataProvider(),
    partition_filter: Optional[
        PathPartitionFilter
    ] = JSONDatasource.file_extension_filter(),
    **arrow_json_args,
) -> Dataset[ArrowRow]:
    """Create an Arrow dataset from json files.

    Examples:
        >>> import ray
        >>> # Read a directory of files in remote storage.
        >>> ray.data.read_json("s3://bucket/path") # doctest: +SKIP

        >>> # Read multiple local files.
        >>> ray.data.read_json(["/path/to/file1", "/path/to/file2"]) # doctest: +SKIP

        >>> # Read multiple directories.
        >>> ray.data.read_json( # doctest: +SKIP
        ...     ["s3://bucket/path1", "s3://bucket/path2"])

    Args:
        paths: A single file/directory path or a list of file/directory paths.
            A list of paths can contain both files and directories.
        filesystem: The filesystem implementation to read from.
        parallelism: The requested parallelism of the read. Parallelism may be
            limited by the number of files of the dataset.
        ray_remote_args: kwargs passed to ray.remote in the read tasks.
        arrow_open_stream_args: kwargs passed to
            pyarrow.fs.FileSystem.open_input_stream
        meta_provider: File metadata provider. Custom metadata providers may
            be able to resolve file metadata more quickly and/or accurately.
        partition_filter: Path-based partition filter, if any. Can be used
            with a custom callback to read only selected partitions of a dataset.
            By default, this filters out any file paths whose file extension does not
            match "*.json*".
        arrow_json_args: Other json read options to pass to pyarrow.

    Returns:
        Dataset holding Arrow records read from the specified paths.
    """
    return read_datasource(
        JSONDatasource(),
        parallelism=parallelism,
        paths=paths,
        filesystem=filesystem,
        ray_remote_args=ray_remote_args,
        open_stream_args=arrow_open_stream_args,
        meta_provider=meta_provider,
        partition_filter=partition_filter,
        **arrow_json_args,
    )


@PublicAPI
def read_csv(
    paths: Union[str, List[str]],
    *,
    filesystem: Optional["pyarrow.fs.FileSystem"] = None,
    parallelism: int = -1,
    ray_remote_args: Dict[str, Any] = None,
    arrow_open_stream_args: Optional[Dict[str, Any]] = None,
    meta_provider: BaseFileMetadataProvider = DefaultFileMetadataProvider(),
    partition_filter: Optional[
        PathPartitionFilter
    ] = CSVDatasource.file_extension_filter(),
    **arrow_csv_args,
) -> Dataset[ArrowRow]:
    """Create an Arrow dataset from csv files.

    Examples:
        >>> import ray
        >>> # Read a directory of files in remote storage.
        >>> ray.data.read_csv("s3://bucket/path") # doctest: +SKIP

        >>> # Read multiple local files.
        >>> ray.data.read_csv(["/path/to/file1", "/path/to/file2"]) # doctest: +SKIP

        >>> # Read multiple directories.
        >>> ray.data.read_csv( # doctest: +SKIP
        ...     ["s3://bucket/path1", "s3://bucket/path2"])

<<<<<<< HEAD
        >>> # Read files that use a different delimiter. The partition_filter=None is needed here
        >>> # because by default read_csv only reads .csv files.
        >>> from pyarrow import csv
        >>> parse_options = csv.ParseOptions(delimiter="\\t")
        >>> ray.data.read_csv( # doctest: +SKIP
        ...     "example://iris.tsv",
        ...     parse_options=parse_options,
        ...     partition_filter=None)
=======
        >>> # Convert a date column with a custom format from a CSV file.
        >>> # For more uses of ConvertOptions see
        >>> # https://arrow.apache.org/docs/python/generated/pyarrow.csv.ConvertOptions.html  # noqa: #501
        >>> from pyarrow import csv
        >>> convert_options = csv.ConvertOptions(
        ...     timestamp_parsers=["%m/%d/%Y"])
        >>> ray.data.read_csv( # doctest: +SKIP
        ...     "example://dow_jones_index.csv",
        ...     convert_options=convert_options)
>>>>>>> 63ab0639

    Args:
        paths: A single file/directory path or a list of file/directory paths.
            A list of paths can contain both files and directories.
        filesystem: The filesystem implementation to read from.
        parallelism: The requested parallelism of the read. Parallelism may be
            limited by the number of files of the dataset.
        ray_remote_args: kwargs passed to ray.remote in the read tasks.
        arrow_open_stream_args: kwargs passed to
            pyarrow.fs.FileSystem.open_input_stream
        meta_provider: File metadata provider. Custom metadata providers may
            be able to resolve file metadata more quickly and/or accurately.
        partition_filter: Path-based partition filter, if any. Can be used
            with a custom callback to read only selected partitions of a dataset.
            By default, this filters out any file paths whose file extension does not
            match "*.csv*".
        arrow_csv_args: Other csv read options to pass to pyarrow.

    Returns:
        Dataset holding Arrow records read from the specified paths.
    """
    return read_datasource(
        CSVDatasource(),
        parallelism=parallelism,
        paths=paths,
        filesystem=filesystem,
        ray_remote_args=ray_remote_args,
        open_stream_args=arrow_open_stream_args,
        meta_provider=meta_provider,
        partition_filter=partition_filter,
        **arrow_csv_args,
    )


@PublicAPI
def read_text(
    paths: Union[str, List[str]],
    *,
    encoding: str = "utf-8",
    errors: str = "ignore",
    drop_empty_lines: bool = True,
    filesystem: Optional["pyarrow.fs.FileSystem"] = None,
    parallelism: int = -1,
    ray_remote_args: Optional[Dict[str, Any]] = None,
    arrow_open_stream_args: Optional[Dict[str, Any]] = None,
    meta_provider: BaseFileMetadataProvider = DefaultFileMetadataProvider(),
    partition_filter: Optional[PathPartitionFilter] = None,
) -> Dataset[str]:
    """Create a dataset from lines stored in text files.

    Examples:
        >>> import ray
        >>> # Read a directory of files in remote storage.
        >>> ray.data.read_text("s3://bucket/path") # doctest: +SKIP

        >>> # Read multiple local files.
        >>> ray.data.read_text(["/path/to/file1", "/path/to/file2"]) # doctest: +SKIP

    Args:
        paths: A single file path or a list of file paths (or directories).
        encoding: The encoding of the files (e.g., "utf-8" or "ascii").
        errors: What to do with errors on decoding. Specify either "strict",
            "ignore", or "replace". Defaults to "ignore".
        filesystem: The filesystem implementation to read from.
        parallelism: The requested parallelism of the read. Parallelism may be
            limited by the number of files of the dataset.
        ray_remote_args: Kwargs passed to ray.remote in the read tasks and
            in the subsequent text decoding map task.
        arrow_open_stream_args: kwargs passed to
            pyarrow.fs.FileSystem.open_input_stream
        meta_provider: File metadata provider. Custom metadata providers may
            be able to resolve file metadata more quickly and/or accurately.
        partition_filter: Path-based partition filter, if any. Can be used
            with a custom callback to read only selected partitions of a dataset.
            By default, this does not filter out any files.
            If wishing to filter out all file paths except those whose file extension
            matches e.g. "*.txt*", a ``FileXtensionFilter("txt")`` can be provided.

    Returns:
        Dataset holding lines of text read from the specified paths.
    """

    def to_text(s):
        lines = s.decode(encoding).split("\n")
        if drop_empty_lines:
            lines = [line for line in lines if line.strip() != ""]
        return lines

    return read_binary_files(
        paths,
        filesystem=filesystem,
        parallelism=parallelism,
        ray_remote_args=ray_remote_args,
        arrow_open_stream_args=arrow_open_stream_args,
        meta_provider=meta_provider,
        partition_filter=partition_filter,
    ).flat_map(to_text, **(ray_remote_args or {}))


@PublicAPI
def read_numpy(
    paths: Union[str, List[str]],
    *,
    filesystem: Optional["pyarrow.fs.FileSystem"] = None,
    parallelism: int = -1,
    arrow_open_stream_args: Optional[Dict[str, Any]] = None,
    meta_provider: BaseFileMetadataProvider = DefaultFileMetadataProvider(),
    partition_filter: Optional[
        PathPartitionFilter
    ] = NumpyDatasource.file_extension_filter(),
    **numpy_load_args,
) -> Dataset[ArrowRow]:
    """Create an Arrow dataset from numpy files.

    Examples:
        >>> import ray
        >>> # Read a directory of files in remote storage.
        >>> ray.data.read_numpy("s3://bucket/path") # doctest: +SKIP

        >>> # Read multiple local files.
        >>> ray.data.read_numpy(["/path/to/file1", "/path/to/file2"]) # doctest: +SKIP

        >>> # Read multiple directories.
        >>> ray.data.read_numpy( # doctest: +SKIP
        ...     ["s3://bucket/path1", "s3://bucket/path2"])

    Args:
        paths: A single file/directory path or a list of file/directory paths.
            A list of paths can contain both files and directories.
        filesystem: The filesystem implementation to read from.
        parallelism: The requested parallelism of the read. Parallelism may be
            limited by the number of files of the dataset.
        arrow_open_stream_args: kwargs passed to
            pyarrow.fs.FileSystem.open_input_stream
        numpy_load_args: Other options to pass to np.load.
        meta_provider: File metadata provider. Custom metadata providers may
            be able to resolve file metadata more quickly and/or accurately.
        partition_filter: Path-based partition filter, if any. Can be used
            with a custom callback to read only selected partitions of a dataset.
            By default, this filters out any file paths whose file extension does not
            match "*.npy*".
    Returns:
        Dataset holding Tensor records read from the specified paths.
    """
    return read_datasource(
        NumpyDatasource(),
        parallelism=parallelism,
        paths=paths,
        filesystem=filesystem,
        open_stream_args=arrow_open_stream_args,
        meta_provider=meta_provider,
        partition_filter=partition_filter,
        **numpy_load_args,
    )


@PublicAPI
def read_binary_files(
    paths: Union[str, List[str]],
    *,
    include_paths: bool = False,
    filesystem: Optional["pyarrow.fs.FileSystem"] = None,
    parallelism: int = -1,
    ray_remote_args: Dict[str, Any] = None,
    arrow_open_stream_args: Optional[Dict[str, Any]] = None,
    meta_provider: BaseFileMetadataProvider = DefaultFileMetadataProvider(),
    partition_filter: Optional[PathPartitionFilter] = None,
) -> Dataset[Union[Tuple[str, bytes], bytes]]:
    """Create a dataset from binary files of arbitrary contents.

    Examples:
        >>> import ray
        >>> # Read a directory of files in remote storage.
        >>> ray.data.read_binary_files("s3://bucket/path") # doctest: +SKIP

        >>> # Read multiple local files.
        >>> ray.data.read_binary_files( # doctest: +SKIP
        ...     ["/path/to/file1", "/path/to/file2"])

    Args:
        paths: A single file path or a list of file paths (or directories).
        include_paths: Whether to include the full path of the file in the
            dataset records. When specified, the dataset records will be a
            tuple of the file path and the file contents.
        filesystem: The filesystem implementation to read from.
        ray_remote_args: kwargs passed to ray.remote in the read tasks.
        parallelism: The requested parallelism of the read. Parallelism may be
            limited by the number of files of the dataset.
        arrow_open_stream_args: kwargs passed to
            pyarrow.fs.FileSystem.open_input_stream
        meta_provider: File metadata provider. Custom metadata providers may
            be able to resolve file metadata more quickly and/or accurately.
        partition_filter: Path-based partition filter, if any. Can be used
            with a custom callback to read only selected partitions of a dataset.
            By default, this does not filter out any files.

    Returns:
        Dataset holding Arrow records read from the specified paths.
    """
    return read_datasource(
        BinaryDatasource(),
        parallelism=parallelism,
        paths=paths,
        include_paths=include_paths,
        filesystem=filesystem,
        ray_remote_args=ray_remote_args,
        open_stream_args=arrow_open_stream_args,
        schema=bytes,
        meta_provider=meta_provider,
        partition_filter=partition_filter,
    )


@PublicAPI
def from_dask(df: "dask.DataFrame") -> Dataset[ArrowRow]:
    """Create a dataset from a Dask DataFrame.

    Args:
        df: A Dask DataFrame.

    Returns:
        Dataset holding Arrow records read from the DataFrame.
    """
    import dask

    from ray.util.dask import ray_dask_get

    partitions = df.to_delayed()
    persisted_partitions = dask.persist(*partitions, scheduler=ray_dask_get)

    import pandas

    def to_ref(df):
        if isinstance(df, pandas.DataFrame):
            return ray.put(df)
        elif isinstance(df, ray.ObjectRef):
            return df
        else:
            raise ValueError(
                "Expected a Ray object ref or a Pandas DataFrame, " f"got {type(df)}"
            )

    return from_pandas_refs(
        [to_ref(next(iter(part.dask.values()))) for part in persisted_partitions]
    )


@PublicAPI
def from_mars(df: "mars.DataFrame") -> Dataset[ArrowRow]:
    """Create a dataset from a MARS dataframe.

    Args:
        df: A MARS dataframe, which must be executed by MARS-on-Ray.

    Returns:
        Dataset holding Arrow records read from the dataframe.
    """
    import mars.dataframe as md

    return md.to_ray_dataset(df)


@PublicAPI
def from_modin(df: "modin.DataFrame") -> Dataset[ArrowRow]:
    """Create a dataset from a Modin dataframe.

    Args:
        df: A Modin dataframe, which must be using the Ray backend.

    Returns:
        Dataset holding Arrow records read from the dataframe.
    """
    from modin.distributed.dataframe.pandas.partitions import unwrap_partitions

    parts = unwrap_partitions(df, axis=0)
    return from_pandas_refs(parts)


@PublicAPI
def from_pandas(
    dfs: Union["pandas.DataFrame", List["pandas.DataFrame"]]
) -> Dataset[ArrowRow]:
    """Create a dataset from a list of Pandas dataframes.

    Args:
        dfs: A Pandas dataframe or a list of Pandas dataframes.

    Returns:
        Dataset holding Arrow records read from the dataframes.
    """
    import pandas as pd

    if isinstance(dfs, pd.DataFrame):
        dfs = [dfs]
    return from_pandas_refs([ray.put(df) for df in dfs])


@DeveloperAPI
def from_pandas_refs(
    dfs: Union[ObjectRef["pandas.DataFrame"], List[ObjectRef["pandas.DataFrame"]]]
) -> Dataset[ArrowRow]:
    """Create a dataset from a list of Ray object references to Pandas
    dataframes.

    Args:
        dfs: A Ray object references to pandas dataframe, or a list of
             Ray object references to pandas dataframes.

    Returns:
        Dataset holding Arrow records read from the dataframes.
    """
    if isinstance(dfs, ray.ObjectRef):
        dfs = [dfs]
    elif isinstance(dfs, list):
        for df in dfs:
            if not isinstance(df, ray.ObjectRef):
                raise ValueError(
                    "Expected list of Ray object refs, "
                    f"got list containing {type(df)}"
                )
    else:
        raise ValueError(
            "Expected Ray object ref or list of Ray object refs, " f"got {type(df)}"
        )

    context = DatasetContext.get_current()
    if context.enable_pandas_block:
        get_metadata = cached_remote_fn(_get_metadata)
        metadata = ray.get([get_metadata.remote(df) for df in dfs])
        return Dataset(
            ExecutionPlan(
                BlockList(dfs, metadata, owned_by_consumer=False),
                DatasetStats(stages={"from_pandas_refs": metadata}, parent=None),
                run_by_consumer=False,
            ),
            0,
            False,
        )

    df_to_block = cached_remote_fn(_df_to_block, num_returns=2)

    res = [df_to_block.remote(df) for df in dfs]
    blocks, metadata = map(list, zip(*res))
    metadata = ray.get(metadata)
    return Dataset(
        ExecutionPlan(
            BlockList(blocks, metadata, owned_by_consumer=False),
            DatasetStats(stages={"from_pandas_refs": metadata}, parent=None),
            run_by_consumer=False,
        ),
        0,
        False,
    )


@PublicAPI
def from_numpy(ndarrays: Union[np.ndarray, List[np.ndarray]]) -> Dataset[ArrowRow]:
    """Create a dataset from a list of NumPy ndarrays.

    Args:
        ndarrays: A NumPy ndarray or a list of NumPy ndarrays.

    Returns:
        Dataset holding the given ndarrays.
    """
    if isinstance(ndarrays, np.ndarray):
        ndarrays = [ndarrays]

    return from_numpy_refs([ray.put(ndarray) for ndarray in ndarrays])


@DeveloperAPI
def from_numpy_refs(
    ndarrays: Union[ObjectRef[np.ndarray], List[ObjectRef[np.ndarray]]],
) -> Dataset[ArrowRow]:
    """Create a dataset from a list of NumPy ndarray futures.

    Args:
        ndarrays: A Ray object reference to a NumPy ndarray or a list of Ray object
            references to NumPy ndarrays.

    Returns:
        Dataset holding the given ndarrays.
    """
    if isinstance(ndarrays, ray.ObjectRef):
        ndarrays = [ndarrays]
    elif isinstance(ndarrays, list):
        for ndarray in ndarrays:
            if not isinstance(ndarray, ray.ObjectRef):
                raise ValueError(
                    "Expected list of Ray object refs, "
                    f"got list containing {type(ndarray)}"
                )
    else:
        raise ValueError(
            f"Expected Ray object ref or list of Ray object refs, got {type(ndarray)}"
        )

    ndarray_to_block = cached_remote_fn(_ndarray_to_block, num_returns=2)

    res = [ndarray_to_block.remote(ndarray) for ndarray in ndarrays]
    blocks, metadata = map(list, zip(*res))
    metadata = ray.get(metadata)
    return Dataset(
        ExecutionPlan(
            BlockList(blocks, metadata, owned_by_consumer=False),
            DatasetStats(stages={"from_numpy_refs": metadata}, parent=None),
            run_by_consumer=False,
        ),
        0,
        False,
    )


@PublicAPI
def from_arrow(
    tables: Union["pyarrow.Table", bytes, List[Union["pyarrow.Table", bytes]]]
) -> Dataset[ArrowRow]:
    """Create a dataset from a list of Arrow tables.

    Args:
        tables: An Arrow table, or a list of Arrow tables,
                or its streaming format in bytes.

    Returns:
        Dataset holding Arrow records from the tables.
    """
    import pyarrow as pa

    if isinstance(tables, (pa.Table, bytes)):
        tables = [tables]
    return from_arrow_refs([ray.put(t) for t in tables])


@DeveloperAPI
def from_arrow_refs(
    tables: Union[
        ObjectRef[Union["pyarrow.Table", bytes]],
        List[ObjectRef[Union["pyarrow.Table", bytes]]],
    ]
) -> Dataset[ArrowRow]:
    """Create a dataset from a set of Arrow tables.

    Args:
        tables: A Ray object reference to Arrow table, or list of Ray object
                references to Arrow tables, or its streaming format in bytes.

    Returns:
        Dataset holding Arrow records from the tables.
    """
    if isinstance(tables, ray.ObjectRef):
        tables = [tables]

    get_metadata = cached_remote_fn(_get_metadata)
    metadata = ray.get([get_metadata.remote(t) for t in tables])
    return Dataset(
        ExecutionPlan(
            BlockList(tables, metadata, owned_by_consumer=False),
            DatasetStats(stages={"from_arrow_refs": metadata}, parent=None),
            run_by_consumer=False,
        ),
        0,
        False,
    )


@PublicAPI
def from_spark(
    df: "pyspark.sql.DataFrame", *, parallelism: Optional[int] = None
) -> Dataset[ArrowRow]:
    """Create a dataset from a Spark dataframe.

    Args:
        spark: A SparkSession, which must be created by RayDP (Spark-on-Ray).
        df: A Spark dataframe, which must be created by RayDP (Spark-on-Ray).
            parallelism: The amount of parallelism to use for the dataset.
            If not provided, it will be equal to the number of partitions of
            the original Spark dataframe.

    Returns:
        Dataset holding Arrow records read from the dataframe.
    """
    import raydp

    return raydp.spark.spark_dataframe_to_ray_dataset(df, parallelism)


@PublicAPI
def from_huggingface(
    dataset: Union["datasets.Dataset", "datasets.DatasetDict"],
) -> Union[Dataset[ArrowRow], Dict[str, Dataset[ArrowRow]]]:
    """Create a dataset from a Hugging Face Datasets Dataset.

    This function is not parallelized, and is intended to be used
    with Hugging Face Datasets that are loaded into memory (as opposed
    to memory-mapped).

    Args:
        dataset: A Hugging Face ``Dataset``, or ``DatasetDict``.
            ``IterableDataset`` is not supported.

    Returns:
        Dataset holding Arrow records from the Hugging Face Dataset, or a
        dict of datasets in case ``dataset`` is a ``DatasetDict``.
    """
    import datasets

    def convert(ds: "datasets.Dataset") -> Dataset[ArrowRow]:
        return from_arrow(ds.data.table)

    if isinstance(dataset, datasets.DatasetDict):
        return {k: convert(ds) for k, ds in dataset.items()}
    elif isinstance(dataset, datasets.Dataset):
        return convert(dataset)
    else:
        raise TypeError(
            "`dataset` must be a `datasets.Dataset` or `datasets.DatasetDict`, "
            f"got {type(dataset)}"
        )


def _df_to_block(df: "pandas.DataFrame") -> Block[ArrowRow]:
    stats = BlockExecStats.builder()
    import pyarrow as pa

    block = pa.table(df)
    return (
        block,
        BlockAccessor.for_block(block).get_metadata(
            input_files=None, exec_stats=stats.build()
        ),
    )


def _ndarray_to_block(ndarray: np.ndarray) -> Block[np.ndarray]:
    stats = BlockExecStats.builder()
    block = BlockAccessor.batch_to_block(ndarray)
    metadata = BlockAccessor.for_block(block).get_metadata(
        input_files=None, exec_stats=stats.build()
    )
    return block, metadata


def _get_metadata(table: Union["pyarrow.Table", "pandas.DataFrame"]) -> BlockMetadata:
    stats = BlockExecStats.builder()
    return BlockAccessor.for_block(table).get_metadata(
        input_files=None, exec_stats=stats.build()
    )


def _get_read_tasks(
    ds: Datasource,
    ctx: DatasetContext,
    cur_pg: Optional[PlacementGroup],
    parallelism: int,
    kwargs: dict,
) -> (int, int, List[ReadTask]):
    """Generates read tasks.

    Args:
        ds: Datasource to read from.
        ctx: Dataset config to use.
        cur_pg: The current placement group, if any.
        parallelism: The user-requested parallelism, or -1 for autodetection.
        kwargs: Additional kwargs to pass to the reader.

    Returns:
        Request parallelism from the datasource, the min safe parallelism to avoid
        OOM, and the list of read tasks generated.
    """
    kwargs = _unwrap_arrow_serialization_workaround(kwargs)
    DatasetContext._set_current(ctx)
    reader = ds.create_reader(**kwargs)
    requested_parallelism, min_safe_parallelism = _autodetect_parallelism(
        parallelism, cur_pg, DatasetContext.get_current(), reader
    )
    return (
        requested_parallelism,
        min_safe_parallelism,
        reader.get_read_tasks(requested_parallelism),
    )


def _resolve_parquet_args(
    tensor_column_schema: Optional[Dict[str, Tuple[np.dtype, Tuple[int, ...]]]] = None,
    **arrow_parquet_args,
) -> Dict[str, Any]:
    if tensor_column_schema is not None:
        existing_block_udf = arrow_parquet_args.pop("_block_udf", None)

        def _block_udf(block: "pyarrow.Table") -> "pyarrow.Table":
            from ray.data.extensions import ArrowTensorArray

            for tensor_col_name, (dtype, shape) in tensor_column_schema.items():
                # NOTE(Clark): We use NumPy to consolidate these potentially
                # non-contiguous buffers, and to do buffer bookkeeping in
                # general.
                np_col = np.array(
                    [
                        np.ndarray(shape, buffer=buf.as_buffer(), dtype=dtype)
                        for buf in block.column(tensor_col_name)
                    ]
                )

                block = block.set_column(
                    block._ensure_integer_index(tensor_col_name),
                    tensor_col_name,
                    ArrowTensorArray.from_numpy(np_col),
                )
            if existing_block_udf is not None:
                # Apply UDF after casting the tensor columns.
                block = existing_block_udf(block)
            return block

        arrow_parquet_args["_block_udf"] = _block_udf
    return arrow_parquet_args<|MERGE_RESOLUTION|>--- conflicted
+++ resolved
@@ -562,7 +562,6 @@
         >>> ray.data.read_csv( # doctest: +SKIP
         ...     ["s3://bucket/path1", "s3://bucket/path2"])
 
-<<<<<<< HEAD
         >>> # Read files that use a different delimiter. The partition_filter=None is needed here
         >>> # because by default read_csv only reads .csv files.
         >>> from pyarrow import csv
@@ -571,7 +570,7 @@
         ...     "example://iris.tsv",
         ...     parse_options=parse_options,
         ...     partition_filter=None)
-=======
+
         >>> # Convert a date column with a custom format from a CSV file.
         >>> # For more uses of ConvertOptions see
         >>> # https://arrow.apache.org/docs/python/generated/pyarrow.csv.ConvertOptions.html  # noqa: #501
@@ -581,7 +580,6 @@
         >>> ray.data.read_csv( # doctest: +SKIP
         ...     "example://dow_jones_index.csv",
         ...     convert_options=convert_options)
->>>>>>> 63ab0639
 
     Args:
         paths: A single file/directory path or a list of file/directory paths.
