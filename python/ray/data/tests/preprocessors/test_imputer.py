--- conflicted
+++ resolved
@@ -13,15 +13,11 @@
 import pytest
 
 import ray
-<<<<<<< HEAD
 from ray.data._internal.util import rows_same
-from ray.data.preprocessor import PreprocessorNotFittedException
-=======
 from ray.data.preprocessor import (
     PreprocessorNotFittedException,
     SerializablePreprocessorBase,
 )
->>>>>>> a24e625f
 from ray.data.preprocessors import SimpleImputer
 from ray.data.preprocessors.version_support import UnknownPreprocessorError
 
