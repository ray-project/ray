--- conflicted
+++ resolved
@@ -118,11 +118,7 @@
         preprocessor = TorchVisionPreprocessor(columns=["image"], transform=transform)
 
         with pytest.raises(ValueError):
-<<<<<<< HEAD
-            preprocessor.transform(dataset)
-=======
             preprocessor.transform(dataset).fully_executed()
->>>>>>> a777a028
 
 
 if __name__ == "__main__":
