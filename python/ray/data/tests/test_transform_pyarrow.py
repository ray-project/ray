import os
import types
from typing import Iterable

import numpy as np
import pandas as pd
import pyarrow as pa
import pytest
from packaging.version import parse as parse_version
from ray._private.utils import _get_pyarrow_version

import ray
from ray.air.util.tensor_extensions.arrow import ArrowTensorTypeV2
from ray.data import DataContext
from ray.data._internal.arrow_ops.transform_pyarrow import (
    concat,
<<<<<<< HEAD
    MIN_PYARROW_VERSION_TYPE_PROMOTION,
    unify_schemas,
    try_combine_chunked_columns,
=======
    hash_partition,
    try_combine_chunked_columns,
    unify_schemas,
    MIN_PYARROW_VERSION_TYPE_PROMOTION,
>>>>>>> 48e85d10
)
from ray.data.block import BlockAccessor
from ray.data.extensions import (
    ArrowConversionError,
    ArrowPythonObjectArray,
    ArrowPythonObjectType,
    ArrowTensorArray,
    ArrowTensorType,
    ArrowVariableShapedTensorType,
    _object_extension_type_allowed,
)


def test_try_defragment_table():
    chunks = np.array_split(np.arange(1000), 10)

    t = pa.Table.from_pydict(
        {
            "id": pa.chunked_array([pa.array(c) for c in chunks]),
        }
    )

    assert len(t["id"].chunks) == 10

    dt = try_combine_chunked_columns(t)

    assert len(dt["id"].chunks) == 1
    assert dt == t


<<<<<<< HEAD
=======
def test_hash_partitioning():
    # Test hash-partitioning of the empty table
    empty_table = pa.Table.from_pydict({"idx": []})

    assert {} == hash_partition(empty_table, hash_cols=["idx"], num_partitions=5)

    # Test hash-partitioning of table into 1 partition (returns table itself)
    t = pa.Table.from_pydict({"idx": list(range(10))})

    assert {0: t} == hash_partition(t, hash_cols=["idx"], num_partitions=1)

    # Test hash-partitioning of proper table
    idx = list(range(100))

    t = pa.Table.from_pydict(
        {
            "idx": pa.array(idx),
            "ints": pa.array(idx),
            "floats": pa.array([float(i) for i in idx]),
            "strings": pa.array([str(i) for i in idx]),
            "structs": pa.array(
                [
                    {
                        "value": i,
                    }
                    for i in idx
                ]
            ),
        }
    )

    single_partition_dict = hash_partition(t, hash_cols=["idx"], num_partitions=1)

    # There's just 1 partition
    assert len(single_partition_dict) == 1
    assert t == single_partition_dict.get(0)

    def _concat_and_sort_partitions(parts: Iterable[pa.Table]) -> pa.Table:
        return pa.concat_tables(parts).sort_by("idx")

    _5_partition_dict = hash_partition(t, hash_cols=["strings"], num_partitions=5)

    assert len(_5_partition_dict) == 5
    assert t == _concat_and_sort_partitions(_5_partition_dict.values())

    # There could be no more partitions than elements
    _structs_partition_dict = hash_partition(
        t, hash_cols=["structs"], num_partitions=101
    )

    assert len(_structs_partition_dict) == 34
    assert t == _concat_and_sort_partitions(_structs_partition_dict.values())


>>>>>>> 48e85d10
def test_arrow_concat_empty():
    # Test empty.
    assert concat([]) == []


def test_arrow_concat_single_block():
    # Test single block:
    t = pa.table({"a": [1, 2]})
    out = concat([t])
    assert len(out) == 2
    assert out == t


def test_arrow_concat_basic():
    # Test two basic tables.
    t1 = pa.table({"a": [1, 2], "b": [5, 6]})
    t2 = pa.table({"a": [3, 4], "b": [7, 8]})
    ts = [t1, t2]
    out = concat(ts)
    # Check length.
    assert len(out) == 4
    # Check schema.
    assert out.column_names == ["a", "b"]
    assert out.schema.types == [pa.int64(), pa.int64()]
    # Confirm that concatenation is zero-copy (i.e. it didn't trigger chunk
    # consolidation).
    assert out["a"].num_chunks == 2
    assert out["b"].num_chunks == 2
    # Check content.
    assert out["a"].to_pylist() == [1, 2, 3, 4]
    assert out["b"].to_pylist() == [5, 6, 7, 8]
    # Check equivalence.
    expected = pa.concat_tables(ts)
    assert out == expected


def test_arrow_concat_null_promotion():
    # Test null column --> well-typed column promotion.
    t1 = pa.table({"a": [None, None], "b": [5, 6]})
    t2 = pa.table({"a": [3, 4], "b": [None, None]})
    ts = [t1, t2]
    out = concat(ts)
    # Check length.
    assert len(out) == 4
    # Check schema.
    assert out.column_names == ["a", "b"]
    assert out.schema.types == [pa.int64(), pa.int64()]
    # Confirm that concatenation is zero-copy (i.e. it didn't trigger chunk
    # consolidation).
    assert out["a"].num_chunks == 2
    assert out["b"].num_chunks == 2
    # Check content.
    assert out["a"].to_pylist() == [None, None, 3, 4]
    assert out["b"].to_pylist() == [5, 6, None, None]
    # Check equivalence.
    expected = pa.concat_tables(ts, promote=True)
    assert out == expected


def test_arrow_concat_tensor_extension_uniform():
    # Test tensor column concatenation.
    a1 = np.arange(12).reshape((3, 2, 2))
    t1 = pa.table({"a": ArrowTensorArray.from_numpy(a1)})
    a2 = np.arange(12, 24).reshape((3, 2, 2))
    t2 = pa.table({"a": ArrowTensorArray.from_numpy(a2)})
    ts = [t1, t2]
    out = concat(ts)

    # Check length.
    assert len(out) == 6

    # Check schema.
    if DataContext.get_current().use_arrow_tensor_v2:
        tensor_type = ArrowTensorTypeV2
    else:
        tensor_type = ArrowTensorType

    assert out.column_names == ["a"]
    assert out.schema.types == [tensor_type((2, 2), pa.int64())]

    # Confirm that concatenation is zero-copy (i.e. it didn't trigger chunk
    # consolidation).
    assert out["a"].num_chunks == 2

    # Check content.
    np.testing.assert_array_equal(out["a"].chunk(0).to_numpy(), a1)
    np.testing.assert_array_equal(out["a"].chunk(1).to_numpy(), a2)

    # Check equivalence.
    expected = pa.concat_tables(ts, promote=True)
    assert out == expected


def test_arrow_concat_tensor_extension_variable_shaped():
    # Test variable_shaped tensor column concatenation.
    a1 = np.array(
        [np.arange(4).reshape((2, 2)), np.arange(4, 13).reshape((3, 3))], dtype=object
    )
    t1 = pa.table({"a": ArrowTensorArray.from_numpy(a1)})
    a2 = np.array(
        [np.arange(4).reshape((2, 2)), np.arange(4, 13).reshape((3, 3))], dtype=object
    )
    t2 = pa.table({"a": ArrowTensorArray.from_numpy(a2)})
    ts = [t1, t2]
    out = concat(ts)
    # Check length.
    assert len(out) == 4
    # Check schema.
    assert out.column_names == ["a"]
    assert out.schema.types == [ArrowVariableShapedTensorType(pa.int64(), 2)]
    # Confirm that concatenation is zero-copy (i.e. it didn't trigger chunk
    # consolidation).
    assert out["a"].num_chunks == 2
    # Check content.
    for o, e in zip(out["a"].chunk(0).to_numpy(), a1):
        np.testing.assert_array_equal(o, e)
    for o, e in zip(out["a"].chunk(1).to_numpy(), a2):
        np.testing.assert_array_equal(o, e)
    # NOTE: We don't check equivalence with pyarrow.concat_tables since it currently
    # fails for this case.


def test_arrow_concat_tensor_extension_uniform_and_variable_shaped():
    # Test concatenating a homogeneous-shaped tensor column with a variable-shaped
    # tensor column.
    a1 = np.arange(12).reshape((3, 2, 2))
    t1 = pa.table({"a": ArrowTensorArray.from_numpy(a1)})
    a2 = np.array(
        [np.arange(4).reshape((2, 2)), np.arange(4, 13).reshape((3, 3))], dtype=object
    )
    t2 = pa.table({"a": ArrowTensorArray.from_numpy(a2)})
    ts = [t1, t2]
    out = concat(ts)
    # Check length.
    assert len(out) == 5
    # Check schema.
    assert out.column_names == ["a"]
    assert out.schema.types == [ArrowVariableShapedTensorType(pa.int64(), 2)]
    # Confirm that concatenation is zero-copy (i.e. it didn't trigger chunk
    # consolidation).
    assert out["a"].num_chunks == 2
    # Check content.
    for o, e in zip(out["a"].chunk(0).to_numpy(), a1):
        np.testing.assert_array_equal(o, e)
    for o, e in zip(out["a"].chunk(1).to_numpy(), a2):
        np.testing.assert_array_equal(o, e)
    # NOTE: We don't check equivalence with pyarrow.concat_tables since it currently
    # fails for this case.


def test_arrow_concat_tensor_extension_uniform_but_different():
    # Test concatenating two homogeneous-shaped tensor columns with differing shapes
    # between them.
    a1 = np.arange(12).reshape((3, 2, 2))
    t1 = pa.table({"a": ArrowTensorArray.from_numpy(a1)})
    a2 = np.arange(12, 39).reshape((3, 3, 3))
    t2 = pa.table({"a": ArrowTensorArray.from_numpy(a2)})
    ts = [t1, t2]
    out = concat(ts)
    # Check length.
    assert len(out) == 6
    # Check schema.
    assert out.column_names == ["a"]
    assert out.schema.types == [ArrowVariableShapedTensorType(pa.int64(), 2)]
    # Confirm that concatenation is zero-copy (i.e. it didn't trigger chunk
    # consolidation).
    assert out["a"].num_chunks == 2
    # Check content.
    for o, e in zip(out["a"].chunk(0).to_numpy(), a1):
        np.testing.assert_array_equal(o, e)
    for o, e in zip(out["a"].chunk(1).to_numpy(), a2):
        np.testing.assert_array_equal(o, e)
    # NOTE: We don't check equivalence with pyarrow.concat_tables since it currently
    # fails for this case.


def test_arrow_concat_with_objects():
    obj = types.SimpleNamespace(a=1, b="test")
    t1 = pa.table({"a": [3, 4], "b": [7, 8]})
    t2 = pa.table({"a": ArrowPythonObjectArray.from_objects([obj, obj]), "b": [0, 1]})
    t3 = concat([t1, t2])
    assert isinstance(t3, pa.Table)
    assert len(t3) == 4
    assert isinstance(t3.schema.field("a").type, ArrowPythonObjectType)
    assert pa.types.is_integer(t3.schema.field("b").type)
    assert t3.column("a").to_pylist() == [3, 4, obj, obj]
    assert t3.column("b").to_pylist() == [7, 8, 0, 1]


@pytest.mark.skipif(
    parse_version(_get_pyarrow_version()) < parse_version("17.0.0"),
    reason="Requires PyArrow version 17 or higher",
)
def test_struct_with_different_field_names():
    # Ensures that when concatenating tables with struct columns having different
    # field names, missing fields in each struct are filled with None in the
    # resulting table.

    t1 = pa.table(
        {
            "a": [1, 2],
            "d": pa.array(
                [{"x": 1, "y": "a"}, {"x": 2, "y": "b"}],
                type=pa.struct([("x", pa.int32()), ("y", pa.string())]),
            ),
        }
    )

    t2 = pa.table(
        {
            "a": [3],
            "d": pa.array(
                [{"x": 3, "z": "c"}],
                type=pa.struct([("x", pa.int32()), ("z", pa.string())]),
            ),
        }
    )

    # Concatenate tables with different field names in struct
    t3 = concat([t1, t2])

    assert isinstance(t3, pa.Table)
    assert len(t3) == 3

    # Check the entire schema
    expected_schema = pa.schema(
        [
            ("a", pa.int64()),
            (
                "d",
                pa.struct(
                    [
                        ("x", pa.int32()),
                        ("y", pa.string()),
                        ("z", pa.string()),
                    ]
                ),
            ),
        ]
    )
    assert t3.schema == expected_schema

    # Check that missing fields are filled with None
    assert t3.column("a").to_pylist() == [1, 2, 3]
    assert t3.column("d").to_pylist() == [
        {"x": 1, "y": "a", "z": None},
        {"x": 2, "y": "b", "z": None},
        {"x": 3, "y": None, "z": "c"},
    ]


@pytest.mark.skipif(
    parse_version(_get_pyarrow_version()) < parse_version("17.0.0"),
    reason="Requires PyArrow version 17 or higher",
)
def test_nested_structs():
    # Checks that deeply nested structs (3 levels of nesting) are handled properly
    # during concatenation and the resulting table preserves the correct nesting
    # structure.

    t1 = pa.table(
        {
            "a": [1],
            "d": pa.array(
                [
                    {
                        "x": {
                            "y": {"p": 1},  # Missing "q"
                            "z": {"m": 3},  # Missing "n"
                        },
                        "w": 5,
                    }
                ],
                type=pa.struct(
                    [
                        (
                            "x",
                            pa.struct(
                                [
                                    (
                                        "y",
                                        pa.struct([("p", pa.int32())]),  # Only "p"
                                    ),
                                    (
                                        "z",
                                        pa.struct([("m", pa.int32())]),  # Only "m"
                                    ),
                                ]
                            ),
                        ),
                        ("w", pa.int32()),
                    ]
                ),
            ),
        }
    )

    t2 = pa.table(
        {
            "a": [2],
            "d": pa.array(
                [
                    {
                        "x": {
                            "y": {"q": 7},  # Missing "p"
                            "z": {"n": 9},  # Missing "m"
                        },
                        "w": 10,
                    }
                ],
                type=pa.struct(
                    [
                        (
                            "x",
                            pa.struct(
                                [
                                    (
                                        "y",
                                        pa.struct([("q", pa.int32())]),  # Only "q"
                                    ),
                                    (
                                        "z",
                                        pa.struct([("n", pa.int32())]),  # Only "n"
                                    ),
                                ]
                            ),
                        ),
                        ("w", pa.int32()),
                    ]
                ),
            ),
        }
    )

    # Concatenate tables with nested structs and missing fields
    t3 = concat([t1, t2])
    assert isinstance(t3, pa.Table)
    assert len(t3) == 2

    # Validate the schema of the resulting table
    expected_schema = pa.schema(
        [
            ("a", pa.int64()),
            (
                "d",
                pa.struct(
                    [
                        (
                            "x",
                            pa.struct(
                                [
                                    (
                                        "y",
                                        pa.struct(
                                            [("p", pa.int32()), ("q", pa.int32())]
                                        ),
                                    ),
                                    (
                                        "z",
                                        pa.struct(
                                            [("m", pa.int32()), ("n", pa.int32())]
                                        ),
                                    ),
                                ]
                            ),
                        ),
                        ("w", pa.int32()),
                    ]
                ),
            ),
        ]
    )
    assert t3.schema == expected_schema

    # Validate the data in the concatenated table
    assert t3.column("a").to_pylist() == [1, 2]
    assert t3.column("d").to_pylist() == [
        {
            "x": {
                "y": {"p": 1, "q": None},  # Missing "q" filled with None
                "z": {"m": 3, "n": None},  # Missing "n" filled with None
            },
            "w": 5,
        },
        {
            "x": {
                "y": {"p": None, "q": 7},  # Missing "p" filled with None
                "z": {"m": None, "n": 9},  # Missing "m" filled with None
            },
            "w": 10,
        },
    ]


def test_struct_with_null_values():
    # Ensures that when concatenating tables with struct columns containing null
    # values, the null values are properly handled, and the result reflects the
    # expected structure.

    # Define the first table with struct containing null values
    t1 = pa.table(
        {
            "a": [1, 2],
            "d": pa.array(
                [{"x": 1, "y": "a"}, None],  # Second row is null
                type=pa.struct([("x", pa.int32()), ("y", pa.string())]),
            ),
        }
    )

    # Define the second table with struct containing a null value
    t2 = pa.table(
        {
            "a": [3],
            "d": pa.array(
                [None],  # Entire struct is null
                type=pa.struct([("x", pa.int32()), ("y", pa.string())]),
            ),
        }
    )

    # Concatenate tables with struct columns containing null values
    t3 = concat([t1, t2])
    assert isinstance(t3, pa.Table)
    assert len(t3) == 3

    # Validate the schema of the resulting table
    expected_schema = pa.schema(
        [
            ("a", pa.int64()),
            ("d", pa.struct([("x", pa.int32()), ("y", pa.string())])),
        ]
    )
    assert (
        t3.schema == expected_schema
    ), f"Expected schema: {expected_schema}, but got {t3.schema}"

    # Verify the PyArrow table content
    assert t3.column("a").to_pylist() == [1, 2, 3]

    # Adjust expected to match the format of the actual result
    expected = [
        {"x": 1, "y": "a"},
        None,  # Entire struct is None, not {"x": None, "y": None}
        None,  # Entire struct is None, not {"x": None, "y": None}
    ]

    result = t3.column("d").to_pylist()
    assert result == expected, f"Expected {expected}, but got {result}"


def test_struct_with_mismatched_lengths():
    # Verifies that when concatenating tables with struct columns of different lengths,
    # the missing values are properly padded with None in the resulting table.
    # Define the first table with 2 rows and a struct column
    t1 = pa.table(
        {
            "a": [1, 2],
            "d": pa.array(
                [{"x": 1, "y": "a"}, {"x": 2, "y": "b"}],
                type=pa.struct([("x", pa.int32()), ("y", pa.string())]),
            ),
        }
    )

    # Define the second table with 1 row and a struct column
    t2 = pa.table(
        {
            "a": [3],
            "d": pa.array(
                [{"x": 3, "y": "c"}],
                type=pa.struct([("x", pa.int32()), ("y", pa.string())]),
            ),
        }
    )

    # Concatenate tables with struct columns of different lengths
    t3 = concat([t1, t2])
    assert isinstance(t3, pa.Table)
    assert len(t3) == 3  # Check that the resulting table has the correct number of rows

    # Validate the schema of the resulting table
    expected_schema = pa.schema(
        [
            ("a", pa.int64()),
            ("d", pa.struct([("x", pa.int32()), ("y", pa.string())])),
        ]
    )
    assert (
        t3.schema == expected_schema
    ), f"Expected schema: {expected_schema}, but got {t3.schema}"

    # Verify the content of the resulting table
    assert t3.column("a").to_pylist() == [1, 2, 3]
    expected = [
        {"x": 1, "y": "a"},
        {"x": 2, "y": "b"},
        {"x": 3, "y": "c"},
    ]
    result = t3.column("d").to_pylist()

    assert result == expected, f"Expected {expected}, but got {result}"


def test_struct_with_empty_arrays():
    # Checks the behavior when concatenating tables with structs containing empty
    # arrays, verifying that null structs are correctly handled.

    # Define the first table with valid struct data
    t1 = pa.table(
        {
            "a": [1, 2],
            "d": pa.array(
                [{"x": 1, "y": "a"}, {"x": 2, "y": "b"}],
                type=pa.struct([("x", pa.int32()), ("y", pa.string())]),
            ),
        }
    )

    # Define the second table with null struct value (empty arrays for fields)
    x_array = pa.array([None], type=pa.int32())
    y_array = pa.array([None], type=pa.string())

    # Create a struct array from null field arrays
    null_struct_array = pa.StructArray.from_arrays(
        [x_array, y_array],
        ["x", "y"],
        mask=pa.array([True]),
    )

    t2 = pa.table({"a": [3], "d": null_struct_array})

    # Concatenate tables with struct columns containing null values
    t3 = concat([t1, t2])

    # Verify that the concatenated result is a valid PyArrow Table
    assert isinstance(t3, pa.Table)
    assert len(t3) == 3  # Check that the concatenated table has 3 rows

    # Validate the schema of the resulting concatenated table
    expected_schema = pa.schema(
        [
            ("a", pa.int64()),  # Assuming 'a' is an integer column
            (
                "d",
                pa.struct([("x", pa.int32()), ("y", pa.string())]),
            ),  # Struct column 'd'
        ]
    )
    assert (
        t3.schema == expected_schema
    ), f"Expected schema: {expected_schema}, but got {t3.schema}"

    # Verify the content of the concatenated table
    assert t3.column("a").to_pylist() == [1, 2, 3]
    expected = [
        {"x": 1, "y": "a"},
        {"x": 2, "y": "b"},
        None,  # Entire struct is None, as PyArrow handles it
    ]
    result = t3.column("d").to_pylist()

    assert result == expected, f"Expected {expected}, but got {result}"


def test_arrow_concat_object_with_tensor_fails():
    obj = types.SimpleNamespace(a=1, b="test")
    t1 = pa.table({"a": ArrowPythonObjectArray.from_objects([obj, obj]), "b": [0, 1]})
    t2 = pa.table(
        {"a": ArrowTensorArray.from_numpy([np.zeros((10, 10))] * 2), "b": [7, 8]}
    )
    with pytest.raises(ArrowConversionError) as exc_info:
        concat([t1, t2])
    assert "objects and tensors" in str(exc_info.value.__cause__)


def test_unify_schemas():
    # Unifying a schema with the same schema as itself
    tensor_arr_1 = pa.schema([("tensor_arr", ArrowTensorType((3, 5), pa.int32()))])
    assert unify_schemas([tensor_arr_1, tensor_arr_1]) == tensor_arr_1

    # Single columns with different shapes
    tensor_arr_2 = pa.schema([("tensor_arr", ArrowTensorType((2, 1), pa.int32()))])
    contains_diff_shaped = [tensor_arr_1, tensor_arr_2]
    assert unify_schemas(contains_diff_shaped) == pa.schema(
        [
            ("tensor_arr", ArrowVariableShapedTensorType(pa.int32(), 2)),
        ]
    )

    # Single columns with same shapes
    tensor_arr_3 = pa.schema([("tensor_arr", ArrowTensorType((3, 5), pa.int32()))])
    contains_diff_types = [tensor_arr_1, tensor_arr_3]
    assert unify_schemas(contains_diff_types) == pa.schema(
        [
            ("tensor_arr", ArrowTensorType((3, 5), pa.int32())),
        ]
    )

    # Single columns with a variable shaped tensor, same ndim
    var_tensor_arr = pa.schema(
        [
            ("tensor_arr", ArrowVariableShapedTensorType(pa.int32(), 2)),
        ]
    )
    contains_var_shaped = [tensor_arr_1, var_tensor_arr]
    assert unify_schemas(contains_var_shaped) == pa.schema(
        [
            ("tensor_arr", ArrowVariableShapedTensorType(pa.int32(), 2)),
        ]
    )

    # Single columns with a variable shaped tensor, different ndim
    var_tensor_arr_1d = pa.schema(
        [
            ("tensor_arr", ArrowVariableShapedTensorType(pa.int32(), 1)),
        ]
    )
    var_tensor_arr_3d = pa.schema(
        [
            ("tensor_arr", ArrowVariableShapedTensorType(pa.int32(), 3)),
        ]
    )
    contains_1d2d = [tensor_arr_1, var_tensor_arr_1d]
    assert unify_schemas(contains_1d2d) == pa.schema(
        [
            ("tensor_arr", ArrowVariableShapedTensorType(pa.int32(), 2)),
        ]
    )
    contains_2d3d = [tensor_arr_1, var_tensor_arr_3d]
    assert unify_schemas(contains_2d3d) == pa.schema(
        [
            ("tensor_arr", ArrowVariableShapedTensorType(pa.int32(), 3)),
        ]
    )

    # Multi-column schemas
    multicol_schema_1 = pa.schema(
        [
            ("col_int", pa.int32()),
            ("col_fixed_tensor", ArrowTensorType((4, 2), pa.int32())),
            ("col_var_tensor", ArrowVariableShapedTensorType(pa.int16(), 5)),
        ]
    )
    multicol_schema_2 = pa.schema(
        [
            ("col_int", pa.int32()),
            ("col_fixed_tensor", ArrowTensorType((4, 2), pa.int32())),
            ("col_var_tensor", ArrowTensorType((9, 4, 1, 0, 5), pa.int16())),
        ]
    )
    assert unify_schemas([multicol_schema_1, multicol_schema_2]) == pa.schema(
        [
            ("col_int", pa.int32()),
            ("col_fixed_tensor", ArrowTensorType((4, 2), pa.int32())),
            ("col_var_tensor", ArrowVariableShapedTensorType(pa.int16(), 5)),
        ]
    )

    multicol_schema_3 = pa.schema(
        [
            ("col_int", pa.int32()),
            ("col_fixed_tensor", ArrowVariableShapedTensorType(pa.int32(), 3)),
            ("col_var_tensor", ArrowVariableShapedTensorType(pa.int16(), 5)),
        ]
    )
    assert unify_schemas([multicol_schema_1, multicol_schema_3]) == pa.schema(
        [
            ("col_int", pa.int32()),
            ("col_fixed_tensor", ArrowVariableShapedTensorType(pa.int32(), 3)),
            ("col_var_tensor", ArrowVariableShapedTensorType(pa.int16(), 5)),
        ]
    )

    # Unifying >2 schemas together
    assert unify_schemas(
        [multicol_schema_1, multicol_schema_2, multicol_schema_3]
    ) == pa.schema(
        [
            ("col_int", pa.int32()),
            ("col_fixed_tensor", ArrowVariableShapedTensorType(pa.int32(), 3)),
            ("col_var_tensor", ArrowVariableShapedTensorType(pa.int16(), 5)),
        ]
    )


@pytest.mark.skipif(
    parse_version(_get_pyarrow_version()) < MIN_PYARROW_VERSION_TYPE_PROMOTION,
    reason="Requires Arrow version of at least 14.0.0",
)
def test_unify_schemas_type_promotion():
    s_non_null = pa.schema(
        [
            pa.field("A", pa.int32()),
        ]
    )

    s_nullable = pa.schema(
        [
            pa.field("A", pa.int32(), nullable=True),
        ]
    )

    # No type promotion
    assert (
        unify_schemas(
            [s_non_null, s_nullable],
            promote_types=False,
        )
        == s_nullable
    )

    s1 = pa.schema(
        [
            pa.field("A", pa.int64()),
        ]
    )

    s2 = pa.schema(
        [
            pa.field("A", pa.float64()),
        ]
    )

    # No type promotion
    with pytest.raises(pa.lib.ArrowTypeError) as exc_info:
        unify_schemas(
            [s1, s2],
            promote_types=False,
        )

    assert "Unable to merge: Field A has incompatible types: int64 vs double" == str(
        exc_info.value
    )

    # Type promoted
    assert (
        unify_schemas(
            [s1, s2],
            promote_types=True,
        )
        == s2
    )


def test_arrow_block_select():
    df = pd.DataFrame({"one": [10, 11, 12], "two": [11, 12, 13], "three": [14, 15, 16]})
    table = pa.Table.from_pandas(df)
    block_accessor = BlockAccessor.for_block(table)

    block = block_accessor.select(["two"])
    assert block.schema == pa.schema([("two", pa.int64())])
    assert block.to_pandas().equals(df[["two"]])

    block = block_accessor.select(["two", "one"])
    assert block.schema == pa.schema([("two", pa.int64()), ("one", pa.int64())])
    assert block.to_pandas().equals(df[["two", "one"]])

    with pytest.raises(ValueError):
        block = block_accessor.select([lambda x: x % 3, "two"])


def test_arrow_block_slice_copy():
    # Test that ArrowBlock slicing properly copies the underlying Arrow
    # table.
    def check_for_copy(table1, table2, a, b, is_copy):
        expected_slice = table1.slice(a, b - a)
        assert table2.equals(expected_slice)
        assert table2.schema == table1.schema
        assert table1.num_columns == table2.num_columns
        for col1, col2 in zip(table1.columns, table2.columns):
            assert col1.num_chunks == col2.num_chunks
            for chunk1, chunk2 in zip(col1.chunks, col2.chunks):
                bufs1 = chunk1.buffers()
                bufs2 = chunk2.buffers()
                expected_offset = 0 if is_copy else a
                assert chunk2.offset == expected_offset
                assert len(chunk2) == b - a
                if is_copy:
                    assert bufs2[1].address != bufs1[1].address
                else:
                    assert bufs2[1].address == bufs1[1].address

    n = 20
    df = pd.DataFrame(
        {"one": list(range(n)), "two": ["a"] * n, "three": [np.nan] + [1.5] * (n - 1)}
    )
    table = pa.Table.from_pandas(df)
    a, b = 5, 10
    block_accessor = BlockAccessor.for_block(table)

    # Test with copy.
    table2 = block_accessor.slice(a, b, True)
    check_for_copy(table, table2, a, b, is_copy=True)

    # Test without copy.
    table2 = block_accessor.slice(a, b, False)
    check_for_copy(table, table2, a, b, is_copy=False)


def test_arrow_block_slice_copy_empty():
    # Test that ArrowBlock slicing properly copies the underlying Arrow
    # table when the table is empty.
    df = pd.DataFrame({"one": []})
    table = pa.Table.from_pandas(df)
    a, b = 0, 0
    expected_slice = table.slice(a, b - a)
    block_accessor = BlockAccessor.for_block(table)

    # Test with copy.
    table2 = block_accessor.slice(a, b, True)
    assert table2.equals(expected_slice)
    assert table2.schema == table.schema
    assert table2.num_rows == 0

    # Test without copy.
    table2 = block_accessor.slice(a, b, False)
    assert table2.equals(expected_slice)
    assert table2.schema == table.schema
    assert table2.num_rows == 0


def test_convert_to_pyarrow(ray_start_regular_shared, tmp_path):
    ds = ray.data.range(100)
    assert ds.to_dask().sum().compute()[0] == 4950
    path = os.path.join(tmp_path, "test_parquet_dir")
    os.mkdir(path)
    ds.write_parquet(path)
    assert ray.data.read_parquet(path).count() == 100


def test_pyarrow(ray_start_regular_shared):
    ds = ray.data.range(5)
    assert ds.map(lambda x: {"b": x["id"] + 2}).take() == [
        {"b": 2},
        {"b": 3},
        {"b": 4},
        {"b": 5},
        {"b": 6},
    ]
    assert ds.map(lambda x: {"b": x["id"] + 2}).filter(
        lambda x: x["b"] % 2 == 0
    ).take() == [{"b": 2}, {"b": 4}, {"b": 6}]
    assert ds.filter(lambda x: x["id"] == 0).flat_map(
        lambda x: [{"b": x["id"] + 2}, {"b": x["id"] + 20}]
    ).take() == [{"b": 2}, {"b": 20}]


class UnsupportedType:
    pass


def _create_dataset(op, data):
    ds = ray.data.range(2, override_num_blocks=2)

    if op == "map":

        def map(x):
            return {
                "id": x["id"],
                "my_data": data[x["id"]],
            }

        ds = ds.map(map)
    else:
        assert op == "map_batches"

        def map_batches(x):
            row_id = x["id"][0]
            return {
                "id": x["id"],
                "my_data": [data[row_id]],
            }

        ds = ds.map_batches(map_batches, batch_size=None)

    # Needed for the map_batches case to trigger the error,
    # because the error happens when merging the blocks.
    ds = ds.map_batches(lambda x: x, batch_size=2)
    return ds


@pytest.mark.skipif(
    _object_extension_type_allowed(), reason="Arrow table supports pickled objects"
)
@pytest.mark.parametrize(
    "op, data",
    [
        ("map", [UnsupportedType(), 1]),
        ("map_batches", [None, 1]),
        ("map_batches", [{"a": 1}, {"a": 2}]),
    ],
)
def test_fallback_to_pandas_on_incompatible_data(
    op,
    data,
    ray_start_regular_shared,
):
    # Test if the first UDF output is incompatible with Arrow,
    # Ray Data will fall back to using Pandas.
    ds = _create_dataset(op, data)
    ds = ds.materialize()
    bundles = ds.iter_internal_ref_bundles()
    block = ray.get(next(bundles).block_refs[0])
    assert isinstance(block, pd.DataFrame)


@pytest.mark.parametrize(
    "op, data, should_fail, expected_type",
    [
        # Case A: Upon serializing to Arrow fallback to `ArrowPythonObjectType`
        ("map_batches", [1, 2**100], False, ArrowPythonObjectType()),
        ("map_batches", [1.0, 2**100], False, ArrowPythonObjectType()),
        ("map_batches", ["1.0", 2**100], False, ArrowPythonObjectType()),
        # Case B: No fallback to `ArrowPythonObjectType` and hence arrow is enforcing
        #         deduced schema
        ("map_batches", [1.0, 2**4], True, None),
        ("map_batches", ["1.0", 2**4], True, None),
    ],
)
def test_pyarrow_conversion_error_handling(
    ray_start_regular_shared,
    op,
    data,
    should_fail: bool,
    expected_type: pa.DataType,
):
    # Ray Data infers the block type (arrow or pandas) and the block schema
    # based on the first *block* produced by UDF.
    #
    # These tests simulate following scenarios
    #   1. (Case A) Type of the value of the first block is deduced as Arrow scalar
    #      type, but second block carries value that overflows pa.int64 representation,
    #      and column henceforth will be serialized as `ArrowPythonObjectExtensionType`
    #      coercing first block to it as well
    #
    #   2. (Case B) Both blocks carry proper Arrow scalars which, however, have
    #      diverging types and therefore Arrow fails during merging of these blocks
    #      into 1
    ds = _create_dataset(op, data)

    if should_fail:
        with pytest.raises(Exception) as e:
            ds.materialize()

        error_msg = str(e.value)
        expected_msg = "ArrowConversionError: Error converting data to Arrow:"

        assert expected_msg in error_msg
        assert "my_data" in error_msg

    else:
        ds.materialize()

        assert ds.schema().base_schema == pa.schema(
            [pa.field("id", pa.int64()), pa.field("my_data", expected_type)]
        )

        assert ds.take_all() == [
            {"id": i, "my_data": data[i]} for i in range(len(data))
        ]


if __name__ == "__main__":
    import sys

    sys.exit(pytest.main(["-v", __file__]))<|MERGE_RESOLUTION|>--- conflicted
+++ resolved
@@ -14,16 +14,10 @@
 from ray.data import DataContext
 from ray.data._internal.arrow_ops.transform_pyarrow import (
     concat,
-<<<<<<< HEAD
+    hash_partition,
     MIN_PYARROW_VERSION_TYPE_PROMOTION,
     unify_schemas,
     try_combine_chunked_columns,
-=======
-    hash_partition,
-    try_combine_chunked_columns,
-    unify_schemas,
-    MIN_PYARROW_VERSION_TYPE_PROMOTION,
->>>>>>> 48e85d10
 )
 from ray.data.block import BlockAccessor
 from ray.data.extensions import (
@@ -54,8 +48,6 @@
     assert dt == t
 
 
-<<<<<<< HEAD
-=======
 def test_hash_partitioning():
     # Test hash-partitioning of the empty table
     empty_table = pa.Table.from_pydict({"idx": []})
@@ -110,7 +102,6 @@
     assert t == _concat_and_sort_partitions(_structs_partition_dict.values())
 
 
->>>>>>> 48e85d10
 def test_arrow_concat_empty():
     # Test empty.
     assert concat([]) == []
