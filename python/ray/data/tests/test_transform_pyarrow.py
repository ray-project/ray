--- conflicted
+++ resolved
@@ -14,15 +14,10 @@
 from ray.data import DataContext
 from ray.data._internal.arrow_ops.transform_pyarrow import (
     concat,
-<<<<<<< HEAD
-=======
     hash_partition,
     MIN_PYARROW_VERSION_TYPE_PROMOTION,
-    unify_schemas,
->>>>>>> 70f8cd11
     try_combine_chunked_columns,
     unify_schemas,
-    MIN_PYARROW_VERSION_TYPE_PROMOTION,
 )
 from ray.data.block import BlockAccessor
 from ray.data.extensions import (
