--- conflicted
+++ resolved
@@ -573,30 +573,6 @@
 # tests should only be carefully reordered to retain this invariant!
 
 
-<<<<<<< HEAD
-=======
-@pytest.mark.skipif(
-    sys.version_info >= (3, 12), reason="TODO(scottjlee): Not working yet for py312"
-)
-def test_unsupported_pyarrow_versions_check(shutdown_only):
-    ray.shutdown()
-
-    # Test that unsupported pyarrow versions cause an error to be raised upon the
-    # initial pyarrow use.
-    ray.init(runtime_env={"pip": ["pyarrow==8.0.0"]})
-
-    @ray.remote
-    def should_error():
-        _check_pyarrow_version()
-
-    with pytest.raises(
-        Exception,
-        match=r".*Dataset requires pyarrow >= 9.0.0, but 8.0.0 is installed.*",
-    ):
-        ray.get(should_error.remote())
-
-
->>>>>>> 3408fe94
 def test_read_write_local_node_ray_client(ray_start_cluster_enabled):
     cluster = ray_start_cluster_enabled
     cluster.add_node(num_cpus=4)
