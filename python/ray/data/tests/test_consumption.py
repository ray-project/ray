import logging
import os
import sys
import time

import numpy as np
import pandas as pd
import pyarrow as pa
import pytest

import ray
from ray.data._internal.block_builder import BlockBuilder
from ray.data._internal.datasource.csv_datasink import CSVDatasink
from ray.data._internal.datasource.csv_datasource import CSVDatasource
from ray.data._internal.datasource.range_datasource import RangeDatasource
from ray.data._internal.execution.interfaces.ref_bundle import (
    _ref_bundles_iterator_to_block_refs_list,
)
from ray.data.block import BlockAccessor
from ray.data.dataset import Dataset, MaterializedDataset
from ray.data.tests.conftest import *  # noqa
from ray.data.tests.conftest import (
    CoreExecutionMetrics,
    assert_core_execution_metrics_equals,
    get_initial_core_execution_metrics_snapshot,
)
from ray.data.tests.util import column_udf, extract_values
from ray.tests.conftest import *  # noqa
from ray.util.scheduling_strategies import PlacementGroupSchedulingStrategy


def test_schema(ray_start_regular):
    last_snapshot = get_initial_core_execution_metrics_snapshot()

    ds2 = ray.data.range(10, override_num_blocks=10)
    ds3 = ds2.repartition(5)
    ds3 = ds3.materialize()
    last_snapshot = assert_core_execution_metrics_equals(
        CoreExecutionMetrics(
            task_count={
                "ReadRange": 10,
                "reduce": 5,
            }
        ),
        last_snapshot,
    )

    ds4 = ds3.map(lambda x: {"a": "hi", "b": 1.0}).limit(5).repartition(1)
    ds4 = ds4.materialize()
    last_snapshot = assert_core_execution_metrics_equals(
        CoreExecutionMetrics(
            task_count={
                "Map(<lambda>)": lambda count: count <= 5,
                "slice_fn": 1,
                "reduce": 1,
            }
        ),
        last_snapshot,
    )

    assert str(ds2) == "Dataset(num_rows=10, schema={id: int64})"
    last_snapshot = assert_core_execution_metrics_equals(
        CoreExecutionMetrics(task_count={}), last_snapshot
    )

    assert (
        str(ds3) == "MaterializedDataset(num_blocks=5, num_rows=10, schema={id: int64})"
    )
    last_snapshot = assert_core_execution_metrics_equals(
        CoreExecutionMetrics(task_count={}), last_snapshot
    )
    assert (
        str(ds4) == "MaterializedDataset(num_blocks=1, num_rows=5, "
        "schema={a: string, b: double})"
    )
    last_snapshot = assert_core_execution_metrics_equals(
        CoreExecutionMetrics(task_count={}), last_snapshot
    )


def test_schema_no_execution(ray_start_regular):
    last_snapshot = get_initial_core_execution_metrics_snapshot()
    ds = ray.data.range(100, override_num_blocks=10)
    last_snapshot = assert_core_execution_metrics_equals(
        CoreExecutionMetrics(task_count={}),
        last_snapshot,
    )
    # We do not kick off the read task by default.
    assert not ds._plan.has_started_execution
    schema = ds.schema()
    assert schema.names == ["id"]

    # Fetching the schema does not trigger execution, since
    # the schema is known beforehand for RangeDatasource.
    last_snapshot = assert_core_execution_metrics_equals(
        CoreExecutionMetrics(task_count={}), last_snapshot
    )
    # Fetching the schema should not trigger execution of extra read tasks.
    assert not ds._plan.has_started_execution


def test_schema_cached(ray_start_regular):
    def check_schema_cached(ds, expected_task_count, last_snapshot):
        schema = ds.schema()
        last_snapshot = assert_core_execution_metrics_equals(
            CoreExecutionMetrics(expected_task_count), last_snapshot
        )
        assert schema.names == ["a"]
        cached_schema = ds.schema(fetch_if_missing=False)
        assert cached_schema is not None
        assert schema == cached_schema
        last_snapshot = assert_core_execution_metrics_equals(
            CoreExecutionMetrics({}), last_snapshot
        )
        return last_snapshot

    last_snapshot = get_initial_core_execution_metrics_snapshot()
    ds = ray.data.from_items([{"a": i} for i in range(100)], override_num_blocks=10)
    last_snapshot = check_schema_cached(ds, {}, last_snapshot)

    # Add a map_batches operator so that we are forced to compute the schema.
    ds = ds.map_batches(lambda x: x)
    last_snapshot = check_schema_cached(
        ds,
        {
            "MapBatches(<lambda>)": lambda count: count <= 5,
            "slice_fn": 1,
        },
        last_snapshot,
    )


<<<<<<< HEAD
def test_count(ray_start_regular):
    ds = ray.data.range(100, override_num_blocks=10)
    # We do not kick off the read task by default.
    assert not ds._plan.has_started_execution
    assert ds.count() == 100
    # Getting number of rows should not trigger execution of any read tasks
    # for ray.data.range(), as the number of rows is known beforehand.
    assert not ds._plan.has_started_execution

    assert_core_execution_metrics_equals(CoreExecutionMetrics(task_count={}))


def test_count_edge_case(ray_start_regular):
    # Test this edge case: https://github.com/ray-project/ray/issues/44509.
    ds = ray.data.range(10)
    ds.count()

    actual_count = ds.filter(fn=lambda row: row["id"] % 2 == 0).count()

    assert actual_count == 5


def test_count_after_caching_after_execution(ray_start_regular):
    SCALE_FACTOR = 5
    FILE_ROW_COUNT = 150
    DS_ROW_COUNT = FILE_ROW_COUNT * SCALE_FACTOR
    paths = ["example://iris.csv"] * SCALE_FACTOR
    ds = ray.data.read_csv(paths)
    # Row count should be unknown before execution.
    assert "num_rows=?" in str(ds)
    # After iterating over bundles and completing execution, row count should be known.
    list(ds.iter_internal_ref_bundles())
    assert f"num_rows={DS_ROW_COUNT}" in str(ds)
    assert ds.count() == DS_ROW_COUNT
    assert ds._plan._snapshot_metadata_schema.metadata.num_rows == DS_ROW_COUNT


def test_limit_execution(ray_start_regular):
    last_snapshot = get_initial_core_execution_metrics_snapshot()
    override_num_blocks = 20
    ds = ray.data.range(100, override_num_blocks=override_num_blocks)

    # Add some delay to the output to prevent all tasks from finishing
    # immediately.
    def delay(row):
        time.sleep(0.1)
        return row

    ds = ds.map(delay)
    last_snapshot = assert_core_execution_metrics_equals(
        CoreExecutionMetrics(task_count={}),
        last_snapshot=last_snapshot,
    )

    # During lazy execution, we should not execute too many more tasks than is
    # needed to produce the requested number of rows.
    for i in [1, 11]:
        assert extract_values("id", ds.limit(i).take(200)) == list(range(i))
        last_snapshot = assert_core_execution_metrics_equals(
            CoreExecutionMetrics(
                task_count={
                    "ReadRange->Map(delay)": lambda count: count
                    < override_num_blocks / 2,
                    "slice_fn": lambda count: count <= 1,
                }
            ),
            last_snapshot=last_snapshot,
        )

    # .materialize().limit() should only trigger execution once.
    ds = ray.data.range(100, override_num_blocks=20).materialize()
    last_snapshot = assert_core_execution_metrics_equals(
        CoreExecutionMetrics(
            task_count={
                "ReadRange": 20,
            }
        ),
        last_snapshot=last_snapshot,
    )
    for i in [1, 10]:
        assert extract_values("id", ds.limit(i).take(200)) == list(range(i))
        assert_core_execution_metrics_equals(
            CoreExecutionMetrics(task_count={"slice_fn": lambda count: count <= 1}),
            last_snapshot=last_snapshot,
        )


=======
>>>>>>> 17d6299f
def test_avoid_placement_group_capture(shutdown_only):
    ray.init(num_cpus=2)

    @ray.remote
    def run():
        ds = ray.data.range(5)
        assert sorted(
            extract_values("id", ds.map(column_udf("id", lambda x: x + 1)).take())
        ) == [1, 2, 3, 4, 5]
        assert ds.count() == 5
        assert sorted(extract_values("id", ds.iter_rows())) == [0, 1, 2, 3, 4]

    pg = ray.util.placement_group([{"CPU": 1}])
    ray.get(
        run.options(
            scheduling_strategy=PlacementGroupSchedulingStrategy(
                placement_group=pg, placement_group_capture_child_tasks=True
            )
        ).remote()
    )


@pytest.fixture
def remove_named_placement_groups():
    yield
    for info in ray.util.placement_group_table().values():
        if info["name"]:
            pg = ray.util.get_placement_group(info["name"])
            ray.util.remove_placement_group(pg)


def test_ray_remote_args_fn(shutdown_only, remove_named_placement_groups):
    ray.init()

    pg = ray.util.placement_group([{"CPU": 1}], name="test_pg")

    def ray_remote_args_fn():
        scheduling_strategy = PlacementGroupSchedulingStrategy(placement_group=pg)
        return {"scheduling_strategy": scheduling_strategy}

    class ActorClass:
        def __call__(self, batch):
            assert ray.util.get_current_placement_group() == pg
            return batch

    ray.data.range(1).map_batches(
        ActorClass, concurrency=1, ray_remote_args_fn=ray_remote_args_fn
    ).take_all()


def test_dataset_lineage_serialization(shutdown_only):
    ray.init()
    ds = ray.data.range(10)
    ds = ds.map(column_udf("id", lambda x: x + 1))
    ds = ds.map(column_udf("id", lambda x: x + 1))
    ds = ds.random_shuffle()
    uuid = ds._get_uuid()
    plan_uuid = ds._plan._dataset_uuid

    serialized_ds = ds.serialize_lineage()

    ray.shutdown()
    ray.init()

    ds = Dataset.deserialize_lineage(serialized_ds)
    # Check Dataset state.
    assert ds._get_uuid() == uuid
    assert ds._plan._dataset_uuid == plan_uuid
    # Check Dataset content.
    assert ds.count() == 10
    assert sorted(extract_values("id", ds.take())) == list(range(2, 12))


def test_dataset_lineage_serialization_unsupported(shutdown_only):
    ray.init()
    # In-memory data sources not supported.
    ds = ray.data.from_items(list(range(10)))
    ds = ds.map(column_udf("item", lambda x: x + 1))
    ds = ds.map(column_udf("item", lambda x: x + 1))

    with pytest.raises(ValueError):
        ds.serialize_lineage()

    # In-memory data source unions not supported.
    ds = ray.data.from_items(list(range(10)))
    ds1 = ray.data.from_items(list(range(10, 20)))
    ds2 = ds.union(ds1)

    with pytest.raises(ValueError):
        ds2.serialize_lineage()

    # Lazy read unions supported.
    ds = ray.data.range(10)
    ds1 = ray.data.range(20)
    ds2 = ds.union(ds1)

    serialized_ds = ds2.serialize_lineage()
    ds3 = Dataset.deserialize_lineage(serialized_ds)
    assert set(extract_values("id", ds3.take(30))) == set(
        list(range(10)) + list(range(20))
    )

    # Zips not supported.
    ds = ray.data.from_items(list(range(10)))
    ds1 = ray.data.from_items(list(range(10, 20)))
    ds2 = ds.zip(ds1)

    with pytest.raises(ValueError):
        ds2.serialize_lineage()


def test_basic(ray_start_regular_shared):
    ds = ray.data.range(5)
    assert sorted(
        extract_values("id", ds.map(column_udf("id", lambda x: x + 1)).take())
    ) == [1, 2, 3, 4, 5]
    assert ds.count() == 5
    assert sorted(extract_values("id", ds.iter_rows())) == [0, 1, 2, 3, 4]


def test_range(ray_start_regular_shared):
    ds = ray.data.range(10, override_num_blocks=10)
    assert ds._plan.initial_num_blocks() == 10
    assert ds.count() == 10
    assert ds.take() == [{"id": i} for i in range(10)]

    ds = ray.data.range(10, override_num_blocks=2)
    assert ds._plan.initial_num_blocks() == 2
    assert ds.count() == 10
    assert ds.take() == [{"id": i} for i in range(10)]


def test_empty_dataset(ray_start_regular_shared):
    ds = ray.data.range(0)
    assert ds.count() == 0
    assert ds.size_bytes() is None
    assert ds.schema() is None

    ds = ray.data.range(1)
    ds = ds.filter(lambda x: x["id"] > 1)
    ds = ds.materialize()
    assert (
        str(ds)
        == "MaterializedDataset(num_blocks=1, num_rows=0, schema=Unknown schema)"
    )

    # Test map on empty dataset.
    ds = ray.data.from_items([])
    ds = ds.map(lambda x: x)
    ds = ds.materialize()
    assert ds.count() == 0

    # Test filter on empty dataset.
    ds = ray.data.from_items([])
    ds = ds.filter(lambda: True)
    ds = ds.materialize()
    assert ds.count() == 0


@ray.remote
class Counter:
    def __init__(self):
        self.value = 0

    def increment(self):
        self.value += 1
        return self.value


def test_cache_dataset(ray_start_regular_shared):

    c = Counter.remote()

    def inc(x):
        ray.get(c.increment.remote())
        return x

    ds = ray.data.range(1)
    ds = ds.map(inc)
    assert not isinstance(ds, MaterializedDataset)
    ds2 = ds.materialize()
    assert isinstance(ds2, MaterializedDataset)
    assert not isinstance(ds, MaterializedDataset)

    # Tests standard iteration uses the materialized blocks.
    for _ in range(10):
        ds2.take_all()

    assert ray.get(c.increment.remote()) == 2

    # Tests streaming iteration uses the materialized blocks.
    for _ in range(10):
        list(ds2.streaming_split(1)[0].iter_batches())

    assert ray.get(c.increment.remote()) == 3


def test_columns(ray_start_regular_shared):
    ds = ray.data.range(1)
    assert ds.columns() == ds.schema().names
    assert ds.columns() == ["id"]

    ds = ds.map(lambda x: x)
    assert ds.columns(fetch_if_missing=False) is None


def test_schema_repr(ray_start_regular_shared):
    ds = ray.data.from_items([{"text": "spam", "number": 0}])
    # fmt: off
    expected_repr = (
        "Column  Type\n"
        "------  ----\n"
        "text    string\n"
        "number  int64"
    )
    # fmt:on
    assert repr(ds.schema()) == expected_repr

    ds = ray.data.from_items([{"long_column_name": "spam"}])
    # fmt: off
    expected_repr = (
        "Column            Type\n"
        "------            ----\n"
        "long_column_name  string"
    )
    # fmt: on
    assert repr(ds.schema()) == expected_repr


def _check_none_computed(ds):
    # In streaming executor, ds.take() will not invoke partial execution
    # in LazyBlocklist.
    assert not ds._plan.has_started_execution


def test_lazy_loading_exponential_rampup(ray_start_regular_shared):
    ds = ray.data.range(100, override_num_blocks=20)
    _check_none_computed(ds)
    assert extract_values("id", ds.take(10)) == list(range(10))
    _check_none_computed(ds)
    assert extract_values("id", ds.take(20)) == list(range(20))
    _check_none_computed(ds)
    assert extract_values("id", ds.take(30)) == list(range(30))
    _check_none_computed(ds)
    assert extract_values("id", ds.take(50)) == list(range(50))
    _check_none_computed(ds)
    assert extract_values("id", ds.take(100)) == list(range(100))
    _check_none_computed(ds)


def test_dataset_repr(ray_start_regular_shared):
    ds = ray.data.range(10, override_num_blocks=10)
    assert repr(ds) == "Dataset(num_rows=10, schema={id: int64})"
    ds = ds.map_batches(lambda x: x)
    assert repr(ds) == (
        "MapBatches(<lambda>)\n+- Dataset(num_rows=10, schema={id: int64})"
    )
    ds = ds.filter(lambda x: x["id"] > 0)
    assert repr(ds) == (
        "Filter(<lambda>)\n"
        "+- MapBatches(<lambda>)\n"
        "   +- Dataset(num_rows=10, schema={id: int64})"
    )
    ds = ds.random_shuffle()
    assert repr(ds) == (
        "RandomShuffle\n"
        "+- Filter(<lambda>)\n"
        "   +- MapBatches(<lambda>)\n"
        "      +- Dataset(num_rows=10, schema={id: int64})"
    )
    ds = ds.materialize()
    assert (
        repr(ds) == "MaterializedDataset(num_blocks=10, num_rows=9, schema={id: int64})"
    )
    ds = ds.map_batches(lambda x: x)

    assert repr(ds) == (
        "MapBatches(<lambda>)\n+- Dataset(num_rows=9, schema={id: int64})"
    )
    ds1, ds2 = ds.split(2)
    assert (
        repr(ds1) == f"MaterializedDataset(num_blocks=5, num_rows={ds1.count()}, "
        "schema={id: int64})"
    )
    assert (
        repr(ds2) == f"MaterializedDataset(num_blocks=5, num_rows={ds2.count()}, "
        "schema={id: int64})"
    )

    # TODO(scottjlee): include all of the input datasets to union()
    # in the repr output, instead of only the resulting unioned dataset.
    # TODO(@bveeramani): Handle schemas for n-ary operators like `Union`.
    # ds3 = ds1.union(ds2)
    # assert repr(ds3) == ("Union\n+- Dataset(num_rows=9, schema={id: int64})")
    # ds = ds.zip(ds3)
    # assert repr(ds) == (
    #     "Zip\n"
    #     "+- MapBatches(<lambda>)\n"
    #     "+- Union\n"
    #     "   +- Dataset(num_rows=9, schema={id: int64})"
    # )

    def my_dummy_fn(x):
        return x

    ds = ray.data.range(10, override_num_blocks=10)
    ds = ds.map_batches(my_dummy_fn)
    assert repr(ds) == (
        "MapBatches(my_dummy_fn)\n+- Dataset(num_rows=10, schema={id: int64})"
    )


def test_dataset_explain(ray_start_regular_shared, capsys):
    ds = ray.data.range(10, override_num_blocks=10)
    ds = ds.map(lambda x: x)

    ds.explain()
    captured = capsys.readouterr()
    assert captured.out.rstrip() == (
        "-------- Logical Plan --------\n"
        "Map(<lambda>)\n"
        "+- ReadRange\n"
        "-------- Physical Plan --------\n"
        "TaskPoolMapOperator[ReadRange->Map(<lambda>)]\n"
        "+- InputDataBuffer[Input]"
    )

    ds = ds.filter(lambda x: x["id"] > 0)
    ds.explain()
    captured = capsys.readouterr()
    assert captured.out.rstrip() == (
        "-------- Logical Plan --------\n"
        "Filter(<lambda>)\n"
        "+- Map(<lambda>)\n"
        "   +- ReadRange\n"
        "-------- Physical Plan --------\n"
        "TaskPoolMapOperator[ReadRange->Map(<lambda>)->Filter(<lambda>)]\n"
        "+- InputDataBuffer[Input]"
    )
    ds = ds.random_shuffle().map(lambda x: x)
    ds.explain()
    captured = capsys.readouterr()
    assert captured.out.rstrip() == (
        "-------- Logical Plan --------\n"
        "Map(<lambda>)\n"
        "+- RandomShuffle\n"
        "   +- Filter(<lambda>)\n"
        "      +- Map(<lambda>)\n"
        "         +- ReadRange\n"
        "-------- Physical Plan --------\n"
        "TaskPoolMapOperator[Map(<lambda>)]\n"
        "+- AllToAllOperator[ReadRange->Map(<lambda>)->Filter(<lambda>)->RandomShuffle]\n"
        "   +- InputDataBuffer[Input]"
    )


def test_convert_types(ray_start_regular_shared):
    plain_ds = ray.data.range(1)
    arrow_ds = plain_ds.map(lambda x: {"a": x["id"]})
    assert arrow_ds.take() == [{"a": 0}]
    assert "dict" in str(arrow_ds.map(lambda x: {"out": str(type(x))}).take()[0])

    arrow_ds = ray.data.range(1)
    assert arrow_ds.map(lambda x: {"out": "plain_{}".format(x["id"])}).take() == [
        {"out": "plain_0"}
    ]
    assert arrow_ds.map(lambda x: {"a": (x["id"],)}).take() == [{"a": [0]}]


def test_take_batch(ray_start_regular_shared):
    ds = ray.data.range(10, override_num_blocks=2)
    assert ds.take_batch(3)["id"].tolist() == [0, 1, 2]
    assert ds.take_batch(6)["id"].tolist() == [0, 1, 2, 3, 4, 5]
    assert ds.take_batch(100)["id"].tolist() == [0, 1, 2, 3, 4, 5, 6, 7, 8, 9]
    assert isinstance(ds.take_batch(3, batch_format="pandas"), pd.DataFrame)
    assert isinstance(ds.take_batch(3, batch_format="numpy"), dict)

    ds = ray.data.range_tensor(10, override_num_blocks=2)
    assert np.all(ds.take_batch(3)["data"] == np.array([[0], [1], [2]]))
    assert isinstance(ds.take_batch(3, batch_format="pandas"), pd.DataFrame)
    assert isinstance(ds.take_batch(3, batch_format="numpy"), dict)

    with pytest.raises(ValueError):
        ray.data.range(0).take_batch()


def test_take_all(ray_start_regular_shared):
    assert extract_values("id", ray.data.range(5).take_all()) == [0, 1, 2, 3, 4]

    with pytest.raises(ValueError):
        assert ray.data.range(5).take_all(4)


def test_union(ray_start_regular_shared):
    ds = ray.data.range(20, override_num_blocks=10).materialize()

    # Test lazy union.
    ds = ds.union(ds, ds, ds, ds)
    assert ds._plan.initial_num_blocks() == 50
    assert ds.count() == 100
    assert ds.sum() == 950

    ds = ds.union(ds)
    assert ds.count() == 200
    assert ds.sum() == (950 * 2)

    # Test materialized union.
    ds2 = ray.data.from_items([1, 2, 3, 4, 5])
    assert ds2.count() == 5
    ds2 = ds2.union(ds2)
    assert ds2.count() == 10
    ds2 = ds2.union(ds)
    assert ds2.count() == 210


def test_block_builder_for_block(ray_start_regular_shared):
    # pandas dataframe
    builder = BlockBuilder.for_block(pd.DataFrame())
    b1 = pd.DataFrame({"A": [1], "B": ["a"]})
    builder.add_block(b1)
    assert builder.build().equals(b1)
    b2 = pd.DataFrame({"A": [2, 3], "B": ["c", "d"]})
    builder.add_block(b2)
    expected = pd.DataFrame({"A": [1, 2, 3], "B": ["a", "c", "d"]})
    assert builder.build().equals(expected)

    # pyarrow table
    builder = BlockBuilder.for_block(pa.Table.from_arrays(list()))
    b1 = pa.Table.from_pydict({"A": [1], "B": ["a"]})
    builder.add_block(b1)
    builder.build().equals(b1)
    b2 = pa.Table.from_pydict({"A": [2, 3], "B": ["c", "d"]})
    builder.add_block(b2)
    expected = pa.Table.from_pydict({"A": [1, 2, 3], "B": ["a", "c", "d"]})
    builder.build().equals(expected)

    # wrong type
    with pytest.raises(TypeError):
        BlockBuilder.for_block(str())


def test_len(ray_start_regular_shared):
    ds = ray.data.range(1)
    with pytest.raises(AttributeError):
        len(ds)


def test_pandas_block_select():
    df = pd.DataFrame({"one": [10, 11, 12], "two": [11, 12, 13], "three": [14, 15, 16]})
    block_accessor = BlockAccessor.for_block(df)

    block = block_accessor.select(["two"])
    assert block.equals(df[["two"]])

    block = block_accessor.select(["two", "one"])
    assert block.equals(df[["two", "one"]])

    with pytest.raises(ValueError):
        block = block_accessor.select([lambda x: x % 3, "two"])


# NOTE: All tests above share a Ray cluster, while the tests below do not. These
# tests should only be carefully reordered to retain this invariant!


def test_read_write_local_node_ray_client(ray_start_cluster_enabled):
    cluster = ray_start_cluster_enabled
    cluster.add_node(num_cpus=4)
    cluster.head_node._ray_params.ray_client_server_port = "10004"
    cluster.head_node.start_ray_client_server()
    address = "ray://localhost:10004"

    import tempfile

    data_path = tempfile.mkdtemp()
    df = pd.DataFrame({"one": list(range(0, 10)), "two": list(range(10, 20))})
    path = os.path.join(data_path, "test.parquet")
    df.to_parquet(path)

    # Read/write from Ray Client will result in error.
    ray.init(address)
    with pytest.raises(ValueError):
        ds = ray.data.read_parquet("local://" + path).materialize()
    ds = ray.data.from_pandas(df)
    with pytest.raises(ValueError):
        ds.write_parquet("local://" + data_path).materialize()


@pytest.mark.skipif(
    sys.version_info >= (3, 12), reason="No tensorflow for Python 3.12+"
)
def test_read_warning_large_parallelism(
    ray_start_regular_shared, propagate_logs, caplog
):
    with caplog.at_level(logging.WARNING, logger="ray.data.read_api"):
        ray.data.range(5000, override_num_blocks=5000).materialize()
    assert (
        "The requested number of read blocks of 5000 is "
        "more than 4x the number of available CPU slots in the cluster" in caplog.text
    ), caplog.text


def test_read_write_local_node(ray_start_cluster):
    cluster = ray_start_cluster
    cluster.add_node(
        resources={"bar:1": 100},
        num_cpus=10,
        _system_config={"max_direct_call_object_size": 0},
    )
    cluster.add_node(resources={"bar:2": 100}, num_cpus=10)
    cluster.add_node(resources={"bar:3": 100}, num_cpus=10)

    ray.shutdown()
    ray.init(cluster.address)

    import os
    import tempfile

    data_path = tempfile.mkdtemp()
    num_files = 5
    for idx in range(num_files):
        df = pd.DataFrame(
            {"one": list(range(idx, idx + 10)), "two": list(range(idx + 10, idx + 20))}
        )
        path = os.path.join(data_path, f"test{idx}.parquet")
        df.to_parquet(path)

    ctx = ray.data.context.DataContext.get_current()
    ctx.read_write_local_node = True

    def check_dataset_is_local(ds):
        bundles = ds.iter_internal_ref_bundles()
        block_refs = _ref_bundles_iterator_to_block_refs_list(bundles)
        ray.wait(block_refs, num_returns=len(block_refs), fetch_local=False)
        location_data = ray.experimental.get_object_locations(block_refs)
        locations = []
        for block in block_refs:
            locations.extend(location_data[block]["node_ids"])
        assert set(locations) == {ray.get_runtime_context().get_node_id()}

    local_path = "local://" + data_path
    # Plain read.
    ds = ray.data.read_parquet(local_path).materialize()
    check_dataset_is_local(ds)

    # SPREAD scheduling got overridden when read local scheme.
    ds = ray.data.read_parquet(
        local_path, ray_remote_args={"scheduling_strategy": "SPREAD"}
    ).materialize()
    check_dataset_is_local(ds)

    # With fusion.
    ds = (
        ray.data.read_parquet(local_path, override_num_blocks=1)
        .map(lambda x: x)
        .materialize()
    )
    check_dataset_is_local(ds)

    # Write back to local scheme.
    output = os.path.join(local_path, "test_read_write_local_node")
    ds.write_parquet(output)
    assert "1 nodes used" in ds.stats(), ds.stats()
    ray.data.read_parquet(output).take_all() == ds.take_all()

    # Mixing paths of local and non-local scheme is invalid.
    with pytest.raises(ValueError):
        ds = ray.data.read_parquet(
            [local_path + "/test1.parquet", data_path + "/test2.parquet"]
        ).materialize()
    with pytest.raises(ValueError):
        ds = ray.data.read_parquet(
            [local_path + "/test1.parquet", "example://iris.parquet"]
        ).materialize()
    with pytest.raises(ValueError):
        ds = ray.data.read_parquet(
            ["example://iris.parquet", local_path + "/test1.parquet"]
        ).materialize()


class FlakyCSVDatasource(CSVDatasource):
    def __init__(self, paths, **csv_datasource_kwargs):
        super().__init__(paths, **csv_datasource_kwargs)

        self.counter = Counter.remote()

    def _read_stream(self, f: "pa.NativeFile", path: str):
        count = self.counter.increment.remote()
        if ray.get(count) == 1:
            raise ValueError("oops")
        else:
            for block in CSVDatasource._read_stream(self, f, path):
                yield block


class FlakyCSVDatasink(CSVDatasink):
    def __init__(self, path, **csv_datasink_kwargs):
        super().__init__(path, **csv_datasink_kwargs)

        self.counter = Counter.remote()

    def write_block_to_file(self, block: BlockAccessor, file):
        count = self.counter.increment.remote()
        if ray.get(count) == 1:
            raise ValueError("oops")
        else:
            super().write_block_to_file(block, file)


def test_datasource(ray_start_regular):
    source = ray.data.datasource.RandomIntRowDatasource(n=10, num_columns=2)
    assert len(ray.data.read_datasource(source).take()) == 10
    source = RangeDatasource(n=10)
    assert extract_values(
        "value",
        ray.data.read_datasource(source).take(),
    ) == list(range(10))


@pytest.mark.skip(reason="")
def test_polars_lazy_import(shutdown_only):
    import sys

    ctx = ray.data.context.DataContext.get_current()

    try:
        original_use_polars = ctx.use_polars
        ctx.use_polars = True

        num_items = 100
        parallelism = 4
        ray.init(num_cpus=4)

        @ray.remote
        def f(should_import_polars):
            # Sleep to spread the tasks.
            time.sleep(1)
            polars_imported = "polars" in sys.modules.keys()
            return polars_imported == should_import_polars

        # We should not use polars for non-Arrow sort.
        _ = ray.data.range(num_items, override_num_blocks=parallelism).sort()
        assert all(ray.get([f.remote(False) for _ in range(parallelism)]))

        a = range(100)
        dfs = []
        partition_size = num_items // parallelism
        for i in range(parallelism):
            dfs.append(
                pd.DataFrame({"a": a[i * partition_size : (i + 1) * partition_size]})
            )
        # At least one worker should have imported polars.
        _ = (
            ray.data.from_pandas(dfs)
            .map_batches(lambda t: t, batch_format="pyarrow", batch_size=None)
            .sort(key="a")
            .materialize()
        )
        assert any(ray.get([f.remote(True) for _ in range(parallelism)]))

    finally:
        ctx.use_polars = original_use_polars


def test_batch_formats(shutdown_only):
    ds = ray.data.range(100)
    assert isinstance(next(iter(ds.iter_batches(batch_format=None))), pa.Table)
    assert isinstance(next(iter(ds.iter_batches(batch_format="default"))), dict)
    assert isinstance(next(iter(ds.iter_batches(batch_format="pandas"))), pd.DataFrame)
    assert isinstance(next(iter(ds.iter_batches(batch_format="pyarrow"))), pa.Table)
    assert isinstance(next(iter(ds.iter_batches(batch_format="numpy"))), dict)

    ds = ray.data.range_tensor(100)
    assert isinstance(next(iter(ds.iter_batches(batch_format=None))), pa.Table)
    assert isinstance(next(iter(ds.iter_batches(batch_format="default"))), dict)
    assert isinstance(next(iter(ds.iter_batches(batch_format="pandas"))), pd.DataFrame)
    assert isinstance(next(iter(ds.iter_batches(batch_format="pyarrow"))), pa.Table)
    assert isinstance(next(iter(ds.iter_batches(batch_format="numpy"))), dict)

    df = pd.DataFrame({"foo": ["a", "b"], "bar": [0, 1]})
    ds = ray.data.from_pandas(df)
    assert isinstance(next(iter(ds.iter_batches(batch_format=None))), pd.DataFrame)
    assert isinstance(next(iter(ds.iter_batches(batch_format="default"))), dict)
    assert isinstance(next(iter(ds.iter_batches(batch_format="pandas"))), pd.DataFrame)
    assert isinstance(next(iter(ds.iter_batches(batch_format="pyarrow"))), pa.Table)
    assert isinstance(next(iter(ds.iter_batches(batch_format="numpy"))), dict)


def test_dataset_schema_after_read_stats(ray_start_cluster):
    cluster = ray_start_cluster
    cluster.add_node(num_cpus=1)
    ray.init(cluster.address)
    cluster.add_node(num_cpus=1, resources={"foo": 1})
    ds = ray.data.read_csv(
        "example://iris.csv", ray_remote_args={"resources": {"foo": 1}}
    )
    schema = ds.schema()
    ds.stats()
    assert schema == ds.schema()


def test_dataset_plan_as_string(ray_start_cluster):
    ds = ray.data.read_parquet("example://iris.parquet", override_num_blocks=8)
    assert ds._plan.get_plan_as_string(type(ds)) == (
        "Dataset(\n"
        "   num_rows=?,\n"
        "   schema={\n"
        "      sepal.length: double,\n"
        "      sepal.width: double,\n"
        "      petal.length: double,\n"
        "      petal.width: double,\n"
        "      variety: string\n"
        "   }\n"
        ")"
    )
    for _ in range(5):
        ds = ds.map_batches(lambda x: x)
    assert ds._plan.get_plan_as_string(type(ds)) == (
        "MapBatches(<lambda>)\n"
        "+- MapBatches(<lambda>)\n"
        "   +- MapBatches(<lambda>)\n"
        "      +- MapBatches(<lambda>)\n"
        "         +- MapBatches(<lambda>)\n"
        "            +- Dataset(\n"
        "                  num_rows=?,\n"
        "                  schema={\n"
        "                     sepal.length: double,\n"
        "                     sepal.width: double,\n"
        "                     petal.length: double,\n"
        "                     petal.width: double,\n"
        "                     variety: string\n"
        "                  }\n"
        "               )"
    )


if __name__ == "__main__":
    sys.exit(pytest.main(["-v", __file__]))<|MERGE_RESOLUTION|>--- conflicted
+++ resolved
@@ -130,96 +130,6 @@
     )
 
 
-<<<<<<< HEAD
-def test_count(ray_start_regular):
-    ds = ray.data.range(100, override_num_blocks=10)
-    # We do not kick off the read task by default.
-    assert not ds._plan.has_started_execution
-    assert ds.count() == 100
-    # Getting number of rows should not trigger execution of any read tasks
-    # for ray.data.range(), as the number of rows is known beforehand.
-    assert not ds._plan.has_started_execution
-
-    assert_core_execution_metrics_equals(CoreExecutionMetrics(task_count={}))
-
-
-def test_count_edge_case(ray_start_regular):
-    # Test this edge case: https://github.com/ray-project/ray/issues/44509.
-    ds = ray.data.range(10)
-    ds.count()
-
-    actual_count = ds.filter(fn=lambda row: row["id"] % 2 == 0).count()
-
-    assert actual_count == 5
-
-
-def test_count_after_caching_after_execution(ray_start_regular):
-    SCALE_FACTOR = 5
-    FILE_ROW_COUNT = 150
-    DS_ROW_COUNT = FILE_ROW_COUNT * SCALE_FACTOR
-    paths = ["example://iris.csv"] * SCALE_FACTOR
-    ds = ray.data.read_csv(paths)
-    # Row count should be unknown before execution.
-    assert "num_rows=?" in str(ds)
-    # After iterating over bundles and completing execution, row count should be known.
-    list(ds.iter_internal_ref_bundles())
-    assert f"num_rows={DS_ROW_COUNT}" in str(ds)
-    assert ds.count() == DS_ROW_COUNT
-    assert ds._plan._snapshot_metadata_schema.metadata.num_rows == DS_ROW_COUNT
-
-
-def test_limit_execution(ray_start_regular):
-    last_snapshot = get_initial_core_execution_metrics_snapshot()
-    override_num_blocks = 20
-    ds = ray.data.range(100, override_num_blocks=override_num_blocks)
-
-    # Add some delay to the output to prevent all tasks from finishing
-    # immediately.
-    def delay(row):
-        time.sleep(0.1)
-        return row
-
-    ds = ds.map(delay)
-    last_snapshot = assert_core_execution_metrics_equals(
-        CoreExecutionMetrics(task_count={}),
-        last_snapshot=last_snapshot,
-    )
-
-    # During lazy execution, we should not execute too many more tasks than is
-    # needed to produce the requested number of rows.
-    for i in [1, 11]:
-        assert extract_values("id", ds.limit(i).take(200)) == list(range(i))
-        last_snapshot = assert_core_execution_metrics_equals(
-            CoreExecutionMetrics(
-                task_count={
-                    "ReadRange->Map(delay)": lambda count: count
-                    < override_num_blocks / 2,
-                    "slice_fn": lambda count: count <= 1,
-                }
-            ),
-            last_snapshot=last_snapshot,
-        )
-
-    # .materialize().limit() should only trigger execution once.
-    ds = ray.data.range(100, override_num_blocks=20).materialize()
-    last_snapshot = assert_core_execution_metrics_equals(
-        CoreExecutionMetrics(
-            task_count={
-                "ReadRange": 20,
-            }
-        ),
-        last_snapshot=last_snapshot,
-    )
-    for i in [1, 10]:
-        assert extract_values("id", ds.limit(i).take(200)) == list(range(i))
-        assert_core_execution_metrics_equals(
-            CoreExecutionMetrics(task_count={"slice_fn": lambda count: count <= 1}),
-            last_snapshot=last_snapshot,
-        )
-
-
-=======
->>>>>>> 17d6299f
 def test_avoid_placement_group_capture(shutdown_only):
     ray.init(num_cpus=2)
 
