import logging
import math
import os
import random
import sys
import time
from unittest.mock import patch

import numpy as np
import pandas as pd
import pyarrow as pa
import pytest

import ray
from ray.data._internal.block_builder import BlockBuilder
from ray.data._internal.dataset_logger import DatasetLogger
from ray.data._internal.lazy_block_list import LazyBlockList
from ray.data._internal.util import _check_pyarrow_version
from ray.data.block import BlockAccessor, BlockMetadata
from ray.data.context import DataContext
from ray.data.dataset import Dataset, MaterializedDataset
from ray.data.datasource.csv_datasink import _CSVDatasink
from ray.data.datasource.csv_datasource import CSVDatasource
from ray.data.datasource.datasource import Datasource, ReadTask
from ray.data.tests.conftest import *  # noqa
from ray.data.tests.conftest import (
    CoreExecutionMetrics,
    assert_core_execution_metrics_equals,
<<<<<<< HEAD
=======
    get_initial_core_execution_metrics_snapshot,
>>>>>>> e9d5ac9e
)
from ray.data.tests.util import column_udf, extract_values
from ray.tests.conftest import *  # noqa
from ray.util.scheduling_strategies import PlacementGroupSchedulingStrategy


def test_schema(ray_start_regular):
    last_snapshot = get_initial_core_execution_metrics_snapshot()

    ds2 = ray.data.range(10, parallelism=10)
    ds3 = ds2.repartition(5)
    ds3 = ds3.materialize()
    last_snapshot = assert_core_execution_metrics_equals(
        CoreExecutionMetrics(
            task_count={
                "ReadRange": 10,
                "reduce": 5,
                "_get_datasource_or_legacy_reader": 1,
            }
        ),
        last_snapshot,
    )

    ds4 = ds3.map(lambda x: {"a": "hi", "b": 1.0}).limit(5).repartition(1)
    ds4 = ds4.materialize()
    last_snapshot = assert_core_execution_metrics_equals(
        CoreExecutionMetrics(
            task_count={
                "Map(<lambda>)": lambda count: count <= 5,
                "slice_fn": 1,
                "reduce": 1,
            }
        ),
        last_snapshot,
    )

    assert str(ds2) == "Dataset(num_blocks=10, num_rows=10, schema={id: int64})"
    last_snapshot = assert_core_execution_metrics_equals(
        CoreExecutionMetrics(task_count={}), last_snapshot
    )

    assert (
        str(ds3) == "MaterializedDataset(num_blocks=5, num_rows=10, schema={id: int64})"
    )
    last_snapshot = assert_core_execution_metrics_equals(
        CoreExecutionMetrics(task_count={}), last_snapshot
    )
    assert (
        str(ds4) == "MaterializedDataset(num_blocks=1, num_rows=5, "
        "schema={a: string, b: double})"
    )
    last_snapshot = assert_core_execution_metrics_equals(
        CoreExecutionMetrics(task_count={}), last_snapshot
    )


def test_schema_no_execution(ray_start_regular):
    last_snapshot = get_initial_core_execution_metrics_snapshot()
    ds = ray.data.range(100, parallelism=10)
    last_snapshot = assert_core_execution_metrics_equals(
        CoreExecutionMetrics(task_count={"_get_datasource_or_legacy_reader": 1}),
        last_snapshot,
    )
    # We do not kick off the read task by default.
    assert ds._plan._in_blocks._num_computed() == 0
    schema = ds.schema()
    assert schema.names == ["id"]

    # Fetching the schema does not trigger execution, since
    # the schema is known beforehand for RangeDatasource.
    last_snapshot = assert_core_execution_metrics_equals(
        CoreExecutionMetrics(task_count={}), last_snapshot
    )
    assert ds._plan._in_blocks._num_computed() == 0
    # Fetching the schema should not trigger execution of extra read tasks.
    assert ds._plan.execute()._num_computed() == 0


def test_schema_cached(ray_start_regular):
    def check_schema_cached(ds, expected_task_count, last_snapshot):
        schema = ds.schema()
        last_snapshot = assert_core_execution_metrics_equals(
            CoreExecutionMetrics(expected_task_count), last_snapshot
        )
        assert schema.names == ["a"]
        cached_schema = ds.schema(fetch_if_missing=False)
        assert cached_schema is not None
        assert schema == cached_schema
        last_snapshot = assert_core_execution_metrics_equals(
            CoreExecutionMetrics({}), last_snapshot
        )
        return last_snapshot

    last_snapshot = get_initial_core_execution_metrics_snapshot()
    ds = ray.data.from_items([{"a": i} for i in range(100)], parallelism=10)
    last_snapshot = check_schema_cached(ds, {}, last_snapshot)

    # Add a map_batches stage so that we are forced to compute the schema.
    ds = ds.map_batches(lambda x: x)
    last_snapshot = check_schema_cached(
        ds,
        {
            "MapBatches(<lambda>)": lambda count: count <= 5,
            "slice_fn": 1,
        },
        last_snapshot,
    )


def test_count(ray_start_regular):
    ds = ray.data.range(100, parallelism=10)
    # We do not kick off the read task by default.
    assert ds._plan._in_blocks._num_computed() == 0
    assert ds.count() == 100
    # Getting number of rows should not trigger execution of any read tasks
    # for ray.data.range(), as the number of rows is known beforehand.
    assert ds._plan._in_blocks._num_computed() == 0

    assert_core_execution_metrics_equals(
        CoreExecutionMetrics(task_count={"_get_datasource_or_legacy_reader": 1})
    )


def test_limit_execution(ray_start_regular):
    last_snapshot = get_initial_core_execution_metrics_snapshot()
    parallelism = 20
    ds = ray.data.range(100, parallelism=parallelism)

    # Add some delay to the output to prevent all tasks from finishing
    # immediately.
    def delay(row):
        time.sleep(0.1)
        return row

    ds = ds.map(delay)
    last_snapshot = assert_core_execution_metrics_equals(
        CoreExecutionMetrics(
            task_count={
                "_get_datasource_or_legacy_reader": 1,
            }
        ),
        last_snapshot=last_snapshot,
    )

    # During lazy execution, we should not execute too many more tasks than is
    # needed to produce the requested number of rows.
    for i in [1, 11]:
        assert extract_values("id", ds.limit(i).take(200)) == list(range(i))
        last_snapshot = assert_core_execution_metrics_equals(
            CoreExecutionMetrics(
                task_count={
                    "ReadRange->Map(delay)": lambda count: count < parallelism / 2,
                    "slice_fn": lambda count: count <= 1,
                }
            ),
            last_snapshot=last_snapshot,
        )

    # .materialize().limit() should only trigger execution once.
    ds = ray.data.range(100, parallelism=20).materialize()
    last_snapshot = assert_core_execution_metrics_equals(
        CoreExecutionMetrics(
            task_count={
                "_execute_read_task_split": 20,
                "_get_datasource_or_legacy_reader": 1,
            }
        ),
        last_snapshot=last_snapshot,
    )
    for i in [1, 10]:
        assert extract_values("id", ds.limit(i).take(200)) == list(range(i))
        assert_core_execution_metrics_equals(
            CoreExecutionMetrics(task_count={"slice_fn": lambda count: count <= 1}),
            last_snapshot=last_snapshot,
        )


def test_avoid_placement_group_capture(shutdown_only):
    ray.init(num_cpus=2)

    @ray.remote
    def run():
        ds = ray.data.range(5)
        assert sorted(
            extract_values("id", ds.map(column_udf("id", lambda x: x + 1)).take())
        ) == [1, 2, 3, 4, 5]
        assert ds.count() == 5
        assert sorted(extract_values("id", ds.iter_rows())) == [0, 1, 2, 3, 4]

    pg = ray.util.placement_group([{"CPU": 1}])
    ray.get(
        run.options(
            scheduling_strategy=PlacementGroupSchedulingStrategy(
                placement_group=pg, placement_group_capture_child_tasks=True
            )
        ).remote()
    )


def test_dataset_lineage_serialization(shutdown_only):
    ray.init()
    ds = ray.data.range(10)
    ds = ds.map(column_udf("id", lambda x: x + 1))
    ds = ds.map(column_udf("id", lambda x: x + 1))
    ds = ds.random_shuffle()
    uuid = ds._get_uuid()
    plan_uuid = ds._plan._dataset_uuid

    serialized_ds = ds.serialize_lineage()
    # Confirm that the original Dataset was properly copied before clearing/mutating.
    in_blocks = ds._plan._in_blocks
    # Should not raise.
    in_blocks._check_if_cleared()
    assert isinstance(in_blocks, LazyBlockList)
    assert in_blocks._block_partition_refs[0] is None

    ray.shutdown()
    ray.init()

    ds = Dataset.deserialize_lineage(serialized_ds)
    # Check Dataset state.
    assert ds._get_uuid() == uuid
    assert ds._plan._dataset_uuid == plan_uuid
    # Check Dataset content.
    assert ds.count() == 10
    assert sorted(extract_values("id", ds.take())) == list(range(2, 12))


def test_dataset_lineage_serialization_unsupported(shutdown_only):
    ray.init()
    # In-memory data sources not supported.
    ds = ray.data.from_items(list(range(10)))
    ds = ds.map(column_udf("item", lambda x: x + 1))
    ds = ds.map(column_udf("item", lambda x: x + 1))

    with pytest.raises(ValueError):
        ds.serialize_lineage()

    # In-memory data source unions not supported.
    ds = ray.data.from_items(list(range(10)))
    ds1 = ray.data.from_items(list(range(10, 20)))
    ds2 = ds.union(ds1)

    with pytest.raises(ValueError):
        ds2.serialize_lineage()

    # Post-lazy-read unions not supported.
    ds = ray.data.range(10).map(column_udf("id", lambda x: x + 1))
    ds1 = ray.data.range(20).map(column_udf("id", lambda x: 2 * x))
    ds2 = ds.union(ds1)

    with pytest.raises(ValueError):
        ds2.serialize_lineage()

    # Lazy read unions supported.
    ds = ray.data.range(10)
    ds1 = ray.data.range(20)
    ds2 = ds.union(ds1)

    serialized_ds = ds2.serialize_lineage()
    ds3 = Dataset.deserialize_lineage(serialized_ds)
    assert set(extract_values("id", ds3.take(30))) == set(
        list(range(10)) + list(range(20))
    )

    # Zips not supported.
    ds = ray.data.from_items(list(range(10)))
    ds1 = ray.data.from_items(list(range(10, 20)))
    ds2 = ds.zip(ds1)

    with pytest.raises(ValueError):
        ds2.serialize_lineage()


def test_basic(ray_start_regular_shared):
    ds = ray.data.range(5)
    assert sorted(
        extract_values("id", ds.map(column_udf("id", lambda x: x + 1)).take())
    ) == [1, 2, 3, 4, 5]
    assert ds.count() == 5
    assert sorted(extract_values("id", ds.iter_rows())) == [0, 1, 2, 3, 4]


def test_range(ray_start_regular_shared):
    ds = ray.data.range(10, parallelism=10)
    assert ds.num_blocks() == 10
    assert ds.count() == 10
    assert ds.take() == [{"id": i} for i in range(10)]

    ds = ray.data.range(10, parallelism=2)
    assert ds.num_blocks() == 2
    assert ds.count() == 10
    assert ds.take() == [{"id": i} for i in range(10)]


def test_empty_dataset(ray_start_regular_shared):
    ds = ray.data.range(0)
    assert ds.count() == 0
    assert ds.size_bytes() is None
    assert ds.schema() is None

    ds = ray.data.range(1)
    ds = ds.filter(lambda x: x["id"] > 1)
    ds = ds.materialize()
    assert (
        str(ds)
        == "MaterializedDataset(num_blocks=2, num_rows=0, schema=Unknown schema)"
    )

    # Test map on empty dataset.
    ds = ray.data.from_items([])
    ds = ds.map(lambda x: x)
    ds = ds.materialize()
    assert ds.count() == 0

    # Test filter on empty dataset.
    ds = ray.data.from_items([])
    ds = ds.filter(lambda: True)
    ds = ds.materialize()
    assert ds.count() == 0


def test_cache_dataset(ray_start_regular_shared):
    @ray.remote
    class Counter:
        def __init__(self):
            self.i = 0

        def inc(self):
            print("INC")
            self.i += 1
            return self.i

    c = Counter.remote()

    def inc(x):
        ray.get(c.inc.remote())
        return x

    ds = ray.data.range(1)
    ds = ds.map(inc)
    assert not isinstance(ds, MaterializedDataset)
    ds2 = ds.materialize()
    assert isinstance(ds2, MaterializedDataset)
    assert not isinstance(ds, MaterializedDataset)

    # Tests standard iteration uses the materialized blocks.
    for _ in range(10):
        ds2.take_all()

    assert ray.get(c.inc.remote()) == 2

    # Tests streaming iteration uses the materialized blocks.
    for _ in range(10):
        list(ds2.streaming_split(1)[0].iter_batches())

    assert ray.get(c.inc.remote()) == 3


<<<<<<< HEAD
def test_schema(ray_start_regular_shared):
    cursor = None

    ds2 = ray.data.range(10, parallelism=10)
    ds3 = ds2.repartition(5)
    ds3 = ds3.materialize()
    cursor = assert_core_execution_metrics_equals(
        CoreExecutionMetrics(
            task_count={
                "ReadRange": 10,
                "reduce": 5,
                "_get_datasource_or_legacy_reader": 1,
            }
        ),
        cursor,
    )

    ds4 = ds3.map(lambda x: {"a": "hi", "b": 1.0}).limit(5).repartition(1)
    ds4 = ds4.materialize()
    cursor = assert_core_execution_metrics_equals(
        CoreExecutionMetrics(
            task_count={
                "Map(<lambda>)": lambda count: count <= 5,
                "slice_fn": 1,
                "reduce": 1,
            }
        ),
        cursor,
    )

    assert str(ds2) == "Dataset(num_blocks=10, num_rows=10, schema={id: int64})"
    cursor = assert_core_execution_metrics_equals(
        CoreExecutionMetrics(task_count={}), cursor
    )

    assert (
        str(ds3) == "MaterializedDataset(num_blocks=5, num_rows=10, schema={id: int64})"
    )
    cursor = assert_core_execution_metrics_equals(
        CoreExecutionMetrics(task_count={}), cursor
    )
    assert (
        str(ds4) == "MaterializedDataset(num_blocks=1, num_rows=5, "
        "schema={a: string, b: double})"
    )
    cursor = assert_core_execution_metrics_equals(
        CoreExecutionMetrics(task_count={}), cursor
    )


def test_schema_no_execution(ray_start_regular_shared):
    cursor = None
    ds = ray.data.range(100, parallelism=10)
    cursor = assert_core_execution_metrics_equals(
        CoreExecutionMetrics(task_count={"_get_datasource_or_legacy_reader": 1}), cursor
    )
    # We do not kick off the read task by default.
    assert ds._plan._in_blocks._num_computed() == 0
    schema = ds.schema()
    assert schema.names == ["id"]

    # Fetching the schema does not trigger execution, since
    # the schema is known beforehand for RangeDatasource.
    cursor = assert_core_execution_metrics_equals(
        CoreExecutionMetrics(task_count={}), cursor
    )
    assert ds._plan._in_blocks._num_computed() == 0
    # Fetching the schema should not trigger execution of extra read tasks.
    assert ds._plan.execute()._num_computed() == 0


def test_schema_cached(ray_start_regular_shared):
    def check_schema_cached(ds, expected_task_count, cursor=None):
        schema = ds.schema()
        cursor = assert_core_execution_metrics_equals(
            CoreExecutionMetrics(expected_task_count), cursor
        )
        assert schema.names == ["a"]
        cached_schema = ds.schema(fetch_if_missing=False)
        assert cached_schema is not None
        assert schema == cached_schema
        cursor = assert_core_execution_metrics_equals(CoreExecutionMetrics({}), cursor)
        return cursor

    ds = ray.data.from_items([{"a": i} for i in range(100)], parallelism=10)
    cursor = check_schema_cached(ds, {})

    # Add a map_batches stage so that we are forced to compute the schema.
    ds = ds.map_batches(lambda x: x)
    cursor = check_schema_cached(
        ds,
        {
            "MapBatches(<lambda>)": lambda count: count <= 5,
            "slice_fn": 1,
        },
        cursor=cursor,
    )


=======
>>>>>>> e9d5ac9e
def test_columns(ray_start_regular_shared):
    ds = ray.data.range(1)
    assert ds.columns() == ds.schema().names
    assert ds.columns() == ["id"]

    ds = ds.map(lambda x: x)
    assert ds.columns(fetch_if_missing=False) is None


def test_schema_repr(ray_start_regular_shared):
    ds = ray.data.from_items([{"text": "spam", "number": 0}])
    # fmt: off
    expected_repr = (
        "Column  Type\n"
        "------  ----\n"
        "text    string\n"
        "number  int64"
    )
    # fmt:on
    assert repr(ds.schema()) == expected_repr

    ds = ray.data.from_items([{"long_column_name": "spam"}])
    # fmt: off
    expected_repr = (
        "Column            Type\n"
        "------            ----\n"
        "long_column_name  string"
    )
    # fmt: on
    assert repr(ds.schema()) == expected_repr


<<<<<<< HEAD
def test_count(ray_start_regular_shared):
    ds = ray.data.range(100, parallelism=10)
    # We do not kick off the read task by default.
    assert ds._plan._in_blocks._num_computed() == 0
    assert ds.count() == 100
    # Getting number of rows should not trigger execution of any read tasks
    # for ray.data.range(), as the number of rows is known beforehand.
    assert ds._plan._in_blocks._num_computed() == 0

    assert_core_execution_metrics_equals(
        CoreExecutionMetrics(task_count={"_get_datasource_or_legacy_reader": 1})
    )


=======
>>>>>>> e9d5ac9e
def test_lazy_loading_exponential_rampup(ray_start_regular_shared):
    ds = ray.data.range(100, parallelism=20)

    def check_num_computed(expected):
        if ray.data.context.DataContext.get_current().use_streaming_executor:
            # In streaing executor, ds.take() will not invoke partial execution
            # in LazyBlocklist.
            assert ds._plan.execute()._num_computed() == 0
        else:
            assert ds._plan.execute()._num_computed() == expected

    check_num_computed(0)
    assert extract_values("id", ds.take(10)) == list(range(10))
    check_num_computed(2)
    assert extract_values("id", ds.take(20)) == list(range(20))
    check_num_computed(4)
    assert extract_values("id", ds.take(30)) == list(range(30))
    check_num_computed(8)
    assert extract_values("id", ds.take(50)) == list(range(50))
    check_num_computed(16)
    assert extract_values("id", ds.take(100)) == list(range(100))
    check_num_computed(20)


def test_dataset_repr(ray_start_regular_shared):
    ds = ray.data.range(10, parallelism=10)
    assert repr(ds) == "Dataset(num_blocks=10, num_rows=10, schema={id: int64})"
    ds = ds.map_batches(lambda x: x)
    assert repr(ds) == (
        "MapBatches(<lambda>)\n"
        "+- Dataset(num_blocks=10, num_rows=10, schema={id: int64})"
    )
    ds = ds.filter(lambda x: x["id"] > 0)
    assert repr(ds) == (
        "Filter\n"
        "+- MapBatches(<lambda>)\n"
        "   +- Dataset(num_blocks=10, num_rows=10, schema={id: int64})"
    )
    ds = ds.random_shuffle()
    assert repr(ds) == (
        "RandomShuffle\n"
        "+- Filter\n"
        "   +- MapBatches(<lambda>)\n"
        "      +- Dataset(num_blocks=10, num_rows=10, schema={id: int64})"
    )
    ds = ds.materialize()
    assert (
        repr(ds) == "MaterializedDataset(num_blocks=10, num_rows=9, schema={id: int64})"
    )
    ds = ds.map_batches(lambda x: x)
    assert repr(ds) == (
        "MapBatches(<lambda>)\n"
        "+- Dataset(num_blocks=10, num_rows=9, schema={id: int64})"
    )
    ds1, ds2 = ds.split(2)
    assert (
        repr(ds1) == f"MaterializedDataset(num_blocks=5, num_rows={ds1.count()}, "
        "schema={id: int64})"
    )
    assert (
        repr(ds2) == f"MaterializedDataset(num_blocks=5, num_rows={ds2.count()}, "
        "schema={id: int64})"
    )
    ds3 = ds1.union(ds2)
    assert repr(ds3) == "Dataset(num_blocks=10, num_rows=9, schema={id: int64})"
    ds = ds.zip(ds3)
    assert repr(ds) == (
        "Zip\n" "+- Dataset(num_blocks=10, num_rows=9, schema={id: int64})"
    )

    def my_dummy_fn(x):
        return x

    ds = ray.data.range(10, parallelism=10)
    ds = ds.map_batches(my_dummy_fn)
    assert repr(ds) == (
        "MapBatches(my_dummy_fn)\n"
        "+- Dataset(num_blocks=10, num_rows=10, schema={id: int64})"
    )


@pytest.mark.parametrize("lazy", [False, True])
def test_limit(ray_start_regular_shared, lazy):
    ds = ray.data.range(100, parallelism=20)
    if not lazy:
        ds = ds.materialize()
    for i in range(100):
        assert extract_values("id", ds.limit(i).take(200)) == list(range(i))


def test_limit_execution(ray_start_regular_shared):
    cursor = None
    parallelism = 20
    ds = ray.data.range(100, parallelism=parallelism)

    # Add some delay to the output to prevent all tasks from finishing
    # immediately.
    def delay(row):
        time.sleep(0.1)
        return row

    ds = ds.map(delay)
    cursor = assert_core_execution_metrics_equals(
        CoreExecutionMetrics(
            task_count={
                "_get_datasource_or_legacy_reader": 1,
            }
        ),
        cursor=cursor,
    )

    # During lazy execution, we should not execute too many more tasks than is
    # needed to produce the requested number of rows.
    for i in [1, 11]:
        assert extract_values("id", ds.limit(i).take(200)) == list(range(i))
        cursor = assert_core_execution_metrics_equals(
            CoreExecutionMetrics(
                task_count={
                    "ReadRange->Map(delay)": lambda count: count < parallelism / 2,
                    "slice_fn": lambda count: count <= 1,
                }
            ),
            cursor=cursor,
        )

    # .materialize().limit() should only trigger execution once.
    ds = ray.data.range(100, parallelism=20).materialize()
    cursor = assert_core_execution_metrics_equals(
        CoreExecutionMetrics(
            task_count={
                "_execute_read_task_split": 20,
                "_get_datasource_or_legacy_reader": 1,
            }
        ),
        cursor=cursor,
    )
    for i in [1, 10]:
        assert extract_values("id", ds.limit(i).take(200)) == list(range(i))
        assert_core_execution_metrics_equals(
            CoreExecutionMetrics(task_count={"slice_fn": lambda count: count <= 1}),
            cursor=cursor,
        )


# NOTE: We test outside the power-of-2 range in order to ensure that we're not reading
# redundant files due to exponential ramp-up.
@pytest.mark.parametrize("limit,min_read_tasks", [(10, 1), (20, 2), (30, 3), (60, 6)])
def test_limit_no_redundant_read(ray_start_regular_shared, limit, min_read_tasks):
    # Test that dataset truncation eliminates redundant reads.
    @ray.remote
    class Counter:
        def __init__(self):
            self.count = 0

        def increment(self):
            self.count += 1

        def get(self):
            return self.count

        def reset(self):
            self.count = 0

    class CountingRangeDatasource(Datasource):
        def __init__(self):
            self.counter = Counter.remote()

        def prepare_read(self, parallelism, n):
            def range_(i):
                ray.get(self.counter.increment.remote())
                return [
                    pd.DataFrame({"id": range(parallelism * i, parallelism * i + n)})
                ]

            return [
                ReadTask(
                    lambda i=i: range_(i),
                    BlockMetadata(
                        num_rows=n,
                        size_bytes=sum(
                            sys.getsizeof(i)
                            for i in range(parallelism * i, parallelism * i + n)
                        ),
                        schema=None,
                        input_files=None,
                        exec_stats=None,
                    ),
                )
                for i in range(parallelism)
            ]

    source = CountingRangeDatasource()

    parallelism = 10
    ds = ray.data.read_datasource(
        source,
        parallelism=parallelism,
        n=10,
    )
    ds2 = ds.limit(limit)
    # Check content.
    assert extract_values("id", ds2.take(limit)) == list(range(limit))
    # Check number of read tasks launched.
    # min_read_tasks is the minimum number of read tasks needed for the limit.
    # We may launch more tasks than this number, in order to to maximize throughput.
    # But the actual number of read tasks should be less than the parallelism.
    count = ray.get(source.counter.get.remote())
    assert min_read_tasks <= count < parallelism


def test_limit_no_num_row_info(ray_start_regular_shared):
    # Test that datasources with no number-of-rows metadata available are still able to
    # be truncated, falling back to kicking off all read tasks.
    class DumbOnesDatasource(Datasource):
        def prepare_read(self, parallelism, n):
            return parallelism * [
                ReadTask(
                    lambda: [pd.DataFrame({"id": [1] * n})],
                    BlockMetadata(
                        num_rows=None,
                        size_bytes=sys.getsizeof(1) * n,
                        schema=None,
                        input_files=None,
                        exec_stats=None,
                    ),
                )
            ]

    ds = ray.data.read_datasource(DumbOnesDatasource(), parallelism=10, n=10)
    for i in range(1, 100):
        assert extract_values("id", ds.limit(i).take(100)) == [1] * i


def test_convert_types(ray_start_regular_shared):
    plain_ds = ray.data.range(1)
    arrow_ds = plain_ds.map(lambda x: {"a": x["id"]})
    assert arrow_ds.take() == [{"a": 0}]
    assert "dict" in str(arrow_ds.map(lambda x: {"out": str(type(x))}).take()[0])

    arrow_ds = ray.data.range(1)
    assert arrow_ds.map(lambda x: {"out": "plain_{}".format(x["id"])}).take() == [
        {"out": "plain_0"}
    ]
    assert arrow_ds.map(lambda x: {"a": (x["id"],)}).take() == [{"a": [0]}]


def test_from_items(ray_start_regular_shared):
    ds = ray.data.from_items(["hello", "world"])
    assert extract_values("item", ds.take()) == ["hello", "world"]
    assert isinstance(next(iter(ds.iter_batches(batch_format=None))), pa.Table)


@pytest.mark.parametrize("parallelism", list(range(1, 21)))
def test_from_items_parallelism(ray_start_regular_shared, parallelism):
    # Test that specifying parallelism yields the expected number of blocks.
    n = 20
    records = [{"a": i} for i in range(n)]
    ds = ray.data.from_items(records, parallelism=parallelism)
    out = ds.take_all()
    assert out == records
    assert ds.num_blocks() == parallelism


def test_from_items_parallelism_truncated(ray_start_regular_shared):
    # Test that specifying parallelism greater than the number of items is truncated to
    # the number of items.
    n = 10
    parallelism = 20
    records = [{"a": i} for i in range(n)]
    ds = ray.data.from_items(records, parallelism=parallelism)
    out = ds.take_all()
    assert out == records
    assert ds.num_blocks() == n


def test_take_batch(ray_start_regular_shared):
    ds = ray.data.range(10, parallelism=2)
    assert ds.take_batch(3)["id"].tolist() == [0, 1, 2]
    assert ds.take_batch(6)["id"].tolist() == [0, 1, 2, 3, 4, 5]
    assert ds.take_batch(100)["id"].tolist() == [0, 1, 2, 3, 4, 5, 6, 7, 8, 9]
    assert isinstance(ds.take_batch(3, batch_format="pandas"), pd.DataFrame)
    assert isinstance(ds.take_batch(3, batch_format="numpy"), dict)

    ds = ray.data.range_tensor(10, parallelism=2)
    assert np.all(ds.take_batch(3)["data"] == np.array([[0], [1], [2]]))
    assert isinstance(ds.take_batch(3, batch_format="pandas"), pd.DataFrame)
    assert isinstance(ds.take_batch(3, batch_format="numpy"), dict)

    with pytest.raises(ValueError):
        ray.data.range(0).take_batch()


def test_take_all(ray_start_regular_shared):
    assert extract_values("id", ray.data.range(5).take_all()) == [0, 1, 2, 3, 4]

    with pytest.raises(ValueError):
        assert ray.data.range(5).take_all(4)


def test_iter_rows(ray_start_regular_shared):
    # Test simple rows.
    n = 10
    ds = ray.data.range(n)
    for row, k in zip(ds.iter_rows(), range(n)):
        assert row == {"id": k}

    # Test tabular rows.
    t1 = pa.Table.from_pydict({"one": [1, 2, 3], "two": [2, 3, 4]})
    t2 = pa.Table.from_pydict({"one": [4, 5, 6], "two": [5, 6, 7]})
    t3 = pa.Table.from_pydict({"one": [7, 8, 9], "two": [8, 9, 10]})
    t4 = pa.Table.from_pydict({"one": [10, 11, 12], "two": [11, 12, 13]})
    ts = [t1, t2, t3, t4]
    t = pa.concat_tables(ts)
    ds = ray.data.from_arrow(ts)

    def to_pylist(table):
        pydict = table.to_pydict()
        names = table.schema.names
        pylist = [
            {column: pydict[column][row] for column in names}
            for row in range(table.num_rows)
        ]
        return pylist

    # Default ArrowRows.
    for row, t_row in zip(ds.iter_rows(), to_pylist(t)):
        assert isinstance(row, dict)
        assert row == t_row

    # PandasRows after conversion.
    pandas_ds = ds.map_batches(lambda x: x, batch_format="pandas")
    df = t.to_pandas()
    for row, (index, df_row) in zip(pandas_ds.iter_rows(), df.iterrows()):
        assert isinstance(row, dict)
        assert row == df_row.to_dict()

    # Prefetch.
    for row, t_row in zip(ds.iter_rows(prefetch_blocks=1), to_pylist(t)):
        assert isinstance(row, dict)
        assert row == t_row


def test_iter_batches_basic(ray_start_regular_shared):
    df1 = pd.DataFrame({"one": [1, 2, 3], "two": [2, 3, 4]})
    df2 = pd.DataFrame({"one": [4, 5, 6], "two": [5, 6, 7]})
    df3 = pd.DataFrame({"one": [7, 8, 9], "two": [8, 9, 10]})
    df4 = pd.DataFrame({"one": [10, 11, 12], "two": [11, 12, 13]})
    dfs = [df1, df2, df3, df4]
    ds = ray.data.from_pandas(dfs)

    # Default.
    for batch, df in zip(ds.iter_batches(batch_size=None, batch_format="pandas"), dfs):
        assert isinstance(batch, pd.DataFrame)
        assert batch.equals(df)

    # pyarrow.Table format.
    for batch, df in zip(ds.iter_batches(batch_size=None, batch_format="pyarrow"), dfs):
        assert isinstance(batch, pa.Table)
        assert batch.equals(pa.Table.from_pandas(df))

    # NumPy format.
    for batch, df in zip(ds.iter_batches(batch_size=None, batch_format="numpy"), dfs):
        assert isinstance(batch, dict)
        assert list(batch.keys()) == ["one", "two"]
        assert all(isinstance(col, np.ndarray) for col in batch.values())
        pd.testing.assert_frame_equal(pd.DataFrame(batch), df)

    # Test NumPy format on Arrow blocks.
    ds2 = ds.map_batches(lambda b: b, batch_size=None, batch_format="pyarrow")
    for batch, df in zip(ds2.iter_batches(batch_size=None, batch_format="numpy"), dfs):
        assert isinstance(batch, dict)
        assert list(batch.keys()) == ["one", "two"]
        assert all(isinstance(col, np.ndarray) for col in batch.values())
        pd.testing.assert_frame_equal(pd.DataFrame(batch), df)

    # Default format -> numpy.
    for batch, df in zip(ds.iter_batches(batch_size=None, batch_format="default"), dfs):
        assert isinstance(batch, dict)
        assert list(batch.keys()) == ["one", "two"]
        assert all(isinstance(col, np.ndarray) for col in batch.values())
        pd.testing.assert_frame_equal(pd.DataFrame(batch), df)

    # Batch size.
    batch_size = 2
    batches = list(ds.iter_batches(batch_size=batch_size, batch_format="pandas"))
    assert all(len(batch) == batch_size for batch in batches)
    assert len(batches) == math.ceil(
        (len(df1) + len(df2) + len(df3) + len(df4)) / batch_size
    )
    assert pd.concat(batches, ignore_index=True).equals(
        pd.concat(dfs, ignore_index=True)
    )

    # Batch size larger than block.
    batch_size = 4
    batches = list(ds.iter_batches(batch_size=batch_size, batch_format="pandas"))
    assert all(len(batch) == batch_size for batch in batches)
    assert len(batches) == math.ceil(
        (len(df1) + len(df2) + len(df3) + len(df4)) / batch_size
    )
    assert pd.concat(batches, ignore_index=True).equals(
        pd.concat(dfs, ignore_index=True)
    )

    # Batch size larger than dataset.
    batch_size = 15
    batches = list(ds.iter_batches(batch_size=batch_size, batch_format="pandas"))
    assert all(len(batch) == ds.count() for batch in batches)
    assert len(batches) == 1
    assert pd.concat(batches, ignore_index=True).equals(
        pd.concat(dfs, ignore_index=True)
    )

    # Batch size drop partial.
    batch_size = 5
    batches = list(
        ds.iter_batches(batch_size=batch_size, drop_last=True, batch_format="pandas")
    )
    assert all(len(batch) == batch_size for batch in batches)
    assert len(batches) == (len(df1) + len(df2) + len(df3) + len(df4)) // batch_size
    assert pd.concat(batches, ignore_index=True).equals(
        pd.concat(dfs, ignore_index=True)[:10]
    )

    # Batch size don't drop partial.
    batch_size = 5
    batches = list(
        ds.iter_batches(batch_size=batch_size, drop_last=False, batch_format="pandas")
    )
    assert all(len(batch) == batch_size for batch in batches[:-1])
    assert len(batches[-1]) == (len(df1) + len(df2) + len(df3) + len(df4)) % batch_size
    assert len(batches) == math.ceil(
        (len(df1) + len(df2) + len(df3) + len(df4)) / batch_size
    )
    assert pd.concat(batches, ignore_index=True).equals(
        pd.concat(dfs, ignore_index=True)
    )

    # Prefetch.
    batches = list(
        ds.iter_batches(prefetch_batches=1, batch_size=None, batch_format="pandas")
    )
    assert len(batches) == len(dfs)
    for batch, df in zip(batches, dfs):
        assert isinstance(batch, pd.DataFrame)
        assert batch.equals(df)

    batch_size = 2
    batches = list(
        ds.iter_batches(
            prefetch_batches=2, batch_size=batch_size, batch_format="pandas"
        )
    )
    assert all(len(batch) == batch_size for batch in batches)
    assert len(batches) == math.ceil(
        (len(df1) + len(df2) + len(df3) + len(df4)) / batch_size
    )
    assert pd.concat(batches, ignore_index=True).equals(
        pd.concat(dfs, ignore_index=True)
    )

    # Prefetch more than number of blocks.
    batches = list(
        ds.iter_batches(
            prefetch_batches=len(dfs), batch_size=None, batch_format="pandas"
        )
    )
    assert len(batches) == len(dfs)
    for batch, df in zip(batches, dfs):
        assert isinstance(batch, pd.DataFrame)
        assert batch.equals(df)

    # Prefetch with ray.wait.
    context = DataContext.get_current()
    old_config = context.actor_prefetcher_enabled
    try:
        context.actor_prefetcher_enabled = False
        batches = list(
            ds.iter_batches(prefetch_batches=1, batch_size=None, batch_format="pandas")
        )
        assert len(batches) == len(dfs)
        for batch, df in zip(batches, dfs):
            assert isinstance(batch, pd.DataFrame)
            assert batch.equals(df)
    finally:
        context.actor_prefetcher_enabled = old_config


def test_iter_batches_empty_block(ray_start_regular_shared):
    ds = ray.data.range(1).repartition(10)
    assert str(list(ds.iter_batches(batch_size=None))) == "[{'id': array([0])}]"
    assert (
        str(list(ds.iter_batches(batch_size=1, local_shuffle_buffer_size=1)))
        == "[{'id': array([0])}]"
    )


@pytest.mark.parametrize("ds_format", ["arrow", "pandas"])
def test_iter_batches_local_shuffle(shutdown_only, ds_format):
    # Input validation.
    # Batch size must be given for local shuffle.
    with pytest.raises(ValueError):
        list(
            ray.data.range(100).iter_batches(
                batch_size=None, local_shuffle_buffer_size=10
            )
        )

    def range(n, parallelism=200):
        if ds_format == "arrow":
            ds = ray.data.range(n, parallelism=parallelism)
        elif ds_format == "pandas":
            ds = ray.data.range(n, parallelism=parallelism).map_batches(
                lambda df: df, batch_size=None, batch_format="pandas"
            )
        return ds

    def to_row_dicts(batch):
        if isinstance(batch, pd.DataFrame):
            return batch.to_dict(orient="records")
        return [{"id": v} for v in batch["id"]]

    def unbatch(batches):
        return [r for batch in batches for r in to_row_dicts(batch)]

    def sort(r):
        return sorted(r, key=lambda v: v["id"])

    base = range(100).take_all()

    # Local shuffle.
    r1 = unbatch(
        range(100, parallelism=10).iter_batches(
            batch_size=3,
            local_shuffle_buffer_size=25,
        )
    )
    r2 = unbatch(
        range(100, parallelism=10).iter_batches(
            batch_size=3,
            local_shuffle_buffer_size=25,
        )
    )
    # Check randomness of shuffle.
    assert r1 != r2, (r1, r2)
    assert r1 != base
    assert r2 != base
    # Check content.
    assert sort(r1) == sort(base)
    assert sort(r2) == sort(base)

    # Set seed.
    r1 = unbatch(
        range(100, parallelism=10).iter_batches(
            batch_size=3,
            local_shuffle_buffer_size=25,
            local_shuffle_seed=0,
        )
    )
    r2 = unbatch(
        range(100, parallelism=10).iter_batches(
            batch_size=3,
            local_shuffle_buffer_size=25,
            local_shuffle_seed=0,
        )
    )
    # Check randomness of shuffle.
    assert r1 == r2, (r1, r2)
    assert r1 != base
    # Check content.
    assert sort(r1) == sort(base)

    # Single block.
    r1 = unbatch(
        range(100, parallelism=1).iter_batches(
            batch_size=3,
            local_shuffle_buffer_size=25,
        )
    )
    r2 = unbatch(
        range(100, parallelism=1).iter_batches(
            batch_size=3,
            local_shuffle_buffer_size=25,
        )
    )
    # Check randomness of shuffle.
    assert r1 != r2, (r1, r2)
    assert r1 != base
    assert r2 != base
    # Check content.
    assert sort(r1) == sort(base)
    assert sort(r2) == sort(base)

    # Single-row blocks.
    r1 = unbatch(
        range(100, parallelism=100).iter_batches(
            batch_size=3,
            local_shuffle_buffer_size=25,
        )
    )
    r2 = unbatch(
        range(100, parallelism=100).iter_batches(
            batch_size=3,
            local_shuffle_buffer_size=25,
        )
    )
    # Check randomness of shuffle.
    assert r1 != r2, (r1, r2)
    assert r1 != base
    assert r2 != base
    # Check content.
    assert sort(r1) == sort(base)
    assert sort(r2) == sort(base)

    # Buffer larger than dataset.
    r1 = unbatch(
        range(100, parallelism=10).iter_batches(
            batch_size=3,
            local_shuffle_buffer_size=200,
        )
    )
    r2 = unbatch(
        range(100, parallelism=10).iter_batches(
            batch_size=3,
            local_shuffle_buffer_size=200,
        )
    )
    # Check randomness of shuffle.
    assert r1 != r2, (r1, r2)
    assert r1 != base
    assert r2 != base
    # Check content.
    assert sort(r1) == sort(base)
    assert sort(r2) == sort(base)

    # Batch size larger than block.
    r1 = unbatch(
        range(100, parallelism=20).iter_batches(
            batch_size=12,
            local_shuffle_buffer_size=25,
        )
    )
    r2 = unbatch(
        range(100, parallelism=20).iter_batches(
            batch_size=12,
            local_shuffle_buffer_size=25,
        )
    )
    # Check randomness of shuffle.
    assert r1 != r2, (r1, r2)
    assert r1 != base
    assert r2 != base
    # Check content.
    assert sort(r1) == sort(base)
    assert sort(r2) == sort(base)

    # Batch size larger than dataset.
    r1 = unbatch(
        range(100, parallelism=10).iter_batches(
            batch_size=200,
            local_shuffle_buffer_size=400,
        )
    )
    r2 = unbatch(
        range(100, parallelism=10).iter_batches(
            batch_size=200,
            local_shuffle_buffer_size=400,
        )
    )
    # Check randomness of shuffle.
    assert r1 != r2, (r1, r2)
    assert r1 != base
    assert r2 != base
    # Check content.
    assert sort(r1) == sort(base)
    assert sort(r2) == sort(base)

    # Drop partial batches.
    r1 = unbatch(
        range(100, parallelism=10).iter_batches(
            batch_size=7,
            local_shuffle_buffer_size=21,
            drop_last=True,
        )
    )
    r2 = unbatch(
        range(100, parallelism=10).iter_batches(
            batch_size=7,
            local_shuffle_buffer_size=21,
            drop_last=True,
        )
    )
    # Check randomness of shuffle.
    assert r1 != r2, (r1, r2)
    assert r1 != base
    assert r2 != base
    # Check content.
    # Check that partial batches were dropped.
    assert len(r1) % 7 == 0
    assert len(r2) % 7 == 0
    tmp_base = base
    if ds_format in ("arrow", "pandas"):
        r1 = [tuple(r.items()) for r in r1]
        r2 = [tuple(r.items()) for r in r2]
        tmp_base = [tuple(r.items()) for r in base]
    assert set(r1) <= set(tmp_base)
    assert set(r2) <= set(tmp_base)

    # Test empty dataset.
    ds = ray.data.from_items([])
    r1 = unbatch(ds.iter_batches(batch_size=2, local_shuffle_buffer_size=10))
    assert len(r1) == 0
    assert r1 == ds.take()


def test_iter_batches_grid(ray_start_regular_shared):
    # Tests slicing, batch combining, and partial batch dropping logic over
    # a grid of dataset, batching, and dropping configurations.
    # Grid: num_blocks x num_rows_block_1 x ... x num_rows_block_N x
    #       batch_size x drop_last
    seed = int(time.time())
    print(f"Seeding RNG for test_iter_batches_grid with: {seed}")
    random.seed(seed)
    max_num_blocks = 20
    max_num_rows_per_block = 20
    num_blocks_samples = 3
    block_sizes_samples = 3
    batch_size_samples = 3

    for num_blocks in np.random.randint(1, max_num_blocks + 1, size=num_blocks_samples):
        block_sizes_list = [
            np.random.randint(1, max_num_rows_per_block + 1, size=num_blocks)
            for _ in range(block_sizes_samples)
        ]
        for block_sizes in block_sizes_list:
            # Create the dataset with the given block sizes.
            dfs = []
            running_size = 0
            for block_size in block_sizes:
                dfs.append(
                    pd.DataFrame(
                        {"value": list(range(running_size, running_size + block_size))}
                    )
                )
                running_size += block_size
            num_rows = running_size
            ds = ray.data.from_pandas(dfs)
            for batch_size in np.random.randint(
                1, num_rows + 1, size=batch_size_samples
            ):
                for drop_last in (False, True):
                    batches = list(
                        ds.iter_batches(
                            batch_size=batch_size,
                            drop_last=drop_last,
                            batch_format="pandas",
                        )
                    )
                    if num_rows % batch_size == 0 or not drop_last:
                        # Number of batches should be equal to
                        # num_rows / batch_size,  rounded up.
                        assert len(batches) == math.ceil(num_rows / batch_size)
                        # Concatenated batches should equal the DataFrame
                        # representation of the entire dataset.
                        assert pd.concat(batches, ignore_index=True).equals(
                            ds.to_pandas()
                        )
                    else:
                        # Number of batches should be equal to
                        # num_rows / batch_size, rounded down.
                        assert len(batches) == num_rows // batch_size
                        # Concatenated batches should equal the DataFrame
                        # representation of the dataset with the partial batch
                        # remainder sliced off.
                        assert pd.concat(batches, ignore_index=True).equals(
                            ds.to_pandas()[: batch_size * (num_rows // batch_size)]
                        )
                    if num_rows % batch_size == 0 or drop_last:
                        assert all(len(batch) == batch_size for batch in batches)
                    else:
                        assert all(len(batch) == batch_size for batch in batches[:-1])
                        assert len(batches[-1]) == num_rows % batch_size


def test_lazy_loading_iter_batches_exponential_rampup(ray_start_regular_shared):
    ds = ray.data.range(32, parallelism=8)
    expected_num_blocks = [1, 2, 4, 4, 8, 8, 8, 8]
    for _, expected in zip(ds.iter_batches(batch_size=None), expected_num_blocks):
        if ray.data.context.DataContext.get_current().use_streaming_executor:
            # In streaming execution of ds.iter_batches(), there is no partial
            # execution so _num_computed() in LazyBlocklist is 0.
            assert ds._plan.execute()._num_computed() == 0
        else:
            assert ds._plan.execute()._num_computed() == expected


def test_union(ray_start_regular_shared):
    ds = ray.data.range(20, parallelism=10)

    # Test lazy union.
    ds = ds.union(ds, ds, ds, ds)
    assert ds.num_blocks() == 50
    assert ds.count() == 100
    assert ds.sum() == 950

    ds = ds.union(ds)
    assert ds.count() == 200
    assert ds.sum() == (950 * 2)

    # Test materialized union.
    ds2 = ray.data.from_items([1, 2, 3, 4, 5])
    assert ds2.count() == 5
    ds2 = ds2.union(ds2)
    assert ds2.count() == 10
    ds2 = ds2.union(ds)
    assert ds2.count() == 210


def test_iter_tf_batches(ray_start_regular_shared):
    df1 = pd.DataFrame(
        {"one": [1, 2, 3], "two": [1.0, 2.0, 3.0], "label": [1.0, 2.0, 3.0]}
    )
    df2 = pd.DataFrame(
        {"one": [4, 5, 6], "two": [4.0, 5.0, 6.0], "label": [4.0, 5.0, 6.0]}
    )
    df3 = pd.DataFrame({"one": [7, 8], "two": [7.0, 8.0], "label": [7.0, 8.0]})
    df = pd.concat([df1, df2, df3])
    ds = ray.data.from_pandas([df1, df2, df3])

    num_epochs = 2
    for _ in range(num_epochs):
        iterations = []
        for batch in ds.iter_tf_batches(batch_size=3):
            iterations.append(
                np.stack((batch["one"], batch["two"], batch["label"]), axis=1)
            )
        combined_iterations = np.concatenate(iterations)
        np.testing.assert_array_equal(np.sort(df.values), np.sort(combined_iterations))


def test_iter_tf_batches_tensor_ds(ray_start_regular_shared):
    arr1 = np.arange(12).reshape((3, 2, 2))
    arr2 = np.arange(12, 24).reshape((3, 2, 2))
    arr = np.concatenate((arr1, arr2))
    ds = ray.data.from_numpy([arr1, arr2])

    num_epochs = 2
    for _ in range(num_epochs):
        iterations = []
        for batch in ds.iter_tf_batches(batch_size=2):
            iterations.append(batch["data"])
        combined_iterations = np.concatenate(iterations)
        np.testing.assert_array_equal(arr, combined_iterations)


def test_block_builder_for_block(ray_start_regular_shared):
    # pandas dataframe
    builder = BlockBuilder.for_block(pd.DataFrame())
    b1 = pd.DataFrame({"A": [1], "B": ["a"]})
    builder.add_block(b1)
    assert builder.build().equals(b1)
    b2 = pd.DataFrame({"A": [2, 3], "B": ["c", "d"]})
    builder.add_block(b2)
    expected = pd.DataFrame({"A": [1, 2, 3], "B": ["a", "c", "d"]})
    assert builder.build().equals(expected)

    # pyarrow table
    builder = BlockBuilder.for_block(pa.Table.from_arrays(list()))
    b1 = pa.Table.from_pydict({"A": [1], "B": ["a"]})
    builder.add_block(b1)
    builder.build().equals(b1)
    b2 = pa.Table.from_pydict({"A": [2, 3], "B": ["c", "d"]})
    builder.add_block(b2)
    expected = pa.Table.from_pydict({"A": [1, 2, 3], "B": ["a", "c", "d"]})
    builder.build().equals(expected)

    # wrong type
    with pytest.raises(TypeError):
        BlockBuilder.for_block(str())


@pytest.mark.parametrize("num_parts", [1, 30])
@pytest.mark.parametrize("ds_format", ["arrow", "pandas"])
def test_global_tabular_min(ray_start_regular_shared, ds_format, num_parts):
    seed = int(time.time())
    print(f"Seeding RNG for test_global_arrow_min with: {seed}")
    random.seed(seed)
    xs = list(range(100))
    random.shuffle(xs)

    def _to_pandas(ds):
        return ds.map_batches(lambda x: x, batch_size=None, batch_format="pandas")

    # Test built-in global min aggregation
    ds = ray.data.from_items([{"A": x} for x in xs]).repartition(num_parts)
    if ds_format == "pandas":
        ds = _to_pandas(ds)
    assert ds.min("A") == 0

    # Test empty dataset
    # Note: we explicitly set parallelism here to ensure there are no empty
    # input blocks.
    ds = ray.data.range(10, parallelism=10)
    if ds_format == "pandas":
        ds = _to_pandas(ds)
    assert ds.filter(lambda r: r["id"] > 10).min("id") is None

    # Test built-in global min aggregation with nans
    nan_ds = ray.data.from_items([{"A": x} for x in xs] + [{"A": None}]).repartition(
        num_parts
    )
    if ds_format == "pandas":
        nan_ds = _to_pandas(nan_ds)
    assert nan_ds.min("A") == 0
    # Test ignore_nulls=False
    assert nan_ds.min("A", ignore_nulls=False) is None
    # Test all nans
    nan_ds = ray.data.from_items([{"A": None}] * len(xs)).repartition(num_parts)
    if ds_format == "pandas":
        nan_ds = _to_pandas(nan_ds)
    assert nan_ds.min("A") is None
    assert nan_ds.min("A", ignore_nulls=False) is None


@pytest.mark.parametrize("num_parts", [1, 30])
@pytest.mark.parametrize("ds_format", ["arrow", "pandas"])
def test_global_tabular_max(ray_start_regular_shared, ds_format, num_parts):
    seed = int(time.time())
    print(f"Seeding RNG for test_global_arrow_max with: {seed}")
    random.seed(seed)
    xs = list(range(100))
    random.shuffle(xs)

    def _to_pandas(ds):
        return ds.map_batches(lambda x: x, batch_size=None, batch_format="pandas")

    # Test built-in global max aggregation
    ds = ray.data.from_items([{"A": x} for x in xs]).repartition(num_parts)
    if ds_format == "pandas":
        ds = _to_pandas(ds)
    assert ds.max("A") == 99

    # Test empty dataset
    # Note: we explicitly set parallelism here to ensure there are no empty
    # input blocks.
    ds = ray.data.range(10, parallelism=10)
    if ds_format == "pandas":
        ds = _to_pandas(ds)
    assert ds.filter(lambda r: r["id"] > 10).max("id") is None

    # Test built-in global max aggregation with nans
    nan_ds = ray.data.from_items([{"A": x} for x in xs] + [{"A": None}]).repartition(
        num_parts
    )
    if ds_format == "pandas":
        nan_ds = _to_pandas(nan_ds)
    assert nan_ds.max("A") == 99
    # Test ignore_nulls=False
    assert nan_ds.max("A", ignore_nulls=False) is None
    # Test all nans
    nan_ds = ray.data.from_items([{"A": None}] * len(xs)).repartition(num_parts)
    if ds_format == "pandas":
        nan_ds = _to_pandas(nan_ds)
    assert nan_ds.max("A") is None
    assert nan_ds.max("A", ignore_nulls=False) is None


@pytest.mark.parametrize("num_parts", [1, 30])
@pytest.mark.parametrize("ds_format", ["arrow", "pandas"])
def test_global_tabular_mean(ray_start_regular_shared, ds_format, num_parts):
    seed = int(time.time())
    print(f"Seeding RNG for test_global_arrow_mean with: {seed}")
    random.seed(seed)
    xs = list(range(100))
    random.shuffle(xs)

    def _to_pandas(ds):
        return ds.map_batches(lambda x: x, batch_size=None, batch_format="pandas")

    # Test built-in global mean aggregation
    ds = ray.data.from_items([{"A": x} for x in xs]).repartition(num_parts)
    if ds_format == "pandas":
        ds = _to_pandas(ds)
    assert ds.mean("A") == 49.5

    # Test empty dataset
    # Note: we explicitly set parallelism here to ensure there are no empty
    # input blocks.
    ds = ray.data.range(10, parallelism=10)
    if ds_format == "pandas":
        ds = _to_pandas(ds)
    assert ds.filter(lambda r: r["id"] > 10).mean("id") is None

    # Test built-in global mean aggregation with nans
    nan_ds = ray.data.from_items([{"A": x} for x in xs] + [{"A": None}]).repartition(
        num_parts
    )
    if ds_format == "pandas":
        nan_ds = _to_pandas(nan_ds)
    assert nan_ds.mean("A") == 49.5
    # Test ignore_nulls=False
    assert nan_ds.mean("A", ignore_nulls=False) is None
    # Test all nans
    nan_ds = ray.data.from_items([{"A": None}] * len(xs)).repartition(num_parts)
    if ds_format == "pandas":
        nan_ds = _to_pandas(nan_ds)
    assert nan_ds.mean("A") is None
    assert nan_ds.mean("A", ignore_nulls=False) is None


@pytest.mark.parametrize("num_parts", [1, 30])
@pytest.mark.parametrize("ds_format", ["arrow", "pandas"])
def test_global_tabular_std(ray_start_regular_shared, ds_format, num_parts):
    seed = int(time.time())
    print(f"Seeding RNG for test_global_arrow_std with: {seed}")
    random.seed(seed)
    xs = list(range(100))
    random.shuffle(xs)

    def _to_arrow(ds):
        return ds.map_batches(lambda x: x, batch_size=None, batch_format="pyarrow")

    def _to_pandas(ds):
        return ds.map_batches(lambda x: x, batch_size=None, batch_format="pandas")

    # Test built-in global max aggregation
    df = pd.DataFrame({"A": xs})
    ds = ray.data.from_pandas(df).repartition(num_parts)
    if ds_format == "arrow":
        ds = _to_arrow(ds)
    assert math.isclose(ds.std("A"), df["A"].std())
    assert math.isclose(ds.std("A", ddof=0), df["A"].std(ddof=0))

    # Test empty dataset
    ds = ray.data.from_pandas(pd.DataFrame({"A": []}))
    if ds_format == "arrow":
        ds = _to_arrow(ds)
    assert ds.std("A") is None
    # Test edge cases
    ds = ray.data.from_pandas(pd.DataFrame({"A": [3]}))
    if ds_format == "arrow":
        ds = _to_arrow(ds)
    assert ds.std("A") == 0

    # Test built-in global std aggregation with nans
    nan_df = pd.DataFrame({"A": xs + [None]})
    nan_ds = ray.data.from_pandas(nan_df).repartition(num_parts)
    if ds_format == "arrow":
        nan_ds = _to_arrow(nan_ds)
    assert math.isclose(nan_ds.std("A"), nan_df["A"].std())
    # Test ignore_nulls=False
    assert nan_ds.std("A", ignore_nulls=False) is None
    # Test all nans
    nan_ds = ray.data.from_items([{"A": None}] * len(xs)).repartition(num_parts)
    if ds_format == "pandas":
        nan_ds = _to_pandas(nan_ds)
    assert nan_ds.std("A") is None
    assert nan_ds.std("A", ignore_nulls=False) is None


def test_column_name_type_check(ray_start_regular_shared):
    df = pd.DataFrame({"1": np.random.rand(10), "a": np.random.rand(10)})
    ds = ray.data.from_pandas(df)
    expected_str = (
        "MaterializedDataset(num_blocks=1, num_rows=10, "
        "schema={1: float64, a: float64})"
    )
    assert str(ds) == expected_str, str(ds)
    df = pd.DataFrame({1: np.random.rand(10), "a": np.random.rand(10)})
    with pytest.raises(ValueError):
        ray.data.from_pandas(df)


def test_len(ray_start_regular_shared):
    ds = ray.data.range(1)
    with pytest.raises(AttributeError):
        len(ds)


def test_pandas_block_select():
    df = pd.DataFrame({"one": [10, 11, 12], "two": [11, 12, 13], "three": [14, 15, 16]})
    block_accessor = BlockAccessor.for_block(df)

    block = block_accessor.select(["two"])
    assert block.equals(df[["two"]])

    block = block_accessor.select(["two", "one"])
    assert block.equals(df[["two", "one"]])

    with pytest.raises(ValueError):
        block = block_accessor.select([lambda x: x % 3, "two"])


# NOTE: All tests above share a Ray cluster, while the tests below do not. These
# tests should only be carefully reordered to retain this invariant!


def test_unsupported_pyarrow_versions_check(shutdown_only, unsupported_pyarrow_version):
    ray.shutdown()

    # Test that unsupported pyarrow versions cause an error to be raised upon the
    # initial pyarrow use.
    ray.init(runtime_env={"pip": [f"pyarrow=={unsupported_pyarrow_version}"]})

    @ray.remote
    def should_error():
        _check_pyarrow_version()

    with pytest.raises(ImportError):
        ray.get(should_error.remote())


def test_unsupported_pyarrow_versions_check_disabled(
    shutdown_only,
    unsupported_pyarrow_version,
    disable_pyarrow_version_check,
):
    ray.shutdown()

    # Test that unsupported pyarrow versions DO NOT cause an error to be raised upon the
    # initial pyarrow use when the version check is disabled.
    ray.init(
        runtime_env={
            "pip": [f"pyarrow=={unsupported_pyarrow_version}"],
            "env_vars": {"RAY_DISABLE_PYARROW_VERSION_CHECK": "1"},
        },
    )

    @ray.remote
    def should_pass():
        _check_pyarrow_version()

    try:
        ray.get(should_pass.remote())
    except ImportError as e:
        pytest.fail(f"_check_pyarrow_version failed unexpectedly: {e}")


def test_read_write_local_node_ray_client(ray_start_cluster_enabled):
    cluster = ray_start_cluster_enabled
    cluster.add_node(num_cpus=4)
    cluster.head_node._ray_params.ray_client_server_port = "10004"
    cluster.head_node.start_ray_client_server()
    address = "ray://localhost:10004"

    import tempfile

    data_path = tempfile.mkdtemp()
    df = pd.DataFrame({"one": list(range(0, 10)), "two": list(range(10, 20))})
    path = os.path.join(data_path, "test.parquet")
    df.to_parquet(path)

    # Read/write from Ray Client will result in error.
    ray.init(address)
    with pytest.raises(ValueError):
        ds = ray.data.read_parquet("local://" + path).materialize()
    ds = ray.data.from_pandas(df)
    with pytest.raises(ValueError):
        ds.write_parquet("local://" + data_path).materialize()


def test_read_warning_large_parallelism(ray_start_regular, propagate_logs, caplog):
    with caplog.at_level(logging.WARNING, logger="ray.data.read_api"):
        ray.data.range(5000, parallelism=5000).materialize()
    assert (
        "The requested parallelism of 5000 is "
        "more than 4x the number of available CPU slots in the cluster" in caplog.text
    ), caplog.text


def test_read_write_local_node(ray_start_cluster):
    cluster = ray_start_cluster
    cluster.add_node(
        resources={"bar:1": 100},
        num_cpus=10,
        _system_config={"max_direct_call_object_size": 0},
    )
    cluster.add_node(resources={"bar:2": 100}, num_cpus=10)
    cluster.add_node(resources={"bar:3": 100}, num_cpus=10)

    ray.shutdown()
    ray.init(cluster.address)

    import os
    import tempfile

    data_path = tempfile.mkdtemp()
    num_files = 5
    for idx in range(num_files):
        df = pd.DataFrame(
            {"one": list(range(idx, idx + 10)), "two": list(range(idx + 10, idx + 20))}
        )
        path = os.path.join(data_path, f"test{idx}.parquet")
        df.to_parquet(path)

    ctx = ray.data.context.DataContext.get_current()
    ctx.read_write_local_node = True

    def check_dataset_is_local(ds):
        blocks = ds.get_internal_block_refs()
        ray.wait(blocks, num_returns=len(blocks), fetch_local=False)
        location_data = ray.experimental.get_object_locations(blocks)
        locations = []
        for block in blocks:
            locations.extend(location_data[block]["node_ids"])
        assert set(locations) == {ray.get_runtime_context().get_node_id()}

    local_path = "local://" + data_path
    # Plain read.
    ds = ray.data.read_parquet(local_path).materialize()
    check_dataset_is_local(ds)

    # SPREAD scheduling got overridden when read local scheme.
    ds = ray.data.read_parquet(
        local_path, ray_remote_args={"scheduling_strategy": "SPREAD"}
    ).materialize()
    check_dataset_is_local(ds)

    # With fusion.
    ds = ray.data.read_parquet(local_path, parallelism=1).map(lambda x: x).materialize()
    check_dataset_is_local(ds)

    # Write back to local scheme.
    output = os.path.join(local_path, "test_read_write_local_node")
    ds.write_parquet(output)
    assert "1 nodes used" in ds.stats(), ds.stats()
    ray.data.read_parquet(output).take_all() == ds.take_all()

    # Mixing paths of local and non-local scheme is invalid.
    with pytest.raises(ValueError):
        ds = ray.data.read_parquet(
            [local_path + "/test1.parquet", data_path + "/test2.parquet"]
        ).materialize()
    with pytest.raises(ValueError):
        ds = ray.data.read_parquet(
            [local_path + "/test1.parquet", "example://iris.parquet"]
        ).materialize()
    with pytest.raises(ValueError):
        ds = ray.data.read_parquet(
            ["example://iris.parquet", local_path + "/test1.parquet"]
        ).materialize()


@ray.remote
class Counter:
    def __init__(self):
        self.value = 0

    def increment(self):
        self.value += 1
        return self.value


class FlakyCSVDatasource(CSVDatasource):
    def __init__(self, paths, **csv_datasource_kwargs):
        super().__init__(paths, **csv_datasource_kwargs)

        self.counter = Counter.remote()

    def _read_stream(self, f: "pa.NativeFile", path: str):
        count = self.counter.increment.remote()
        if ray.get(count) == 1:
            raise ValueError("oops")
        else:
            for block in CSVDatasource._read_stream(self, f, path):
                yield block


class FlakyCSVDatasink(_CSVDatasink):
    def __init__(self, path, **csv_datasink_kwargs):
        super().__init__(path, **csv_datasink_kwargs)

        self.counter = Counter.remote()

    def write_block_to_file(self, block: BlockAccessor, file):
        count = self.counter.increment.remote()
        if ray.get(count) == 1:
            raise ValueError("oops")
        else:
            super().write_block_to_file(block, file)


def test_datasource(ray_start_regular):
    source = ray.data.datasource.RandomIntRowDatasource()
    assert len(ray.data.read_datasource(source, n=10, num_columns=2).take()) == 10
    source = ray.data.datasource.RangeDatasource(n=10)
    assert extract_values(
        "value",
        ray.data.read_datasource(source).take(),
    ) == list(range(10))


@pytest.mark.skip(reason="")
def test_polars_lazy_import(shutdown_only):
    import sys

    ctx = ray.data.context.DataContext.get_current()

    try:
        original_use_polars = ctx.use_polars
        ctx.use_polars = True

        num_items = 100
        parallelism = 4
        ray.init(num_cpus=4)

        @ray.remote
        def f(should_import_polars):
            # Sleep to spread the tasks.
            time.sleep(1)
            polars_imported = "polars" in sys.modules.keys()
            return polars_imported == should_import_polars

        # We should not use polars for non-Arrow sort.
        _ = ray.data.range(num_items, parallelism=parallelism).sort()
        assert all(ray.get([f.remote(False) for _ in range(parallelism)]))

        a = range(100)
        dfs = []
        partition_size = num_items // parallelism
        for i in range(parallelism):
            dfs.append(
                pd.DataFrame({"a": a[i * partition_size : (i + 1) * partition_size]})
            )
        # At least one worker should have imported polars.
        _ = (
            ray.data.from_pandas(dfs)
            .map_batches(lambda t: t, batch_format="pyarrow", batch_size=None)
            .sort(key="a")
            .materialize()
        )
        assert any(ray.get([f.remote(True) for _ in range(parallelism)]))

    finally:
        ctx.use_polars = original_use_polars


def test_batch_formats(shutdown_only):
    ds = ray.data.range(100)
    assert isinstance(next(iter(ds.iter_batches(batch_format=None))), pa.Table)
    assert isinstance(next(iter(ds.iter_batches(batch_format="default"))), dict)
    assert isinstance(next(iter(ds.iter_batches(batch_format="pandas"))), pd.DataFrame)
    assert isinstance(next(iter(ds.iter_batches(batch_format="pyarrow"))), pa.Table)
    assert isinstance(next(iter(ds.iter_batches(batch_format="numpy"))), dict)

    ds = ray.data.range_tensor(100)
    assert isinstance(next(iter(ds.iter_batches(batch_format=None))), pa.Table)
    assert isinstance(next(iter(ds.iter_batches(batch_format="default"))), dict)
    assert isinstance(next(iter(ds.iter_batches(batch_format="pandas"))), pd.DataFrame)
    assert isinstance(next(iter(ds.iter_batches(batch_format="pyarrow"))), pa.Table)
    assert isinstance(next(iter(ds.iter_batches(batch_format="numpy"))), dict)

    df = pd.DataFrame({"foo": ["a", "b"], "bar": [0, 1]})
    ds = ray.data.from_pandas(df)
    assert isinstance(next(iter(ds.iter_batches(batch_format=None))), pd.DataFrame)
    assert isinstance(next(iter(ds.iter_batches(batch_format="default"))), dict)
    assert isinstance(next(iter(ds.iter_batches(batch_format="pandas"))), pd.DataFrame)
    assert isinstance(next(iter(ds.iter_batches(batch_format="pyarrow"))), pa.Table)
    assert isinstance(next(iter(ds.iter_batches(batch_format="numpy"))), dict)


def test_dataset_schema_after_read_stats(ray_start_cluster):
    cluster = ray_start_cluster
    cluster.add_node(num_cpus=1)
    ray.init(cluster.address)
    cluster.add_node(num_cpus=1, resources={"foo": 1})
    ds = ray.data.read_csv(
        "example://iris.csv", ray_remote_args={"resources": {"foo": 1}}
    )
    schema = ds.schema()
    ds.stats()
    assert schema == ds.schema()


def test_dataset_plan_as_string(ray_start_cluster):
    ds = ray.data.read_parquet("example://iris.parquet", parallelism=8)
    assert ds._plan.get_plan_as_string("Dataset") == (
        "Dataset(\n"
        "   num_blocks=8,\n"
        "   num_rows=150,\n"
        "   schema={\n"
        "      sepal.length: double,\n"
        "      sepal.width: double,\n"
        "      petal.length: double,\n"
        "      petal.width: double,\n"
        "      variety: string\n"
        "   }\n"
        ")"
    )
    for _ in range(5):
        ds = ds.map_batches(lambda x: x)
    assert ds._plan.get_plan_as_string("Dataset") == (
        "MapBatches(<lambda>)\n"
        "+- MapBatches(<lambda>)\n"
        "   +- MapBatches(<lambda>)\n"
        "      +- MapBatches(<lambda>)\n"
        "         +- MapBatches(<lambda>)\n"
        "            +- Dataset(\n"
        "                  num_blocks=8,\n"
        "                  num_rows=150,\n"
        "                  schema={\n"
        "                     sepal.length: double,\n"
        "                     sepal.width: double,\n"
        "                     petal.length: double,\n"
        "                     petal.width: double,\n"
        "                     variety: string\n"
        "                  }\n"
        "               )"
    )


class LoggerWarningCalled(Exception):
    """Custom exception used in test_warning_execute_with_no_cpu() and
    test_nowarning_execute_with_cpu(). Raised when the `logger.warning` method
    is called, so that we can kick out of `plan.execute()` by catching this Exception
    and check logging was done properly."""

    pass


def test_warning_execute_with_no_cpu(ray_start_cluster):
    """Tests ExecutionPlan.execute() to ensure a warning is logged
    when no CPU resources are available."""
    # Create one node with no CPUs to trigger the Dataset warning
    ray.init(ray_start_cluster.address)
    cluster = ray_start_cluster
    cluster.add_node(num_cpus=0)

    logger = DatasetLogger("ray.data._internal.plan").get_logger()
    with patch.object(
        logger,
        "warning",
        side_effect=LoggerWarningCalled,
    ) as mock_logger:
        try:
            ds = ray.data.range(10)
            ds = ds.map_batches(lambda x: x)
            ds.take()
        except Exception as e:
            if ray.data.context.DataContext.get_current().use_streaming_executor:
                assert isinstance(e, ValueError)
                assert "exceeds the execution limits ExecutionResources(cpu=0.0" in str(
                    e
                )
            else:
                assert isinstance(e, LoggerWarningCalled)
                logger_args, logger_kwargs = mock_logger.call_args
                assert (
                    "Warning: The Ray cluster currently does not have "
                    in logger_args[0]
                )


def test_nowarning_execute_with_cpu(ray_start_cluster):
    """Tests ExecutionPlan.execute() to ensure no warning is logged
    when there are available CPU resources."""
    # Create one node with CPUs to avoid triggering the Dataset warning
    ray.init(ray_start_cluster.address)

    logger = DatasetLogger("ray.data._internal.plan").get_logger()
    with patch.object(
        logger,
        "warning",
        side_effect=LoggerWarningCalled,
    ) as mock_logger:
        ds = ray.data.range(10)
        ds = ds.map_batches(lambda x: x)
        ds.take()
        mock_logger.assert_not_called()


if __name__ == "__main__":
    sys.exit(pytest.main(["-v", __file__]))<|MERGE_RESOLUTION|>--- conflicted
+++ resolved
@@ -26,10 +26,7 @@
 from ray.data.tests.conftest import (
     CoreExecutionMetrics,
     assert_core_execution_metrics_equals,
-<<<<<<< HEAD
-=======
     get_initial_core_execution_metrics_snapshot,
->>>>>>> e9d5ac9e
 )
 from ray.data.tests.util import column_udf, extract_values
 from ray.tests.conftest import *  # noqa
@@ -389,108 +386,6 @@
     assert ray.get(c.inc.remote()) == 3
 
 
-<<<<<<< HEAD
-def test_schema(ray_start_regular_shared):
-    cursor = None
-
-    ds2 = ray.data.range(10, parallelism=10)
-    ds3 = ds2.repartition(5)
-    ds3 = ds3.materialize()
-    cursor = assert_core_execution_metrics_equals(
-        CoreExecutionMetrics(
-            task_count={
-                "ReadRange": 10,
-                "reduce": 5,
-                "_get_datasource_or_legacy_reader": 1,
-            }
-        ),
-        cursor,
-    )
-
-    ds4 = ds3.map(lambda x: {"a": "hi", "b": 1.0}).limit(5).repartition(1)
-    ds4 = ds4.materialize()
-    cursor = assert_core_execution_metrics_equals(
-        CoreExecutionMetrics(
-            task_count={
-                "Map(<lambda>)": lambda count: count <= 5,
-                "slice_fn": 1,
-                "reduce": 1,
-            }
-        ),
-        cursor,
-    )
-
-    assert str(ds2) == "Dataset(num_blocks=10, num_rows=10, schema={id: int64})"
-    cursor = assert_core_execution_metrics_equals(
-        CoreExecutionMetrics(task_count={}), cursor
-    )
-
-    assert (
-        str(ds3) == "MaterializedDataset(num_blocks=5, num_rows=10, schema={id: int64})"
-    )
-    cursor = assert_core_execution_metrics_equals(
-        CoreExecutionMetrics(task_count={}), cursor
-    )
-    assert (
-        str(ds4) == "MaterializedDataset(num_blocks=1, num_rows=5, "
-        "schema={a: string, b: double})"
-    )
-    cursor = assert_core_execution_metrics_equals(
-        CoreExecutionMetrics(task_count={}), cursor
-    )
-
-
-def test_schema_no_execution(ray_start_regular_shared):
-    cursor = None
-    ds = ray.data.range(100, parallelism=10)
-    cursor = assert_core_execution_metrics_equals(
-        CoreExecutionMetrics(task_count={"_get_datasource_or_legacy_reader": 1}), cursor
-    )
-    # We do not kick off the read task by default.
-    assert ds._plan._in_blocks._num_computed() == 0
-    schema = ds.schema()
-    assert schema.names == ["id"]
-
-    # Fetching the schema does not trigger execution, since
-    # the schema is known beforehand for RangeDatasource.
-    cursor = assert_core_execution_metrics_equals(
-        CoreExecutionMetrics(task_count={}), cursor
-    )
-    assert ds._plan._in_blocks._num_computed() == 0
-    # Fetching the schema should not trigger execution of extra read tasks.
-    assert ds._plan.execute()._num_computed() == 0
-
-
-def test_schema_cached(ray_start_regular_shared):
-    def check_schema_cached(ds, expected_task_count, cursor=None):
-        schema = ds.schema()
-        cursor = assert_core_execution_metrics_equals(
-            CoreExecutionMetrics(expected_task_count), cursor
-        )
-        assert schema.names == ["a"]
-        cached_schema = ds.schema(fetch_if_missing=False)
-        assert cached_schema is not None
-        assert schema == cached_schema
-        cursor = assert_core_execution_metrics_equals(CoreExecutionMetrics({}), cursor)
-        return cursor
-
-    ds = ray.data.from_items([{"a": i} for i in range(100)], parallelism=10)
-    cursor = check_schema_cached(ds, {})
-
-    # Add a map_batches stage so that we are forced to compute the schema.
-    ds = ds.map_batches(lambda x: x)
-    cursor = check_schema_cached(
-        ds,
-        {
-            "MapBatches(<lambda>)": lambda count: count <= 5,
-            "slice_fn": 1,
-        },
-        cursor=cursor,
-    )
-
-
-=======
->>>>>>> e9d5ac9e
 def test_columns(ray_start_regular_shared):
     ds = ray.data.range(1)
     assert ds.columns() == ds.schema().names
@@ -523,23 +418,6 @@
     assert repr(ds.schema()) == expected_repr
 
 
-<<<<<<< HEAD
-def test_count(ray_start_regular_shared):
-    ds = ray.data.range(100, parallelism=10)
-    # We do not kick off the read task by default.
-    assert ds._plan._in_blocks._num_computed() == 0
-    assert ds.count() == 100
-    # Getting number of rows should not trigger execution of any read tasks
-    # for ray.data.range(), as the number of rows is known beforehand.
-    assert ds._plan._in_blocks._num_computed() == 0
-
-    assert_core_execution_metrics_equals(
-        CoreExecutionMetrics(task_count={"_get_datasource_or_legacy_reader": 1})
-    )
-
-
-=======
->>>>>>> e9d5ac9e
 def test_lazy_loading_exponential_rampup(ray_start_regular_shared):
     ds = ray.data.range(100, parallelism=20)
 
