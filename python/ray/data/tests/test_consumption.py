--- conflicted
+++ resolved
@@ -163,28 +163,17 @@
 
 def test_count_after_partial_execution(ray_start_regular):
     paths = ["example://iris.csv"] * 5
-<<<<<<< HEAD
-    ds = ray.data.read_csv(paths, override_num_blocks=15)
-    for batch in ds.iter_batches(batch_size=1):
-=======
     ds = ray.data.read_csv(paths)
     for batch in ds.iter_batches():
->>>>>>> 4ab5cd2e
         # Take one batch and break to simulate partial iteration/execution.
         break
     # Row count should be unknown after partial execution.
     assert "num_rows=?" in str(ds)
-<<<<<<< HEAD
-    # After calling `ds.count()`, row count should be known.
-    assert ds.count() == 150 * 5
-    assert f"num_rows={150*5}" in str(ds)
-=======
 
     # After iterating over bundles and completing execution, row count should be known.
     list(ds.iter_internal_ref_bundles())
     assert f"num_rows={150*5}" in str(ds)
     assert ds.count() == 150 * 5
->>>>>>> 4ab5cd2e
 
 
 def test_limit_execution(ray_start_regular):
