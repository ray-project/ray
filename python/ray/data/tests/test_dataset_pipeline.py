import os
import time

import pytest
import pandas as pd
import numpy as np

import ray
from ray.data.context import DatasetContext
from ray.data.dataset_pipeline import DatasetPipeline

from ray.tests.conftest import *  # noqa


def test_pipeline_actors(shutdown_only):
    ray.init(num_cpus=2, num_gpus=1)
    pipe = (
        ray.data.range(3)
        .repeat(10)
        .map(lambda x: x + 1)
        .map(lambda x: x + 1, compute="actors", num_gpus=1)
    )

    assert sorted(pipe.take(999)) == sorted([2, 3, 4] * 10)


def test_incremental_take(shutdown_only):
    ray.init(num_cpus=2)

    # Can read incrementally even if future results are delayed.
    def block_on_ones(x: int) -> int:
        if x == 1:
            time.sleep(999999)
        return x

    pipe = ray.data.range(2).window(blocks_per_window=1)
    pipe = pipe.map(block_on_ones)
    assert pipe.take(1) == [0]


def test_pipeline_is_parallel(shutdown_only):
    ray.init(num_cpus=4)
    ds = ray.data.range(10)

    @ray.remote(num_cpus=0)
    class ParallelismTracker:
        def __init__(self):
            self.in_progress = 0
            self.max_in_progress = 0

        def inc(self):
            self.in_progress += 1
            if self.in_progress > self.max_in_progress:
                self.max_in_progress = self.in_progress

        def dec(self):
            self.in_progress = 0

        def get_max(self):
            return self.max_in_progress

    tracker = ParallelismTracker.remote()

    def sleep(x):
        ray.get(tracker.inc.remote())
        time.sleep(0.1)
        ray.get(tracker.dec.remote())
        return x

    pipe = ds.window(blocks_per_window=1)
    # Shuffle in between to prevent fusion.
    pipe = pipe.map(sleep).random_shuffle_each_window().map(sleep)
    for i, v in enumerate(pipe.iter_rows()):
        print(i, v)
    assert ray.get(tracker.get_max.remote()) > 1


def test_window_by_bytes(ray_start_regular_shared):
    with pytest.raises(ValueError):
        ray.data.range_table(10).window(blocks_per_window=2, bytes_per_window=2)

    pipe = ray.data.range_table(10000000, parallelism=100).window(blocks_per_window=2)
    assert str(pipe) == "DatasetPipeline(num_windows=50, num_stages=2)"

    pipe = ray.data.range_table(10000000, parallelism=100).window(
        bytes_per_window=10 * 1024 * 1024
    )
    assert str(pipe) == "DatasetPipeline(num_windows=8, num_stages=2)"
    dss = list(pipe.iter_datasets())
    assert len(dss) == 8, dss
    for ds in dss[:-1]:
        assert ds.num_blocks() in [12, 13]

    pipe = ray.data.range_table(10000000, parallelism=100).window(bytes_per_window=1)
    assert str(pipe) == "DatasetPipeline(num_windows=100, num_stages=2)"
    for ds in pipe.iter_datasets():
        assert ds.num_blocks() == 1

    pipe = ray.data.range_table(10000000, parallelism=100).window(bytes_per_window=1e9)
    assert str(pipe) == "DatasetPipeline(num_windows=1, num_stages=2)"
    for ds in pipe.iter_datasets():
        assert ds.num_blocks() == 100

    # Test creating from non-lazy BlockList.
    pipe = (
        ray.data.range_table(10000000, parallelism=100)
        .map_batches(lambda x: x)
        .window(bytes_per_window=10 * 1024 * 1024)
    )
    assert str(pipe) == "DatasetPipeline(num_windows=8, num_stages=1)"

    context = DatasetContext.get_current()
    old = context.optimize_fuse_read_stages
    try:
        context.optimize_fuse_read_stages = False
        dataset = ray.data.range(10).window(bytes_per_window=1)
        assert dataset.take(10) == list(range(10))
    finally:
        context.optimize_fuse_read_stages = old


def test_epoch(ray_start_regular_shared):
    # Test dataset repeat.
    pipe = ray.data.range(5).map(lambda x: x * 2).repeat(3).map(lambda x: x * 2)
    results = [p.take() for p in pipe.iter_epochs()]
    assert results == [[0, 4, 8, 12, 16], [0, 4, 8, 12, 16], [0, 4, 8, 12, 16]]

    # Test dataset pipeline repeat.
    pipe = ray.data.range(3).window(blocks_per_window=2).repeat(3)
    results = [p.take() for p in pipe.iter_epochs()]
    assert results == [[0, 1, 2], [0, 1, 2], [0, 1, 2]]

    # Test max epochs.
    pipe = ray.data.range(3).window(blocks_per_window=2).repeat(3)
    results = [p.take() for p in pipe.iter_epochs(2)]
    assert results == [[0, 1, 2], [0, 1, 2]]

    # Test nested repeat.
    pipe = ray.data.range(5).repeat(2).repeat(2)
    results = [p.take() for p in pipe.iter_epochs()]
    assert results == [[0, 1, 2, 3, 4, 0, 1, 2, 3, 4], [0, 1, 2, 3, 4, 0, 1, 2, 3, 4]]

    # Test preserve_epoch=True.
    pipe = ray.data.range(5).repeat(2).rewindow(blocks_per_window=2)
    results = [p.take() for p in pipe.iter_epochs()]
    assert results == [[0, 1, 2, 3, 4], [0, 1, 2, 3, 4]]

    # Test preserve_epoch=False.
    pipe = (
        ray.data.range(5).repeat(2).rewindow(blocks_per_window=2, preserve_epoch=False)
    )
    results = [p.take() for p in pipe.iter_epochs()]
    assert results == [[0, 1, 2, 3], [4, 0, 1, 2, 3, 4]]


# https://github.com/ray-project/ray/issues/20394
def test_unused_epoch(ray_start_regular_shared):
    pipe = ray.data.from_items([0, 1, 2, 3, 4]).repeat(3).random_shuffle_each_window()

    for i, epoch in enumerate(pipe.iter_epochs()):
        print("Epoch", i)


def test_cannot_read_twice(ray_start_regular_shared):
    ds = ray.data.range(10)
    pipe = ds.window(blocks_per_window=1)
    assert pipe.count() == 10
    with pytest.raises(RuntimeError):
        pipe.count()
    with pytest.raises(RuntimeError):
        next(pipe.iter_batches())
    with pytest.raises(RuntimeError):
        pipe.map(lambda x: x).count()
    with pytest.raises(RuntimeError):
        pipe.split(2)


def test_basic_pipeline(ray_start_regular_shared):
    context = DatasetContext.get_current()
    context.optimize_fuse_stages = True
    ds = ray.data.range(10)

    pipe = ds.window(blocks_per_window=1)
    assert str(pipe) == "DatasetPipeline(num_windows=10, num_stages=2)"
    assert pipe.count() == 10

    pipe = ds.window(blocks_per_window=1).map(lambda x: x).map(lambda x: x)
    assert str(pipe) == "DatasetPipeline(num_windows=10, num_stages=4)"
    assert pipe.take() == list(range(10))

    pipe = ds.window(blocks_per_window=999)
    assert str(pipe) == "DatasetPipeline(num_windows=1, num_stages=2)"
    assert pipe.count() == 10

    pipe = ds.repeat(10)
    assert str(pipe) == "DatasetPipeline(num_windows=10, num_stages=2)"
    assert pipe.count() == 100
    pipe = ds.repeat(10)
    assert pipe.sum() == 450


def test_window(ray_start_regular_shared):
    context = DatasetContext.get_current()
    context.optimize_fuse_stages = True
    ds = ray.data.range(10)
    pipe = ds.window(blocks_per_window=1)
    assert str(pipe) == "DatasetPipeline(num_windows=10, num_stages=2)"
    pipe = pipe.rewindow(blocks_per_window=3)
    assert str(pipe) == "DatasetPipeline(num_windows=None, num_stages=1)"
    datasets = list(pipe.iter_datasets())
    assert len(datasets) == 4
    assert datasets[0].take() == [0, 1, 2]
    assert datasets[1].take() == [3, 4, 5]
    assert datasets[2].take() == [6, 7, 8]
    assert datasets[3].take() == [9]

    ds = ray.data.range(10)
    pipe = ds.window(blocks_per_window=5)
    assert str(pipe) == "DatasetPipeline(num_windows=2, num_stages=2)"
    pipe = pipe.rewindow(blocks_per_window=3)
    assert str(pipe) == "DatasetPipeline(num_windows=None, num_stages=1)"
    datasets = list(pipe.iter_datasets())
    assert len(datasets) == 4
    assert datasets[0].take() == [0, 1, 2]
    assert datasets[1].take() == [3, 4, 5]
    assert datasets[2].take() == [6, 7, 8]
    assert datasets[3].take() == [9]


def test_repeat(ray_start_regular_shared):
    context = DatasetContext.get_current()
    context.optimize_fuse_stages = True
    ds = ray.data.range(5)
    pipe = ds.window(blocks_per_window=1)
    assert str(pipe) == "DatasetPipeline(num_windows=5, num_stages=2)"
    pipe = pipe.repeat(2)
    assert str(pipe) == "DatasetPipeline(num_windows=10, num_stages=2)"
    assert pipe.take() == (list(range(5)) + list(range(5)))

    ds = ray.data.range(5)
    pipe = ds.window(blocks_per_window=1)
    pipe = pipe.repeat()
    assert str(pipe) == "DatasetPipeline(num_windows=inf, num_stages=2)"
    assert len(pipe.take(99)) == 99

    pipe = ray.data.range(5).repeat()
    with pytest.raises(ValueError):
        pipe.repeat()


def test_from_iterable(ray_start_regular_shared):
    pipe = DatasetPipeline.from_iterable(
        [lambda: ray.data.range(3), lambda: ray.data.range(2)]
    )
    assert pipe.take() == [0, 1, 2, 0, 1]


def test_repeat_forever(ray_start_regular_shared):
    context = DatasetContext.get_current()
    context.optimize_fuse_stages = True
    ds = ray.data.range(10)
    pipe = ds.repeat()
    assert str(pipe) == "DatasetPipeline(num_windows=inf, num_stages=2)"
    for i, v in enumerate(pipe.iter_rows()):
        assert v == i % 10, (v, i, i % 10)
        if i > 1000:
            break


def test_repartition(ray_start_regular_shared):
    pipe = ray.data.range(10).repeat(10)
    assert pipe.repartition_each_window(1).sum() == 450
    pipe = ray.data.range(10).repeat(10)
    assert pipe.repartition_each_window(10).sum() == 450
    pipe = ray.data.range(10).repeat(10)
    assert pipe.repartition_each_window(100).sum() == 450


def test_iter_batches_basic(ray_start_regular_shared):
    pipe = ray.data.range(10).window(blocks_per_window=2)
    batches = list(pipe.iter_batches())
    assert len(batches) == 10
    assert all(len(e) == 1 for e in batches)


def test_iter_batches_batch_across_windows(ray_start_regular_shared):
    # 3 windows, each containing 3 blocks, each containing 3 rows.
    pipe = ray.data.range(27, parallelism=9).window(blocks_per_window=3)
    # 4-row batches, with batches spanning both blocks and windows.
    batches = list(pipe.iter_batches(batch_size=4))
    assert len(batches) == 7, batches
    assert all(len(e) == 4 for e in batches[:-1])
    assert len(batches[-1]) == 3


def test_iter_datasets(ray_start_regular_shared):
    pipe = ray.data.range(10).window(blocks_per_window=2)
    ds = list(pipe.iter_datasets())
    assert len(ds) == 5

    pipe = ray.data.range(10).window(blocks_per_window=5)
    ds = list(pipe.iter_datasets())
    assert len(ds) == 2


def test_foreach_window(ray_start_regular_shared):
    pipe = ray.data.range(5).window(blocks_per_window=2)
    pipe = pipe.foreach_window(lambda ds: ds.map(lambda x: x * 2))
    assert pipe.take() == [0, 2, 4, 6, 8]


def test_schema(ray_start_regular_shared):
    pipe = ray.data.range(5).window(blocks_per_window=2)
    assert pipe.schema() == int


def test_schema_peek(ray_start_regular_shared):
    # Multiple datasets
    pipe = ray.data.range(6).window(blocks_per_window=2)
    assert pipe.schema() == int
    assert pipe._first_dataset is not None
    dss = list(pipe.iter_datasets())
    assert len(dss) == 3, dss
    assert pipe._first_dataset is None
    assert pipe.schema() == int

    # Only 1 dataset
    pipe = ray.data.range(1).window(blocks_per_window=2)
    assert pipe.schema() == int
    assert pipe._first_dataset is not None
    dss = list(pipe.iter_datasets())
    assert len(dss) == 1, dss
    assert pipe._first_dataset is None
    assert pipe.schema() == int

    # Empty datasets
    pipe = ray.data.range(6).filter(lambda x: x < 0).window(blocks_per_window=2)
    assert pipe.schema() is None
    assert pipe._first_dataset is not None
    dss = list(pipe.iter_datasets())
    assert len(dss) == 3, dss
    assert pipe._first_dataset is None
    assert pipe.schema() is None


def test_split(ray_start_regular_shared):
    pipe = ray.data.range(3).map(lambda x: x + 1).repeat(10)

    @ray.remote(num_cpus=0)
    def consume(shard, i):
        total = 0
        for row in shard.iter_rows():
            total += 1
            assert row == i + 1, row
        assert total == 10, total

    shards = pipe.split(3)
    refs = [consume.remote(s, i) for i, s in enumerate(shards)]
    ray.get(refs)


def test_split_at_indices(ray_start_regular_shared):
    indices = [2, 5]
    n = 8
    pipe = ray.data.range(n).map(lambda x: x + 1).repeat(2)

    @ray.remote(num_cpus=0)
    def consume(shard, i):
        total = 0
        out = []
        for row in shard.iter_rows():
            total += 1
            out.append(row)
        if i == 0:
            assert total == 2 * indices[i]
        elif i < len(indices):
            assert total == 2 * (indices[i] - indices[i - 1])
        else:
            assert total == 2 * (n - indices[i - 1])
        return out

    shards = pipe.split_at_indices(indices)
    refs = [consume.remote(s, i) for i, s in enumerate(shards)]
    outs = ray.get(refs)
    np.testing.assert_equal(
        np.array(outs, dtype=np.object),
        np.array(
            [[1, 2, 1, 2], [3, 4, 5, 3, 4, 5], [6, 7, 8, 6, 7, 8]], dtype=np.object
        ),
    )


def test_parquet_write(ray_start_regular_shared, tmp_path):
    df1 = pd.DataFrame({"one": [1, 2, 3], "two": ["a", "b", "c"]})
    df2 = pd.DataFrame({"one": [4, 5, 6], "two": ["e", "f", "g"]})
    df = pd.concat([df1, df2])
    ds = ray.data.from_pandas([df1, df2])
    ds = ds.window(blocks_per_window=1)
    path = os.path.join(tmp_path, "test_parquet_dir")
    os.mkdir(path)
    ds._set_uuid("data")
    ds.write_parquet(path)
    path1 = os.path.join(path, "data_000000_000000.parquet")
    path2 = os.path.join(path, "data_000001_000000.parquet")
    dfds = pd.concat([pd.read_parquet(path1), pd.read_parquet(path2)])
    assert df.equals(dfds)


def test_infinity_of_pipeline(ray_start_regular_shared):
    ds = ray.data.range(3)
    pipe = ds.repeat()
    assert float("inf") == pipe._length
    pipe = ds.window(blocks_per_window=2)
    assert float("inf") != pipe._length
    pipe = ds.repeat(3)
    assert float("inf") != pipe._length
    assert float("inf") == pipe.repeat()._length

    # ensure infinite length is transitive
    pipe = ds.repeat().rewindow(blocks_per_window=2)
    assert float("inf") == pipe._length
    pipe = ds.repeat().split(2)[0]
    assert float("inf") == pipe._length
    pipe = ds.repeat().foreach_window(lambda x: x)
    assert float("inf") == pipe._length


def test_count_sum_on_infinite_pipeline(ray_start_regular_shared):
    ds = ray.data.range(3)

    pipe = ds.repeat()
    assert float("inf") == pipe._length
    with pytest.raises(ValueError):
        pipe.count()

    pipe = ds.repeat()
    assert float("inf") == pipe._length
    with pytest.raises(ValueError):
        pipe.sum()

    pipe = ds.repeat(3)
    assert 9 == pipe.count()

    pipe = ds.repeat(3)
    assert 9 == pipe.sum()


def test_randomize_block_order_each_window(ray_start_regular_shared):
    pipe = ray.data.range(12).repartition(6).window(blocks_per_window=3)
    pipe = pipe.randomize_block_order_each_window(seed=0)
    assert pipe.take() == [0, 1, 4, 5, 2, 3, 6, 7, 10, 11, 8, 9]


def test_preserve_whether_base_datasets_can_be_cleared(ray_start_regular_shared):
    ds = ray.data.from_items([1, 3, 4, 5])
    pipe = ds.repeat()
    # pipe is directly consuming blocks of dataset, so cannot clear base dataset.
    assert not pipe._base_datasets_can_be_cleared
    # pipe has no transformation, so output blocks are blocks of dataset, so cannot
    # be cleared.
    assert not pipe._can_clear_output_blocks_after_read()

    pipe = ds.repeat().map_batches(lambda x: x)
    assert not pipe._base_datasets_can_be_cleared
    # pipe now has transformation, so output blocks are created on-the-fly and can
    # be cleared.
    assert pipe._can_clear_output_blocks_after_read()

    # rewindow(): collapse previous stages when creating new DatasetPipeline.
    pipe = ds.repeat().map_batches(lambda x: x).rewindow(blocks_per_window=1)
    assert len(pipe._stages) == 0
    # The base datasets are generated by a pipeline prior to rewindow, so we
    # can clear them.
    assert pipe._base_datasets_can_be_cleared
    # When base datasets can be cleared, we can surely clear output blocks from this
    # pipeline.
    assert pipe._can_clear_output_blocks_after_read()

    # split(): Similar to rewindow, pipeline splitting will also collapse previous
    # stages, so we expect same.
    p1, p2 = ds.repeat().map_batches(lambda x: x).split(2)
    assert len(p1._stages) == 0
    assert len(p2._stages) == 0
    assert p1._base_datasets_can_be_cleared
    assert p2._base_datasets_can_be_cleared
    assert p1._can_clear_output_blocks_after_read()
    assert p2._can_clear_output_blocks_after_read()

    # foreach_window(): will preserve the _base_datasets_can_be_cleared.
    p1 = ds.repeat()
    p2 = p1.foreach_window(lambda x: x)
    assert p1._base_datasets_can_be_cleared == p2._base_datasets_can_be_cleared
    assert not p2._base_datasets_can_be_cleared
    p1 = ds.repeat().map_batches(lambda x: x).rewindow(blocks_per_window=1)
    p2 = p1.foreach_window(lambda x: x)
    assert p1._base_datasets_can_be_cleared == p2._base_datasets_can_be_cleared
    assert p2._base_datasets_can_be_cleared

    # repeat(): will preserve the _base_datasets_can_be_cleared.
    p1 = ds.window(blocks_per_window=1)
    p2 = p1.repeat()
    assert p1._base_datasets_can_be_cleared == p2._base_datasets_can_be_cleared
    assert not p2._base_datasets_can_be_cleared
    p1 = ds.window(blocks_per_window=1).map_batches(lambda x: x)
    p2 = p1.repeat()
    assert p1._base_datasets_can_be_cleared == p2._base_datasets_can_be_cleared
    assert not p2._base_datasets_can_be_cleared


<<<<<<< HEAD
def test_dataset_used_in_pipeline(ray_start_regular_shared):
    ds = ray.data.from_items([1, 3, 4, 5])
    assert not ds._used_from_dataset_pipeline
    # repeat()
    for dss in ds.repeat(3).iter_datasets():
        assert dss._used_from_dataset_pipeline
    for dss in ds.map_batches(lambda x: x).repeat(3).iter_datasets():
        assert dss._used_from_dataset_pipeline
    for dss in ds.repeat(3).map_batches(lambda x: x).iter_datasets():
        assert dss._used_from_dataset_pipeline
    # window()
    for dss in ds.window(blocks_per_window=1).iter_datasets():
        assert dss._used_from_dataset_pipeline
    for dss in ds.map_batches(lambda x: x).window(blocks_per_window=1).iter_datasets():
        assert dss._used_from_dataset_pipeline
    for dss in ds.window(blocks_per_window=1).map_batches(lambda x: x).iter_datasets():
        assert dss._used_from_dataset_pipeline
    # rewindow()
    for dss in (
        ds.window(blocks_per_window=1).rewindow(blocks_per_window=2).iter_datasets()
    ):
        assert dss._used_from_dataset_pipeline
=======
def test_drop_columns(ray_start_regular_shared):
    df = pd.DataFrame({"col1": [1, 2, 3], "col2": [2, 3, 4], "col3": [3, 4, 5]})
    ds = ray.data.from_pandas(df)
    pipe = ds.repeat()
    assert pipe.drop_columns(["col2"]).take(1) == [{"col1": 1, "col3": 3}]
>>>>>>> 4c04c8d9


if __name__ == "__main__":
    import sys

    sys.exit(pytest.main(["-v", __file__]))<|MERGE_RESOLUTION|>--- conflicted
+++ resolved
@@ -507,7 +507,6 @@
     assert not p2._base_datasets_can_be_cleared
 
 
-<<<<<<< HEAD
 def test_dataset_used_in_pipeline(ray_start_regular_shared):
     ds = ray.data.from_items([1, 3, 4, 5])
     assert not ds._used_from_dataset_pipeline
@@ -530,13 +529,13 @@
         ds.window(blocks_per_window=1).rewindow(blocks_per_window=2).iter_datasets()
     ):
         assert dss._used_from_dataset_pipeline
-=======
+
+
 def test_drop_columns(ray_start_regular_shared):
     df = pd.DataFrame({"col1": [1, 2, 3], "col2": [2, 3, 4], "col3": [3, 4, 5]})
     ds = ray.data.from_pandas(df)
     pipe = ds.repeat()
     assert pipe.drop_columns(["col2"]).take(1) == [{"col1": 1, "col3": 3}]
->>>>>>> 4c04c8d9
 
 
 if __name__ == "__main__":
