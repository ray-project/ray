import os
import time
from typing import Tuple

import pytest
import pandas as pd
import numpy as np

import ray
from ray.data import dataset
from ray.data._internal.arrow_block import ArrowRow
from ray.data.context import DatasetContext, WARN_PREFIX, OK_PREFIX
from ray.data.dataset import Dataset
from ray.data.dataset_pipeline import DatasetPipeline

from ray.tests.conftest import *  # noqa


class MockLogger:
    def __init__(self):
        self.warnings = []
        self.infos = []

    def warning(self, msg):
        self.warnings.append(msg)
        print("warning:", msg)

    def info(self, msg):
        self.infos.append(msg)
        print("info:", msg)

    def debug(self, msg):
        print("debug:", msg)


def test_warnings(shutdown_only):
    ray.init(num_cpus=2)

    # Test parallelism warning.
    dataset.logger = MockLogger()
    ray.data.range(10, parallelism=10).window(blocks_per_window=1)
    print(dataset.logger.warnings)
    print(dataset.logger.infos)
    assert dataset.logger.warnings == [
        f"{WARN_PREFIX} This pipeline's parallelism is limited by its blocks per "
        "window to "
        "~1 concurrent tasks per window. To maximize "
        "performance, increase the blocks per window to at least 2. This "
        "may require increasing the base dataset's parallelism and/or "
        "adjusting the windowing parameters."
    ]
    assert dataset.logger.infos == [
        "Created DatasetPipeline with 10 windows: 8b min, 8b max, 8b mean",
        "Blocks per window: 1 min, 1 max, 1 mean",
        f"{OK_PREFIX} This pipeline's windows likely fit in object store memory "
        "without spilling.",
    ]

    try:
        res_dict = ray.cluster_resources()
        res_dict["object_store_memory"] = 1000
        old = ray.cluster_resources
        ray.cluster_resources = lambda: res_dict

        # Test window memory warning.
        dataset.logger = MockLogger()
        ray.data.range(100000, parallelism=100).window(blocks_per_window=10)
        print(dataset.logger.warnings)
        print(dataset.logger.infos)
        assert dataset.logger.warnings == [
            f"{WARN_PREFIX} This pipeline's windows are ~0.08MiB in size each and "
            "may not fit in "
            "object store memory without spilling. To improve performance, "
            "consider reducing the size of each window to 250b or less."
        ]
        assert dataset.logger.infos == [
            "Created DatasetPipeline with 10 windows: 0.08MiB min, 0.08MiB max, "
            "0.08MiB mean",
            "Blocks per window: 10 min, 10 max, 10 mean",
            f"{OK_PREFIX} This pipeline's per-window parallelism is high enough "
            "to fully "
            "utilize the cluster.",
        ]

        # Test warning on both.
        dataset.logger = MockLogger()
        ray.data.range(100000, parallelism=1).window(bytes_per_window=100000)
        print(dataset.logger.warnings)
        print(dataset.logger.infos)
        assert dataset.logger.warnings == [
            f"{WARN_PREFIX} This pipeline's parallelism is limited by its blocks "
            "per window "
            "to ~1 concurrent tasks per window. To maximize performance, increase "
            "the blocks per window to at least 2. This may require increasing the "
            "base dataset's parallelism and/or adjusting the windowing parameters.",
            f"{WARN_PREFIX} This pipeline's windows are ~0.76MiB in size each and may "
            "not fit "
            "in object store memory without spilling. To improve performance, "
            "consider reducing the size of each window to 250b or less.",
        ]
        assert dataset.logger.infos == [
            "Created DatasetPipeline with 1 windows: 0.76MiB min, 0.76MiB max, "
            "0.76MiB mean",
            "Blocks per window: 1 min, 1 max, 1 mean",
        ]
    finally:
        ray.cluster_resources = old

    # Test no warning.
    dataset.logger = MockLogger()
    ray.data.range(10, parallelism=10).window(blocks_per_window=10)
    print(dataset.logger.warnings)
    print(dataset.logger.infos)
    assert dataset.logger.warnings == []
    assert dataset.logger.infos == [
        "Created DatasetPipeline with 1 windows: 80b min, 80b max, 80b mean",
        "Blocks per window: 10 min, 10 max, 10 mean",
        f"{OK_PREFIX} This pipeline's per-window parallelism is high enough to fully "
        "utilize the cluster.",
        f"{OK_PREFIX} This pipeline's windows likely fit in object store memory "
        "without spilling.",
    ]


def test_pipeline_actors(shutdown_only):
    ray.init(num_cpus=2, num_gpus=1)
    pipe = (
        ray.data.range(3)
        .repeat(10)
        .map(lambda x: x + 1)
        .map(lambda x: x + 1, compute="actors", num_gpus=1)
    )

    assert sorted(pipe.take(999)) == sorted([2, 3, 4] * 10)


def test_pipeline_is_parallel(shutdown_only):
    ray.init(num_cpus=4)
    ds = ray.data.range(10)

    @ray.remote(num_cpus=0)
    class ParallelismTracker:
        def __init__(self):
            self.in_progress = 0
            self.max_in_progress = 0

        def inc(self):
            self.in_progress += 1
            if self.in_progress > self.max_in_progress:
                self.max_in_progress = self.in_progress

        def dec(self):
            self.in_progress = 0

        def get_max(self):
            return self.max_in_progress

    tracker = ParallelismTracker.remote()

    def sleep(x):
        ray.get(tracker.inc.remote())
        time.sleep(0.1)
        ray.get(tracker.dec.remote())
        return x

    pipe = ds.window(blocks_per_window=1)
    # Shuffle in between to prevent fusion.
    pipe = pipe.map(sleep).random_shuffle_each_window().map(sleep)
    for i, v in enumerate(pipe.iter_rows()):
        print(i, v)
    assert ray.get(tracker.get_max.remote()) > 1


def test_window_by_bytes(ray_start_regular_shared):
    with pytest.raises(ValueError):
        ray.data.range_table(10).window(blocks_per_window=2, bytes_per_window=2)

    pipe = ray.data.range_table(10000000, parallelism=100).window(blocks_per_window=2)
    assert str(pipe) == "DatasetPipeline(num_windows=50, num_stages=2)"

    pipe = ray.data.range_table(10000000, parallelism=100).window(
        bytes_per_window=10 * 1024 * 1024
    )
    assert str(pipe) == "DatasetPipeline(num_windows=8, num_stages=2)"
    dss = list(pipe.iter_datasets())
    assert len(dss) == 8, dss
    for ds in dss[:-1]:
        assert ds.num_blocks() in [12, 13]

    pipe = ray.data.range_table(10000000, parallelism=100).window(bytes_per_window=1)
    assert str(pipe) == "DatasetPipeline(num_windows=100, num_stages=2)"
    for ds in pipe.iter_datasets():
        assert ds.num_blocks() == 1

    pipe = ray.data.range_table(10000000, parallelism=100).window(bytes_per_window=1e9)
    assert str(pipe) == "DatasetPipeline(num_windows=1, num_stages=2)"
    for ds in pipe.iter_datasets():
        assert ds.num_blocks() == 100

    # Test creating from non-lazy BlockList.
    pipe = (
        ray.data.range_table(10000000, parallelism=100)
        .map_batches(lambda x: x)
        .window(bytes_per_window=10 * 1024 * 1024)
    )
    assert str(pipe) == "DatasetPipeline(num_windows=8, num_stages=1)"

    context = DatasetContext.get_current()
    old = context.optimize_fuse_read_stages
    try:
        context.optimize_fuse_read_stages = False
        dataset = ray.data.range(10).window(bytes_per_window=1)
        assert dataset.take(10) == list(range(10))
    finally:
        context.optimize_fuse_read_stages = old


def test_epoch(ray_start_regular_shared):
    # Test dataset repeat.
    pipe = ray.data.range(5).map(lambda x: x * 2).repeat(3).map(lambda x: x * 2)
    results = [p.take() for p in pipe.iter_epochs()]
    assert results == [[0, 4, 8, 12, 16], [0, 4, 8, 12, 16], [0, 4, 8, 12, 16]]

    # Test dataset pipeline repeat.
    pipe = ray.data.range(3).window(blocks_per_window=2).repeat(3)
    results = [p.take() for p in pipe.iter_epochs()]
    assert results == [[0, 1, 2], [0, 1, 2], [0, 1, 2]]

    # Test max epochs.
    pipe = ray.data.range(3).window(blocks_per_window=2).repeat(3)
    results = [p.take() for p in pipe.iter_epochs(2)]
    assert results == [[0, 1, 2], [0, 1, 2]]

    # Test nested repeat.
    pipe = ray.data.range(5).repeat(2).repeat(2)
    results = [p.take() for p in pipe.iter_epochs()]
    assert results == [[0, 1, 2, 3, 4, 0, 1, 2, 3, 4], [0, 1, 2, 3, 4, 0, 1, 2, 3, 4]]

    # Test preserve_epoch=True.
    pipe = ray.data.range(5).repeat(2).rewindow(blocks_per_window=2)
    results = [p.take() for p in pipe.iter_epochs()]
    assert results == [[0, 1, 2, 3, 4], [0, 1, 2, 3, 4]]

    # Test preserve_epoch=False.
    pipe = (
        ray.data.range(5).repeat(2).rewindow(blocks_per_window=2, preserve_epoch=False)
    )
    results = [p.take() for p in pipe.iter_epochs()]
    assert results == [[0, 1, 2, 3], [4, 0, 1, 2, 3, 4]]


# https://github.com/ray-project/ray/issues/20394
def test_unused_epoch(ray_start_regular_shared):
    pipe = ray.data.from_items([0, 1, 2, 3, 4]).repeat(3).random_shuffle_each_window()

    for i, epoch in enumerate(pipe.iter_epochs()):
        print("Epoch", i)


def test_cannot_read_twice(ray_start_regular_shared):
    ds = ray.data.range(10)
    pipe = ds.window(blocks_per_window=1)
    assert pipe.count() == 10
    with pytest.raises(RuntimeError):
        pipe.count()
    with pytest.raises(RuntimeError):
        next(pipe.iter_batches())
    with pytest.raises(RuntimeError):
        pipe.map(lambda x: x).count()
    with pytest.raises(RuntimeError):
        pipe.split(2)


def test_basic_pipeline(ray_start_regular_shared):
    context = DatasetContext.get_current()
    context.optimize_fuse_stages = True
    ds = ray.data.range(10, parallelism=10)

    pipe = ds.window(blocks_per_window=1)
    assert str(pipe) == "DatasetPipeline(num_windows=10, num_stages=2)"
    assert pipe.count() == 10
    pipe = ds.window(blocks_per_window=1)
    pipe.show()

    pipe = ds.window(blocks_per_window=1).map(lambda x: x).map(lambda x: x)
    assert str(pipe) == "DatasetPipeline(num_windows=10, num_stages=4)"
    assert pipe.take() == list(range(10))

    pipe = (
        ds.window(blocks_per_window=1).map(lambda x: x).flat_map(lambda x: [x, x + 1])
    )
    assert str(pipe) == "DatasetPipeline(num_windows=10, num_stages=4)"
    assert pipe.count() == 20

    pipe = ds.window(blocks_per_window=1).filter(lambda x: x % 2 == 0)
    assert str(pipe) == "DatasetPipeline(num_windows=10, num_stages=3)"
    assert pipe.count() == 5

    pipe = ds.window(blocks_per_window=999)
    assert str(pipe) == "DatasetPipeline(num_windows=1, num_stages=2)"
    assert pipe.count() == 10

    pipe = ds.repeat(10)
    assert str(pipe) == "DatasetPipeline(num_windows=10, num_stages=2)"
    assert pipe.count() == 100
    pipe = ds.repeat(10)
    assert pipe.sum() == 450
    pipe = ds.repeat(10)
    assert len(pipe.take_all()) == 100


def test_window(ray_start_regular_shared):
    context = DatasetContext.get_current()
    context.optimize_fuse_stages = True
    ds = ray.data.range(10, parallelism=10)
    pipe = ds.window(blocks_per_window=1)
    assert str(pipe) == "DatasetPipeline(num_windows=10, num_stages=2)"
    pipe = pipe.rewindow(blocks_per_window=3)
    assert str(pipe) == "DatasetPipeline(num_windows=None, num_stages=1)"
    datasets = list(pipe.iter_datasets())
    assert len(datasets) == 4
    assert datasets[0].take() == [0, 1, 2]
    assert datasets[1].take() == [3, 4, 5]
    assert datasets[2].take() == [6, 7, 8]
    assert datasets[3].take() == [9]

    ds = ray.data.range(10, parallelism=10)
    pipe = ds.window(blocks_per_window=5)
    assert str(pipe) == "DatasetPipeline(num_windows=2, num_stages=2)"
    pipe = pipe.rewindow(blocks_per_window=3)
    assert str(pipe) == "DatasetPipeline(num_windows=None, num_stages=1)"
    datasets = list(pipe.iter_datasets())
    assert len(datasets) == 4
    assert datasets[0].take() == [0, 1, 2]
    assert datasets[1].take() == [3, 4, 5]
    assert datasets[2].take() == [6, 7, 8]
    assert datasets[3].take() == [9]


def test_repeat(ray_start_regular_shared):
    context = DatasetContext.get_current()
    context.optimize_fuse_stages = True
    ds = ray.data.range(5, parallelism=5)
    pipe = ds.window(blocks_per_window=1)
    assert str(pipe) == "DatasetPipeline(num_windows=5, num_stages=2)"
    pipe = pipe.repeat(2)
    assert str(pipe) == "DatasetPipeline(num_windows=10, num_stages=2)"
    assert pipe.take() == (list(range(5)) + list(range(5)))

    ds = ray.data.range(5)
    pipe = ds.window(blocks_per_window=1)
    pipe = pipe.repeat()
    assert str(pipe) == "DatasetPipeline(num_windows=inf, num_stages=2)"
    assert len(pipe.take(99)) == 99

    pipe = ray.data.range(5).repeat()
    with pytest.raises(ValueError):
        pipe.repeat()


def test_from_iterable(ray_start_regular_shared):
    pipe = DatasetPipeline.from_iterable(
        [lambda: ray.data.range(3), lambda: ray.data.range(2)]
    )
    assert pipe.take() == [0, 1, 2, 0, 1]


def test_repeat_forever(ray_start_regular_shared):
    context = DatasetContext.get_current()
    context.optimize_fuse_stages = True
    ds = ray.data.range(10)
    pipe = ds.repeat()
    assert str(pipe) == "DatasetPipeline(num_windows=inf, num_stages=2)"
    for i, v in enumerate(pipe.iter_rows()):
        assert v == i % 10, (v, i, i % 10)
        if i > 1000:
            break


def test_repartition(ray_start_regular_shared):
    pipe = ray.data.range(10).repeat(10)
    assert pipe.repartition_each_window(1).sum() == 450
    pipe = ray.data.range(10).repeat(10)
    assert pipe.repartition_each_window(10).sum() == 450
    pipe = ray.data.range(10).repeat(10)
    assert pipe.repartition_each_window(100).sum() == 450


def test_iter_batches_basic(ray_start_regular_shared):
    pipe = ray.data.range(10, parallelism=10).window(blocks_per_window=2)
    batches = list(pipe.iter_batches(batch_size=None))
    assert len(batches) == 10
    assert all(len(e) == 1 for e in batches)


def test_iter_batches_batch_across_windows(ray_start_regular_shared):
    # 3 windows, each containing 3 blocks, each containing 3 rows.
    pipe = ray.data.range(27, parallelism=9).window(blocks_per_window=3)
    # 4-row batches, with batches spanning both blocks and windows.
    batches = list(pipe.iter_batches(batch_size=4))
    assert len(batches) == 7, batches
    assert all(len(e) == 4 for e in batches[:-1])
    assert len(batches[-1]) == 3


def test_iter_datasets(ray_start_regular_shared):
    pipe = ray.data.range(10, parallelism=10).window(blocks_per_window=2)
    ds = list(pipe.iter_datasets())
    assert len(ds) == 5

    pipe = ray.data.range(10, parallelism=10).window(blocks_per_window=5)
    ds = list(pipe.iter_datasets())
    assert len(ds) == 2


def test_foreach_window(ray_start_regular_shared):
    pipe = ray.data.range(5).window(blocks_per_window=2)
    pipe = pipe.foreach_window(lambda ds: ds.map(lambda x: x * 2))
    assert pipe.take() == [0, 2, 4, 6, 8]


def test_schema(ray_start_regular_shared):
    pipe = ray.data.range(5).window(blocks_per_window=2)
    assert pipe.schema() == int


def test_schema_peek(ray_start_regular_shared):
    # Multiple datasets
    pipe = ray.data.range(6, parallelism=6).window(blocks_per_window=2)
    assert pipe.schema() == int
    assert pipe._first_dataset is not None
    dss = list(pipe.iter_datasets())
    assert len(dss) == 3, dss
    assert pipe._first_dataset is None
    assert pipe.schema() == int

    # Only 1 dataset
    pipe = ray.data.range(1).window(blocks_per_window=2)
    assert pipe.schema() == int
    assert pipe._first_dataset is not None
    dss = list(pipe.iter_datasets())
    assert len(dss) == 1, dss
    assert pipe._first_dataset is None
    assert pipe.schema() == int

    # Empty datasets
    pipe = (
        ray.data.range(6, parallelism=6)
        .filter(lambda x: x < 0)
        .window(blocks_per_window=2)
    )
    assert pipe.schema() is None
    assert pipe._first_dataset is not None
    dss = list(pipe.iter_datasets())
    assert len(dss) == 3, dss
    assert pipe._first_dataset is None
    assert pipe.schema() is None


def test_schema_after_repeat(ray_start_regular_shared):
    pipe = ray.data.range(6, parallelism=6).window(blocks_per_window=2).repeat(2)
    assert pipe.schema() == int
    output = []
    for ds in pipe.iter_datasets():
        output.extend(ds.take())
    assert sorted(output) == sorted(list(range(6)) * 2)

    pipe = ray.data.range(6, parallelism=6).window(blocks_per_window=2).repeat(2)
    assert pipe.schema() == int
    # Test that operations still work after peek.
    pipe = pipe.map_batches(lambda batch: batch)
    output = []
    for ds in pipe.iter_datasets():
        output.extend(ds.take())
    assert sorted(output) == sorted(list(range(6)) * 2)


def test_split(ray_start_regular_shared):
    pipe = ray.data.range(3).map(lambda x: x + 1).repeat(10)

    @ray.remote(num_cpus=0)
    def consume(shard, i):
        total = 0
        for row in shard.iter_rows():
            total += 1
            assert row == i + 1, row
        assert total == 10, total

    shards = pipe.split(3)
    refs = [consume.remote(s, i) for i, s in enumerate(shards)]
    ray.get(refs)


def test_split_at_indices(ray_start_regular_shared):
    indices = [2, 5]
    n = 8
    pipe = ray.data.range(n).map(lambda x: x + 1).repeat(2)

    @ray.remote(num_cpus=0)
    def consume(shard, i):
        total = 0
        out = []
        for row in shard.iter_rows():
            total += 1
            out.append(row)
        if i == 0:
            assert total == 2 * indices[i]
        elif i < len(indices):
            assert total == 2 * (indices[i] - indices[i - 1])
        else:
            assert total == 2 * (n - indices[i - 1])
        return out

    shards = pipe.split_at_indices(indices)
    refs = [consume.remote(s, i) for i, s in enumerate(shards)]
    outs = ray.get(refs)
    np.testing.assert_equal(
        np.array(outs, dtype=object),
        np.array([[1, 2, 1, 2], [3, 4, 5, 3, 4, 5], [6, 7, 8, 6, 7, 8]], dtype=object),
    )


def _prepare_dataset_to_write(tmp_dir: str) -> Tuple[Dataset[ArrowRow], pd.DataFrame]:
    df1 = pd.DataFrame({"one": [1, 2, 3], "two": ["a", "b", "c"]})
    df2 = pd.DataFrame({"one": [4, 5, 6], "two": ["e", "f", "g"]})
    df = pd.concat([df1, df2])
    ds = ray.data.from_pandas([df1, df2])
    ds = ds.window(blocks_per_window=1)
    os.mkdir(tmp_dir)
    ds._set_uuid("data")
    return (ds, df)


def test_json_write(ray_start_regular_shared, tmp_path):
    path = os.path.join(tmp_path, "test_json_dir")
    ds, df = _prepare_dataset_to_write(path)
    ds.write_json(path)
    path1 = os.path.join(path, "data_000000_000000.json")
    path2 = os.path.join(path, "data_000001_000000.json")
    dfds = pd.concat([pd.read_json(path1, lines=True), pd.read_json(path2, lines=True)])
    assert df.equals(dfds)


def test_csv_write(ray_start_regular_shared, tmp_path):
    path = os.path.join(tmp_path, "test_csv_dir")
    ds, df = _prepare_dataset_to_write(path)
    ds.write_csv(path)
    path1 = os.path.join(path, "data_000000_000000.csv")
    path2 = os.path.join(path, "data_000001_000000.csv")
    dfds = pd.concat([pd.read_csv(path1), pd.read_csv(path2)])
    assert df.equals(dfds)


def test_parquet_write(ray_start_regular_shared, tmp_path):
    path = os.path.join(tmp_path, "test_parquet_dir")
    ds, df = _prepare_dataset_to_write(path)
    ds.write_parquet(path)
    path1 = os.path.join(path, "data_000000_000000.parquet")
    path2 = os.path.join(path, "data_000001_000000.parquet")
    dfds = pd.concat([pd.read_parquet(path1), pd.read_parquet(path2)])
    assert df.equals(dfds)


def test_infinity_of_pipeline(ray_start_regular_shared):
    ds = ray.data.range(3)
    pipe = ds.repeat()
    assert float("inf") == pipe._length
    pipe = ds.window(blocks_per_window=2)
    assert float("inf") != pipe._length
    pipe = ds.repeat(3)
    assert float("inf") != pipe._length
    assert float("inf") == pipe.repeat()._length

    # ensure infinite length is transitive
    pipe = ds.repeat().rewindow(blocks_per_window=2)
    assert float("inf") == pipe._length
    pipe = ds.repeat().split(2)[0]
    assert float("inf") == pipe._length
    pipe = ds.repeat().foreach_window(lambda x: x)
    assert float("inf") == pipe._length


def test_count_sum_on_infinite_pipeline(ray_start_regular_shared):
    ds = ray.data.range(3)

    pipe = ds.repeat()
    assert float("inf") == pipe._length
    with pytest.raises(ValueError):
        pipe.count()

    pipe = ds.repeat()
    assert float("inf") == pipe._length
    with pytest.raises(ValueError):
        pipe.sum()

    pipe = ds.repeat(3)
    assert 9 == pipe.count()

    pipe = ds.repeat(3)
    assert 9 == pipe.sum()


def test_sort_each_window(ray_start_regular_shared):
    pipe = (
        ray.data.range(12, parallelism=12)
        .window(blocks_per_window=3)
        .sort_each_window()
    )
    assert pipe.take() == list(range(12))

    pipe = (
        ray.data.range(12, parallelism=12)
        .window(blocks_per_window=3)
        .sort_each_window(descending=True)
    )
    assert pipe.take() == [2, 1, 0, 5, 4, 3, 8, 7, 6, 11, 10, 9]

    pipe = (
        ray.data.range(12, parallelism=12)
        .window(blocks_per_window=3)
        .sort_each_window(key=lambda x: -x, descending=True)
    )
    assert pipe.take() == list(range(12))


def test_randomize_block_order_each_window(ray_start_regular_shared):
    pipe = ray.data.range(12).repartition(6).window(blocks_per_window=3)
    pipe = pipe.randomize_block_order_each_window(seed=0)
    assert pipe.take() == [0, 1, 4, 5, 2, 3, 6, 7, 10, 11, 8, 9]


def test_add_column(ray_start_regular_shared):
    df = pd.DataFrame({"col1": [1, 2, 3]})
    ds = ray.data.from_pandas(df)
    pipe = ds.repeat()
    assert pipe.add_column("col2", lambda x: x["col1"] + 1).take(1) == [
        {"col1": 1, "col2": 2}
    ]


def test_select_columns(ray_start_regular_shared):
    df = pd.DataFrame({"col1": [1, 2, 3], "col2": [2, 3, 4], "col3": [3, 4, 5]})
    ds = ray.data.from_pandas(df)
    pipe = ds.repeat()
    assert pipe.select_columns(["col2", "col3"]).take(1) == [{"col2": 2, "col3": 3}]


def test_drop_columns(ray_start_regular_shared):
    df = pd.DataFrame({"col1": [1, 2, 3], "col2": [2, 3, 4], "col3": [3, 4, 5]})
    ds = ray.data.from_pandas(df)
    pipe = ds.repeat()
    assert pipe.drop_columns(["col2"]).take(1) == [{"col1": 1, "col3": 3}]


def test_random_shuffle_each_window_with_custom_resource(ray_start_cluster):
    ray.shutdown()
    cluster = ray_start_cluster
    # Create two nodes which have different custom resources.
    cluster.add_node(
        resources={"foo": 100},
        num_cpus=1,
    )
    cluster.add_node(resources={"bar": 100}, num_cpus=1)

    ray.init(cluster.address)

    # Run pipeline in "bar" nodes.
    pipe = ray.data.read_datasource(
        ray.data.datasource.RangeDatasource(),
        parallelism=10,
        n=1000,
        block_format="list",
        ray_remote_args={"resources": {"bar": 1}},
    ).repeat(3)
    pipe = pipe.random_shuffle_each_window(resources={"bar": 1})
    for batch in pipe.iter_batches():
        pass
    assert "1 nodes used" in pipe.stats()
    assert "2 nodes used" not in pipe.stats()


def test_in_place_transformation_doesnt_clear_objects(ray_start_regular_shared):
    ds = ray.data.from_items([1, 2, 3, 4, 5, 6])

    def verify_integrity(p):
        # The pipeline's output blocks are from original dataset (i.e. not created
        # by the pipeline itself), so those blocks must not be cleared -- verified
        # below by re-reading the dataset.
        for b in p.iter_batches():
            pass
        # Verify the integrity of the blocks of original dataset.
        assert ds.take_all() == [1, 2, 3, 4, 5, 6]

    verify_integrity(ds.repeat(10).randomize_block_order_each_window())
    verify_integrity(
        ds.repeat(10)
        .randomize_block_order_each_window()
        .randomize_block_order_each_window()
    )
    # Mix in-place and non-in place transforms.
    verify_integrity(
        ds.repeat(10).map_batches(lambda x: x).randomize_block_order_each_window()
    )
    verify_integrity(
        ds.repeat(10).randomize_block_order_each_window().map_batches(lambda x: x)
    )


def test_in_place_transformation_split_doesnt_clear_objects(ray_start_regular_shared):
    ds = ray.data.from_items([1, 2, 3, 4, 5, 6], parallelism=3)

    @ray.remote
    def consume(p):
        for batch in p.iter_batches():
            pass

    def verify_integrity(p):
        # Divide 3 blocks ([1, 2], [3, 4] and [5, 6]) into 2 splits equally must
        # have one block got splitted. Since the blocks are not created by the
        # pipeline (randomize_block_order_each_window() didn't create new
        # blocks since it's in-place), so the block splitting will not clear
        # the input block -- verified below by re-reading the dataset.
        splits = p.split(2, equal=True)
        ray.get([consume.remote(p) for p in splits])
        # Verify the integrity of the blocks of original dataset
        assert ds.take_all() == [1, 2, 3, 4, 5, 6]

    verify_integrity(ds.repeat(10).randomize_block_order_each_window())
    verify_integrity(
        ds.repeat(10)
        .randomize_block_order_each_window()
        .randomize_block_order_each_window()
    )
    verify_integrity(
        ds.repeat(10).randomize_block_order_each_window().rewindow(blocks_per_window=1)
    )
    # Mix in-place and non-in place transforms.
    verify_integrity(
        ds.repeat(10)
        .randomize_block_order_each_window()
        .randomize_block_order_each_window()
        .map_batches(lambda x: x)
    )
    verify_integrity(
        ds.repeat(10)
        .map_batches(lambda x: x)
        .randomize_block_order_each_window()
        .randomize_block_order_each_window()
    )


def test_pipeline_executor_cannot_serialize_once_started(ray_start_regular_shared):
    class Iterable:
        def __init__(self, iter):
            self._iter = iter

        def __next__(self):
            ds = next(self._iter)
            return lambda: ds

    p1 = ray.data.range(10).repeat()
    # Start the pipeline.
    data_iter = p1.iter_datasets()
    next(data_iter)

    p2 = DatasetPipeline.from_iterable(Iterable(data_iter))
    with pytest.raises(RuntimeError) as error:
        p2.split(2)
    assert "PipelineExecutor is not serializable once it has started" in str(error)


def test_if_blocks_owned_by_consumer(ray_start_regular_shared):
    ds = ray.data.from_items([1, 2, 3, 4, 5, 6], parallelism=3)
    assert not ds._plan.execute()._owned_by_consumer
    assert not ds.randomize_block_order()._plan.execute()._owned_by_consumer
    assert not ds.map_batches(lambda x: x)._plan.execute()._owned_by_consumer

    def verify_blocks(pipe, owned_by_consumer):
        for ds in pipe.iter_datasets():
            assert ds._plan.execute()._owned_by_consumer == owned_by_consumer

    verify_blocks(ds.repeat(1), False)
    verify_blocks(ds.repeat(1).randomize_block_order_each_window(), False)
    verify_blocks(ds.repeat(1).randomize_block_order_each_window().repeat(2), False)
    verify_blocks(
        ds.repeat(1).randomize_block_order_each_window().map_batches(lambda x: x), True
    )
    verify_blocks(ds.repeat(1).map_batches(lambda x: x), True)
    verify_blocks(ds.repeat(1).map(lambda x: x), True)
    verify_blocks(ds.repeat(1).filter(lambda x: x > 3), True)
    verify_blocks(ds.repeat(1).sort_each_window(), True)
    verify_blocks(ds.repeat(1).random_shuffle_each_window(), True)
    verify_blocks(ds.repeat(1).repartition_each_window(2), True)
    verify_blocks(ds.repeat(1).rewindow(blocks_per_window=1), False)
    verify_blocks(ds.repeat(1).rewindow(blocks_per_window=1).repeat(2), False)
    verify_blocks(
        ds.repeat(1).map_batches(lambda x: x).rewindow(blocks_per_window=1), True
    )
    verify_blocks(
        ds.repeat(1).rewindow(blocks_per_window=1).map_batches(lambda x: x), True
    )

    @ray.remote
    def consume(pipe, owned_by_consumer):
        verify_blocks(pipe, owned_by_consumer)

    splits = ds.repeat(1).split(2)
    ray.get([consume.remote(splits[0], False), consume.remote(splits[1], False)])

    splits = ds.repeat(1).randomize_block_order_each_window().split(2)
    ray.get([consume.remote(splits[0], False), consume.remote(splits[1], False)])

    splits = ds.repeat(1).map_batches(lambda x: x).split(2)
    ray.get([consume.remote(splits[0], True), consume.remote(splits[1], True)])


<<<<<<< HEAD
def test_incremental_take(shutdown_only):
    # TODO(https://github.com/ray-project/ray/issues/31145): re-enable
    # after the segfault bug is fixed.
    if DatasetContext.get_current().new_execution_backend:
        return

    ray.shutdown()
    ray.init(num_cpus=2)

    # Can read incrementally even if future results are delayed.
    def block_on_ones(x: int) -> int:
        if x == 1:
            time.sleep(999999)
        return x

    pipe = ray.data.range(2).window(blocks_per_window=1)
    pipe = pipe.map(block_on_ones)
    assert pipe.take(1) == [0]


=======
>>>>>>> e69fad46
if __name__ == "__main__":
    import sys

    sys.exit(pytest.main(["-v", __file__]))<|MERGE_RESOLUTION|>--- conflicted
+++ resolved
@@ -814,29 +814,6 @@
     ray.get([consume.remote(splits[0], True), consume.remote(splits[1], True)])
 
 
-<<<<<<< HEAD
-def test_incremental_take(shutdown_only):
-    # TODO(https://github.com/ray-project/ray/issues/31145): re-enable
-    # after the segfault bug is fixed.
-    if DatasetContext.get_current().new_execution_backend:
-        return
-
-    ray.shutdown()
-    ray.init(num_cpus=2)
-
-    # Can read incrementally even if future results are delayed.
-    def block_on_ones(x: int) -> int:
-        if x == 1:
-            time.sleep(999999)
-        return x
-
-    pipe = ray.data.range(2).window(blocks_per_window=1)
-    pipe = pipe.map(block_on_ones)
-    assert pipe.take(1) == [0]
-
-
-=======
->>>>>>> e69fad46
 if __name__ == "__main__":
     import sys
 
