--- conflicted
+++ resolved
@@ -7,15 +7,10 @@
 import numpy as np
 
 import ray
-<<<<<<< HEAD
 from ray.data import dataset
 from ray.data.context import DatasetContext, WARN_PREFIX, OK_PREFIX
-=======
+from ray.data.dataset_pipeline import DatasetPipeline
 from ray.data._internal.arrow_block import ArrowRow
-from ray.data.context import DatasetContext
-from ray.data.dataset import Dataset
->>>>>>> cf980c30
-from ray.data.dataset_pipeline import DatasetPipeline
 
 from ray.tests.conftest import *  # noqa
 
