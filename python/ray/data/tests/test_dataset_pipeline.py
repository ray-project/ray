import os
import time

import pytest
import pandas as pd
import numpy as np

import ray
from ray.data.context import DatasetContext
from ray.data.dataset_pipeline import DatasetPipeline

from ray.tests.conftest import *  # noqa


def test_pipeline_actors(shutdown_only):
    ray.init(num_cpus=2, num_gpus=1)
    pipe = (
        ray.data.range(3)
        .repeat(10)
        .map(lambda x: x + 1)
        .map(lambda x: x + 1, compute="actors", num_gpus=1)
    )

    assert sorted(pipe.take(999)) == sorted([2, 3, 4] * 10)


def test_incremental_take(shutdown_only):
    ray.init(num_cpus=2)

    # Can read incrementally even if future results are delayed.
    def block_on_ones(x: int) -> int:
        if x == 1:
            time.sleep(999999)
        return x

    pipe = ray.data.range(2).window(blocks_per_window=1)
    pipe = pipe.map(block_on_ones)
    assert pipe.take(1) == [0]


<<<<<<< HEAD
def test_pipeline_is_parallel(shutdown_only):
    ray.init(num_cpus=4)
    ds = ray.data.range(10)

    @ray.remote(num_cpus=0)
    class ParallelismTracker:
        def __init__(self):
            self.in_progress = 0
            self.max_in_progress = 0

        def inc(self):
            self.in_progress += 1
            if self.in_progress > self.max_in_progress:
                self.max_in_progress = self.in_progress

        def dec(self):
            self.in_progress = 0

        def get_max(self):
            return self.max_in_progress

    tracker = ParallelismTracker.remote()

    def sleep(x):
        ray.get(tracker.inc.remote())
        time.sleep(0.1)
        ray.get(tracker.dec.remote())
        return x

    pipe = ds.window(blocks_per_window=1)
    for _ in range(4):
        pipe = pipe.map(sleep)
    for i, v in enumerate(pipe.iter_rows()):
        print(i, v)
    assert ray.get(tracker.get_max.remote()) > 1
=======
def test_window_by_bytes(ray_start_regular_shared):
    with pytest.raises(ValueError):
        ray.data.range_arrow(10).window(blocks_per_window=2, bytes_per_window=2)

    pipe = ray.data.range_arrow(10000000, parallelism=100).window(blocks_per_window=2)
    assert str(pipe) == "DatasetPipeline(num_windows=50, num_stages=2)"

    pipe = ray.data.range_arrow(10000000, parallelism=100).window(
        bytes_per_window=10 * 1024 * 1024
    )
    assert str(pipe) == "DatasetPipeline(num_windows=8, num_stages=2)"
    dss = list(pipe.iter_datasets())
    assert len(dss) == 8, dss
    for ds in dss[:-1]:
        assert ds.num_blocks() in [12, 13]

    pipe = ray.data.range_arrow(10000000, parallelism=100).window(bytes_per_window=1)
    assert str(pipe) == "DatasetPipeline(num_windows=100, num_stages=2)"
    for ds in pipe.iter_datasets():
        assert ds.num_blocks() == 1

    pipe = ray.data.range_arrow(10000000, parallelism=100).window(bytes_per_window=1e9)
    assert str(pipe) == "DatasetPipeline(num_windows=1, num_stages=2)"
    for ds in pipe.iter_datasets():
        assert ds.num_blocks() == 100

    # Test creating from non-lazy BlockList.
    pipe = (
        ray.data.range_arrow(10000000, parallelism=100)
        .map_batches(lambda x: x)
        .window(bytes_per_window=10 * 1024 * 1024)
    )
    assert str(pipe) == "DatasetPipeline(num_windows=8, num_stages=1)"
>>>>>>> ab2741d6


def test_epoch(ray_start_regular_shared):
    # Test dataset repeat.
    pipe = ray.data.range(5).map(lambda x: x * 2).repeat(3).map(lambda x: x * 2)
    results = [p.take() for p in pipe.iter_epochs()]
    assert results == [[0, 4, 8, 12, 16], [0, 4, 8, 12, 16], [0, 4, 8, 12, 16]]

    # Test dataset pipeline repeat.
    pipe = ray.data.range(3).window(blocks_per_window=2).repeat(3)
    results = [p.take() for p in pipe.iter_epochs()]
    assert results == [[0, 1, 2], [0, 1, 2], [0, 1, 2]]

    # Test nested repeat.
    pipe = ray.data.range(5).repeat(2).repeat(2)
    results = [p.take() for p in pipe.iter_epochs()]
    assert results == [[0, 1, 2, 3, 4, 0, 1, 2, 3, 4], [0, 1, 2, 3, 4, 0, 1, 2, 3, 4]]

    # Test preserve_epoch=True.
    pipe = ray.data.range(5).repeat(2).rewindow(blocks_per_window=2)
    results = [p.take() for p in pipe.iter_epochs()]
    assert results == [[0, 1, 2, 3, 4], [0, 1, 2, 3, 4]]

    # Test preserve_epoch=False.
    pipe = (
        ray.data.range(5).repeat(2).rewindow(blocks_per_window=2, preserve_epoch=False)
    )
    results = [p.take() for p in pipe.iter_epochs()]
    assert results == [[0, 1, 2, 3], [4, 0, 1, 2, 3, 4]]


# https://github.com/ray-project/ray/issues/20394
def test_unused_epoch(ray_start_regular_shared):
    pipe = ray.data.from_items([0, 1, 2, 3, 4]).repeat(3).random_shuffle_each_window()

    for i, epoch in enumerate(pipe.iter_epochs()):
        print("Epoch", i)


def test_cannot_read_twice(ray_start_regular_shared):
    ds = ray.data.range(10)
    pipe = ds.window(blocks_per_window=1)
    assert pipe.count() == 10
    with pytest.raises(RuntimeError):
        pipe.count()
    with pytest.raises(RuntimeError):
        next(pipe.iter_batches())
    with pytest.raises(RuntimeError):
        pipe.map(lambda x: x).count()
    with pytest.raises(RuntimeError):
        pipe.split(2)


def test_basic_pipeline(ray_start_regular_shared):
    context = DatasetContext.get_current()
    context.optimize_fuse_stages = True
    ds = ray.data.range(10)

    pipe = ds.window(blocks_per_window=1)
    assert str(pipe) == "DatasetPipeline(num_windows=10, num_stages=2)"
    assert pipe.count() == 10

    pipe = ds.window(blocks_per_window=1).map(lambda x: x).map(lambda x: x)
    assert str(pipe) == "DatasetPipeline(num_windows=10, num_stages=4)"
    assert pipe.take() == list(range(10))

    pipe = ds.window(blocks_per_window=999)
    assert str(pipe) == "DatasetPipeline(num_windows=1, num_stages=2)"
    assert pipe.count() == 10

    pipe = ds.repeat(10)
    assert str(pipe) == "DatasetPipeline(num_windows=10, num_stages=2)"
    assert pipe.count() == 100
    pipe = ds.repeat(10)
    assert pipe.sum() == 450


def test_window(ray_start_regular_shared):
    context = DatasetContext.get_current()
    context.optimize_fuse_stages = True
    ds = ray.data.range(10)
    pipe = ds.window(blocks_per_window=1)
    assert str(pipe) == "DatasetPipeline(num_windows=10, num_stages=2)"
    pipe = pipe.rewindow(blocks_per_window=3)
    assert str(pipe) == "DatasetPipeline(num_windows=None, num_stages=1)"
    datasets = list(pipe.iter_datasets())
    assert len(datasets) == 4
    assert datasets[0].take() == [0, 1, 2]
    assert datasets[1].take() == [3, 4, 5]
    assert datasets[2].take() == [6, 7, 8]
    assert datasets[3].take() == [9]

    ds = ray.data.range(10)
    pipe = ds.window(blocks_per_window=5)
    assert str(pipe) == "DatasetPipeline(num_windows=2, num_stages=2)"
    pipe = pipe.rewindow(blocks_per_window=3)
    assert str(pipe) == "DatasetPipeline(num_windows=None, num_stages=1)"
    datasets = list(pipe.iter_datasets())
    assert len(datasets) == 4
    assert datasets[0].take() == [0, 1, 2]
    assert datasets[1].take() == [3, 4, 5]
    assert datasets[2].take() == [6, 7, 8]
    assert datasets[3].take() == [9]


def test_repeat(ray_start_regular_shared):
    context = DatasetContext.get_current()
    context.optimize_fuse_stages = True
    ds = ray.data.range(5)
    pipe = ds.window(blocks_per_window=1)
    assert str(pipe) == "DatasetPipeline(num_windows=5, num_stages=2)"
    pipe = pipe.repeat(2)
    assert str(pipe) == "DatasetPipeline(num_windows=10, num_stages=2)"
    assert pipe.take() == (list(range(5)) + list(range(5)))

    ds = ray.data.range(5)
    pipe = ds.window(blocks_per_window=1)
    pipe = pipe.repeat()
    assert str(pipe) == "DatasetPipeline(num_windows=inf, num_stages=2)"
    assert len(pipe.take(99)) == 99

    pipe = ray.data.range(5).repeat()
    with pytest.raises(ValueError):
        pipe.repeat()


def test_from_iterable(ray_start_regular_shared):
    pipe = DatasetPipeline.from_iterable(
        [lambda: ray.data.range(3), lambda: ray.data.range(2)]
    )
    assert pipe.take() == [0, 1, 2, 0, 1]


def test_repeat_forever(ray_start_regular_shared):
    context = DatasetContext.get_current()
    context.optimize_fuse_stages = True
    ds = ray.data.range(10)
    pipe = ds.repeat()
    assert str(pipe) == "DatasetPipeline(num_windows=inf, num_stages=2)"
    for i, v in enumerate(pipe.iter_rows()):
        assert v == i % 10, (v, i, i % 10)
        if i > 1000:
            break


def test_repartition(ray_start_regular_shared):
    pipe = ray.data.range(10).repeat(10)
    assert pipe.repartition_each_window(1).sum() == 450
    pipe = ray.data.range(10).repeat(10)
    assert pipe.repartition_each_window(10).sum() == 450
    pipe = ray.data.range(10).repeat(10)
    assert pipe.repartition_each_window(100).sum() == 450


def test_iter_batches_basic(ray_start_regular_shared):
    pipe = ray.data.range(10).window(blocks_per_window=2)
    batches = list(pipe.iter_batches())
    assert len(batches) == 10
    assert all(len(e) == 1 for e in batches)


def test_iter_batches_batch_across_windows(ray_start_regular_shared):
    # 3 windows, each containing 3 blocks, each containing 3 rows.
    pipe = ray.data.range(27, parallelism=9).window(blocks_per_window=3)
    # 4-row batches, with batches spanning both blocks and windows.
    batches = list(pipe.iter_batches(batch_size=4))
    assert len(batches) == 7, batches
    assert all(len(e) == 4 for e in batches[:-1])
    assert len(batches[-1]) == 3


def test_iter_datasets(ray_start_regular_shared):
    pipe = ray.data.range(10).window(blocks_per_window=2)
    ds = list(pipe.iter_datasets())
    assert len(ds) == 5

    pipe = ray.data.range(10).window(blocks_per_window=5)
    ds = list(pipe.iter_datasets())
    assert len(ds) == 2


def test_foreach_window(ray_start_regular_shared):
    pipe = ray.data.range(5).window(blocks_per_window=2)
    pipe = pipe.foreach_window(lambda ds: ds.map(lambda x: x * 2))
    assert pipe.take() == [0, 2, 4, 6, 8]


def test_schema(ray_start_regular_shared):
    pipe = ray.data.range(5).window(blocks_per_window=2)
    assert pipe.schema() == int


def test_split(ray_start_regular_shared):
    pipe = ray.data.range(3).map(lambda x: x + 1).repeat(10)

    @ray.remote(num_cpus=0)
    def consume(shard, i):
        total = 0
        for row in shard.iter_rows():
            total += 1
            assert row == i + 1, row
        assert total == 10, total

    shards = pipe.split(3)
    refs = [consume.remote(s, i) for i, s in enumerate(shards)]
    ray.get(refs)


def test_split_at_indices(ray_start_regular_shared):
    indices = [2, 5]
    n = 8
    pipe = ray.data.range(n).map(lambda x: x + 1).repeat(2)

    @ray.remote(num_cpus=0)
    def consume(shard, i):
        total = 0
        out = []
        for row in shard.iter_rows():
            total += 1
            out.append(row)
        if i == 0:
            assert total == 2 * indices[i]
        elif i < len(indices):
            assert total == 2 * (indices[i] - indices[i - 1])
        else:
            assert total == 2 * (n - indices[i - 1])
        return out

    shards = pipe.split_at_indices(indices)
    refs = [consume.remote(s, i) for i, s in enumerate(shards)]
    outs = ray.get(refs)
    np.testing.assert_equal(
        np.array(outs, dtype=np.object),
        np.array(
            [[1, 2, 1, 2], [3, 4, 5, 3, 4, 5], [6, 7, 8, 6, 7, 8]], dtype=np.object
        ),
    )


def test_parquet_write(ray_start_regular_shared, tmp_path):
    df1 = pd.DataFrame({"one": [1, 2, 3], "two": ["a", "b", "c"]})
    df2 = pd.DataFrame({"one": [4, 5, 6], "two": ["e", "f", "g"]})
    df = pd.concat([df1, df2])
    ds = ray.data.from_pandas([df1, df2])
    ds = ds.window(blocks_per_window=1)
    path = os.path.join(tmp_path, "test_parquet_dir")
    os.mkdir(path)
    ds._set_uuid("data")
    ds.write_parquet(path)
    path1 = os.path.join(path, "data_000000_000000.parquet")
    path2 = os.path.join(path, "data_000001_000000.parquet")
    dfds = pd.concat([pd.read_parquet(path1), pd.read_parquet(path2)])
    assert df.equals(dfds)


def test_infinity_of_pipeline(ray_start_regular_shared):
    ds = ray.data.range(3)
    pipe = ds.repeat()
    assert float("inf") == pipe._length
    pipe = ds.window(blocks_per_window=2)
    assert float("inf") != pipe._length
    pipe = ds.repeat(3)
    assert float("inf") != pipe._length
    assert float("inf") == pipe.repeat()._length

    # ensure infinite length is transitive
    pipe = ds.repeat().rewindow(blocks_per_window=2)
    assert float("inf") == pipe._length
    pipe = ds.repeat().split(2)[0]
    assert float("inf") == pipe._length
    pipe = ds.repeat().foreach_window(lambda x: x)
    assert float("inf") == pipe._length


def test_count_sum_on_infinite_pipeline(ray_start_regular_shared):
    ds = ray.data.range(3)

    pipe = ds.repeat()
    assert float("inf") == pipe._length
    with pytest.raises(ValueError):
        pipe.count()

    pipe = ds.repeat()
    assert float("inf") == pipe._length
    with pytest.raises(ValueError):
        pipe.sum()

    pipe = ds.repeat(3)
    assert 9 == pipe.count()

    pipe = ds.repeat(3)
    assert 9 == pipe.sum()


if __name__ == "__main__":
    import sys

    sys.exit(pytest.main(["-v", __file__]))<|MERGE_RESOLUTION|>--- conflicted
+++ resolved
@@ -38,7 +38,6 @@
     assert pipe.take(1) == [0]
 
 
-<<<<<<< HEAD
 def test_pipeline_is_parallel(shutdown_only):
     ray.init(num_cpus=4)
     ds = ray.data.range(10)
@@ -74,7 +73,8 @@
     for i, v in enumerate(pipe.iter_rows()):
         print(i, v)
     assert ray.get(tracker.get_max.remote()) > 1
-=======
+
+
 def test_window_by_bytes(ray_start_regular_shared):
     with pytest.raises(ValueError):
         ray.data.range_arrow(10).window(blocks_per_window=2, bytes_per_window=2)
@@ -108,7 +108,6 @@
         .window(bytes_per_window=10 * 1024 * 1024)
     )
     assert str(pipe) == "DatasetPipeline(num_windows=8, num_stages=1)"
->>>>>>> ab2741d6
 
 
 def test_epoch(ray_start_regular_shared):
