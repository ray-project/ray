import os
import time
from dataclasses import astuple, dataclass

import numpy as np
import pandas as pd
import pyarrow as pa
import pytest

import ray
from ray.data import Dataset
from ray.data._internal.arrow_block import ArrowBlockAccessor
from ray.data._internal.lazy_block_list import LazyBlockList
from ray.data.block import BlockMetadata
from ray.data.datasource import Datasource
from ray.data.datasource.csv_datasource import CSVDatasource
from ray.data.datasource.datasource import Reader, ReadTask
from ray.data.tests.conftest import (
    CoreExecutionMetrics,
    assert_blocks_expected_in_plasma,
    assert_core_execution_metrics_equals,
<<<<<<< HEAD
    get_initial_core_execution_metrics_cursor,
=======
    get_initial_core_execution_metrics_snapshot,
>>>>>>> e9d5ac9e
)
from ray.tests.conftest import *  # noqa


# Data source generates random bytes data
class RandomBytesDatasource(Datasource):
    def create_reader(self, **read_args):
        return RandomBytesReader(
            read_args["num_batches_per_task"],
            read_args["row_size"],
            num_rows_per_batch=read_args.get("num_rows_per_batch", None),
            use_bytes=read_args.get("use_bytes", True),
            use_arrow=read_args.get("use_arrow", False),
        )


class RandomBytesReader(Reader):
    def __init__(
        self,
        num_batches_per_task: int,
        row_size: int,
        num_rows_per_batch=None,
        use_bytes=True,
        use_arrow=False,
    ):
        self.num_batches_per_task = num_batches_per_task
        self.row_size = row_size
        if num_rows_per_batch is None:
            num_rows_per_batch = 1
        self.num_rows_per_batch = num_rows_per_batch
        self.use_bytes = use_bytes
        self.use_arrow = use_arrow

    def estimate_inmemory_data_size(self):
        return None

    def get_read_tasks(self, parallelism: int):
        def _blocks_generator():
            for _ in range(self.num_batches_per_task):
                if self.use_bytes:
                    # NOTE(swang): Each np object has some metadata bytes, so
                    # actual size can be much more than num_rows_per_batch * row_size
                    # if row_size is small.
                    yield pd.DataFrame(
                        {
                            "one": [
                                np.random.bytes(self.row_size)
                                for _ in range(self.num_rows_per_batch)
                            ]
                        }
                    )
                elif self.use_arrow:
                    batch = {
                        "one": np.ones(
                            (self.num_rows_per_batch, self.row_size), dtype=np.uint8
                        )
                    }
                    block = ArrowBlockAccessor.numpy_to_block(batch)
                    yield block
                else:
                    yield pd.DataFrame(
                        {
                            "one": [
                                np.array2string(np.ones(self.row_size, dtype=int))
                                for _ in range(self.num_rows_per_batch)
                            ]
                        }
                    )

        return parallelism * [
            ReadTask(
                lambda: _blocks_generator(),
                BlockMetadata(
                    num_rows=self.num_batches_per_task * self.num_rows_per_batch,
                    size_bytes=self.num_batches_per_task
                    * self.num_rows_per_batch
                    * self.row_size,
                    schema=None,
                    input_files=None,
                    exec_stats=None,
                ),
            )
        ]


class SlowCSVDatasource(CSVDatasource):
    def _read_stream(self, f: "pa.NativeFile", path: str):
        for block in super()._read_stream(f, path):
            time.sleep(3)
            yield block


# Tests that we don't block on exponential rampup when doing bulk reads.
# https://github.com/ray-project/ray/issues/20625
@pytest.mark.parametrize("block_split", [False, True])
def test_bulk_lazy_eval_split_mode(shutdown_only, block_split, tmp_path):
    # Defensively shutdown Ray for the first test here to make sure there
    # is no existing Ray cluster.
    ray.shutdown()

    ray.init(num_cpus=8)
    ctx = ray.data.context.DataContext.get_current()

    ray.data.range(8, parallelism=8).write_csv(str(tmp_path))
    if not block_split:
        # Setting infinite block size effectively disables block splitting.
        ctx.target_max_block_size = float("inf")
    ds = ray.data.read_datasource(SlowCSVDatasource(str(tmp_path)), parallelism=8)

    start = time.time()
    ds.map(lambda x: x)
    delta = time.time() - start

    print("full read time", delta)
    # Should run in ~3 seconds. It takes >9 seconds if bulk read is broken.
    assert delta < 8, delta


@pytest.mark.parametrize(
    "compute",
    [
        "tasks",
        "actors",
    ],
)
def test_dataset(
    shutdown_only,
    restore_data_context,
    compute,
):
    ctx = ray.data.DataContext.get_current()
    # 1MiB.
    ctx.target_max_block_size = 1024 * 1024

    if compute == "tasks":
        compute = ray.data._internal.compute.TaskPoolStrategy()
    else:
        compute = ray.data.ActorPoolStrategy()
    ray.shutdown()
    # We need at least 2 CPUs to run a actorpool streaming
    ray.init(num_cpus=2, object_store_memory=1e9)
    # Test 10 tasks, each task returning 10 blocks, each block has 1 row and each
    # row has 1024 bytes.
    num_blocks_per_task = 10
    num_tasks = 10

    @ray.remote
    def warmup():
        return np.zeros(ctx.target_max_block_size, dtype=np.uint8)

<<<<<<< HEAD
    cursor = get_initial_core_execution_metrics_cursor()
=======
    last_snapshot = get_initial_core_execution_metrics_snapshot()
>>>>>>> e9d5ac9e
    ds = ray.data.read_datasource(
        RandomBytesDatasource(),
        parallelism=num_tasks,
        num_batches_per_task=num_blocks_per_task,
        row_size=ctx.target_max_block_size,
    )
    # Note the following calls to ds will not fully execute it.
    assert ds.schema() is not None
    assert ds.count() == num_blocks_per_task * num_tasks
    assert ds.num_blocks() == num_tasks
    assert (
        ds.size_bytes()
        >= 0.7 * ctx.target_max_block_size * num_blocks_per_task * num_tasks
    )
<<<<<<< HEAD
    cursor = assert_core_execution_metrics_equals(
=======
    last_snapshot = assert_core_execution_metrics_equals(
>>>>>>> e9d5ac9e
        CoreExecutionMetrics(
            task_count={
                "_get_datasource_or_legacy_reader": 1,
                "_execute_read_task_split": 1,
            },
            object_store_stats={
                "cumulative_created_plasma_bytes": lambda count: True,
                "cumulative_created_plasma_objects": lambda count: True,
            },
        ),
<<<<<<< HEAD
        cursor,
=======
        last_snapshot,
>>>>>>> e9d5ac9e
    )

    # Too-large blocks will get split to respect target max block size.
    map_ds = ds.map_batches(lambda x: x, compute=compute)
    map_ds = map_ds.materialize()
    num_blocks_expected = num_tasks * num_blocks_per_task
    assert map_ds.num_blocks() == num_blocks_expected
    assert_core_execution_metrics_equals(
        CoreExecutionMetrics(
            task_count={
                "MapWorker(ReadRandomBytes->MapBatches"
                "(<lambda>)).get_location": lambda count: True,
                "_MapWorker.__init__": lambda count: True,
                "_MapWorker.get_location": lambda count: True,
                "ReadRandomBytes->MapBatches(<lambda>)": num_tasks,
            },
        ),
<<<<<<< HEAD
        cursor,
    )
    assert_blocks_expected_in_plasma(
        cursor, num_blocks_expected, block_size_expected=ctx.target_max_block_size
=======
        last_snapshot,
    )
    assert_blocks_expected_in_plasma(
        last_snapshot,
        num_blocks_expected,
        block_size_expected=ctx.target_max_block_size,
>>>>>>> e9d5ac9e
    )

    # Blocks smaller than requested batch size will get coalesced.
    map_ds = ds.map_batches(
        lambda x: {},
        batch_size=num_blocks_per_task * num_tasks,
        compute=compute,
    )
    map_ds = map_ds.materialize()
    assert map_ds.num_blocks() == 1
    map_ds = ds.map(lambda x: x, compute=compute)
    map_ds = map_ds.materialize()
    assert map_ds.num_blocks() == num_blocks_per_task * num_tasks

    ds_list = ds.split(5)
    assert len(ds_list) == 5
    for new_ds in ds_list:
        assert new_ds.num_blocks() == num_blocks_per_task * num_tasks / 5

    train, test = ds.train_test_split(test_size=0.25)
    assert train.num_blocks() == num_blocks_per_task * num_tasks * 0.75
    assert test.num_blocks() == num_blocks_per_task * num_tasks * 0.25

    new_ds = ds.union(ds, ds)
    assert new_ds.num_blocks() == num_tasks * 3
    new_ds = new_ds.materialize()
    assert new_ds.num_blocks() == num_blocks_per_task * num_tasks * 3

    new_ds = ds.random_shuffle()
    assert new_ds.num_blocks() == num_tasks
    new_ds = ds.randomize_block_order()
    assert new_ds.num_blocks() == num_tasks
    assert ds.groupby("one").count().count() == num_blocks_per_task * num_tasks

    new_ds = ds.zip(ds)
    new_ds = new_ds.materialize()
    assert new_ds.num_blocks() == num_blocks_per_task * num_tasks

    assert len(ds.take(5)) == 5
    assert len(ds.take_all()) == num_blocks_per_task * num_tasks
    for batch in ds.iter_batches(batch_size=10):
        assert len(batch["one"]) == 10


def test_filter(ray_start_regular_shared, target_max_block_size):
    # Test 10 tasks, each task returning 10 blocks, each block has 1 row and each
    # row has 1024 bytes.
    num_blocks_per_task = 10
    block_size = 1024

    ds = ray.data.read_datasource(
        RandomBytesDatasource(),
        parallelism=1,
        num_batches_per_task=num_blocks_per_task,
        row_size=block_size,
    )

    ds = ds.filter(lambda _: True)
    ds = ds.materialize()
    assert ds.count() == num_blocks_per_task
    assert ds.num_blocks() == num_blocks_per_task

    ds = ds.filter(lambda _: False)
    ds = ds.materialize()
    assert ds.count() == 0
    assert ds.num_blocks() == num_blocks_per_task


def test_lazy_block_list(shutdown_only, target_max_block_size):
    # Test 10 tasks, each task returning 10 blocks, each block has 1 row and each
    # row has 1024 bytes.
    num_blocks_per_task = 10
    block_size = 1024
    num_tasks = 10

    ds = ray.data.read_datasource(
        RandomBytesDatasource(),
        parallelism=num_tasks,
        num_batches_per_task=num_blocks_per_task,
        row_size=block_size,
    )
    ds.schema()

    # Check internal states of LazyBlockList before execution
    block_list = ds._plan._in_blocks
    block_refs = block_list._block_partition_refs
    cached_metadata = block_list._cached_metadata
    metadata = block_list.get_metadata()

    assert isinstance(block_list, LazyBlockList)
    assert len(block_refs) == num_tasks
    assert block_refs[0] is not None and all(
        map(lambda ref: ref is None, block_refs[1:])
    )
    assert all(map(lambda ref: ref is None, block_list._block_partition_meta_refs))
    assert len(cached_metadata) == num_tasks
    for i, block_metadata in enumerate(cached_metadata):
        if i == 0:
            assert len(block_metadata) == num_blocks_per_task
            for m in block_metadata:
                assert m.num_rows == 1
        else:
            assert block_metadata is None
    assert len(metadata) == num_tasks - 1 + num_blocks_per_task
    for i, block_metadata in enumerate(metadata):
        if i < num_blocks_per_task:
            assert block_metadata.num_rows == 1
            assert block_metadata.schema is not None
        else:
            assert block_metadata.num_rows == num_blocks_per_task
            assert block_metadata.schema is None

    # Check APIs of LazyBlockList
    new_block_list = block_list.copy()
    new_block_list.clear()
    assert len(block_list._block_partition_refs) == num_tasks

    block_lists = block_list.split(2)
    assert len(block_lists) == num_tasks / 2
    assert len(block_lists[0]._block_partition_refs) == 2
    assert len(block_lists[0]._cached_metadata) == 2

    block_lists = block_list.split_by_bytes(block_size * num_blocks_per_task * 2)
    assert len(block_lists) == num_tasks / 2
    assert len(block_lists[0]._block_partition_refs) == 2
    assert len(block_lists[0]._cached_metadata) == 2

    new_block_list = block_list.truncate_by_rows(num_blocks_per_task * 3)
    assert len(new_block_list._block_partition_refs) == 3
    assert len(new_block_list._cached_metadata) == 3

    left_block_list, right_block_list = block_list.divide(3)
    assert len(left_block_list._block_partition_refs) == 3
    assert len(left_block_list._cached_metadata) == 3
    assert len(right_block_list._block_partition_refs) == num_tasks - 3
    assert len(right_block_list._cached_metadata) == num_tasks - 3

    new_block_list = block_list.randomize_block_order()
    assert len(new_block_list._block_partition_refs) == num_tasks
    assert len(new_block_list._cached_metadata) == num_tasks

    output_blocks = block_list.get_blocks_with_metadata()
    assert len(output_blocks) == num_tasks * num_blocks_per_task
    for _, metadata in output_blocks:
        assert metadata.num_rows == 1
    for _, metadata in block_list.iter_blocks_with_metadata():
        assert metadata.num_rows == 1

    # Check internal states of LazyBlockList after execution
    ds = ds.materialize()
    metadata = block_list.get_metadata()

    assert block_list._num_computed() == num_tasks
    assert len(block_refs) == num_tasks
    assert all(map(lambda ref: ref is not None, block_refs))
    assert all(map(lambda ref: ref is None, block_list._block_partition_meta_refs))
    assert len(cached_metadata) == num_tasks
    for block_metadata in cached_metadata:
        assert len(block_metadata) == num_blocks_per_task
        for m in block_metadata:
            assert m.num_rows == 1
    assert len(metadata) == num_tasks * num_blocks_per_task
    for block_metadata in metadata:
        assert block_metadata.num_rows == 1
        assert block_metadata.schema is not None


@pytest.mark.skip("Needs zero-copy optimization for read->map_batches.")
def test_read_large_data(ray_start_cluster):
    # Test 20G input with single task
    num_blocks_per_task = 20
    block_size = 1024 * 1024 * 1024

    cluster = ray_start_cluster
    cluster.add_node(num_cpus=1)

    ray.init(cluster.address)

    def foo(batch):
        return pd.DataFrame({"one": [1]})

    ds = ray.data.read_datasource(
        RandomBytesDatasource(),
        parallelism=1,
        num_batches_per_task=num_blocks_per_task,
        row_size=block_size,
    )

    ds = ds.map_batches(foo, num_rows_per_batch=None)
    assert ds.count() == num_blocks_per_task


def _test_write_large_data(
    tmp_path, ext, write_fn, read_fn, use_bytes, write_kwargs=None
):
    # Test 2G input with single task
    num_blocks_per_task = 200
    block_size = 10 * 1024 * 1024

    ds = ray.data.read_datasource(
        RandomBytesDatasource(),
        parallelism=1,
        num_batches_per_task=num_blocks_per_task,
        row_size=block_size,
        use_bytes=use_bytes,
    )

    # This should succeed without OOM.
    # https://github.com/ray-project/ray/pull/37966.
    out_dir = os.path.join(tmp_path, ext)
    write_kwargs = {} if write_kwargs is None else write_kwargs
    write_fn(ds, out_dir, **write_kwargs)

    max_heap_memory = ds._write_ds._get_stats_summary().get_max_heap_memory()
    assert max_heap_memory < (num_blocks_per_task * block_size / 2), (
        max_heap_memory,
        ext,
    )

    # Make sure we can read out a record.
    if read_fn is not None:
        assert read_fn(out_dir).count() == num_blocks_per_task


def test_write_large_data_parquet(shutdown_only, tmp_path):
    _test_write_large_data(
        tmp_path,
        "parquet",
        Dataset.write_parquet,
        ray.data.read_parquet,
        use_bytes=True,
    )


def test_write_large_data_json(shutdown_only, tmp_path):
    _test_write_large_data(
        tmp_path, "json", Dataset.write_json, ray.data.read_json, use_bytes=False
    )


def test_write_large_data_numpy(shutdown_only, tmp_path):
    _test_write_large_data(
        tmp_path,
        "numpy",
        Dataset.write_numpy,
        ray.data.read_numpy,
        use_bytes=False,
        write_kwargs={"column": "one"},
    )


def test_write_large_data_csv(shutdown_only, tmp_path):
    _test_write_large_data(
        tmp_path, "csv", Dataset.write_csv, ray.data.read_csv, use_bytes=False
    )


def test_write_large_data_tfrecords(shutdown_only, tmp_path):
    _test_write_large_data(
        tmp_path,
        "tfrecords",
        Dataset.write_tfrecords,
        ray.data.read_tfrecords,
        use_bytes=True,
    )


def test_write_large_data_webdataset(shutdown_only, tmp_path):
    _test_write_large_data(
        tmp_path,
        "webdataset",
        Dataset.write_webdataset,
        ray.data.read_webdataset,
        use_bytes=True,
    )


@dataclass
class TestCase:
    target_max_block_size: int
    batch_size: int
    num_batches: int
    expected_num_blocks: int


TEST_CASES = [
    # Don't create blocks smaller than 50%.
    TestCase(
        target_max_block_size=1024,
        batch_size=int(1024 * 1.125),
        num_batches=1,
        expected_num_blocks=1,
    ),
    # Split blocks larger than 150% the target block size.
    TestCase(
        target_max_block_size=1024,
        batch_size=int(1024 * 1.8),
        num_batches=1,
        expected_num_blocks=2,
    ),
    # Huge batch will get split into multiple blocks.
    TestCase(
        target_max_block_size=1024,
        batch_size=int(1024 * 10.125),
        num_batches=1,
        expected_num_blocks=11,
    ),
    # Different batch sizes but same total size should produce a similar number
    # of blocks.
    TestCase(
        target_max_block_size=1024,
        batch_size=int(1024 * 1.5),
        num_batches=4,
        expected_num_blocks=6,
    ),
    TestCase(
        target_max_block_size=1024,
        batch_size=int(1024 * 0.75),
        num_batches=8,
        expected_num_blocks=6,
    ),
]


@pytest.mark.parametrize(
    "target_max_block_size,batch_size,num_batches,expected_num_blocks",
    [astuple(test) for test in TEST_CASES],
)
def test_block_slicing(
    ray_start_regular_shared,
    restore_data_context,
    target_max_block_size,
    batch_size,
    num_batches,
    expected_num_blocks,
):
    ctx = ray.data.context.DataContext.get_current()
    ctx.target_max_block_size = target_max_block_size

    # Row sizes smaller than this seem to add significant amounts of per-row
    # metadata overhead.
    row_size = 128
    num_rows_per_batch = int(batch_size / row_size)
    num_tasks = 1

    ds = ray.data.read_datasource(
        RandomBytesDatasource(),
        parallelism=num_tasks,
        num_batches_per_task=num_batches,
        num_rows_per_batch=num_rows_per_batch,
        row_size=row_size,
        use_bytes=False,
        use_arrow=True,
    ).materialize()
    assert ds.num_blocks() == expected_num_blocks

    block_sizes = []
    num_rows = 0
    for batch in ds.iter_batches(batch_size=None, batch_format="numpy"):
        block_sizes.append(batch["one"].size)
        num_rows += len(batch["one"])
    assert num_rows == num_rows_per_batch * num_batches
    for size in block_sizes:
        # Blocks are not too big.
        assert (
            size <= target_max_block_size * ray.data.context.MAX_SAFE_BLOCK_SIZE_FACTOR
        )
        # Blocks are not too small.
        assert size >= target_max_block_size / 2


if __name__ == "__main__":
    import sys

    sys.exit(pytest.main(["-v", __file__]))<|MERGE_RESOLUTION|>--- conflicted
+++ resolved
@@ -19,11 +19,7 @@
     CoreExecutionMetrics,
     assert_blocks_expected_in_plasma,
     assert_core_execution_metrics_equals,
-<<<<<<< HEAD
-    get_initial_core_execution_metrics_cursor,
-=======
     get_initial_core_execution_metrics_snapshot,
->>>>>>> e9d5ac9e
 )
 from ray.tests.conftest import *  # noqa
 
@@ -174,11 +170,7 @@
     def warmup():
         return np.zeros(ctx.target_max_block_size, dtype=np.uint8)
 
-<<<<<<< HEAD
-    cursor = get_initial_core_execution_metrics_cursor()
-=======
     last_snapshot = get_initial_core_execution_metrics_snapshot()
->>>>>>> e9d5ac9e
     ds = ray.data.read_datasource(
         RandomBytesDatasource(),
         parallelism=num_tasks,
@@ -193,11 +185,7 @@
         ds.size_bytes()
         >= 0.7 * ctx.target_max_block_size * num_blocks_per_task * num_tasks
     )
-<<<<<<< HEAD
-    cursor = assert_core_execution_metrics_equals(
-=======
     last_snapshot = assert_core_execution_metrics_equals(
->>>>>>> e9d5ac9e
         CoreExecutionMetrics(
             task_count={
                 "_get_datasource_or_legacy_reader": 1,
@@ -208,11 +196,7 @@
                 "cumulative_created_plasma_objects": lambda count: True,
             },
         ),
-<<<<<<< HEAD
-        cursor,
-=======
         last_snapshot,
->>>>>>> e9d5ac9e
     )
 
     # Too-large blocks will get split to respect target max block size.
@@ -230,19 +214,12 @@
                 "ReadRandomBytes->MapBatches(<lambda>)": num_tasks,
             },
         ),
-<<<<<<< HEAD
-        cursor,
-    )
-    assert_blocks_expected_in_plasma(
-        cursor, num_blocks_expected, block_size_expected=ctx.target_max_block_size
-=======
         last_snapshot,
     )
     assert_blocks_expected_in_plasma(
         last_snapshot,
         num_blocks_expected,
         block_size_expected=ctx.target_max_block_size,
->>>>>>> e9d5ac9e
     )
 
     # Blocks smaller than requested batch size will get coalesced.
