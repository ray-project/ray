--- conflicted
+++ resolved
@@ -2077,43 +2077,11 @@
         assert f"Starting execution of Dataset {dataset_id}" in out
 
 
-<<<<<<< HEAD
 def test_executor_logs_metrics_on_operator_completion(caplog, propagate_logs):
     """Test that operator completion metrics are logged exactly once per operator."""
     EXPECTED_COMPLETION_MESSAGE = (
         "Operator TaskPoolMapOperator[ReadRange] completed. Operator Metrics:"
     )
-=======
-def test_op_metrics_logging():
-    logger = logging.getLogger("ray.data._internal.execution.streaming_executor")
-    with patch.object(logger, "debug") as mock_logger:
-        ray.data.range(100).map_batches(lambda x: x).take_all()
-        logs = [
-            canonicalize(call.args[0], canonicalize_histogram_values=True)
-            for call in mock_logger.call_args_list
-        ]
-
-        def replace(s: str):
-            return s.replace(
-                "'num_external_outqueue_blocks': Z", "'num_external_outqueue_blocks': N"
-            ).replace(
-                "'num_external_outqueue_bytes': Z", "'num_external_outqueue_bytes': N"
-            )
-
-        input_str = replace(
-            "Operator InputDataBuffer[Input] completed. Operator Metrics:\n"
-            + gen_expected_metrics(is_map=False)
-        )
-        # InputDataBuffer has no inqueue, manually set to 0
-        map_str = replace(
-            "Operator TaskPoolMapOperator[ReadRange->MapBatches(<lambda>)] completed. "
-            "Operator Metrics:\n"
-            + STANDARD_EXTRA_METRICS_TASK_BACKPRESSURE_CANONICALIZE_HISTOGRAM_VALUES
-        )
-        # Check that these strings are logged exactly once.
-        assert sum([log == input_str for log in logs]) == 1, (logs, input_str)
-        assert sum([log == map_str for log in logs]) == 1, (logs, map_str)
->>>>>>> 41571b1b
 
     with caplog.at_level(logging.DEBUG):
         ray.data.range(1).take_all()
