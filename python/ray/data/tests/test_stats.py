--- conflicted
+++ resolved
@@ -5,11 +5,8 @@
 import pytest
 
 import ray
-<<<<<<< HEAD
 from ray.data._internal.stats import DatasetStats
-=======
 from ray.data._internal.dataset_logger import DatasetLogger
->>>>>>> a841c07b
 from ray.data.context import DatasetContext
 from ray.tests.conftest import *  # noqa
 
