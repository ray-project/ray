from dataclasses import fields
import logging
import re
import threading
import time
from collections import Counter, defaultdict
from contextlib import contextmanager
from typing import Dict, List, Optional
from unittest.mock import MagicMock, patch

import numpy as np
import pytest

from ray.data._internal.execution.interfaces.op_runtime_metrics import TaskDurationStats
import ray
from ray._private.test_utils import wait_for_condition
from ray.data._internal.execution.backpressure_policy import (
    ENABLED_BACKPRESSURE_POLICIES_CONFIG_KEY,
)
from ray.data._internal.execution.backpressure_policy.backpressure_policy import (
    BackpressurePolicy,
)
from ray.data._internal.execution.interfaces.physical_operator import PhysicalOperator
from ray.data._internal.execution.streaming_executor_state import Topology
from ray.data._internal.stats import (
    DatasetStats,
    NodeMetrics,
    StatsManager,
    _get_or_create_stats_actor,
    _StatsActor,
)
from ray.data._internal.util import create_dataset_tag
from ray.data.block import BlockMetadata
from ray.data.context import DataContext
from ray.data.tests.util import column_udf
from ray.tests.conftest import *  # noqa


def gen_expected_metrics(
    is_map: bool,
    spilled: bool = False,
    task_backpressure: bool = False,
    extra_metrics: Optional[List[str]] = None,
):
    if is_map:
        metrics = [
            "'average_num_outputs_per_task': N",
            "'average_bytes_per_output': N",
            "'obj_store_mem_internal_inqueue': Z",
            "'obj_store_mem_internal_outqueue': Z",
            "'obj_store_mem_pending_task_inputs': Z",
            "'average_bytes_inputs_per_task': N",
            "'average_bytes_outputs_per_task': N",
            "'num_inputs_received': N",
            "'bytes_inputs_received': N",
            "'num_task_inputs_processed': N",
            "'bytes_task_inputs_processed': N",
            "'bytes_inputs_of_submitted_tasks': N",
            "'num_task_outputs_generated': N",
            "'bytes_task_outputs_generated': N",
            "'rows_task_outputs_generated': N",
            "'num_outputs_taken': N",
            "'bytes_outputs_taken': N",
            "'num_outputs_of_finished_tasks': N",
            "'bytes_outputs_of_finished_tasks': N",
            "'num_tasks_submitted': N",
            "'num_tasks_running': Z",
            "'num_tasks_have_outputs': N",
            "'num_tasks_finished': N",
            "'num_tasks_failed': Z",
            "'block_generation_time': N",
            (
                "'task_submission_backpressure_time': "
                f"{'N' if task_backpressure else 'Z'}"
            ),
            "'obj_store_mem_internal_inqueue_blocks': Z",
            "'obj_store_mem_internal_outqueue_blocks': Z",
            "'obj_store_mem_freed': N",
            f"""'obj_store_mem_spilled': {"N" if spilled else "Z"}""",
            "'obj_store_mem_used': A",
            "'cpu_usage': Z",
            "'gpu_usage': Z",
        ]
    else:
        metrics = [
            "'obj_store_mem_internal_inqueue': Z",
            "'obj_store_mem_internal_outqueue': Z",
            "'num_inputs_received': N",
            "'bytes_inputs_received': N",
            "'num_outputs_taken': N",
            "'bytes_outputs_taken': N",
            (
                "'task_submission_backpressure_time': "
                f"{'N' if task_backpressure else 'Z'}"
            ),
            "'obj_store_mem_internal_inqueue_blocks': Z",
            "'obj_store_mem_internal_outqueue_blocks': Z",
            "'obj_store_mem_used': A",
            "'cpu_usage': Z",
            "'gpu_usage': Z",
        ]
    if extra_metrics:
        metrics.extend(extra_metrics)
    return "{" + ", ".join(metrics) + "}"


def gen_extra_metrics_str(metrics: str, verbose: bool):
    return f"* Extra metrics: {metrics}" + "\n" if verbose else ""


def gen_runtime_metrics_str(op_names: List[str], verbose: bool) -> str:
    if not verbose:
        return ""
    out = "\nRuntime Metrics:\n"
    for op in op_names + ["Scheduling", "Total"]:
        out += f"* {op}: T (N%)\n"
    return out


STANDARD_EXTRA_METRICS = gen_expected_metrics(
    is_map=True,
    spilled=False,
    extra_metrics=[
        "'ray_remote_args': {'num_cpus': N, 'scheduling_strategy': 'SPREAD'}"
    ],
)

STANDARD_EXTRA_METRICS_TASK_BACKPRESSURE = gen_expected_metrics(
    is_map=True,
    spilled=False,
    task_backpressure=True,
    extra_metrics=[
        "'ray_remote_args': {'num_cpus': N, 'scheduling_strategy': 'SPREAD'}"
    ],
)

LARGE_ARGS_EXTRA_METRICS = gen_expected_metrics(
    is_map=True,
    spilled=False,
    extra_metrics=[
        "'ray_remote_args': {'num_cpus': N, 'scheduling_strategy': 'DEFAULT'}"
    ],
)

LARGE_ARGS_EXTRA_METRICS_TASK_BACKPRESSURE = gen_expected_metrics(
    is_map=True,
    spilled=False,
    task_backpressure=True,
    extra_metrics=[
        "'ray_remote_args': {'num_cpus': N, 'scheduling_strategy': 'DEFAULT'}"
    ],
)

MEM_SPILLED_EXTRA_METRICS = gen_expected_metrics(
    is_map=True,
    spilled=True,
    extra_metrics=[
        "'ray_remote_args': {'num_cpus': N, 'scheduling_strategy': 'SPREAD'}"
    ],
)

MEM_SPILLED_EXTRA_METRICS_TASK_BACKPRESSURE = gen_expected_metrics(
    is_map=True,
    spilled=True,
    task_backpressure=True,
    extra_metrics=[
        "'ray_remote_args': {'num_cpus': N, 'scheduling_strategy': 'SPREAD'}"
    ],
)


CLUSTER_MEMORY_STATS = """
Cluster memory:
* Spilled to disk: M
* Restored from disk: M
"""

DATASET_MEMORY_STATS = """
Dataset memory:
* Spilled to disk: M
"""

EXECUTION_STRING = "N tasks executed, N blocks produced in T"


def canonicalize(stats: str, filter_global_stats: bool = True) -> str:
    # Dataset UUID expression.
    canonicalized_stats = re.sub(r"([a-f\d]{32})", "U", stats)
    # Time expressions.
    canonicalized_stats = re.sub(r"[0-9\.]+(ms|us|s)", "T", canonicalized_stats)
    # Memory expressions.
    canonicalized_stats = re.sub(r"[0-9\.]+(B|MB|GB)", "M", canonicalized_stats)
    # For obj_store_mem_used, the value can be zero or positive, depending on the run.
    # Replace with A to avoid test flakiness.
    canonicalized_stats = re.sub(
        r"(obj_store_mem_used: |'obj_store_mem_used': )\d+(\.\d+)?",
        # Replaces the number with 'A' while keeping the key prefix intact.
        r"\g<1>A",
        canonicalized_stats,
    )
    # Handle floats in (0, 1)
    canonicalized_stats = re.sub(r" (0\.0*[1-9][0-9]*)", " N", canonicalized_stats)
    # Handle zero values specially so we can check for missing values.
    canonicalized_stats = re.sub(r" [0]+(\.[0])?", " Z", canonicalized_stats)
    # Scientific notation for small or large numbers
    canonicalized_stats = re.sub(r"\d+(\.\d+)?[eE][-+]?\d+", "N", canonicalized_stats)
    # Other numerics.
    canonicalized_stats = re.sub(r"[0-9]+(\.[0-9]+)?", "N", canonicalized_stats)
    # Replace tabs with spaces.
    canonicalized_stats = re.sub("\t", "    ", canonicalized_stats)
    if filter_global_stats:
        canonicalized_stats = canonicalized_stats.replace(CLUSTER_MEMORY_STATS, "")
        canonicalized_stats = canonicalized_stats.replace(DATASET_MEMORY_STATS, "")
    return canonicalized_stats


def dummy_map_batches(x):
    """Dummy function used in calls to map_batches below."""
    return x


def dummy_map_batches_sleep(n):
    """Function used to create a function that sleeps for n seconds
    to be used in map_batches below."""

    def f(x):
        time.sleep(n)
        return x

    return f


@contextmanager
def patch_update_stats_actor():
    with patch(
        "ray.data._internal.stats.StatsManager.update_execution_metrics"
    ) as update_fn:
        yield update_fn


@contextmanager
def patch_update_stats_actor_iter():
    with patch(
        "ray.data._internal.stats.StatsManager.update_iteration_metrics"
    ) as update_fn, patch(
        "ray.data._internal.stats.StatsManager.clear_iteration_metrics"
    ):
        yield update_fn


def test_streaming_split_stats(ray_start_regular_shared, restore_data_context):
    context = DataContext.get_current()
    context.verbose_stats_logs = True
    ds = ray.data.range(1000, override_num_blocks=10)
    it = ds.map_batches(dummy_map_batches).streaming_split(1)[0]
    list(it.iter_batches())
    stats = it.stats()
    extra_metrics_1 = STANDARD_EXTRA_METRICS_TASK_BACKPRESSURE  # .replace(
    #     "'obj_store_mem_used': A", "'obj_store_mem_used': Z"
    # )
    extra_metrics_2 = gen_expected_metrics(
        is_map=False,
        extra_metrics=["'num_output_N': N", "'output_splitter_overhead_time': N"],
    )
    assert (
        canonicalize(stats)
        == f"""Operator N ReadRange->MapBatches(dummy_map_batches): {EXECUTION_STRING}
* Remote wall time: T min, T max, T mean, T total
* Remote cpu time: T min, T max, T mean, T total
* UDF time: T min, T max, T mean, T total
* Peak heap memory usage (MiB): N min, N max, N mean
* Output num rows per block: N min, N max, N mean, N total
* Output size bytes per block: N min, N max, N mean, N total
* Output rows per task: N min, N max, N mean, N tasks used
* Tasks per node: N min, N max, N mean; N nodes used
* Operator throughput:
    * Ray Data throughput: N rows/s
    * Estimated single node throughput: N rows/s
* Extra metrics: {extra_metrics_1}

Operator N split(N, equal=False): \n"""
        # Workaround to preserve trailing whitespace in the above line without
        # causing linter failures.
        f"""* Extra metrics: {extra_metrics_2}\n"""
        """
Dataset iterator time breakdown:
* Total time overall: T
    * Total time in Ray Data iterator initialization code: T
    * Total time user thread is blocked by Ray Data iter_batches: T
    * Total execution time for user thread: T
* Batch iteration time breakdown (summed across prefetch threads):
    * In ray.get(): T min, T max, T avg, T total
    * In batch creation: T min, T max, T avg, T total
    * In batch formatting: T min, T max, T avg, T total
Streaming split coordinator overhead time: T
"""
        f"{gen_runtime_metrics_str(['ReadRange->MapBatches(dummy_map_batches)', 'split(N, equal=False)'], True)}"  # noqa: E501
    )


@pytest.mark.parametrize("verbose_stats_logs", [True, False])
def test_large_args_scheduling_strategy(
    ray_start_regular_shared, verbose_stats_logs, restore_data_context
):
    context = DataContext.get_current()
    context.verbose_stats_logs = verbose_stats_logs
    ds = ray.data.range_tensor(100, shape=(100000,), override_num_blocks=1)
    ds = ds.map_batches(dummy_map_batches, num_cpus=0.9).materialize()
    stats = ds.stats()
    read_extra_metrics = gen_extra_metrics_str(
        STANDARD_EXTRA_METRICS_TASK_BACKPRESSURE,
        verbose_stats_logs,
    )
    # if verbose_stats_logs:
    #     read_extra_metrics = read_extra_metrics#.replace(
    #         "'obj_store_mem_used': N",
    #         "'obj_store_mem_used': Z",
    #     )

    map_extra_metrics = gen_extra_metrics_str(
        LARGE_ARGS_EXTRA_METRICS_TASK_BACKPRESSURE,
        verbose_stats_logs,
    )
    # if verbose_stats_logs:
    #     map_extra_metrics = map_extra_metrics.replace(
    #         "'obj_store_mem_used': N",
    #         "'obj_store_mem_used': Z",
    #     )
    expected_stats = (
        f"Operator N ReadRange: {EXECUTION_STRING}\n"
        f"* Remote wall time: T min, T max, T mean, T total\n"
        f"* Remote cpu time: T min, T max, T mean, T total\n"
        f"* UDF time: T min, T max, T mean, T total\n"
        f"* Peak heap memory usage (MiB): N min, N max, N mean\n"
        f"* Output num rows per block: N min, N max, N mean, N total\n"
        f"* Output size bytes per block: N min, N max, N mean, N total\n"
        f"* Output rows per task: N min, N max, N mean, N tasks used\n"
        f"* Tasks per node: N min, N max, N mean; N nodes used\n"
        f"* Operator throughput:\n"
        f"    * Ray Data throughput: N rows/s\n"
        f"    * Estimated single node throughput: N rows/s\n"
        f"{read_extra_metrics}\n"
        f"Operator N MapBatches(dummy_map_batches): {EXECUTION_STRING}\n"
        f"* Remote wall time: T min, T max, T mean, T total\n"
        f"* Remote cpu time: T min, T max, T mean, T total\n"
        f"* UDF time: T min, T max, T mean, T total\n"
        f"* Peak heap memory usage (MiB): N min, N max, N mean\n"
        f"* Output num rows per block: N min, N max, N mean, N total\n"
        f"* Output size bytes per block: N min, N max, N mean, N total\n"
        f"* Output rows per task: N min, N max, N mean, N tasks used\n"
        f"* Tasks per node: N min, N max, N mean; N nodes used\n"
        f"* Operator throughput:\n"
        f"    * Ray Data throughput: N rows/s\n"
        f"    * Estimated single node throughput: N rows/s\n"
        f"{map_extra_metrics}"
        f"\n"
        f"Dataset throughput:\n"
        f"    * Ray Data throughput: N rows/s\n"
        f"    * Estimated single node throughput: N rows/s\n"
        f"{gen_runtime_metrics_str(['ReadRange','MapBatches(dummy_map_batches)'], verbose_stats_logs)}"  # noqa: E501
    )
    assert canonicalize(stats) == expected_stats


@pytest.mark.parametrize("verbose_stats_logs", [True, False])
def test_dataset_stats_basic(
    ray_start_regular_shared,
    enable_auto_log_stats,
    verbose_stats_logs,
    restore_data_context,
):
    context = DataContext.get_current()
    context.verbose_stats_logs = verbose_stats_logs
    logger = logging.getLogger("ray.data._internal.execution.streaming_executor")

    with patch.object(logger, "info") as mock_logger:
        ds = ray.data.range(1000, override_num_blocks=10)
        ds = ds.map_batches(dummy_map_batches).materialize()

        if enable_auto_log_stats:
            logger_args, logger_kwargs = mock_logger.call_args

            assert canonicalize(logger_args[0]) == (
                f"Operator N ReadRange->MapBatches(dummy_map_batches): "
                f"{EXECUTION_STRING}\n"
                f"* Remote wall time: T min, T max, T mean, T total\n"
                f"* Remote cpu time: T min, T max, T mean, T total\n"
                f"* UDF time: T min, T max, T mean, T total\n"
                f"* Peak heap memory usage (MiB): N min, N max, N mean\n"
                f"* Output num rows per block: N min, N max, N mean, N total\n"
                f"* Output size bytes per block: N min, N max, N mean, N total\n"
                f"* Output rows per task: N min, N max, N mean, N tasks used\n"
                f"* Tasks per node: N min, N max, N mean; N nodes used\n"
                f"* Operator throughput:\n"
                f"    * Ray Data throughput: N rows/s\n"
                f"    * Estimated single node throughput: N rows/s\n"
                f"{gen_extra_metrics_str(STANDARD_EXTRA_METRICS_TASK_BACKPRESSURE, verbose_stats_logs)}"  # noqa: E501
                f"\n"
                f"Dataset throughput:\n"
                f"    * Ray Data throughput: N rows/s\n"
                f"    * Estimated single node throughput: N rows/s\n"
                f"{gen_runtime_metrics_str(['ReadRange->MapBatches(dummy_map_batches)'], verbose_stats_logs)}"  # noqa: E501
            )

        ds = ds.map(dummy_map_batches).materialize()
        if enable_auto_log_stats:
            logger_args, logger_kwargs = mock_logger.call_args

            assert canonicalize(logger_args[0]) == (
                f"Operator N Map(dummy_map_batches): {EXECUTION_STRING}\n"
                f"* Remote wall time: T min, T max, T mean, T total\n"
                f"* Remote cpu time: T min, T max, T mean, T total\n"
                f"* UDF time: T min, T max, T mean, T total\n"
                f"* Peak heap memory usage (MiB): N min, N max, N mean\n"
                f"* Output num rows per block: N min, N max, N mean, N total\n"
                f"* Output size bytes per block: N min, N max, N mean, N total\n"
                f"* Output rows per task: N min, N max, N mean, N tasks used\n"
                f"* Tasks per node: N min, N max, N mean; N nodes used\n"
                f"* Operator throughput:\n"
                f"    * Ray Data throughput: N rows/s\n"
                f"    * Estimated single node throughput: N rows/s\n"
                f"{gen_extra_metrics_str(STANDARD_EXTRA_METRICS_TASK_BACKPRESSURE, verbose_stats_logs)}"  # noqa: E501
                f"\n"
                f"Dataset throughput:\n"
                f"    * Ray Data throughput: N rows/s\n"
                f"    * Estimated single node throughput: N rows/s\n"
                f"{gen_runtime_metrics_str(['ReadRange->MapBatches(dummy_map_batches)','Map(dummy_map_batches)'], verbose_stats_logs)}"  # noqa: E501
            )

    for batch in ds.iter_batches():
        pass
    stats = canonicalize(ds.materialize().stats())

    extra_metrics = gen_extra_metrics_str(
        STANDARD_EXTRA_METRICS_TASK_BACKPRESSURE,
        verbose_stats_logs,
    )

    assert stats == (
        f"Operator N ReadRange->MapBatches(dummy_map_batches): {EXECUTION_STRING}\n"
        f"* Remote wall time: T min, T max, T mean, T total\n"
        f"* Remote cpu time: T min, T max, T mean, T total\n"
        f"* UDF time: T min, T max, T mean, T total\n"
        f"* Peak heap memory usage (MiB): N min, N max, N mean\n"
        f"* Output num rows per block: N min, N max, N mean, N total\n"
        f"* Output size bytes per block: N min, N max, N mean, N total\n"
        f"* Output rows per task: N min, N max, N mean, N tasks used\n"
        f"* Tasks per node: N min, N max, N mean; N nodes used\n"
        f"* Operator throughput:\n"
        f"    * Ray Data throughput: N rows/s\n"
        f"    * Estimated single node throughput: N rows/s\n"
        f"{extra_metrics}\n"
        f"Operator N Map(dummy_map_batches): {EXECUTION_STRING}\n"
        f"* Remote wall time: T min, T max, T mean, T total\n"
        f"* Remote cpu time: T min, T max, T mean, T total\n"
        f"* UDF time: T min, T max, T mean, T total\n"
        f"* Peak heap memory usage (MiB): N min, N max, N mean\n"
        f"* Output num rows per block: N min, N max, N mean, N total\n"
        f"* Output size bytes per block: N min, N max, N mean, N total\n"
        f"* Output rows per task: N min, N max, N mean, N tasks used\n"
        f"* Tasks per node: N min, N max, N mean; N nodes used\n"
        f"* Operator throughput:\n"
        f"    * Ray Data throughput: N rows/s\n"
        f"    * Estimated single node throughput: N rows/s\n"
        f"{extra_metrics}\n"
        f"Dataset iterator time breakdown:\n"
        f"* Total time overall: T\n"
        f"    * Total time in Ray Data iterator initialization code: T\n"
        f"    * Total time user thread is blocked by Ray Data iter_batches: T\n"
        f"    * Total execution time for user thread: T\n"
        f"* Batch iteration time breakdown (summed across prefetch threads):\n"
        f"    * In ray.get(): T min, T max, T avg, T total\n"
        f"    * In batch creation: T min, T max, T avg, T total\n"
        f"    * In batch formatting: T min, T max, T avg, T total\n"
        f"\n"
        f"Dataset throughput:\n"
        f"    * Ray Data throughput: N rows/s\n"
        f"    * Estimated single node throughput: N rows/s\n"
        f"{gen_runtime_metrics_str(['ReadRange->MapBatches(dummy_map_batches)','Map(dummy_map_batches)'], verbose_stats_logs)}"  # noqa: E501
    )


def test_block_location_nums(ray_start_regular_shared, restore_data_context):
    context = DataContext.get_current()
    context.enable_get_object_locations_for_metrics = True
    ds = ray.data.range(1000, override_num_blocks=10)
    ds = ds.map_batches(dummy_map_batches).materialize()

    for batch in ds.iter_batches():
        pass
    stats = canonicalize(ds.materialize().stats())

    assert stats == (
        f"Operator N ReadRange->MapBatches(dummy_map_batches): {EXECUTION_STRING}\n"
        f"* Remote wall time: T min, T max, T mean, T total\n"
        f"* Remote cpu time: T min, T max, T mean, T total\n"
        f"* UDF time: T min, T max, T mean, T total\n"
        f"* Peak heap memory usage (MiB): N min, N max, N mean\n"
        f"* Output num rows per block: N min, N max, N mean, N total\n"
        f"* Output size bytes per block: N min, N max, N mean, N total\n"
        f"* Output rows per task: N min, N max, N mean, N tasks used\n"
        f"* Tasks per node: N min, N max, N mean; N nodes used\n"
        f"* Operator throughput:\n"
        f"    * Ray Data throughput: N rows/s\n"
        f"    * Estimated single node throughput: N rows/s\n"
        f"\n"
        f"Dataset iterator time breakdown:\n"
        f"* Total time overall: T\n"
        f"    * Total time in Ray Data iterator initialization code: T\n"
        f"    * Total time user thread is blocked by Ray Data iter_batches: T\n"
        f"    * Total execution time for user thread: T\n"
        f"* Batch iteration time breakdown (summed across prefetch threads):\n"
        f"    * In ray.get(): T min, T max, T avg, T total\n"
        f"    * In batch creation: T min, T max, T avg, T total\n"
        f"    * In batch formatting: T min, T max, T avg, T total\n"
        f"Block locations:\n"
        f"    * Num blocks local: Z\n"
        f"    * Num blocks remote: Z\n"
        f"    * Num blocks unknown location: N\n"
        f"\n"
        f"Dataset throughput:\n"
        f"    * Ray Data throughput: N rows/s\n"
        f"    * Estimated single node throughput: N rows/s\n"
    )


def test_dataset__repr__(ray_start_regular_shared, restore_data_context):
    context = DataContext.get_current()
    context.enable_get_object_locations_for_metrics = True
    n = 100
    ds = ray.data.range(n)
    assert len(ds.take_all()) == n
    ds = ds.materialize()

    expected_stats = (
        "DatasetStatsSummary(\n"
        "   dataset_uuid=N,\n"
        "   base_name=ReadRange,\n"
        "   number=N,\n"
        "   extra_metrics={\n"
        "      average_num_outputs_per_task: N,\n"
        "      average_bytes_per_output: N,\n"
        "      obj_store_mem_internal_inqueue: Z,\n"
        "      obj_store_mem_internal_outqueue: Z,\n"
        "      obj_store_mem_pending_task_inputs: Z,\n"
        "      average_bytes_inputs_per_task: N,\n"
        "      average_bytes_outputs_per_task: N,\n"
        "      num_inputs_received: N,\n"
        "      bytes_inputs_received: N,\n"
        "      num_task_inputs_processed: N,\n"
        "      bytes_task_inputs_processed: N,\n"
        "      bytes_inputs_of_submitted_tasks: N,\n"
        "      num_task_outputs_generated: N,\n"
        "      bytes_task_outputs_generated: N,\n"
        "      rows_task_outputs_generated: N,\n"
        "      num_outputs_taken: N,\n"
        "      bytes_outputs_taken: N,\n"
        "      num_outputs_of_finished_tasks: N,\n"
        "      bytes_outputs_of_finished_tasks: N,\n"
        "      num_tasks_submitted: N,\n"
        "      num_tasks_running: Z,\n"
        "      num_tasks_have_outputs: N,\n"
        "      num_tasks_finished: N,\n"
        "      num_tasks_failed: Z,\n"
        "      block_generation_time: N,\n"
        "      task_submission_backpressure_time: N,\n"
        "      obj_store_mem_internal_inqueue_blocks: Z,\n"
        "      obj_store_mem_internal_outqueue_blocks: Z,\n"
        "      obj_store_mem_freed: N,\n"
        "      obj_store_mem_spilled: Z,\n"
        "      obj_store_mem_used: A,\n"
        "      cpu_usage: Z,\n"
        "      gpu_usage: Z,\n"
        "      ray_remote_args: {'num_cpus': N, 'scheduling_strategy': 'SPREAD'},\n"
        "   },\n"
        "   operators_stats=[\n"
        "      OperatorStatsSummary(\n"
        "         operator_name='ReadRange',\n"
        "         is_suboperator=False,\n"
        "         time_total_s=T,\n"
        f"         block_execution_summary_str={EXECUTION_STRING}\n"
        "         wall_time={'min': 'T', 'max': 'T', 'mean': 'T', 'sum': 'T'},\n"
        "         cpu_time={'min': 'T', 'max': 'T', 'mean': 'T', 'sum': 'T'},\n"
        "         memory={'min': 'T', 'max': 'T', 'mean': 'T'},\n"
        "         output_num_rows={'min': 'T', 'max': 'T', 'mean': 'T', 'sum': 'T'},\n"
        "         output_size_bytes={'min': 'T', 'max': 'T', 'mean': 'T', 'sum': 'T'},\n"  # noqa: E501
        "         node_count={'min': 'T', 'max': 'T', 'mean': 'T', 'count': 'T'},\n"
        "      ),\n"
        "   ],\n"
        "   iter_stats=IterStatsSummary(\n"
        "      wait_time=T,\n"
        "      get_time=T,\n"
        "      iter_blocks_local=None,\n"
        "      iter_blocks_remote=None,\n"
        "      iter_unknown_location=None,\n"
        "      next_time=T,\n"
        "      format_time=T,\n"
        "      user_time=T,\n"
        "      total_time=T,\n"
        "   ),\n"
        "   global_bytes_spilled=M,\n"
        "   global_bytes_restored=M,\n"
        "   dataset_bytes_spilled=M,\n"
        "   parents=[\n"
        "      DatasetStatsSummary(\n"
        "         dataset_uuid=unknown_uuid,\n"
        "         base_name=None,\n"
        "         number=N,\n"
        "         extra_metrics={},\n"
        "         operators_stats=[],\n"
        "         iter_stats=IterStatsSummary(\n"
        "            wait_time=T,\n"
        "            get_time=T,\n"
        "            iter_blocks_local=None,\n"
        "            iter_blocks_remote=None,\n"
        "            iter_unknown_location=None,\n"
        "            next_time=T,\n"
        "            format_time=T,\n"
        "            user_time=T,\n"
        "            total_time=T,\n"
        "         ),\n"
        "         global_bytes_spilled=M,\n"
        "         global_bytes_restored=M,\n"
        "         dataset_bytes_spilled=M,\n"
        "         parents=[],\n"
        "      ),\n"
        "   ],\n"
        ")"
    )

    def check_stats():
        stats = canonicalize(repr(ds._plan.stats().to_summary()))
        assert stats == expected_stats
        return True

    # TODO(hchen): The reason why `wait_for_condition` is needed here is because
    # `to_summary` depends on an external actor (_StatsActor) that records stats
    # asynchronously. This makes the behavior non-deterministic.
    # See the TODO in `to_summary`.
    # We should make it deterministic and refine this test.
    wait_for_condition(
        check_stats,
        timeout=10,
        retry_interval_ms=1000,
    )

    ds2 = ds.map_batches(lambda x: x).materialize()
    assert len(ds2.take_all()) == n
    expected_stats2 = (
        "DatasetStatsSummary(\n"
        "   dataset_uuid=N,\n"
        "   base_name=MapBatches(<lambda>),\n"
        "   number=N,\n"
        "   extra_metrics={\n"
        "      average_num_outputs_per_task: N,\n"
        "      average_bytes_per_output: N,\n"
        "      obj_store_mem_internal_inqueue: Z,\n"
        "      obj_store_mem_internal_outqueue: Z,\n"
        "      obj_store_mem_pending_task_inputs: Z,\n"
        "      average_bytes_inputs_per_task: N,\n"
        "      average_bytes_outputs_per_task: N,\n"
        "      num_inputs_received: N,\n"
        "      bytes_inputs_received: N,\n"
        "      num_task_inputs_processed: N,\n"
        "      bytes_task_inputs_processed: N,\n"
        "      bytes_inputs_of_submitted_tasks: N,\n"
        "      num_task_outputs_generated: N,\n"
        "      bytes_task_outputs_generated: N,\n"
        "      rows_task_outputs_generated: N,\n"
        "      num_outputs_taken: N,\n"
        "      bytes_outputs_taken: N,\n"
        "      num_outputs_of_finished_tasks: N,\n"
        "      bytes_outputs_of_finished_tasks: N,\n"
        "      num_tasks_submitted: N,\n"
        "      num_tasks_running: Z,\n"
        "      num_tasks_have_outputs: N,\n"
        "      num_tasks_finished: N,\n"
        "      num_tasks_failed: Z,\n"
        "      block_generation_time: N,\n"
        "      task_submission_backpressure_time: N,\n"
        "      obj_store_mem_internal_inqueue_blocks: Z,\n"
        "      obj_store_mem_internal_outqueue_blocks: Z,\n"
        "      obj_store_mem_freed: N,\n"
        "      obj_store_mem_spilled: Z,\n"
        "      obj_store_mem_used: A,\n"
        "      cpu_usage: Z,\n"
        "      gpu_usage: Z,\n"
        "      ray_remote_args: {'num_cpus': N, 'scheduling_strategy': 'SPREAD'},\n"
        "   },\n"
        "   operators_stats=[\n"
        "      OperatorStatsSummary(\n"
        "         operator_name='MapBatches(<lambda>)',\n"
        "         is_suboperator=False,\n"
        "         time_total_s=T,\n"
        f"         block_execution_summary_str={EXECUTION_STRING}\n"
        "         wall_time={'min': 'T', 'max': 'T', 'mean': 'T', 'sum': 'T'},\n"
        "         cpu_time={'min': 'T', 'max': 'T', 'mean': 'T', 'sum': 'T'},\n"
        "         memory={'min': 'T', 'max': 'T', 'mean': 'T'},\n"
        "         output_num_rows={'min': 'T', 'max': 'T', 'mean': 'T', 'sum': 'T'},\n"
        "         output_size_bytes={'min': 'T', 'max': 'T', 'mean': 'T', 'sum': 'T'},\n"  # noqa: E501
        "         node_count={'min': 'T', 'max': 'T', 'mean': 'T', 'count': 'T'},\n"
        "      ),\n"
        "   ],\n"
        "   iter_stats=IterStatsSummary(\n"
        "      wait_time=T,\n"
        "      get_time=T,\n"
        "      iter_blocks_local=None,\n"
        "      iter_blocks_remote=None,\n"
        "      iter_unknown_location=N,\n"
        "      next_time=T,\n"
        "      format_time=T,\n"
        "      user_time=T,\n"
        "      total_time=T,\n"
        "   ),\n"
        "   global_bytes_spilled=M,\n"
        "   global_bytes_restored=M,\n"
        "   dataset_bytes_spilled=M,\n"
        "   parents=[\n"
        "      DatasetStatsSummary(\n"
        "         dataset_uuid=N,\n"
        "         base_name=ReadRange,\n"
        "         number=N,\n"
        "         extra_metrics={\n"
        "            average_num_outputs_per_task: N,\n"
        "            average_bytes_per_output: N,\n"
        "            obj_store_mem_internal_inqueue: Z,\n"
        "            obj_store_mem_internal_outqueue: Z,\n"
        "            obj_store_mem_pending_task_inputs: Z,\n"
        "            average_bytes_inputs_per_task: N,\n"
        "            average_bytes_outputs_per_task: N,\n"
        "            num_inputs_received: N,\n"
        "            bytes_inputs_received: N,\n"
        "            num_task_inputs_processed: N,\n"
        "            bytes_task_inputs_processed: N,\n"
        "            bytes_inputs_of_submitted_tasks: N,\n"
        "            num_task_outputs_generated: N,\n"
        "            bytes_task_outputs_generated: N,\n"
        "            rows_task_outputs_generated: N,\n"
        "            num_outputs_taken: N,\n"
        "            bytes_outputs_taken: N,\n"
        "            num_outputs_of_finished_tasks: N,\n"
        "            bytes_outputs_of_finished_tasks: N,\n"
        "            num_tasks_submitted: N,\n"
        "            num_tasks_running: Z,\n"
        "            num_tasks_have_outputs: N,\n"
        "            num_tasks_finished: N,\n"
        "            num_tasks_failed: Z,\n"
        "            block_generation_time: N,\n"
        "            task_submission_backpressure_time: N,\n"
        "            obj_store_mem_internal_inqueue_blocks: Z,\n"
        "            obj_store_mem_internal_outqueue_blocks: Z,\n"
        "            obj_store_mem_freed: N,\n"
        "            obj_store_mem_spilled: Z,\n"
        "            obj_store_mem_used: A,\n"
        "            cpu_usage: Z,\n"
        "            gpu_usage: Z,\n"
        "            ray_remote_args: {'num_cpus': N, 'scheduling_strategy': 'SPREAD'},\n"  # noqa: E501
        "         },\n"
        "         operators_stats=[\n"
        "            OperatorStatsSummary(\n"
        "               operator_name='ReadRange',\n"
        "               is_suboperator=False,\n"
        "               time_total_s=T,\n"
        f"               block_execution_summary_str={EXECUTION_STRING}\n"
        "               wall_time={'min': 'T', 'max': 'T', 'mean': 'T', 'sum': 'T'},\n"
        "               cpu_time={'min': 'T', 'max': 'T', 'mean': 'T', 'sum': 'T'},\n"
        "               memory={'min': 'T', 'max': 'T', 'mean': 'T'},\n"
        "               output_num_rows={'min': 'T', 'max': 'T', 'mean': 'T', 'sum': 'T'},\n"  # noqa: E501
        "               output_size_bytes={'min': 'T', 'max': 'T', 'mean': 'T', 'sum': 'T'},\n"  # noqa: E501
        "               node_count={'min': 'T', 'max': 'T', 'mean': 'T', 'count': 'T'},\n"  # noqa: E501
        "            ),\n"
        "         ],\n"
        "         iter_stats=IterStatsSummary(\n"
        "            wait_time=T,\n"
        "            get_time=T,\n"
        "            iter_blocks_local=None,\n"
        "            iter_blocks_remote=None,\n"
        "            iter_unknown_location=None,\n"
        "            next_time=T,\n"
        "            format_time=T,\n"
        "            user_time=T,\n"
        "            total_time=T,\n"
        "         ),\n"
        "         global_bytes_spilled=M,\n"
        "         global_bytes_restored=M,\n"
        "         dataset_bytes_spilled=M,\n"
        "         parents=[\n"
        "            DatasetStatsSummary(\n"
        "               dataset_uuid=unknown_uuid,\n"
        "               base_name=None,\n"
        "               number=N,\n"
        "               extra_metrics={},\n"
        "               operators_stats=[],\n"
        "               iter_stats=IterStatsSummary(\n"
        "                  wait_time=T,\n"
        "                  get_time=T,\n"
        "                  iter_blocks_local=None,\n"
        "                  iter_blocks_remote=None,\n"
        "                  iter_unknown_location=None,\n"
        "                  next_time=T,\n"
        "                  format_time=T,\n"
        "                  user_time=T,\n"
        "                  total_time=T,\n"
        "               ),\n"
        "               global_bytes_spilled=M,\n"
        "               global_bytes_restored=M,\n"
        "               dataset_bytes_spilled=M,\n"
        "               parents=[],\n"
        "            ),\n"
        "         ],\n"
        "      ),\n"
        "   ],\n"
        ")"
    )

    def check_stats2():
        stats = canonicalize(repr(ds2._plan.stats().to_summary()))
        assert stats == expected_stats2
        return True

    wait_for_condition(
        check_stats2,
        timeout=10,
        retry_interval_ms=1000,
    )


def test_dataset_stats_shuffle(ray_start_regular_shared):
    ds = ray.data.range(1000, override_num_blocks=10)
    ds = ds.random_shuffle().repartition(1, shuffle=True)
    stats = canonicalize(ds.materialize().stats())
    assert (
        stats
        == """Operator N ReadRange->RandomShuffle: executed in T

    Suboperator Z ReadRange->RandomShuffleMap: N tasks executed, N blocks produced
    * Remote wall time: T min, T max, T mean, T total
    * Remote cpu time: T min, T max, T mean, T total
    * UDF time: T min, T max, T mean, T total
    * Peak heap memory usage (MiB): N min, N max, N mean
    * Output num rows per block: N min, N max, N mean, N total
    * Output size bytes per block: N min, N max, N mean, N total
    * Output rows per task: N min, N max, N mean, N tasks used
    * Tasks per node: N min, N max, N mean; N nodes used
    * Operator throughput:
        * Ray Data throughput: N rows/s
        * Estimated single node throughput: N rows/s

    Suboperator N RandomShuffleReduce: N tasks executed, N blocks produced
    * Remote wall time: T min, T max, T mean, T total
    * Remote cpu time: T min, T max, T mean, T total
    * UDF time: T min, T max, T mean, T total
    * Peak heap memory usage (MiB): N min, N max, N mean
    * Output num rows per block: N min, N max, N mean, N total
    * Output size bytes per block: N min, N max, N mean, N total
    * Output rows per task: N min, N max, N mean, N tasks used
    * Tasks per node: N min, N max, N mean; N nodes used
    * Operator throughput:
        * Ray Data throughput: N rows/s
        * Estimated single node throughput: N rows/s

Operator N Repartition: executed in T

    Suboperator Z RepartitionMap: N tasks executed, N blocks produced
    * Remote wall time: T min, T max, T mean, T total
    * Remote cpu time: T min, T max, T mean, T total
    * UDF time: T min, T max, T mean, T total
    * Peak heap memory usage (MiB): N min, N max, N mean
    * Output num rows per block: N min, N max, N mean, N total
    * Output size bytes per block: N min, N max, N mean, N total
    * Output rows per task: N min, N max, N mean, N tasks used
    * Tasks per node: N min, N max, N mean; N nodes used
    * Operator throughput:
        * Ray Data throughput: N rows/s
        * Estimated single node throughput: N rows/s

    Suboperator N RepartitionReduce: N tasks executed, N blocks produced
    * Remote wall time: T min, T max, T mean, T total
    * Remote cpu time: T min, T max, T mean, T total
    * UDF time: T min, T max, T mean, T total
    * Peak heap memory usage (MiB): N min, N max, N mean
    * Output num rows per block: N min, N max, N mean, N total
    * Output size bytes per block: N min, N max, N mean, N total
    * Output rows per task: N min, N max, N mean, N tasks used
    * Tasks per node: N min, N max, N mean; N nodes used
    * Operator throughput:
        * Ray Data throughput: N rows/s
        * Estimated single node throughput: N rows/s

Dataset throughput:
    * Ray Data throughput: N rows/s
    * Estimated single node throughput: N rows/s
"""
    )


def test_dataset_stats_repartition(ray_start_regular_shared):
    ds = ray.data.range(1000, override_num_blocks=10)
    ds = ds.repartition(1, shuffle=False)
    stats = ds.materialize().stats()
    assert "Repartition" in stats, stats


def test_dataset_stats_union(ray_start_regular_shared):
    ds = ray.data.range(1000, override_num_blocks=10)
    ds = ds.union(ds)
    stats = ds.materialize().stats()
    assert "Union" in stats, stats


def test_dataset_stats_zip(ray_start_regular_shared):
    ds = ray.data.range(1000, override_num_blocks=10)
    ds = ds.zip(ds)
    stats = ds.materialize().stats()
    assert "Zip" in stats, stats


def test_dataset_stats_sort(ray_start_regular_shared):
    ds = ray.data.range(1000, override_num_blocks=10)
    ds = ds.sort("id")
    stats = ds.materialize().stats()
    assert "SortMap" in stats, stats
    assert "SortReduce" in stats, stats


def test_dataset_stats_from_items(ray_start_regular_shared):
    ds = ray.data.from_items(range(10))
    stats = ds.materialize().stats()
    assert "FromItems" in stats, stats


def test_dataset_stats_range(ray_start_regular_shared, tmp_path):
    ds = ray.data.range(1000, override_num_blocks=10).map(lambda x: x)
    stats = canonicalize(ds.materialize().stats())
    assert stats == (
        f"Operator N ReadRange->Map(<lambda>): {EXECUTION_STRING}\n"
        f"* Remote wall time: T min, T max, T mean, T total\n"
        f"* Remote cpu time: T min, T max, T mean, T total\n"
        f"* UDF time: T min, T max, T mean, T total\n"
        f"* Peak heap memory usage (MiB): N min, N max, N mean\n"
        f"* Output num rows per block: N min, N max, N mean, N total\n"
        f"* Output size bytes per block: N min, N max, N mean, N total\n"
        f"* Output rows per task: N min, N max, N mean, N tasks used\n"
        f"* Tasks per node: N min, N max, N mean; N nodes used\n"
        f"* Operator throughput:\n"
        f"    * Ray Data throughput: N rows/s\n"
        f"    * Estimated single node throughput: N rows/s\n"
        f"\n"
        f"Dataset throughput:\n"
        f"    * Ray Data throughput: N rows/s\n"
        f"    * Estimated single node throughput: N rows/s\n"
    )


def test_dataset_split_stats(ray_start_regular_shared, tmp_path):
    ds = ray.data.range(100, override_num_blocks=10).map(
        column_udf("id", lambda x: x + 1)
    )
    dses = ds.split_at_indices([49])
    dses = [ds.map(column_udf("id", lambda x: x + 1)) for ds in dses]
    for ds_ in dses:
        stats = canonicalize(ds_.materialize().stats())

        assert stats == (
            f"Operator N ReadRange->Map(<lambda>): {EXECUTION_STRING}\n"
            f"* Remote wall time: T min, T max, T mean, T total\n"
            f"* Remote cpu time: T min, T max, T mean, T total\n"
            f"* UDF time: T min, T max, T mean, T total\n"
            f"* Peak heap memory usage (MiB): N min, N max, N mean\n"
            f"* Output num rows per block: N min, N max, N mean, N total\n"
            f"* Output size bytes per block: N min, N max, N mean, N total\n"
            f"* Output rows per task: N min, N max, N mean, N tasks used\n"
            f"* Tasks per node: N min, N max, N mean; N nodes used\n"
            f"* Operator throughput:\n"
            f"    * Ray Data throughput: N rows/s\n"
            f"    * Estimated single node throughput: N rows/s\n"
            f"\n"
            f"Operator N Split: {EXECUTION_STRING}\n"
            f"* Remote wall time: T min, T max, T mean, T total\n"
            f"* Remote cpu time: T min, T max, T mean, T total\n"
            f"* UDF time: T min, T max, T mean, T total\n"
            f"* Peak heap memory usage (MiB): N min, N max, N mean\n"
            f"* Output num rows per block: N min, N max, N mean, N total\n"
            f"* Output size bytes per block: N min, N max, N mean, N total\n"
            f"* Output rows per task: N min, N max, N mean, N tasks used\n"
            f"* Tasks per node: N min, N max, N mean; N nodes used\n"
            f"* Operator throughput:\n"
            f"    * Ray Data throughput: N rows/s\n"
            f"    * Estimated single node throughput: N rows/s\n"
            f"\n"
            f"Operator N Map(<lambda>): {EXECUTION_STRING}\n"
            f"* Remote wall time: T min, T max, T mean, T total\n"
            f"* Remote cpu time: T min, T max, T mean, T total\n"
            f"* UDF time: T min, T max, T mean, T total\n"
            f"* Peak heap memory usage (MiB): N min, N max, N mean\n"
            f"* Output num rows per block: N min, N max, N mean, N total\n"
            f"* Output size bytes per block: N min, N max, N mean, N total\n"
            f"* Output rows per task: N min, N max, N mean, N tasks used\n"
            f"* Tasks per node: N min, N max, N mean; N nodes used\n"
            f"* Operator throughput:\n"
            f"    * Ray Data throughput: N rows/s\n"
            f"    * Estimated single node throughput: N rows/s\n"
            f"\n"
            f"Dataset throughput:\n"
            f"    * Ray Data throughput: N rows/s\n"
            f"    * Estimated single node throughput: N rows/s\n"
        )


def test_calculate_blocks_stats(ray_start_regular_shared, op_two_block):
    block_params, block_meta_list = op_two_block
    stats = DatasetStats(
        metadata={"Read": block_meta_list},
        parent=None,
    )
    calculated_stats = stats.to_summary().operators_stats[0]

    assert calculated_stats.output_num_rows == {
        "min": min(block_params["num_rows"]),
        "max": max(block_params["num_rows"]),
        "mean": np.mean(block_params["num_rows"]),
        "sum": sum(block_params["num_rows"]),
    }
    assert calculated_stats.output_size_bytes == {
        "min": min(block_params["size_bytes"]),
        "max": max(block_params["size_bytes"]),
        "mean": np.mean(block_params["size_bytes"]),
        "sum": sum(block_params["size_bytes"]),
    }
    assert calculated_stats.wall_time == {
        "min": min(block_params["wall_time"]),
        "max": max(block_params["wall_time"]),
        "mean": np.mean(block_params["wall_time"]),
        "sum": sum(block_params["wall_time"]),
    }
    assert calculated_stats.cpu_time == {
        "min": min(block_params["cpu_time"]),
        "max": max(block_params["cpu_time"]),
        "mean": np.mean(block_params["cpu_time"]),
        "sum": sum(block_params["cpu_time"]),
    }

    node_counts = Counter(block_params["node_id"])
    assert calculated_stats.node_count == {
        "min": min(node_counts.values()),
        "max": max(node_counts.values()),
        "mean": np.mean(list(node_counts.values())),
        "count": len(node_counts),
    }


def test_summarize_blocks(ray_start_regular_shared, op_two_block):
    block_params, block_meta_list = op_two_block
    stats = DatasetStats(
        metadata={"Read": block_meta_list},
        parent=None,
    )
    stats.dataset_uuid = "test-uuid"

    calculated_stats = stats.to_summary()
    summarized_lines = calculated_stats.to_string().split("\n")

    latest_end_time = max(m.exec_stats.end_time_s for m in block_meta_list)
    earliest_start_time = min(m.exec_stats.start_time_s for m in block_meta_list)
    assert (
        "Operator 0 Read: 2 tasks executed, 2 blocks produced in {}s".format(
            max(round(latest_end_time - earliest_start_time, 2), 0)
        )
        == summarized_lines[0]
    )
    assert (
        "* Remote wall time: {}s min, {}s max, {}s mean, {}s total".format(
            min(block_params["wall_time"]),
            max(block_params["wall_time"]),
            np.mean(block_params["wall_time"]),
            sum(block_params["wall_time"]),
        )
        == summarized_lines[1]
    )
    assert (
        "* Remote cpu time: {}s min, {}s max, {}s mean, {}s total".format(
            min(block_params["cpu_time"]),
            max(block_params["cpu_time"]),
            np.mean(block_params["cpu_time"]),
            sum(block_params["cpu_time"]),
        )
        == summarized_lines[2]
    )
    assert (
        "* UDF time: {}s min, {}s max, {}s mean, {}s total".format(
            min(block_params["udf_time"]),
            max(block_params["udf_time"]),
            np.mean(block_params["udf_time"]),
            sum(block_params["udf_time"]),
        )
        == summarized_lines[3]
    )
    assert (
        "* Peak heap memory usage (MiB): {} min, {} max, {} mean".format(
            min(block_params["max_rss_bytes"]) / (1024 * 1024),
            max(block_params["max_rss_bytes"]) / (1024 * 1024),
            int(np.mean(block_params["max_rss_bytes"]) / (1024 * 1024)),
        )
        == summarized_lines[4]
    )
    assert (
        "* Output num rows per block: {} min, {} max, {} mean, {} total".format(
            min(block_params["num_rows"]),
            max(block_params["num_rows"]),
            int(np.mean(block_params["num_rows"])),
            sum(block_params["num_rows"]),
        )
        == summarized_lines[5]
    )
    assert (
        "* Output size bytes per block: {} min, {} max, {} mean, {} total".format(
            min(block_params["size_bytes"]),
            max(block_params["size_bytes"]),
            int(np.mean(block_params["size_bytes"])),
            sum(block_params["size_bytes"]),
        )
        == summarized_lines[6]
    )

    assert (
        "* Output rows per task: {} min, {} max, {} mean, {} tasks used".format(
            min(block_params["num_rows"]),
            max(block_params["num_rows"]),
            int(np.mean(list(block_params["num_rows"]))),
            len(set(block_params["task_idx"])),
        )
        == summarized_lines[7]
    )

    node_counts = Counter(block_params["node_id"])
    assert (
        "* Tasks per node: {} min, {} max, {} mean; {} nodes used".format(
            min(node_counts.values()),
            max(node_counts.values()),
            int(np.mean(list(node_counts.values()))),
            len(node_counts),
        )
        == summarized_lines[8]
    )


def test_get_total_stats(ray_start_regular_shared, op_two_block):
    """Tests a set of similar getter methods which pull aggregated
    statistics values after calculating operator-level stats:
    `DatasetStats.get_total_wall_time()`,
    `DatasetStats.get_total_cpu_time()`,
    `DatasetStats.get_max_heap_memory()`."""
    block_params, block_meta_list = op_two_block
    stats = DatasetStats(
        metadata={"Read": block_meta_list},
        parent=None,
    )

    dataset_stats_summary = stats.to_summary()
    op_stats = dataset_stats_summary.operators_stats[0]

    # simple case with only one block / summary, result should match difference between
    # the start and end time
    assert (
        dataset_stats_summary.get_total_wall_time()
        == op_stats.latest_end_time - op_stats.earliest_start_time
    )

    # total time across all blocks is sum of wall times of blocks
    assert dataset_stats_summary.get_total_time_all_blocks() == sum(
        block_params["wall_time"]
    )

    cpu_time_stats = op_stats.cpu_time
    assert dataset_stats_summary.get_total_cpu_time() == cpu_time_stats.get("sum")

    peak_memory_stats = op_stats.memory
    assert dataset_stats_summary.get_max_heap_memory() == peak_memory_stats.get("max")


@pytest.mark.skip(
    reason="Temporarily disable to deflake rest of test suite. "
    "See: https://github.com/ray-project/ray/pull/40173"
)
def test_streaming_stats_full(ray_start_regular_shared, restore_data_context):
    ds = ray.data.range(5, override_num_blocks=5).map(column_udf("id", lambda x: x + 1))
    ds.take_all()
    stats = canonicalize(ds.stats())
    assert (
        stats
        == f"""Operator N ReadRange->Map(<lambda>): {EXECUTION_STRING}
* Remote wall time: T min, T max, T mean, T total
* Remote cpu time: T min, T max, T mean, T total
* UDF time: T min, T max, T mean, T total
* Peak heap memory usage (MiB): N min, N max, N mean
* Output num rows per block: N min, N max, N mean, N total
* Output size bytes per block: N min, N max, N mean, N total
* Output rows per task: N min, N max, N mean, N tasks used
* Tasks per node: N min, N max, N mean; N nodes used
* Operator throughput:
    * Ray Data throughput: N rows/s
    * Estimated single node throughput: N rows/s

Dataset iterator time breakdown:
* Total time overall: T
    * Total time in Ray Data iterator initialization code: T
    * Total time user thread is blocked by Ray Data iter_batches: T
    * Total execution time for user thread: T
* Batch iteration time breakdown (summed across prefetch threads):
    * In ray.get(): T min, T max, T avg, T total
    * In batch creation: T min, T max, T avg, T total
    * In batch formatting: T min, T max, T avg, T total

Dataset throughput:
    * Ray Data throughput: N rows/s
    * Estimated single node throughput: N rows/s
"""
    )


def test_write_ds_stats(ray_start_regular_shared, tmp_path):
    ds = ray.data.range(100, override_num_blocks=100)
    ds.write_parquet(str(tmp_path))
    stats = ds.stats()

    assert (
        canonicalize(stats)
        == f"""Operator N ReadRange->Write: {EXECUTION_STRING}
* Remote wall time: T min, T max, T mean, T total
* Remote cpu time: T min, T max, T mean, T total
* UDF time: T min, T max, T mean, T total
* Peak heap memory usage (MiB): N min, N max, N mean
* Output num rows per block: N min, N max, N mean, N total
* Output size bytes per block: N min, N max, N mean, N total
* Output rows per task: N min, N max, N mean, N tasks used
* Tasks per node: N min, N max, N mean; N nodes used
* Operator throughput:
    * Ray Data throughput: N rows/s
    * Estimated single node throughput: N rows/s

Dataset throughput:
    * Ray Data throughput: N rows/s
    * Estimated single node throughput: N rows/s
"""
    )

    assert stats == ds._write_ds.stats()

    ds = (
        ray.data.range(100, override_num_blocks=100)
        .map_batches(lambda x: x)
        .materialize()
    )
    ds.write_parquet(str(tmp_path))
    stats = ds.stats()

    assert (
        canonicalize(stats)
        == f"""Operator N ReadRange->MapBatches(<lambda>): {EXECUTION_STRING}
* Remote wall time: T min, T max, T mean, T total
* Remote cpu time: T min, T max, T mean, T total
* UDF time: T min, T max, T mean, T total
* Peak heap memory usage (MiB): N min, N max, N mean
* Output num rows per block: N min, N max, N mean, N total
* Output size bytes per block: N min, N max, N mean, N total
* Output rows per task: N min, N max, N mean, N tasks used
* Tasks per node: N min, N max, N mean; N nodes used
* Operator throughput:
    * Ray Data throughput: N rows/s
    * Estimated single node throughput: N rows/s

Operator N Write: {EXECUTION_STRING}
* Remote wall time: T min, T max, T mean, T total
* Remote cpu time: T min, T max, T mean, T total
* UDF time: T min, T max, T mean, T total
* Peak heap memory usage (MiB): N min, N max, N mean
* Output num rows per block: N min, N max, N mean, N total
* Output size bytes per block: N min, N max, N mean, N total
* Output rows per task: N min, N max, N mean, N tasks used
* Tasks per node: N min, N max, N mean; N nodes used
* Operator throughput:
    * Ray Data throughput: N rows/s
    * Estimated single node throughput: N rows/s

Dataset throughput:
    * Ray Data throughput: N rows/s
    * Estimated single node throughput: N rows/s
"""
    )

    assert stats == ds._write_ds.stats()


def test_time_backpressure(ray_start_regular_shared, restore_data_context):
    class TimedBackpressurePolicy(BackpressurePolicy):
        COUNT = 0

        def __init__(self, topology: "Topology"):
            pass

        def can_add_input(self, op: "PhysicalOperator") -> bool:
            if TimedBackpressurePolicy.COUNT > 1:
                time.sleep(0.01)
                return True
            else:
                TimedBackpressurePolicy.COUNT += 1
                return False

    context = DataContext.get_current()
    context.verbose_stats_logs = True
    context.set_config(
        ENABLED_BACKPRESSURE_POLICIES_CONFIG_KEY, [TimedBackpressurePolicy]
    )

    def f(x):
        time.sleep(0.01)
        return x

    ds = ray.data.range(10000).map_batches(f).materialize()
    assert ds._plan.stats().extra_metrics["task_submission_backpressure_time"] > 0


def test_runtime_metrics(ray_start_regular_shared):
    from math import isclose

    def time_to_seconds(time_str):
        if time_str.endswith("us"):
            # Convert microseconds to seconds
            return float(time_str[:-2]) / (1000 * 1000)
        elif time_str.endswith("ms"):
            # Convert milliseconds to seconds
            return float(time_str[:-2]) / 1000
        elif time_str.endswith("s"):
            # Already in seconds, just remove the 's' and convert to float
            return float(time_str[:-1])

    f = dummy_map_batches_sleep(0.01)
    ds = ray.data.range(100).map(f).materialize().map(f).materialize()
    metrics_str = ds._plan.stats().runtime_metrics()

    # Dictionary to store the metrics for testing
    metrics_dict = {}

    # Regular expression to match the pattern of each metric line
    pattern = re.compile(r"\* (.+?): ([\d\.]+(?:ms|s)) \(([\d\.]+)%\)")

    # Split the input string into lines and iterate over them
    for line in metrics_str.split("\n"):
        match = pattern.match(line)
        if match:
            # Extracting the operator name, time, and percentage
            operator_name, time_str, percent_str = match.groups()
            # Converting percentage to float and keeping time as string
            metrics_dict[operator_name] = (
                time_to_seconds(time_str),
                float(percent_str),
            )

    total_time, total_percent = metrics_dict.pop("Total")
    assert total_percent == 100

    for time_s, percent in metrics_dict.values():
        assert time_s < total_time
        # Check percentage, this is done with some expected loss of precision
        # due to rounding in the intital output.
        assert isclose(percent, time_s / total_time * 100, rel_tol=0.01)


# NOTE: All tests above share a Ray cluster, while the tests below do not. These
# tests should only be carefully reordered to retain this invariant!


def test_dataset_throughput():
    ray.shutdown()
    ray.init(num_cpus=2)

    f = dummy_map_batches_sleep(0.01)
    ds = ray.data.range(100).map(f).materialize().map(f).materialize()

    # Pattern to match operator throughput
    operator_pattern = re.compile(
        r"Operator (\d+).*?Ray Data throughput: (\d+\.\d+) rows/s.*?Estimated single node throughput: (\d+\.\d+) rows/s",  # noqa: E501
        re.DOTALL,
    )

    # Ray data throughput should always be better than single node throughput for
    # multi-cpu case.
    for match in operator_pattern.findall(ds.stats()):
        assert float(match[1]) >= float(match[2])

    # Pattern to match dataset throughput
    dataset_pattern = re.compile(
        r"Dataset throughput:.*?Ray Data throughput: (\d+\.\d+) rows/s.*?Estimated single node throughput: (\d+\.\d+) rows/s",  # noqa: E501
        re.DOTALL,
    )

    dataset_match = dataset_pattern.search(ds.stats())
    assert float(dataset_match[1]) >= float(dataset_match[2])


def test_stats_actor_cap_num_stats(ray_start_cluster):
    actor = _StatsActor.remote(3)
    metadatas = []
    task_idx = 0
    for uuid in range(3):
        metadatas.append(
            BlockMetadata(
                num_rows=uuid,
                size_bytes=None,
                schema=None,
                input_files=None,
                exec_stats=None,
            )
        )
        num_stats = uuid + 1
        actor.record_start.remote(uuid)
        assert ray.get(actor._get_stats_dict_size.remote()) == (
            num_stats,
            num_stats - 1,
            num_stats - 1,
        )
        actor.record_task.remote(uuid, task_idx, [metadatas[-1]])
        assert ray.get(actor._get_stats_dict_size.remote()) == (
            num_stats,
            num_stats,
            num_stats,
        )
    for uuid in range(3):
        assert ray.get(actor.get.remote(uuid))[0][task_idx] == [metadatas[uuid]]
    # Add the fourth stats to exceed the limit.
    actor.record_start.remote(3)
    # The first stats (with uuid=0) should have been purged.
    assert ray.get(actor.get.remote(0))[0] == {}
    # The start_time has 3 entries because we just added it above with record_start().
    assert ray.get(actor._get_stats_dict_size.remote()) == (3, 2, 2)


@pytest.mark.parametrize("verbose_stats_logs", [True, False])
def test_spilled_stats(shutdown_only, verbose_stats_logs, restore_data_context):
    context = DataContext.get_current()
    context.verbose_stats_logs = verbose_stats_logs
    context.enable_get_object_locations_for_metrics = True
    # The object store is about 100MB.
    ray.init(object_store_memory=100e6)
    # The size of dataset is 1000*80*80*4*8B, about 200MB.
    ds = ray.data.range(1000 * 80 * 80 * 4).map_batches(lambda x: x).materialize()

    extra_metrics = gen_extra_metrics_str(
        MEM_SPILLED_EXTRA_METRICS_TASK_BACKPRESSURE,
        verbose_stats_logs,
    )
    expected_stats = (
        f"Operator N ReadRange->MapBatches(<lambda>): {EXECUTION_STRING}\n"
        f"* Remote wall time: T min, T max, T mean, T total\n"
        f"* Remote cpu time: T min, T max, T mean, T total\n"
        f"* UDF time: T min, T max, T mean, T total\n"
        f"* Peak heap memory usage (MiB): N min, N max, N mean\n"
        f"* Output num rows per block: N min, N max, N mean, N total\n"
        f"* Output size bytes per block: N min, N max, N mean, N total\n"
        f"* Output rows per task: N min, N max, N mean, N tasks used\n"
        f"* Tasks per node: N min, N max, N mean; N nodes used\n"
        f"* Operator throughput:\n"
        f"    * Ray Data throughput: N rows/s\n"
        f"    * Estimated single node throughput: N rows/s\n"
        f"{extra_metrics}\n"
        f"Cluster memory:\n"
        f"* Spilled to disk: M\n"
        f"* Restored from disk: M\n"
        f"\n"
        f"Dataset memory:\n"
        f"* Spilled to disk: M\n"
        f"\n"
        f"Dataset throughput:\n"
        f"    * Ray Data throughput: N rows/s\n"
        f"    * Estimated single node throughput: N rows/s\n"
        f"{gen_runtime_metrics_str(['ReadRange->MapBatches(<lambda>)'], verbose_stats_logs)}"  # noqa: E501
    )

    assert canonicalize(ds.stats(), filter_global_stats=False) == expected_stats

    # Around 100MB should be spilled (200MB - 100MB)
    assert ds._plan.stats().dataset_bytes_spilled > 100e6

    ds = (
        ray.data.range(1000 * 80 * 80 * 4)
        .map_batches(lambda x: x)
        .materialize()
        .map_batches(lambda x: x)
        .materialize()
    )
    # two map_batches operators, twice the spillage
    assert ds._plan.stats().dataset_bytes_spilled > 200e6

    # The size of dataset is around 50MB, there should be no spillage
    ds = (
        ray.data.range(250 * 80 * 80 * 4, override_num_blocks=1)
        .map_batches(lambda x: x)
        .materialize()
    )

    assert ds._plan.stats().dataset_bytes_spilled == 0


def test_stats_actor_metrics():
    ray.init(object_store_memory=100e6)
    with patch_update_stats_actor() as update_fn:
        ds = ray.data.range(1000 * 80 * 80 * 4).map_batches(lambda x: x).materialize()

    # last emitted metrics from map operator
    final_metric = update_fn.call_args_list[-1].args[1][-1]

    assert final_metric.obj_store_mem_spilled == ds._plan.stats().dataset_bytes_spilled
    assert (
        final_metric.obj_store_mem_freed
        == ds._plan.stats().extra_metrics["obj_store_mem_freed"]
    )
    assert (
        final_metric.bytes_task_outputs_generated == 1000 * 80 * 80 * 4 * 8
    )  # 8B per int
    assert final_metric.rows_task_outputs_generated == 1000 * 80 * 80 * 4
    # There should be nothing in object store at the end of execution.

    args = update_fn.call_args_list[-1].args
    assert args[0] == f"dataset_{ds._uuid}"
    assert args[2][0] == "Input0"
    assert args[2][1] == "ReadRange->MapBatches(<lambda>)1"

    def sleep_three(x):
        import time

        time.sleep(3)
        return x

    with patch_update_stats_actor() as update_fn:
        ds = ray.data.range(3).map_batches(sleep_three, batch_size=1).materialize()

    final_metric = update_fn.call_args_list[-1].args[1][-1]
    assert final_metric.block_generation_time >= 9


def test_stats_actor_iter_metrics():
    ds = ray.data.range(1e6).map_batches(lambda x: x)
    with patch_update_stats_actor_iter() as update_fn:
        ds.take_all()

    ds_stats = ds._plan.stats()
    final_stats = update_fn.call_args_list[-1].args[0]

    assert final_stats == ds_stats
    assert f"dataset_{ds._uuid}" == update_fn.call_args_list[-1].args[1]


def test_dataset_name():
    ds = ray.data.range(100, override_num_blocks=20).map_batches(lambda x: x)
    ds._set_name("test_ds")
    assert ds._name == "test_ds"
    assert str(ds) == (
        "MapBatches(<lambda>)\n"
        "+- Dataset(name=test_ds, num_rows=100, schema={id: int64})"
    )
    with patch_update_stats_actor() as update_fn:
        mds = ds.materialize()

    assert update_fn.call_args_list[-1].args[0] == f"test_ds_{mds._uuid}"

    # Names persist after an execution
    ds = ds.random_shuffle()
    assert ds._name == "test_ds"
    with patch_update_stats_actor() as update_fn:
        mds = ds.materialize()

    assert update_fn.call_args_list[-1].args[0] == f"test_ds_{mds._uuid}"

    ds._set_name("test_ds_two")
    ds = ds.map_batches(lambda x: x)
    assert ds._name == "test_ds_two"
    with patch_update_stats_actor() as update_fn:
        mds = ds.materialize()

    assert update_fn.call_args_list[-1].args[0] == f"test_ds_two_{mds._uuid}"

    ds._set_name(None)
    ds = ds.map_batches(lambda x: x)
    assert ds._name is None
    with patch_update_stats_actor() as update_fn:
        mds = ds.materialize()

    assert update_fn.call_args_list[-1].args[0] == f"dataset_{mds._uuid}"

    ds = ray.data.range(100, override_num_blocks=20)
    ds._set_name("very_loooooooong_name")
    assert (
        str(ds)
        == "Dataset(name=very_loooooooong_name, num_rows=100, schema={id: int64})"
    )


def test_op_metrics_logging():
    logger = logging.getLogger("ray.data._internal.execution.streaming_executor")
    with patch.object(logger, "debug") as mock_logger:
        ray.data.range(100).map_batches(lambda x: x).materialize()
        logs = [canonicalize(call.args[0]) for call in mock_logger.call_args_list]
        input_str = (
            "Operator InputDataBuffer[Input] completed. Operator Metrics:\n"
            + gen_expected_metrics(is_map=False)
        )  # .replace("'obj_store_mem_used': N", "'obj_store_mem_used': Z")
        map_str = (
            "Operator TaskPoolMapOperator[ReadRange->MapBatches(<lambda>)] completed. "
            "Operator Metrics:\n"
        ) + STANDARD_EXTRA_METRICS_TASK_BACKPRESSURE

        # Check that these strings are logged exactly once.
        assert sum([log == input_str for log in logs]) == 1, (logs, input_str)
        assert sum([log == map_str for log in logs]) == 1, (logs, map_str)


def test_op_state_logging():
    logger = logging.getLogger("ray.data._internal.execution.streaming_executor")
    with patch.object(logger, "debug") as mock_logger:
        ray.data.range(100).map_batches(lambda x: x).materialize()
        logs = [canonicalize(call.args[0]) for call in mock_logger.call_args_list]

        times_asserted = 0
        for i, log in enumerate(logs):
            if log == "Execution Progress:":
                times_asserted += 1
                assert "Input" in logs[i + 1]
                assert "ReadRange->MapBatches(<lambda>)" in logs[i + 2]
        assert times_asserted > 0


def test_stats_actor_datasets(ray_start_cluster):
    ds = ray.data.range(100, override_num_blocks=20).map_batches(lambda x: x)
    ds._set_name("test_stats_actor_datasets")
    ds.materialize()
    stats_actor = _get_or_create_stats_actor()

    datasets = ray.get(stats_actor.get_datasets.remote())
    dataset_name = list(filter(lambda x: x.startswith(ds._name), datasets))
    assert len(dataset_name) == 1
    dataset = datasets[dataset_name[0]]

    assert dataset["state"] == "FINISHED"
    assert dataset["progress"] == 20
    assert dataset["total"] == 20
    assert dataset["end_time"] is not None

    operators = dataset["operators"]
    assert len(operators) == 2
    assert "Input0" in operators
    assert "ReadRange->MapBatches(<lambda>)1" in operators
    for value in operators.values():
        assert value["name"] in ["Input", "ReadRange->MapBatches(<lambda>)"]
        assert value["progress"] == 20
        assert value["total"] == 20
        assert value["state"] == "FINISHED"


@patch.object(StatsManager, "STATS_ACTOR_UPDATE_INTERVAL_SECONDS", new=0.5)
@patch.object(StatsManager, "_stats_actor_handle")
@patch.object(StatsManager, "UPDATE_THREAD_INACTIVITY_LIMIT", new=1)
def test_stats_manager(shutdown_only):
    ray.init()
    num_threads = 10

    datasets = [None] * num_threads
    # Mock clear methods so that _last_execution_stats and _last_iteration_stats
    # are not cleared. We will assert on them afterwards.
    with (
        patch.object(StatsManager, "clear_last_execution_stats"),
        patch.object(StatsManager, "clear_iteration_metrics"),
    ):

        def update_stats_manager(i):
            datasets[i] = ray.data.range(10).map_batches(lambda x: x)
            for _ in datasets[i].iter_batches(batch_size=1):
                pass

        threads = [
            threading.Thread(target=update_stats_manager, args=(i,), daemon=True)
            for i in range(num_threads)
        ]
        for thread in threads:
            thread.start()
        for thread in threads:
            thread.join()

    assert len(StatsManager._last_execution_stats) == num_threads
    assert len(StatsManager._last_iteration_stats) == num_threads

    # Clear dataset tags manually.
    for dataset in datasets:
        dataset_tag = create_dataset_tag(dataset._name, dataset._uuid)
        assert dataset_tag in StatsManager._last_execution_stats
        assert dataset_tag in StatsManager._last_iteration_stats
        StatsManager.clear_last_execution_stats(dataset_tag)
        StatsManager.clear_iteration_metrics(dataset_tag)

    wait_for_condition(lambda: not StatsManager._update_thread.is_alive())
    prev_thread = StatsManager._update_thread

    ray.data.range(100).map_batches(lambda x: x).materialize()
    # Check that a new different thread is spawned.
    assert StatsManager._update_thread != prev_thread
    wait_for_condition(lambda: not StatsManager._update_thread.is_alive())


<<<<<<< HEAD
def test_per_node_metrics_basic(ray_start_regular_shared, restore_data_context):
    """Basic test to ensure per-node metrics are populated."""
    ctx = DataContext.get_current()
    ctx.enable_per_node_metrics = True

    def _sum_net_metrics(per_node_metrics: Dict[str, NodeMetrics]) -> Dict[str, float]:
        sum_metrics = defaultdict(float)
        for metrics in per_node_metrics.values():
            for metric, value in metrics.items():
                sum_metrics[metric] += value
        return sum_metrics

    with patch("ray.data._internal.stats.StatsManager._stats_actor") as mock_get_actor:
        mock_actor_handle = MagicMock()
        mock_get_actor.return_value = mock_actor_handle

        ds = ray.data.range(20).map_batches(lambda batch: batch).materialize()
        metrics = ds._plan.stats().extra_metrics

        calls = mock_actor_handle.update_execution_metrics.remote.call_args_list
        assert len(calls) > 0

        last_args, _ = calls[-1]
        per_node_metrics = last_args[-1]

        assert isinstance(per_node_metrics, dict)
        assert len(per_node_metrics) >= 1

        for nm in per_node_metrics.values():
            for f in fields(NodeMetrics):
                assert f.name in nm

        # basic checks to make sure metrics are populated
        assert any(nm["num_tasks_finished"] > 0 for nm in per_node_metrics.values())
        assert any(
            nm["bytes_outputs_of_finished_tasks"] > 0
            for nm in per_node_metrics.values()
        )
        assert any(
            nm["blocks_outputs_of_finished_tasks"] > 0
            for nm in per_node_metrics.values()
        )

        net_metrics = _sum_net_metrics(per_node_metrics)
        assert net_metrics["num_tasks_finished"] == metrics["num_tasks_finished"]
        assert (
            net_metrics["bytes_outputs_of_finished_tasks"]
            == metrics["bytes_outputs_of_finished_tasks"]
        )


@pytest.mark.parametrize("enable_metrics", [True, False])
def test_per_node_metrics_toggle(
    ray_start_regular_shared, restore_data_context, enable_metrics
):
    ctx = DataContext.get_current()
    ctx.enable_per_node_metrics = enable_metrics

    with patch("ray.data._internal.stats.StatsManager._stats_actor") as mock_get_actor:
        mock_actor_handle = MagicMock()
        mock_get_actor.return_value = mock_actor_handle

        ray.data.range(10000).map(lambda x: x).materialize()

        calls = mock_actor_handle.update_execution_metrics.remote.call_args_list
        assert len(calls) > 0

        last_args, _ = calls[-1]
        per_node_metrics = last_args[-1]

        if enable_metrics:
            assert per_node_metrics is not None
        else:
            assert per_node_metrics is None
=======
def test_task_duration_stats():
    """Test that OpTaskDurationStats correctly tracks running statistics using Welford's algorithm."""
    stats = TaskDurationStats()

    # Test initial state
    assert stats.count() == 0
    assert stats.mean() == 0.0
    assert stats.stddev() == 0.0

    # Add some task durations and verify stats
    durations = [2.0, 4.0, 4.0, 4.0, 5.0, 5.0, 7.0, 9.0]
    for d in durations:
        stats.add_duration(d)

    # Compare with numpy's implementations
    assert stats.count() == len(durations)
    assert pytest.approx(stats.mean()) == np.mean(durations)
    assert pytest.approx(stats.stddev()) == np.std(
        durations, ddof=1
    )  # ddof=1 for sample standard deviation
>>>>>>> 9008eb66


if __name__ == "__main__":
    import sys

    sys.exit(pytest.main(["-vv", __file__]))<|MERGE_RESOLUTION|>--- conflicted
+++ resolved
@@ -1705,7 +1705,6 @@
     wait_for_condition(lambda: not StatsManager._update_thread.is_alive())
 
 
-<<<<<<< HEAD
 def test_per_node_metrics_basic(ray_start_regular_shared, restore_data_context):
     """Basic test to ensure per-node metrics are populated."""
     ctx = DataContext.get_current()
@@ -1780,7 +1779,8 @@
             assert per_node_metrics is not None
         else:
             assert per_node_metrics is None
-=======
+
+
 def test_task_duration_stats():
     """Test that OpTaskDurationStats correctly tracks running statistics using Welford's algorithm."""
     stats = TaskDurationStats()
@@ -1801,7 +1801,6 @@
     assert pytest.approx(stats.stddev()) == np.std(
         durations, ddof=1
     )  # ddof=1 for sample standard deviation
->>>>>>> 9008eb66
 
 
 if __name__ == "__main__":
