import re
import threading
import time
from collections import Counter
from contextlib import contextmanager
from typing import List, Optional
from unittest.mock import patch

import numpy as np
import pytest

import ray
from ray._private.test_utils import wait_for_condition
from ray.data._internal.dataset_logger import DatasetLogger
from ray.data._internal.stats import (
    DatasetStats,
    StatsManager,
    _get_or_create_stats_actor,
    _StatsActor,
)
from ray.data._internal.util import create_dataset_tag
from ray.data.block import BlockMetadata
from ray.data.tests.util import column_udf
from ray.tests.conftest import *  # noqa


def gen_expected_metrics(
    is_map: bool,
    spilled: bool = False,
    extra_metrics: Optional[List[str]] = None,
):
    if is_map:
        metrics = [
            "'num_inputs_received': N",
            "'bytes_inputs_received': N",
            "'num_inputs_processed': N",
            "'bytes_inputs_processed': N",
            "'bytes_inputs_of_submitted_tasks': N",
            "'num_outputs_generated': N",
            "'bytes_outputs_generated': N",
            "'rows_outputs_generated': N",
            "'num_outputs_taken': N",
            "'bytes_outputs_taken': N",
            "'num_outputs_of_finished_tasks': N",
            "'bytes_outputs_of_finished_tasks': N",
            "'num_tasks_submitted': N",
            "'num_tasks_running': Z",
            "'num_tasks_have_outputs': N",
            "'num_tasks_finished': N",
            "'num_tasks_failed': Z",
            "'obj_store_mem_alloc': N",
            "'obj_store_mem_freed': N",
            "'obj_store_mem_cur': Z",
            "'obj_store_mem_peak': N",
            f"""'obj_store_mem_spilled': {"N" if spilled else "Z"}""",
            "'block_generation_time': N",
            "'cpu_usage': Z",
            "'gpu_usage': Z",
        ]
    else:
        metrics = [
            "'num_inputs_received': N",
            "'bytes_inputs_received': N",
            "'num_outputs_taken': N",
            "'bytes_outputs_taken': N",
            "'cpu_usage': Z",
            "'gpu_usage': Z",
        ]
    if extra_metrics:
        metrics.extend(extra_metrics)
    return "{" + ", ".join(metrics) + "}"


STANDARD_EXTRA_METRICS = gen_expected_metrics(
    is_map=True,
    spilled=False,
    extra_metrics=[
        "'ray_remote_args': {'num_cpus': N, 'scheduling_strategy': 'SPREAD'}"
    ],
)

LARGE_ARGS_EXTRA_METRICS = gen_expected_metrics(
    is_map=True,
    spilled=False,
    extra_metrics=[
        "'ray_remote_args': {'num_cpus': N, 'scheduling_strategy': 'DEFAULT'}"
    ],
)


MEM_SPILLED_EXTRA_METRICS = gen_expected_metrics(
    is_map=True,
    spilled=True,
    extra_metrics=[
        "'ray_remote_args': {'num_cpus': N, 'scheduling_strategy': 'SPREAD'}"
    ],
)


CLUSTER_MEMORY_STATS = """
Cluster memory:
* Spilled to disk: M
* Restored from disk: M
"""

DATASET_MEMORY_STATS = """
Dataset memory:
* Spilled to disk: M
"""

EXECUTION_STRING = "N tasks executed, N blocks produced in T"


def canonicalize(stats: str, filter_global_stats: bool = True) -> str:
    # Dataset UUID expression.
    s0 = re.sub("([a-f\d]{32})", "U", stats)
    # Time expressions.
    s1 = re.sub("[0-9\.]+(ms|us|s)", "T", s0)
    # Memory expressions.
    s2 = re.sub("[0-9\.]+(B|MB|GB)", "M", s1)
    # Handle floats in (0, 1)
    s3 = re.sub(" (0\.0*[1-9][0-9]*)", " N", s2)
    # Handle zero values specially so we can check for missing values.
    s4 = re.sub(" [0]+(\.[0])?", " Z", s3)
    # Other numerics.
    s5 = re.sub("[0-9]+(\.[0-9]+)?", "N", s4)
    # Replace tabs with spaces.
    s6 = re.sub("\t", "    ", s5)
    if filter_global_stats:
        s7 = s6.replace(CLUSTER_MEMORY_STATS, "")
        s8 = s7.replace(DATASET_MEMORY_STATS, "")
        return s8
    return s6


def dummy_map_batches(x):
    """Dummy function used in calls to map_batches below."""
    return x


def map_batches_sleep(x, n):
    """Dummy function used in calls to map_batches below, which
    simply sleeps for `n` seconds before returning the input batch."""
    time.sleep(n)
    return x


@pytest.fixture(autouse=True)
def enable_get_object_locations_flag():
    ctx = ray.data.context.DataContext.get_current()
    ctx.enable_get_object_locations_for_metrics = True


@contextmanager
def patch_update_stats_actor():
    with patch(
        "ray.data._internal.stats.StatsManager.update_execution_metrics"
    ) as update_fn:
        yield update_fn


@contextmanager
def patch_update_stats_actor_iter():
    with patch(
        "ray.data._internal.stats.StatsManager.update_iteration_metrics"
    ) as update_fn, patch(
        "ray.data._internal.stats.StatsManager.clear_iteration_metrics"
    ):
        yield update_fn


def test_streaming_split_stats(ray_start_regular_shared):
    ds = ray.data.range(1000, parallelism=10)
    it = ds.map_batches(dummy_map_batches).streaming_split(1)[0]
    list(it.iter_batches())
    stats = it.stats()
    extra_metrics = gen_expected_metrics(
        is_map=False, extra_metrics=["'num_output_N': N"]
    )
    assert (
        canonicalize(stats)
        == f"""Operator N ReadRange->MapBatches(dummy_map_batches): {EXECUTION_STRING}
* Remote wall time: T min, T max, T mean, T total
* Remote cpu time: T min, T max, T mean, T total
* Peak heap memory usage (MiB): N min, N max, N mean
* Output num rows per block: N min, N max, N mean, N total
* Output size bytes per block: N min, N max, N mean, N total
* Output rows per task: N min, N max, N mean, N tasks used
* Tasks per node: N min, N max, N mean; N nodes used
* Extra metrics: {STANDARD_EXTRA_METRICS}

Operator N split(N, equal=False): \n"""
        # Workaround to preserve trailing whitespace in the above line without
        # causing linter failures.
        f"""* Extra metrics: {extra_metrics}\n"""
        """
Dataset iterator time breakdown:
<<<<<<< HEAD
* Total time user code is blocked: T
* Total time in user code: T
* Total time in iterator initialization code: T
=======
* Total time user thread is blocked by iter_batches: T
* Total execution time for user thread: T
>>>>>>> b0c1bae8
* Total time overall: T
* Num blocks local: Z
* Num blocks remote: Z
* Num blocks unknown location: N
* Batch iteration time breakdown (summed across prefetch threads):
    * In ray.get(): T min, T max, T avg, T total
    * In batch creation: T min, T max, T avg, T total
    * In batch formatting: T min, T max, T avg, T total
"""
    )


def test_large_args_scheduling_strategy(ray_start_regular_shared):
    ds = ray.data.range_tensor(100, shape=(100000,), parallelism=1)
    ds = ds.map_batches(dummy_map_batches, num_cpus=0.9).materialize()
    stats = ds.stats()
    assert (
        canonicalize(stats)
        == f"""Operator N ReadRange: {EXECUTION_STRING}
* Remote wall time: T min, T max, T mean, T total
* Remote cpu time: T min, T max, T mean, T total
* Peak heap memory usage (MiB): N min, N max, N mean
* Output num rows per block: N min, N max, N mean, N total
* Output size bytes per block: N min, N max, N mean, N total
* Output rows per task: N min, N max, N mean, N tasks used
* Tasks per node: N min, N max, N mean; N nodes used
* Extra metrics: {STANDARD_EXTRA_METRICS}

Operator N MapBatches(dummy_map_batches): {EXECUTION_STRING}
* Remote wall time: T min, T max, T mean, T total
* Remote cpu time: T min, T max, T mean, T total
* Peak heap memory usage (MiB): N min, N max, N mean
* Output num rows per block: N min, N max, N mean, N total
* Output size bytes per block: N min, N max, N mean, N total
* Output rows per task: N min, N max, N mean, N tasks used
* Tasks per node: N min, N max, N mean; N nodes used
* Extra metrics: {LARGE_ARGS_EXTRA_METRICS}
"""
    )


def test_dataset_stats_basic(ray_start_regular_shared, enable_auto_log_stats):
    logger = DatasetLogger(
        "ray.data._internal.execution.streaming_executor"
    ).get_logger(
        log_to_stdout=enable_auto_log_stats,
    )

    with patch.object(logger, "info") as mock_logger:
        ds = ray.data.range(1000, parallelism=10)
        ds = ds.map_batches(dummy_map_batches).materialize()

        if enable_auto_log_stats:
            logger_args, logger_kwargs = mock_logger.call_args

            assert canonicalize(logger_args[0]) == (
                f"Operator N ReadRange->MapBatches(dummy_map_batches): "
                f"{EXECUTION_STRING}\n"
                f"* Remote wall time: T min, T max, T mean, T total\n"
                f"* Remote cpu time: T min, T max, T mean, T total\n"
                f"* Peak heap memory usage (MiB): N min, N max, N mean\n"
                f"* Output num rows per block: N min, N max, N mean, N total\n"
                f"* Output size bytes per block: N min, N max, N mean, N total\n"
                f"* Output rows per task: N min, N max, N mean, N tasks used\n"
                f"* Tasks per node: N min, N max, N mean; N nodes used\n"
                f"* Extra metrics: {STANDARD_EXTRA_METRICS}\n"
            )

        ds = ds.map(dummy_map_batches).materialize()
        if enable_auto_log_stats:
            logger_args, logger_kwargs = mock_logger.call_args

            assert canonicalize(logger_args[0]) == (
                f"Operator N Map(dummy_map_batches): {EXECUTION_STRING}\n"
                f"* Remote wall time: T min, T max, T mean, T total\n"
                f"* Remote cpu time: T min, T max, T mean, T total\n"
                f"* Peak heap memory usage (MiB): N min, N max, N mean\n"
                f"* Output num rows per block: N min, N max, N mean, N total\n"
                f"* Output size bytes per block: N min, N max, N mean, N total\n"
                f"* Output rows per task: N min, N max, N mean, N tasks used\n"
                f"* Tasks per node: N min, N max, N mean; N nodes used\n"
                f"* Extra metrics: {STANDARD_EXTRA_METRICS}\n"
            )

    for batch in ds.iter_batches():
        pass
    stats = canonicalize(ds.materialize().stats())

<<<<<<< HEAD
    assert stats == (
        f"Operator N ReadRange->MapBatches(dummy_map_batches): {EXECUTION_STRING}\n"
        f"* Remote wall time: T min, T max, T mean, T total\n"
        f"* Remote cpu time: T min, T max, T mean, T total\n"
        f"* Peak heap memory usage (MiB): N min, N max, N mean\n"
        f"* Output num rows per block: N min, N max, N mean, N total\n"
        f"* Output size bytes per block: N min, N max, N mean, N total\n"
        f"* Output rows per task: N min, N max, N mean, N tasks used\n"
        f"* Tasks per node: N min, N max, N mean; N nodes used\n"
        f"* Extra metrics: {STANDARD_EXTRA_METRICS}\n"
        f"\n"
        f"Operator N Map(dummy_map_batches): {EXECUTION_STRING}\n"
        f"* Remote wall time: T min, T max, T mean, T total\n"
        f"* Remote cpu time: T min, T max, T mean, T total\n"
        f"* Peak heap memory usage (MiB): N min, N max, N mean\n"
        f"* Output num rows per block: N min, N max, N mean, N total\n"
        f"* Output size bytes per block: N min, N max, N mean, N total\n"
        f"* Output rows per task: N min, N max, N mean, N tasks used\n"
        f"* Tasks per node: N min, N max, N mean; N nodes used\n"
        f"* Extra metrics: {STANDARD_EXTRA_METRICS}\n"
        f"\n"
        f"Dataset iterator time breakdown:\n"
        f"* Total time user code is blocked: T\n"
        f"* Total time in user code: T\n"
        f"* Total time in iterator initialization code: T\n"
        f"* Total time overall: T\n"
        f"* Num blocks local: Z\n"
        f"* Num blocks remote: Z\n"
        f"* Num blocks unknown location: N\n"
        f"* Batch iteration time breakdown (summed across prefetch threads):\n"
        f"    * In ray.get(): T min, T max, T avg, T total\n"
        f"    * In batch creation: T min, T max, T avg, T total\n"
        f"    * In batch formatting: T min, T max, T avg, T total\n"
    )
=======
    if context.new_execution_backend:
        if context.use_streaming_executor:
            assert (
                stats
                == f"""Operator N ReadRange->MapBatches(dummy_map_batches): {EXECUTION_STRING}
* Remote wall time: T min, T max, T mean, T total
* Remote cpu time: T min, T max, T mean, T total
* Peak heap memory usage (MiB): N min, N max, N mean
* Output num rows per block: N min, N max, N mean, N total
* Output size bytes per block: N min, N max, N mean, N total
* Output rows per task: N min, N max, N mean, N tasks used
* Tasks per node: N min, N max, N mean; N nodes used
* Extra metrics: {STANDARD_EXTRA_METRICS}

Operator N Map(dummy_map_batches): {EXECUTION_STRING}
* Remote wall time: T min, T max, T mean, T total
* Remote cpu time: T min, T max, T mean, T total
* Peak heap memory usage (MiB): N min, N max, N mean
* Output num rows per block: N min, N max, N mean, N total
* Output size bytes per block: N min, N max, N mean, N total
* Output rows per task: N min, N max, N mean, N tasks used
* Tasks per node: N min, N max, N mean; N nodes used
* Extra metrics: {STANDARD_EXTRA_METRICS}

Dataset iterator time breakdown:
* Total time user thread is blocked by iter_batches: T
* Total execution time for user thread: T
* Total time overall: T
* Num blocks local: Z
* Num blocks remote: Z
* Num blocks unknown location: N
* Batch iteration time breakdown (summed across prefetch threads):
    * In ray.get(): T min, T max, T avg, T total
    * In batch creation: T min, T max, T avg, T total
    * In batch formatting: T min, T max, T avg, T total
"""
            )
        else:
            assert (
                stats
                == f"""Operator N ReadRange->MapBatches(dummy_map_batches): {EXECUTION_STRING}
* Remote wall time: T min, T max, T mean, T total
* Remote cpu time: T min, T max, T mean, T total
* Peak heap memory usage (MiB): N min, N max, N mean
* Output num rows per block: N min, N max, N mean, N total
* Output size bytes per block: N min, N max, N mean, N total
* Output rows per task: N min, N max, N mean, N tasks used
* Tasks per node: N min, N max, N mean; N nodes used
* Extra metrics: {STANDARD_EXTRA_METRICS}

Operator N Map(dummy_map_batches): {EXECUTION_STRING}
* Remote wall time: T min, T max, T mean, T total
* Remote cpu time: T min, T max, T mean, T total
* Peak heap memory usage (MiB): N min, N max, N mean
* Output num rows per block: N min, N max, N mean, N total
* Output size bytes per block: N min, N max, N mean, N total
* Output rows per task: N min, N max, N mean, N tasks used
* Tasks per node: N min, N max, N mean; N nodes used
* Extra metrics: {STANDARD_EXTRA_METRICS}

Dataset iterator time breakdown:
* In ray.wait(): T
* In ray.get(): T
* Num blocks local: Z
* Num blocks remote: Z
* Num blocks unknown location: N
* In next_batch(): T
* In format_batch(): T
* In user code: T
* Total time: T
"""
            )
    else:
        if context.use_streaming_executor:
            assert (
                stats
                == f"""Operator N ReadRange->MapBatches(dummy_map_batches): {EXECUTION_STRING}
* Remote wall time: T min, T max, T mean, T total
* Remote cpu time: T min, T max, T mean, T total
* Peak heap memory usage (MiB): N min, N max, N mean
* Output num rows per block: N min, N max, N mean, N total
* Output size bytes per block: N min, N max, N mean, N total
* Output rows per task: N min, N max, N mean, N tasks used
* Tasks per node: N min, N max, N mean; N nodes used
* Extra metrics: {STANDARD_EXTRA_METRICS}

Operator N Map(dummy_map_batches): {EXECUTION_STRING}
* Remote wall time: T min, T max, T mean, T total
* Remote cpu time: T min, T max, T mean, T total
* Peak heap memory usage (MiB): N min, N max, N mean
* Output num rows per block: N min, N max, N mean, N total
* Output size bytes per block: N min, N max, N mean, N total
* Output rows per task: N min, N max, N mean, N tasks used
* Tasks per node: N min, N max, N mean; N nodes used
* Extra metrics: {STANDARD_EXTRA_METRICS}

Dataset iterator time breakdown:
* Total time user thread is blocked by iter_batches: T
* Total execution time for user thread: T
* Total time overall: T
* Num blocks local: Z
* Num blocks remote: Z
* Num blocks unknown location: N
* Batch iteration time breakdown (summed across prefetch threads):
    * In ray.get(): T min, T max, T avg, T total
    * In batch creation: T min, T max, T avg, T total
    * In batch formatting: T min, T max, T avg, T total
"""
            )
        else:
            assert (
                stats
                == """Operator N Read->MapBatches(dummy_map_batches): {EXECUTION_STRING}
* Remote wall time: T min, T max, T mean, T total
* Remote cpu time: T min, T max, T mean, T total
* Peak heap memory usage (MiB): N min, N max, N mean
* Output num rows per block: N min, N max, N mean, N total
* Output size bytes per block: N min, N max, N mean, N total
* Output rows per task: N min, N max, N mean, N tasks used
* Tasks per node: N min, N max, N mean; N nodes used

Operator N Map(dummy_map_batches): {EXECUTION_STRING}
* Remote wall time: T min, T max, T mean, T total
* Remote cpu time: T min, T max, T mean, T total
* Peak heap memory usage (MiB): N min, N max, N mean
* Output num rows per block: N min, N max, N mean, N total
* Output size bytes per block: N min, N max, N mean, N total
* Output rows per task: N min, N max, N mean, N tasks used
* Tasks per node: N min, N max, N mean; N nodes used

Dataset iterator time breakdown:
* In ray.wait(): T
* In ray.get(): T
* In next_batch(): T
* In format_batch(): T
* In user code: T
* Total time: T
"""
            )
>>>>>>> b0c1bae8


def test_dataset__repr__(ray_start_regular_shared):
    n = 100
    ds = ray.data.range(n)
    assert len(ds.take_all()) == n
    ds = ds.materialize()

    expected_stats = (
        "DatasetStatsSummary(\n"
        "   dataset_uuid=N,\n"
        "   base_name=None,\n"
        "   number=N,\n"
        "   extra_metrics={},\n"
        "   operators_stats=[\n"
        "      OperatorStatsSummary(\n"
        "         operator_name='Read',\n"
        "         is_suboperator=False,\n"
        "         time_total_s=T,\n"
        f"         block_execution_summary_str={EXECUTION_STRING}\n"
        "         wall_time={'min': 'T', 'max': 'T', 'mean': 'T', 'sum': 'T'},\n"
        "         cpu_time={'min': 'T', 'max': 'T', 'mean': 'T', 'sum': 'T'},\n"
        "         memory={'min': 'T', 'max': 'T', 'mean': 'T'},\n"
        "         output_num_rows={'min': 'T', 'max': 'T', 'mean': 'T', 'sum': 'T'},\n"
        "         output_size_bytes={'min': 'T', 'max': 'T', 'mean': 'T', 'sum': 'T'},\n"  # noqa: E501
        "         node_count={'min': 'T', 'max': 'T', 'mean': 'T', 'count': 'T'},\n"
        "      ),\n"
        "   ],\n"
        "   iter_stats=IterStatsSummary(\n"
        "      wait_time=T,\n"
        "      get_time=T,\n"
        "      iter_blocks_local=None,\n"
        "      iter_blocks_remote=None,\n"
        "      iter_unknown_location=None,\n"
        "      next_time=T,\n"
        "      format_time=T,\n"
        "      user_time=T,\n"
        "      total_time=T,\n"
        "   ),\n"
        "   global_bytes_spilled=M,\n"
        "   global_bytes_restored=M,\n"
        "   dataset_bytes_spilled=M,\n"
        "   parents=[],\n"
        ")"
    )

    def check_stats():
        stats = canonicalize(repr(ds._plan.stats().to_summary()))
        assert stats == expected_stats
        return True

    # TODO(hchen): The reason why `wait_for_condition` is needed here is because
    # `to_summary` depends on an external actor (_StatsActor) that records stats
    # asynchronously. This makes the behavior non-deterministic.
    # See the TODO in `to_summary`.
    # We should make it deterministic and refine this test.
    wait_for_condition(
        check_stats,
        timeout=10,
        retry_interval_ms=1000,
    )

    ds2 = ds.map_batches(lambda x: x).materialize()
    assert len(ds2.take_all()) == n
    expected_stats2 = (
        "DatasetStatsSummary(\n"
        "   dataset_uuid=N,\n"
        "   base_name=MapBatches(<lambda>),\n"
        "   number=N,\n"
        "   extra_metrics={\n"
        "      num_inputs_received: N,\n"
        "      bytes_inputs_received: N,\n"
        "      num_inputs_processed: N,\n"
        "      bytes_inputs_processed: N,\n"
        "      bytes_inputs_of_submitted_tasks: N,\n"
        "      num_outputs_generated: N,\n"
        "      bytes_outputs_generated: N,\n"
        "      rows_outputs_generated: N,\n"
        "      num_outputs_taken: N,\n"
        "      bytes_outputs_taken: N,\n"
        "      num_outputs_of_finished_tasks: N,\n"
        "      bytes_outputs_of_finished_tasks: N,\n"
        "      num_tasks_submitted: N,\n"
        "      num_tasks_running: Z,\n"
        "      num_tasks_have_outputs: N,\n"
        "      num_tasks_finished: N,\n"
        "      num_tasks_failed: Z,\n"
        "      obj_store_mem_alloc: N,\n"
        "      obj_store_mem_freed: N,\n"
        "      obj_store_mem_cur: Z,\n"
        "      obj_store_mem_peak: N,\n"
        "      obj_store_mem_spilled: Z,\n"
        "      block_generation_time: N,\n"
        "      cpu_usage: Z,\n"
        "      gpu_usage: Z,\n"
        "      ray_remote_args: {'num_cpus': N, 'scheduling_strategy': 'SPREAD'},\n"
        "   },\n"
        "   operators_stats=[\n"
        "      OperatorStatsSummary(\n"
        "         operator_name='MapBatches(<lambda>)',\n"
        "         is_suboperator=False,\n"
        "         time_total_s=T,\n"
        f"         block_execution_summary_str={EXECUTION_STRING}\n"
        "         wall_time={'min': 'T', 'max': 'T', 'mean': 'T', 'sum': 'T'},\n"
        "         cpu_time={'min': 'T', 'max': 'T', 'mean': 'T', 'sum': 'T'},\n"
        "         memory={'min': 'T', 'max': 'T', 'mean': 'T'},\n"
        "         output_num_rows={'min': 'T', 'max': 'T', 'mean': 'T', 'sum': 'T'},\n"
        "         output_size_bytes={'min': 'T', 'max': 'T', 'mean': 'T', 'sum': 'T'},\n"  # noqa: E501
        "         node_count={'min': 'T', 'max': 'T', 'mean': 'T', 'count': 'T'},\n"
        "      ),\n"
        "   ],\n"
        "   iter_stats=IterStatsSummary(\n"
        "      wait_time=T,\n"
        "      get_time=T,\n"
        "      iter_blocks_local=None,\n"
        "      iter_blocks_remote=None,\n"
        "      iter_unknown_location=N,\n"
        "      next_time=T,\n"
        "      format_time=T,\n"
        "      user_time=T,\n"
        "      total_time=T,\n"
        "   ),\n"
        "   global_bytes_spilled=M,\n"
        "   global_bytes_restored=M,\n"
        "   dataset_bytes_spilled=M,\n"
        "   parents=[\n"
        "      DatasetStatsSummary(\n"
        "         dataset_uuid=N,\n"
        "         base_name=None,\n"
        "         number=N,\n"
        "         extra_metrics={},\n"
        "         operators_stats=[\n"
        "            OperatorStatsSummary(\n"
        "               operator_name='Read',\n"
        "               is_suboperator=False,\n"
        "               time_total_s=T,\n"
        f"               block_execution_summary_str={EXECUTION_STRING}\n"
        "               wall_time={'min': 'T', 'max': 'T', 'mean': 'T', 'sum': 'T'},\n"
        "               cpu_time={'min': 'T', 'max': 'T', 'mean': 'T', 'sum': 'T'},\n"
        "               memory={'min': 'T', 'max': 'T', 'mean': 'T'},\n"
        "               output_num_rows={'min': 'T', 'max': 'T', 'mean': 'T', 'sum': 'T'},\n"  # noqa: E501
        "               output_size_bytes={'min': 'T', 'max': 'T', 'mean': 'T', 'sum': 'T'},\n"  # noqa: E501
        "               node_count={'min': 'T', 'max': 'T', 'mean': 'T', 'count': 'T'},\n"  # noqa: E501
        "            ),\n"
        "         ],\n"
        "         iter_stats=IterStatsSummary(\n"
        "            wait_time=T,\n"
        "            get_time=T,\n"
        "            iter_blocks_local=None,\n"
        "            iter_blocks_remote=None,\n"
        "            iter_unknown_location=None,\n"
        "            next_time=T,\n"
        "            format_time=T,\n"
        "            user_time=T,\n"
        "            total_time=T,\n"
        "         ),\n"
        "         global_bytes_spilled=M,\n"
        "         global_bytes_restored=M,\n"
        "         dataset_bytes_spilled=M,\n"
        "         parents=[],\n"
        "      ),\n"
        "   ],\n"
        ")"
    )

    def check_stats2():
        stats = canonicalize(repr(ds2._plan.stats().to_summary()))
        assert stats == expected_stats2
        return True

    wait_for_condition(
        check_stats2,
        timeout=10,
        retry_interval_ms=1000,
    )


def test_dataset_stats_shuffle(ray_start_regular_shared):
    ds = ray.data.range(1000, parallelism=10)
    ds = ds.random_shuffle().repartition(1, shuffle=True)
    stats = canonicalize(ds.materialize().stats())
    assert (
        stats
        == f"""Operator N ReadRange->RandomShuffle: executed in T

    Suboperator Z ReadRange->RandomShuffleMap: N tasks executed, N blocks produced
    * Remote wall time: T min, T max, T mean, T total
    * Remote cpu time: T min, T max, T mean, T total
    * Peak heap memory usage (MiB): N min, N max, N mean
    * Output num rows per block: N min, N max, N mean, N total
    * Output size bytes per block: N min, N max, N mean, N total
    * Output rows per task: N min, N max, N mean, N tasks used
    * Tasks per node: N min, N max, N mean; N nodes used

    Suboperator N RandomShuffleReduce: N tasks executed, N blocks produced
    * Remote wall time: T min, T max, T mean, T total
    * Remote cpu time: T min, T max, T mean, T total
    * Peak heap memory usage (MiB): N min, N max, N mean
    * Output num rows per block: N min, N max, N mean, N total
    * Output size bytes per block: N min, N max, N mean, N total
    * Output rows per task: N min, N max, N mean, N tasks used
    * Tasks per node: N min, N max, N mean; N nodes used
    * Extra metrics: {gen_expected_metrics(is_map=False)}

Operator N Repartition: executed in T

    Suboperator Z RepartitionMap: N tasks executed, N blocks produced
    * Remote wall time: T min, T max, T mean, T total
    * Remote cpu time: T min, T max, T mean, T total
    * Peak heap memory usage (MiB): N min, N max, N mean
    * Output num rows per block: N min, N max, N mean, N total
    * Output size bytes per block: N min, N max, N mean, N total
    * Output rows per task: N min, N max, N mean, N tasks used
    * Tasks per node: N min, N max, N mean; N nodes used

    Suboperator N RepartitionReduce: N tasks executed, N blocks produced
    * Remote wall time: T min, T max, T mean, T total
    * Remote cpu time: T min, T max, T mean, T total
    * Peak heap memory usage (MiB): N min, N max, N mean
    * Output num rows per block: N min, N max, N mean, N total
    * Output size bytes per block: N min, N max, N mean, N total
    * Output rows per task: N min, N max, N mean, N tasks used
    * Tasks per node: N min, N max, N mean; N nodes used
    * Extra metrics: {gen_expected_metrics(is_map=False)}
"""
    )


def test_dataset_stats_repartition(ray_start_regular_shared):
    ds = ray.data.range(1000, parallelism=10)
    ds = ds.repartition(1, shuffle=False)
    stats = ds.materialize().stats()
    assert "Repartition" in stats, stats


def test_dataset_stats_union(ray_start_regular_shared):
    ds = ray.data.range(1000, parallelism=10)
    ds = ds.union(ds)
    stats = ds.materialize().stats()
    assert "Union" in stats, stats


def test_dataset_stats_zip(ray_start_regular_shared):
    ds = ray.data.range(1000, parallelism=10)
    ds = ds.zip(ds)
    stats = ds.materialize().stats()
    assert "Zip" in stats, stats


def test_dataset_stats_sort(ray_start_regular_shared):
    ds = ray.data.range(1000, parallelism=10)
    ds = ds.sort("id")
    stats = ds.materialize().stats()
    assert "SortMap" in stats, stats
    assert "SortReduce" in stats, stats


def test_dataset_stats_from_items(ray_start_regular_shared):
    ds = ray.data.from_items(range(10))
    stats = ds.materialize().stats()
    assert "FromItems" in stats, stats


def test_dataset_stats_read_parquet(ray_start_regular_shared, tmp_path):
    ds = ray.data.range(1000, parallelism=10)
    ds.write_parquet(str(tmp_path))
    ds = ray.data.read_parquet(str(tmp_path)).map(lambda x: x)
    stats = canonicalize(ds.materialize().stats())
    assert stats == (
        f"Operator N ReadParquet->Map(<lambda>): {EXECUTION_STRING}\n"
        f"* Remote wall time: T min, T max, T mean, T total\n"
        f"* Remote cpu time: T min, T max, T mean, T total\n"
        f"* Peak heap memory usage (MiB): N min, N max, N mean\n"
        f"* Output num rows per block: N min, N max, N mean, N total\n"
        f"* Output size bytes per block: N min, N max, N mean, N total\n"
        f"* Output rows per task: N min, N max, N mean, N tasks used\n"
        f"* Tasks per node: N min, N max, N mean; N nodes used\n"
        f"* Extra metrics: {STANDARD_EXTRA_METRICS}\n"
    )


def test_dataset_split_stats(ray_start_regular_shared, tmp_path):
    ds = ray.data.range(100, parallelism=10).map(column_udf("id", lambda x: x + 1))
    dses = ds.split_at_indices([49])
    dses = [ds.map(column_udf("id", lambda x: x + 1)) for ds in dses]
    for ds_ in dses:
        stats = canonicalize(ds_.materialize().stats())

        assert stats == (
            f"Operator N ReadRange->Map(<lambda>): {EXECUTION_STRING}\n"
            f"* Remote wall time: T min, T max, T mean, T total\n"
            f"* Remote cpu time: T min, T max, T mean, T total\n"
            f"* Peak heap memory usage (MiB): N min, N max, N mean\n"
            f"* Output num rows per block: N min, N max, N mean, N total\n"
            f"* Output size bytes per block: N min, N max, N mean, N total\n"
            f"* Output rows per task: N min, N max, N mean, N tasks used\n"
            f"* Tasks per node: N min, N max, N mean; N nodes used\n"
            f"* Extra metrics: {STANDARD_EXTRA_METRICS}\n"
            f"\n"
            f"Operator N Split: {EXECUTION_STRING}\n"
            f"* Remote wall time: T min, T max, T mean, T total\n"
            f"* Remote cpu time: T min, T max, T mean, T total\n"
            f"* Peak heap memory usage (MiB): N min, N max, N mean\n"
            f"* Output num rows per block: N min, N max, N mean, N total\n"
            f"* Output size bytes per block: N min, N max, N mean, N total\n"
            f"* Output rows per task: N min, N max, N mean, N tasks used\n"
            f"* Tasks per node: N min, N max, N mean; N nodes used\n"
            f"\n"
            f"Operator N Map(<lambda>): {EXECUTION_STRING}\n"
            f"* Remote wall time: T min, T max, T mean, T total\n"
            f"* Remote cpu time: T min, T max, T mean, T total\n"
            f"* Peak heap memory usage (MiB): N min, N max, N mean\n"
            f"* Output num rows per block: N min, N max, N mean, N total\n"
            f"* Output size bytes per block: N min, N max, N mean, N total\n"
            f"* Output rows per task: N min, N max, N mean, N tasks used\n"
            f"* Tasks per node: N min, N max, N mean; N nodes used\n"
            f"* Extra metrics: {STANDARD_EXTRA_METRICS}\n"
        )


def test_calculate_blocks_stats(ray_start_regular_shared, op_two_block):
    block_params, block_meta_list = op_two_block
    stats = DatasetStats(
        metadata={"Read": block_meta_list},
        parent=None,
    )
    calculated_stats = stats.to_summary().operators_stats[0]

    assert calculated_stats.output_num_rows == {
        "min": min(block_params["num_rows"]),
        "max": max(block_params["num_rows"]),
        "mean": np.mean(block_params["num_rows"]),
        "sum": sum(block_params["num_rows"]),
    }
    assert calculated_stats.output_size_bytes == {
        "min": min(block_params["size_bytes"]),
        "max": max(block_params["size_bytes"]),
        "mean": np.mean(block_params["size_bytes"]),
        "sum": sum(block_params["size_bytes"]),
    }
    assert calculated_stats.wall_time == {
        "min": min(block_params["wall_time"]),
        "max": max(block_params["wall_time"]),
        "mean": np.mean(block_params["wall_time"]),
        "sum": sum(block_params["wall_time"]),
    }
    assert calculated_stats.cpu_time == {
        "min": min(block_params["cpu_time"]),
        "max": max(block_params["cpu_time"]),
        "mean": np.mean(block_params["cpu_time"]),
        "sum": sum(block_params["cpu_time"]),
    }

    node_counts = Counter(block_params["node_id"])
    assert calculated_stats.node_count == {
        "min": min(node_counts.values()),
        "max": max(node_counts.values()),
        "mean": np.mean(list(node_counts.values())),
        "count": len(node_counts),
    }


def test_summarize_blocks(ray_start_regular_shared, op_two_block):
    block_params, block_meta_list = op_two_block
    stats = DatasetStats(
        metadata={"Read": block_meta_list},
        parent=None,
    )
    stats.dataset_uuid = "test-uuid"

    calculated_stats = stats.to_summary()
    summarized_lines = calculated_stats.to_string().split("\n")

    latest_end_time = max(m.exec_stats.end_time_s for m in block_meta_list)
    earliest_start_time = min(m.exec_stats.start_time_s for m in block_meta_list)
    assert (
        "Operator 0 Read: 2 tasks executed, 2 blocks produced in {}s".format(
            max(round(latest_end_time - earliest_start_time, 2), 0)
        )
        == summarized_lines[0]
    )
    assert (
        "* Remote wall time: {}s min, {}s max, {}s mean, {}s total".format(
            min(block_params["wall_time"]),
            max(block_params["wall_time"]),
            np.mean(block_params["wall_time"]),
            sum(block_params["wall_time"]),
        )
        == summarized_lines[1]
    )
    assert (
        "* Remote cpu time: {}s min, {}s max, {}s mean, {}s total".format(
            min(block_params["cpu_time"]),
            max(block_params["cpu_time"]),
            np.mean(block_params["cpu_time"]),
            sum(block_params["cpu_time"]),
        )
        == summarized_lines[2]
    )
    assert (
        "* Peak heap memory usage (MiB): {} min, {} max, {} mean".format(
            min(block_params["max_rss_bytes"]) / (1024 * 1024),
            max(block_params["max_rss_bytes"]) / (1024 * 1024),
            int(np.mean(block_params["max_rss_bytes"]) / (1024 * 1024)),
        )
        == summarized_lines[3]
    )
    assert (
        "* Output num rows per block: {} min, {} max, {} mean, {} total".format(
            min(block_params["num_rows"]),
            max(block_params["num_rows"]),
            int(np.mean(block_params["num_rows"])),
            sum(block_params["num_rows"]),
        )
        == summarized_lines[4]
    )
    assert (
        "* Output size bytes per block: {} min, {} max, {} mean, {} total".format(
            min(block_params["size_bytes"]),
            max(block_params["size_bytes"]),
            int(np.mean(block_params["size_bytes"])),
            sum(block_params["size_bytes"]),
        )
        == summarized_lines[5]
    )

    assert (
        "* Output rows per task: {} min, {} max, {} mean, {} tasks used".format(
            min(block_params["num_rows"]),
            max(block_params["num_rows"]),
            int(np.mean(list(block_params["num_rows"]))),
            len(set(block_params["task_idx"])),
        )
        == summarized_lines[6]
    )

    node_counts = Counter(block_params["node_id"])
    assert (
        "* Tasks per node: {} min, {} max, {} mean; {} nodes used".format(
            min(node_counts.values()),
            max(node_counts.values()),
            int(np.mean(list(node_counts.values()))),
            len(node_counts),
        )
        == summarized_lines[7]
    )


def test_get_total_stats(ray_start_regular_shared, op_two_block):
    """Tests a set of similar getter methods which pull aggregated
    statistics values after calculating operator-level stats:
    `DatasetStats.get_max_wall_time()`,
    `DatasetStats.get_total_cpu_time()`,
    `DatasetStats.get_max_heap_memory()`."""
    block_params, block_meta_list = op_two_block
    stats = DatasetStats(
        metadata={"Read": block_meta_list},
        parent=None,
    )

    dataset_stats_summary = stats.to_summary()
    op_stats = dataset_stats_summary.operators_stats[0]
    wall_time_stats = op_stats.wall_time
    assert dataset_stats_summary.get_total_wall_time() == wall_time_stats.get("max")

    cpu_time_stats = op_stats.cpu_time
    assert dataset_stats_summary.get_total_cpu_time() == cpu_time_stats.get("sum")

    peak_memory_stats = op_stats.memory
    assert dataset_stats_summary.get_max_heap_memory() == peak_memory_stats.get("max")


@pytest.mark.skip(
    reason="Temporarily disable to deflake rest of test suite. "
    "See: https://github.com/ray-project/ray/pull/40173"
)
def test_streaming_stats_full(ray_start_regular_shared, restore_data_context):
    ds = ray.data.range(5, parallelism=5).map(column_udf("id", lambda x: x + 1))
    ds.take_all()
    stats = canonicalize(ds.stats())
    assert (
        stats
        == f"""Operator N ReadRange->Map(<lambda>): {EXECUTION_STRING}
* Remote wall time: T min, T max, T mean, T total
* Remote cpu time: T min, T max, T mean, T total
* Peak heap memory usage (MiB): N min, N max, N mean
* Output num rows per block: N min, N max, N mean, N total
* Output size bytes per block: N min, N max, N mean, N total
* Output rows per task: N min, N max, N mean, N tasks used
* Tasks per node: N min, N max, N mean; N nodes used
* Extra metrics: {STANDARD_EXTRA_METRICS}

Dataset iterator time breakdown:
<<<<<<< HEAD
* Total time user code is blocked: T
* Total time in user code: T
* Total time in iterator initialization code: T
=======
* Total time user thread is blocked by iter_batches: T
* Total execution time for user thread: T
>>>>>>> b0c1bae8
* Total time overall: T
* Num blocks local: Z
* Num blocks remote: Z
* Num blocks unknown location: N
* Batch iteration time breakdown (summed across prefetch threads):
    * In ray.get(): T min, T max, T avg, T total
    * In batch creation: T min, T max, T avg, T total
    * In batch formatting: T min, T max, T avg, T total
"""
    )


def test_write_ds_stats(ray_start_regular_shared, tmp_path):
    ds = ray.data.range(100, parallelism=100)
    ds.write_parquet(str(tmp_path))
    stats = ds.stats()

    assert (
        canonicalize(stats)
        == f"""Operator N ReadRange->Write: {EXECUTION_STRING}
* Remote wall time: T min, T max, T mean, T total
* Remote cpu time: T min, T max, T mean, T total
* Peak heap memory usage (MiB): N min, N max, N mean
* Output num rows per block: N min, N max, N mean, N total
* Output size bytes per block: N min, N max, N mean, N total
* Output rows per task: N min, N max, N mean, N tasks used
* Tasks per node: N min, N max, N mean; N nodes used
* Extra metrics: {STANDARD_EXTRA_METRICS}
"""
    )

    assert stats == ds._write_ds.stats()

    ds = ray.data.range(100, parallelism=100).map_batches(lambda x: x).materialize()
    ds.write_parquet(str(tmp_path))
    stats = ds.stats()

    assert (
        canonicalize(stats)
        == f"""Operator N ReadRange->MapBatches(<lambda>): {EXECUTION_STRING}
* Remote wall time: T min, T max, T mean, T total
* Remote cpu time: T min, T max, T mean, T total
* Peak heap memory usage (MiB): N min, N max, N mean
* Output num rows per block: N min, N max, N mean, N total
* Output size bytes per block: N min, N max, N mean, N total
* Output rows per task: N min, N max, N mean, N tasks used
* Tasks per node: N min, N max, N mean; N nodes used
* Extra metrics: {STANDARD_EXTRA_METRICS}

Operator N Write: {EXECUTION_STRING}
* Remote wall time: T min, T max, T mean, T total
* Remote cpu time: T min, T max, T mean, T total
* Peak heap memory usage (MiB): N min, N max, N mean
* Output num rows per block: N min, N max, N mean, N total
* Output size bytes per block: N min, N max, N mean, N total
* Output rows per task: N min, N max, N mean, N tasks used
* Tasks per node: N min, N max, N mean; N nodes used
* Extra metrics: {STANDARD_EXTRA_METRICS}
"""
    )

    assert stats == ds._write_ds.stats()


# NOTE: All tests above share a Ray cluster, while the tests below do not. These
# tests should only be carefully reordered to retain this invariant!


def test_stats_actor_cap_num_stats(ray_start_cluster):
    actor = _StatsActor.remote(3)
    metadatas = []
    task_idx = 0
    for uuid in range(3):
        metadatas.append(
            BlockMetadata(
                num_rows=uuid,
                size_bytes=None,
                schema=None,
                input_files=None,
                exec_stats=None,
            )
        )
        num_stats = uuid + 1
        actor.record_start.remote(uuid)
        assert ray.get(actor._get_stats_dict_size.remote()) == (
            num_stats,
            num_stats - 1,
            num_stats - 1,
        )
        actor.record_task.remote(uuid, task_idx, [metadatas[-1]])
        assert ray.get(actor._get_stats_dict_size.remote()) == (
            num_stats,
            num_stats,
            num_stats,
        )
    for uuid in range(3):
        assert ray.get(actor.get.remote(uuid))[0][task_idx] == [metadatas[uuid]]
    # Add the fourth stats to exceed the limit.
    actor.record_start.remote(3)
    # The first stats (with uuid=0) should have been purged.
    assert ray.get(actor.get.remote(0))[0] == {}
    # The start_time has 3 entries because we just added it above with record_start().
    assert ray.get(actor._get_stats_dict_size.remote()) == (3, 2, 2)


def test_spilled_stats(shutdown_only):
    # The object store is about 100MB.
    ray.init(object_store_memory=100e6)
    # The size of dataset is 1000*80*80*4*8B, about 200MB.
    ds = ray.data.range(1000 * 80 * 80 * 4).map_batches(lambda x: x).materialize()

    assert (
        canonicalize(ds.stats(), filter_global_stats=False)
        == f"""Operator N ReadRange->MapBatches(<lambda>): {EXECUTION_STRING}
* Remote wall time: T min, T max, T mean, T total
* Remote cpu time: T min, T max, T mean, T total
* Peak heap memory usage (MiB): N min, N max, N mean
* Output num rows per block: N min, N max, N mean, N total
* Output size bytes per block: N min, N max, N mean, N total
* Output rows per task: N min, N max, N mean, N tasks used
* Tasks per node: N min, N max, N mean; N nodes used
* Extra metrics: {MEM_SPILLED_EXTRA_METRICS}

Cluster memory:
* Spilled to disk: M
* Restored from disk: M

Dataset memory:
* Spilled to disk: M
"""
    )

    # Around 100MB should be spilled (200MB - 100MB)
    assert ds._plan.stats().dataset_bytes_spilled > 100e6

    ds = (
        ray.data.range(1000 * 80 * 80 * 4)
        .map_batches(lambda x: x)
        .materialize()
        .map_batches(lambda x: x)
        .materialize()
    )
    # two map_batches operators, twice the spillage
    assert ds._plan.stats().dataset_bytes_spilled > 200e6

    # The size of dataset is around 50MB, there should be no spillage
    ds = (
        ray.data.range(250 * 80 * 80 * 4, parallelism=1)
        .map_batches(lambda x: x)
        .materialize()
    )

    assert ds._plan.stats().dataset_bytes_spilled == 0


def test_stats_actor_metrics():
    ray.init(object_store_memory=100e6)
    with patch_update_stats_actor() as update_fn:
        ds = ray.data.range(1000 * 80 * 80 * 4).map_batches(lambda x: x).materialize()

    # last emitted metrics from map operator
    final_metric = update_fn.call_args_list[-1].args[1][-1]

    assert final_metric.obj_store_mem_spilled == ds._plan.stats().dataset_bytes_spilled
    assert (
        final_metric.obj_store_mem_alloc
        == ds._plan.stats().extra_metrics["obj_store_mem_alloc"]
    )
    assert (
        final_metric.obj_store_mem_freed
        == ds._plan.stats().extra_metrics["obj_store_mem_freed"]
    )
    assert final_metric.bytes_outputs_generated == 1000 * 80 * 80 * 4 * 8  # 8B per int
    assert final_metric.rows_outputs_generated == 1000 * 80 * 80 * 4
    # There should be nothing in object store at the end of execution.
    assert final_metric.obj_store_mem_cur == 0

    args = update_fn.call_args_list[-1].args
    assert args[0] == f"dataset_{ds._uuid}"
    assert args[2][0] == "Input0"
    assert args[2][1] == "ReadRange->MapBatches(<lambda>)1"

    def sleep_three(x):
        import time

        time.sleep(3)
        return x

    with patch_update_stats_actor() as update_fn:
        ds = ray.data.range(3).map_batches(sleep_three, batch_size=1).materialize()

    final_metric = update_fn.call_args_list[-1].args[1][-1]
    assert final_metric.block_generation_time >= 9


def test_stats_actor_iter_metrics():
    ds = ray.data.range(1e6).map_batches(lambda x: x)
    with patch_update_stats_actor_iter() as update_fn:
        ds.take_all()

    ds_stats = ds._plan.stats()
    final_stats = update_fn.call_args_list[-1].args[0]

    assert final_stats == ds_stats
    assert f"dataset_{ds._uuid}" == update_fn.call_args_list[-1].args[1]


def test_dataset_name():
    ds = ray.data.range(100, parallelism=20).map_batches(lambda x: x)
    ds._set_name("test_ds")
    assert ds._name == "test_ds"
    assert str(ds) == (
        "MapBatches(<lambda>)\n"
        "+- Dataset(name=test_ds, num_blocks=20, num_rows=100, schema={id: int64})"
    )
    with patch_update_stats_actor() as update_fn:
        mds = ds.materialize()

    assert update_fn.call_args_list[-1].args[0] == f"test_ds_{mds._uuid}"

    # Names persist after an execution
    ds = ds.random_shuffle()
    assert ds._name == "test_ds"
    with patch_update_stats_actor() as update_fn:
        mds = ds.materialize()

    assert update_fn.call_args_list[-1].args[0] == f"test_ds_{mds._uuid}"

    ds._set_name("test_ds_two")
    ds = ds.map_batches(lambda x: x)
    assert ds._name == "test_ds_two"
    with patch_update_stats_actor() as update_fn:
        mds = ds.materialize()

    assert update_fn.call_args_list[-1].args[0] == f"test_ds_two_{mds._uuid}"

    ds._set_name(None)
    ds = ds.map_batches(lambda x: x)
    assert ds._name is None
    with patch_update_stats_actor() as update_fn:
        mds = ds.materialize()

    assert update_fn.call_args_list[-1].args[0] == f"dataset_{mds._uuid}"

    ds = ray.data.range(100, parallelism=20)
    ds._set_name("very_loooooooong_name")
    assert (
        str(ds)
        == """Dataset(
   name=very_loooooooong_name,
   num_blocks=20,
   num_rows=100,
   schema={id: int64}
)"""
    )


def test_op_metrics_logging():
    logger = DatasetLogger(
        "ray.data._internal.execution.streaming_executor"
    ).get_logger()
    with patch.object(logger, "info") as mock_logger:
        ray.data.range(100).map_batches(lambda x: x).materialize()
        logs = [canonicalize(call.args[0]) for call in mock_logger.call_args_list]
        input_str = (
            "Operator InputDataBuffer[Input] completed. Operator Metrics:\n"
            + gen_expected_metrics(is_map=False)
        )
        map_str = (
            "Operator InputDataBuffer[Input] -> "
            "TaskPoolMapOperator[ReadRange->MapBatches(<lambda>)] completed. "
            "Operator Metrics:\n"
        ) + STANDARD_EXTRA_METRICS

        # Check that these strings are logged exactly once.
        assert sum([log == input_str for log in logs]) == 1
        assert sum([log == map_str for log in logs]) == 1


def test_op_state_logging():
    logger = DatasetLogger(
        "ray.data._internal.execution.streaming_executor"
    ).get_logger()
    with patch.object(logger, "info") as mock_logger:
        ray.data.range(100).map_batches(lambda x: x).materialize()
        logs = [canonicalize(call.args[0]) for call in mock_logger.call_args_list]

        times_asserted = 0
        for i, log in enumerate(logs):
            if log == "Execution Progress:":
                times_asserted += 1
                assert "Input" in logs[i + 1]
                assert "ReadRange->MapBatches(<lambda>)" in logs[i + 2]
        assert times_asserted > 0


def test_stats_actor_datasets(ray_start_cluster):
    ds = ray.data.range(100, parallelism=20).map_batches(lambda x: x)
    ds._set_name("test_stats_actor_datasets")
    ds.materialize()
    stats_actor = _get_or_create_stats_actor()

    datasets = ray.get(stats_actor.get_datasets.remote())
    dataset_name = list(filter(lambda x: x.startswith(ds._name), datasets))
    assert len(dataset_name) == 1
    dataset = datasets[dataset_name[0]]

    assert dataset["state"] == "FINISHED"
    assert dataset["progress"] == 20
    assert dataset["total"] == 20
    assert dataset["end_time"] is not None

    operators = dataset["operators"]
    assert len(operators) == 2
    assert "Input0" in operators
    assert "ReadRange->MapBatches(<lambda>)1" in operators
    for value in operators.values():
        assert value["progress"] == 20
        assert value["total"] == 20
        assert value["state"] == "FINISHED"


@patch.object(StatsManager, "STATS_ACTOR_UPDATE_INTERVAL_SECONDS", new=0.5)
@patch.object(StatsManager, "_stats_actor_handle")
@patch.object(StatsManager, "UPDATE_THREAD_INACTIVITY_LIMIT", new=1)
def test_stats_manager(shutdown_only):
    ray.init()
    num_threads = 10

    datasets = [None] * num_threads
    # Mock clear methods so that _last_execution_stats and _last_iteration_stats
    # are not cleared. We will assert on them afterwards.
    with patch.object(StatsManager, "clear_execution_metrics"), patch.object(
        StatsManager, "clear_iteration_metrics"
    ):

        def update_stats_manager(i):
            datasets[i] = ray.data.range(10).map_batches(lambda x: x)
            for _ in datasets[i].iter_batches(batch_size=1):
                pass

        threads = [
            threading.Thread(target=update_stats_manager, args=(i,), daemon=True)
            for i in range(num_threads)
        ]
        for thread in threads:
            thread.start()
        for thread in threads:
            thread.join()

    assert len(StatsManager._last_execution_stats) == num_threads
    assert len(StatsManager._last_iteration_stats) == num_threads

    # Clear dataset tags manually.
    for dataset in datasets:
        dataset_tag = create_dataset_tag(dataset._name, dataset._uuid)
        assert dataset_tag in StatsManager._last_execution_stats
        assert dataset_tag in StatsManager._last_iteration_stats
        StatsManager.clear_execution_metrics(
            dataset_tag, ["Input0", "ReadRange->MapBatches(<lambda>)1"]
        )
        StatsManager.clear_iteration_metrics(dataset_tag)

    wait_for_condition(lambda: not StatsManager._update_thread.is_alive())
    prev_thread = StatsManager._update_thread

    ray.data.range(100).map_batches(lambda x: x).materialize()
    # Check that a new different thread is spawned.
    assert StatsManager._update_thread != prev_thread
    wait_for_condition(lambda: not StatsManager._update_thread.is_alive())


if __name__ == "__main__":
    import sys

    sys.exit(pytest.main(["-vv", __file__]))<|MERGE_RESOLUTION|>--- conflicted
+++ resolved
@@ -195,14 +195,9 @@
         f"""* Extra metrics: {extra_metrics}\n"""
         """
 Dataset iterator time breakdown:
-<<<<<<< HEAD
-* Total time user code is blocked: T
-* Total time in user code: T
-* Total time in iterator initialization code: T
-=======
 * Total time user thread is blocked by iter_batches: T
 * Total execution time for user thread: T
->>>>>>> b0c1bae8
+* Total time in iterator initialization code: T
 * Total time overall: T
 * Num blocks local: Z
 * Num blocks remote: Z
@@ -291,7 +286,6 @@
         pass
     stats = canonicalize(ds.materialize().stats())
 
-<<<<<<< HEAD
     assert stats == (
         f"Operator N ReadRange->MapBatches(dummy_map_batches): {EXECUTION_STRING}\n"
         f"* Remote wall time: T min, T max, T mean, T total\n"
@@ -314,8 +308,8 @@
         f"* Extra metrics: {STANDARD_EXTRA_METRICS}\n"
         f"\n"
         f"Dataset iterator time breakdown:\n"
-        f"* Total time user code is blocked: T\n"
-        f"* Total time in user code: T\n"
+        f"* Total time user thread is blocked by iter_batches: T\n"
+        f"* Total execution time for user thread: T\n"
         f"* Total time in iterator initialization code: T\n"
         f"* Total time overall: T\n"
         f"* Num blocks local: Z\n"
@@ -326,147 +320,6 @@
         f"    * In batch creation: T min, T max, T avg, T total\n"
         f"    * In batch formatting: T min, T max, T avg, T total\n"
     )
-=======
-    if context.new_execution_backend:
-        if context.use_streaming_executor:
-            assert (
-                stats
-                == f"""Operator N ReadRange->MapBatches(dummy_map_batches): {EXECUTION_STRING}
-* Remote wall time: T min, T max, T mean, T total
-* Remote cpu time: T min, T max, T mean, T total
-* Peak heap memory usage (MiB): N min, N max, N mean
-* Output num rows per block: N min, N max, N mean, N total
-* Output size bytes per block: N min, N max, N mean, N total
-* Output rows per task: N min, N max, N mean, N tasks used
-* Tasks per node: N min, N max, N mean; N nodes used
-* Extra metrics: {STANDARD_EXTRA_METRICS}
-
-Operator N Map(dummy_map_batches): {EXECUTION_STRING}
-* Remote wall time: T min, T max, T mean, T total
-* Remote cpu time: T min, T max, T mean, T total
-* Peak heap memory usage (MiB): N min, N max, N mean
-* Output num rows per block: N min, N max, N mean, N total
-* Output size bytes per block: N min, N max, N mean, N total
-* Output rows per task: N min, N max, N mean, N tasks used
-* Tasks per node: N min, N max, N mean; N nodes used
-* Extra metrics: {STANDARD_EXTRA_METRICS}
-
-Dataset iterator time breakdown:
-* Total time user thread is blocked by iter_batches: T
-* Total execution time for user thread: T
-* Total time overall: T
-* Num blocks local: Z
-* Num blocks remote: Z
-* Num blocks unknown location: N
-* Batch iteration time breakdown (summed across prefetch threads):
-    * In ray.get(): T min, T max, T avg, T total
-    * In batch creation: T min, T max, T avg, T total
-    * In batch formatting: T min, T max, T avg, T total
-"""
-            )
-        else:
-            assert (
-                stats
-                == f"""Operator N ReadRange->MapBatches(dummy_map_batches): {EXECUTION_STRING}
-* Remote wall time: T min, T max, T mean, T total
-* Remote cpu time: T min, T max, T mean, T total
-* Peak heap memory usage (MiB): N min, N max, N mean
-* Output num rows per block: N min, N max, N mean, N total
-* Output size bytes per block: N min, N max, N mean, N total
-* Output rows per task: N min, N max, N mean, N tasks used
-* Tasks per node: N min, N max, N mean; N nodes used
-* Extra metrics: {STANDARD_EXTRA_METRICS}
-
-Operator N Map(dummy_map_batches): {EXECUTION_STRING}
-* Remote wall time: T min, T max, T mean, T total
-* Remote cpu time: T min, T max, T mean, T total
-* Peak heap memory usage (MiB): N min, N max, N mean
-* Output num rows per block: N min, N max, N mean, N total
-* Output size bytes per block: N min, N max, N mean, N total
-* Output rows per task: N min, N max, N mean, N tasks used
-* Tasks per node: N min, N max, N mean; N nodes used
-* Extra metrics: {STANDARD_EXTRA_METRICS}
-
-Dataset iterator time breakdown:
-* In ray.wait(): T
-* In ray.get(): T
-* Num blocks local: Z
-* Num blocks remote: Z
-* Num blocks unknown location: N
-* In next_batch(): T
-* In format_batch(): T
-* In user code: T
-* Total time: T
-"""
-            )
-    else:
-        if context.use_streaming_executor:
-            assert (
-                stats
-                == f"""Operator N ReadRange->MapBatches(dummy_map_batches): {EXECUTION_STRING}
-* Remote wall time: T min, T max, T mean, T total
-* Remote cpu time: T min, T max, T mean, T total
-* Peak heap memory usage (MiB): N min, N max, N mean
-* Output num rows per block: N min, N max, N mean, N total
-* Output size bytes per block: N min, N max, N mean, N total
-* Output rows per task: N min, N max, N mean, N tasks used
-* Tasks per node: N min, N max, N mean; N nodes used
-* Extra metrics: {STANDARD_EXTRA_METRICS}
-
-Operator N Map(dummy_map_batches): {EXECUTION_STRING}
-* Remote wall time: T min, T max, T mean, T total
-* Remote cpu time: T min, T max, T mean, T total
-* Peak heap memory usage (MiB): N min, N max, N mean
-* Output num rows per block: N min, N max, N mean, N total
-* Output size bytes per block: N min, N max, N mean, N total
-* Output rows per task: N min, N max, N mean, N tasks used
-* Tasks per node: N min, N max, N mean; N nodes used
-* Extra metrics: {STANDARD_EXTRA_METRICS}
-
-Dataset iterator time breakdown:
-* Total time user thread is blocked by iter_batches: T
-* Total execution time for user thread: T
-* Total time overall: T
-* Num blocks local: Z
-* Num blocks remote: Z
-* Num blocks unknown location: N
-* Batch iteration time breakdown (summed across prefetch threads):
-    * In ray.get(): T min, T max, T avg, T total
-    * In batch creation: T min, T max, T avg, T total
-    * In batch formatting: T min, T max, T avg, T total
-"""
-            )
-        else:
-            assert (
-                stats
-                == """Operator N Read->MapBatches(dummy_map_batches): {EXECUTION_STRING}
-* Remote wall time: T min, T max, T mean, T total
-* Remote cpu time: T min, T max, T mean, T total
-* Peak heap memory usage (MiB): N min, N max, N mean
-* Output num rows per block: N min, N max, N mean, N total
-* Output size bytes per block: N min, N max, N mean, N total
-* Output rows per task: N min, N max, N mean, N tasks used
-* Tasks per node: N min, N max, N mean; N nodes used
-
-Operator N Map(dummy_map_batches): {EXECUTION_STRING}
-* Remote wall time: T min, T max, T mean, T total
-* Remote cpu time: T min, T max, T mean, T total
-* Peak heap memory usage (MiB): N min, N max, N mean
-* Output num rows per block: N min, N max, N mean, N total
-* Output size bytes per block: N min, N max, N mean, N total
-* Output rows per task: N min, N max, N mean, N tasks used
-* Tasks per node: N min, N max, N mean; N nodes used
-
-Dataset iterator time breakdown:
-* In ray.wait(): T
-* In ray.get(): T
-* In next_batch(): T
-* In format_batch(): T
-* In user code: T
-* Total time: T
-"""
-            )
->>>>>>> b0c1bae8
 
 
 def test_dataset__repr__(ray_start_regular_shared):
@@ -960,14 +813,9 @@
 * Extra metrics: {STANDARD_EXTRA_METRICS}
 
 Dataset iterator time breakdown:
-<<<<<<< HEAD
-* Total time user code is blocked: T
-* Total time in user code: T
-* Total time in iterator initialization code: T
-=======
 * Total time user thread is blocked by iter_batches: T
 * Total execution time for user thread: T
->>>>>>> b0c1bae8
+* Total time in iterator initialization code: T
 * Total time overall: T
 * Num blocks local: Z
 * Num blocks remote: Z
