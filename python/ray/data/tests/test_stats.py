--- conflicted
+++ resolved
@@ -314,15 +314,9 @@
     ds2 = ds.map_batches(lambda x: x).materialize()
     assert len(ds2.take_all()) == n
     assert canonicalize(repr(ds2._plan.stats().to_summary())) == (
-<<<<<<< HEAD
-        "DatastreamStatsSummary(\n"
-        "   datastream_uuid=U,\n"
-        "   base_name=DoRead->MapBatches,\n"
-=======
         "DatasetStatsSummary(\n"
         "   dataset_uuid=U,\n"
-        "   base_name=MapBatches(<lambda>),\n"
->>>>>>> acffd2f5
+        "   base_name=DoRead->MapBatches,\n"
         "   number=N,\n"
         "   extra_metrics={\n"
         "      obj_store_mem_alloc: N,\n"
