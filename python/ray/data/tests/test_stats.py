--- conflicted
+++ resolved
@@ -98,12 +98,9 @@
             "'bytes_outputs_taken': N",
             "'num_outputs_of_finished_tasks': N",
             "'bytes_outputs_of_finished_tasks': N",
-<<<<<<< HEAD
             "'num_output_queue_blocks': N",
             "'num_output_queue_bytes': N",
-=======
             "'rows_outputs_of_finished_tasks': N",
->>>>>>> b55b9227
             "'num_tasks_submitted': N",
             "'num_tasks_running': Z",
             "'num_tasks_have_outputs': N",
@@ -156,10 +153,8 @@
             "'block_outputs_taken': N",
             "'num_outputs_taken': N",
             "'bytes_outputs_taken': N",
-<<<<<<< HEAD
             "'num_output_queue_blocks': N",
             "'num_output_queue_bytes': N",
-=======
             "'num_outputs_of_finished_tasks': Z",
             "'bytes_outputs_of_finished_tasks': Z",
             "'rows_outputs_of_finished_tasks': Z",
@@ -169,7 +164,6 @@
             "'num_tasks_finished': Z",
             "'num_tasks_failed': Z",
             "'block_generation_time': Z",
->>>>>>> b55b9227
             (
                 "'task_submission_backpressure_time': "
                 f"{'N' if task_backpressure else 'Z'}"
@@ -672,12 +666,9 @@
         "      bytes_outputs_taken: N,\n"
         "      num_outputs_of_finished_tasks: N,\n"
         "      bytes_outputs_of_finished_tasks: N,\n"
-<<<<<<< HEAD
         "      num_output_queue_blocks: N,\n"
         "      num_output_queue_bytes: N,\n"
-=======
         "      rows_outputs_of_finished_tasks: N,\n"
->>>>>>> b55b9227
         "      num_tasks_submitted: N,\n"
         "      num_tasks_running: Z,\n"
         "      num_tasks_have_outputs: N,\n"
@@ -804,12 +795,9 @@
         "      bytes_outputs_taken: N,\n"
         "      num_outputs_of_finished_tasks: N,\n"
         "      bytes_outputs_of_finished_tasks: N,\n"
-<<<<<<< HEAD
         "      num_output_queue_blocks: N,\n"
         "      num_output_queue_bytes: N,\n"
-=======
         "      rows_outputs_of_finished_tasks: N,\n"
->>>>>>> b55b9227
         "      num_tasks_submitted: N,\n"
         "      num_tasks_running: Z,\n"
         "      num_tasks_have_outputs: N,\n"
@@ -891,12 +879,9 @@
         "            bytes_outputs_taken: N,\n"
         "            num_outputs_of_finished_tasks: N,\n"
         "            bytes_outputs_of_finished_tasks: N,\n"
-<<<<<<< HEAD
         "            num_output_queue_blocks: N,\n"
         "            num_output_queue_bytes: N,\n"
-=======
         "            rows_outputs_of_finished_tasks: N,\n"
->>>>>>> b55b9227
         "            num_tasks_submitted: N,\n"
         "            num_tasks_running: Z,\n"
         "            num_tasks_have_outputs: N,\n"
