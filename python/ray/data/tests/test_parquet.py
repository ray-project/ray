--- conflicted
+++ resolved
@@ -1205,7 +1205,92 @@
         )
 
 
-<<<<<<< HEAD
+def test_tensors_in_tables_parquet(
+    ray_start_regular_shared, tmp_path, restore_data_context
+):
+    """This test verifies both V1 and V2 Tensor Type extensions of
+    Arrow Array types
+    """
+
+    num_rows = 10_000
+    num_groups = 10
+
+    inner_shape = (2, 2, 2)
+    shape = (num_rows,) + inner_shape
+    num_tensor_elem = np.prod(np.array(shape))
+
+    arr = np.arange(num_tensor_elem).reshape(shape)
+
+    id_col_name = "_id"
+    group_col_name = "group"
+    tensor_col_name = "tensor"
+
+    id_vals = list(range(num_rows))
+    group_vals = [i % num_groups for i in id_vals]
+
+    df = pd.DataFrame(
+        {
+            id_col_name: id_vals,
+            group_col_name: group_vals,
+            tensor_col_name: [a.tobytes() for a in arr],
+        }
+    )
+
+    #
+    # Test #1: Verify writing tensors as ArrowTensorType (v1)
+    #
+
+    tensor_v1_path = f"{tmp_path}/tensor_v1"
+
+    ds = ray.data.from_pandas([df])
+    ds.write_parquet(tensor_v1_path)
+
+    ds = ray.data.read_parquet(
+        tensor_v1_path,
+        tensor_column_schema={tensor_col_name: (arr.dtype, inner_shape)},
+        override_num_blocks=10,
+    )
+
+    assert isinstance(
+        ds.schema().base_schema.field_by_name(tensor_col_name).type, ArrowTensorType
+    )
+
+    expected_tuples = list(zip(id_vals, group_vals, arr))
+
+    def _assert_equal(rows, expected):
+        values = [[s[id_col_name], s[group_col_name], s[tensor_col_name]] for s in rows]
+
+        assert len(values) == len(expected)
+
+        for v, e in zip(sorted(values, key=lambda v: v[0]), expected):
+            np.testing.assert_equal(v, e)
+
+    _assert_equal(ds.take_all(), expected_tuples)
+
+    #
+    # Test #2: Verify writing tensors as ArrowTensorTypeV2
+    #
+
+    DataContext.get_current().use_arrow_tensor_v2 = True
+
+    tensor_v2_path = f"{tmp_path}/tensor_v2"
+
+    ds = ray.data.from_pandas([df])
+    ds.write_parquet(tensor_v2_path)
+
+    ds = ray.data.read_parquet(
+        tensor_v2_path,
+        tensor_column_schema={tensor_col_name: (arr.dtype, inner_shape)},
+        override_num_blocks=10,
+    )
+
+    assert isinstance(
+        ds.schema().base_schema.field_by_name(tensor_col_name).type, ArrowTensorTypeV2
+    )
+
+    _assert_equal(ds.take_all(), expected_tuples)
+
+
 def test_multiple_files_with_ragged_arrays(ray_start_regular_shared, tmp_path):
     # Test reading multiple parquet files, each of which has different-shaped
     # ndarrays in the same column.
@@ -1230,92 +1315,6 @@
     for index, item in enumerate(res):
         assert item["id"] == index
         assert item["data"].shape == (100 * (index + 1), 100 * (index + 1))
-=======
-def test_tensors_in_tables_parquet(
-    ray_start_regular_shared, tmp_path, restore_data_context
-):
-    """This test verifies both V1 and V2 Tensor Type extensions of
-    Arrow Array types
-    """
-
-    num_rows = 10_000
-    num_groups = 10
-
-    inner_shape = (2, 2, 2)
-    shape = (num_rows,) + inner_shape
-    num_tensor_elem = np.prod(np.array(shape))
-
-    arr = np.arange(num_tensor_elem).reshape(shape)
-
-    id_col_name = "_id"
-    group_col_name = "group"
-    tensor_col_name = "tensor"
-
-    id_vals = list(range(num_rows))
-    group_vals = [i % num_groups for i in id_vals]
-
-    df = pd.DataFrame(
-        {
-            id_col_name: id_vals,
-            group_col_name: group_vals,
-            tensor_col_name: [a.tobytes() for a in arr],
-        }
-    )
-
-    #
-    # Test #1: Verify writing tensors as ArrowTensorType (v1)
-    #
-
-    tensor_v1_path = f"{tmp_path}/tensor_v1"
-
-    ds = ray.data.from_pandas([df])
-    ds.write_parquet(tensor_v1_path)
-
-    ds = ray.data.read_parquet(
-        tensor_v1_path,
-        tensor_column_schema={tensor_col_name: (arr.dtype, inner_shape)},
-        override_num_blocks=10,
-    )
-
-    assert isinstance(
-        ds.schema().base_schema.field_by_name(tensor_col_name).type, ArrowTensorType
-    )
-
-    expected_tuples = list(zip(id_vals, group_vals, arr))
-
-    def _assert_equal(rows, expected):
-        values = [[s[id_col_name], s[group_col_name], s[tensor_col_name]] for s in rows]
-
-        assert len(values) == len(expected)
-
-        for v, e in zip(sorted(values, key=lambda v: v[0]), expected):
-            np.testing.assert_equal(v, e)
-
-    _assert_equal(ds.take_all(), expected_tuples)
-
-    #
-    # Test #2: Verify writing tensors as ArrowTensorTypeV2
-    #
-
-    DataContext.get_current().use_arrow_tensor_v2 = True
-
-    tensor_v2_path = f"{tmp_path}/tensor_v2"
-
-    ds = ray.data.from_pandas([df])
-    ds.write_parquet(tensor_v2_path)
-
-    ds = ray.data.read_parquet(
-        tensor_v2_path,
-        tensor_column_schema={tensor_col_name: (arr.dtype, inner_shape)},
-        override_num_blocks=10,
-    )
-
-    assert isinstance(
-        ds.schema().base_schema.field_by_name(tensor_col_name).type, ArrowTensorTypeV2
-    )
-
-    _assert_equal(ds.take_all(), expected_tuples)
->>>>>>> 46a97b80
 
 
 if __name__ == "__main__":
