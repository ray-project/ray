import os
import shutil
import time
from typing import Any

import numpy as np
import pandas as pd
import pyarrow as pa
<<<<<<< HEAD
import pyarrow.dataset as pa_ds
=======
import pyarrow.dataset as pds
>>>>>>> e1c4e580
import pyarrow.parquet as pq
import pytest
from pytest_lazyfixture import lazy_fixture

import ray
from ray.air.util.tensor_extensions.arrow import ArrowTensorType, ArrowTensorTypeV2
from ray.data import Schema
from ray.data._internal.datasource.parquet_bulk_datasource import ParquetBulkDatasource
from ray.data._internal.datasource.parquet_datasource import (
    NUM_CPUS_FOR_META_FETCH_TASK,
    ParquetDatasource,
    SerializedFragment,
    _deserialize_fragments_with_retry,
)
from ray.data._internal.execution.interfaces.ref_bundle import (
    _ref_bundles_iterator_to_block_refs_list,
)
from ray.data.block import BlockAccessor
from ray.data.context import DataContext
from ray.data.datasource import DefaultFileMetadataProvider, ParquetMetadataProvider
from ray.data.datasource.parquet_meta_provider import PARALLELIZE_META_FETCH_THRESHOLD
from ray.data.datasource.partitioning import Partitioning, PathPartitionFilter
from ray.data.datasource.path_util import _unwrap_protocol
from ray.data.tests.conftest import *  # noqa
from ray.data.tests.mock_http_server import *  # noqa
from ray.data.tests.test_util import ConcurrencyCounter  # noqa
from ray.tests.conftest import *  # noqa


def test_write_parquet_supports_gzip(ray_start_regular_shared, tmp_path):
    ray.data.range(1).write_parquet(tmp_path, compression="gzip")

    # Test that all written files are gzip compressed.
    for filename in os.listdir(tmp_path):
        file_metadata = pq.ParquetFile(tmp_path / filename).metadata
        compression = file_metadata.row_group(0).column(0).compression
        assert compression == "GZIP", compression

    # Test that you can read the written files.
    assert pq.read_table(tmp_path).to_pydict() == {"id": [0]}


def test_include_paths(ray_start_regular_shared, tmp_path):
    path = os.path.join(tmp_path, "test.txt")
    table = pa.Table.from_pydict({"animals": ["cat", "dog"]})
    pq.write_table(table, path)

    ds = ray.data.read_parquet(path, include_paths=True)

    paths = [row["path"] for row in ds.take_all()]
    assert paths == [path, path]


@pytest.mark.parametrize(
    "fs,data_path",
    [
        (lazy_fixture("local_fs"), lazy_fixture("local_path")),
    ],
)
def test_parquet_deserialize_fragments_with_retry(
    ray_start_regular_shared, fs, data_path, monkeypatch
):
    setup_data_path = _unwrap_protocol(data_path)
    df1 = pd.DataFrame({"one": [1, 2, 3], "two": ["a", "b", "c"]})
    table = pa.Table.from_pandas(df1)
    path1 = os.path.join(setup_data_path, "test1.parquet")
    pq.write_table(table, path1, filesystem=fs)
    df2 = pd.DataFrame({"one": [4, 5, 6], "two": ["e", "f", "g"]})
    table = pa.Table.from_pandas(df2)
    path2 = os.path.join(setup_data_path, "test2.parquet")
    pq.write_table(table, path2, filesystem=fs)

    dataset_kwargs = {}
    pq_ds = pq.ParquetDataset(
        data_path, **dataset_kwargs, filesystem=fs, use_legacy_dataset=False
    )
    serialized_fragments = [SerializedFragment(p) for p in pq_ds.fragments]

    # test 1st attempt succeed
    fragments = _deserialize_fragments_with_retry(serialized_fragments)
    assert "test1.parquet" in fragments[0].path
    assert "test2.parquet" in fragments[1].path

    # test the 3rd attempt succeed with a mock function constructed
    # to throw in the first two attempts
    class MockDeserializer:
        def __init__(self, planned_exp_or_return):
            self.planned_exp_or_return = planned_exp_or_return
            self.cur_index = 0

        def __call__(self, *args: Any, **kwds: Any) -> Any:
            exp_or_ret = self.planned_exp_or_return[self.cur_index]
            self.cur_index += 1
            if isinstance(exp_or_ret, Exception):
                raise exp_or_ret
            else:
                return exp_or_ret

    mock_deserializer = MockDeserializer(
        [
            Exception("1st mock failed attempt"),
            Exception("2nd mock failed attempt"),
            fragments,
        ]
    )
    monkeypatch.setattr(
        ray.data._internal.datasource.parquet_datasource,
        "_deserialize_fragments",
        mock_deserializer,
    )
    retried_fragments = _deserialize_fragments_with_retry(serialized_fragments)
    assert "test1.parquet" in retried_fragments[0].path
    assert "test2.parquet" in retried_fragments[1].path


@pytest.mark.parametrize(
    "fs,data_path",
    [
        (None, lazy_fixture("local_path")),
        (lazy_fixture("local_fs"), lazy_fixture("local_path")),
        (lazy_fixture("s3_fs"), lazy_fixture("s3_path")),
        (
            lazy_fixture("s3_fs_with_space"),
            lazy_fixture("s3_path_with_space"),
        ),  # Path contains space.
        (
            lazy_fixture("s3_fs_with_anonymous_crendential"),
            lazy_fixture("s3_path_with_anonymous_crendential"),
        ),
    ],
)
def test_parquet_read_basic(ray_start_regular_shared, fs, data_path):
    df1 = pd.DataFrame({"one": [1, 2, 3], "two": ["a", "b", "c"]})
    table = pa.Table.from_pandas(df1)
    setup_data_path = _unwrap_protocol(data_path)
    path1 = os.path.join(setup_data_path, "test1.parquet")
    pq.write_table(table, path1, filesystem=fs)
    df2 = pd.DataFrame({"one": [4, 5, 6], "two": ["e", "f", "g"]})
    table = pa.Table.from_pandas(df2)
    path2 = os.path.join(setup_data_path, "test2.parquet")
    pq.write_table(table, path2, filesystem=fs)

    ds = ray.data.read_parquet(data_path, filesystem=fs)

    # Test metadata-only parquet ops.
    assert ds.count() == 6
    assert ds.size_bytes() > 0
    # Schema information is available from Parquet metadata, so
    # we do not need to compute the first block.
    assert ds.schema() == Schema(pa.schema({"one": pa.int64(), "two": pa.string()}))
    input_files = ds.input_files()
    assert len(input_files) == 2, input_files
    assert "test1.parquet" in str(input_files)
    assert "test2.parquet" in str(input_files)

    # Forces a data read.
    values = [[s["one"], s["two"]] for s in ds.take_all()]
    assert sorted(values) == [
        [1, "a"],
        [2, "b"],
        [3, "c"],
        [4, "e"],
        [5, "f"],
        [6, "g"],
    ]

    # Test column selection.
    ds = ray.data.read_parquet(data_path, columns=["one"], filesystem=fs)
    values = [s["one"] for s in ds.take()]
    assert sorted(values) == [1, 2, 3, 4, 5, 6]
    assert ds.schema().names == ["one"]

    # Test concurrency.
    ds = ray.data.read_parquet(data_path, filesystem=fs, concurrency=1)
    values = [s["one"] for s in ds.take()]
    assert sorted(values) == [1, 2, 3, 4, 5, 6]


@pytest.mark.parametrize(
    "fs,data_path",
    [
        (None, lazy_fixture("local_path")),
        (lazy_fixture("local_fs"), lazy_fixture("local_path")),
        (lazy_fixture("s3_fs"), lazy_fixture("s3_path")),
        (
            lazy_fixture("s3_fs_with_anonymous_crendential"),
            lazy_fixture("s3_path_with_anonymous_crendential"),
        ),
    ],
)
def test_parquet_read_meta_provider(ray_start_regular_shared, fs, data_path):
    df1 = pd.DataFrame({"one": [1, 2, 3], "two": ["a", "b", "c"]})
    table = pa.Table.from_pandas(df1)
    setup_data_path = _unwrap_protocol(data_path)
    path1 = os.path.join(setup_data_path, "test1.parquet")
    pq.write_table(table, path1, filesystem=fs)
    df2 = pd.DataFrame({"one": [4, 5, 6], "two": ["e", "f", "g"]})
    table = pa.Table.from_pandas(df2)
    path2 = os.path.join(setup_data_path, "test2.parquet")
    pq.write_table(table, path2, filesystem=fs)

    class TestMetadataProvider(ParquetMetadataProvider):
        def prefetch_file_metadata(self, fragments, **ray_remote_args):
            assert ray_remote_args["num_cpus"] == NUM_CPUS_FOR_META_FETCH_TASK
            assert (
                ray_remote_args["scheduling_strategy"]
                == DataContext.get_current().scheduling_strategy
            )
            return None

    ds = ray.data.read_parquet(
        data_path,
        filesystem=fs,
        meta_provider=TestMetadataProvider(),
    )

    # Expect precomputed row counts and block sizes to be missing.
    assert ds._meta_count() is None

    # Expect to lazily compute all metadata correctly.
    assert ds.count() == 6
    assert ds.size_bytes() > 0
    assert ds.schema() == Schema(pa.schema({"one": pa.int64(), "two": pa.string()}))
    input_files = ds.input_files()
    assert len(input_files) == 2, input_files
    assert "test1.parquet" in str(input_files)
    assert "test2.parquet" in str(input_files)

    # Forces a data read.
    values = [[s["one"], s["two"]] for s in ds.take()]
    assert sorted(values) == [
        [1, "a"],
        [2, "b"],
        [3, "c"],
        [4, "e"],
        [5, "f"],
        [6, "g"],
    ]


@pytest.mark.parametrize(
    "fs,data_path",
    [
        (None, lazy_fixture("local_path")),
        (lazy_fixture("local_fs"), lazy_fixture("local_path")),
        (lazy_fixture("s3_fs"), lazy_fixture("s3_path")),
        (
            lazy_fixture("s3_fs_with_space"),
            lazy_fixture("s3_path_with_space"),
        ),  # Path contains space.
        (
            lazy_fixture("s3_fs_with_anonymous_crendential"),
            lazy_fixture("s3_path_with_anonymous_crendential"),
        ),
    ],
)
def test_parquet_read_random_shuffle(
    ray_start_regular_shared, restore_data_context, fs, data_path
):
    # NOTE: set preserve_order to True to allow consistent output behavior.
    context = ray.data.DataContext.get_current()
    context.execution_options.preserve_order = True

    input_list = list(range(10))
    df1 = pd.DataFrame({"one": input_list[: len(input_list) // 2]})
    table = pa.Table.from_pandas(df1)
    setup_data_path = _unwrap_protocol(data_path)
    path1 = os.path.join(setup_data_path, "test1.parquet")
    pq.write_table(table, path1, filesystem=fs)
    df2 = pd.DataFrame({"one": input_list[len(input_list) // 2 :]})
    table = pa.Table.from_pandas(df2)
    path2 = os.path.join(setup_data_path, "test2.parquet")
    pq.write_table(table, path2, filesystem=fs)

    ds = ray.data.read_parquet(data_path, filesystem=fs, shuffle="files")

    # Execute 10 times to get a set of output results.
    output_results_list = []
    for _ in range(10):
        result = [row["one"] for row in ds.take_all()]
        output_results_list.append(result)
    all_rows_matched = [
        input_list == output_list for output_list in output_results_list
    ]

    # Check when shuffle is enabled, output order has at least one different
    # case.
    assert not all(all_rows_matched)


@pytest.mark.parametrize(
    "fs,data_path",
    [
        (None, lazy_fixture("local_path")),
        (lazy_fixture("local_fs"), lazy_fixture("local_path")),
        (lazy_fixture("s3_fs"), lazy_fixture("s3_path")),
        (
            lazy_fixture("s3_fs_with_space"),
            lazy_fixture("s3_path_with_space"),
        ),  # Path contains space.
        (
            lazy_fixture("s3_fs_with_anonymous_crendential"),
            lazy_fixture("s3_path_with_anonymous_crendential"),
        ),
    ],
)
def test_parquet_read_bulk(ray_start_regular_shared, fs, data_path):
    df1 = pd.DataFrame({"one": [1, 2, 3], "two": ["a", "b", "c"]})
    table = pa.Table.from_pandas(df1)
    setup_data_path = _unwrap_protocol(data_path)
    path1 = os.path.join(setup_data_path, "test1.parquet")
    pq.write_table(table, path1, filesystem=fs)
    df2 = pd.DataFrame({"one": [4, 5, 6], "two": ["e", "f", "g"]})
    table = pa.Table.from_pandas(df2)
    path2 = os.path.join(setup_data_path, "test2.parquet")
    pq.write_table(table, path2, filesystem=fs)

    # Expect directory path expansion to fail due to default format-based path
    # filtering: The filter will not match any of the files.
    with pytest.raises(ValueError):
        ray.data.read_parquet_bulk(data_path, filesystem=fs)

    # Expect directory path expansion to fail with OS error if default format-based path
    # filtering is turned off.
    with pytest.raises(OSError):
        ds = ray.data.read_parquet_bulk(data_path, filesystem=fs, file_extensions=None)
        ds.schema()

    paths = [path1, path2]
    ds = ray.data.read_parquet_bulk(paths, filesystem=fs)

    # Expect to lazily compute all metadata correctly.
    input_files = ds.input_files()
    assert len(input_files) == 2, input_files
    assert "test1.parquet" in str(input_files)
    assert "test2.parquet" in str(input_files)
    assert not ds._plan.has_started_execution

    # Schema isn't available, so we do a partial read.
    assert ds.schema() == Schema(pa.schema({"one": pa.int64(), "two": pa.string()}))
    assert ds._plan.has_started_execution
    assert not ds._plan.has_computed_output()

    # Forces a data read.
    values = [[s["one"], s["two"]] for s in ds.take()]
    assert sorted(values) == [
        [1, "a"],
        [2, "b"],
        [3, "c"],
        [4, "e"],
        [5, "f"],
        [6, "g"],
    ]

    # Add a file with a non-matching file extension. This file should be ignored.
    txt_path = os.path.join(data_path, "foo.txt")
    txt_df = pd.DataFrame({"foobar": [4, 5, 6]})
    txt_table = pa.Table.from_pandas(txt_df)
    pq.write_table(txt_table, _unwrap_protocol(txt_path), filesystem=fs)

    ds = ray.data.read_parquet_bulk(paths + [txt_path], filesystem=fs)
    assert ds._plan.initial_num_blocks() == 2
    assert not ds._plan.has_started_execution

    # Forces a data read.
    values = [[s["one"], s["two"]] for s in ds.take()]
    assert sorted(values) == [
        [1, "a"],
        [2, "b"],
        [3, "c"],
        [4, "e"],
        [5, "f"],
        [6, "g"],
    ]


@pytest.mark.parametrize(
    "fs,data_path",
    [
        (None, lazy_fixture("local_path")),
        (lazy_fixture("local_fs"), lazy_fixture("local_path")),
        (lazy_fixture("s3_fs"), lazy_fixture("s3_path")),
        (
            lazy_fixture("s3_fs_with_space"),
            lazy_fixture("s3_path_with_space"),
        ),  # Path contains space.
        (
            lazy_fixture("s3_fs_with_anonymous_crendential"),
            lazy_fixture("s3_path_with_anonymous_crendential"),
        ),
    ],
)
def test_parquet_read_bulk_meta_provider(ray_start_regular_shared, fs, data_path):
    df1 = pd.DataFrame({"one": [1, 2, 3], "two": ["a", "b", "c"]})
    table = pa.Table.from_pandas(df1)
    setup_data_path = _unwrap_protocol(data_path)
    path1 = os.path.join(setup_data_path, "test1.parquet")
    pq.write_table(table, path1, filesystem=fs)
    df2 = pd.DataFrame({"one": [4, 5, 6], "two": ["e", "f", "g"]})
    table = pa.Table.from_pandas(df2)
    path2 = os.path.join(setup_data_path, "test2.parquet")
    pq.write_table(table, path2, filesystem=fs)

    # Expect directory path expansion to succeed with the default metadata provider.
    ds = ray.data.read_parquet_bulk(
        data_path,
        filesystem=fs,
        meta_provider=DefaultFileMetadataProvider(),
    )

    # Expect to lazily compute all metadata correctly.
    input_files = ds.input_files()
    assert len(input_files) == 2, input_files
    assert "test1.parquet" in str(input_files)
    assert "test2.parquet" in str(input_files)
    assert not ds._plan.has_started_execution

    assert ds.count() == 6
    assert ds.size_bytes() > 0
    assert ds.schema() == Schema(pa.schema({"one": pa.int64(), "two": pa.string()}))
    assert ds._plan.has_started_execution

    # Forces a data read.
    values = [[s["one"], s["two"]] for s in ds.take()]
    assert sorted(values) == [
        [1, "a"],
        [2, "b"],
        [3, "c"],
        [4, "e"],
        [5, "f"],
        [6, "g"],
    ]


@pytest.mark.parametrize(
    "fs,data_path",
    [
        (None, lazy_fixture("local_path")),
        (lazy_fixture("local_fs"), lazy_fixture("local_path")),
        (lazy_fixture("s3_fs"), lazy_fixture("s3_path")),
        (
            lazy_fixture("s3_fs_with_anonymous_crendential"),
            lazy_fixture("s3_path_with_anonymous_crendential"),
        ),
    ],
)
def test_parquet_read_partitioned(ray_start_regular_shared, fs, data_path):
    df = pd.DataFrame(
        {"one": [1, 1, 1, 3, 3, 3], "two": ["a", "b", "c", "e", "f", "g"]}
    )
    table = pa.Table.from_pandas(df)
    pq.write_to_dataset(
        table,
        root_path=_unwrap_protocol(data_path),
        partition_cols=["one"],
        filesystem=fs,
        use_legacy_dataset=False,
    )

    ds = ray.data.read_parquet(data_path, filesystem=fs)

    # Test metadata-only parquet ops.
    assert ds.count() == 6
    assert ds.size_bytes() > 0
    # Schema information and input files are available from Parquet metadata,
    # so we do not need to compute the first block.
    assert ds.schema() == Schema(pa.schema({"two": pa.string(), "one": pa.string()}))
    input_files = ds.input_files()
    assert len(input_files) == 2, input_files

    # Forces a data read.
    values = [[s["one"], s["two"]] for s in ds.take()]
    assert sorted(values) == [
        ["1", "a"],
        ["1", "b"],
        ["1", "c"],
        ["3", "e"],
        ["3", "f"],
        ["3", "g"],
    ]

    # Test column selection.
    ds = ray.data.read_parquet(data_path, columns=["one"], filesystem=fs)
    values = [s["one"] for s in ds.take()]
    assert sorted(values) == ["1", "1", "1", "3", "3", "3"]


def test_parquet_read_partitioned_with_filter(ray_start_regular_shared, tmp_path):
    df = pd.DataFrame(
        {"one": [1, 1, 1, 3, 3, 3], "two": ["a", "a", "b", "b", "c", "c"]}
    )
    table = pa.Table.from_pandas(df)
    pq.write_to_dataset(
        table, root_path=str(tmp_path), partition_cols=["one"], use_legacy_dataset=False
    )

    # 2 partitions, 1 empty partition, 1 block/read task

    ds = ray.data.read_parquet(
        str(tmp_path), override_num_blocks=1, filter=(pa_ds.field("two") == "a")
    )

    values = [[s["one"], s["two"]] for s in ds.take()]
    assert sorted(values) == [["1", "a"], ["1", "a"]]
    assert ds.count() == 2

    # 2 partitions, 1 empty partition, 2 block/read tasks, 1 empty block

    ds = ray.data.read_parquet(
        str(tmp_path), override_num_blocks=2, filter=(pa_ds.field("two") == "a")
    )

    values = [[s["one"], s["two"]] for s in ds.take()]
    assert sorted(values) == [["1", "a"], ["1", "a"]]
    assert ds.count() == 2


@pytest.mark.parametrize(
    "fs,data_path",
    [
        (None, lazy_fixture("local_path")),
        (lazy_fixture("local_fs"), lazy_fixture("local_path")),
        (lazy_fixture("s3_fs"), lazy_fixture("s3_path")),
        (
            lazy_fixture("s3_fs_with_anonymous_crendential"),
            lazy_fixture("s3_path_with_anonymous_crendential"),
        ),
    ],
)
def test_parquet_read_partitioned_with_columns(ray_start_regular_shared, fs, data_path):
    data = {
        "x": [0, 0, 1, 1, 2, 2],
        "y": ["a", "b", "a", "b", "a", "b"],
        "z": [0.1, 0.2, 0.3, 0.4, 0.5, 0.6],
    }
    table = pa.Table.from_pydict(data)

    pq.write_to_dataset(
        table,
        root_path=_unwrap_protocol(data_path),
        filesystem=fs,
        use_legacy_dataset=False,
        partition_cols=["x", "y"],
    )

    ds = ray.data.read_parquet(
        _unwrap_protocol(data_path),
        columns=["y", "z"],
        filesystem=fs,
    )
    assert set(ds.columns()) == {"y", "z"}
    values = [[s["y"], s["z"]] for s in ds.take()]
    assert sorted(values) == [
        ["a", 0.1],
        ["a", 0.3],
        ["a", 0.5],
        ["b", 0.2],
        ["b", 0.4],
        ["b", 0.6],
    ]


# Skip this test if pyarrow is below version 7. As the old
# pyarrow does not support single path with partitioning,
# this issue cannot be resolved by Ray data itself.
@pytest.mark.skipif(
    tuple(pa.__version__.split(".")) < ("7",),
    reason="Old pyarrow behavior cannot be fixed.",
)
@pytest.mark.parametrize(
    "fs,data_path",
    [
        (None, lazy_fixture("local_path")),
        (lazy_fixture("local_fs"), lazy_fixture("local_path")),
        (lazy_fixture("s3_fs"), lazy_fixture("s3_path")),
        (
            lazy_fixture("s3_fs_with_anonymous_crendential"),
            lazy_fixture("s3_path_with_anonymous_crendential"),
        ),
    ],
)
def test_parquet_read_partitioned_with_partition_filter(
    ray_start_regular_shared, fs, data_path
):
    # This test is to make sure when only one file remains
    # after partition filtering, Ray data can still parse the
    # partitions correctly.
    data = {
        "x": [0, 0, 1, 1, 2, 2],
        "y": ["a", "b", "a", "b", "a", "b"],
        "z": [0.1, 0.2, 0.3, 0.4, 0.5, 0.6],
    }
    table = pa.Table.from_pydict(data)

    pq.write_to_dataset(
        table,
        root_path=_unwrap_protocol(data_path),
        filesystem=fs,
        use_legacy_dataset=False,
        partition_cols=["x", "y"],
    )

    ds = ray.data.read_parquet(
        _unwrap_protocol(data_path),
        filesystem=fs,
        columns=["x", "y", "z"],
        partition_filter=ray.data.datasource.partitioning.PathPartitionFilter.of(
            filter_fn=lambda x: (x["x"] == "0") and (x["y"] == "a"), style="hive"
        ),
    )

    assert ds.columns() == ["x", "y", "z"]
    values = [[s["x"], s["y"], s["z"]] for s in ds.take()]
    assert sorted(values) == [[0, "a", 0.1]]


def test_parquet_read_partitioned_explicit(ray_start_regular_shared, tmp_path):
    df = pd.DataFrame(
        {"one": [1, 1, 1, 3, 3, 3], "two": ["a", "b", "c", "e", "f", "g"]}
    )
    table = pa.Table.from_pandas(df)
    pq.write_to_dataset(
        table,
        root_path=str(tmp_path),
        partition_cols=["one"],
        use_legacy_dataset=False,
    )

    partitioning = Partitioning("hive", field_types={"one": int})
    ds = ray.data.read_parquet(str(tmp_path), partitioning=partitioning)

    # Test metadata-only parquet ops.
    assert ds.count() == 6
    assert ds.size_bytes() > 0
    # Schema information and input files are available from Parquet metadata,
    # so we do not need to compute the first block.
    assert ds.schema() == Schema(pa.schema({"two": pa.string(), "one": pa.int64()}))
    input_files = ds.input_files()
    assert len(input_files) == 2, input_files

    # Forces a data read.
    values = [[s["one"], s["two"]] for s in ds.take()]
    assert sorted(values) == [
        [1, "a"],
        [1, "b"],
        [1, "c"],
        [3, "e"],
        [3, "f"],
        [3, "g"],
    ]


def test_parquet_read_with_udf(ray_start_regular_shared, tmp_path):
    one_data = list(range(6))
    df = pd.DataFrame({"one": one_data, "two": 2 * ["a"] + 2 * ["b"] + 2 * ["c"]})
    table = pa.Table.from_pandas(df)
    pq.write_to_dataset(
        table, root_path=str(tmp_path), partition_cols=["two"], use_legacy_dataset=False
    )

    def _block_udf(block: pa.Table):
        df = block.to_pandas()
        df["one"] += 1
        return pa.Table.from_pandas(df)

    # 1 block/read task

    ds = ray.data.read_parquet(
        str(tmp_path), override_num_blocks=1, _block_udf=_block_udf
    )

    ones, twos = zip(*[[s["one"], s["two"]] for s in ds.take()])
    np.testing.assert_array_equal(sorted(ones), np.array(one_data) + 1)

    # 2 blocks/read tasks

    ds = ray.data.read_parquet(
        str(tmp_path), override_num_blocks=2, _block_udf=_block_udf
    )

    ones, twos = zip(*[[s["one"], s["two"]] for s in ds.take()])
    np.testing.assert_array_equal(sorted(ones), np.array(one_data) + 1)

    # 2 blocks/read tasks, 1 empty block

    ds = ray.data.read_parquet(
        str(tmp_path),
        override_num_blocks=2,
        partition_filter=PathPartitionFilter.of(
            lambda partitions: partitions["two"] == "a"
        ),
        _block_udf=_block_udf,
    )

    ones, twos = zip(*[[s["one"], s["two"]] for s in ds.take()])
    np.testing.assert_array_equal(sorted(ones), np.array(one_data[:2]) + 1)


@pytest.mark.parametrize(
    "fs,data_path",
    [
        (None, lazy_fixture("local_path")),
        (lazy_fixture("local_fs"), lazy_fixture("local_path")),
        (lazy_fixture("s3_fs"), lazy_fixture("s3_path")),
        (lazy_fixture("s3_fs_with_space"), lazy_fixture("s3_path_with_space")),
        (
            lazy_fixture("s3_fs_with_anonymous_crendential"),
            lazy_fixture("s3_path_with_anonymous_crendential"),
        ),
    ],
)
def test_parquet_read_parallel_meta_fetch(ray_start_regular_shared, fs, data_path):
    setup_data_path = _unwrap_protocol(data_path)
    num_dfs = PARALLELIZE_META_FETCH_THRESHOLD + 1
    for idx in range(num_dfs):
        df = pd.DataFrame({"one": list(range(3 * idx, 3 * (idx + 1)))})
        table = pa.Table.from_pandas(df)
        path = os.path.join(setup_data_path, f"test_{idx}.parquet")
        pq.write_table(table, path, filesystem=fs)

    parallelism = 8
    ds = ray.data.read_parquet(
        data_path, filesystem=fs, override_num_blocks=parallelism
    )

    # Test metadata-only parquet ops.
    assert ds.count() == num_dfs * 3
    assert ds.size_bytes() > 0
    # Schema information and input files are available from Parquet metadata,
    # so we do not need to compute the first block.
    assert ds.schema() is not None
    input_files = ds.input_files()
    assert len(input_files) == num_dfs, input_files

    # Forces a data read.
    values = [s["one"] for s in ds.take(limit=3 * num_dfs)]
    assert sorted(values) == list(range(3 * num_dfs))


def test_parquet_reader_estimate_data_size(shutdown_only, tmp_path):
    ctx = ray.data.context.DataContext.get_current()
    old_decoding_size_estimation = ctx.decoding_size_estimation
    ctx.decoding_size_estimation = True
    try:
        tensor_output_path = os.path.join(tmp_path, "tensor")
        ray.data.range_tensor(1000, shape=(1000,)).write_parquet(tensor_output_path)
        ds = ray.data.read_parquet(
            tensor_output_path, meta_provider=ParquetMetadataProvider()
        )
        assert ds._plan.initial_num_blocks() > 1
        data_size = ds.size_bytes()
        assert (
            data_size >= 6_000_000 and data_size <= 10_000_000
        ), "estimated data size is out of expected bound"
        data_size = ds.materialize().size_bytes()
        assert (
            data_size >= 7_000_000 and data_size <= 10_000_000
        ), "actual data size is out of expected bound"

        datasource = ParquetDatasource(
            tensor_output_path, meta_provider=ParquetMetadataProvider()
        )
        assert (
            datasource._encoding_ratio >= 300 and datasource._encoding_ratio <= 600
        ), "encoding ratio is out of expected bound"
        data_size = datasource.estimate_inmemory_data_size()
        assert (
            data_size >= 6_000_000 and data_size <= 10_000_000
        ), "estimated data size is either out of expected bound"
        assert (
            data_size
            == ParquetDatasource(
                tensor_output_path, meta_provider=ParquetMetadataProvider()
            ).estimate_inmemory_data_size()
        ), "estimated data size is not deterministic in multiple calls."

        text_output_path = os.path.join(tmp_path, "text")
        ray.data.range(1000).map(lambda _: {"text": "a" * 1000}).write_parquet(
            text_output_path
        )
        ds = ray.data.read_parquet(
            text_output_path, meta_provider=ParquetMetadataProvider()
        )
        assert ds._plan.initial_num_blocks() > 1
        data_size = ds.size_bytes()
        assert (
            data_size >= 1_000_000 and data_size <= 2_000_000
        ), "estimated data size is out of expected bound"
        data_size = ds.materialize().size_bytes()
        assert (
            data_size >= 1_000_000 and data_size <= 2_000_000
        ), "actual data size is out of expected bound"

        datasource = ParquetDatasource(
            text_output_path, meta_provider=ParquetMetadataProvider()
        )
        assert (
            datasource._encoding_ratio >= 150 and datasource._encoding_ratio <= 300
        ), "encoding ratio is out of expected bound"
        data_size = datasource.estimate_inmemory_data_size()
        assert (
            data_size >= 1_000_000 and data_size <= 2_000_000
        ), "estimated data size is out of expected bound"
        assert (
            data_size
            == ParquetDatasource(
                text_output_path, meta_provider=ParquetMetadataProvider()
            ).estimate_inmemory_data_size()
        ), "estimated data size is not deterministic in multiple calls."
    finally:
        ctx.decoding_size_estimation = old_decoding_size_estimation


@pytest.mark.parametrize(
    "fs,data_path,endpoint_url",
    [
        (None, lazy_fixture("local_path"), None),
        (lazy_fixture("local_fs"), lazy_fixture("local_path"), None),
        (lazy_fixture("s3_fs"), lazy_fixture("s3_path"), lazy_fixture("s3_server")),
    ],
)
def test_parquet_write(ray_start_regular_shared, fs, data_path, endpoint_url):
    if endpoint_url is None:
        storage_options = {}
    else:
        storage_options = dict(client_kwargs=dict(endpoint_url=endpoint_url))
    df1 = pd.DataFrame({"one": [1, 2, 3], "two": ["a", "b", "c"]})
    df2 = pd.DataFrame({"one": [4, 5, 6], "two": ["e", "f", "g"]})
    df = pd.concat([df1, df2])
    ds = ray.data.from_blocks([df1, df2])
    path = os.path.join(data_path, "test_parquet_dir")
    if fs is None:
        os.mkdir(path)
    else:
        fs.create_dir(_unwrap_protocol(path))
    ds._set_uuid("data")
    ds.write_parquet(path, filesystem=fs)
    path1 = os.path.join(path, "data_000000_000000.parquet")
    path2 = os.path.join(path, "data_000001_000000.parquet")
    dfds = pd.concat(
        [
            pd.read_parquet(path1, storage_options=storage_options),
            pd.read_parquet(path2, storage_options=storage_options),
        ]
    )
    assert df.equals(dfds)
    if fs is None:
        shutil.rmtree(path)
    else:
        fs.delete_dir(_unwrap_protocol(path))


def test_parquet_file_extensions(ray_start_regular_shared, tmp_path):
    table = pa.table({"food": ["spam", "ham", "eggs"]})
    pq.write_table(table, tmp_path / "table.parquet")
    # `spam` should be filtered out.
    with open(tmp_path / "spam", "w"):
        pass

    ds = ray.data.read_parquet(tmp_path, file_extensions=["parquet"])

    assert ds.count() == 3


@pytest.mark.parametrize(
    "fs,data_path,endpoint_url",
    [
        (None, lazy_fixture("local_path"), None),
        (lazy_fixture("local_fs"), lazy_fixture("local_path"), None),
        (lazy_fixture("s3_fs"), lazy_fixture("s3_path"), lazy_fixture("s3_server")),
    ],
)
def test_parquet_write_create_dir(
    ray_start_regular_shared, fs, data_path, endpoint_url
):
    if endpoint_url is None:
        storage_options = {}
    else:
        storage_options = dict(client_kwargs=dict(endpoint_url=endpoint_url))
    df1 = pd.DataFrame({"one": [1, 2, 3], "two": ["a", "b", "c"]})
    df2 = pd.DataFrame({"one": [4, 5, 6], "two": ["e", "f", "g"]})
    df = pd.concat([df1, df2])
    ds = ray.data.from_blocks([df1, df2])
    path = os.path.join(data_path, "test_parquet_dir")
    # Set the uuid to a known value so that we can easily get the parquet file names.
    data_key = "data"
    ds._set_uuid(data_key)
    ds.write_parquet(path, filesystem=fs)

    # Ensure that directory was created.
    if fs is None:
        assert os.path.isdir(path)
    else:
        assert fs.get_file_info(_unwrap_protocol(path)).type == pa.fs.FileType.Directory

    # Check that data was properly written to the directory.
    path1 = os.path.join(path, f"{data_key}_000000_000000.parquet")
    path2 = os.path.join(path, f"{data_key}_000001_000000.parquet")
    dfds = pd.concat(
        [
            pd.read_parquet(path1, storage_options=storage_options),
            pd.read_parquet(path2, storage_options=storage_options),
        ]
    )
    assert df.equals(dfds)

    # Ensure that directories that already exist are left alone and that the
    # attempted creation still succeeds.
    path3 = os.path.join(path, f"{data_key}_0000002_000000.parquet")
    path4 = os.path.join(path, f"{data_key}_0000003_000000.parquet")
    if fs is None:
        os.rename(path1, path3)
        os.rename(path2, path4)
    else:
        fs.move(_unwrap_protocol(path1), _unwrap_protocol(path3))
        fs.move(_unwrap_protocol(path2), _unwrap_protocol(path4))
    ds.write_parquet(path, filesystem=fs)

    # Check that the original Parquet files were left untouched and that the
    # new ones were added.
    dfds = pd.concat(
        [
            pd.read_parquet(path1, storage_options=storage_options),
            pd.read_parquet(path2, storage_options=storage_options),
            pd.read_parquet(path3, storage_options=storage_options),
            pd.read_parquet(path4, storage_options=storage_options),
        ]
    )
    assert pd.concat([df, df]).equals(dfds)
    if fs is None:
        shutil.rmtree(path)
    else:
        fs.delete_dir(_unwrap_protocol(path))

    # Test that writing empty blocks does not create empty parquet files,
    # nor does it create empty directories when no files are created.
    ds_all_empty = ds.filter(lambda x: x["one"] > 10).materialize()
    assert ds_all_empty._plan.initial_num_blocks() == 2
    assert ds_all_empty.count() == 0

    all_empty_key = "all_empty"
    all_empty_path = os.path.join(data_path, f"test_parquet_dir_{all_empty_key}")
    ds_all_empty.write_parquet(all_empty_path, filesystem=fs)

    ds_contains_some_empty = ds.union(ds_all_empty)
    # 2 blocks from original ds with 6 rows total, 2 empty blocks from ds_all_empty.
    assert ds_contains_some_empty._plan.initial_num_blocks() == 4
    assert ds_contains_some_empty.count() == 6

    some_empty_key = "some_empty"
    # Set the uuid to a known value so that we can easily get the parquet file names.
    ds_contains_some_empty._set_uuid(some_empty_key)
    some_empty_path = os.path.join(path, f"test_parquet_dir_{some_empty_key}")
    ds_contains_some_empty.write_parquet(some_empty_path, filesystem=fs)

    # Ensure that directory was created for only the non-empty dataset.
    if fs is None:
        assert not os.path.isdir(all_empty_path)
        assert os.path.isdir(some_empty_path)
        # Only files for the non-empty blocks should be created.
        file_list = os.listdir(some_empty_path)
        file_list.sort()
        assert file_list == [
            f"{some_empty_key}_00000{i}_000000.parquet" for i in range(2)
        ]
    else:
        assert (
            fs.get_file_info(_unwrap_protocol(all_empty_path)).type
            == pa.fs.FileType.NotFound
        )
        assert (
            fs.get_file_info(_unwrap_protocol(some_empty_path)).type
            == pa.fs.FileType.Directory
        )

    # Check that data was properly written to the directory.
    dfds = pd.concat(
        [
            pd.read_parquet(
                os.path.join(
                    some_empty_path,
                    f"{some_empty_key}_00000{i}_000000.parquet",
                ),
                storage_options=storage_options,
            )
            for i in range(2)
        ]
    )
    assert df.equals(dfds)


@pytest.mark.parametrize(
    "fs,data_path",
    [
        (None, lazy_fixture("local_path")),
        (lazy_fixture("local_fs"), lazy_fixture("local_path")),
        (lazy_fixture("s3_fs"), lazy_fixture("s3_path")),
        (
            lazy_fixture("s3_fs_with_anonymous_crendential"),
            lazy_fixture("s3_path_with_anonymous_crendential"),
        ),
    ],
)
def test_parquet_roundtrip(ray_start_regular_shared, fs, data_path):
    path = os.path.join(data_path, "test_parquet_dir")
    if fs is None:
        os.mkdir(path)
    else:
        fs.create_dir(_unwrap_protocol(path))

    df1 = pd.DataFrame({"one": [1, 2, 3], "two": ["a", "b", "c"]})
    df2 = pd.DataFrame({"one": [4, 5, 6], "two": ["e", "f", "g"]})
    ds = ray.data.from_pandas([df1, df2])
    ds.write_parquet(path, filesystem=fs)

    ds2 = ray.data.read_parquet(path, filesystem=fs)

    read_data = set(ds2.to_pandas().itertuples(index=False))
    written_data = set(pd.concat([df1, df2]).itertuples(index=False))
    assert read_data == written_data

    # Test metadata ops.
    for block, meta in ds2._plan.execute().blocks:
        BlockAccessor.for_block(ray.get(block)).size_bytes() == meta.size_bytes

    if fs is None:
        shutil.rmtree(path)
    else:
        fs.delete_dir(_unwrap_protocol(path))


def test_parquet_read_empty_file(ray_start_regular_shared, tmp_path):
    path = os.path.join(tmp_path, "data.parquet")
    table = pa.table({})
    pq.write_table(table, path)
    ds = ray.data.read_parquet(path)
    pd.testing.assert_frame_equal(ds.to_pandas(), table.to_pandas())


def test_parquet_reader_batch_size(ray_start_regular_shared, tmp_path):
    path = os.path.join(tmp_path, "data.parquet")
    ray.data.range_tensor(1000, shape=(1000,)).write_parquet(path)
    ds = ray.data.read_parquet(path, batch_size=10)
    assert ds.count() == 1000


def test_parquet_datasource_names(ray_start_regular_shared, tmp_path):
    df = pd.DataFrame({"spam": [1, 2, 3]})
    path = os.path.join(tmp_path, "data.parquet")
    df.to_parquet(path)

    assert ParquetBulkDatasource(path).get_name() == "ParquetBulk"
    assert ParquetDatasource(path).get_name() == "Parquet"


@pytest.mark.parametrize(
    "fs,data_path",
    [
        (lazy_fixture("local_fs"), lazy_fixture("local_path")),
    ],
)
def test_parquet_concurrency(ray_start_regular_shared, fs, data_path):
    df1 = pd.DataFrame({"one": [1, 2, 3], "two": ["a", "b", "c"]})
    table = pa.Table.from_pandas(df1)
    setup_data_path = _unwrap_protocol(data_path)
    path1 = os.path.join(setup_data_path, "test1.parquet")
    pq.write_table(table, path1, filesystem=fs)
    df2 = pd.DataFrame({"one": [4, 5, 6], "two": ["e", "f", "g"]})
    table = pa.Table.from_pandas(df2)
    path2 = os.path.join(setup_data_path, "test2.parquet")
    pq.write_table(table, path2, filesystem=fs)

    concurrency_counter = ConcurrencyCounter.remote()

    def map_batches(batch):
        ray.get(concurrency_counter.inc.remote())
        time.sleep(0.5)
        ray.get(concurrency_counter.decr.remote())
        return batch

    concurrency = 1
    ds = ray.data.read_parquet(
        data_path,
        filesystem=fs,
        concurrency=concurrency,
        override_num_blocks=2,
    )
    ds = ds.map_batches(
        map_batches,
        batch_size=None,
        concurrency=concurrency,
    )
    assert ds.count() == 6
    actual_max_concurrency = ray.get(concurrency_counter.get_max_concurrency.remote())
    assert actual_max_concurrency <= concurrency


# NOTE: All tests above share a Ray cluster, while the tests below do not. These
# tests should only be carefully reordered to retain this invariant!


def test_parquet_read_spread(ray_start_cluster, tmp_path, restore_data_context):
    ray.shutdown()
    cluster = ray_start_cluster
    cluster.add_node(
        resources={"bar:1": 100},
        num_cpus=10,
        object_store_memory=2 * 1024 * 1024 * 1024,
        _system_config={"max_direct_call_object_size": 0},
    )
    cluster.add_node(
        resources={"bar:2": 100},
        num_cpus=10,
        object_store_memory=2 * 1024 * 1024 * 1024,
    )
    cluster.add_node(resources={"bar:3": 100}, num_cpus=0)

    ray.init(cluster.address)

    @ray.remote
    def get_node_id():
        return ray.get_runtime_context().get_node_id()

    node1_id = ray.get(get_node_id.options(resources={"bar:1": 1}).remote())
    node2_id = ray.get(get_node_id.options(resources={"bar:2": 1}).remote())

    data_path = str(tmp_path)
    df1 = pd.DataFrame({"one": list(range(100)), "two": list(range(100, 200))})
    path1 = os.path.join(data_path, "test1.parquet")
    df1.to_parquet(path1)
    df2 = pd.DataFrame({"one": list(range(300, 400)), "two": list(range(400, 500))})
    path2 = os.path.join(data_path, "test2.parquet")
    df2.to_parquet(path2)

    # Minimize the block size to prevent Ray Data from reading multiple fragments in a
    # single task.
    ray.data.DataContext.get_current().target_max_block_size = 1
    ds = ray.data.read_parquet(data_path)

    # Force reads.
    bundles = ds.iter_internal_ref_bundles()
    block_refs = _ref_bundles_iterator_to_block_refs_list(bundles)
    ray.wait(block_refs, num_returns=len(block_refs), fetch_local=False)
    location_data = ray.experimental.get_object_locations(block_refs)
    locations = []
    for block in block_refs:
        locations.extend(location_data[block]["node_ids"])
    assert set(locations) == {node1_id, node2_id}, set(locations)


def test_parquet_bulk_columns(ray_start_regular_shared):
    ds = ray.data.read_parquet_bulk("example://iris.parquet", columns=["variety"])

    assert ds.columns() == ["variety"]


@pytest.mark.parametrize("num_rows_per_file", [5, 10, 50])
def test_write_num_rows_per_file(tmp_path, ray_start_regular_shared, num_rows_per_file):
    import pyarrow.parquet as pq

    ray.data.range(100, override_num_blocks=20).write_parquet(
        tmp_path, num_rows_per_file=num_rows_per_file
    )

    for filename in os.listdir(tmp_path):
        table = pq.read_table(os.path.join(tmp_path, filename))
        assert len(table) == num_rows_per_file


@pytest.mark.parametrize("shuffle", [True, False, "file"])
def test_invalid_shuffle_arg_raises_error(ray_start_regular_shared, shuffle):

    with pytest.raises(ValueError):
        ray.data.read_parquet("example://iris.parquet", shuffle=shuffle)


@pytest.mark.parametrize("shuffle", [None, "files"])
def test_valid_shuffle_arg_does_not_raise_error(ray_start_regular_shared, shuffle):
    ray.data.read_parquet("example://iris.parquet", shuffle=shuffle)


def test_partitioning_in_dataset_kwargs_raises_error(ray_start_regular_shared):
    with pytest.raises(ValueError):
        ray.data.read_parquet(
            "example://iris.parquet", dataset_kwargs=dict(partitioning="hive")
        )


def test_tensors_in_tables_parquet(
    ray_start_regular_shared, tmp_path, restore_data_context
):
    """This test verifies both V1 and V2 Tensor Type extensions of
    Arrow Array types
    """

    num_rows = 10_000
    num_groups = 10

    inner_shape = (2, 2, 2)
    shape = (num_rows,) + inner_shape
    num_tensor_elem = np.prod(np.array(shape))

    arr = np.arange(num_tensor_elem).reshape(shape)

    id_col_name = "_id"
    group_col_name = "group"
    tensor_col_name = "tensor"

    id_vals = list(range(num_rows))
    group_vals = [i % num_groups for i in id_vals]

    df = pd.DataFrame(
        {
            id_col_name: id_vals,
            group_col_name: group_vals,
            tensor_col_name: [a.tobytes() for a in arr],
        }
    )

    #
    # Test #1: Verify writing tensors as ArrowTensorType (v1)
    #

    tensor_v1_path = f"{tmp_path}/tensor_v1"

    ds = ray.data.from_pandas([df])
    ds.write_parquet(tensor_v1_path)

    ds = ray.data.read_parquet(
        tensor_v1_path,
        tensor_column_schema={tensor_col_name: (arr.dtype, inner_shape)},
        override_num_blocks=10,
    )

    assert isinstance(
        ds.schema().base_schema.field_by_name(tensor_col_name).type, ArrowTensorType
    )

    expected_tuples = list(zip(id_vals, group_vals, arr))

    def _assert_equal(rows, expected):
        values = [[s[id_col_name], s[group_col_name], s[tensor_col_name]] for s in rows]

        assert len(values) == len(expected)

        for v, e in zip(sorted(values, key=lambda v: v[0]), expected):
            np.testing.assert_equal(v, e)

    _assert_equal(ds.take_all(), expected_tuples)

    #
    # Test #2: Verify writing tensors as ArrowTensorTypeV2
    #

    DataContext.get_current().use_arrow_tensor_v2 = True

    tensor_v2_path = f"{tmp_path}/tensor_v2"

    ds = ray.data.from_pandas([df])
    ds.write_parquet(tensor_v2_path)

    ds = ray.data.read_parquet(
        tensor_v2_path,
        tensor_column_schema={tensor_col_name: (arr.dtype, inner_shape)},
        override_num_blocks=10,
    )

    assert isinstance(
        ds.schema().base_schema.field_by_name(tensor_col_name).type, ArrowTensorTypeV2
    )

    _assert_equal(ds.take_all(), expected_tuples)


def test_multiple_files_with_ragged_arrays(ray_start_regular_shared, tmp_path):
    # Test reading multiple parquet files, each of which has different-shaped
    # ndarrays in the same column.
    # See https://github.com/ray-project/ray/issues/47960 for more context.
    num_rows = 3
    ds = ray.data.range(num_rows)

    def map(row):
        id = row["id"] + 1
        row["data"] = np.zeros((id * 100, id * 100), dtype=np.int8)
        return row

    # Write 3 parquet files with different-shaped ndarray values in the
    # "data" column.
    ds.map(map).repartition(num_rows).write_parquet(tmp_path)

    # Read these 3 files, check that the result is correct.
    ds2 = ray.data.read_parquet(tmp_path, override_num_blocks=1)
    res = ds2.take_all()
    res = sorted(res, key=lambda row: row["id"])
    assert len(res) == num_rows
    for index, item in enumerate(res):
        assert item["id"] == index
        assert item["data"].shape == (100 * (index + 1), 100 * (index + 1))


def test_count_with_filter(ray_start_regular_shared):
    ds = ray.data.read_parquet(
        "example://iris.parquet", filter=(pds.field("sepal.length") < pds.scalar(0))
    )
    assert ds.count() == 0


if __name__ == "__main__":
    import sys

    sys.exit(pytest.main(["-v", __file__]))<|MERGE_RESOLUTION|>--- conflicted
+++ resolved
@@ -6,11 +6,7 @@
 import numpy as np
 import pandas as pd
 import pyarrow as pa
-<<<<<<< HEAD
-import pyarrow.dataset as pa_ds
-=======
 import pyarrow.dataset as pds
->>>>>>> e1c4e580
 import pyarrow.parquet as pq
 import pytest
 from pytest_lazyfixture import lazy_fixture
@@ -510,7 +506,7 @@
     # 2 partitions, 1 empty partition, 1 block/read task
 
     ds = ray.data.read_parquet(
-        str(tmp_path), override_num_blocks=1, filter=(pa_ds.field("two") == "a")
+        str(tmp_path), override_num_blocks=1, filter=(pds.field("two") == "a")
     )
 
     values = [[s["one"], s["two"]] for s in ds.take()]
@@ -520,7 +516,7 @@
     # 2 partitions, 1 empty partition, 2 block/read tasks, 1 empty block
 
     ds = ray.data.read_parquet(
-        str(tmp_path), override_num_blocks=2, filter=(pa_ds.field("two") == "a")
+        str(tmp_path), override_num_blocks=2, filter=(pds.field("two") == "a")
     )
 
     values = [[s["one"], s["two"]] for s in ds.take()]
