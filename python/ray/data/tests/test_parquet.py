--- conflicted
+++ resolved
@@ -2169,8 +2169,6 @@
     assert ds_read.count() == min_rows_per_file
 
 
-<<<<<<< HEAD
-=======
 def test_read_parquet_with_zero_row_groups(shutdown_only, tmp_path):
     """Test reading a parquet file with 0 row groups."""
     # Create an empty parquet file (0 row groups)
@@ -2225,7 +2223,6 @@
     assert result.count() == 1000
 
 
->>>>>>> 44e0aea6
 if __name__ == "__main__":
     import sys
 
