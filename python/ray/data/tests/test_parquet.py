--- conflicted
+++ resolved
@@ -592,17 +592,6 @@
     ]
 
 
-<<<<<<< HEAD
-=======
-# Skip this test if pyarrow is below version 7. As the old
-# pyarrow does not support single path with partitioning,
-# this issue cannot be resolved by Ray data itself.
-@pytest.mark.skipif(
-    # Always skipping; bug in rayturbo.
-    True or parse_version(_get_pyarrow_version()) < parse_version("7.0.0"),
-    reason="Old pyarrow behavior cannot be fixed.",
-)
->>>>>>> 7e2fdf6d
 @pytest.mark.parametrize(
     "fs,data_path",
     [
