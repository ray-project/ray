--- conflicted
+++ resolved
@@ -2173,7 +2173,59 @@
     )
 
 
-<<<<<<< HEAD
+def test_get_parquet_dataset_fs_serialization_fallback(
+    ray_start_regular_shared, tmp_path: pathlib.Path
+):
+    """Test that the fallback mechanism for serializing the filesystem works."""
+    # 1) Local parquet file
+    local_file = tmp_path / "test.parquet"
+    pq.write_table(
+        pa.Table.from_pandas(pd.DataFrame({"a": [1, 2, 3], "b": [4, 5, 6]})), local_file
+    )
+
+    # 2) Problematic fsspec FS wrapped as a *PyArrow* FS so ParquetDataset accepts it
+    class BadFSSpec(fsspec.AbstractFileSystem):
+        protocol = "file"
+
+        def info(self, path, **kwargs):
+            # Wrong shape → fsspec/pyarrow will later blow up with TypeError
+            return ["not", "a", "dict"]
+
+        def ls(self, path, **kwargs):
+            return [{"name": str(path), "type": "file", "size": os.path.getsize(path)}]
+
+        def open(self, path, mode="rb", **kwargs):
+            return open(path, mode)
+
+    problematic_fs = PyFileSystem(FSSpecHandler(BadFSSpec()))
+
+    # 3) Direct ParquetDataset in worker → should raise (TypeError/ArrowException)
+    @ray.remote
+    def direct_parquet_usage(paths, fs, kwargs):
+        import pyarrow.parquet as pq
+
+        return pq.ParquetDataset(paths, filesystem=fs, **(kwargs or {}))
+
+    with pytest.raises(Exception) as exc_info:
+        ray.get(direct_parquet_usage.remote([str(local_file)], problematic_fs, {}))
+
+    msg = str(exc_info.value).lower()
+    assert any(
+        k in msg
+        for k in ["typeerror", "filesystem", "cannot wrap", "pickle", "serialize"]
+    )
+
+    # 4) Helper should succeed (fallback re-resolves to LocalFileSystem inside worker)
+    @ray.remote
+    def call_helper(paths, fs, kwargs):
+        from ray.data._internal.datasource.parquet_datasource import get_parquet_dataset
+
+        return get_parquet_dataset(paths, fs, kwargs)
+
+    ds = ray.get(call_helper.remote([str(local_file)], problematic_fs, {}))
+    assert ds is not None
+
+
 @pytest.fixture
 def hive_partitioned_dataset(tmp_path):
     """Create a Hive-partitioned Parquet dataset for testing."""
@@ -2491,59 +2543,6 @@
         f"Expected head:\n{expected_df.head()}\n"
         f"Actual head:\n{actual_df.head()}"
     )
-=======
-def test_get_parquet_dataset_fs_serialization_fallback(
-    ray_start_regular_shared, tmp_path: pathlib.Path
-):
-    """Test that the fallback mechanism for serializing the filesystem works."""
-    # 1) Local parquet file
-    local_file = tmp_path / "test.parquet"
-    pq.write_table(
-        pa.Table.from_pandas(pd.DataFrame({"a": [1, 2, 3], "b": [4, 5, 6]})), local_file
-    )
-
-    # 2) Problematic fsspec FS wrapped as a *PyArrow* FS so ParquetDataset accepts it
-    class BadFSSpec(fsspec.AbstractFileSystem):
-        protocol = "file"
-
-        def info(self, path, **kwargs):
-            # Wrong shape → fsspec/pyarrow will later blow up with TypeError
-            return ["not", "a", "dict"]
-
-        def ls(self, path, **kwargs):
-            return [{"name": str(path), "type": "file", "size": os.path.getsize(path)}]
-
-        def open(self, path, mode="rb", **kwargs):
-            return open(path, mode)
-
-    problematic_fs = PyFileSystem(FSSpecHandler(BadFSSpec()))
-
-    # 3) Direct ParquetDataset in worker → should raise (TypeError/ArrowException)
-    @ray.remote
-    def direct_parquet_usage(paths, fs, kwargs):
-        import pyarrow.parquet as pq
-
-        return pq.ParquetDataset(paths, filesystem=fs, **(kwargs or {}))
-
-    with pytest.raises(Exception) as exc_info:
-        ray.get(direct_parquet_usage.remote([str(local_file)], problematic_fs, {}))
-
-    msg = str(exc_info.value).lower()
-    assert any(
-        k in msg
-        for k in ["typeerror", "filesystem", "cannot wrap", "pickle", "serialize"]
-    )
-
-    # 4) Helper should succeed (fallback re-resolves to LocalFileSystem inside worker)
-    @ray.remote
-    def call_helper(paths, fs, kwargs):
-        from ray.data._internal.datasource.parquet_datasource import get_parquet_dataset
-
-        return get_parquet_dataset(paths, fs, kwargs)
-
-    ds = ray.get(call_helper.remote([str(local_file)], problematic_fs, {}))
-    assert ds is not None
->>>>>>> 4e166eed
 
 
 if __name__ == "__main__":
