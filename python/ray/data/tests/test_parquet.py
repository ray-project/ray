--- conflicted
+++ resolved
@@ -1364,14 +1364,11 @@
 
 @pytest.mark.parametrize("new_tensor_format", ["arrow_native", "v2"])
 def test_tensors_in_tables_parquet(
-<<<<<<< HEAD
-    ray_start_regular_shared, tmp_path, new_tensor_format, restore_data_context
-=======
     ray_start_regular_shared,
     tmp_path,
+    new_tensor_format,
     restore_data_context,
     target_max_block_size_infinite_or_default,
->>>>>>> 88293d44
 ):
     """This test verifies both V1 and V2 Tensor Type extensions of
     Arrow Array types
