import os
import shutil

import pytest
import pandas as pd
import numpy as np
import pyarrow as pa
import pyarrow.parquet as pq
from typing import Any

import ray
from ray.data.block import BlockAccessor
from ray.data.datasource import (
    DefaultFileMetadataProvider,
    DefaultParquetMetadataProvider,
)
from ray.data.datasource.parquet_datasource import (
    PARALLELIZE_META_FETCH_THRESHOLD,
    _ParquetDatasourceReader,
)
from ray.data.datasource.file_based_datasource import _unwrap_protocol
from ray.data.datasource.parquet_datasource import (
    _SerializedPiece,
    _deserialize_pieces_with_retry,
)

from ray.data.tests.conftest import *  # noqa
from ray.data.tests.mock_http_server import *  # noqa
from ray.tests.conftest import *  # noqa

from pytest_lazyfixture import lazy_fixture


<<<<<<< HEAD
def check_num_computed(ds, expected) -> None:
    if not ray.data.context.DatasetContext.get_current().use_streaming_executor:
        ds._plan.execute()._num_computed() == expected
=======
def check_num_computed(ds, expected, streaming_expected) -> None:
    # When streaming executor is on, the _num_computed() is affected only
    # by the ds.schema() which will still partial read the blocks, but will
    # not affected by operations like take() as it's executed via streaming
    # executor.
    if not ray.data.context.DatasetContext.get_current().use_streaming_executor:
        assert ds._plan.execute()._num_computed() == expected
    else:
        assert ds._plan.execute()._num_computed() == streaming_expected
>>>>>>> 6ff6cac3


@pytest.mark.parametrize(
    "fs,data_path",
    [
        (lazy_fixture("local_fs"), lazy_fixture("local_path")),
    ],
)
def test_parquet_deserialize_pieces_with_retry(
    ray_start_regular_shared, fs, data_path, monkeypatch
):

    setup_data_path = _unwrap_protocol(data_path)
    df1 = pd.DataFrame({"one": [1, 2, 3], "two": ["a", "b", "c"]})
    table = pa.Table.from_pandas(df1)
    path1 = os.path.join(setup_data_path, "test1.parquet")
    pq.write_table(table, path1, filesystem=fs)
    df2 = pd.DataFrame({"one": [4, 5, 6], "two": ["e", "f", "g"]})
    table = pa.Table.from_pandas(df2)
    path2 = os.path.join(setup_data_path, "test2.parquet")
    pq.write_table(table, path2, filesystem=fs)

    dataset_kwargs = {}
    pq_ds = pq.ParquetDataset(
        data_path, **dataset_kwargs, filesystem=fs, use_legacy_dataset=False
    )
    serialized_pieces = [_SerializedPiece(p) for p in pq_ds.pieces]

    # test 1st attempt succeed
    pieces = _deserialize_pieces_with_retry(serialized_pieces)
    assert "test1.parquet" in pieces[0].path
    assert "test2.parquet" in pieces[1].path

    # test the 3rd attempt succeed with a mock function constructed
    # to throw in the first two attempts
    class MockDeserializer:
        def __init__(self, planned_exp_or_return):
            self.planned_exp_or_return = planned_exp_or_return
            self.cur_index = 0

        def __call__(self, *args: Any, **kwds: Any) -> Any:
            exp_or_ret = self.planned_exp_or_return[self.cur_index]
            self.cur_index += 1
            if type(exp_or_ret) == Exception:
                raise exp_or_ret
            else:
                return exp_or_ret

    mock_deserializer = MockDeserializer(
        [
            Exception("1st mock failed attempt"),
            Exception("2nd mock failed attempt"),
            pieces,
        ]
    )
    monkeypatch.setattr(
        ray.data.datasource.parquet_datasource, "_deserialize_pieces", mock_deserializer
    )
    retried_pieces = _deserialize_pieces_with_retry(serialized_pieces)
    assert "test1.parquet" in retried_pieces[0].path
    assert "test2.parquet" in retried_pieces[1].path


@pytest.mark.parametrize(
    "fs,data_path",
    [
        (None, lazy_fixture("local_path")),
        (lazy_fixture("local_fs"), lazy_fixture("local_path")),
        (lazy_fixture("s3_fs"), lazy_fixture("s3_path")),
        (
            lazy_fixture("s3_fs_with_space"),
            lazy_fixture("s3_path_with_space"),
        ),  # Path contains space.
        (
            lazy_fixture("s3_fs_with_anonymous_crendential"),
            lazy_fixture("s3_path_with_anonymous_crendential"),
        ),
    ],
)
def test_parquet_read_basic(ray_start_regular_shared, fs, data_path):
    df1 = pd.DataFrame({"one": [1, 2, 3], "two": ["a", "b", "c"]})
    table = pa.Table.from_pandas(df1)
    setup_data_path = _unwrap_protocol(data_path)
    path1 = os.path.join(setup_data_path, "test1.parquet")
    pq.write_table(table, path1, filesystem=fs)
    df2 = pd.DataFrame({"one": [4, 5, 6], "two": ["e", "f", "g"]})
    table = pa.Table.from_pandas(df2)
    path2 = os.path.join(setup_data_path, "test2.parquet")
    pq.write_table(table, path2, filesystem=fs)

    ds = ray.data.read_parquet(data_path, filesystem=fs)

    # Test metadata-only parquet ops.
<<<<<<< HEAD
    check_num_computed(ds, 0)
    assert ds.count() == 6
    assert ds.size_bytes() > 0
    # assert ds.schema() is not None
    check_num_computed(ds, 1)
=======
    check_num_computed(ds, 0, 0)
    assert ds.count() == 6
    assert ds.size_bytes() > 0
    assert ds.schema() is not None
    check_num_computed(ds, 1, 1)
>>>>>>> 6ff6cac3
    input_files = ds.input_files()
    assert len(input_files) == 2, input_files
    assert "test1.parquet" in str(input_files)
    assert "test2.parquet" in str(input_files)
    assert (
        str(ds) == "Dataset(num_blocks=2, num_rows=6, "
        "schema={one: int64, two: string})"
    ), ds
    assert (
        repr(ds) == "Dataset(num_blocks=2, num_rows=6, "
        "schema={one: int64, two: string})"
    ), ds
<<<<<<< HEAD
    check_num_computed(ds, 1)

    # Forces a data read.
    values = [[s["one"], s["two"]] for s in ds.take_all()]
    check_num_computed(ds, 2)
=======
    check_num_computed(ds, 1, 1)

    # Forces a data read.
    values = [[s["one"], s["two"]] for s in ds.take_all()]
    check_num_computed(ds, 2, 1)
>>>>>>> 6ff6cac3
    assert sorted(values) == [
        [1, "a"],
        [2, "b"],
        [3, "c"],
        [4, "e"],
        [5, "f"],
        [6, "g"],
    ]

    # Test column selection.
    ds = ray.data.read_parquet(data_path, columns=["one"], filesystem=fs)
    values = [s["one"] for s in ds.take()]
    assert sorted(values) == [1, 2, 3, 4, 5, 6]
    assert ds.schema().names == ["one"]


@pytest.mark.parametrize(
    "fs,data_path",
    [
        (None, lazy_fixture("local_path")),
        (lazy_fixture("local_fs"), lazy_fixture("local_path")),
        (lazy_fixture("s3_fs"), lazy_fixture("s3_path")),
        (
            lazy_fixture("s3_fs_with_anonymous_crendential"),
            lazy_fixture("s3_path_with_anonymous_crendential"),
        ),
    ],
)
def test_parquet_read_meta_provider(ray_start_regular_shared, fs, data_path):
    df1 = pd.DataFrame({"one": [1, 2, 3], "two": ["a", "b", "c"]})
    table = pa.Table.from_pandas(df1)
    setup_data_path = _unwrap_protocol(data_path)
    path1 = os.path.join(setup_data_path, "test1.parquet")
    pq.write_table(table, path1, filesystem=fs)
    df2 = pd.DataFrame({"one": [4, 5, 6], "two": ["e", "f", "g"]})
    table = pa.Table.from_pandas(df2)
    path2 = os.path.join(setup_data_path, "test2.parquet")
    pq.write_table(table, path2, filesystem=fs)

    class TestMetadataProvider(DefaultParquetMetadataProvider):
        def prefetch_file_metadata(self, pieces):
            return None

    ds = ray.data.read_parquet(
        data_path,
        filesystem=fs,
        meta_provider=TestMetadataProvider(),
    )

    # Expect precomputed row counts and block sizes to be missing.
    assert ds._meta_count() is None
    assert (
        ds._plan._snapshot_blocks is None
        or ds._plan._snapshot_blocks.size_bytes() == -1
    )

    # Expect to lazily compute all metadata correctly.
<<<<<<< HEAD
    check_num_computed(ds, 0)
=======
    check_num_computed(ds, 0, 0)
>>>>>>> 6ff6cac3
    assert ds.count() == 6
    assert ds.size_bytes() > 0
    assert ds.schema() is not None
    input_files = ds.input_files()
    assert len(input_files) == 2, input_files
    assert "test1.parquet" in str(input_files)
    assert "test2.parquet" in str(input_files)
    assert (
        str(ds) == "Dataset(num_blocks=2, num_rows=6, "
        "schema={one: int64, two: string})"
    ), ds
    assert (
        repr(ds) == "Dataset(num_blocks=2, num_rows=6, "
        "schema={one: int64, two: string})"
    ), ds
<<<<<<< HEAD
    check_num_computed(ds, 2)

    # Forces a data read.
    values = [[s["one"], s["two"]] for s in ds.take()]
    check_num_computed(ds, 2)
=======
    check_num_computed(ds, 2, 2)

    # Forces a data read.
    values = [[s["one"], s["two"]] for s in ds.take()]
    check_num_computed(ds, 2, 2)
>>>>>>> 6ff6cac3
    assert sorted(values) == [
        [1, "a"],
        [2, "b"],
        [3, "c"],
        [4, "e"],
        [5, "f"],
        [6, "g"],
    ]


@pytest.mark.parametrize(
    "fs,data_path",
    [
        (None, lazy_fixture("local_path")),
        (lazy_fixture("local_fs"), lazy_fixture("local_path")),
        (lazy_fixture("s3_fs"), lazy_fixture("s3_path")),
        (
            lazy_fixture("s3_fs_with_space"),
            lazy_fixture("s3_path_with_space"),
        ),  # Path contains space.
        (
            lazy_fixture("s3_fs_with_anonymous_crendential"),
            lazy_fixture("s3_path_with_anonymous_crendential"),
        ),
    ],
)
def test_parquet_read_bulk(ray_start_regular_shared, fs, data_path):
    df1 = pd.DataFrame({"one": [1, 2, 3], "two": ["a", "b", "c"]})
    table = pa.Table.from_pandas(df1)
    setup_data_path = _unwrap_protocol(data_path)
    path1 = os.path.join(setup_data_path, "test1.parquet")
    pq.write_table(table, path1, filesystem=fs)
    df2 = pd.DataFrame({"one": [4, 5, 6], "two": ["e", "f", "g"]})
    table = pa.Table.from_pandas(df2)
    path2 = os.path.join(setup_data_path, "test2.parquet")
    pq.write_table(table, path2, filesystem=fs)

    # Expect directory path expansion to fail due to default format-based path
    # filtering: The filter will not match any of the files.
    with pytest.raises(ValueError):
        ray.data.read_parquet_bulk(data_path, filesystem=fs)

    # Expect directory path expansion to fail with OS error if default format-based path
    # filtering is turned off.
    with pytest.raises(OSError):
        ds = ray.data.read_parquet_bulk(data_path, filesystem=fs, partition_filter=None)
        ds.schema()

    # Expect individual file paths to be processed successfully.
    paths = [path1, path2]
    ds = ray.data.read_parquet_bulk(paths, filesystem=fs)

    # Expect precomputed row counts to be missing.
    assert ds._meta_count() is None

    # Expect to lazily compute all metadata correctly.
<<<<<<< HEAD
    check_num_computed(ds, 0)
=======
    check_num_computed(ds, 0, 0)
>>>>>>> 6ff6cac3
    assert ds.count() == 6
    assert ds.size_bytes() > 0
    assert ds.schema() is not None
    input_files = ds.input_files()
    assert len(input_files) == 2, input_files
    assert "test1.parquet" in str(input_files)
    assert "test2.parquet" in str(input_files)
    assert (
        str(ds) == "Dataset(num_blocks=2, num_rows=6, "
        "schema={one: int64, two: string})"
    ), ds
    assert (
        repr(ds) == "Dataset(num_blocks=2, num_rows=6, "
        "schema={one: int64, two: string})"
    ), ds
<<<<<<< HEAD
    check_num_computed(ds, 2)

    # Forces a data read.
    values = [[s["one"], s["two"]] for s in ds.take()]
    check_num_computed(ds, 2)
=======
    check_num_computed(ds, 2, 2)

    # Forces a data read.
    values = [[s["one"], s["two"]] for s in ds.take()]
    check_num_computed(ds, 2, 2)
>>>>>>> 6ff6cac3
    assert sorted(values) == [
        [1, "a"],
        [2, "b"],
        [3, "c"],
        [4, "e"],
        [5, "f"],
        [6, "g"],
    ]

    # Add a file with a non-matching file extension. This file should be ignored.
    txt_path = os.path.join(data_path, "foo.txt")
    txt_df = pd.DataFrame({"foobar": [4, 5, 6]})
    txt_table = pa.Table.from_pandas(txt_df)
    pq.write_table(txt_table, _unwrap_protocol(txt_path), filesystem=fs)

    ds = ray.data.read_parquet_bulk(paths + [txt_path], filesystem=fs)
    assert ds.num_blocks() == 2

    # Forces a data read.
    values = [[s["one"], s["two"]] for s in ds.take()]
<<<<<<< HEAD
    check_num_computed(ds, 2)
=======
    check_num_computed(ds, 2, 0)
>>>>>>> 6ff6cac3
    assert sorted(values) == [
        [1, "a"],
        [2, "b"],
        [3, "c"],
        [4, "e"],
        [5, "f"],
        [6, "g"],
    ]


@pytest.mark.parametrize(
    "fs,data_path",
    [
        (None, lazy_fixture("local_path")),
        (lazy_fixture("local_fs"), lazy_fixture("local_path")),
        (lazy_fixture("s3_fs"), lazy_fixture("s3_path")),
        (
            lazy_fixture("s3_fs_with_space"),
            lazy_fixture("s3_path_with_space"),
        ),  # Path contains space.
        (
            lazy_fixture("s3_fs_with_anonymous_crendential"),
            lazy_fixture("s3_path_with_anonymous_crendential"),
        ),
    ],
)
def test_parquet_read_bulk_meta_provider(ray_start_regular_shared, fs, data_path):
    df1 = pd.DataFrame({"one": [1, 2, 3], "two": ["a", "b", "c"]})
    table = pa.Table.from_pandas(df1)
    setup_data_path = _unwrap_protocol(data_path)
    path1 = os.path.join(setup_data_path, "test1.parquet")
    pq.write_table(table, path1, filesystem=fs)
    df2 = pd.DataFrame({"one": [4, 5, 6], "two": ["e", "f", "g"]})
    table = pa.Table.from_pandas(df2)
    path2 = os.path.join(setup_data_path, "test2.parquet")
    pq.write_table(table, path2, filesystem=fs)

    # Expect directory path expansion to succeed with the default metadata provider.
    ds = ray.data.read_parquet_bulk(
        data_path,
        filesystem=fs,
        meta_provider=DefaultFileMetadataProvider(),
    )

    # Expect precomputed row counts to be missing.
    assert ds._meta_count() is None

    # Expect to lazily compute all metadata correctly.
<<<<<<< HEAD
    check_num_computed(ds, 0)
=======
    check_num_computed(ds, 0, 0)
>>>>>>> 6ff6cac3
    assert ds.count() == 6
    assert ds.size_bytes() > 0
    assert ds.schema() is not None
    input_files = ds.input_files()
    assert len(input_files) == 2, input_files
    assert "test1.parquet" in str(input_files)
    assert "test2.parquet" in str(input_files)
    assert (
        str(ds) == "Dataset(num_blocks=2, num_rows=6, "
        "schema={one: int64, two: string})"
    ), ds
    assert (
        repr(ds) == "Dataset(num_blocks=2, num_rows=6, "
        "schema={one: int64, two: string})"
    ), ds
<<<<<<< HEAD
    check_num_computed(ds, 2)

    # Forces a data read.
    values = [[s["one"], s["two"]] for s in ds.take()]
    check_num_computed(ds, 2)
=======
    check_num_computed(ds, 2, 2)

    # Forces a data read.
    values = [[s["one"], s["two"]] for s in ds.take()]
    check_num_computed(ds, 2, 2)
>>>>>>> 6ff6cac3
    assert sorted(values) == [
        [1, "a"],
        [2, "b"],
        [3, "c"],
        [4, "e"],
        [5, "f"],
        [6, "g"],
    ]


@pytest.mark.parametrize(
    "fs,data_path",
    [
        (None, lazy_fixture("local_path")),
        (lazy_fixture("local_fs"), lazy_fixture("local_path")),
        (lazy_fixture("s3_fs"), lazy_fixture("s3_path")),
        (
            lazy_fixture("s3_fs_with_anonymous_crendential"),
            lazy_fixture("s3_path_with_anonymous_crendential"),
        ),
    ],
)
def test_parquet_read_partitioned(ray_start_regular_shared, fs, data_path):
    df = pd.DataFrame(
        {"one": [1, 1, 1, 3, 3, 3], "two": ["a", "b", "c", "e", "f", "g"]}
    )
    table = pa.Table.from_pandas(df)
    pq.write_to_dataset(
        table,
        root_path=_unwrap_protocol(data_path),
        partition_cols=["one"],
        filesystem=fs,
        use_legacy_dataset=False,
    )

    ds = ray.data.read_parquet(data_path, filesystem=fs)

    # Test metadata-only parquet ops.
<<<<<<< HEAD
    check_num_computed(ds, 0)
=======
    check_num_computed(ds, 0, 0)
>>>>>>> 6ff6cac3
    assert ds.count() == 6
    assert ds.size_bytes() > 0
    assert ds.schema() is not None
    input_files = ds.input_files()
    assert len(input_files) == 2, input_files
    assert (
        str(ds) == "Dataset(num_blocks=2, num_rows=6, "
        "schema={two: string, "
        "one: dictionary<values=int32, indices=int32, ordered=0>})"
    ), ds
    assert (
        repr(ds) == "Dataset(num_blocks=2, num_rows=6, "
        "schema={two: string, "
        "one: dictionary<values=int32, indices=int32, ordered=0>})"
    ), ds
<<<<<<< HEAD
    check_num_computed(ds, 1)

    # Forces a data read.
    values = [[s["one"], s["two"]] for s in ds.take()]
    check_num_computed(ds, 2)
=======
    check_num_computed(ds, 1, 1)

    # Forces a data read.
    values = [[s["one"], s["two"]] for s in ds.take()]
    check_num_computed(ds, 2, 1)
>>>>>>> 6ff6cac3
    assert sorted(values) == [
        [1, "a"],
        [1, "b"],
        [1, "c"],
        [3, "e"],
        [3, "f"],
        [3, "g"],
    ]

    # Test column selection.
    ds = ray.data.read_parquet(data_path, columns=["one"], filesystem=fs)
    values = [s["one"] for s in ds.take()]
    assert sorted(values) == [1, 1, 1, 3, 3, 3]


def test_parquet_read_partitioned_with_filter(ray_start_regular_shared, tmp_path):
    df = pd.DataFrame(
        {"one": [1, 1, 1, 3, 3, 3], "two": ["a", "a", "b", "b", "c", "c"]}
    )
    table = pa.Table.from_pandas(df)
    pq.write_to_dataset(
        table, root_path=str(tmp_path), partition_cols=["one"], use_legacy_dataset=False
    )

    # 2 partitions, 1 empty partition, 1 block/read task

    ds = ray.data.read_parquet(
        str(tmp_path), parallelism=1, filter=(pa.dataset.field("two") == "a")
    )

    values = [[s["one"], s["two"]] for s in ds.take()]
<<<<<<< HEAD
    check_num_computed(ds, 1)
=======
    check_num_computed(ds, 1, 0)
>>>>>>> 6ff6cac3
    assert sorted(values) == [[1, "a"], [1, "a"]]

    # 2 partitions, 1 empty partition, 2 block/read tasks, 1 empty block

    ds = ray.data.read_parquet(
        str(tmp_path), parallelism=2, filter=(pa.dataset.field("two") == "a")
    )

    values = [[s["one"], s["two"]] for s in ds.take()]
<<<<<<< HEAD
    check_num_computed(ds, 2)
=======
    check_num_computed(ds, 2, 0)
>>>>>>> 6ff6cac3
    assert sorted(values) == [[1, "a"], [1, "a"]]


def test_parquet_read_partitioned_explicit(ray_start_regular_shared, tmp_path):
    df = pd.DataFrame(
        {"one": [1, 1, 1, 3, 3, 3], "two": ["a", "b", "c", "e", "f", "g"]}
    )
    table = pa.Table.from_pandas(df)
    pq.write_to_dataset(
        table,
        root_path=str(tmp_path),
        partition_cols=["one"],
        use_legacy_dataset=False,
    )

    schema = pa.schema([("one", pa.int32()), ("two", pa.string())])
    partitioning = pa.dataset.partitioning(schema, flavor="hive")

    ds = ray.data.read_parquet(
        str(tmp_path), dataset_kwargs=dict(partitioning=partitioning)
    )

    # Test metadata-only parquet ops.
<<<<<<< HEAD
    check_num_computed(ds, 0)
=======
    check_num_computed(ds, 0, 0)
>>>>>>> 6ff6cac3
    assert ds.count() == 6
    assert ds.size_bytes() > 0
    assert ds.schema() is not None
    input_files = ds.input_files()
    assert len(input_files) == 2, input_files
    assert (
        str(ds) == "Dataset(num_blocks=2, num_rows=6, "
        "schema={two: string, one: int32})"
    ), ds
    assert (
        repr(ds) == "Dataset(num_blocks=2, num_rows=6, "
        "schema={two: string, one: int32})"
    ), ds
<<<<<<< HEAD
    check_num_computed(ds, 1)

    # Forces a data read.
    values = [[s["one"], s["two"]] for s in ds.take()]
    check_num_computed(ds, 2)
=======
    check_num_computed(ds, 1, 1)

    # Forces a data read.
    values = [[s["one"], s["two"]] for s in ds.take()]
    check_num_computed(ds, 2, 1)
>>>>>>> 6ff6cac3
    assert sorted(values) == [
        [1, "a"],
        [1, "b"],
        [1, "c"],
        [3, "e"],
        [3, "f"],
        [3, "g"],
    ]


def test_parquet_read_with_udf(ray_start_regular_shared, tmp_path):
    one_data = list(range(6))
    df = pd.DataFrame({"one": one_data, "two": 2 * ["a"] + 2 * ["b"] + 2 * ["c"]})
    table = pa.Table.from_pandas(df)
    pq.write_to_dataset(
        table, root_path=str(tmp_path), partition_cols=["two"], use_legacy_dataset=False
    )

    def _block_udf(block: pa.Table):
        df = block.to_pandas()
        df["one"] += 1
        return pa.Table.from_pandas(df)

    # 1 block/read task

    ds = ray.data.read_parquet(str(tmp_path), parallelism=1, _block_udf=_block_udf)

    ones, twos = zip(*[[s["one"], s["two"]] for s in ds.take()])
<<<<<<< HEAD
    check_num_computed(ds, 1)
=======
    check_num_computed(ds, 1, 0)
>>>>>>> 6ff6cac3
    np.testing.assert_array_equal(sorted(ones), np.array(one_data) + 1)

    # 2 blocks/read tasks

    ds = ray.data.read_parquet(str(tmp_path), parallelism=2, _block_udf=_block_udf)

    ones, twos = zip(*[[s["one"], s["two"]] for s in ds.take()])
<<<<<<< HEAD
    check_num_computed(ds, 2)
=======
    check_num_computed(ds, 2, 0)
>>>>>>> 6ff6cac3
    np.testing.assert_array_equal(sorted(ones), np.array(one_data) + 1)

    # 2 blocks/read tasks, 1 empty block

    ds = ray.data.read_parquet(
        str(tmp_path),
        parallelism=2,
        filter=(pa.dataset.field("two") == "a"),
        _block_udf=_block_udf,
    )

    ones, twos = zip(*[[s["one"], s["two"]] for s in ds.take()])
<<<<<<< HEAD
    check_num_computed(ds, 2)
=======
    check_num_computed(ds, 2, 0)
>>>>>>> 6ff6cac3
    np.testing.assert_array_equal(sorted(ones), np.array(one_data[:2]) + 1)


@pytest.mark.parametrize(
    "fs,data_path",
    [
        (None, lazy_fixture("local_path")),
        (lazy_fixture("local_fs"), lazy_fixture("local_path")),
        (lazy_fixture("s3_fs"), lazy_fixture("s3_path")),
        (lazy_fixture("s3_fs_with_space"), lazy_fixture("s3_path_with_space")),
        (
            lazy_fixture("s3_fs_with_anonymous_crendential"),
            lazy_fixture("s3_path_with_anonymous_crendential"),
        ),
    ],
)
def test_parquet_read_parallel_meta_fetch(ray_start_regular_shared, fs, data_path):
    setup_data_path = _unwrap_protocol(data_path)
    num_dfs = PARALLELIZE_META_FETCH_THRESHOLD + 1
    for idx in range(num_dfs):
        df = pd.DataFrame({"one": list(range(3 * idx, 3 * (idx + 1)))})
        table = pa.Table.from_pandas(df)
        path = os.path.join(setup_data_path, f"test_{idx}.parquet")
        pq.write_table(table, path, filesystem=fs)

    parallelism = 8
    ds = ray.data.read_parquet(data_path, filesystem=fs, parallelism=parallelism)

    # Test metadata-only parquet ops.
<<<<<<< HEAD
    check_num_computed(ds, 0)
=======
    check_num_computed(ds, 0, 0)
>>>>>>> 6ff6cac3
    assert ds.count() == num_dfs * 3
    assert ds.size_bytes() > 0
    assert ds.schema() is not None
    input_files = ds.input_files()
    assert len(input_files) == num_dfs, input_files
<<<<<<< HEAD
    check_num_computed(ds, 1)

    # Forces a data read.
    values = [s["one"] for s in ds.take(limit=3 * num_dfs)]
    check_num_computed(ds, parallelism)
=======
    check_num_computed(ds, 1, 1)

    # Forces a data read.
    values = [s["one"] for s in ds.take(limit=3 * num_dfs)]
    check_num_computed(ds, parallelism, 1)
>>>>>>> 6ff6cac3
    assert sorted(values) == list(range(3 * num_dfs))


def test_parquet_reader_estimate_data_size(shutdown_only, tmp_path):
    ctx = ray.data.context.DatasetContext.get_current()
    old_decoding_size_estimation = ctx.decoding_size_estimation
    ctx.decoding_size_estimation = True
    try:
        tensor_output_path = os.path.join(tmp_path, "tensor")
        ray.data.range_tensor(1000, shape=(1000,)).write_parquet(tensor_output_path)
        ds = ray.data.read_parquet(tensor_output_path)
        assert ds.num_blocks() > 1
        data_size = ds.size_bytes()
        assert (
            data_size >= 6_000_000 and data_size <= 10_000_000
        ), "estimated data size is out of expected bound"
        data_size = ds.fully_executed().size_bytes()
        assert (
            data_size >= 7_000_000 and data_size <= 10_000_000
        ), "actual data size is out of expected bound"

        reader = _ParquetDatasourceReader(tensor_output_path)
        assert (
            reader._encoding_ratio >= 300 and reader._encoding_ratio <= 600
        ), "encoding ratio is out of expected bound"
        data_size = reader.estimate_inmemory_data_size()
        assert (
            data_size >= 6_000_000 and data_size <= 10_000_000
        ), "estimated data size is either out of expected bound"
        assert (
            data_size
            == _ParquetDatasourceReader(
                tensor_output_path
            ).estimate_inmemory_data_size()
        ), "estimated data size is not deterministic in multiple calls."

        text_output_path = os.path.join(tmp_path, "text")
        ray.data.range(1000).map(lambda _: "a" * 1000).write_parquet(text_output_path)
        ds = ray.data.read_parquet(text_output_path)
        assert ds.num_blocks() > 1
        data_size = ds.size_bytes()
        assert (
            data_size >= 1_000_000 and data_size <= 2_000_000
        ), "estimated data size is out of expected bound"
        data_size = ds.fully_executed().size_bytes()
        assert (
            data_size >= 1_000_000 and data_size <= 2_000_000
        ), "actual data size is out of expected bound"

        reader = _ParquetDatasourceReader(text_output_path)
        assert (
            reader._encoding_ratio >= 150 and reader._encoding_ratio <= 300
        ), "encoding ratio is out of expected bound"
        data_size = reader.estimate_inmemory_data_size()
        assert (
            data_size >= 1_000_000 and data_size <= 2_000_000
        ), "estimated data size is out of expected bound"
        assert (
            data_size
            == _ParquetDatasourceReader(text_output_path).estimate_inmemory_data_size()
        ), "estimated data size is not deterministic in multiple calls."
    finally:
        ctx.decoding_size_estimation = old_decoding_size_estimation


@pytest.mark.parametrize(
    "fs,data_path,endpoint_url",
    [
        (None, lazy_fixture("local_path"), None),
        (lazy_fixture("local_fs"), lazy_fixture("local_path"), None),
        (lazy_fixture("s3_fs"), lazy_fixture("s3_path"), lazy_fixture("s3_server")),
    ],
)
def test_parquet_write(ray_start_regular_shared, fs, data_path, endpoint_url):
    if endpoint_url is None:
        storage_options = {}
    else:
        storage_options = dict(client_kwargs=dict(endpoint_url=endpoint_url))
    df1 = pd.DataFrame({"one": [1, 2, 3], "two": ["a", "b", "c"]})
    df2 = pd.DataFrame({"one": [4, 5, 6], "two": ["e", "f", "g"]})
    df = pd.concat([df1, df2])
    ds = ray.data.from_pandas([df1, df2])
    path = os.path.join(data_path, "test_parquet_dir")
    if fs is None:
        os.mkdir(path)
    else:
        fs.create_dir(_unwrap_protocol(path))
    ds._set_uuid("data")
    ds.write_parquet(path, filesystem=fs)
    path1 = os.path.join(path, "data_000000.parquet")
    path2 = os.path.join(path, "data_000001.parquet")
    dfds = pd.concat(
        [
            pd.read_parquet(path1, storage_options=storage_options),
            pd.read_parquet(path2, storage_options=storage_options),
        ]
    )
    assert df.equals(dfds)
    if fs is None:
        shutil.rmtree(path)
    else:
        fs.delete_dir(_unwrap_protocol(path))


@pytest.mark.parametrize(
    "fs,data_path,endpoint_url",
    [
        (None, lazy_fixture("local_path"), None),
        (lazy_fixture("local_fs"), lazy_fixture("local_path"), None),
        (lazy_fixture("s3_fs"), lazy_fixture("s3_path"), lazy_fixture("s3_server")),
    ],
)
def test_parquet_write_create_dir(
    ray_start_regular_shared, fs, data_path, endpoint_url
):
    if endpoint_url is None:
        storage_options = {}
    else:
        storage_options = dict(client_kwargs=dict(endpoint_url=endpoint_url))
    df1 = pd.DataFrame({"one": [1, 2, 3], "two": ["a", "b", "c"]})
    df2 = pd.DataFrame({"one": [4, 5, 6], "two": ["e", "f", "g"]})
    df = pd.concat([df1, df2])
    ds = ray.data.from_pandas([df1, df2])
    path = os.path.join(data_path, "test_parquet_dir")
    ds._set_uuid("data")
    ds.write_parquet(path, filesystem=fs)

    # Ensure that directory was created.
    if fs is None:
        assert os.path.isdir(path)
    else:
        assert fs.get_file_info(_unwrap_protocol(path)).type == pa.fs.FileType.Directory

    # Check that data was properly written to the directory.
    path1 = os.path.join(path, "data_000000.parquet")
    path2 = os.path.join(path, "data_000001.parquet")
    dfds = pd.concat(
        [
            pd.read_parquet(path1, storage_options=storage_options),
            pd.read_parquet(path2, storage_options=storage_options),
        ]
    )
    assert df.equals(dfds)

    # Ensure that directories that already exist are left alone and that the
    # attempted creation still succeeds.
    path3 = os.path.join(path, "data_0000002.parquet")
    path4 = os.path.join(path, "data_0000003.parquet")
    if fs is None:
        os.rename(path1, path3)
        os.rename(path2, path4)
    else:
        fs.move(_unwrap_protocol(path1), _unwrap_protocol(path3))
        fs.move(_unwrap_protocol(path2), _unwrap_protocol(path4))
    ds.write_parquet(path, filesystem=fs)

    # Check that the original Parquet files were left untouched and that the
    # new ones were added.
    dfds = pd.concat(
        [
            pd.read_parquet(path1, storage_options=storage_options),
            pd.read_parquet(path2, storage_options=storage_options),
            pd.read_parquet(path3, storage_options=storage_options),
            pd.read_parquet(path4, storage_options=storage_options),
        ]
    )
    assert pd.concat([df, df]).equals(dfds)
    if fs is None:
        shutil.rmtree(path)
    else:
        fs.delete_dir(_unwrap_protocol(path))


def test_parquet_write_with_udf(ray_start_regular_shared, tmp_path):
    data_path = str(tmp_path)
    one_data = list(range(6))
    df1 = pd.DataFrame({"one": one_data[:3], "two": ["a", "b", "c"]})
    df2 = pd.DataFrame({"one": one_data[3:], "two": ["e", "f", "g"]})
    df = pd.concat([df1, df2])
    ds = ray.data.from_pandas([df1, df2])

    def _block_udf(block):
        df = BlockAccessor.for_block(block).to_pandas().copy()
        df["one"] += 1
        return pa.Table.from_pandas(df)

    # 2 write tasks
    ds._set_uuid("data")
    ds.write_parquet(data_path, _block_udf=_block_udf)
    path1 = os.path.join(data_path, "data_000000.parquet")
    path2 = os.path.join(data_path, "data_000001.parquet")
    dfds = pd.concat([pd.read_parquet(path1), pd.read_parquet(path2)])
    expected_df = df
    expected_df["one"] += 1
    assert expected_df.equals(dfds)


@pytest.mark.parametrize(
    "fs,data_path,endpoint_url",
    [
        (None, lazy_fixture("local_path"), None),
        (lazy_fixture("local_fs"), lazy_fixture("local_path"), None),
        (lazy_fixture("s3_fs"), lazy_fixture("s3_path"), lazy_fixture("s3_server")),
    ],
)
def test_parquet_write_block_path_provider(
    ray_start_regular_shared,
    fs,
    data_path,
    endpoint_url,
    test_block_write_path_provider,
):
    if endpoint_url is None:
        storage_options = {}
    else:
        storage_options = dict(client_kwargs=dict(endpoint_url=endpoint_url))

    df1 = pd.DataFrame({"one": [1, 2, 3], "two": ["a", "b", "c"]})
    df2 = pd.DataFrame({"one": [4, 5, 6], "two": ["e", "f", "g"]})
    df = pd.concat([df1, df2])
    ds = ray.data.from_pandas([df1, df2])
    path = os.path.join(data_path, "test_parquet_dir")
    if fs is None:
        os.mkdir(path)
    else:
        fs.create_dir(_unwrap_protocol(path))
    ds._set_uuid("data")

    ds.write_parquet(
        path, filesystem=fs, block_path_provider=test_block_write_path_provider
    )
    path1 = os.path.join(path, "000000_03_data.test.parquet")
    path2 = os.path.join(path, "000001_03_data.test.parquet")
    dfds = pd.concat(
        [
            pd.read_parquet(path1, storage_options=storage_options),
            pd.read_parquet(path2, storage_options=storage_options),
        ]
    )
    assert df.equals(dfds)
    if fs is None:
        shutil.rmtree(path)
    else:
        fs.delete_dir(_unwrap_protocol(path))


@pytest.mark.parametrize(
    "fs,data_path",
    [
        (None, lazy_fixture("local_path")),
        (lazy_fixture("local_fs"), lazy_fixture("local_path")),
        (lazy_fixture("s3_fs"), lazy_fixture("s3_path")),
        (
            lazy_fixture("s3_fs_with_anonymous_crendential"),
            lazy_fixture("s3_path_with_anonymous_crendential"),
        ),
    ],
)
def test_parquet_roundtrip(ray_start_regular_shared, fs, data_path):
    df1 = pd.DataFrame({"one": [1, 2, 3], "two": ["a", "b", "c"]})
    df2 = pd.DataFrame({"one": [4, 5, 6], "two": ["e", "f", "g"]})
    ds = ray.data.from_pandas([df1, df2])
    ds._set_uuid("data")
    path = os.path.join(data_path, "test_parquet_dir")
    if fs is None:
        os.mkdir(path)
    else:
        fs.create_dir(_unwrap_protocol(path))
    ds.write_parquet(path, filesystem=fs)
    ds2 = ray.data.read_parquet(path, parallelism=2, filesystem=fs)
    ds2df = ds2.to_pandas()
    assert pd.concat([df1, df2], ignore_index=True).equals(ds2df)
    # Test metadata ops.
    for block, meta in ds2._plan.execute().get_blocks_with_metadata():
        BlockAccessor.for_block(ray.get(block)).size_bytes() == meta.size_bytes
    if fs is None:
        shutil.rmtree(path)
    else:
        fs.delete_dir(_unwrap_protocol(path))


def test_parquet_read_empty_file(ray_start_regular_shared, tmp_path):
    path = os.path.join(tmp_path, "data.parquet")
    table = pa.table({})
    pq.write_table(table, path)
    ds = ray.data.read_parquet(path)
    pd.testing.assert_frame_equal(ds.to_pandas(), table.to_pandas())


def test_parquet_reader_batch_size(ray_start_regular_shared, tmp_path):
    path = os.path.join(tmp_path, "data.parquet")
    ray.data.range_tensor(1000, shape=(1000,)).write_parquet(path)
    ds = ray.data.read_parquet(path, batch_size=10)
    assert ds.count() == 1000


if __name__ == "__main__":
    import sys

    sys.exit(pytest.main(["-v", __file__]))<|MERGE_RESOLUTION|>--- conflicted
+++ resolved
@@ -31,11 +31,6 @@
 from pytest_lazyfixture import lazy_fixture
 
 
-<<<<<<< HEAD
-def check_num_computed(ds, expected) -> None:
-    if not ray.data.context.DatasetContext.get_current().use_streaming_executor:
-        ds._plan.execute()._num_computed() == expected
-=======
 def check_num_computed(ds, expected, streaming_expected) -> None:
     # When streaming executor is on, the _num_computed() is affected only
     # by the ds.schema() which will still partial read the blocks, but will
@@ -45,7 +40,6 @@
         assert ds._plan.execute()._num_computed() == expected
     else:
         assert ds._plan.execute()._num_computed() == streaming_expected
->>>>>>> 6ff6cac3
 
 
 @pytest.mark.parametrize(
@@ -139,19 +133,11 @@
     ds = ray.data.read_parquet(data_path, filesystem=fs)
 
     # Test metadata-only parquet ops.
-<<<<<<< HEAD
-    check_num_computed(ds, 0)
-    assert ds.count() == 6
-    assert ds.size_bytes() > 0
-    # assert ds.schema() is not None
-    check_num_computed(ds, 1)
-=======
     check_num_computed(ds, 0, 0)
     assert ds.count() == 6
     assert ds.size_bytes() > 0
     assert ds.schema() is not None
     check_num_computed(ds, 1, 1)
->>>>>>> 6ff6cac3
     input_files = ds.input_files()
     assert len(input_files) == 2, input_files
     assert "test1.parquet" in str(input_files)
@@ -164,19 +150,11 @@
         repr(ds) == "Dataset(num_blocks=2, num_rows=6, "
         "schema={one: int64, two: string})"
     ), ds
-<<<<<<< HEAD
-    check_num_computed(ds, 1)
-
-    # Forces a data read.
-    values = [[s["one"], s["two"]] for s in ds.take_all()]
-    check_num_computed(ds, 2)
-=======
     check_num_computed(ds, 1, 1)
 
     # Forces a data read.
     values = [[s["one"], s["two"]] for s in ds.take_all()]
     check_num_computed(ds, 2, 1)
->>>>>>> 6ff6cac3
     assert sorted(values) == [
         [1, "a"],
         [2, "b"],
@@ -234,11 +212,7 @@
     )
 
     # Expect to lazily compute all metadata correctly.
-<<<<<<< HEAD
-    check_num_computed(ds, 0)
-=======
     check_num_computed(ds, 0, 0)
->>>>>>> 6ff6cac3
     assert ds.count() == 6
     assert ds.size_bytes() > 0
     assert ds.schema() is not None
@@ -254,19 +228,11 @@
         repr(ds) == "Dataset(num_blocks=2, num_rows=6, "
         "schema={one: int64, two: string})"
     ), ds
-<<<<<<< HEAD
-    check_num_computed(ds, 2)
-
-    # Forces a data read.
-    values = [[s["one"], s["two"]] for s in ds.take()]
-    check_num_computed(ds, 2)
-=======
     check_num_computed(ds, 2, 2)
 
     # Forces a data read.
     values = [[s["one"], s["two"]] for s in ds.take()]
     check_num_computed(ds, 2, 2)
->>>>>>> 6ff6cac3
     assert sorted(values) == [
         [1, "a"],
         [2, "b"],
@@ -323,11 +289,7 @@
     assert ds._meta_count() is None
 
     # Expect to lazily compute all metadata correctly.
-<<<<<<< HEAD
-    check_num_computed(ds, 0)
-=======
     check_num_computed(ds, 0, 0)
->>>>>>> 6ff6cac3
     assert ds.count() == 6
     assert ds.size_bytes() > 0
     assert ds.schema() is not None
@@ -343,19 +305,11 @@
         repr(ds) == "Dataset(num_blocks=2, num_rows=6, "
         "schema={one: int64, two: string})"
     ), ds
-<<<<<<< HEAD
-    check_num_computed(ds, 2)
-
-    # Forces a data read.
-    values = [[s["one"], s["two"]] for s in ds.take()]
-    check_num_computed(ds, 2)
-=======
     check_num_computed(ds, 2, 2)
 
     # Forces a data read.
     values = [[s["one"], s["two"]] for s in ds.take()]
     check_num_computed(ds, 2, 2)
->>>>>>> 6ff6cac3
     assert sorted(values) == [
         [1, "a"],
         [2, "b"],
@@ -376,11 +330,7 @@
 
     # Forces a data read.
     values = [[s["one"], s["two"]] for s in ds.take()]
-<<<<<<< HEAD
-    check_num_computed(ds, 2)
-=======
     check_num_computed(ds, 2, 0)
->>>>>>> 6ff6cac3
     assert sorted(values) == [
         [1, "a"],
         [2, "b"],
@@ -429,11 +379,7 @@
     assert ds._meta_count() is None
 
     # Expect to lazily compute all metadata correctly.
-<<<<<<< HEAD
-    check_num_computed(ds, 0)
-=======
     check_num_computed(ds, 0, 0)
->>>>>>> 6ff6cac3
     assert ds.count() == 6
     assert ds.size_bytes() > 0
     assert ds.schema() is not None
@@ -449,19 +395,11 @@
         repr(ds) == "Dataset(num_blocks=2, num_rows=6, "
         "schema={one: int64, two: string})"
     ), ds
-<<<<<<< HEAD
-    check_num_computed(ds, 2)
-
-    # Forces a data read.
-    values = [[s["one"], s["two"]] for s in ds.take()]
-    check_num_computed(ds, 2)
-=======
     check_num_computed(ds, 2, 2)
 
     # Forces a data read.
     values = [[s["one"], s["two"]] for s in ds.take()]
     check_num_computed(ds, 2, 2)
->>>>>>> 6ff6cac3
     assert sorted(values) == [
         [1, "a"],
         [2, "b"],
@@ -500,11 +438,7 @@
     ds = ray.data.read_parquet(data_path, filesystem=fs)
 
     # Test metadata-only parquet ops.
-<<<<<<< HEAD
-    check_num_computed(ds, 0)
-=======
     check_num_computed(ds, 0, 0)
->>>>>>> 6ff6cac3
     assert ds.count() == 6
     assert ds.size_bytes() > 0
     assert ds.schema() is not None
@@ -520,19 +454,11 @@
         "schema={two: string, "
         "one: dictionary<values=int32, indices=int32, ordered=0>})"
     ), ds
-<<<<<<< HEAD
-    check_num_computed(ds, 1)
-
-    # Forces a data read.
-    values = [[s["one"], s["two"]] for s in ds.take()]
-    check_num_computed(ds, 2)
-=======
     check_num_computed(ds, 1, 1)
 
     # Forces a data read.
     values = [[s["one"], s["two"]] for s in ds.take()]
     check_num_computed(ds, 2, 1)
->>>>>>> 6ff6cac3
     assert sorted(values) == [
         [1, "a"],
         [1, "b"],
@@ -564,11 +490,7 @@
     )
 
     values = [[s["one"], s["two"]] for s in ds.take()]
-<<<<<<< HEAD
-    check_num_computed(ds, 1)
-=======
     check_num_computed(ds, 1, 0)
->>>>>>> 6ff6cac3
     assert sorted(values) == [[1, "a"], [1, "a"]]
 
     # 2 partitions, 1 empty partition, 2 block/read tasks, 1 empty block
@@ -578,11 +500,7 @@
     )
 
     values = [[s["one"], s["two"]] for s in ds.take()]
-<<<<<<< HEAD
-    check_num_computed(ds, 2)
-=======
     check_num_computed(ds, 2, 0)
->>>>>>> 6ff6cac3
     assert sorted(values) == [[1, "a"], [1, "a"]]
 
 
@@ -606,11 +524,7 @@
     )
 
     # Test metadata-only parquet ops.
-<<<<<<< HEAD
-    check_num_computed(ds, 0)
-=======
     check_num_computed(ds, 0, 0)
->>>>>>> 6ff6cac3
     assert ds.count() == 6
     assert ds.size_bytes() > 0
     assert ds.schema() is not None
@@ -624,19 +538,11 @@
         repr(ds) == "Dataset(num_blocks=2, num_rows=6, "
         "schema={two: string, one: int32})"
     ), ds
-<<<<<<< HEAD
-    check_num_computed(ds, 1)
-
-    # Forces a data read.
-    values = [[s["one"], s["two"]] for s in ds.take()]
-    check_num_computed(ds, 2)
-=======
     check_num_computed(ds, 1, 1)
 
     # Forces a data read.
     values = [[s["one"], s["two"]] for s in ds.take()]
     check_num_computed(ds, 2, 1)
->>>>>>> 6ff6cac3
     assert sorted(values) == [
         [1, "a"],
         [1, "b"],
@@ -665,11 +571,7 @@
     ds = ray.data.read_parquet(str(tmp_path), parallelism=1, _block_udf=_block_udf)
 
     ones, twos = zip(*[[s["one"], s["two"]] for s in ds.take()])
-<<<<<<< HEAD
-    check_num_computed(ds, 1)
-=======
     check_num_computed(ds, 1, 0)
->>>>>>> 6ff6cac3
     np.testing.assert_array_equal(sorted(ones), np.array(one_data) + 1)
 
     # 2 blocks/read tasks
@@ -677,11 +579,7 @@
     ds = ray.data.read_parquet(str(tmp_path), parallelism=2, _block_udf=_block_udf)
 
     ones, twos = zip(*[[s["one"], s["two"]] for s in ds.take()])
-<<<<<<< HEAD
-    check_num_computed(ds, 2)
-=======
     check_num_computed(ds, 2, 0)
->>>>>>> 6ff6cac3
     np.testing.assert_array_equal(sorted(ones), np.array(one_data) + 1)
 
     # 2 blocks/read tasks, 1 empty block
@@ -694,11 +592,7 @@
     )
 
     ones, twos = zip(*[[s["one"], s["two"]] for s in ds.take()])
-<<<<<<< HEAD
-    check_num_computed(ds, 2)
-=======
     check_num_computed(ds, 2, 0)
->>>>>>> 6ff6cac3
     np.testing.assert_array_equal(sorted(ones), np.array(one_data[:2]) + 1)
 
 
@@ -728,29 +622,17 @@
     ds = ray.data.read_parquet(data_path, filesystem=fs, parallelism=parallelism)
 
     # Test metadata-only parquet ops.
-<<<<<<< HEAD
-    check_num_computed(ds, 0)
-=======
     check_num_computed(ds, 0, 0)
->>>>>>> 6ff6cac3
     assert ds.count() == num_dfs * 3
     assert ds.size_bytes() > 0
     assert ds.schema() is not None
     input_files = ds.input_files()
     assert len(input_files) == num_dfs, input_files
-<<<<<<< HEAD
-    check_num_computed(ds, 1)
-
-    # Forces a data read.
-    values = [s["one"] for s in ds.take(limit=3 * num_dfs)]
-    check_num_computed(ds, parallelism)
-=======
     check_num_computed(ds, 1, 1)
 
     # Forces a data read.
     values = [s["one"] for s in ds.take(limit=3 * num_dfs)]
     check_num_computed(ds, parallelism, 1)
->>>>>>> 6ff6cac3
     assert sorted(values) == list(range(3 * num_dfs))
 
 
