--- conflicted
+++ resolved
@@ -544,7 +544,6 @@
 
 
 # ──────────────────────────────────────
-<<<<<<< HEAD
 # Map Namespace Tests
 # ──────────────────────────────────────
 
@@ -595,7 +594,6 @@
         ).to_pandas()
 
         assert result["num_keys"].tolist() == [2, 1]
-=======
 # Datetime Namespace Tests
 # ──────────────────────────────────────
 
@@ -651,7 +649,6 @@
 
     with pytest.raises(Exception):
         ds.select(col("value").dt.year()).to_pandas()
->>>>>>> fb7c6f34
 
 
 # ──────────────────────────────────────
