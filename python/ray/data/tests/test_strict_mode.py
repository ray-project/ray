--- conflicted
+++ resolved
@@ -80,8 +80,7 @@
     ds.map(lambda x: UserDict({"x": object()})).materialize()
 
 
-<<<<<<< HEAD
-def test_strict_convert_map_output(ray_start_regular_shared):
+def test_strict_convert_map_output(ray_start_regular_shared, enable_strict_mode):
     ds = ray.data.range(1).map_batches(lambda x: {"id": [0, 1, 2, 3]}).materialize()
     assert ds.take_batch()["id"].tolist() == [0, 1, 2, 3]
 
@@ -101,10 +100,7 @@
     assert ds.take_batch()["id"].tolist() == [0, 1, 2, UserObj()]
 
 
-def test_strict_default_batch_format(ray_start_regular_shared):
-=======
 def test_strict_default_batch_format(ray_start_regular_shared, enable_strict_mode):
->>>>>>> b14795df
     ds = ray.data.range(1)
 
     @ray.remote
