from typing import Optional

import numpy as np
import pandas as pd
import pytest
from packaging.version import parse as parse_version

import ray
from ray._private.arrow_utils import get_pyarrow_version
from ray.data._internal.logical.operators.join_operator import JoinType
from ray.data._internal.util import MiB
from ray.data.context import DataContext
from ray.data.dataset import Dataset
from ray.exceptions import RayTaskError
from ray.tests.conftest import *  # noqa


@pytest.mark.parametrize(
    "num_rows_left,num_rows_right,partition_size_hint",
    [
        (32, 32, 1 * MiB),
        (32, 16, None),
        (16, 32, None),
        # "Degenerate" cases with mostly empty partitions
        (32, 1, None),
        (1, 32, None),
    ],
)
def test_simple_inner_join(
    ray_start_regular_shared_2_cpus,
    num_rows_left: int,
    num_rows_right: int,
    partition_size_hint: Optional[int],
):
    # NOTE: We override max-block size to make sure that in cases when a partition
    #       size hint is not provided, we're not over-estimating amount of memory
    #       required for the aggregators
    DataContext.get_current().target_max_block_size = 1 * MiB

    doubles = ray.data.range(num_rows_left).map(
        lambda row: {"id": row["id"], "double": int(row["id"]) * 2}
    )

    squares = ray.data.range(num_rows_right).map(
        lambda row: {"id": row["id"], "square": int(row["id"]) ** 2}
    )

    doubles_pd = doubles.to_pandas()
    squares_pd = squares.to_pandas()

    # Join using Pandas (to assert against)
    expected_pd = doubles_pd.join(squares_pd.set_index("id"), on="id", how="inner")
    expected_pd_sorted = expected_pd.sort_values(by=["id"]).reset_index(drop=True)

    # Join using Ray Data
    joined: Dataset = doubles.join(
        squares,
        join_type="inner",
        num_partitions=16,
        on=("id",),
        partition_size_hint=partition_size_hint,
    )

    # TODO use native to_pandas() instead
    joined_pd = pd.DataFrame(joined.take_all())

    # Sort resulting frame and reset index (to be able to compare with expected one)
    joined_pd_sorted = joined_pd.sort_values(by=["id"]).reset_index(drop=True)

    pd.testing.assert_frame_equal(expected_pd_sorted, joined_pd_sorted)


@pytest.mark.parametrize(
    "join_type",
    [
        "left_outer",
        "right_outer",
        "left_semi",
        "right_semi",
        "left_anti",
        "right_anti",
    ],
)
@pytest.mark.parametrize(
    "num_rows_left,num_rows_right",
    [
        (32, 32),
        (32, 16),
        (16, 32),
        # "Degenerate" cases with mostly empty partitions
        (1, 32),
        (32, 1),
    ],
)
def test_simple_left_right_outer_semi_anti_join(
    ray_start_regular_shared_2_cpus,
    join_type,
    num_rows_left,
    num_rows_right,
):
    # NOTE: We override max-block size to make sure that in cases when a partition
    #       size hint is not provided, we're not over-estimating amount of memory
    #       required for the aggregators
    DataContext.get_current().target_max_block_size = 1 * MiB

    doubles = ray.data.range(num_rows_left).map(
        lambda row: {"id": row["id"], "double": int(row["id"]) * 2}
    )

    squares = ray.data.range(num_rows_right).map(
        lambda row: {"id": row["id"], "square": int(row["id"]) ** 2}
    )

    doubles_pd = doubles.to_pandas()
    squares_pd = squares.to_pandas()

    # Join using Pandas (to assert against)
    if join_type == "left_outer":
        expected_pd = doubles_pd.join(
            squares_pd.set_index("id"), on="id", how="left"
        ).reset_index(drop=True)
    elif join_type == "right_outer":
        expected_pd = (
            doubles_pd.set_index("id")
            .join(squares_pd, on="id", how="right")
            .reset_index(drop=True)
        )
    elif join_type == "left_semi":
        # Left semi: left rows that have matches in right (left columns only)
        merged = doubles_pd.merge(squares_pd, on="id", how="inner")
        expected_pd = merged[["id", "double"]].drop_duplicates().reset_index(drop=True)
    elif join_type == "right_semi":
        # Right semi: right rows that have matches in left (right columns only)
        merged = doubles_pd.merge(squares_pd, on="id", how="inner")
        expected_pd = merged[["id", "square"]].drop_duplicates().reset_index(drop=True)
    elif join_type == "left_anti":
        # Left anti: left rows that don't have matches in right
        merged = doubles_pd.merge(squares_pd, on="id", how="left", indicator=True)
        expected_pd = merged[merged["_merge"] == "left_only"][
            ["id", "double"]
        ].reset_index(drop=True)
    elif join_type == "right_anti":
        # Right anti: right rows that don't have matches in left
        merged = doubles_pd.merge(squares_pd, on="id", how="right", indicator=True)
        expected_pd = merged[merged["_merge"] == "right_only"][
            ["id", "square"]
        ].reset_index(drop=True)
    else:
        raise ValueError(f"Unsupported join type: {join_type}")

    # Join using Ray Data
    joined: Dataset = doubles.join(
        squares,
        join_type=join_type,
        num_partitions=16,
        on=("id",),
    )

    joined_pd = pd.DataFrame(joined.take_all())

    # Handle empty results from Ray Data which may not preserve schema
    if len(joined_pd) == 0 and len(expected_pd) == 0:
        pass
    else:
        # Sort resulting frame and reset index (to be able to compare with expected one)
        joined_pd_sorted = joined_pd.sort_values(by=["id"]).reset_index(drop=True)
        expected_pd_sorted = expected_pd.sort_values(by=["id"]).reset_index(drop=True)

        pd.testing.assert_frame_equal(expected_pd_sorted, joined_pd_sorted)


@pytest.mark.parametrize(
    "num_rows_left,num_rows_right",
    [
        (32, 32),
        (32, 16),
        (16, 32),
        # # "Degenerate" cases with mostly empty partitions
        (1, 32),
        (32, 1),
    ],
)
def test_simple_full_outer_join(
    ray_start_regular_shared_2_cpus,
    num_rows_left,
    num_rows_right,
):
    # NOTE: We override max-block size to make sure that in cases when a partition
    #       size hint is not provided, we're not over-estimating amount of memory
    #       required for the aggregators
    DataContext.get_current().target_max_block_size = 1 * MiB

    doubles = ray.data.range(num_rows_left).map(
        lambda row: {"id": row["id"], "double": int(row["id"]) * 2}
    )

    squares = ray.data.range(num_rows_right).map(
        lambda row: {"id": row["id"] + num_rows_left, "square": int(row["id"]) ** 2}
    )

    doubles_pd = doubles.to_pandas()
    squares_pd = squares.to_pandas()

    # Join using Pandas (to assert against)
    expected_pd = doubles_pd.join(
        squares_pd.set_index("id"), on="id", how="outer"
    ).reset_index(drop=True)

    # Join using Ray Data
    joined: Dataset = doubles.join(
        squares,
        join_type="full_outer",
        num_partitions=16,
        on=("id",),
        # NOTE: We override this to reduce hardware requirements
        #       for every aggregator (by default requiring 1 logical CPU)
        aggregator_ray_remote_args={"num_cpus": 0.01},
    )

    joined_pd = pd.DataFrame(joined.take_all())

    # Handle empty results from Ray Data which may not preserve schema
    if len(joined_pd) == 0 and len(expected_pd) == 0:
        pass
    else:
        # Sort resulting frame and reset index (to be able to compare with expected one)
        joined_pd_sorted = joined_pd.sort_values(by=["id"]).reset_index(drop=True)
        expected_pd_sorted = expected_pd.sort_values(by=["id"]).reset_index(drop=True)

        pd.testing.assert_frame_equal(expected_pd_sorted, joined_pd_sorted)


@pytest.mark.parametrize("left_suffix", [None, "_left"])
@pytest.mark.parametrize("right_suffix", [None, "_right"])
def test_simple_self_join(ray_start_regular_shared_2_cpus, left_suffix, right_suffix):
    # NOTE: We override max-block size to make sure that in cases when a partition
    #       size hint is not provided, we're not over-estimating amount of memory
    #       required for the aggregators
    DataContext.get_current().target_max_block_size = 1 * MiB

    doubles = ray.data.range(100).map(
        lambda row: {"id": row["id"], "double": int(row["id"]) * 2}
    )

    doubles_pd = doubles.to_pandas()

    # Self-join
    joined: Dataset = doubles.join(
        doubles,
        join_type="inner",
        num_partitions=16,
        on=("id",),
        left_suffix=left_suffix,
        right_suffix=right_suffix,
        # NOTE: We override this to reduce hardware requirements
        #       for every aggregator (by default requiring 1 logical CPU)
        aggregator_ray_remote_args={"num_cpus": 0.01},
    )

    if left_suffix is None and right_suffix is None:
        with pytest.raises(RayTaskError) as exc_info:
            joined.count()

        assert 'Field "double" exists 2 times' in str(exc_info.value.cause)
    else:

        joined_pd = pd.DataFrame(joined.take_all())

        # Sort resulting frame and reset index (to be able to compare with expected one)
        joined_pd_sorted = joined_pd.sort_values(by=["id"]).reset_index(drop=True)

        # Join using Pandas (to assert against)
        expected_pd = doubles_pd.join(
            doubles_pd.set_index("id"),
            on="id",
            how="inner",
            lsuffix=left_suffix,
            rsuffix=right_suffix,
        ).reset_index(drop=True)

        pd.testing.assert_frame_equal(expected_pd, joined_pd_sorted)


def test_invalid_join_config(ray_start_regular_shared_2_cpus):
    ds = ray.data.range(32)

    with pytest.raises(ValueError) as exc_info:
        ds.join(
            ds,
            "inner",
            num_partitions=16,
            on="id",  # has to be tuple/list
            validate_schemas=True,
        )

    assert str(exc_info.value) == "Expected tuple or list as `on` (got str)"

    with pytest.raises(ValueError) as exc_info:
        ds.join(
            ds,
            "inner",
            num_partitions=16,
            on=("id",),
            right_on="id",  # has to be tuple/list
            validate_schemas=True,
        )

    assert str(exc_info.value) == "Expected tuple or list as `right_on` (got str)"


@pytest.mark.parametrize("join_type", [jt for jt in JoinType])  # noqa: C416
def test_invalid_join_not_matching_key_columns(
    ray_start_regular_shared_2_cpus, join_type
):
    # Case 1: Check on missing key column
    empty_ds = ray.data.range(0)

    non_empty_ds = ray.data.range(32)

    with pytest.raises(ValueError) as exc_info:
        empty_ds.join(
            non_empty_ds,
            join_type,
            num_partitions=16,
            on=("id",),
            validate_schemas=True,
        )

    assert (
        str(exc_info.value)
        == "Key columns are expected to be present and have the same types in both "
        "left and right operands of the join operation: left has None, but right "
        "has Column  Type\n------  ----\nid      int64"
    )

    # Case 2: Check mismatching key column
    id_int_type_ds = ray.data.range(32).map(lambda row: {"id": int(row["id"])})

    id_float_type_ds = ray.data.range(32).map(lambda row: {"id": float(row["id"])})

    with pytest.raises(ValueError) as exc_info:
        id_int_type_ds.join(
            id_float_type_ds,
            join_type,
            num_partitions=16,
            on=("id",),
            validate_schemas=True,
        )

    assert (
        str(exc_info.value)
        == "Key columns are expected to be present and have the same types in both "
        "left and right operands of the join operation: left has "
        "Column  Type\n------  ----\nid      int64, but right has "
        "Column  Type\n------  ----\nid      double"
    )


<<<<<<< HEAD
def test_default_shuffle_aggregator_args():
    parent_op_mock = MagicMock(PhysicalOperator)
    parent_op_mock._output_dependencies = []

    op = JoinOperator(
        data_context=DataContext.get_current(),
        left_input_op=parent_op_mock,
        right_input_op=parent_op_mock,
        left_key_columns=("id",),
        right_key_columns=("id",),
        join_type=JoinType.INNER,
        num_partitions=16,
    )

    # - 1 partition per aggregator
    # - No partition size hint
    args = op._get_default_aggregator_ray_remote_args(
        num_partitions=16,
        num_aggregators=16,
        partition_size_hint=None,
    )

    assert {
        "num_cpus": 0.125,
        "memory": 939524096,
        "scheduling_strategy": "SPREAD",
    } == args

    # - 4 partitions per aggregator
    # - No partition size hint
    args = op._get_default_aggregator_ray_remote_args(
        num_partitions=64,
        num_aggregators=16,
        partition_size_hint=None,
    )

    assert {
        "num_cpus": 0.5,
        "memory": 1744830464,
        "scheduling_strategy": "SPREAD",
    } == args

    # - 4 partitions per aggregator
    # - No partition size hint
    args = op._get_default_aggregator_ray_remote_args(
        num_partitions=64,
        num_aggregators=16,
        partition_size_hint=1 * GiB,
    )

    assert {
        "num_cpus": 0.5,
        "memory": 13958643712,
        "scheduling_strategy": "SPREAD",
    } == args


@pytest.mark.parametrize(
    "join_type",
    [
        "inner",
        "left_outer",
        "right_outer",
        "full_outer",
    ],
)
def test_broadcast_join_basic(
    ray_start_regular_shared_2_cpus,
    join_type,
):
    """Test basic broadcast join functionality for all supported join types."""

    # Create test datasets - much smaller for efficient testing
    left_ds = ray.data.range(5).map(  # Reduced from 10 to 5
        lambda row: {"id": row["id"], "left_value": int(row["id"]) * 2}
    )

    right_ds = ray.data.range(3).map(  # Reduced from 5 to 3
        lambda row: {"id": row["id"], "right_value": int(row["id"]) ** 2}
    )

    # Perform broadcast join
    broadcast_result = left_ds.join(
        right_ds,
        join_type=join_type,
        on=("id",),
        broadcast=True,
    )

    # Perform regular join for comparison
    regular_result = left_ds.join(
        right_ds,
        join_type=join_type,
        num_partitions=2,  # Match the number of CPUs in the test fixture
        broadcast=False,
    )

    # Convert to pandas for comparison
    broadcast_df = (
        pd.DataFrame(broadcast_result.take_all())
        .sort_values(by=["id"])
        .reset_index(drop=True)
    )
    regular_df = (
        pd.DataFrame(regular_result.take_all())
        .sort_values(by=["id"])
        .reset_index(drop=True)
    )

    # Ensure both DataFrames have the same column ordering before comparison
    common_columns = sorted(set(broadcast_df.columns) & set(regular_df.columns))
    broadcast_df = broadcast_df[common_columns]
    regular_df = regular_df[common_columns]

    # Results should be identical
    pd.testing.assert_frame_equal(broadcast_df, regular_df)


def test_broadcast_join_dataset_swapping(
    ray_start_regular_shared_2_cpus,
):
    """Test broadcast join with dataset swapping (left smaller than right)."""

    # Create datasets where left is smaller than right - much smaller for efficient testing
    left_ds = ray.data.range(2).map(  # Reduced from 3 to 2
        lambda row: {"id": row["id"], "left_value": int(row["id"]) * 2}
    )

    right_ds = ray.data.range(5).map(  # Reduced from 10 to 5
        lambda row: {"id": row["id"], "right_value": int(row["id"]) ** 2}
    )

    # Perform broadcast join (should trigger dataset swapping)
    result = left_ds.join(
        right_ds,
        join_type="inner",
        on=("id",),
        broadcast=True,
    )

    # Verify the result has the expected structure
    result_df = pd.DataFrame(result.take_all())
    expected_columns = {"id", "left_value", "right_value"}
    assert set(result_df.columns) == expected_columns

    # Should return 2 rows (all left rows match)
    assert len(result_df) == 2


@pytest.mark.parametrize(
    "join_type",
    [
        "inner",
        "left_outer",
        "right_outer",
        "full_outer",
    ],
)
@pytest.mark.parametrize(
    "num_rows_left,num_rows_right",
    [
        (8, 16),  # Left dataset is smaller than right dataset - reduced from (16, 32)
        (5, 20),  # Left dataset is much smaller - reduced from (10, 100)
        (3, 8),  # Small left dataset - reduced from (5, 10)
    ],
)
def test_broadcast_join_left_smaller(
    ray_start_regular_shared_2_cpus,
    join_type,
    num_rows_left,
    num_rows_right,
):
    """Test broadcast join when left dataset is smaller than right dataset.

    This tests the dataset swapping logic where the smaller left dataset gets broadcasted
    and the larger right dataset gets processed in batches. The test covers:

    - Dataset swapping scenarios (left < right)
    - All supported join types
    - Various size differences

    Test cases:
    - (16, 32): Left dataset is smaller than right dataset
    - (10, 100): Left dataset is much smaller
    - (5, 10): Small left dataset

    When left < right, the broadcast join automatically swaps the datasets internally
    to broadcast the smaller left dataset and process the larger right dataset in batches.
    This maintains the same join semantics while optimizing for performance.
    """

    # Create test datasets
    left_ds = ray.data.range(num_rows_left).map(
        lambda row: {"id": row["id"], "left_value": int(row["id"]) * 2}
    )

    right_ds = ray.data.range(num_rows_right).map(
        lambda row: {"id": row["id"], "right_value": int(row["id"]) ** 2}
    )

    # Perform broadcast join
    broadcast_result = left_ds.join(
        right_ds,
        join_type=join_type,
        on=("id",),
        broadcast=True,
    )

    # Perform regular join for comparison
    regular_result = left_ds.join(
        right_ds,
        join_type=join_type,
        num_partitions=2,  # Match the number of CPUs in the test fixture
        broadcast=False,
    )

    # Convert to pandas for comparison
    broadcast_df = (
        pd.DataFrame(broadcast_result.take_all())
        .sort_values(by=["id"])
        .reset_index(drop=True)
    )
    regular_df = (
        pd.DataFrame(regular_result.take_all())
        .sort_values(by=["id"])
        .reset_index(drop=True)
    )

    # Ensure both DataFrames have the same column ordering before comparison
    common_columns = sorted(set(broadcast_df.columns) & set(regular_df.columns))
    broadcast_df = broadcast_df[common_columns]
    regular_df = regular_df[common_columns]

    # Results should be identical
    pd.testing.assert_frame_equal(broadcast_df, regular_df)


@pytest.mark.parametrize(
    "join_type",
    [
        "inner",
        "left_outer",
        "right_outer",
        "full_outer",
    ],
)
def test_broadcast_join_with_different_key_names_and_swapping(
    ray_start_regular_shared_2_cpus,
    join_type,
):
    """Test broadcast join with different key names and dataset swapping scenarios."""

    # Test case 1: Left dataset smaller with different key names
    left_ds_small = ray.data.from_items(
        [
            {"left_id": 1, "left_data": "a"},
            {"left_id": 2, "left_data": "b"},
            {"left_id": 3, "left_data": "c"},
        ]
    )

    right_ds_large = ray.data.from_items(
        [{"right_id": i, "right_data": f"data_{i}"} for i in range(20)]
    )

    # Test case 2: Right dataset smaller with different key names
    left_ds_large = ray.data.from_items(
        [{"left_id": i, "left_data": f"left_{i}"} for i in range(20)]
    )

    right_ds_small = ray.data.from_items(
        [
            {"right_id": 1, "right_data": "x"},
            {"right_id": 2, "right_data": "y"},
            {"right_id": 3, "right_data": "z"},
        ]
    )

    test_cases = [
        (left_ds_small, right_ds_large, "left smaller"),
        (left_ds_large, right_ds_small, "right smaller"),
    ]

    for left_ds, right_ds, case_name in test_cases:
        # Perform broadcast join
        broadcast_result = left_ds.join(
            right_ds,
            join_type=join_type,
            on=("left_id",),
            right_on=("right_id",),
            broadcast=True,
        )

        # Perform regular join for comparison
        regular_result = left_ds.join(
            right_ds,
            join_type=join_type,
            num_partitions=2,
            on=("left_id",),
            right_on=("right_id",),
            broadcast=False,
        )

        # Convert to pandas for comparison
        broadcast_df = (
            pd.DataFrame(broadcast_result.take_all())
            .sort_values(by=["left_id"])
            .reset_index(drop=True)
        )
        regular_df = (
            pd.DataFrame(regular_result.take_all())
            .sort_values(by=["left_id"])
            .reset_index(drop=True)
        )

        # Ensure both DataFrames have the same column ordering before comparison
        common_columns = sorted(set(broadcast_df.columns) & set(regular_df.columns))
        broadcast_df = broadcast_df[common_columns]
        regular_df = regular_df[common_columns]

        # Results should be identical
        pd.testing.assert_frame_equal(
            broadcast_df,
            regular_df,
            check_dtype=False,
            err_msg=f"Failed for case: {case_name}, join_type: {join_type}",
        )


def test_broadcast_join_with_suffixes(ray_start_regular_shared_2_cpus):
    """Test broadcast join with column name suffixes."""

    # Create datasets with overlapping column names
    left_ds = ray.data.from_items(
        [
            {"id": 1, "value": "left_1"},
            {"id": 2, "value": "left_2"},
            {"id": 3, "value": "left_3"},
        ]
    )

    right_ds = ray.data.from_items(
        [
            {"id": 1, "value": "right_1"},
            {"id": 2, "value": "right_2"},
        ]
    )

    # Test broadcast join with suffixes
    result = left_ds.join(
        right_ds,
        join_type="inner",
        num_partitions=2,
        on=("id",),
        left_suffix="_left",
        right_suffix="_right",
        broadcast=True,
    )

    result_df = (
        pd.DataFrame(result.take_all()).sort_values(by=["id"]).reset_index(drop=True)
    )

    # Verify suffixes are applied correctly
    expected_columns = {"id", "value_left", "value_right"}
    assert set(result_df.columns) == expected_columns

    # Verify join results
    assert len(result_df) == 2  # Only id=1 and id=2 should match
    assert result_df.loc[0, "value_left"] == "left_1"
    assert result_df.loc[0, "value_right"] == "right_1"


def test_broadcast_join_different_key_names(ray_start_regular_shared_2_cpus):
    """Test broadcast join with different key column names."""

    left_ds = ray.data.from_items(
        [
            {"left_id": 1, "left_data": "a"},
            {"left_id": 2, "left_data": "b"},
            {"left_id": 3, "left_data": "c"},
            {"left_id": 4, "left_data": "d"},
            {"left_id": 5, "left_data": "e"},
            {"left_id": 6, "left_data": "f"},
            {"left_id": 7, "left_data": "g"},
            {"left_id": 8, "left_data": "h"},
            {"left_id": 9, "left_data": "i"},
            {"left_id": 10, "left_data": "j"},
        ]
    )

    right_ds = ray.data.from_items(
        [
            {"right_id": 1, "right_data": "x"},
            {"right_id": 2, "right_data": "y"},
        ]
    )

    # Test broadcast join with different key names
    result = left_ds.join(
        right_ds,
        join_type="inner",
        on=("left_id",),
        right_on=("right_id",),
        broadcast=True,
    )

    result_df = (
        pd.DataFrame(result.take_all())
        .sort_values(by=["left_id"])
        .reset_index(drop=True)
    )

    # Verify results
    assert len(result_df) == 2
    expected_columns = {"left_id", "left_data", "right_id", "right_data"}
    assert set(result_df.columns) == expected_columns


def test_broadcast_join_performance_with_small_right(ray_start_regular_shared_2_cpus):
    """Test that broadcast join is used appropriately for small right datasets."""

    # Large left dataset
    left_ds = ray.data.range(20).map(  # Reduced from 100 to 20
        lambda row: {"id": row["id"], "left_value": row["id"] * 2}
    )

    # Small right dataset (perfect for broadcasting)
    right_ds = ray.data.range(10).map(
        lambda row: {"id": row["id"], "right_value": row["id"] ** 2}
    )

    # Test broadcast join
    result = left_ds.join(
        right_ds,
        join_type="inner",
        on=("id",),
        broadcast=True,
    )

    # Should only return 10 rows (matching the small right dataset)
    assert result.count() == 10

    # Verify correctness by comparing a few values
    result_df = (
        pd.DataFrame(result.take_all()).sort_values(by=["id"]).reset_index(drop=True)
    )

    for i in range(min(5, len(result_df))):
        assert result_df.loc[i, "left_value"] == result_df.loc[i, "id"] * 2
        assert result_df.loc[i, "right_value"] == result_df.loc[i, "id"] ** 2


def test_broadcast_join_expected_outputs(ray_start_regular_shared_2_cpus):
    """Test that broadcast join produces logically correct expected outputs.

    This test validates the expected row counts, column structure, and data content
    for different join types to ensure the test logic is correct.
    """

    # Create test datasets with known overlap
    left_ds = ray.data.from_items(
        [
            {"id": 1, "left_value": "a", "left_only": "left_1"},
            {"id": 2, "left_value": "b", "left_only": "left_2"},
            {"id": 3, "left_value": "c", "left_only": "left_3"},
            {"id": 4, "left_value": "d", "left_only": "left_4"},
            {"id": 5, "left_value": "e", "left_only": "left_5"},
        ]
    )

    right_ds = ray.data.from_items(
        [
            {"id": 2, "right_value": "x", "right_only": "right_2"},
            {"id": 3, "right_value": "y", "right_only": "right_3"},
            {"id": 6, "right_value": "z", "right_only": "right_6"},
            {"id": 7, "right_value": "w", "right_only": "right_7"},
        ]
    )

    # Test inner join
    inner_result = left_ds.join(
        right_ds,
        join_type="inner",
        on=("id",),
        broadcast=True,
    )

    inner_df = pd.DataFrame(inner_result.take_all())
    assert len(inner_df) == 2  # Only id=2 and id=3 should match
    assert set(inner_df["id"].tolist()) == {2, 3}
    expected_columns = {"id", "left_value", "left_only", "right_value", "right_only"}
    assert set(inner_df.columns) == expected_columns

    # Test left outer join
    left_outer_result = left_ds.join(
        right_ds,
        join_type="left_outer",
        num_partitions=2,
        on=("id",),
        broadcast=True,
    )

    left_outer_df = pd.DataFrame(left_outer_result.take_all())
    assert len(left_outer_df) == 5  # All left rows should be present
    assert set(left_outer_df["id"].tolist()) == {1, 2, 3, 4, 5}
    # Check that unmatched left rows have NULL right values
    unmatched_left = left_outer_df[left_outer_df["id"].isin([1, 4, 5])]
    assert unmatched_left["right_value"].isna().all()
    assert unmatched_left["right_only"].isna().all()

    # Test right outer join
    right_outer_result = left_ds.join(
        right_ds,
        join_type="right_outer",
        num_partitions=2,
        on=("id",),
        broadcast=True,
    )

    right_outer_df = pd.DataFrame(right_outer_result.take_all())
    assert len(right_outer_df) == 4  # All right rows should be present
    assert set(right_outer_df["id"].tolist()) == {2, 3, 6, 7}
    # Check that unmatched right rows have NULL left values
    unmatched_right = right_outer_df[right_outer_df["id"].isin([6, 7])]
    assert unmatched_right["left_value"].isna().all()
    assert unmatched_right["left_only"].isna().all()

    # Test full outer join
    full_outer_result = left_ds.join(
        right_ds,
        join_type="full_outer",
        num_partitions=2,
        on=("id",),
        broadcast=True,
    )

    full_outer_df = pd.DataFrame(full_outer_result.take_all())
    assert len(full_outer_df) == 7  # All left + all right + matches
    assert set(full_outer_df["id"].tolist()) == {1, 2, 3, 4, 5, 6, 7}


def test_broadcast_join_dataset_swapping_validation(ray_start_regular_shared_2_cpus):
    """Test that dataset swapping in broadcast joins produces correct results.

    This test validates that when the left dataset is smaller than the right dataset,
    the swapping logic correctly maintains join semantics.
    """

    # Create datasets where left is smaller than right
    left_ds = ray.data.from_items(
        [
            {"id": 1, "left_value": "a"},
            {"id": 2, "left_value": "b"},
            {"id": 3, "left_value": "c"},
        ]
    )

    right_ds = ray.data.from_items(
        [
            {"id": 1, "right_value": "x"},
            {"id": 2, "right_value": "y"},
            {"id": 4, "right_value": "z"},
            {"id": 5, "right_value": "w"},
            {"id": 6, "right_value": "v"},
        ]
    )

    # Test inner join with swapped datasets
    inner_result = left_ds.join(
        right_ds,
        join_type="inner",
        num_partitions=2,
        on=("id",),
        broadcast=True,
    )

    inner_df = pd.DataFrame(inner_result.take_all())
    assert len(inner_df) == 2  # Only id=1 and id=2 should match
    assert set(inner_df["id"].tolist()) == {1, 2}

    # Test left outer join with swapped datasets
    left_outer_result = left_ds.join(
        right_ds,
        join_type="left_outer",
        num_partitions=2,
        on=("id",),
        broadcast=True,
    )

    left_outer_df = pd.DataFrame(left_outer_result.take_all())
    assert len(left_outer_df) == 3  # All left rows should be present
    assert set(left_outer_df["id"].tolist()) == {1, 2, 3}
    # Check that unmatched left rows have NULL right values
    unmatched_left = left_outer_df[left_outer_df["id"] == 3]
    assert unmatched_left["right_value"].isna().all()

    # Test right outer join with swapped datasets
    right_outer_result = left_ds.join(
        right_ds,
        join_type="right_outer",
        num_partitions=2,
        on=("id",),
        broadcast=True,
    )

    right_outer_df = pd.DataFrame(right_outer_result.take_all())
    assert len(right_outer_df) == 5  # All right rows should be present
    assert set(right_outer_df["id"].tolist()) == {1, 2, 4, 5, 6}
    # Check that unmatched right rows have NULL left values
    unmatched_right = right_outer_df[right_outer_df["id"].isin([4, 5, 6])]
    assert unmatched_right["left_value"].isna().all()

    # Test full outer join with swapped datasets
    full_outer_result = left_ds.join(
        right_ds,
        join_type="full_outer",
        num_partitions=2,
        on=("id",),
        broadcast=True,
    )

    full_outer_df = pd.DataFrame(full_outer_result.take_all())
    assert len(full_outer_df) == 6  # All left + all right + matches
    assert set(full_outer_df["id"].tolist()) == {1, 2, 3, 4, 5, 6}


def test_broadcast_join_column_structure_validation(ray_start_regular_shared_2_cpus):
    """Test that broadcast join produces correct column structure and data types.

    This test validates that the column names, data types, and structure are correct
    for different join types and scenarios.
    """

    # Create datasets with different data types
    left_ds = ray.data.from_items(
        [
            {"id": 1, "left_int": 10, "left_str": "a", "left_float": 1.5},
            {"id": 2, "left_int": 20, "left_str": "b", "left_float": 2.5},
            {"id": 3, "left_int": 30, "left_str": "c", "left_float": 3.5},
        ]
    )

    right_ds = ray.data.from_items(
        [
            {"id": 1, "right_int": 100, "right_str": "x", "right_float": 10.5},
            {"id": 2, "right_int": 200, "right_str": "y", "right_float": 20.5},
            {"id": 4, "right_int": 400, "right_str": "z", "right_float": 40.5},
        ]
    )

    # Test inner join column structure
    inner_result = left_ds.join(
        right_ds,
        join_type="inner",
        num_partitions=2,
        on=("id",),
        broadcast=True,
    )

    inner_df = pd.DataFrame(inner_result.take_all())
    expected_inner_columns = {
        "id",
        "left_int",
        "left_str",
        "left_float",
        "right_int",
        "right_str",
        "right_float",
    }
    assert set(inner_df.columns) == expected_inner_columns
    assert len(inner_df) == 2

    # Verify data types are preserved
    assert inner_df["left_int"].dtype in ["int64", "int32", "int"]
    assert inner_df["left_str"].dtype == "object"  # string columns
    assert inner_df["left_float"].dtype in ["float64", "float32", "float"]

    # Test left outer join column structure
    left_outer_result = left_ds.join(
        right_ds,
        join_type="left_outer",
        on=("id",),
        broadcast=True,
    )

    left_outer_df = pd.DataFrame(left_outer_result.take_all())
    assert set(left_outer_df.columns) == expected_inner_columns
    assert len(left_outer_df) == 3

    # Check that unmatched left rows have NULL right values
    unmatched_left = left_outer_df[left_outer_df["id"] == 3]
    assert unmatched_left["right_int"].isna().all()
    assert unmatched_left["right_str"].isna().all()
    assert unmatched_left["right_float"].isna().all()

    # Test with column suffixes
    suffixed_result = left_ds.join(
        right_ds,
        join_type="inner",
        on=("id",),
        left_suffix="_left",
        right_suffix="_right",
        broadcast=True,
    )

    suffixed_df = pd.DataFrame(suffixed_result.take_all())
    expected_suffixed_columns = {
        "id",
        "left_int_left",
        "left_str_left",
        "left_float_left",
        "right_int_right",
        "right_str_right",
        "right_float_right",
    }
    assert set(suffixed_df.columns) == expected_suffixed_columns

    # Test with different key names
    left_ds_diff_keys = ray.data.from_items(
        [
            {"left_id": 1, "left_value": "a"},
            {"left_id": 2, "left_value": "b"},
        ]
    )

    right_ds_diff_keys = ray.data.from_items(
        [
            {"right_id": 1, "right_value": "x"},
            {"right_id": 2, "right_value": "y"},
        ]
    )

    diff_keys_result = left_ds_diff_keys.join(
        right_ds_diff_keys,
        join_type="inner",
        on=("left_id",),
        right_on=("right_id",),
        broadcast=True,
    )

    diff_keys_df = pd.DataFrame(diff_keys_result.take_all())
    expected_diff_keys_columns = {"left_id", "left_value", "right_id", "right_value"}
    assert set(diff_keys_df.columns) == expected_diff_keys_columns
    assert len(diff_keys_df) == 2


=======
>>>>>>> 90682a02
@pytest.mark.parametrize("join_type", ["left_anti", "right_anti"])
def test_anti_join_no_matches(
    ray_start_regular_shared_2_cpus,
    join_type,
):
    """Test anti-join when there are no matches - should return all rows from respective side"""
    DataContext.get_current().target_max_block_size = 1 * MiB

    doubles = ray.data.range(32).map(
        lambda row: {"id": row["id"], "double": int(row["id"]) * 2}
    )

    # Create squares with completely different keys
    squares = ray.data.range(32).map(
        lambda row: {"id": row["id"] + 100, "square": int(row["id"]) ** 2}
    )

    # Anti-join should return all rows from respective side
    joined: Dataset = doubles.join(
        squares,
        join_type=join_type,
        num_partitions=4,
        on=("id",),
    )

    joined_pd = pd.DataFrame(joined.take_all())

    if join_type == "left_anti":
        expected_pd = doubles.to_pandas()
    else:  # right_anti
        expected_pd = squares.to_pandas()

    # Should get all rows from the respective table
    joined_pd_sorted = joined_pd.sort_values(by=["id"]).reset_index(drop=True)
    expected_pd_sorted = expected_pd.sort_values(by=["id"]).reset_index(drop=True)

    pd.testing.assert_frame_equal(expected_pd_sorted, joined_pd_sorted)


@pytest.mark.parametrize("join_type", ["left_anti", "right_anti"])
def test_anti_join_all_matches(
    ray_start_regular_shared_2_cpus,
    join_type,
):
    """Test anti-join when all rows match - should return empty result"""
    DataContext.get_current().target_max_block_size = 1 * MiB

    doubles = ray.data.range(32).map(
        lambda row: {"id": row["id"], "double": int(row["id"]) * 2}
    )

    squares = ray.data.range(32).map(
        lambda row: {"id": row["id"], "square": int(row["id"]) ** 2}
    )

    # Anti-join should return no rows since all keys match
    joined: Dataset = doubles.join(
        squares,
        join_type=join_type,
        num_partitions=4,
        on=("id",),
    )

    joined_pd = pd.DataFrame(joined.take_all())

    # Should get empty result
    assert len(joined_pd) == 0


@pytest.mark.parametrize("join_type", ["left_anti", "right_anti"])
def test_anti_join_multi_key(
    ray_start_regular_shared_2_cpus,
    join_type,
):
    """Test anti-join with multiple join keys"""
    DataContext.get_current().target_max_block_size = 1 * MiB

    # Create left dataset using ray.data.range for consistency
    left_ds = ray.data.range(32).map(
        lambda row: {
            "id": row["id"],
            "oddness": row["id"] % 2,  # Even
            "10x": row["id"] * 10,
        }
    )

    # Create right dataset with partial matches (16 vs 32 for partial overlap)
    right_ds = ray.data.range(16).map(
        lambda row: {
            "id": row["id"] % 2,
            "oddness": row["id"] % 2 + 1,  # odd
            "100x": row["id"] * 100,
        }
    )

    # Anti-join should return rows that don't have matching key1,key2 in the other dataset
    joined: Dataset = left_ds.join(
        right_ds,
        join_type=join_type,
        num_partitions=4,
        on=("id", "oddness"),
    )

    joined_pd = pd.DataFrame(joined.take_all())

    # Create expected data for pandas comparison
    left_pd = left_ds.to_pandas()
    right_pd = right_ds.to_pandas()

    # Calculate expected result using pandas
    if join_type == "left_anti":
        expected_cols = ["id", "oddness", "10x"]

        merged = left_pd.merge(
            right_pd, on=["id", "oddness"], how="left", indicator=True
        )
        expected_pd = merged[merged["_merge"] == "left_only"][expected_cols]
    else:
        expected_cols = ["id", "oddness", "100x"]

        merged = left_pd.merge(
            right_pd, on=["id", "oddness"], how="right", indicator=True
        )
        expected_pd = merged[merged["_merge"] == "right_only"][expected_cols]

    # Sort resulting frames and reset index (to be able to compare with expected one)
    expected_pd_sorted = expected_pd.sort_values(by=expected_cols).reset_index(
        drop=True
    )
    joined_pd_sorted = joined_pd.sort_values(by=expected_cols).reset_index(drop=True)

    pd.testing.assert_frame_equal(expected_pd_sorted, joined_pd_sorted)


<<<<<<< HEAD
@pytest.mark.parametrize(
    "join_type", ["left_semi", "right_semi", "left_anti", "right_anti"]
)
def test_broadcast_join_unsupported_join_types(
    ray_start_regular_shared_2_cpus, join_type
):
    """Test that unsupported join types properly raise ValueError for broadcast joins."""

    left_ds = ray.data.from_items([{"id": 1, "value": "a"}])
    right_ds = ray.data.from_items([{"id": 1, "value": "x"}])

    with pytest.raises(
        ValueError, match=f"Join type '{join_type}' is not supported in broadcast joins"
    ):
        left_ds.join(
            right_ds,
            join_type=join_type,
            on=("id",),
            broadcast=True,
        )


def test_broadcast_join_empty_datasets(ray_start_regular_shared_2_cpus):
    """Test broadcast join with empty datasets."""

    # Test empty left dataset
    empty_left = ray.data.from_items([])
    non_empty_right = ray.data.from_items([{"id": 1, "value": "x"}])

    result = empty_left.join(
        non_empty_right,
        join_type="inner",
        on=("id",),
        broadcast=True,
    )

    assert result.count() == 0

    # Test empty right dataset
    non_empty_left = ray.data.from_items([{"id": 1, "value": "a"}])
    empty_right = ray.data.from_items([])

    result = non_empty_left.join(
        empty_right,
        join_type="inner",
        on=("id",),
        broadcast=True,
    )

    assert result.count() == 0

    # Test left outer join with empty right
    result = non_empty_left.join(
        empty_right,
        join_type="left_outer",
        on=("id",),
        broadcast=True,
    )

    # Should return all left rows with null right columns
    assert result.count() == 1
    result_df = pd.DataFrame(result.take_all())
    assert result_df.loc[0, "id"] == 1
    assert result_df.loc[0, "value"] == "a"

    # Test both datasets empty
    empty_left = ray.data.from_items([])
    empty_right = ray.data.from_items([])

    result = empty_left.join(
        empty_right,
        join_type="inner",
        on=("id",),
        broadcast=True,
    )

    assert result.count() == 0


def test_broadcast_join_no_matching_keys(ray_start_regular_shared_2_cpus):
    """Test broadcast join when datasets have no matching keys."""

    left_ds = ray.data.from_items(
        [
            {"id": 1, "left_value": "a"},
            {"id": 2, "left_value": "b"},
            {"id": 3, "left_value": "c"},
        ]
    )

    right_ds = ray.data.from_items(
        [
            {"id": 10, "right_value": "x"},
            {"id": 20, "right_value": "y"},
        ]
    )

    # Test inner join - should return empty
    inner_result = left_ds.join(
        right_ds,
        join_type="inner",
        on=("id",),
        broadcast=True,
    )

    assert inner_result.count() == 0

    # Test left outer join - should return all left rows with null right columns
    left_outer_result = left_ds.join(
        right_ds,
        join_type="left_outer",
        on=("id",),
        broadcast=True,
    )

    assert left_outer_result.count() == 3
    result_df = pd.DataFrame(left_outer_result.take_all())
    assert set(result_df["id"].tolist()) == {1, 2, 3}
    assert result_df["right_value"].isna().all()

    # Test right outer join - should return all right rows with null left columns
    right_outer_result = left_ds.join(
        right_ds,
        join_type="right_outer",
        on=("id",),
        broadcast=True,
    )

    assert right_outer_result.count() == 2
    result_df = pd.DataFrame(right_outer_result.take_all())
    assert set(result_df["id"].tolist()) == {10, 20}
    assert result_df["left_value"].isna().all()

    # Test full outer join - should return all rows from both sides
    full_outer_result = left_ds.join(
        right_ds,
        join_type="full_outer",
        on=("id",),
        broadcast=True,
    )

    assert full_outer_result.count() == 5
    result_df = pd.DataFrame(full_outer_result.take_all())
    assert set(result_df["id"].tolist()) == {1, 2, 3, 10, 20}


def test_broadcast_join_schema_mismatch_keys(ray_start_regular_shared_2_cpus):
    """Test broadcast join with mismatched key column types."""

    # Create datasets with different key types
    left_ds = ray.data.from_items(
        [
            {"id": "1", "value": "a"},  # string id
            {"id": "2", "value": "b"},
        ]
    )

    right_ds = ray.data.from_items(
        [
            {"id": 1, "value": "x"},  # int id
            {"id": 2, "value": "y"},
        ]
    )

    # The join should handle type coercion or fail gracefully
    # This tests the robustness of the PyArrow join implementation
    try:
        result = left_ds.join(
            right_ds,
            join_type="inner",
            on=("id",),
            broadcast=True,
        )
        # If it succeeds, verify the result
        result_count = result.count()
        # The exact behavior depends on PyArrow's type coercion
        # We just verify it doesn't crash
        assert result_count >= 0
    except (ValueError, TypeError) as e:
        # It's acceptable for this to fail with a clear error
        assert "type" in str(e).lower() or "schema" in str(e).lower()


def test_broadcast_join_duplicate_keys(ray_start_regular_shared_2_cpus):
    """Test broadcast join with duplicate keys in datasets."""

    # Left dataset with duplicate keys
    left_ds = ray.data.from_items(
        [
            {"id": 1, "left_value": "a1"},
            {"id": 1, "left_value": "a2"},  # duplicate key
            {"id": 2, "left_value": "b"},
        ]
    )

    # Right dataset with duplicate keys
    right_ds = ray.data.from_items(
        [
            {"id": 1, "right_value": "x1"},
            {"id": 1, "right_value": "x2"},  # duplicate key
            {"id": 3, "right_value": "z"},
        ]
    )

    result = left_ds.join(
        right_ds,
        join_type="inner",
        on=("id",),
        broadcast=True,
    )

    # Should return all combinations of matching keys (cartesian product)
    # 2 left rows with id=1 × 2 right rows with id=1 = 4 result rows
    assert result.count() == 4

    result_df = pd.DataFrame(result.take_all())
    id_1_rows = result_df[result_df["id"] == 1]
    assert len(id_1_rows) == 4

    # Verify all combinations are present
    expected_combinations = {("a1", "x1"), ("a1", "x2"), ("a2", "x1"), ("a2", "x2")}
    actual_combinations = set(zip(id_1_rows["left_value"], id_1_rows["right_value"]))
    assert actual_combinations == expected_combinations


def test_broadcast_join_empty_table_semantics_with_swapping(
    ray_start_regular_shared_2_cpus,
):
    """Test that empty table handling respects join semantics when datasets are swapped."""

    # Test case 1: Left dataset smaller and empty - should trigger swapping
    empty_left = ray.data.from_items([])  # Will become small table after swapping
    large_right = ray.data.from_items(
        [
            {"id": 1, "right_value": "x"},
            {"id": 2, "right_value": "y"},
            {"id": 3, "right_value": "z"},
        ]
    )

    # Left outer join: should return empty (left side is empty)
    left_outer_result = empty_left.join(
        large_right,
        join_type="left_outer",
        on=("id",),
        broadcast=True,
    )
    assert (
        left_outer_result.count() == 0
    ), "Left outer join with empty left should return empty"

    # Right outer join: should return all right rows with null left columns
    right_outer_result = empty_left.join(
        large_right,
        join_type="right_outer",
        on=("id",),
        broadcast=True,
    )
    assert (
        right_outer_result.count() == 3
    ), "Right outer join with empty left should return all right rows"

    # Full outer join: should return all right rows with null left columns
    full_outer_result = empty_left.join(
        large_right,
        join_type="full_outer",
        on=("id",),
        broadcast=True,
    )
    assert (
        full_outer_result.count() == 3
    ), "Full outer join with empty left should return all right rows"

    # Test case 2: Right dataset smaller and empty - no swapping needed
    large_left = ray.data.from_items(
        [
            {"id": 1, "left_value": "a"},
            {"id": 2, "left_value": "b"},
            {"id": 3, "left_value": "c"},
        ]
    )
    empty_right = ray.data.from_items([])  # Will remain small table (right side)

    # Left outer join: should return all left rows with null right columns
    left_outer_result2 = large_left.join(
        empty_right,
        join_type="left_outer",
        on=("id",),
        broadcast=True,
    )
    assert (
        left_outer_result2.count() == 3
    ), "Left outer join with empty right should return all left rows"

    # Right outer join: should return empty (right side is empty)
    right_outer_result2 = large_left.join(
        empty_right,
        join_type="right_outer",
        on=("id",),
        broadcast=True,
    )
    assert (
        right_outer_result2.count() == 0
    ), "Right outer join with empty right should return empty"

    # Verify that the results have correct column structure
    result_df = pd.DataFrame(left_outer_result2.take_all())
    assert set(result_df.columns) >= {
        "id",
        "left_value",
    }, "Result should have left columns"
=======
def test_join_on_unjoinable_keys_raises_error(ray_start_regular_shared_2_cpus):
    """Test that joining ON unjoinable column types raises appropriate errors."""
    # Dataset with proper list column (unjoinable)
    list_ds = ray.data.from_items(
        [{"list_col": [[1, 2], [3, 4], [5, 6]], "data": [10, 20, 30]}]
    )

    # Simple joinable dataset
    simple_ds = ray.data.from_items([{"id": [1, 2, 3], "value": ["a", "b", "c"]}])

    # Test that joining ON list column raises ValueError
    with pytest.raises(ValueError):
        list_ds.join(
            simple_ds,
            join_type="inner",
            on=("list_col",),
            right_on=("id",),
            num_partitions=1,
        ).materialize()


# Helper functions to reduce test code bloat
def _assert_columns_match(result, expected_columns):
    """Assert that result has the expected column schema."""
    actual_columns = set(result[0].keys())
    assert actual_columns == expected_columns


def _assert_list_values(result_by_id, expected_values):
    """Assert list column values match expected values."""
    for row_id, expected_list in expected_values.items():
        assert result_by_id[row_id]["list_col"] == expected_list


def _assert_tensor_values(result_by_id, expected_values):
    """Assert tensor column values match expected tensor data."""
    for row_id, expected_tensor in expected_values.items():
        assert np.array_equal(result_by_id[row_id]["tensor_col"], expected_tensor)


def _assert_none_values(result_by_id, none_checks):
    """Assert that specified columns are None for specified row IDs."""
    for row_id, columns in none_checks.items():
        for column in columns:
            assert result_by_id[row_id][column] is None


def _assert_scalar_values(result_by_id, expected_values):
    """Assert scalar column values match expected values."""
    for row_id, column_values in expected_values.items():
        for column, expected_value in column_values.items():
            assert result_by_id[row_id][column] == expected_value


@pytest.mark.skipif(
    get_pyarrow_version() < parse_version("10.0.0"),
    reason="""Joins use empty arrays with type coercion. This pyarrow
    version does not support type coercion of extension types, which
    are needed for tensors.""",
)
@pytest.mark.parametrize(
    "join_type",
    [
        "inner",
        "left_outer",
        "right_outer",
        "full_outer",
        "left_semi",
        "right_semi",
        "left_anti",
        "right_anti",
    ],
)
def test_join_with_unjoinable_non_key_columns(
    ray_start_regular_shared_2_cpus, join_type
):
    """Test that joins work correctly when non-key columns have unjoinable types."""
    # Left dataset with joinable key but unjoinable non-key columns

    # Create test data - centralized for clarity and maintainability
    list_data = [
        [1, 2, 3],  # list for id=0
        [4, 5, 6],  # list for id=1
        [7, 8, 9],  # list for id=2
    ]

    tensor_data = [
        np.array([[1.0, 2.0], [3.0, 4.0]], dtype=np.float32),  # 2x2 tensor for id=0
        np.array([[5.0, 6.0], [7.0, 8.0]], dtype=np.float32),  # 2x2 tensor for id=1
        np.array([[9.0, 10.0], [11.0, 12.0]], dtype=np.float32),  # 2x2 tensor for id=2
    ]

    scalar_data = ["a", "b", "c"]  # scalar data for id=0,1,2

    left_ds = ray.data.from_items(
        [
            {
                "id": 0,
                "list_col": list_data[0],
                "tensor_col": tensor_data[0],
                "data": scalar_data[0],
            },
            {
                "id": 1,
                "list_col": list_data[1],
                "tensor_col": tensor_data[1],
                "data": scalar_data[1],
            },
            {
                "id": 2,
                "list_col": list_data[2],
                "tensor_col": tensor_data[2],
                "data": scalar_data[2],
            },
        ]
    )

    # Right dataset with joinable key and columns
    # ids: 0, 1, 3 (so id=2 from left won't match, id=3 from right won't match)
    right_ds = ray.data.from_items(
        [
            {"id": 0, "value": "x", "score": 10},
            {"id": 1, "value": "y", "score": 20},
            {"id": 3, "value": "z", "score": 30},
        ]
    )

    # Verify the join worked and includes unjoinable columns
    joined = left_ds.join(right_ds, join_type=join_type, on=("id",), num_partitions=2)
    result = joined.take_all()
    result_by_id = {row["id"]: row for row in result}

    # Basic validation - join should succeed with unjoinable non-key columns
    if join_type == "inner":
        # Should have 2 rows (id=0 and id=1 match)
        assert len(result) == 2
        # Verify unjoinable columns are preserved
        _assert_list_values(result_by_id, {i: list_data[i] for i in [0, 1]})
        _assert_tensor_values(result_by_id, {i: tensor_data[i] for i in [0, 1]})

    elif join_type == "left_outer":
        # Should have 3 rows (all from left: id=0, 1, 2)
        assert len(result) == 3
        # All left unjoinable columns preserved
        _assert_list_values(result_by_id, {i: list_data[i] for i in [0, 1, 2]})
        _assert_tensor_values(result_by_id, {i: tensor_data[i] for i in [0, 1, 2]})
        # Unmatched left row (id=2) should have None for right columns
        _assert_none_values(result_by_id, {2: ["value"]})

    elif join_type == "right_outer":
        # Should have 3 rows (all from right: id=0, 1, 3)
        assert len(result) == 3
        # Matched rows should have unjoinable columns from left
        _assert_list_values(result_by_id, {i: list_data[i] for i in [0, 1]})
        _assert_tensor_values(result_by_id, {i: tensor_data[i] for i in [0, 1]})
        _assert_scalar_values(result_by_id, {3: {"value": "z"}})
        # Unmatched right row (id=3) should have None for left unjoinable columns
        _assert_none_values(result_by_id, {3: ["list_col", "tensor_col"]})

    elif join_type == "full_outer":
        # Should have 4 rows (all from both sides: id=0, 1, 2, 3)
        assert len(result) == 4
        # Matched rows (id=0, 1) should have data from both sides
        _assert_list_values(result_by_id, {i: list_data[i] for i in [0, 1, 2]})
        _assert_tensor_values(result_by_id, {i: tensor_data[i] for i in [0, 1, 2]})
        _assert_scalar_values(
            result_by_id,
            {
                0: {"value": "x"},
                1: {"value": "y"},
                2: {"data": scalar_data[2]},
                3: {"value": "z", "score": 30},
            },
        )
        # Unmatched rows should have None for columns from the other side
        _assert_none_values(
            result_by_id, {2: ["value", "score"], 3: ["list_col", "tensor_col", "data"]}
        )

    elif join_type == "left_semi":
        # Should return left rows that have matches in right (id=0, 1)
        assert len(result) == 2
        _assert_columns_match(result, {"id", "list_col", "tensor_col", "data"})
        _assert_list_values(result_by_id, {i: list_data[i] for i in [0, 1]})
        _assert_tensor_values(result_by_id, {i: tensor_data[i] for i in [0, 1]})

    elif join_type == "left_anti":
        # Should return left rows that DON'T have matches in right (id=2)
        assert len(result) == 1
        _assert_columns_match(result, {"id", "list_col", "tensor_col", "data"})
        _assert_list_values(result_by_id, {2: list_data[2]})
        _assert_tensor_values(result_by_id, {2: tensor_data[2]})
        _assert_scalar_values(result_by_id, {2: {"data": scalar_data[2]}})

    elif join_type == "right_semi":
        # Should return right rows that have matches in left (id=0, 1)
        assert len(result) == 2
        _assert_columns_match(result, {"id", "value", "score"})
        _assert_scalar_values(result_by_id, {0: {"value": "x"}, 1: {"value": "y"}})

    elif join_type == "right_anti":
        # Should return right rows that DON'T have matches in left (id=3)
        assert len(result) == 1
        _assert_columns_match(result, {"id", "value", "score"})
        _assert_scalar_values(result_by_id, {3: {"value": "z", "score": 30}})

    # For outer joins, ensure unjoinable columns are present
    if join_type in ["inner", "left_outer", "right_outer", "full_outer"]:
        _assert_columns_match(
            result, {"id", "list_col", "tensor_col", "data", "value", "score"}
        )
>>>>>>> 90682a02


if __name__ == "__main__":
    import sys

    sys.exit(pytest.main(["-v", __file__]))<|MERGE_RESOLUTION|>--- conflicted
+++ resolved
@@ -1,4 +1,5 @@
 from typing import Optional
+from unittest.mock import MagicMock
 
 import numpy as np
 import pandas as pd
@@ -7,12 +8,27 @@
 
 import ray
 from ray._private.arrow_utils import get_pyarrow_version
+from ray.data import DataContext, Dataset
+from ray.data._internal.execution.interfaces import PhysicalOperator
+from ray.data._internal.execution.operators.join import JoinOperator
 from ray.data._internal.logical.operators.join_operator import JoinType
-from ray.data._internal.util import MiB
-from ray.data.context import DataContext
-from ray.data.dataset import Dataset
+from ray.data._internal.util import GiB, MiB
 from ray.exceptions import RayTaskError
 from ray.tests.conftest import *  # noqa
+
+
+@pytest.fixture
+def nullify_shuffle_aggregator_num_cpus():
+    ctx = ray.data.context.DataContext.get_current()
+
+    original = ctx.join_operator_actor_num_cpus_per_partition_override
+    # NOTE: We override this to reduce hardware requirements
+    #       for every aggregator
+    ctx.join_operator_actor_num_cpus_per_partition_override = 0.001
+
+    yield
+
+    ctx.join_operator_actor_num_cpus_per_partition_override = original
 
 
 @pytest.mark.parametrize(
@@ -356,7 +372,6 @@
     )
 
 
-<<<<<<< HEAD
 def test_default_shuffle_aggregator_args():
     parent_op_mock = MagicMock(PhysicalOperator)
     parent_op_mock._output_dependencies = []
@@ -1104,8 +1119,6 @@
     assert len(diff_keys_df) == 2
 
 
-=======
->>>>>>> 90682a02
 @pytest.mark.parametrize("join_type", ["left_anti", "right_anti"])
 def test_anti_join_no_matches(
     ray_start_regular_shared_2_cpus,
@@ -1240,7 +1253,6 @@
     pd.testing.assert_frame_equal(expected_pd_sorted, joined_pd_sorted)
 
 
-<<<<<<< HEAD
 @pytest.mark.parametrize(
     "join_type", ["left_semi", "right_semi", "left_anti", "right_anti"]
 )
@@ -1552,7 +1564,8 @@
         "id",
         "left_value",
     }, "Result should have left columns"
-=======
+
+
 def test_join_on_unjoinable_keys_raises_error(ray_start_regular_shared_2_cpus):
     """Test that joining ON unjoinable column types raises appropriate errors."""
     # Dataset with proper list column (unjoinable)
@@ -1764,7 +1777,6 @@
         _assert_columns_match(
             result, {"id", "list_col", "tensor_col", "data", "value", "score"}
         )
->>>>>>> 90682a02
 
 
 if __name__ == "__main__":
