import numpy as np
import pytest

import ray
from ray.data._internal.execution.operators.map_transformer import _splitrange
from ray.data.tests.conftest import *  # noqa
from ray.data.tests.conftest import (
    CoreExecutionMetrics,
    assert_core_execution_metrics_equals,
<<<<<<< HEAD
    get_initial_core_execution_metrics_cursor,
=======
    get_initial_core_execution_metrics_snapshot,
>>>>>>> e9d5ac9e
)
from ray.tests.conftest import *  # noqa


def test_splitrange():
    def f(n, k):
        assert _splitrange(n, k) == [len(a) for a in np.array_split(range(n), k)]

    f(0, 1)
    f(5, 1)
    f(5, 3)
    f(5, 5)
    f(5, 10)
    f(50, 1)
    f(50, 2)
    f(50, 3)
    f(50, 4)
    f(50, 5)


def test_small_file_split(ray_start_10_cpus_shared, restore_data_context):
<<<<<<< HEAD
    cursor = get_initial_core_execution_metrics_cursor()
=======
    last_snapshot = get_initial_core_execution_metrics_snapshot()
>>>>>>> e9d5ac9e

    ds = ray.data.read_csv("example://iris.csv", parallelism=1)
    materialized_ds = ds.materialize()
    assert materialized_ds.num_blocks() == 1
<<<<<<< HEAD
    cursor = assert_core_execution_metrics_equals(
=======
    last_snapshot = assert_core_execution_metrics_equals(
>>>>>>> e9d5ac9e
        CoreExecutionMetrics(
            task_count={
                "_execute_read_task_split": 1,
                "_get_datasource_or_legacy_reader": 1,
            },
        ),
<<<<<<< HEAD
        cursor,
=======
        last_snapshot,
>>>>>>> e9d5ac9e
    )

    materialized_ds = ds.map_batches(lambda x: x).materialize()
    assert materialized_ds.num_blocks() == 1
<<<<<<< HEAD
    cursor = assert_core_execution_metrics_equals(
=======
    last_snapshot = assert_core_execution_metrics_equals(
>>>>>>> e9d5ac9e
        CoreExecutionMetrics(
            task_count={
                "ReadCSV->MapBatches(<lambda>)": 1,
            },
        ),
<<<<<<< HEAD
        cursor,
=======
        last_snapshot,
>>>>>>> e9d5ac9e
    )

    stats = materialized_ds.stats()
    assert "Stage 1 ReadCSV->MapBatches" in stats, stats

    ds = ray.data.read_csv("example://iris.csv", parallelism=10)
    assert ds.num_blocks() == 1
    assert ds.map_batches(lambda x: x).materialize().num_blocks() == 10
<<<<<<< HEAD
    cursor = assert_core_execution_metrics_equals(
=======
    last_snapshot = assert_core_execution_metrics_equals(
>>>>>>> e9d5ac9e
        CoreExecutionMetrics(
            task_count={
                "_get_datasource_or_legacy_reader": 1,
                "MapBatches(<lambda>)": 10,
                "ReadCSV->SplitBlocks(10)": 1,
            },
        ),
<<<<<<< HEAD
        cursor,
    )

    assert ds.materialize().num_blocks() == 10
    cursor = assert_core_execution_metrics_equals(
=======
        last_snapshot,
    )

    assert ds.materialize().num_blocks() == 10
    last_snapshot = assert_core_execution_metrics_equals(
>>>>>>> e9d5ac9e
        CoreExecutionMetrics(
            task_count={
                "_execute_read_task_split": 1,
            },
        ),
<<<<<<< HEAD
        cursor,
=======
        last_snapshot,
>>>>>>> e9d5ac9e
    )

    ds = ray.data.read_csv("example://iris.csv", parallelism=100)
    assert ds.num_blocks() == 1
    assert ds.map_batches(lambda x: x).materialize().num_blocks() == 100
    assert ds.materialize().num_blocks() == 100

    ds = ds.map_batches(lambda x: x).materialize()
    stats = ds.stats()
    assert "Stage 1 ReadCSV->SplitBlocks(100)" in stats, stats
    assert "Stage 2 MapBatches" in stats, stats

    ctx = ray.data.context.DataContext.get_current()
    # Smaller than a single row.
    ctx.target_max_block_size = 1
    ds = ds.map_batches(lambda x: x).materialize()
    # 150 rows.
    assert ds.num_blocks() == 150
    print(ds.stats())


def test_large_file_additional_split(ray_start_10_cpus_shared, tmp_path):
    ctx = ray.data.context.DataContext.get_current()
    ctx.target_max_block_size = 10 * 1024 * 1024

    # ~100MiB of tensor data
    ds = ray.data.range_tensor(1000, shape=(10000,))
    ds.repartition(1).write_parquet(tmp_path)

    ds = ray.data.read_parquet(tmp_path, parallelism=1)
    assert ds.num_blocks() == 1
    print(ds.materialize().stats())
    assert 5 < ds.materialize().num_blocks() < 20  # Size-based block split

    ds = ray.data.read_parquet(tmp_path, parallelism=10)
    assert ds.num_blocks() == 1
    assert 5 < ds.materialize().num_blocks() < 20

    ds = ray.data.read_parquet(tmp_path, parallelism=100)
    assert ds.num_blocks() == 1
    assert 50 < ds.materialize().num_blocks() < 200

    ds = ray.data.read_parquet(tmp_path, parallelism=1000)
    assert ds.num_blocks() == 1
    assert 500 < ds.materialize().num_blocks() < 2000


def test_map_batches_split(ray_start_10_cpus_shared, restore_data_context):
    ds = ray.data.range(1000, parallelism=1).map_batches(lambda x: x, batch_size=1000)
    assert ds.materialize().num_blocks() == 1

    ctx = ray.data.context.DataContext.get_current()
    # 100 integer rows per block.
    ctx.target_max_block_size = 800

    ds = ray.data.range(1000, parallelism=1).map_batches(lambda x: x, batch_size=1000)
    assert ds.materialize().num_blocks() == 10

    # A single row is already larger than the target block
    # size.
    ctx.target_max_block_size = 4
    assert ds.materialize().num_blocks() == 1000


if __name__ == "__main__":
    import sys

    sys.exit(pytest.main(["-v", __file__]))<|MERGE_RESOLUTION|>--- conflicted
+++ resolved
@@ -7,11 +7,7 @@
 from ray.data.tests.conftest import (
     CoreExecutionMetrics,
     assert_core_execution_metrics_equals,
-<<<<<<< HEAD
-    get_initial_core_execution_metrics_cursor,
-=======
     get_initial_core_execution_metrics_snapshot,
->>>>>>> e9d5ac9e
 )
 from ray.tests.conftest import *  # noqa
 
@@ -33,50 +29,30 @@
 
 
 def test_small_file_split(ray_start_10_cpus_shared, restore_data_context):
-<<<<<<< HEAD
-    cursor = get_initial_core_execution_metrics_cursor()
-=======
     last_snapshot = get_initial_core_execution_metrics_snapshot()
->>>>>>> e9d5ac9e
 
     ds = ray.data.read_csv("example://iris.csv", parallelism=1)
     materialized_ds = ds.materialize()
     assert materialized_ds.num_blocks() == 1
-<<<<<<< HEAD
-    cursor = assert_core_execution_metrics_equals(
-=======
     last_snapshot = assert_core_execution_metrics_equals(
->>>>>>> e9d5ac9e
         CoreExecutionMetrics(
             task_count={
                 "_execute_read_task_split": 1,
                 "_get_datasource_or_legacy_reader": 1,
             },
         ),
-<<<<<<< HEAD
-        cursor,
-=======
         last_snapshot,
->>>>>>> e9d5ac9e
     )
 
     materialized_ds = ds.map_batches(lambda x: x).materialize()
     assert materialized_ds.num_blocks() == 1
-<<<<<<< HEAD
-    cursor = assert_core_execution_metrics_equals(
-=======
     last_snapshot = assert_core_execution_metrics_equals(
->>>>>>> e9d5ac9e
         CoreExecutionMetrics(
             task_count={
                 "ReadCSV->MapBatches(<lambda>)": 1,
             },
         ),
-<<<<<<< HEAD
-        cursor,
-=======
         last_snapshot,
->>>>>>> e9d5ac9e
     )
 
     stats = materialized_ds.stats()
@@ -85,11 +61,7 @@
     ds = ray.data.read_csv("example://iris.csv", parallelism=10)
     assert ds.num_blocks() == 1
     assert ds.map_batches(lambda x: x).materialize().num_blocks() == 10
-<<<<<<< HEAD
-    cursor = assert_core_execution_metrics_equals(
-=======
     last_snapshot = assert_core_execution_metrics_equals(
->>>>>>> e9d5ac9e
         CoreExecutionMetrics(
             task_count={
                 "_get_datasource_or_legacy_reader": 1,
@@ -97,29 +69,17 @@
                 "ReadCSV->SplitBlocks(10)": 1,
             },
         ),
-<<<<<<< HEAD
-        cursor,
-    )
-
-    assert ds.materialize().num_blocks() == 10
-    cursor = assert_core_execution_metrics_equals(
-=======
         last_snapshot,
     )
 
     assert ds.materialize().num_blocks() == 10
     last_snapshot = assert_core_execution_metrics_equals(
->>>>>>> e9d5ac9e
         CoreExecutionMetrics(
             task_count={
                 "_execute_read_task_split": 1,
             },
         ),
-<<<<<<< HEAD
-        cursor,
-=======
         last_snapshot,
->>>>>>> e9d5ac9e
     )
 
     ds = ray.data.read_csv("example://iris.csv", parallelism=100)
