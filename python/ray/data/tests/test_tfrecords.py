--- conflicted
+++ resolved
@@ -735,7 +735,17 @@
     )
 
 
-<<<<<<< HEAD
+@pytest.mark.parametrize("num_rows_per_file", [5, 10, 50])
+def test_write_num_rows_per_file(tmp_path, ray_start_regular_shared, num_rows_per_file):
+    ray.data.range(100, parallelism=20).write_tfrecords(
+        tmp_path, num_rows_per_file=num_rows_per_file
+    )
+
+    for filename in os.listdir(tmp_path):
+        dataset = tf.data.TFRecordDataset(os.path.join(tmp_path, filename))
+        assert len(list(dataset)) == num_rows_per_file
+
+
 def read_tfrecords_with_fast_read_override(paths, fast_read=False, **read_opts):
     infer_schema = read_opts.pop("fast_read_auto_infer_schema", fast_read)
     tf_ds = ray.data.read_tfrecords(
@@ -755,17 +765,6 @@
     ds = ray.data.read_datasource(datasource_override, parallelism=parallelism)
 
     return ds
-=======
-@pytest.mark.parametrize("num_rows_per_file", [5, 10, 50])
-def test_write_num_rows_per_file(tmp_path, ray_start_regular_shared, num_rows_per_file):
-    ray.data.range(100, parallelism=20).write_tfrecords(
-        tmp_path, num_rows_per_file=num_rows_per_file
-    )
-
-    for filename in os.listdir(tmp_path):
-        dataset = tf.data.TFRecordDataset(os.path.join(tmp_path, filename))
-        assert len(list(dataset)) == num_rows_per_file
->>>>>>> ba3cfa0e
 
 
 if __name__ == "__main__":
