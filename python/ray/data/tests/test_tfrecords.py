--- conflicted
+++ resolved
@@ -735,8 +735,6 @@
     )
 
 
-<<<<<<< HEAD
-=======
 @pytest.mark.parametrize("num_rows_per_file", [5, 10, 50])
 def test_write_num_rows_per_file(tmp_path, ray_start_regular_shared, num_rows_per_file):
     ray.data.range(100, parallelism=20).write_tfrecords(
@@ -748,7 +746,6 @@
         assert len(list(dataset)) == num_rows_per_file
 
 
->>>>>>> aac5ec64
 def read_tfrecords_with_fast_read_override(paths, fast_read=False, **read_opts):
     infer_schema = read_opts.pop("fast_read_auto_infer_schema", fast_read)
     tf_ds = ray.data.read_tfrecords(
