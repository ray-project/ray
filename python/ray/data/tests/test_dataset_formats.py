--- conflicted
+++ resolved
@@ -16,10 +16,8 @@
 import ray
 
 from ray.tests.conftest import *  # noqa
-<<<<<<< HEAD
 from ray.data.datasource import DummyOutputDatasource, SimpleTorchDatasource
 from ray.data.block import BlockAccessor
-=======
 from ray.types import ObjectRef
 from ray.data.block import Block, BlockAccessor, BlockMetadata
 from ray.data.datasource import (
@@ -31,7 +29,6 @@
     WriteResult,
 )
 from ray.data.impl.arrow_block import ArrowRow
->>>>>>> 9e0a59d9
 from ray.data.datasource.file_based_datasource import _unwrap_protocol
 from ray.data.datasource.parquet_datasource import PARALLELIZE_META_FETCH_THRESHOLD
 from ray.data.tests.conftest import *  # noqa
@@ -1976,7 +1973,6 @@
     assert df.equals(ds_df)
 
 
-<<<<<<< HEAD
 def test_torch_datasource(ray_start_regular_shared, local_path):
     import torchvision
 
@@ -2010,7 +2006,8 @@
             parallelism=1,
             dataset_factory=dataset,
         )
-=======
+
+        
 class NodeLoggerOutputDatasource(Datasource[Union[ArrowRow, int]]):
     """A writable datasource that logs node IDs of write tasks, for testing."""
 
@@ -2098,7 +2095,6 @@
 
     node_ids = ray.get(output.data_sink.get_node_ids.remote())
     assert node_ids == {bar_node_id}
->>>>>>> 9e0a59d9
 
 
 if __name__ == "__main__":
