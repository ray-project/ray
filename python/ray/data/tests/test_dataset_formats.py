--- conflicted
+++ resolved
@@ -2783,13 +2783,8 @@
 
 
 def test_image_folder_datasource(ray_start_regular_shared):
-<<<<<<< HEAD
     root = "example://image-folder"
-    ds = ray.data.read_datasource(ImageFolderDatasource(), paths=[root])
-=======
-    root = os.path.join(os.path.dirname(__file__), "image-folder")
     ds = ray.data.read_datasource(ImageFolderDatasource(), root=root, size=(64, 64))
->>>>>>> 4ab97399
 
     assert ds.count() == 3
 
@@ -2814,15 +2809,10 @@
     from torchvision import transforms
     from torchvision.models import resnet18
 
-<<<<<<< HEAD
     root = "example://image-folder"
-    dataset = ray.data.read_datasource(ImageFolderDatasource(), paths=[root])
-=======
-    root = os.path.join(os.path.dirname(__file__), "image-folder")
     dataset = ray.data.read_datasource(
         ImageFolderDatasource(), root=root, size=(32, 32)
     )
->>>>>>> 4ab97399
 
     def preprocess(df):
         # We convert the `TensorArrayElement` to a NumPy array because `ToTensor`
