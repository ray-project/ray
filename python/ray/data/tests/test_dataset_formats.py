import os
import shutil
from functools import partial
from io import BytesIO
from typing import Any, Dict, List, Union

import numpy as np
import pandas as pd
import pyarrow as pa
import pyarrow.json as pajson
import pyarrow.parquet as pq
import pytest
from ray.data.datasource.file_meta_provider import _handle_read_os_error
import requests
import snappy
from fsspec.implementations.local import LocalFileSystem
from fsspec.implementations.http import HTTPFileSystem
from pytest_lazyfixture import lazy_fixture

import ray
import ray.data.tests.util as util
from ray.data._internal.arrow_block import ArrowRow
from ray.data.block import Block, BlockAccessor, BlockMetadata
from ray.data.datasource import (
    BaseFileMetadataProvider,
    Datasource,
    DefaultFileMetadataProvider,
    DefaultParquetMetadataProvider,
    DummyOutputDatasource,
    FastFileMetadataProvider,
    ImageFolderDatasource,
    PartitionStyle,
    PathPartitionEncoder,
    PathPartitionFilter,
    SimpleTensorFlowDatasource,
    SimpleTorchDatasource,
    WriteResult,
)
from ray.data.datasource.file_based_datasource import _unwrap_protocol
from ray.data.datasource.parquet_datasource import (
    PARALLELIZE_META_FETCH_THRESHOLD,
    _ParquetDatasourceReader,
    _SerializedPiece,
    _deserialize_pieces_with_retry,
)
from ray.data.preprocessors import BatchMapper
from ray.data.tests.conftest import *  # noqa
from ray.data.tests.mock_http_server import *  # noqa
from ray.tests.conftest import *  # noqa
from ray.types import ObjectRef


def maybe_pipeline(ds, enabled):
    if enabled:
        return ds.window(blocks_per_window=1)
    else:
        return ds


@ray.remote
class Counter:
    def __init__(self):
        self.count = 0

    def increment(self):
        self.count += 1

    def get(self):
        return self.count

    def reset(self):
        self.count = 0


def df_to_csv(dataframe, path, **kwargs):
    dataframe.to_csv(path, **kwargs)


@pytest.mark.parametrize("enable_pandas_block", [False, True])
def test_from_pandas(ray_start_regular_shared, enable_pandas_block):
    ctx = ray.data.context.DatasetContext.get_current()
    old_enable_pandas_block = ctx.enable_pandas_block
    ctx.enable_pandas_block = enable_pandas_block
    try:
        df1 = pd.DataFrame({"one": [1, 2, 3], "two": ["a", "b", "c"]})
        df2 = pd.DataFrame({"one": [4, 5, 6], "two": ["e", "f", "g"]})
        ds = ray.data.from_pandas([df1, df2])
        assert ds._dataset_format() == "pandas" if enable_pandas_block else "arrow"
        values = [(r["one"], r["two"]) for r in ds.take(6)]
        rows = [(r.one, r.two) for _, r in pd.concat([df1, df2]).iterrows()]
        assert values == rows
        # Check that metadata fetch is included in stats.
        assert "from_pandas_refs" in ds.stats()

        # test from single pandas dataframe
        ds = ray.data.from_pandas(df1)
        assert ds._dataset_format() == "pandas" if enable_pandas_block else "arrow"
        values = [(r["one"], r["two"]) for r in ds.take(3)]
        rows = [(r.one, r.two) for _, r in df1.iterrows()]
        assert values == rows
        # Check that metadata fetch is included in stats.
        assert "from_pandas_refs" in ds.stats()
    finally:
        ctx.enable_pandas_block = old_enable_pandas_block


@pytest.mark.parametrize("enable_pandas_block", [False, True])
def test_from_pandas_refs(ray_start_regular_shared, enable_pandas_block):
    ctx = ray.data.context.DatasetContext.get_current()
    old_enable_pandas_block = ctx.enable_pandas_block
    ctx.enable_pandas_block = enable_pandas_block
    try:
        df1 = pd.DataFrame({"one": [1, 2, 3], "two": ["a", "b", "c"]})
        df2 = pd.DataFrame({"one": [4, 5, 6], "two": ["e", "f", "g"]})
        ds = ray.data.from_pandas_refs([ray.put(df1), ray.put(df2)])
        assert ds._dataset_format() == "pandas" if enable_pandas_block else "arrow"
        values = [(r["one"], r["two"]) for r in ds.take(6)]
        rows = [(r.one, r.two) for _, r in pd.concat([df1, df2]).iterrows()]
        assert values == rows
        # Check that metadata fetch is included in stats.
        assert "from_pandas_refs" in ds.stats()

        # test from single pandas dataframe ref
        ds = ray.data.from_pandas_refs(ray.put(df1))
        assert ds._dataset_format() == "pandas" if enable_pandas_block else "arrow"
        values = [(r["one"], r["two"]) for r in ds.take(3)]
        rows = [(r.one, r.two) for _, r in df1.iterrows()]
        assert values == rows
        # Check that metadata fetch is included in stats.
        assert "from_pandas_refs" in ds.stats()
    finally:
        ctx.enable_pandas_block = old_enable_pandas_block


@pytest.mark.parametrize("from_ref", [False, True])
def test_from_numpy(ray_start_regular_shared, from_ref):
    arr1 = np.expand_dims(np.arange(0, 4), axis=1)
    arr2 = np.expand_dims(np.arange(4, 8), axis=1)
    arrs = [arr1, arr2]
    if from_ref:
        ds = ray.data.from_numpy_refs([ray.put(arr) for arr in arrs])
    else:
        ds = ray.data.from_numpy(arrs)
    values = np.stack(ds.take(8))
    np.testing.assert_array_equal(values, np.concatenate((arr1, arr2)))
    # Check that conversion task is included in stats.
    assert "from_numpy_refs" in ds.stats()

    # Test from single NumPy ndarray.
    if from_ref:
        ds = ray.data.from_numpy_refs(ray.put(arr1))
    else:
        ds = ray.data.from_numpy(arr1)
    values = np.stack(ds.take(4))
    np.testing.assert_array_equal(values, arr1)
    # Check that conversion task is included in stats.
    assert "from_numpy_refs" in ds.stats()


def test_from_arrow(ray_start_regular_shared):
    df1 = pd.DataFrame({"one": [1, 2, 3], "two": ["a", "b", "c"]})
    df2 = pd.DataFrame({"one": [4, 5, 6], "two": ["e", "f", "g"]})
    ds = ray.data.from_arrow([pa.Table.from_pandas(df1), pa.Table.from_pandas(df2)])
    values = [(r["one"], r["two"]) for r in ds.take(6)]
    rows = [(r.one, r.two) for _, r in pd.concat([df1, df2]).iterrows()]
    assert values == rows
    # Check that metadata fetch is included in stats.
    assert "from_arrow_refs" in ds.stats()

    # test from single pyarrow table
    ds = ray.data.from_arrow(pa.Table.from_pandas(df1))
    values = [(r["one"], r["two"]) for r in ds.take(3)]
    rows = [(r.one, r.two) for _, r in df1.iterrows()]
    assert values == rows
    # Check that metadata fetch is included in stats.
    assert "from_arrow_refs" in ds.stats()


def test_from_arrow_refs(ray_start_regular_shared):
    df1 = pd.DataFrame({"one": [1, 2, 3], "two": ["a", "b", "c"]})
    df2 = pd.DataFrame({"one": [4, 5, 6], "two": ["e", "f", "g"]})
    ds = ray.data.from_arrow_refs(
        [ray.put(pa.Table.from_pandas(df1)), ray.put(pa.Table.from_pandas(df2))]
    )
    values = [(r["one"], r["two"]) for r in ds.take(6)]
    rows = [(r.one, r.two) for _, r in pd.concat([df1, df2]).iterrows()]
    assert values == rows
    # Check that metadata fetch is included in stats.
    assert "from_arrow_refs" in ds.stats()

    # test from single pyarrow table ref
    ds = ray.data.from_arrow_refs(ray.put(pa.Table.from_pandas(df1)))
    values = [(r["one"], r["two"]) for r in ds.take(3)]
    rows = [(r.one, r.two) for _, r in df1.iterrows()]
    assert values == rows
    # Check that metadata fetch is included in stats.
    assert "from_arrow_refs" in ds.stats()


def test_to_pandas(ray_start_regular_shared):
    n = 5
    df = pd.DataFrame({"value": list(range(n))})
    ds = ray.data.range_table(n)
    dfds = ds.to_pandas()
    assert df.equals(dfds)

    # Test limit.
    with pytest.raises(ValueError):
        dfds = ds.to_pandas(limit=3)

    # Test limit greater than number of rows.
    dfds = ds.to_pandas(limit=6)
    assert df.equals(dfds)


def test_to_pandas_refs(ray_start_regular_shared):
    n = 5
    df = pd.DataFrame({"value": list(range(n))})
    ds = ray.data.range_table(n)
    dfds = pd.concat(ray.get(ds.to_pandas_refs()), ignore_index=True)
    assert df.equals(dfds)


def test_to_numpy_refs(ray_start_regular_shared):
    # Simple Dataset
    ds = ray.data.range(10)
    arr = np.concatenate(ray.get(ds.to_numpy_refs()))
    np.testing.assert_equal(arr, np.arange(0, 10))

    # Tensor Dataset
    ds = ray.data.range_tensor(10, parallelism=2)
    arr = np.concatenate(ray.get(ds.to_numpy_refs()))
    np.testing.assert_equal(arr, np.expand_dims(np.arange(0, 10), 1))

    # Table Dataset
    ds = ray.data.range_table(10)
    arr = np.concatenate(ray.get(ds.to_numpy_refs()))
    np.testing.assert_equal(arr, np.arange(0, 10))

    # Test multi-column Arrow dataset.
    ds = ray.data.from_arrow(pa.table({"a": [1, 2, 3], "b": [4, 5, 6]}))
    arrs = ray.get(ds.to_numpy_refs())
    np.testing.assert_equal(
        arrs, [{"a": np.array([1, 2, 3]), "b": np.array([4, 5, 6])}]
    )

    # Test multi-column Pandas dataset.
    ds = ray.data.from_pandas(pd.DataFrame({"a": [1, 2, 3], "b": [4, 5, 6]}))
    arrs = ray.get(ds.to_numpy_refs())
    np.testing.assert_equal(
        arrs, [{"a": np.array([1, 2, 3]), "b": np.array([4, 5, 6])}]
    )


def test_to_arrow_refs(ray_start_regular_shared):
    n = 5

    # Zero-copy.
    df = pd.DataFrame({"value": list(range(n))})
    ds = ray.data.range_table(n)
    dfds = pd.concat(
        [t.to_pandas() for t in ray.get(ds.to_arrow_refs())], ignore_index=True
    )
    assert df.equals(dfds)

    # Conversion.
    df = pd.DataFrame({"value": list(range(n))})
    ds = ray.data.range(n)
    dfds = pd.concat(
        [t.to_pandas() for t in ray.get(ds.to_arrow_refs())], ignore_index=True
    )
    assert df.equals(dfds)


def test_get_internal_block_refs(ray_start_regular_shared):
    blocks = ray.data.range(10, parallelism=10).get_internal_block_refs()
    assert len(blocks) == 10
    out = []
    for b in ray.get(blocks):
        out.extend(list(BlockAccessor.for_block(b).iter_rows()))
    out = sorted(out)
    assert out == list(range(10)), out


def test_pandas_roundtrip(ray_start_regular_shared, tmp_path):
    df1 = pd.DataFrame({"one": [1, 2, 3], "two": ["a", "b", "c"]})
    df2 = pd.DataFrame({"one": [4, 5, 6], "two": ["e", "f", "g"]})
    ds = ray.data.from_pandas([df1, df2])
    dfds = ds.to_pandas()
    assert pd.concat([df1, df2], ignore_index=True).equals(dfds)


def test_fsspec_filesystem(ray_start_regular_shared, tmp_path):
    """Same as `test_parquet_write` but using a custom, fsspec filesystem.

    TODO (Alex): We should write a similar test with a mock PyArrow fs, but
    unfortunately pa.fs._MockFileSystem isn't serializable, so this may require
    some effort.
    """
    df1 = pd.DataFrame({"one": [1, 2, 3], "two": ["a", "b", "c"]})
    table = pa.Table.from_pandas(df1)
    path1 = os.path.join(str(tmp_path), "test1.parquet")
    pq.write_table(table, path1)
    df2 = pd.DataFrame({"one": [4, 5, 6], "two": ["e", "f", "g"]})
    table = pa.Table.from_pandas(df2)
    path2 = os.path.join(str(tmp_path), "test2.parquet")
    pq.write_table(table, path2)

    fs = LocalFileSystem()

    ds = ray.data.read_parquet([path1, path2], filesystem=fs)

    # Test metadata-only parquet ops.
    assert ds._plan.execute()._num_computed() == 1
    assert ds.count() == 6

    out_path = os.path.join(tmp_path, "out")
    os.mkdir(out_path)

    ds._set_uuid("data")
    ds.write_parquet(out_path)

    ds_df1 = pd.read_parquet(os.path.join(out_path, "data_000000.parquet"))
    ds_df2 = pd.read_parquet(os.path.join(out_path, "data_000001.parquet"))
    ds_df = pd.concat([ds_df1, ds_df2])
    df = pd.concat([df1, df2])
    assert ds_df.equals(df)


def test_fsspec_http_file_system(ray_start_regular_shared, http_server, http_file):
    ds = ray.data.read_text(http_file, filesystem=HTTPFileSystem())
    assert ds.count() > 0
    # Test auto-resolve of HTTP file system when it is not provided.
    ds = ray.data.read_text(http_file)
    assert ds.count() > 0


def test_read_example_data(ray_start_regular_shared, tmp_path):
    ds = ray.data.read_csv("example://iris.csv")
    assert ds.count() == 150
    assert ds.take(1) == [
        {
            "sepal.length": 5.1,
            "sepal.width": 3.5,
            "petal.length": 1.4,
            "petal.width": 0.2,
            "variety": "Setosa",
        }
    ]


def test_read_pandas_data_array_column(ray_start_regular_shared):
    df = pd.DataFrame(
        {
            "one": [1, 2, 3],
            "array": [
                np.array([1, 1, 1]),
                np.array([2, 2, 2]),
                np.array([3, 3, 3]),
            ],
        }
    )
    ds = ray.data.from_pandas(df)
    row = ds.take(1)[0]
    assert row["one"] == 1
    assert all(row["array"] == [1, 1, 1])


@pytest.mark.parametrize(
    "fs,data_path",
    [
        (lazy_fixture("local_fs"), lazy_fixture("local_path")),
    ],
)
def test_parquet_deserialize_pieces_with_retry(
    ray_start_regular_shared, fs, data_path, monkeypatch
):

    setup_data_path = _unwrap_protocol(data_path)
    df1 = pd.DataFrame({"one": [1, 2, 3], "two": ["a", "b", "c"]})
    table = pa.Table.from_pandas(df1)
    path1 = os.path.join(setup_data_path, "test1.parquet")
    pq.write_table(table, path1, filesystem=fs)
    df2 = pd.DataFrame({"one": [4, 5, 6], "two": ["e", "f", "g"]})
    table = pa.Table.from_pandas(df2)
    path2 = os.path.join(setup_data_path, "test2.parquet")
    pq.write_table(table, path2, filesystem=fs)

    dataset_kwargs = {}
    pq_ds = pq.ParquetDataset(
        data_path, **dataset_kwargs, filesystem=fs, use_legacy_dataset=False
    )
    serialized_pieces = [_SerializedPiece(p) for p in pq_ds.pieces]

    # test 1st attempt succeed
    pieces = _deserialize_pieces_with_retry(serialized_pieces)
    assert "test1.parquet" in pieces[0].path
    assert "test2.parquet" in pieces[1].path

    # test the 3rd attempt succeed with a mock function constructed
    # to throw in the first two attempts
    class MockDeserializer:
        def __init__(self, planned_exp_or_return):
            self.planned_exp_or_return = planned_exp_or_return
            self.cur_index = 0

        def __call__(self, *args: Any, **kwds: Any) -> Any:
            exp_or_ret = self.planned_exp_or_return[self.cur_index]
            self.cur_index += 1
            if type(exp_or_ret) == Exception:
                raise exp_or_ret
            else:
                return exp_or_ret

    mock_deserializer = MockDeserializer(
        [
            Exception("1st mock failed attempt"),
            Exception("2nd mock failed attempt"),
            pieces,
        ]
    )
    monkeypatch.setattr(
        ray.data.datasource.parquet_datasource, "_deserialize_pieces", mock_deserializer
    )
    retried_pieces = _deserialize_pieces_with_retry(serialized_pieces)
    assert "test1.parquet" in retried_pieces[0].path
    assert "test2.parquet" in retried_pieces[1].path


@pytest.mark.parametrize(
    "fs,data_path",
    [
        (None, lazy_fixture("local_path")),
        (lazy_fixture("local_fs"), lazy_fixture("local_path")),
        (lazy_fixture("s3_fs"), lazy_fixture("s3_path")),
        (
            lazy_fixture("s3_fs_with_space"),
            lazy_fixture("s3_path_with_space"),
        ),  # Path contains space.
        (
            lazy_fixture("s3_fs_with_anonymous_crendential"),
            lazy_fixture("s3_path_with_anonymous_crendential"),
        ),
    ],
)
def test_parquet_read_basic(ray_start_regular_shared, fs, data_path):
    df1 = pd.DataFrame({"one": [1, 2, 3], "two": ["a", "b", "c"]})
    table = pa.Table.from_pandas(df1)
    setup_data_path = _unwrap_protocol(data_path)
    path1 = os.path.join(setup_data_path, "test1.parquet")
    pq.write_table(table, path1, filesystem=fs)
    df2 = pd.DataFrame({"one": [4, 5, 6], "two": ["e", "f", "g"]})
    table = pa.Table.from_pandas(df2)
    path2 = os.path.join(setup_data_path, "test2.parquet")
    pq.write_table(table, path2, filesystem=fs)

    ds = ray.data.read_parquet(data_path, filesystem=fs)

    # Test metadata-only parquet ops.
    assert ds._plan.execute()._num_computed() == 1
    assert ds.count() == 6
    assert ds.size_bytes() > 0
    assert ds.schema() is not None
    input_files = ds.input_files()
    assert len(input_files) == 2, input_files
    assert "test1.parquet" in str(input_files)
    assert "test2.parquet" in str(input_files)
    assert (
        str(ds) == "Dataset(num_blocks=2, num_rows=6, "
        "schema={one: int64, two: string})"
    ), ds
    assert (
        repr(ds) == "Dataset(num_blocks=2, num_rows=6, "
        "schema={one: int64, two: string})"
    ), ds
    assert ds._plan.execute()._num_computed() == 1

    # Forces a data read.
    values = [[s["one"], s["two"]] for s in ds.take()]
    assert ds._plan.execute()._num_computed() == 2
    assert sorted(values) == [
        [1, "a"],
        [2, "b"],
        [3, "c"],
        [4, "e"],
        [5, "f"],
        [6, "g"],
    ]

    # Test column selection.
    ds = ray.data.read_parquet(data_path, columns=["one"], filesystem=fs)
    values = [s["one"] for s in ds.take()]
    assert sorted(values) == [1, 2, 3, 4, 5, 6]
    assert ds.schema().names == ["one"]


@pytest.mark.parametrize(
    "fs,data_path",
    [
        (None, lazy_fixture("local_path")),
        (lazy_fixture("local_fs"), lazy_fixture("local_path")),
        (lazy_fixture("s3_fs"), lazy_fixture("s3_path")),
        (
            lazy_fixture("s3_fs_with_anonymous_crendential"),
            lazy_fixture("s3_path_with_anonymous_crendential"),
        ),
    ],
)
def test_parquet_read_meta_provider(ray_start_regular_shared, fs, data_path):
    df1 = pd.DataFrame({"one": [1, 2, 3], "two": ["a", "b", "c"]})
    table = pa.Table.from_pandas(df1)
    setup_data_path = _unwrap_protocol(data_path)
    path1 = os.path.join(setup_data_path, "test1.parquet")
    pq.write_table(table, path1, filesystem=fs)
    df2 = pd.DataFrame({"one": [4, 5, 6], "two": ["e", "f", "g"]})
    table = pa.Table.from_pandas(df2)
    path2 = os.path.join(setup_data_path, "test2.parquet")
    pq.write_table(table, path2, filesystem=fs)

    class TestMetadataProvider(DefaultParquetMetadataProvider):
        def prefetch_file_metadata(self, pieces):
            return None

    ds = ray.data.read_parquet(
        data_path,
        filesystem=fs,
        meta_provider=TestMetadataProvider(),
    )

    # Expect precomputed row counts and block sizes to be missing.
    assert ds._meta_count() is None
    assert ds._plan._snapshot_blocks.size_bytes() == -1

    # Expect to lazily compute all metadata correctly.
    assert ds._plan.execute()._num_computed() == 1
    assert ds.count() == 6
    assert ds.size_bytes() > 0
    assert ds.schema() is not None
    input_files = ds.input_files()
    assert len(input_files) == 2, input_files
    assert "test1.parquet" in str(input_files)
    assert "test2.parquet" in str(input_files)
    assert (
        str(ds) == "Dataset(num_blocks=2, num_rows=6, "
        "schema={one: int64, two: string})"
    ), ds
    assert (
        repr(ds) == "Dataset(num_blocks=2, num_rows=6, "
        "schema={one: int64, two: string})"
    ), ds
    assert ds._plan.execute()._num_computed() == 2

    # Forces a data read.
    values = [[s["one"], s["two"]] for s in ds.take()]
    assert ds._plan.execute()._num_computed() == 2
    assert sorted(values) == [
        [1, "a"],
        [2, "b"],
        [3, "c"],
        [4, "e"],
        [5, "f"],
        [6, "g"],
    ]


@pytest.mark.parametrize(
    "fs,data_path",
    [
        (None, lazy_fixture("local_path")),
        (lazy_fixture("local_fs"), lazy_fixture("local_path")),
        (lazy_fixture("s3_fs"), lazy_fixture("s3_path")),
        (
            lazy_fixture("s3_fs_with_space"),
            lazy_fixture("s3_path_with_space"),
        ),  # Path contains space.
        (
            lazy_fixture("s3_fs_with_anonymous_crendential"),
            lazy_fixture("s3_path_with_anonymous_crendential"),
        ),
    ],
)
def test_parquet_read_bulk(ray_start_regular_shared, fs, data_path):
    df1 = pd.DataFrame({"one": [1, 2, 3], "two": ["a", "b", "c"]})
    table = pa.Table.from_pandas(df1)
    setup_data_path = _unwrap_protocol(data_path)
    path1 = os.path.join(setup_data_path, "test1.parquet")
    pq.write_table(table, path1, filesystem=fs)
    df2 = pd.DataFrame({"one": [4, 5, 6], "two": ["e", "f", "g"]})
    table = pa.Table.from_pandas(df2)
    path2 = os.path.join(setup_data_path, "test2.parquet")
    pq.write_table(table, path2, filesystem=fs)

    # Expect directory path expansion to fail due to default format-based path
    # filtering: The filter will not match any of the files.
    with pytest.raises(ValueError):
        ray.data.read_parquet_bulk(data_path, filesystem=fs)

    # Expect directory path expansion to fail with OS error if default format-based path
    # filtering is turned off.
    with pytest.raises(OSError):
        ray.data.read_parquet_bulk(data_path, filesystem=fs, partition_filter=None)

    # Expect individual file paths to be processed successfully.
    paths = [path1, path2]
    ds = ray.data.read_parquet_bulk(paths, filesystem=fs)

    # Expect precomputed row counts to be missing.
    assert ds._meta_count() is None

    # Expect to lazily compute all metadata correctly.
    assert ds._plan.execute()._num_computed() == 1
    assert ds.count() == 6
    assert ds.size_bytes() > 0
    assert ds.schema() is not None
    input_files = ds.input_files()
    assert len(input_files) == 2, input_files
    assert "test1.parquet" in str(input_files)
    assert "test2.parquet" in str(input_files)
    assert (
        str(ds) == "Dataset(num_blocks=2, num_rows=6, "
        "schema={one: int64, two: string})"
    ), ds
    assert (
        repr(ds) == "Dataset(num_blocks=2, num_rows=6, "
        "schema={one: int64, two: string})"
    ), ds
    assert ds._plan.execute()._num_computed() == 2

    # Forces a data read.
    values = [[s["one"], s["two"]] for s in ds.take()]
    assert ds._plan.execute()._num_computed() == 2
    assert sorted(values) == [
        [1, "a"],
        [2, "b"],
        [3, "c"],
        [4, "e"],
        [5, "f"],
        [6, "g"],
    ]

    # Add a file with a non-matching file extension. This file should be ignored.
    txt_path = os.path.join(data_path, "foo.txt")
    txt_df = pd.DataFrame({"foobar": [4, 5, 6]})
    txt_table = pa.Table.from_pandas(txt_df)
    pq.write_table(txt_table, _unwrap_protocol(txt_path), filesystem=fs)

    ds = ray.data.read_parquet_bulk(paths + [txt_path], filesystem=fs)
    assert ds.num_blocks() == 2

    # Forces a data read.
    values = [[s["one"], s["two"]] for s in ds.take()]
    assert ds._plan.execute()._num_computed() == 2
    assert sorted(values) == [
        [1, "a"],
        [2, "b"],
        [3, "c"],
        [4, "e"],
        [5, "f"],
        [6, "g"],
    ]


@pytest.mark.parametrize(
    "fs,data_path",
    [
        (None, lazy_fixture("local_path")),
        (lazy_fixture("local_fs"), lazy_fixture("local_path")),
        (lazy_fixture("s3_fs"), lazy_fixture("s3_path")),
        (
            lazy_fixture("s3_fs_with_space"),
            lazy_fixture("s3_path_with_space"),
        ),  # Path contains space.
        (
            lazy_fixture("s3_fs_with_anonymous_crendential"),
            lazy_fixture("s3_path_with_anonymous_crendential"),
        ),
    ],
)
def test_parquet_read_bulk_meta_provider(ray_start_regular_shared, fs, data_path):
    df1 = pd.DataFrame({"one": [1, 2, 3], "two": ["a", "b", "c"]})
    table = pa.Table.from_pandas(df1)
    setup_data_path = _unwrap_protocol(data_path)
    path1 = os.path.join(setup_data_path, "test1.parquet")
    pq.write_table(table, path1, filesystem=fs)
    df2 = pd.DataFrame({"one": [4, 5, 6], "two": ["e", "f", "g"]})
    table = pa.Table.from_pandas(df2)
    path2 = os.path.join(setup_data_path, "test2.parquet")
    pq.write_table(table, path2, filesystem=fs)

    # Expect directory path expansion to succeed with the default metadata provider.
    ds = ray.data.read_parquet_bulk(
        data_path,
        filesystem=fs,
        meta_provider=DefaultFileMetadataProvider(),
    )

    # Expect precomputed row counts to be missing.
    assert ds._meta_count() is None

    # Expect to lazily compute all metadata correctly.
    assert ds._plan.execute()._num_computed() == 1
    assert ds.count() == 6
    assert ds.size_bytes() > 0
    assert ds.schema() is not None
    input_files = ds.input_files()
    assert len(input_files) == 2, input_files
    assert "test1.parquet" in str(input_files)
    assert "test2.parquet" in str(input_files)
    assert (
        str(ds) == "Dataset(num_blocks=2, num_rows=6, "
        "schema={one: int64, two: string})"
    ), ds
    assert (
        repr(ds) == "Dataset(num_blocks=2, num_rows=6, "
        "schema={one: int64, two: string})"
    ), ds
    assert ds._plan.execute()._num_computed() == 2

    # Forces a data read.
    values = [[s["one"], s["two"]] for s in ds.take()]
    assert ds._plan.execute()._num_computed() == 2
    assert sorted(values) == [
        [1, "a"],
        [2, "b"],
        [3, "c"],
        [4, "e"],
        [5, "f"],
        [6, "g"],
    ]


@pytest.mark.parametrize(
    "fs,data_path",
    [
        (None, lazy_fixture("local_path")),
        (lazy_fixture("local_fs"), lazy_fixture("local_path")),
        (lazy_fixture("s3_fs"), lazy_fixture("s3_path")),
        (
            lazy_fixture("s3_fs_with_anonymous_crendential"),
            lazy_fixture("s3_path_with_anonymous_crendential"),
        ),
    ],
)
def test_parquet_read_partitioned(ray_start_regular_shared, fs, data_path):
    df = pd.DataFrame(
        {"one": [1, 1, 1, 3, 3, 3], "two": ["a", "b", "c", "e", "f", "g"]}
    )
    table = pa.Table.from_pandas(df)
    pq.write_to_dataset(
        table,
        root_path=_unwrap_protocol(data_path),
        partition_cols=["one"],
        filesystem=fs,
        use_legacy_dataset=False,
    )

    ds = ray.data.read_parquet(data_path, filesystem=fs)

    # Test metadata-only parquet ops.
    assert ds._plan.execute()._num_computed() == 1
    assert ds.count() == 6
    assert ds.size_bytes() > 0
    assert ds.schema() is not None
    input_files = ds.input_files()
    assert len(input_files) == 2, input_files
    assert (
        str(ds) == "Dataset(num_blocks=2, num_rows=6, "
        "schema={two: string, "
        "one: dictionary<values=int32, indices=int32, ordered=0>})"
    ), ds
    assert (
        repr(ds) == "Dataset(num_blocks=2, num_rows=6, "
        "schema={two: string, "
        "one: dictionary<values=int32, indices=int32, ordered=0>})"
    ), ds
    assert ds._plan.execute()._num_computed() == 1

    # Forces a data read.
    values = [[s["one"], s["two"]] for s in ds.take()]
    assert ds._plan.execute()._num_computed() == 2
    assert sorted(values) == [
        [1, "a"],
        [1, "b"],
        [1, "c"],
        [3, "e"],
        [3, "f"],
        [3, "g"],
    ]

    # Test column selection.
    ds = ray.data.read_parquet(data_path, columns=["one"], filesystem=fs)
    values = [s["one"] for s in ds.take()]
    assert sorted(values) == [1, 1, 1, 3, 3, 3]


def test_parquet_read_partitioned_with_filter(ray_start_regular_shared, tmp_path):
    df = pd.DataFrame(
        {"one": [1, 1, 1, 3, 3, 3], "two": ["a", "a", "b", "b", "c", "c"]}
    )
    table = pa.Table.from_pandas(df)
    pq.write_to_dataset(
        table, root_path=str(tmp_path), partition_cols=["one"], use_legacy_dataset=False
    )

    # 2 partitions, 1 empty partition, 1 block/read task

    ds = ray.data.read_parquet(
        str(tmp_path), parallelism=1, filter=(pa.dataset.field("two") == "a")
    )

    values = [[s["one"], s["two"]] for s in ds.take()]
    assert ds._plan.execute()._num_computed() == 1
    assert sorted(values) == [[1, "a"], [1, "a"]]

    # 2 partitions, 1 empty partition, 2 block/read tasks, 1 empty block

    ds = ray.data.read_parquet(
        str(tmp_path), parallelism=2, filter=(pa.dataset.field("two") == "a")
    )

    values = [[s["one"], s["two"]] for s in ds.take()]
    assert ds._plan.execute()._num_computed() == 2
    assert sorted(values) == [[1, "a"], [1, "a"]]


def test_parquet_read_partitioned_explicit(ray_start_regular_shared, tmp_path):
    df = pd.DataFrame(
        {"one": [1, 1, 1, 3, 3, 3], "two": ["a", "b", "c", "e", "f", "g"]}
    )
    table = pa.Table.from_pandas(df)
    pq.write_to_dataset(
        table,
        root_path=str(tmp_path),
        partition_cols=["one"],
        use_legacy_dataset=False,
    )

    schema = pa.schema([("one", pa.int32()), ("two", pa.string())])
    partitioning = pa.dataset.partitioning(schema, flavor="hive")

    ds = ray.data.read_parquet(
        str(tmp_path), dataset_kwargs=dict(partitioning=partitioning)
    )

    # Test metadata-only parquet ops.
    assert ds._plan.execute()._num_computed() == 1
    assert ds.count() == 6
    assert ds.size_bytes() > 0
    assert ds.schema() is not None
    input_files = ds.input_files()
    assert len(input_files) == 2, input_files
    assert (
        str(ds) == "Dataset(num_blocks=2, num_rows=6, "
        "schema={two: string, one: int32})"
    ), ds
    assert (
        repr(ds) == "Dataset(num_blocks=2, num_rows=6, "
        "schema={two: string, one: int32})"
    ), ds
    assert ds._plan.execute()._num_computed() == 1

    # Forces a data read.
    values = [[s["one"], s["two"]] for s in ds.take()]
    assert ds._plan.execute()._num_computed() == 2
    assert sorted(values) == [
        [1, "a"],
        [1, "b"],
        [1, "c"],
        [3, "e"],
        [3, "f"],
        [3, "g"],
    ]


def test_parquet_read_with_udf(ray_start_regular_shared, tmp_path):
    one_data = list(range(6))
    df = pd.DataFrame({"one": one_data, "two": 2 * ["a"] + 2 * ["b"] + 2 * ["c"]})
    table = pa.Table.from_pandas(df)
    pq.write_to_dataset(
        table, root_path=str(tmp_path), partition_cols=["two"], use_legacy_dataset=False
    )

    def _block_udf(block: pa.Table):
        df = block.to_pandas()
        df["one"] += 1
        return pa.Table.from_pandas(df)

    # 1 block/read task

    ds = ray.data.read_parquet(str(tmp_path), parallelism=1, _block_udf=_block_udf)

    ones, twos = zip(*[[s["one"], s["two"]] for s in ds.take()])
    assert ds._plan.execute()._num_computed() == 1
    np.testing.assert_array_equal(sorted(ones), np.array(one_data) + 1)

    # 2 blocks/read tasks

    ds = ray.data.read_parquet(str(tmp_path), parallelism=2, _block_udf=_block_udf)

    ones, twos = zip(*[[s["one"], s["two"]] for s in ds.take()])
    assert ds._plan.execute()._num_computed() == 2
    np.testing.assert_array_equal(sorted(ones), np.array(one_data) + 1)

    # 2 blocks/read tasks, 1 empty block

    ds = ray.data.read_parquet(
        str(tmp_path),
        parallelism=2,
        filter=(pa.dataset.field("two") == "a"),
        _block_udf=_block_udf,
    )

    ones, twos = zip(*[[s["one"], s["two"]] for s in ds.take()])
    assert ds._plan.execute()._num_computed() == 2
    np.testing.assert_array_equal(sorted(ones), np.array(one_data[:2]) + 1)


@pytest.mark.parametrize(
    "fs,data_path",
    [
        (None, lazy_fixture("local_path")),
        (lazy_fixture("local_fs"), lazy_fixture("local_path")),
        (lazy_fixture("s3_fs"), lazy_fixture("s3_path")),
        (lazy_fixture("s3_fs_with_space"), lazy_fixture("s3_path_with_space")),
        (
            lazy_fixture("s3_fs_with_anonymous_crendential"),
            lazy_fixture("s3_path_with_anonymous_crendential"),
        ),
    ],
)
def test_parquet_read_parallel_meta_fetch(ray_start_regular_shared, fs, data_path):
    setup_data_path = _unwrap_protocol(data_path)
    num_dfs = PARALLELIZE_META_FETCH_THRESHOLD + 1
    for idx in range(num_dfs):
        df = pd.DataFrame({"one": list(range(3 * idx, 3 * (idx + 1)))})
        table = pa.Table.from_pandas(df)
        path = os.path.join(setup_data_path, f"test_{idx}.parquet")
        pq.write_table(table, path, filesystem=fs)

    parallelism = 8
    ds = ray.data.read_parquet(data_path, filesystem=fs, parallelism=parallelism)

    # Test metadata-only parquet ops.
    assert ds._plan.execute()._num_computed() == 1
    assert ds.count() == num_dfs * 3
    assert ds.size_bytes() > 0
    assert ds.schema() is not None
    input_files = ds.input_files()
    assert len(input_files) == num_dfs, input_files
    assert ds._plan.execute()._num_computed() == 1

    # Forces a data read.
    values = [s["one"] for s in ds.take(limit=3 * num_dfs)]
    assert ds._plan.execute()._num_computed() == parallelism
    assert sorted(values) == list(range(3 * num_dfs))


def test_parquet_reader_estimate_data_size(shutdown_only, tmp_path):
    ctx = ray.data.context.DatasetContext.get_current()
    old_decoding_size_estimation = ctx.decoding_size_estimation
    ctx.decoding_size_estimation = True
    try:
        tensor_output_path = os.path.join(tmp_path, "tensor")
        ray.data.range_tensor(1000, shape=(1000,)).write_parquet(tensor_output_path)
        ds = ray.data.read_parquet(tensor_output_path)
        assert ds.num_blocks() > 1
        data_size = ds.size_bytes()
        assert (
            data_size >= 6_000_000 and data_size <= 10_000_000
        ), "estimated data size is out of expected bound"
        data_size = ds.fully_executed().size_bytes()
        assert (
            data_size >= 7_000_000 and data_size <= 10_000_000
        ), "actual data size is out of expected bound"

        reader = _ParquetDatasourceReader(tensor_output_path)
        assert (
            reader._encoding_ratio >= 300 and reader._encoding_ratio <= 600
        ), "encoding ratio is out of expected bound"
        data_size = reader.estimate_inmemory_data_size()
        assert (
            data_size >= 6_000_000 and data_size <= 10_000_000
        ), "estimated data size is either out of expected bound"
        assert (
            data_size
            == _ParquetDatasourceReader(
                tensor_output_path
            ).estimate_inmemory_data_size()
        ), "estimated data size is not deterministic in multiple calls."

        text_output_path = os.path.join(tmp_path, "text")
        ray.data.range(1000).map(lambda _: "a" * 1000).write_parquet(text_output_path)
        ds = ray.data.read_parquet(text_output_path)
        assert ds.num_blocks() > 1
        data_size = ds.size_bytes()
        assert (
            data_size >= 1_000_000 and data_size <= 2_000_000
        ), "estimated data size is out of expected bound"
        data_size = ds.fully_executed().size_bytes()
        assert (
            data_size >= 1_000_000 and data_size <= 2_000_000
        ), "actual data size is out of expected bound"

        reader = _ParquetDatasourceReader(text_output_path)
        assert (
            reader._encoding_ratio >= 150 and reader._encoding_ratio <= 300
        ), "encoding ratio is out of expected bound"
        data_size = reader.estimate_inmemory_data_size()
        assert (
            data_size >= 1_000_000 and data_size <= 2_000_000
        ), "estimated data size is out of expected bound"
        assert (
            data_size
            == _ParquetDatasourceReader(text_output_path).estimate_inmemory_data_size()
        ), "estimated data size is not deterministic in multiple calls."
    finally:
        ctx.decoding_size_estimation = old_decoding_size_estimation


@pytest.mark.parametrize(
    "fs,data_path,endpoint_url",
    [
        (None, lazy_fixture("local_path"), None),
        (lazy_fixture("local_fs"), lazy_fixture("local_path"), None),
        (lazy_fixture("s3_fs"), lazy_fixture("s3_path"), lazy_fixture("s3_server")),
    ],
)
def test_parquet_write(ray_start_regular_shared, fs, data_path, endpoint_url):
    if endpoint_url is None:
        storage_options = {}
    else:
        storage_options = dict(client_kwargs=dict(endpoint_url=endpoint_url))
    df1 = pd.DataFrame({"one": [1, 2, 3], "two": ["a", "b", "c"]})
    df2 = pd.DataFrame({"one": [4, 5, 6], "two": ["e", "f", "g"]})
    df = pd.concat([df1, df2])
    ds = ray.data.from_pandas([df1, df2])
    path = os.path.join(data_path, "test_parquet_dir")
    if fs is None:
        os.mkdir(path)
    else:
        fs.create_dir(_unwrap_protocol(path))
    ds._set_uuid("data")
    ds.write_parquet(path, filesystem=fs)
    path1 = os.path.join(path, "data_000000.parquet")
    path2 = os.path.join(path, "data_000001.parquet")
    dfds = pd.concat(
        [
            pd.read_parquet(path1, storage_options=storage_options),
            pd.read_parquet(path2, storage_options=storage_options),
        ]
    )
    assert df.equals(dfds)
    if fs is None:
        shutil.rmtree(path)
    else:
        fs.delete_dir(_unwrap_protocol(path))


@pytest.mark.parametrize(
    "fs,data_path,endpoint_url",
    [
        (None, lazy_fixture("local_path"), None),
        (lazy_fixture("local_fs"), lazy_fixture("local_path"), None),
        (lazy_fixture("s3_fs"), lazy_fixture("s3_path"), lazy_fixture("s3_server")),
    ],
)
def test_parquet_write_create_dir(
    ray_start_regular_shared, fs, data_path, endpoint_url
):
    if endpoint_url is None:
        storage_options = {}
    else:
        storage_options = dict(client_kwargs=dict(endpoint_url=endpoint_url))
    df1 = pd.DataFrame({"one": [1, 2, 3], "two": ["a", "b", "c"]})
    df2 = pd.DataFrame({"one": [4, 5, 6], "two": ["e", "f", "g"]})
    df = pd.concat([df1, df2])
    ds = ray.data.from_pandas([df1, df2])
    path = os.path.join(data_path, "test_parquet_dir")
    ds._set_uuid("data")
    ds.write_parquet(path, filesystem=fs)

    # Ensure that directory was created.
    if fs is None:
        assert os.path.isdir(path)
    else:
        assert fs.get_file_info(_unwrap_protocol(path)).type == pa.fs.FileType.Directory

    # Check that data was properly written to the directory.
    path1 = os.path.join(path, "data_000000.parquet")
    path2 = os.path.join(path, "data_000001.parquet")
    dfds = pd.concat(
        [
            pd.read_parquet(path1, storage_options=storage_options),
            pd.read_parquet(path2, storage_options=storage_options),
        ]
    )
    assert df.equals(dfds)

    # Ensure that directories that already exist are left alone and that the
    # attempted creation still succeeds.
    path3 = os.path.join(path, "data_0000002.parquet")
    path4 = os.path.join(path, "data_0000003.parquet")
    if fs is None:
        os.rename(path1, path3)
        os.rename(path2, path4)
    else:
        fs.move(_unwrap_protocol(path1), _unwrap_protocol(path3))
        fs.move(_unwrap_protocol(path2), _unwrap_protocol(path4))
    ds.write_parquet(path, filesystem=fs)

    # Check that the original Parquet files were left untouched and that the
    # new ones were added.
    dfds = pd.concat(
        [
            pd.read_parquet(path1, storage_options=storage_options),
            pd.read_parquet(path2, storage_options=storage_options),
            pd.read_parquet(path3, storage_options=storage_options),
            pd.read_parquet(path4, storage_options=storage_options),
        ]
    )
    assert pd.concat([df, df]).equals(dfds)
    if fs is None:
        shutil.rmtree(path)
    else:
        fs.delete_dir(_unwrap_protocol(path))


def test_parquet_write_with_udf(ray_start_regular_shared, tmp_path):
    data_path = str(tmp_path)
    one_data = list(range(6))
    df1 = pd.DataFrame({"one": one_data[:3], "two": ["a", "b", "c"]})
    df2 = pd.DataFrame({"one": one_data[3:], "two": ["e", "f", "g"]})
    df = pd.concat([df1, df2])
    ds = ray.data.from_pandas([df1, df2])

    def _block_udf(block):
        df = BlockAccessor.for_block(block).to_pandas().copy()
        df["one"] += 1
        return pa.Table.from_pandas(df)

    # 2 write tasks
    ds._set_uuid("data")
    ds.write_parquet(data_path, _block_udf=_block_udf)
    path1 = os.path.join(data_path, "data_000000.parquet")
    path2 = os.path.join(data_path, "data_000001.parquet")
    dfds = pd.concat([pd.read_parquet(path1), pd.read_parquet(path2)])
    expected_df = df
    expected_df["one"] += 1
    assert expected_df.equals(dfds)


@pytest.mark.parametrize(
    "fs,data_path,endpoint_url",
    [
        (None, lazy_fixture("local_path"), None),
        (lazy_fixture("local_fs"), lazy_fixture("local_path"), None),
        (lazy_fixture("s3_fs"), lazy_fixture("s3_path"), lazy_fixture("s3_server")),
    ],
)
def test_parquet_write_block_path_provider(
    ray_start_regular_shared,
    fs,
    data_path,
    endpoint_url,
    test_block_write_path_provider,
):
    if endpoint_url is None:
        storage_options = {}
    else:
        storage_options = dict(client_kwargs=dict(endpoint_url=endpoint_url))

    df1 = pd.DataFrame({"one": [1, 2, 3], "two": ["a", "b", "c"]})
    df2 = pd.DataFrame({"one": [4, 5, 6], "two": ["e", "f", "g"]})
    df = pd.concat([df1, df2])
    ds = ray.data.from_pandas([df1, df2])
    path = os.path.join(data_path, "test_parquet_dir")
    if fs is None:
        os.mkdir(path)
    else:
        fs.create_dir(_unwrap_protocol(path))
    ds._set_uuid("data")

    ds.write_parquet(
        path, filesystem=fs, block_path_provider=test_block_write_path_provider
    )
    path1 = os.path.join(path, "000000_03_data.test.parquet")
    path2 = os.path.join(path, "000001_03_data.test.parquet")
    dfds = pd.concat(
        [
            pd.read_parquet(path1, storage_options=storage_options),
            pd.read_parquet(path2, storage_options=storage_options),
        ]
    )
    assert df.equals(dfds)
    if fs is None:
        shutil.rmtree(path)
    else:
        fs.delete_dir(_unwrap_protocol(path))


@pytest.mark.parametrize(
    "fs,data_path",
    [
        (None, lazy_fixture("local_path")),
        (lazy_fixture("local_fs"), lazy_fixture("local_path")),
        (lazy_fixture("s3_fs"), lazy_fixture("s3_path")),
        (
            lazy_fixture("s3_fs_with_anonymous_crendential"),
            lazy_fixture("s3_path_with_anonymous_crendential"),
        ),
    ],
)
def test_parquet_roundtrip(ray_start_regular_shared, fs, data_path):
    df1 = pd.DataFrame({"one": [1, 2, 3], "two": ["a", "b", "c"]})
    df2 = pd.DataFrame({"one": [4, 5, 6], "two": ["e", "f", "g"]})
    ds = ray.data.from_pandas([df1, df2])
    ds._set_uuid("data")
    path = os.path.join(data_path, "test_parquet_dir")
    if fs is None:
        os.mkdir(path)
    else:
        fs.create_dir(_unwrap_protocol(path))
    ds.write_parquet(path, filesystem=fs)
    ds2 = ray.data.read_parquet(path, parallelism=2, filesystem=fs)
    ds2df = ds2.to_pandas()
    assert pd.concat([df1, df2], ignore_index=True).equals(ds2df)
    # Test metadata ops.
    for block, meta in ds2._plan.execute().get_blocks_with_metadata():
        BlockAccessor.for_block(ray.get(block)).size_bytes() == meta.size_bytes
    if fs is None:
        shutil.rmtree(path)
    else:
        fs.delete_dir(_unwrap_protocol(path))


@pytest.mark.parametrize(
    "fs,data_path",
    [
        (None, lazy_fixture("local_path")),
        (lazy_fixture("local_fs"), lazy_fixture("local_path")),
        (lazy_fixture("s3_fs"), lazy_fixture("s3_path")),
        (
            lazy_fixture("s3_fs_with_anonymous_crendential"),
            lazy_fixture("s3_path_with_anonymous_crendential"),
        ),
    ],
)
def test_numpy_roundtrip(ray_start_regular_shared, fs, data_path):
    ds = ray.data.range_tensor(10, parallelism=2)
    ds.write_numpy(data_path, filesystem=fs)
    ds = ray.data.read_numpy(data_path, filesystem=fs)
    assert str(ds) == (
        "Dataset(num_blocks=2, num_rows=None, "
        "schema={__value__: ArrowTensorType(shape=(1,), dtype=int64)})"
    )
    np.testing.assert_equal(ds.take(2), [np.array([0]), np.array([1])])


def test_numpy_read(ray_start_regular_shared, tmp_path):
    path = os.path.join(tmp_path, "test_np_dir")
    os.mkdir(path)
    np.save(os.path.join(path, "test.npy"), np.expand_dims(np.arange(0, 10), 1))
    ds = ray.data.read_numpy(path)
    assert str(ds) == (
        "Dataset(num_blocks=1, num_rows=10, "
        "schema={__value__: ArrowTensorType(shape=(1,), dtype=int64)})"
    )
    np.testing.assert_equal(ds.take(2), [np.array([0]), np.array([1])])

    # Add a file with a non-matching file extension. This file should be ignored.
    with open(os.path.join(path, "foo.txt"), "w") as f:
        f.write("foobar")

    ds = ray.data.read_numpy(path)
    assert ds.num_blocks() == 1
    assert ds.count() == 10
    assert str(ds) == (
        "Dataset(num_blocks=1, num_rows=10, "
        "schema={__value__: ArrowTensorType(shape=(1,), dtype=int64)})"
    )
    assert [v.item() for v in ds.take(2)] == [0, 1]


def test_numpy_read_meta_provider(ray_start_regular_shared, tmp_path):
    path = os.path.join(tmp_path, "test_np_dir")
    os.mkdir(path)
    path = os.path.join(path, "test.npy")
    np.save(path, np.expand_dims(np.arange(0, 10), 1))
    ds = ray.data.read_numpy(path, meta_provider=FastFileMetadataProvider())
    assert str(ds) == (
        "Dataset(num_blocks=1, num_rows=10, "
        "schema={__value__: ArrowTensorType(shape=(1,), dtype=int64)})"
    )
    np.testing.assert_equal(ds.take(2), [np.array([0]), np.array([1])])

    with pytest.raises(NotImplementedError):
        ray.data.read_binary_files(
            path,
            meta_provider=BaseFileMetadataProvider(),
        )


def test_numpy_read_partitioned_with_filter(
    ray_start_regular_shared,
    tmp_path,
    write_partitioned_df,
    assert_base_partitioned_ds,
):
    def df_to_np(dataframe, path, **kwargs):
        np.save(path, dataframe.to_numpy(dtype=np.dtype(np.int8)), **kwargs)

    df = pd.DataFrame({"one": [1, 1, 1, 3, 3, 3], "two": [0, 1, 2, 3, 4, 5]})
    partition_keys = ["one"]
    kept_file_counter = Counter.remote()
    skipped_file_counter = Counter.remote()

    def skip_unpartitioned(kv_dict):
        keep = bool(kv_dict)
        counter = kept_file_counter if keep else skipped_file_counter
        ray.get(counter.increment.remote())
        return keep

    for style in [PartitionStyle.HIVE, PartitionStyle.DIRECTORY]:
        base_dir = os.path.join(tmp_path, style.value)
        partition_path_encoder = PathPartitionEncoder.of(
            style=style,
            base_dir=base_dir,
            field_names=partition_keys,
        )
        write_partitioned_df(
            df,
            partition_keys,
            partition_path_encoder,
            df_to_np,
        )
        df_to_np(df, os.path.join(base_dir, "test.npy"))
        partition_path_filter = PathPartitionFilter.of(
            style=style,
            base_dir=base_dir,
            field_names=partition_keys,
            filter_fn=skip_unpartitioned,
        )
        ds = ray.data.read_numpy(base_dir, partition_filter=partition_path_filter)

        vals = [[1, 0], [1, 1], [1, 2], [3, 3], [3, 4], [3, 5]]
        val_str = "".join(f"array({v}, dtype=int8), " for v in vals)[:-2]
        assert_base_partitioned_ds(
            ds,
            schema="{__value__: ArrowTensorType(shape=(2,), dtype=int8)}",
            sorted_values=f"[[{val_str}]]",
            ds_take_transform_fn=lambda taken: [taken],
            sorted_values_transform_fn=lambda sorted_values: str(sorted_values),
        )
        assert ray.get(kept_file_counter.get.remote()) == 2
        assert ray.get(skipped_file_counter.get.remote()) == 1
        ray.get(kept_file_counter.reset.remote())
        ray.get(skipped_file_counter.reset.remote())


@pytest.mark.parametrize(
    "fs,data_path,endpoint_url",
    [
        (None, lazy_fixture("local_path"), None),
        (lazy_fixture("local_fs"), lazy_fixture("local_path"), None),
        (lazy_fixture("s3_fs"), lazy_fixture("s3_path"), lazy_fixture("s3_server")),
    ],
)
def test_numpy_write(ray_start_regular_shared, fs, data_path, endpoint_url):
    ds = ray.data.range_tensor(10, parallelism=2)
    ds._set_uuid("data")
    ds.write_numpy(data_path, filesystem=fs)
    file_path1 = os.path.join(data_path, "data_000000.npy")
    file_path2 = os.path.join(data_path, "data_000001.npy")
    if endpoint_url is None:
        arr1 = np.load(file_path1)
        arr2 = np.load(file_path2)
    else:
        from s3fs.core import S3FileSystem

        s3 = S3FileSystem(client_kwargs={"endpoint_url": endpoint_url})
        arr1 = np.load(s3.open(file_path1))
        arr2 = np.load(s3.open(file_path2))
    assert ds.count() == 10
    assert len(arr1) == 5
    assert len(arr2) == 5
    assert arr1.sum() == 10
    assert arr2.sum() == 35
    np.testing.assert_equal(ds.take(1), [np.array([0])])


@pytest.mark.parametrize(
    "fs,data_path,endpoint_url",
    [
        (None, lazy_fixture("local_path"), None),
        (lazy_fixture("local_fs"), lazy_fixture("local_path"), None),
        (lazy_fixture("s3_fs"), lazy_fixture("s3_path"), lazy_fixture("s3_server")),
    ],
)
def test_numpy_write_block_path_provider(
    ray_start_regular_shared,
    fs,
    data_path,
    endpoint_url,
    test_block_write_path_provider,
):
    ds = ray.data.range_tensor(10, parallelism=2)
    ds._set_uuid("data")
    ds.write_numpy(
        data_path, filesystem=fs, block_path_provider=test_block_write_path_provider
    )
    file_path1 = os.path.join(data_path, "000000_05_data.test.npy")
    file_path2 = os.path.join(data_path, "000001_05_data.test.npy")
    if endpoint_url is None:
        arr1 = np.load(file_path1)
        arr2 = np.load(file_path2)
    else:
        from s3fs.core import S3FileSystem

        s3 = S3FileSystem(client_kwargs={"endpoint_url": endpoint_url})
        arr1 = np.load(s3.open(file_path1))
        arr2 = np.load(s3.open(file_path2))
    assert ds.count() == 10
    assert len(arr1) == 5
    assert len(arr2) == 5
    assert arr1.sum() == 10
    assert arr2.sum() == 35
    np.testing.assert_equal(ds.take(1), [np.array([0])])


def test_read_binary_files(ray_start_regular_shared):
    with util.gen_bin_files(10) as (_, paths):
        ds = ray.data.read_binary_files(paths, parallelism=10)
        for i, item in enumerate(ds.iter_rows()):
            expected = open(paths[i], "rb").read()
            assert expected == item
        # Test metadata ops.
        assert ds.count() == 10
        assert "bytes" in str(ds.schema()), ds
        assert "bytes" in str(ds), ds


def test_read_binary_files_with_fs(ray_start_regular_shared):
    with util.gen_bin_files(10) as (tempdir, paths):
        # All the paths are absolute, so we want the root file system.
        fs, _ = pa.fs.FileSystem.from_uri("/")
        ds = ray.data.read_binary_files(paths, filesystem=fs, parallelism=10)
        for i, item in enumerate(ds.iter_rows()):
            expected = open(paths[i], "rb").read()
            assert expected == item


def test_read_binary_files_with_paths(ray_start_regular_shared):
    with util.gen_bin_files(10) as (_, paths):
        ds = ray.data.read_binary_files(paths, include_paths=True, parallelism=10)
        for i, (path, item) in enumerate(ds.iter_rows()):
            assert path == paths[i]
            expected = open(paths[i], "rb").read()
            assert expected == item


# TODO(Clark): Hitting S3 in CI is currently broken due to some AWS
# credentials issue, unskip this test once that's fixed or once ported to moto.
@pytest.mark.skip(reason="Shouldn't hit S3 in CI")
def test_read_binary_files_s3(ray_start_regular_shared):
    ds = ray.data.read_binary_files(["s3://anyscale-data/small-files/0.dat"])
    item = ds.take(1).pop()
    expected = requests.get(
        "https://anyscale-data.s3.us-west-2.amazonaws.com/small-files/0.dat"
    ).content
    assert item == expected


def test_read_text(ray_start_regular_shared, tmp_path):
    path = os.path.join(tmp_path, "test_text")
    os.mkdir(path)
    with open(os.path.join(path, "file1.txt"), "w") as f:
        f.write("hello\n")
        f.write("world")
    with open(os.path.join(path, "file2.txt"), "w") as f:
        f.write("goodbye")
    with open(os.path.join(path, "file3.txt"), "w") as f:
        f.write("ray\n")
    ds = ray.data.read_text(path)
    assert sorted(ds.take()) == ["goodbye", "hello", "ray", "world"]
    ds = ray.data.read_text(path, drop_empty_lines=False)
    assert ds.count() == 5


def test_read_text_meta_provider(
    ray_start_regular_shared,
    tmp_path,
):
    path = os.path.join(tmp_path, "test_text")
    os.mkdir(path)
    path = os.path.join(path, "file1.txt")
    with open(path, "w") as f:
        f.write("hello\n")
        f.write("world\n")
        f.write("goodbye\n")
        f.write("ray\n")
    ds = ray.data.read_text(path, meta_provider=FastFileMetadataProvider())
    assert sorted(ds.take()) == ["goodbye", "hello", "ray", "world"]
    ds = ray.data.read_text(path, drop_empty_lines=False)
    assert ds.count() == 5

    with pytest.raises(NotImplementedError):
        ray.data.read_text(
            path,
            meta_provider=BaseFileMetadataProvider(),
        )


def test_read_text_partitioned_with_filter(
    ray_start_regular_shared,
    tmp_path,
    write_base_partitioned_df,
    assert_base_partitioned_ds,
):
    def df_to_text(dataframe, path, **kwargs):
        dataframe.to_string(path, index=False, header=False, **kwargs)

    partition_keys = ["one"]
    kept_file_counter = Counter.remote()
    skipped_file_counter = Counter.remote()

    def skip_unpartitioned(kv_dict):
        keep = bool(kv_dict)
        counter = kept_file_counter if keep else skipped_file_counter
        ray.get(counter.increment.remote())
        return keep

    for style in [PartitionStyle.HIVE, PartitionStyle.DIRECTORY]:
        base_dir = os.path.join(tmp_path, style.value)
        partition_path_encoder = PathPartitionEncoder.of(
            style=style,
            base_dir=base_dir,
            field_names=partition_keys,
        )
        write_base_partitioned_df(
            partition_keys,
            partition_path_encoder,
            df_to_text,
        )
        df_to_text(pd.DataFrame({"1": [1]}), os.path.join(base_dir, "test.txt"))
        partition_path_filter = PathPartitionFilter.of(
            style=style,
            base_dir=base_dir,
            field_names=partition_keys,
            filter_fn=skip_unpartitioned,
        )
        ds = ray.data.read_text(base_dir, partition_filter=partition_path_filter)
        assert_base_partitioned_ds(
            ds,
            schema="<class 'str'>",
            num_computed=None,
            sorted_values=["1 a", "1 b", "1 c", "3 e", "3 f", "3 g"],
            ds_take_transform_fn=lambda t: t,
        )
        assert ray.get(kept_file_counter.get.remote()) == 2
        assert ray.get(skipped_file_counter.get.remote()) == 1
        ray.get(kept_file_counter.reset.remote())
        ray.get(skipped_file_counter.reset.remote())


def test_read_binary_snappy(ray_start_regular_shared, tmp_path):
    path = os.path.join(tmp_path, "test_binary_snappy")
    os.mkdir(path)
    with open(os.path.join(path, "file"), "wb") as f:
        byte_str = "hello, world".encode()
        bytes = BytesIO(byte_str)
        snappy.stream_compress(bytes, f)
    ds = ray.data.read_binary_files(
        path,
        arrow_open_stream_args=dict(compression="snappy"),
    )
    assert sorted(ds.take()) == [byte_str]


def test_read_binary_snappy_inferred(ray_start_regular_shared, tmp_path):
    path = os.path.join(tmp_path, "test_binary_snappy_inferred")
    os.mkdir(path)
    with open(os.path.join(path, "file.snappy"), "wb") as f:
        byte_str = "hello, world".encode()
        bytes = BytesIO(byte_str)
        snappy.stream_compress(bytes, f)
    ds = ray.data.read_binary_files(path)
    assert sorted(ds.take()) == [byte_str]


def test_read_binary_meta_provider(
    ray_start_regular_shared,
    tmp_path,
):
    path = os.path.join(tmp_path, "test_binary_snappy")
    os.mkdir(path)
    path = os.path.join(path, "file")
    with open(path, "wb") as f:
        byte_str = "hello, world".encode()
        bytes = BytesIO(byte_str)
        snappy.stream_compress(bytes, f)
    ds = ray.data.read_binary_files(
        path,
        arrow_open_stream_args=dict(compression="snappy"),
        meta_provider=FastFileMetadataProvider(),
    )
    assert sorted(ds.take()) == [byte_str]

    with pytest.raises(NotImplementedError):
        ray.data.read_binary_files(
            path,
            meta_provider=BaseFileMetadataProvider(),
        )


def test_read_binary_snappy_partitioned_with_filter(
    ray_start_regular_shared,
    tmp_path,
    write_base_partitioned_df,
    assert_base_partitioned_ds,
):
    def df_to_binary(dataframe, path, **kwargs):
        with open(path, "wb") as f:
            df_string = dataframe.to_string(index=False, header=False, **kwargs)
            byte_str = df_string.encode()
            bytes = BytesIO(byte_str)
            snappy.stream_compress(bytes, f)

    partition_keys = ["one"]
    kept_file_counter = Counter.remote()
    skipped_file_counter = Counter.remote()

    def skip_unpartitioned(kv_dict):
        keep = bool(kv_dict)
        counter = kept_file_counter if keep else skipped_file_counter
        ray.get(counter.increment.remote())
        return keep

    for style in [PartitionStyle.HIVE, PartitionStyle.DIRECTORY]:
        base_dir = os.path.join(tmp_path, style.value)
        partition_path_encoder = PathPartitionEncoder.of(
            style=style,
            base_dir=base_dir,
            field_names=partition_keys,
        )
        write_base_partitioned_df(
            partition_keys,
            partition_path_encoder,
            df_to_binary,
        )
        df_to_binary(pd.DataFrame({"1": [1]}), os.path.join(base_dir, "test.snappy"))
        partition_path_filter = PathPartitionFilter.of(
            style=style,
            base_dir=base_dir,
            field_names=partition_keys,
            filter_fn=skip_unpartitioned,
        )
        ds = ray.data.read_binary_files(
            base_dir,
            partition_filter=partition_path_filter,
            arrow_open_stream_args=dict(compression="snappy"),
        )
        assert_base_partitioned_ds(
            ds,
            count=2,
            num_rows=2,
            schema="<class 'bytes'>",
            num_computed=None,
            sorted_values=[b"1 a\n1 b\n1 c", b"3 e\n3 f\n3 g"],
            ds_take_transform_fn=lambda t: t,
        )
        assert ray.get(kept_file_counter.get.remote()) == 2
        assert ray.get(skipped_file_counter.get.remote()) == 1
        ray.get(kept_file_counter.reset.remote())
        ray.get(skipped_file_counter.reset.remote())


@pytest.mark.parametrize("pipelined", [False, True])
def test_write_datasource(ray_start_regular_shared, pipelined):
    output = DummyOutputDatasource()
    ds0 = ray.data.range(10, parallelism=2)
    ds = maybe_pipeline(ds0, pipelined)
    ds.write_datasource(output)
    if pipelined:
        assert output.num_ok == 2
    else:
        assert output.num_ok == 1
    assert output.num_failed == 0
    assert ray.get(output.data_sink.get_rows_written.remote()) == 10

    ray.get(output.data_sink.set_enabled.remote(False))
    ds = maybe_pipeline(ds0, pipelined)
    with pytest.raises(ValueError):
        ds.write_datasource(output)
    if pipelined:
        assert output.num_ok == 2
    else:
        assert output.num_ok == 1
    assert output.num_failed == 1
    assert ray.get(output.data_sink.get_rows_written.remote()) == 10


@pytest.mark.parametrize(
    "fs,data_path,endpoint_url",
    [
        (None, lazy_fixture("local_path"), None),
        (lazy_fixture("local_fs"), lazy_fixture("local_path"), None),
        (lazy_fixture("s3_fs"), lazy_fixture("s3_path"), lazy_fixture("s3_server")),
    ],
)
def test_json_read(ray_start_regular_shared, fs, data_path, endpoint_url):
    if endpoint_url is None:
        storage_options = {}
    else:
        storage_options = dict(client_kwargs=dict(endpoint_url=endpoint_url))
    # Single file.
    df1 = pd.DataFrame({"one": [1, 2, 3], "two": ["a", "b", "c"]})
    path1 = os.path.join(data_path, "test1.json")
    df1.to_json(path1, orient="records", lines=True, storage_options=storage_options)
    ds = ray.data.read_json(path1, filesystem=fs)
    dsdf = ds.to_pandas()
    assert df1.equals(dsdf)
    # Test metadata ops.
    assert ds.count() == 3
    assert ds.input_files() == [_unwrap_protocol(path1)]
    assert "{one: int64, two: string}" in str(ds), ds

    # Two files, parallelism=2.
    df2 = pd.DataFrame({"one": [4, 5, 6], "two": ["e", "f", "g"]})
    path2 = os.path.join(data_path, "test2.json")
    df2.to_json(path2, orient="records", lines=True, storage_options=storage_options)
    ds = ray.data.read_json([path1, path2], parallelism=2, filesystem=fs)
    dsdf = ds.to_pandas()
    df = pd.concat([df1, df2], ignore_index=True)
    assert df.equals(dsdf)
    # Test metadata ops.
    for block, meta in ds._plan.execute().get_blocks_with_metadata():
        BlockAccessor.for_block(ray.get(block)).size_bytes() == meta.size_bytes

    # Three files, parallelism=2.
    df3 = pd.DataFrame({"one": [7, 8, 9], "two": ["h", "i", "j"]})
    path3 = os.path.join(data_path, "test3.json")
    df3.to_json(path3, orient="records", lines=True, storage_options=storage_options)
    ds = ray.data.read_json([path1, path2, path3], parallelism=2, filesystem=fs)
    df = pd.concat([df1, df2, df3], ignore_index=True)
    dsdf = ds.to_pandas()
    assert df.equals(dsdf)

    # Directory, two files.
    path = os.path.join(data_path, "test_json_dir")
    if fs is None:
        os.mkdir(path)
    else:
        fs.create_dir(_unwrap_protocol(path))
    df1 = pd.DataFrame({"one": [1, 2, 3], "two": ["a", "b", "c"]})
    path1 = os.path.join(path, "data0.json")
    df1.to_json(path1, orient="records", lines=True, storage_options=storage_options)
    df2 = pd.DataFrame({"one": [4, 5, 6], "two": ["e", "f", "g"]})
    path2 = os.path.join(path, "data1.json")
    df2.to_json(path2, orient="records", lines=True, storage_options=storage_options)
    ds = ray.data.read_json(path, filesystem=fs)
    df = pd.concat([df1, df2], ignore_index=True)
    dsdf = ds.to_pandas()
    assert df.equals(dsdf)
    if fs is None:
        shutil.rmtree(path)
    else:
        fs.delete_dir(_unwrap_protocol(path))

    # Two directories, three files.
    path1 = os.path.join(data_path, "test_json_dir1")
    path2 = os.path.join(data_path, "test_json_dir2")
    if fs is None:
        os.mkdir(path1)
        os.mkdir(path2)
    else:
        fs.create_dir(_unwrap_protocol(path1))
        fs.create_dir(_unwrap_protocol(path2))
    df1 = pd.DataFrame({"one": [1, 2, 3], "two": ["a", "b", "c"]})
    file_path1 = os.path.join(path1, "data0.json")
    df1.to_json(
        file_path1, orient="records", lines=True, storage_options=storage_options
    )
    df2 = pd.DataFrame({"one": [4, 5, 6], "two": ["e", "f", "g"]})
    file_path2 = os.path.join(path2, "data1.json")
    df2.to_json(
        file_path2, orient="records", lines=True, storage_options=storage_options
    )
    df3 = pd.DataFrame({"one": [7, 8, 9], "two": ["h", "i", "j"]})
    file_path3 = os.path.join(path2, "data2.json")
    df3.to_json(
        file_path3, orient="records", lines=True, storage_options=storage_options
    )
    ds = ray.data.read_json([path1, path2], filesystem=fs)
    df = pd.concat([df1, df2, df3], ignore_index=True)
    dsdf = ds.to_pandas()
    assert df.equals(dsdf)
    if fs is None:
        shutil.rmtree(path1)
        shutil.rmtree(path2)
    else:
        fs.delete_dir(_unwrap_protocol(path1))
        fs.delete_dir(_unwrap_protocol(path2))

    # Directory and file, two files.
    dir_path = os.path.join(data_path, "test_json_dir")
    if fs is None:
        os.mkdir(dir_path)
    else:
        fs.create_dir(_unwrap_protocol(dir_path))
    df1 = pd.DataFrame({"one": [1, 2, 3], "two": ["a", "b", "c"]})
    path1 = os.path.join(dir_path, "data0.json")
    df1.to_json(path1, orient="records", lines=True, storage_options=storage_options)
    df2 = pd.DataFrame({"one": [4, 5, 6], "two": ["e", "f", "g"]})
    path2 = os.path.join(data_path, "data1.json")
    df2.to_json(path2, orient="records", lines=True, storage_options=storage_options)
    ds = ray.data.read_json([dir_path, path2], filesystem=fs)
    df = pd.concat([df1, df2], ignore_index=True)
    dsdf = ds.to_pandas()
    assert df.equals(dsdf)
    if fs is None:
        shutil.rmtree(dir_path)
    else:
        fs.delete_dir(_unwrap_protocol(dir_path))

    # Directory, two files and non-json file (test default extension-based filtering).
    path = os.path.join(data_path, "test_json_dir")
    if fs is None:
        os.mkdir(path)
    else:
        fs.create_dir(_unwrap_protocol(path))
    df1 = pd.DataFrame({"one": [1, 2, 3], "two": ["a", "b", "c"]})
    path1 = os.path.join(path, "data0.json")
    df1.to_json(path1, orient="records", lines=True, storage_options=storage_options)
    df2 = pd.DataFrame({"one": [4, 5, 6], "two": ["e", "f", "g"]})
    path2 = os.path.join(path, "data1.json")
    df2.to_json(path2, orient="records", lines=True, storage_options=storage_options)

    # Add a file with a non-matching file extension. This file should be ignored.
    df_txt = pd.DataFrame({"foobar": [1, 2, 3]})
    df_txt.to_json(
        os.path.join(path, "foo.txt"),
        orient="records",
        lines=True,
        storage_options=storage_options,
    )

    ds = ray.data.read_json(path, filesystem=fs)
    assert ds.num_blocks() == 2
    df = pd.concat([df1, df2], ignore_index=True)
    dsdf = ds.to_pandas()
    assert df.equals(dsdf)
    if fs is None:
        shutil.rmtree(path)
    else:
        fs.delete_dir(_unwrap_protocol(path))


def test_zipped_json_read(ray_start_regular_shared, tmp_path):
    # Single file.
    df1 = pd.DataFrame({"one": [1, 2, 3], "two": ["a", "b", "c"]})
    path1 = os.path.join(tmp_path, "test1.json.gz")
    df1.to_json(path1, compression="gzip", orient="records", lines=True)
    ds = ray.data.read_json(path1)
    assert df1.equals(ds.to_pandas())
    # Test metadata ops.
    assert ds.count() == 3
    assert ds.input_files() == [path1]

    # Two files, parallelism=2.
    df2 = pd.DataFrame({"one": [4, 5, 6], "two": ["e", "f", "g"]})
    path2 = os.path.join(tmp_path, "test2.json.gz")
    df2.to_json(path2, compression="gzip", orient="records", lines=True)
    ds = ray.data.read_json([path1, path2], parallelism=2)
    dsdf = ds.to_pandas()
    assert pd.concat([df1, df2], ignore_index=True).equals(dsdf)
    # Test metadata ops.
    for block, meta in ds._plan.execute().get_blocks_with_metadata():
        BlockAccessor.for_block(ray.get(block)).size_bytes()

    # Directory and file, two files.
    dir_path = os.path.join(tmp_path, "test_json_dir")
    os.mkdir(dir_path)
    df1 = pd.DataFrame({"one": [1, 2, 3], "two": ["a", "b", "c"]})
    path1 = os.path.join(dir_path, "data0.json.gz")
    df1.to_json(path1, compression="gzip", orient="records", lines=True)
    df2 = pd.DataFrame({"one": [4, 5, 6], "two": ["e", "f", "g"]})
    path2 = os.path.join(tmp_path, "data1.json.gz")
    df2.to_json(path2, compression="gzip", orient="records", lines=True)
    ds = ray.data.read_json([dir_path, path2])
    df = pd.concat([df1, df2], ignore_index=True)
    dsdf = ds.to_pandas()
    assert df.equals(dsdf)
    shutil.rmtree(dir_path)


@pytest.mark.parametrize(
    "fs,data_path,endpoint_url",
    [
        (None, lazy_fixture("local_path"), None),
        (lazy_fixture("local_fs"), lazy_fixture("local_path"), None),
        (lazy_fixture("s3_fs"), lazy_fixture("s3_path"), lazy_fixture("s3_server")),
    ],
)
def test_json_read_meta_provider(
    ray_start_regular_shared,
    fs,
    data_path,
    endpoint_url,
):
    if endpoint_url is None:
        storage_options = {}
    else:
        storage_options = dict(client_kwargs=dict(endpoint_url=endpoint_url))

    df1 = pd.DataFrame({"one": [1, 2, 3], "two": ["a", "b", "c"]})
    path1 = os.path.join(data_path, "test1.json")
    df1.to_json(path1, orient="records", lines=True, storage_options=storage_options)
    ds = ray.data.read_json(
        path1,
        filesystem=fs,
        meta_provider=FastFileMetadataProvider(),
    )

    # Expect to lazily compute all metadata correctly.
    assert ds.count() == 3
    assert ds.input_files() == [_unwrap_protocol(path1)]
    assert "{one: int64, two: string}" in str(ds), ds

    with pytest.raises(NotImplementedError):
        ray.data.read_json(
            path1,
            filesystem=fs,
            meta_provider=BaseFileMetadataProvider(),
        )


@pytest.mark.parametrize(
    "fs,data_path,endpoint_url",
    [
        (None, lazy_fixture("local_path"), None),
        (lazy_fixture("local_fs"), lazy_fixture("local_path"), None),
        (lazy_fixture("s3_fs"), lazy_fixture("s3_path"), lazy_fixture("s3_server")),
    ],
)
def test_json_read_with_read_options(
    ray_start_regular_shared,
    fs,
    data_path,
    endpoint_url,
):
    # Arrow's JSON ReadOptions isn't serializable in pyarrow < 8.0.0, so this test
    # covers our custom ReadOptions serializer.
    # TODO(Clark): Remove this test and our custom serializer once we require
    # pyarrow >= 8.0.0.
    if endpoint_url is None:
        storage_options = {}
    else:
        storage_options = dict(client_kwargs=dict(endpoint_url=endpoint_url))

    df1 = pd.DataFrame({"one": [1, 2, 3], "two": ["a", "b", "c"]})
    path1 = os.path.join(data_path, "test1.json")
    df1.to_json(path1, orient="records", lines=True, storage_options=storage_options)
    ds = ray.data.read_json(
        path1,
        filesystem=fs,
        read_options=pajson.ReadOptions(use_threads=False, block_size=2 ** 30),
    )
    dsdf = ds.to_pandas()
    assert df1.equals(dsdf)
    # Test metadata ops.
    assert ds.count() == 3
    assert ds.input_files() == [_unwrap_protocol(path1)]
    assert "{one: int64, two: string}" in str(ds), ds


@pytest.mark.parametrize(
    "fs,data_path,endpoint_url",
    [
        (None, lazy_fixture("local_path"), None),
        (lazy_fixture("local_fs"), lazy_fixture("local_path"), None),
        (lazy_fixture("s3_fs"), lazy_fixture("s3_path"), lazy_fixture("s3_server")),
    ],
)
def test_json_read_partitioned_with_filter(
    ray_start_regular_shared,
    fs,
    data_path,
    endpoint_url,
    write_base_partitioned_df,
    assert_base_partitioned_ds,
):
    def df_to_json(dataframe, path, **kwargs):
        dataframe.to_json(path, **kwargs)

    storage_options = (
        {}
        if endpoint_url is None
        else dict(client_kwargs=dict(endpoint_url=endpoint_url))
    )
    file_writer_fn = partial(
        df_to_json,
        orient="records",
        lines=True,
        storage_options=storage_options,
    )
    partition_keys = ["one"]
    kept_file_counter = Counter.remote()
    skipped_file_counter = Counter.remote()

    def skip_unpartitioned(kv_dict):
        keep = bool(kv_dict)
        counter = kept_file_counter if keep else skipped_file_counter
        ray.get(counter.increment.remote())
        return keep

    for style in [PartitionStyle.HIVE, PartitionStyle.DIRECTORY]:
        base_dir = os.path.join(data_path, style.value)
        partition_path_encoder = PathPartitionEncoder.of(
            style=style,
            base_dir=base_dir,
            field_names=partition_keys,
            filesystem=fs,
        )
        write_base_partitioned_df(
            partition_keys,
            partition_path_encoder,
            file_writer_fn,
        )
        file_writer_fn(pd.DataFrame({"1": [1]}), os.path.join(base_dir, "test.json"))
        partition_path_filter = PathPartitionFilter.of(
            style=style,
            base_dir=base_dir,
            field_names=partition_keys,
            filter_fn=skip_unpartitioned,
            filesystem=fs,
        )
        ds = ray.data.read_json(
            base_dir,
            partition_filter=partition_path_filter,
            filesystem=fs,
        )
        assert_base_partitioned_ds(ds)
        assert ray.get(kept_file_counter.get.remote()) == 2
        assert ray.get(skipped_file_counter.get.remote()) == 1
        ray.get(kept_file_counter.reset.remote())
        ray.get(skipped_file_counter.reset.remote())


@pytest.mark.parametrize(
    "fs,data_path,endpoint_url",
    [
        (None, lazy_fixture("local_path"), None),
        (lazy_fixture("local_fs"), lazy_fixture("local_path"), None),
        (lazy_fixture("s3_fs"), lazy_fixture("s3_path"), lazy_fixture("s3_server")),
    ],
)
def test_json_write(ray_start_regular_shared, fs, data_path, endpoint_url):
    if endpoint_url is None:
        storage_options = {}
    else:
        storage_options = dict(client_kwargs=dict(endpoint_url=endpoint_url))
    # Single block.
    df1 = pd.DataFrame({"one": [1, 2, 3], "two": ["a", "b", "c"]})
    ds = ray.data.from_pandas([df1])
    ds._set_uuid("data")
    ds.write_json(data_path, filesystem=fs)
    file_path = os.path.join(data_path, "data_000000.json")
    assert df1.equals(
        pd.read_json(
            file_path, orient="records", lines=True, storage_options=storage_options
        )
    )

    # Two blocks.
    df2 = pd.DataFrame({"one": [4, 5, 6], "two": ["e", "f", "g"]})
    ds = ray.data.from_pandas([df1, df2])
    ds._set_uuid("data")
    ds.write_json(data_path, filesystem=fs)
    file_path2 = os.path.join(data_path, "data_000001.json")
    df = pd.concat([df1, df2])
    ds_df = pd.concat(
        [
            pd.read_json(
                file_path, orient="records", lines=True, storage_options=storage_options
            ),
            pd.read_json(
                file_path2,
                orient="records",
                lines=True,
                storage_options=storage_options,
            ),
        ]
    )
    assert df.equals(ds_df)


@pytest.mark.parametrize(
    "fs,data_path",
    [
        (None, lazy_fixture("local_path")),
        (lazy_fixture("local_fs"), lazy_fixture("local_path")),
        (lazy_fixture("s3_fs"), lazy_fixture("s3_path")),
        (
            lazy_fixture("s3_fs_with_anonymous_crendential"),
            lazy_fixture("s3_path_with_anonymous_crendential"),
        ),
    ],
)
def test_json_roundtrip(ray_start_regular_shared, fs, data_path):
    # Single block.
    df = pd.DataFrame({"one": [1, 2, 3], "two": ["a", "b", "c"]})
    ds = ray.data.from_pandas([df])
    ds._set_uuid("data")
    ds.write_json(data_path, filesystem=fs)
    file_path = os.path.join(data_path, "data_000000.json")
    ds2 = ray.data.read_json([file_path], filesystem=fs)
    ds2df = ds2.to_pandas()
    assert ds2df.equals(df)
    # Test metadata ops.
    for block, meta in ds2._plan.execute().get_blocks_with_metadata():
        BlockAccessor.for_block(ray.get(block)).size_bytes() == meta.size_bytes

    if fs is None:
        os.remove(file_path)
    else:
        fs.delete_file(_unwrap_protocol(file_path))

    # Two blocks.
    df2 = pd.DataFrame({"one": [4, 5, 6], "two": ["e", "f", "g"]})
    ds = ray.data.from_pandas([df, df2])
    ds._set_uuid("data")
    ds.write_json(data_path, filesystem=fs)
    ds2 = ray.data.read_json(data_path, parallelism=2, filesystem=fs)
    ds2df = ds2.to_pandas()
    assert pd.concat([df, df2], ignore_index=True).equals(ds2df)
    # Test metadata ops.
    for block, meta in ds2._plan.execute().get_blocks_with_metadata():
        BlockAccessor.for_block(ray.get(block)).size_bytes() == meta.size_bytes


@pytest.mark.parametrize(
    "fs,data_path,endpoint_url",
    [
        (None, lazy_fixture("local_path"), None),
        (lazy_fixture("local_fs"), lazy_fixture("local_path"), None),
        (lazy_fixture("s3_fs"), lazy_fixture("s3_path"), lazy_fixture("s3_server")),
    ],
)
def test_json_write_block_path_provider(
    ray_start_regular_shared,
    fs,
    data_path,
    endpoint_url,
    test_block_write_path_provider,
):
    if endpoint_url is None:
        storage_options = {}
    else:
        storage_options = dict(client_kwargs=dict(endpoint_url=endpoint_url))

    # Single block.
    df1 = pd.DataFrame({"one": [1, 2, 3], "two": ["a", "b", "c"]})
    ds = ray.data.from_pandas([df1])
    ds._set_uuid("data")
    ds.write_json(
        data_path, filesystem=fs, block_path_provider=test_block_write_path_provider
    )
    file_path = os.path.join(data_path, "000000_03_data.test.json")
    assert df1.equals(
        pd.read_json(
            file_path, orient="records", lines=True, storage_options=storage_options
        )
    )

    # Two blocks.
    df2 = pd.DataFrame({"one": [4, 5, 6], "two": ["e", "f", "g"]})
    ds = ray.data.from_pandas([df1, df2])
    ds._set_uuid("data")
    ds.write_json(
        data_path, filesystem=fs, block_path_provider=test_block_write_path_provider
    )
    file_path2 = os.path.join(data_path, "000001_03_data.test.json")
    df = pd.concat([df1, df2])
    ds_df = pd.concat(
        [
            pd.read_json(
                file_path, orient="records", lines=True, storage_options=storage_options
            ),
            pd.read_json(
                file_path2,
                orient="records",
                lines=True,
                storage_options=storage_options,
            ),
        ]
    )
    assert df.equals(ds_df)


@pytest.mark.parametrize(
    "fs,data_path,endpoint_url",
    [
        (None, lazy_fixture("local_path"), None),
        (lazy_fixture("local_fs"), lazy_fixture("local_path"), None),
        (lazy_fixture("s3_fs"), lazy_fixture("s3_path"), lazy_fixture("s3_server")),
        (
            lazy_fixture("s3_fs_with_space"),
            lazy_fixture("s3_path_with_space"),
            lazy_fixture("s3_server"),
        ),
        (
            lazy_fixture("s3_fs_with_special_chars"),
            lazy_fixture("s3_path_with_special_chars"),
            lazy_fixture("s3_server"),
        ),
    ],
)
def test_csv_read(ray_start_regular_shared, fs, data_path, endpoint_url):
    if endpoint_url is None:
        storage_options = {}
    else:
        storage_options = dict(client_kwargs=dict(endpoint_url=endpoint_url))
    # Single file.
    df1 = pd.DataFrame({"one": [1, 2, 3], "two": ["a", "b", "c"]})
    path1 = os.path.join(data_path, "test1.csv")
    df1.to_csv(path1, index=False, storage_options=storage_options)
    ds = ray.data.read_csv(path1, filesystem=fs)
    dsdf = ds.to_pandas()
    assert df1.equals(dsdf)
    # Test metadata ops.
    assert ds.count() == 3
    assert ds.input_files() == [_unwrap_protocol(path1)]
    assert "{one: int64, two: string}" in str(ds), ds

    # Two files, parallelism=2.
    df2 = pd.DataFrame({"one": [4, 5, 6], "two": ["e", "f", "g"]})
    path2 = os.path.join(data_path, "test2.csv")
    df2.to_csv(path2, index=False, storage_options=storage_options)
    ds = ray.data.read_csv([path1, path2], parallelism=2, filesystem=fs)
    dsdf = ds.to_pandas()
    df = pd.concat([df1, df2], ignore_index=True)
    assert df.equals(dsdf)
    # Test metadata ops.
    for block, meta in ds._plan.execute().get_blocks_with_metadata():
        BlockAccessor.for_block(ray.get(block)).size_bytes() == meta.size_bytes

    # Three files, parallelism=2.
    df3 = pd.DataFrame({"one": [7, 8, 9], "two": ["h", "i", "j"]})
    path3 = os.path.join(data_path, "test3.csv")
    df3.to_csv(path3, index=False, storage_options=storage_options)
    ds = ray.data.read_csv([path1, path2, path3], parallelism=2, filesystem=fs)
    df = pd.concat([df1, df2, df3], ignore_index=True)
    dsdf = ds.to_pandas()
    assert df.equals(dsdf)

    # Directory, two files.
    path = os.path.join(data_path, "test_csv_dir")
    if fs is None:
        os.mkdir(path)
    else:
        fs.create_dir(_unwrap_protocol(path))
    df1 = pd.DataFrame({"one": [1, 2, 3], "two": ["a", "b", "c"]})
    path1 = os.path.join(path, "data0.csv")
    df1.to_csv(path1, index=False, storage_options=storage_options)
    df2 = pd.DataFrame({"one": [4, 5, 6], "two": ["e", "f", "g"]})
    path2 = os.path.join(path, "data1.csv")
    df2.to_csv(path2, index=False, storage_options=storage_options)
    ds = ray.data.read_csv(path, filesystem=fs)
    df = pd.concat([df1, df2], ignore_index=True)
    dsdf = ds.to_pandas()
    assert df.equals(dsdf)
    if fs is None:
        shutil.rmtree(path)
    else:
        fs.delete_dir(_unwrap_protocol(path))

    # Two directories, three files.
    path1 = os.path.join(data_path, "test_csv_dir1")
    path2 = os.path.join(data_path, "test_csv_dir2")
    if fs is None:
        os.mkdir(path1)
        os.mkdir(path2)
    else:
        fs.create_dir(_unwrap_protocol(path1))
        fs.create_dir(_unwrap_protocol(path2))
    df1 = pd.DataFrame({"one": [1, 2, 3], "two": ["a", "b", "c"]})
    file_path1 = os.path.join(path1, "data0.csv")
    df1.to_csv(file_path1, index=False, storage_options=storage_options)
    df2 = pd.DataFrame({"one": [4, 5, 6], "two": ["e", "f", "g"]})
    file_path2 = os.path.join(path2, "data1.csv")
    df2.to_csv(file_path2, index=False, storage_options=storage_options)
    df3 = pd.DataFrame({"one": [7, 8, 9], "two": ["h", "i", "j"]})
    file_path3 = os.path.join(path2, "data2.csv")
    df3.to_csv(file_path3, index=False, storage_options=storage_options)
    ds = ray.data.read_csv([path1, path2], filesystem=fs)
    df = pd.concat([df1, df2, df3], ignore_index=True)
    dsdf = ds.to_pandas()
    assert df.equals(dsdf)
    if fs is None:
        shutil.rmtree(path1)
        shutil.rmtree(path2)
    else:
        fs.delete_dir(_unwrap_protocol(path1))
        fs.delete_dir(_unwrap_protocol(path2))

    # Directory and file, two files.
    dir_path = os.path.join(data_path, "test_csv_dir")
    if fs is None:
        os.mkdir(dir_path)
    else:
        fs.create_dir(_unwrap_protocol(dir_path))
    df1 = pd.DataFrame({"one": [1, 2, 3], "two": ["a", "b", "c"]})
    path1 = os.path.join(dir_path, "data0.csv")
    df1.to_csv(path1, index=False, storage_options=storage_options)
    df2 = pd.DataFrame({"one": [4, 5, 6], "two": ["e", "f", "g"]})
    path2 = os.path.join(data_path, "data1.csv")
    df2.to_csv(path2, index=False, storage_options=storage_options)
    ds = ray.data.read_csv([dir_path, path2], filesystem=fs)
    df = pd.concat([df1, df2], ignore_index=True)
    dsdf = ds.to_pandas()
    assert df.equals(dsdf)
    if fs is None:
        shutil.rmtree(dir_path)
    else:
        fs.delete_dir(_unwrap_protocol(dir_path))

    # Directory, two files and non-csv file (test extension-based path filtering).
    path = os.path.join(data_path, "test_csv_dir")
    if fs is None:
        os.mkdir(path)
    else:
        fs.create_dir(_unwrap_protocol(path))
    df1 = pd.DataFrame({"one": [1, 2, 3], "two": ["a", "b", "c"]})
    path1 = os.path.join(path, "data0.csv")
    df1.to_csv(path1, index=False, storage_options=storage_options)
    df2 = pd.DataFrame({"one": [4, 5, 6], "two": ["e", "f", "g"]})
    path2 = os.path.join(path, "data1.csv")
    df2.to_csv(path2, index=False, storage_options=storage_options)

    # Add a file with a non-matching file extension. This file should be ignored.
    df_txt = pd.DataFrame({"foobar": [1, 2, 3]})
    df_txt.to_json(
        os.path.join(path, "foo.txt"),
        storage_options=storage_options,
    )

    ds = ray.data.read_csv(path, filesystem=fs)
    assert ds.num_blocks() == 2
    df = pd.concat([df1, df2], ignore_index=True)
    dsdf = ds.to_pandas()
    assert df.equals(dsdf)
    if fs is None:
        shutil.rmtree(path)
    else:
        fs.delete_dir(_unwrap_protocol(path))


@pytest.mark.parametrize(
    "fs,data_path,endpoint_url",
    [
        (None, lazy_fixture("local_path"), None),
        (lazy_fixture("local_fs"), lazy_fixture("local_path"), None),
        (lazy_fixture("s3_fs"), lazy_fixture("s3_path"), lazy_fixture("s3_server")),
    ],
)
def test_csv_read_meta_provider(
    ray_start_regular_shared,
    fs,
    data_path,
    endpoint_url,
):
    if endpoint_url is None:
        storage_options = {}
    else:
        storage_options = dict(client_kwargs=dict(endpoint_url=endpoint_url))

    df1 = pd.DataFrame({"one": [1, 2, 3], "two": ["a", "b", "c"]})
    path1 = os.path.join(data_path, "test1.csv")
    df1.to_csv(path1, index=False, storage_options=storage_options)
    ds = ray.data.read_csv(
        path1,
        filesystem=fs,
        meta_provider=FastFileMetadataProvider(),
    )

    dsdf = ds.to_pandas()
    assert df1.equals(dsdf)

    # Expect to lazily compute all metadata correctly.
    assert ds.count() == 3
    assert ds.input_files() == [_unwrap_protocol(path1)]
    assert "{one: int64, two: string}" in str(ds), ds

    with pytest.raises(NotImplementedError):
        ray.data.read_csv(
            path1,
            filesystem=fs,
            meta_provider=BaseFileMetadataProvider(),
        )


@pytest.mark.parametrize(
    "fs,data_path,endpoint_url",
    [
        (None, lazy_fixture("local_path"), None),
        (lazy_fixture("local_fs"), lazy_fixture("local_path"), None),
        (lazy_fixture("s3_fs"), lazy_fixture("s3_path"), lazy_fixture("s3_server")),
        (
            lazy_fixture("s3_fs_with_anonymous_crendential"),
            lazy_fixture("s3_path_with_anonymous_crendential"),
            lazy_fixture("s3_server"),
        ),
    ],
)
def test_csv_read_partitioned_hive_implicit(
    ray_start_regular_shared,
    fs,
    data_path,
    endpoint_url,
    write_base_partitioned_df,
    assert_base_partitioned_ds,
):
    storage_options = (
        {}
        if endpoint_url is None
        else dict(client_kwargs=dict(endpoint_url=endpoint_url))
    )
    partition_keys = ["one"]
    partition_path_encoder = PathPartitionEncoder.of(
        base_dir=data_path,
        field_names=partition_keys,
        filesystem=fs,
    )
    write_base_partitioned_df(
        partition_keys,
        partition_path_encoder,
        partial(df_to_csv, storage_options=storage_options, index=False),
    )
    ds = ray.data.read_csv(
        data_path,
        partition_filter=PathPartitionFilter.of(None, filesystem=fs),
        filesystem=fs,
    )
    assert_base_partitioned_ds(ds)


@pytest.mark.parametrize(
    "fs,data_path,endpoint_url",
    [
        (None, lazy_fixture("local_path"), None),
        (lazy_fixture("local_fs"), lazy_fixture("local_path"), None),
        (lazy_fixture("s3_fs"), lazy_fixture("s3_path"), lazy_fixture("s3_server")),
        (
            lazy_fixture("s3_fs_with_anonymous_crendential"),
            lazy_fixture("s3_path_with_anonymous_crendential"),
            lazy_fixture("s3_server"),
        ),
    ],
)
def test_csv_read_partitioned_styles_explicit(
    ray_start_regular_shared,
    fs,
    data_path,
    endpoint_url,
    write_base_partitioned_df,
    assert_base_partitioned_ds,
):
    storage_options = (
        {}
        if endpoint_url is None
        else dict(client_kwargs=dict(endpoint_url=endpoint_url))
    )
    partition_keys = ["one"]
    for style in [PartitionStyle.HIVE, PartitionStyle.DIRECTORY]:
        base_dir = os.path.join(data_path, style.value)
        partition_path_encoder = PathPartitionEncoder.of(
            style=style,
            base_dir=base_dir,
            field_names=partition_keys,
            filesystem=fs,
        )
        write_base_partitioned_df(
            partition_keys,
            partition_path_encoder,
            partial(df_to_csv, storage_options=storage_options, index=False),
        )
        partition_path_filter = PathPartitionFilter.of(
            None,
            style=style,
            base_dir=base_dir,
            field_names=partition_keys,
            filesystem=fs,
        )
        ds = ray.data.read_csv(
            base_dir,
            partition_filter=partition_path_filter,
            filesystem=fs,
        )
        assert_base_partitioned_ds(ds)


@pytest.mark.parametrize(
    "fs,data_path,endpoint_url",
    [
        (None, lazy_fixture("local_path"), None),
        (lazy_fixture("local_fs"), lazy_fixture("local_path"), None),
        (lazy_fixture("s3_fs"), lazy_fixture("s3_path"), lazy_fixture("s3_server")),
    ],
)
def test_csv_read_partitioned_with_filter(
    ray_start_regular_shared,
    fs,
    data_path,
    endpoint_url,
    write_base_partitioned_df,
    assert_base_partitioned_ds,
):
    storage_options = (
        {}
        if endpoint_url is None
        else dict(client_kwargs=dict(endpoint_url=endpoint_url))
    )
    partition_keys = ["one"]
    file_writer_fn = partial(df_to_csv, storage_options=storage_options, index=False)
    kept_file_counter = Counter.remote()
    skipped_file_counter = Counter.remote()

    def skip_unpartitioned(kv_dict):
        keep = bool(kv_dict)
        counter = kept_file_counter if keep else skipped_file_counter
        ray.get(counter.increment.remote())
        return keep

    for style in [PartitionStyle.HIVE, PartitionStyle.DIRECTORY]:
        base_dir = os.path.join(data_path, style.value)
        partition_path_encoder = PathPartitionEncoder.of(
            style=style,
            base_dir=base_dir,
            field_names=partition_keys,
            filesystem=fs,
        )
        write_base_partitioned_df(
            partition_keys,
            partition_path_encoder,
            file_writer_fn,
        )
        file_writer_fn(pd.DataFrame({"1": [1]}), os.path.join(base_dir, "test.csv"))
        partition_path_filter = PathPartitionFilter.of(
            style=style,
            base_dir=base_dir,
            field_names=partition_keys,
            filesystem=fs,
            filter_fn=skip_unpartitioned,
        )
        ds = ray.data.read_csv(
            base_dir,
            partition_filter=partition_path_filter,
            filesystem=fs,
        )
        assert_base_partitioned_ds(ds)
        assert ray.get(kept_file_counter.get.remote()) == 2
        assert ray.get(skipped_file_counter.get.remote()) == 1
        ray.get(kept_file_counter.reset.remote())
        ray.get(skipped_file_counter.reset.remote())


@pytest.mark.parametrize(
    "fs,data_path,endpoint_url",
    [
        (None, lazy_fixture("local_path"), None),
        (lazy_fixture("local_fs"), lazy_fixture("local_path"), None),
        (lazy_fixture("s3_fs"), lazy_fixture("s3_path"), lazy_fixture("s3_server")),
    ],
)
def test_csv_read_partitioned_with_filter_multikey(
    ray_start_regular_shared,
    fs,
    data_path,
    endpoint_url,
    write_base_partitioned_df,
    assert_base_partitioned_ds,
):
    storage_options = (
        {}
        if endpoint_url is None
        else dict(client_kwargs=dict(endpoint_url=endpoint_url))
    )
    partition_keys = ["one", "two"]
    file_writer_fn = partial(df_to_csv, storage_options=storage_options, index=False)
    kept_file_counter = Counter.remote()
    skipped_file_counter = Counter.remote()

    def keep_expected_partitions(kv_dict):
        keep = bool(kv_dict) and (
            (kv_dict["one"] == "1" and kv_dict["two"] in {"a", "b", "c"})
            or (kv_dict["one"] == "3" and kv_dict["two"] in {"e", "f", "g"})
        )
        counter = kept_file_counter if keep else skipped_file_counter
        ray.get(counter.increment.remote())
        return keep

    for i, style in enumerate([PartitionStyle.HIVE, PartitionStyle.DIRECTORY]):
        base_dir = os.path.join(data_path, style.value)
        partition_path_encoder = PathPartitionEncoder.of(
            style=style,
            base_dir=base_dir,
            field_names=partition_keys,
            filesystem=fs,
        )
        write_base_partitioned_df(
            partition_keys,
            partition_path_encoder,
            file_writer_fn,
        )
        df = pd.DataFrame({"1": [1]})
        file_writer_fn(df, os.path.join(data_path, f"test{i}.csv"))
        partition_path_filter = PathPartitionFilter.of(
            style=style,
            base_dir=base_dir,
            field_names=partition_keys,
            filesystem=fs,
            filter_fn=keep_expected_partitions,
        )
        ds = ray.data.read_csv(
            data_path,
            partition_filter=partition_path_filter,
            filesystem=fs,
            parallelism=100,
        )
        assert_base_partitioned_ds(ds, num_input_files=6, num_computed=6)
        assert ray.get(kept_file_counter.get.remote()) == 6
        if i == 0:
            # expect to skip 1 unpartitioned files in the parent of the base directory
            assert ray.get(skipped_file_counter.get.remote()) == 1
        else:
            # expect to skip 2 unpartitioned files in the parent of the base directory
            # plus 6 unpartitioned files in the base directory's sibling directories
            assert ray.get(skipped_file_counter.get.remote()) == 8
        ray.get(kept_file_counter.reset.remote())
        ray.get(skipped_file_counter.reset.remote())


@pytest.mark.parametrize(
    "fs,data_path,endpoint_url",
    [
        (None, lazy_fixture("local_path"), None),
        (lazy_fixture("local_fs"), lazy_fixture("local_path"), None),
        (lazy_fixture("s3_fs"), lazy_fixture("s3_path"), lazy_fixture("s3_server")),
    ],
)
def test_csv_write(ray_start_regular_shared, fs, data_path, endpoint_url):
    if endpoint_url is None:
        storage_options = {}
    else:
        storage_options = dict(client_kwargs=dict(endpoint_url=endpoint_url))
    # Single block.
    df1 = pd.DataFrame({"one": [1, 2, 3], "two": ["a", "b", "c"]})
    ds = ray.data.from_pandas([df1])
    ds._set_uuid("data")
    ds.write_csv(data_path, filesystem=fs)
    file_path = os.path.join(data_path, "data_000000.csv")
    assert df1.equals(pd.read_csv(file_path, storage_options=storage_options))

    # Two blocks.
    df2 = pd.DataFrame({"one": [4, 5, 6], "two": ["e", "f", "g"]})
    ds = ray.data.from_pandas([df1, df2])
    ds._set_uuid("data")
    ds.write_csv(data_path, filesystem=fs)
    file_path2 = os.path.join(data_path, "data_000001.csv")
    df = pd.concat([df1, df2])
    ds_df = pd.concat(
        [
            pd.read_csv(file_path, storage_options=storage_options),
            pd.read_csv(file_path2, storage_options=storage_options),
        ]
    )
    assert df.equals(ds_df)


@pytest.mark.parametrize(
    "fs,data_path",
    [
        (None, lazy_fixture("local_path")),
        (lazy_fixture("local_fs"), lazy_fixture("local_path")),
        (lazy_fixture("s3_fs"), lazy_fixture("s3_path")),
    ],
)
def test_csv_roundtrip(ray_start_regular_shared, fs, data_path):
    # Single block.
    df = pd.DataFrame({"one": [1, 2, 3], "two": ["a", "b", "c"]})
    ds = ray.data.from_pandas([df])
    ds._set_uuid("data")
    ds.write_csv(data_path, filesystem=fs)
    file_path = os.path.join(data_path, "data_000000.csv")
    ds2 = ray.data.read_csv([file_path], filesystem=fs)
    ds2df = ds2.to_pandas()
    assert ds2df.equals(df)
    # Test metadata ops.
    for block, meta in ds2._plan.execute().get_blocks_with_metadata():
        BlockAccessor.for_block(ray.get(block)).size_bytes() == meta.size_bytes

    # Two blocks.
    df2 = pd.DataFrame({"one": [4, 5, 6], "two": ["e", "f", "g"]})
    ds = ray.data.from_pandas([df, df2])
    ds._set_uuid("data")
    ds.write_csv(data_path, filesystem=fs)
    ds2 = ray.data.read_csv(data_path, parallelism=2, filesystem=fs)
    ds2df = ds2.to_pandas()
    assert pd.concat([df, df2], ignore_index=True).equals(ds2df)
    # Test metadata ops.
    for block, meta in ds2._plan.execute().get_blocks_with_metadata():
        BlockAccessor.for_block(ray.get(block)).size_bytes() == meta.size_bytes


@pytest.mark.parametrize(
    "fs,data_path,endpoint_url",
    [
        (None, lazy_fixture("local_path"), None),
        (lazy_fixture("local_fs"), lazy_fixture("local_path"), None),
        (lazy_fixture("s3_fs"), lazy_fixture("s3_path"), lazy_fixture("s3_server")),
    ],
)
def test_csv_write_block_path_provider(
    # NOTE: This is shutdown_only because this is the last use of the shared local
    # cluster; following this, we start a new cluster, so we need to shut this one down.
    # If the ordering of these tests change, then this needs to change.
    shutdown_only,
    fs,
    data_path,
    endpoint_url,
    test_block_write_path_provider,
):
    if endpoint_url is None:
        storage_options = {}
    else:
        storage_options = dict(client_kwargs=dict(endpoint_url=endpoint_url))

    # Single block.
    df1 = pd.DataFrame({"one": [1, 2, 3], "two": ["a", "b", "c"]})
    ds = ray.data.from_pandas([df1])
    ds._set_uuid("data")
    ds.write_csv(
        data_path, filesystem=fs, block_path_provider=test_block_write_path_provider
    )
    file_path = os.path.join(data_path, "000000_03_data.test.csv")
    assert df1.equals(pd.read_csv(file_path, storage_options=storage_options))

    # Two blocks.
    df2 = pd.DataFrame({"one": [4, 5, 6], "two": ["e", "f", "g"]})
    ds = ray.data.from_pandas([df1, df2])
    ds._set_uuid("data")
    ds.write_csv(
        data_path, filesystem=fs, block_path_provider=test_block_write_path_provider
    )
    file_path2 = os.path.join(data_path, "000001_03_data.test.csv")
    df = pd.concat([df1, df2])
    ds_df = pd.concat(
        [
            pd.read_csv(file_path, storage_options=storage_options),
            pd.read_csv(file_path2, storage_options=storage_options),
        ]
    )
    assert df.equals(ds_df)


def test_tensorflow_datasource(ray_start_regular_shared):
    import tensorflow as tf
    import tensorflow_datasets as tfds

    tf_dataset = tfds.load("mnist", split=["train"], as_supervised=True)[0]

    def dataset_factory():
        return tfds.load("mnist", split=["train"], as_supervised=True)[0]

    ray_dataset = ray.data.read_datasource(
        SimpleTensorFlowDatasource(), parallelism=1, dataset_factory=dataset_factory
    ).fully_executed()

    assert ray_dataset.num_blocks() == 1

    actual_data = ray_dataset.take_all()
    expected_data = list(tf_dataset)
    for (expected_features, expected_label), (actual_features, actual_label) in zip(
        expected_data, actual_data
    ):
        tf.debugging.assert_equal(expected_features, actual_features)
        tf.debugging.assert_equal(expected_label, actual_label)


def test_torch_datasource(ray_start_regular_shared, local_path):
    import torchvision

    # Download datasets to separate folders to prevent interference.
    torch_dataset_root = os.path.join(local_path, "torch")
    ray_dataset_root = os.path.join(local_path, "ray")

    torch_dataset = torchvision.datasets.MNIST(torch_dataset_root, download=True)
    expected_data = list(torch_dataset)

    def dataset_factory():
        return torchvision.datasets.MNIST(ray_dataset_root, download=True)

    ray_dataset = ray.data.read_datasource(
        SimpleTorchDatasource(), parallelism=1, dataset_factory=dataset_factory
    )
    actual_data = list(next(ray_dataset.iter_batches(batch_size=None)))

    assert actual_data == expected_data


def test_torch_datasource_value_error(ray_start_regular_shared, local_path):
    import torchvision

    dataset = torchvision.datasets.MNIST(local_path, download=True)

    with pytest.raises(ValueError):
        # `dataset_factory` should be a function, not a Torch dataset.
        ray.data.read_datasource(
            SimpleTorchDatasource(),
            parallelism=1,
            dataset_factory=dataset,
        )


def test_image_folder_datasource(
    ray_start_regular_shared, enable_automatic_tensor_extension_cast
):
<<<<<<< HEAD
    root = "example://image-folder"
=======
    root = os.path.join(os.path.dirname(__file__), "image-folder")
>>>>>>> b84ab363
    ds = ray.data.read_datasource(ImageFolderDatasource(), root=root, size=(64, 64))

    assert ds.count() == 3

    df = ds.to_pandas()
    assert sorted(df["label"]) == ["cat", "cat", "dog"]
    assert df["image"].dtype.type is np.object_
    tensors = df["image"]
    assert all(tensor.shape == (64, 64, 3) for tensor in tensors)


@pytest.mark.parametrize("size", [(-32, 32), (32, -32), (-32, -32)])
def test_image_folder_datasource_value_error(ray_start_regular_shared, size):
    root = os.path.join(os.path.dirname(__file__), "image-folder")
    with pytest.raises(ValueError):
        ray.data.read_datasource(ImageFolderDatasource(), root=root, size=size)


def test_image_folder_datasource_e2e(ray_start_regular_shared):
    from ray.train.torch import TorchCheckpoint, TorchPredictor
    from ray.train.batch_predictor import BatchPredictor

    from torchvision import transforms
    from torchvision.models import resnet18

    root = "example://image-folder"
    dataset = ray.data.read_datasource(
        ImageFolderDatasource(), root=root, size=(32, 32)
    )

    def preprocess(df):
        preprocess = transforms.Compose([transforms.ToTensor()])
        df.loc[:, "image"] = [preprocess(image).numpy() for image in df["image"]]
        return df

    preprocessor = BatchMapper(preprocess)

    model = resnet18(pretrained=True)
    checkpoint = TorchCheckpoint.from_model(model=model, preprocessor=preprocessor)

    predictor = BatchPredictor.from_checkpoint(checkpoint, TorchPredictor)
    predictor.predict(dataset, feature_columns=["image"])


# NOTE: The last test using the shared ray_start_regular_shared cluster must use the
# shutdown_only fixture so the shared cluster is shut down, otherwise the below
# test_write_datasource_ray_remote_args test, which uses a cluster_utils cluster, will
# fail with a double-init.
def test_csv_read_no_header(shutdown_only, tmp_path):
    from pyarrow import csv

    file_path = os.path.join(tmp_path, "test.csv")
    df = pd.DataFrame({"one": [1, 2, 3], "two": ["a", "b", "c"]})
    df.to_csv(file_path, index=False, header=False)
    ds = ray.data.read_csv(
        file_path,
        read_options=csv.ReadOptions(column_names=["one", "two"]),
    )
    out_df = ds.to_pandas()
    assert df.equals(out_df)


def test_csv_read_with_column_type_specified(shutdown_only, tmp_path):
    from pyarrow import csv

    file_path = os.path.join(tmp_path, "test.csv")
    df = pd.DataFrame({"one": [1, 2, 3e1], "two": ["a", "b", "c"]})
    df.to_csv(file_path, index=False)

    # Incorrect to parse scientific notation in int64 as PyArrow represents
    # it as double.
    with pytest.raises(pa.lib.ArrowInvalid):
        ray.data.read_csv(
            file_path,
            convert_options=csv.ConvertOptions(
                column_types={"one": "int64", "two": "string"}
            ),
        )

    # Parsing scientific notation in double shoud work.
    ds = ray.data.read_csv(
        file_path,
        convert_options=csv.ConvertOptions(
            column_types={"one": "float64", "two": "string"}
        ),
    )
    expected_df = pd.DataFrame({"one": [1.0, 2.0, 30.0], "two": ["a", "b", "c"]})
    assert ds.to_pandas().equals(expected_df)


class NodeLoggerOutputDatasource(Datasource[Union[ArrowRow, int]]):
    """A writable datasource that logs node IDs of write tasks, for testing."""

    def __init__(self):
        @ray.remote
        class DataSink:
            def __init__(self):
                self.rows_written = 0
                self.enabled = True
                self.node_ids = set()

            def write(self, node_id: str, block: Block) -> str:
                block = BlockAccessor.for_block(block)
                if not self.enabled:
                    raise ValueError("disabled")
                self.rows_written += block.num_rows()
                self.node_ids.add(node_id)
                return "ok"

            def get_rows_written(self):
                return self.rows_written

            def get_node_ids(self):
                return self.node_ids

            def set_enabled(self, enabled):
                self.enabled = enabled

        self.data_sink = DataSink.remote()
        self.num_ok = 0
        self.num_failed = 0

    def do_write(
        self,
        blocks: List[ObjectRef[Block]],
        metadata: List[BlockMetadata],
        ray_remote_args: Dict[str, Any],
        **write_args,
    ) -> List[ObjectRef[WriteResult]]:
        data_sink = self.data_sink

        @ray.remote
        def write(b):
            node_id = ray.get_runtime_context().node_id.hex()
            return ray.get(data_sink.write.remote(node_id, b))

        tasks = []
        for b in blocks:
            tasks.append(write.options(**ray_remote_args).remote(b))
        return tasks

    def on_write_complete(self, write_results: List[WriteResult]) -> None:
        assert all(w == "ok" for w in write_results), write_results
        self.num_ok += 1

    def on_write_failed(
        self, write_results: List[ObjectRef[WriteResult]], error: Exception
    ) -> None:
        self.num_failed += 1


def test_write_datasource_ray_remote_args(ray_start_cluster):
    cluster = ray_start_cluster
    cluster.add_node(
        resources={"foo": 100},
        num_cpus=1,
    )
    cluster.add_node(resources={"bar": 100}, num_cpus=1)

    ray.init(cluster.address)

    @ray.remote
    def get_node_id():
        return ray.get_runtime_context().node_id.hex()

    bar_node_id = ray.get(get_node_id.options(resources={"bar": 1}).remote())

    output = NodeLoggerOutputDatasource()
    ds = ray.data.range(100, parallelism=10)
    # Pin write tasks to
    ds.write_datasource(output, ray_remote_args={"resources": {"bar": 1}})
    assert output.num_ok == 1
    assert output.num_failed == 0
    assert ray.get(output.data_sink.get_rows_written.remote()) == 100

    node_ids = ray.get(output.data_sink.get_node_ids.remote())
    assert node_ids == {bar_node_id}


def test_read_text_remote_args(ray_start_cluster, tmp_path):
    cluster = ray_start_cluster
    cluster.add_node(
        resources={"foo": 100},
        num_cpus=1,
        _system_config={"max_direct_call_object_size": 0},
    )
    cluster.add_node(resources={"bar": 100}, num_cpus=1)

    ray.init(cluster.address)

    @ray.remote
    def get_node_id():
        return ray.get_runtime_context().node_id.hex()

    bar_node_id = ray.get(get_node_id.options(resources={"bar": 1}).remote())

    path = os.path.join(tmp_path, "test_text")
    os.mkdir(path)
    with open(os.path.join(path, "file1.txt"), "w") as f:
        f.write("hello\n")
        f.write("world")
    with open(os.path.join(path, "file2.txt"), "w") as f:
        f.write("goodbye")

    ds = ray.data.read_text(
        path, parallelism=2, ray_remote_args={"resources": {"bar": 1}}
    )

    blocks = ds.get_internal_block_refs()
    ray.wait(blocks, num_returns=len(blocks), fetch_local=False)
    location_data = ray.experimental.get_object_locations(blocks)
    locations = []
    for block in blocks:
        locations.extend(location_data[block]["node_ids"])
    assert set(locations) == {bar_node_id}, locations
    assert sorted(ds.take()) == ["goodbye", "hello", "world"]


def test_read_s3_file_error(ray_start_regular_shared, s3_path):
    dummy_path = s3_path + "_dummy"
    error_message = "Please check that file exists and has properly configured access."
    with pytest.raises(OSError) as e:
        ray.data.read_parquet(dummy_path)
    assert error_message in str(e.value)
    with pytest.raises(OSError) as e:
        ray.data.read_binary_files(dummy_path)
    assert error_message in str(e.value)
    with pytest.raises(OSError) as e:
        ray.data.read_csv(dummy_path)
    assert error_message in str(e.value)
    with pytest.raises(OSError) as e:
        ray.data.read_json(dummy_path)
    assert error_message in str(e.value)
    with pytest.raises(OSError) as e:
        error = OSError(
            f"Error creating dataset. Could not read schema from {dummy_path}: AWS "
            "Error [code 15]: No response body.. Is this a 'parquet' file?"
        )
        _handle_read_os_error(error, dummy_path)
    assert error_message in str(e.value)


if __name__ == "__main__":
    import sys

    sys.exit(pytest.main(["-v", __file__]))<|MERGE_RESOLUTION|>--- conflicted
+++ resolved
@@ -2825,11 +2825,7 @@
 def test_image_folder_datasource(
     ray_start_regular_shared, enable_automatic_tensor_extension_cast
 ):
-<<<<<<< HEAD
     root = "example://image-folder"
-=======
-    root = os.path.join(os.path.dirname(__file__), "image-folder")
->>>>>>> b84ab363
     ds = ray.data.read_datasource(ImageFolderDatasource(), root=root, size=(64, 64))
 
     assert ds.count() == 3
