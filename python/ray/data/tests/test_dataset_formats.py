--- conflicted
+++ resolved
@@ -26,12 +26,7 @@
     DefaultParquetMetadataProvider,
     DummyOutputDatasource,
     FastFileMetadataProvider,
-<<<<<<< HEAD
     ImageFolderDatasource,
-    PathPartitionFilter,
-    PathPartitionEncoder,
-=======
->>>>>>> a322ac46
     PartitionStyle,
     PathPartitionEncoder,
     PathPartitionFilter,
@@ -2859,7 +2854,6 @@
     assert node_ids == {bar_node_id}
 
 
-<<<<<<< HEAD
 def test_image_folder_datasource(ray_start_regular_shared):
     root = os.path.join(os.path.dirname(__file__), "image-folder")
     ds = ray.data.read_datasource(ImageFolderDatasource(), paths=[root])
@@ -2878,7 +2872,8 @@
         ray.data.read_datasource(
             ImageFolderDatasource(), paths=["imagenet/train", "imagenet/test"]
         )
-=======
+
+
 def test_read_text_remote_args(ray_start_cluster, tmp_path):
     cluster = ray_start_cluster
     cluster.add_node(
@@ -2916,7 +2911,6 @@
         locations.extend(location_data[block]["node_ids"])
     assert set(locations) == {bar_node_id}, locations
     assert sorted(ds.take()) == ["goodbye", "hello", "world"]
->>>>>>> a322ac46
 
 
 if __name__ == "__main__":
