import copy
import os
import posixpath
import time
from collections import defaultdict

import numpy as np
import pandas as pd
import pyarrow as pa
import pytest

import ray
import ray.util.state
from ray._private.internal_api import get_memory_info_reply, get_state_from_address
from ray._private.utils import _get_pyarrow_version
from ray.air.constants import TENSOR_COLUMN_NAME
from ray.air.util.tensor_extensions.arrow import ArrowTensorArray
from ray.data.block import BlockExecStats, BlockMetadata
from ray.data.datasource.file_based_datasource import BlockWritePathProvider
from ray.data.tests.mock_server import *  # noqa

# Trigger pytest hook to automatically zip test cluster logs to archive dir on failure
from ray.tests.conftest import *  # noqa
from ray.tests.conftest import pytest_runtest_makereport  # noqa
from ray.tests.conftest import _ray_start, wait_for_condition


@pytest.fixture(scope="module")
def ray_start_2_cpus_shared(request):
    param = getattr(request, "param", {})
    with _ray_start(num_cpus=2, **param) as res:
        yield res


@pytest.fixture(scope="module")
def ray_start_10_cpus_shared(request):
    param = getattr(request, "param", {})
    with _ray_start(num_cpus=10, **param) as res:
        yield res


@pytest.fixture(scope="function")
def aws_credentials():
    import os

    # Credentials dict that can be passed as kwargs to pa.fs.S3FileSystem
    credentials = dict(
        access_key="testing", secret_key="testing", session_token="testing"
    )

    old_env = os.environ
    os.environ["AWS_ACCESS_KEY_ID"] = credentials["access_key"]
    os.environ["AWS_SECRET_ACCESS_KEY"] = credentials["secret_key"]
    os.environ["AWS_SECURITY_TOKEN"] = "testing"
    os.environ["AWS_SESSION_TOKEN"] = credentials["session_token"]

    yield credentials
    os.environ = old_env


@pytest.fixture(scope="function")
def data_dir():
    yield "test_data"


@pytest.fixture(scope="function")
def data_dir_with_space():
    yield "test data"


@pytest.fixture(scope="function")
def data_dir_with_special_chars():
    yield "test data#fragment?query=test/"


@pytest.fixture(scope="function")
def s3_path(tmp_path, data_dir):
    yield "s3://" + posixpath.join(tmp_path, data_dir).strip("/")


@pytest.fixture(scope="function")
def s3_path_with_space(tmp_path, data_dir_with_space):
    yield "s3://" + posixpath.join(tmp_path, data_dir_with_space).strip("/")


@pytest.fixture(scope="function")
def s3_path_with_special_chars(tmp_path, data_dir_with_special_chars):
    yield "s3://" + posixpath.join(tmp_path, data_dir_with_special_chars).lstrip("/")


@pytest.fixture(scope="function")
def s3_path_with_anonymous_crendential(tmp_path, data_dir):
    yield "s3://" + "anonymous@" + posixpath.join(tmp_path, data_dir).lstrip("/")


@pytest.fixture(scope="function")
def s3_fs(aws_credentials, s3_server, s3_path):
    yield from _s3_fs(aws_credentials, s3_server, s3_path)


@pytest.fixture(scope="function")
def s3_fs_with_space(aws_credentials, s3_server, s3_path_with_space):
    yield from _s3_fs(aws_credentials, s3_server, s3_path_with_space)


@pytest.fixture(scope="function")
def s3_fs_with_special_chars(aws_credentials, s3_server, s3_path_with_special_chars):
    yield from _s3_fs(aws_credentials, s3_server, s3_path_with_special_chars)


@pytest.fixture(scope="function")
def s3_fs_with_anonymous_crendential(
    aws_credentials, s3_server, s3_path_with_anonymous_crendential
):
    yield from _s3_fs(aws_credentials, s3_server, s3_path_with_anonymous_crendential)


def _s3_fs(aws_credentials, s3_server, s3_path):
    import urllib.parse

    from pkg_resources._vendor.packaging.version import parse as parse_version

    kwargs = aws_credentials.copy()

    if parse_version(_get_pyarrow_version()) >= parse_version("9.0.0"):
        kwargs["allow_bucket_creation"] = True
        kwargs["allow_bucket_deletion"] = True

    fs = pa.fs.S3FileSystem(
        region="us-west-2",
        endpoint_override=s3_server,
        **kwargs,
    )
    if s3_path.startswith("s3://"):
        if "@" in s3_path:
            s3_path = s3_path.split("@")[-1]
        else:
            s3_path = s3_path[len("s3://") :]
    s3_path = urllib.parse.quote(s3_path)
    fs.create_dir(s3_path)
    yield fs


@pytest.fixture(scope="function")
def local_path(tmp_path, data_dir):
    path = os.path.join(tmp_path, data_dir)
    os.mkdir(path)
    yield path


@pytest.fixture(scope="function")
def local_fs():
    yield pa.fs.LocalFileSystem()


@pytest.fixture(scope="function")
def mock_block_write_path_provider():
    class MockBlockWritePathProvider(BlockWritePathProvider):
        def _get_write_path_for_block(
            self,
            base_path,
            *,
            filesystem=None,
            dataset_uuid=None,
            task_index=None,
            block_index=None,
            file_format=None,
        ):
            suffix = (
                f"{task_index:06}_{block_index:06}_{dataset_uuid}.test.{file_format}"
            )
            return posixpath.join(base_path, suffix)

    yield MockBlockWritePathProvider()


@pytest.fixture(scope="function")
def base_partitioned_df():
    yield pd.DataFrame(
        {"one": [1, 1, 1, 3, 3, 3], "two": ["a", "b", "c", "e", "f", "g"]}
    )


@pytest.fixture(scope="function")
def write_partitioned_df():
    def _write_partitioned_df(
        df,
        partition_keys,
        partition_path_encoder,
        file_writer_fn,
        file_name_suffix="_1",
    ):
        import urllib.parse

        df_partitions = [df for _, df in df.groupby(partition_keys, as_index=False)]
        paths = []
        for df_partition in df_partitions:
            partition_values = []
            for key in partition_keys:
                partition_values.append(str(df_partition[key].iloc[0]))
            path = partition_path_encoder(partition_values)
            partition_path_encoder.scheme.resolved_filesystem.create_dir(path)
            base_dir = partition_path_encoder.scheme.base_dir
            parsed_base_dir = urllib.parse.urlparse(base_dir)
            file_name = f"test_{file_name_suffix}.tmp"
            if parsed_base_dir.scheme:
                # replace the protocol removed by the partition path generator
                path = posixpath.join(f"{parsed_base_dir.scheme}://{path}", file_name)
            else:
                path = os.path.join(path, file_name)
            file_writer_fn(df_partition, path)
            paths.append(path)
        return paths

    yield _write_partitioned_df


@pytest.fixture(scope="function")
def write_base_partitioned_df(base_partitioned_df, write_partitioned_df):
    def _write_base_partitioned_df(
        partition_keys,
        partition_path_encoder,
        file_writer_fn,
    ):
        write_partitioned_df(
            base_partitioned_df,
            partition_keys,
            partition_path_encoder,
            file_writer_fn,
        )

    yield _write_base_partitioned_df


@pytest.fixture(scope="function")
def assert_base_partitioned_ds():
    def _assert_base_partitioned_ds(
        ds,
        count=6,
        num_input_files=2,
        num_rows=6,
        schema="{one: int64, two: string}",
        num_computed=2,
        sorted_values=None,
        ds_take_transform_fn=lambda taken: [[s["one"], s["two"]] for s in taken],
        sorted_values_transform_fn=lambda sorted_values: sorted_values,
    ):
        if sorted_values is None:
            sorted_values = [[1, "a"], [1, "b"], [1, "c"], [3, "e"], [3, "f"], [3, "g"]]
        # Test metadata ops.
        assert ds._plan.execute()._num_computed() == 0
        assert ds.count() == count, f"{ds.count()} != {count}"
        assert ds.size_bytes() > 0, f"{ds.size_bytes()} <= 0"
        assert ds.schema() is not None
        actual_input_files = ds.input_files()
        assert len(actual_input_files) == num_input_files, actual_input_files

        # For Datasets with long string representations, the format will include
        # whitespace and newline characters, which is difficult to generalize
        # without implementing the formatting logic again (from
        # `ExecutionPlan.get_plan_as_string()`). Therefore, we remove whitespace
        # characters to test the string contents regardless of the string repr length.
        def _remove_whitespace(ds_str):
            for c in ["\n", "   ", " "]:
                ds_str = ds_str.replace(c, "")
            return ds_str

        assert "Dataset(num_blocks={},num_rows={},schema={})".format(
            num_input_files,
            num_rows,
            _remove_whitespace(schema),
        ) == _remove_whitespace(str(ds)), ds
        assert "Dataset(num_blocks={},num_rows={},schema={})".format(
            num_input_files,
            num_rows,
            _remove_whitespace(schema),
        ) == _remove_whitespace(repr(ds)), ds

        if num_computed is not None:
            assert (
                ds._plan.execute()._num_computed() == num_computed
            ), f"{ds._plan.execute()._num_computed()} != {num_computed}"

        # Force a data read.
        values = ds_take_transform_fn(ds.take_all())
        if num_computed is not None:
            assert (
                ds._plan.execute()._num_computed() == num_computed
            ), f"{ds._plan.execute()._num_computed()} != {num_computed}"
        actual_sorted_values = sorted_values_transform_fn(sorted(values))
        assert (
            actual_sorted_values == sorted_values
        ), f"{actual_sorted_values} != {sorted_values}"

    yield _assert_base_partitioned_ds


@pytest.fixture
def restore_data_context(request):
    """Restore any DataContext changes after the test runs"""
    original = copy.deepcopy(ray.data.context.DataContext.get_current())
    yield
    ray.data.context.DataContext._set_current(original)


@pytest.fixture(params=[True, False])
def use_push_based_shuffle(request):
    ctx = ray.data.context.DataContext.get_current()
    original = ctx.use_push_based_shuffle
    ctx.use_push_based_shuffle = request.param
    yield request.param
    ctx.use_push_based_shuffle = original


@pytest.fixture(params=[True, False])
def enable_automatic_tensor_extension_cast(request):
    ctx = ray.data.context.DataContext.get_current()
    original = ctx.enable_tensor_extension_casting
    ctx.enable_tensor_extension_casting = request.param
    yield request.param
    ctx.enable_tensor_extension_casting = original


@pytest.fixture(params=[True, False])
def enable_auto_log_stats(request):
    ctx = ray.data.context.DataContext.get_current()
    original = ctx.enable_auto_log_stats
    ctx.enable_auto_log_stats = request.param
    yield request.param
    ctx.enable_auto_log_stats = original


@pytest.fixture(params=[1024])
def target_max_block_size(request):
    ctx = ray.data.context.DataContext.get_current()
    original = ctx.target_max_block_size
    ctx.target_max_block_size = request.param
    yield request.param
    ctx.target_max_block_size = original


@pytest.fixture
def enable_optimizer():
    ctx = ray.data.context.DataContext.get_current()
    original_backend = ctx.new_execution_backend
    original_optimizer = ctx.optimizer_enabled
    ctx.new_execution_backend = True
    ctx.optimizer_enabled = True
    yield
    ctx.new_execution_backend = original_backend
    ctx.optimizer_enabled = original_optimizer


@pytest.fixture
def enable_streaming_executor():
    ctx = ray.data.context.DataContext.get_current()
    original_backend = ctx.new_execution_backend
    use_streaming_executor = ctx.use_streaming_executor
    ctx.new_execution_backend = True
    ctx.use_streaming_executor = True
    yield
    ctx.new_execution_backend = original_backend
    ctx.use_streaming_executor = use_streaming_executor


# ===== Pandas dataset formats =====
@pytest.fixture(scope="function")
def ds_pandas_single_column_format(ray_start_regular_shared):
    in_df = pd.DataFrame({"column_1": [1, 2, 3, 4]})
    yield ray.data.from_pandas(in_df)


@pytest.fixture(scope="function")
def ds_pandas_multi_column_format(ray_start_regular_shared):
    in_df = pd.DataFrame({"column_1": [1, 2, 3, 4], "column_2": [1, -1, 1, -1]})
    yield ray.data.from_pandas(in_df)


@pytest.fixture(scope="function")
def ds_pandas_list_multi_column_format(ray_start_regular_shared):
    in_df = pd.DataFrame({"column_1": [1], "column_2": [1]})
    yield ray.data.from_pandas([in_df] * 4)


# ===== Arrow dataset formats =====
@pytest.fixture(scope="function")
def ds_arrow_single_column_format(ray_start_regular_shared):
    yield ray.data.from_arrow(pa.table({"column_1": [1, 2, 3, 4]}))


@pytest.fixture(scope="function")
def ds_arrow_single_column_tensor_format(ray_start_regular_shared):
    yield ray.data.from_arrow(
        pa.table(
            {
                TENSOR_COLUMN_NAME: ArrowTensorArray.from_numpy(
                    np.arange(16).reshape((4, 2, 2))
                )
            }
        )
    )


@pytest.fixture(scope="function")
def ds_arrow_multi_column_format(ray_start_regular_shared):
    yield ray.data.from_arrow(
        pa.table(
            {
                "column_1": [1, 2, 3, 4],
                "column_2": [1, -1, 1, -1],
            }
        )
    )


@pytest.fixture(scope="function")
def ds_list_arrow_multi_column_format(ray_start_regular_shared):
    yield ray.data.from_arrow([pa.table({"column_1": [1], "column_2": [1]})] * 4)


# ===== Numpy dataset formats =====
@pytest.fixture(scope="function")
def ds_numpy_single_column_tensor_format(ray_start_regular_shared):
    yield ray.data.from_numpy(np.arange(16).reshape((4, 2, 2)))


@pytest.fixture(scope="function")
def ds_numpy_list_of_ndarray_tensor_format(ray_start_regular_shared):
    yield ray.data.from_numpy([np.arange(4).reshape((1, 2, 2))] * 4)


@pytest.fixture(params=["5.0.0"])
def unsupported_pyarrow_version(request):
    orig_version = pa.__version__
    pa.__version__ = request.param
    # Unset pyarrow version cache.
    import ray._private.utils as utils

    utils._PYARROW_VERSION = None
    yield request.param
    pa.__version__ = orig_version


@pytest.fixture
def disable_pyarrow_version_check():
    os.environ["RAY_DISABLE_PYARROW_VERSION_CHECK"] = "1"
    yield
    del os.environ["RAY_DISABLE_PYARROW_VERSION_CHECK"]


# ===== Observability & Logging Fixtures =====
@pytest.fixture
def stage_two_block():
    block_params = {
        "num_rows": [10000, 5000],
        "size_bytes": [100, 50],
        "max_rss_bytes": [1024 * 1024 * 2, 1024 * 1024 * 1],
        "wall_time": [5, 10],
        "cpu_time": [1.2, 3.4],
        "node_id": ["a1", "b2"],
    }

    block_delay = 20
    block_meta_list = []
    for i in range(len(block_params["num_rows"])):
        block_exec_stats = BlockExecStats()
        # The blocks are executing from [0, 5] and [20, 30].
        block_exec_stats.start_time_s = time.perf_counter() + i * block_delay
        block_exec_stats.end_time_s = (
            block_exec_stats.start_time_s + block_params["wall_time"][i]
        )
        block_exec_stats.wall_time_s = block_params["wall_time"][i]
        block_exec_stats.cpu_time_s = block_params["cpu_time"][i]
        block_exec_stats.node_id = block_params["node_id"][i]
        block_exec_stats.max_rss_bytes = block_params["max_rss_bytes"][i]
        block_meta_list.append(
            BlockMetadata(
                num_rows=block_params["num_rows"][i],
                size_bytes=block_params["size_bytes"][i],
                schema=None,
                input_files=None,
                exec_stats=block_exec_stats,
            )
        )
    return block_params, block_meta_list


def equals_or_true(count, expected_count):
    if isinstance(expected_count, int):
        if count != expected_count:
            return False
    else:
        if not expected_count(count):
            return False
    return True


class CoreExecutionMetrics:
    def __init__(self, task_count=None, object_store_stats=None, actor_count=None):
        self.task_count = task_count
        self.object_store_stats = object_store_stats
        self.actor_count = actor_count

    def get_task_count(self):
        return self.task_count

    def get_object_store_stats(self):
        return self.object_store_stats

    def get_actor_count(self):
        return self.actor_count

    def _assert_count_equals(self, actual_count, expected_count):
        diff = {}
        # Check that all tasks in expected tasks match those in actual task
        # count.
        for name, count in expected_count.items():
            if not equals_or_true(actual_count[name], count):
                diff[name] = (actual_count[name], count)
        # Check that the actual task count does not have any additional tasks.
        for name, count in actual_count.items():
            if name not in expected_count and count != 0:
                diff[name] = (count, 0)

        assert len(diff) == 0, "\nTask diff:\n" + "\n".join(
            f" - {key}: expected {val[1]}, got {val[0]}" for key, val in diff.items()
        )

    def assert_task_metrics(self, expected_metrics):
        """
        Assert equality to the given { <task name>: <task count> }.
        A lambda that takes in the count and returns a bool to assert can also
        be given instead of an integer task count.

        An empty dict means that we expected no tasks to run. Pass None to skip
        the check.

        Default values in get_default_task_count() are also asserted.
        """
        if expected_metrics.get_task_count() is None:
            return

        expected_task_count = CoreExecutionMetrics.get_default_task_count()
        for name, count in expected_metrics.get_task_count().items():
            expected_task_count[name] = count

        actual_task_count = self.get_task_count()
        self._assert_count_equals(actual_task_count, expected_task_count)

    def assert_object_store_metrics(self, expected_metrics):
        """
        By default this checks that no objects were spilled or restored.
        Collected stats only apply to plasma store objects and exclude inlined
        or in-memory objects.

        Caller can also override the following fields with a value or lambda to assert.
        - spilled_bytes_total
        - restored_bytes_total
        - cumulative_created_plasma_bytes
        - cumulative_created_plasma_objects
        """
        expected_object_store_stats = (
            CoreExecutionMetrics.get_default_object_store_stats()
        )
        if expected_metrics.get_object_store_stats() is not None:
            for key, val in expected_metrics.get_object_store_stats().items():
                expected_object_store_stats[key] = val

        actual_object_store_stats = self.get_object_store_stats()
        for key, val in expected_object_store_stats.items():
            assert equals_or_true(
                actual_object_store_stats[key], val
            ), f"{key}: expected {val} got {actual_object_store_stats[key]}"

    def assert_actor_metrics(self, expected_metrics):
        if expected_metrics.get_actor_count() is None:
            return

        expected_actor_count = CoreExecutionMetrics.get_default_actor_count()
        for key, val in expected_metrics.get_actor_count().items():
            expected_actor_count[key] = val

        actual_actor_count = self.get_actor_count()
        self._assert_count_equals(actual_actor_count, expected_actor_count)

    @staticmethod
    def get_default_task_count():
        return {
            "AutoscalingRequester.request_resources": lambda count: count < 100,
            "AutoscalingRequester:AutoscalingRequester.__init__": lambda count: count
            <= 1,
            "_StatsActor.clear_metrics": lambda count: count < 100,
<<<<<<< HEAD
            "_StatsActor.update_metrics": lambda count: count < 100,
            "_StatsActor.clear_iter_metrics": lambda count: count < 100,
            "_StatsActor.update_iter_metrics": lambda count: count < 100,
=======
            "_StatsActor.clear_execution_metrics": lambda count: count < 100,
            "_StatsActor.clear_iteration_metrics": lambda count: count < 100,
            "_StatsActor.update_metrics": lambda count: count < 100,
            "_StatsActor.update_execution_metrics": lambda count: count < 100,
            "_StatsActor.update_iteration_metrics": lambda count: count < 100,
>>>>>>> e9d5ac9e
            "_StatsActor.get": lambda count: True,
            "_StatsActor.record_start": lambda count: True,
            "_StatsActor.record_task": lambda count: True,
            "_StatsActor.get_dataset_id": lambda count: True,
            "_StatsActor.update_dataset": lambda count: True,
            "_StatsActor.register_dataset": lambda count: True,
            "datasets_stats_actor:_StatsActor.__init__": lambda count: count <= 1,
        }

    @staticmethod
    def get_default_object_store_stats():
        return {
            "spilled_bytes_total": 0,
            "restored_bytes_total": 0,
        }

    @staticmethod
    def get_default_actor_count():
        return {
            "_StatsActor": lambda count: count <= 1,
            "AutoscalingRequester": lambda count: count <= 1,
        }


class PhysicalCoreExecutionMetrics(CoreExecutionMetrics):
    """Generated from a snapshot of the metrics collected by Ray Core during
    the physical execution.

    NOTE(swang): Currently object store stats only include objects stored in
    plasma shared memory.
    """

<<<<<<< HEAD
    def __init__(self, cursor=None):
        self.task_metrics = ray.util.state.list_tasks(detail=True)
        self.cursor = cursor
=======
    def __init__(self, last_snapshot=None):
        self.task_metrics = ray.util.state.list_tasks(detail=True, limit=10_000)
        self.last_snapshot = last_snapshot
>>>>>>> e9d5ac9e

        memory_info = get_memory_info_reply(
            get_state_from_address(ray.get_runtime_context().gcs_address)
        )
        self.object_store_stats = {
            "spilled_bytes_total": memory_info.store_stats.spilled_bytes_total,
            "restored_bytes_total": memory_info.store_stats.restored_bytes_total,
            "cumulative_created_plasma_bytes": (
                memory_info.store_stats.cumulative_created_bytes
            ),
            "cumulative_created_plasma_objects": (
                memory_info.store_stats.cumulative_created_objects
            ),
        }

<<<<<<< HEAD
        self.actor_metrics = ray.util.state.list_actors()
=======
        self.actor_metrics = ray.util.state.list_actors(limit=10_000)
>>>>>>> e9d5ac9e

    def clear_task_count(self):
        self.task_metrics = []

    def clear_object_store_stats(self):
        self.object_store_stats = {}

    def clear_actor_count(self):
        self.actor_metrics = []

    def get_task_count(self):
        task_count = defaultdict(int)
        tasks = self.task_metrics
        tasks = [t for t in tasks if t.name != "barrier"]

        for task in tasks:
            task_count[task.name] += 1

        # Filter out previous and dummy tasks.
<<<<<<< HEAD
        if self.cursor is not None:
            prev_task_count = self.cursor.get_task_count()
=======
        if self.last_snapshot is not None:
            prev_task_count = self.last_snapshot.get_task_count()
>>>>>>> e9d5ac9e
            if prev_task_count is not None:
                for name, count in prev_task_count.items():
                    task_count[name] -= count
                    if task_count[name] < 0:
                        task_count[name] = 0
        return task_count

    def get_actor_count(self):
        actor_count = defaultdict(int)
        for actor in self.actor_metrics:
            actor_count[actor.class_name] += 1
<<<<<<< HEAD
        if self.cursor is not None:
            prev_actor_count = self.cursor.get_actor_count()
=======
        if self.last_snapshot is not None:
            prev_actor_count = self.last_snapshot.get_actor_count()
>>>>>>> e9d5ac9e
            if prev_actor_count is not None:
                for name, count in prev_actor_count.items():
                    actor_count[name] -= count
                    if actor_count[name] < 0:
                        actor_count[name] = 0
        return actor_count

    def get_object_store_stats(self):
        object_store_stats = self.object_store_stats.copy()
<<<<<<< HEAD
        if self.cursor is not None:
            prev_object_store_stats = self.cursor.get_object_store_stats()
=======
        if self.last_snapshot is not None:
            prev_object_store_stats = self.last_snapshot.get_object_store_stats()
>>>>>>> e9d5ac9e
            if prev_object_store_stats is not None:
                for key, val in prev_object_store_stats.items():
                    object_store_stats[key] -= val
        return object_store_stats


# Dummy task used to make sure that we wait until (most) stats are available.
@ray.remote
def barrier():
<<<<<<< HEAD
=======
    time.sleep(1)
>>>>>>> e9d5ac9e
    return


@ray.remote
def warmup():
    time.sleep(1)
    return np.zeros(1024 * 1024, dtype=np.uint8)


<<<<<<< HEAD
def get_initial_core_execution_metrics_cursor():
    # Warmup plasma store and workers.
    refs = [warmup.remote() for _ in range(10)]
    ray.get(refs)

    for ref in refs:
        wait_for_condition(
            lambda: any(
                ref.hex().startswith(t.task_id) for t in ray.util.state.list_tasks()
            )
        )

    cursor = assert_core_execution_metrics_equals(
        CoreExecutionMetrics(
            task_count={"warmup": lambda count: True}, object_store_stats={}
        ),
        cursor=None,
    )
    return cursor


def assert_core_execution_metrics_equals(
    expected_metrics: CoreExecutionMetrics, cursor=None
):
    # Wait for a task to finish to prevent a race condition where not all of
    # the task metrics have been collected yet.
    if expected_metrics.get_task_count() is not None:
        ref = barrier.remote()
        wait_for_condition(
            lambda: any(
                ref.hex().startswith(t.task_id) for t in ray.util.state.list_tasks()
            )
        )

    metrics = PhysicalCoreExecutionMetrics(cursor)
=======
def task_metrics_flushed(refs):
    task_ids = [t.task_id for t in ray.util.state.list_tasks(limit=10_000)]
    # All tasks appear in the metrics.
    return all(ref.task_id().hex() in task_ids for ref in refs)


def get_initial_core_execution_metrics_snapshot():
    # Warmup plasma store and workers.
    refs = [warmup.remote() for _ in range(int(ray.cluster_resources()["CPU"]))]
    ray.get(refs)
    wait_for_condition(lambda: task_metrics_flushed(refs))

    last_snapshot = assert_core_execution_metrics_equals(
        CoreExecutionMetrics(
            task_count={"warmup": lambda count: True}, object_store_stats={}
        ),
        last_snapshot=None,
    )
    return last_snapshot


def assert_core_execution_metrics_equals(
    expected_metrics: CoreExecutionMetrics, last_snapshot=None
):
    # Wait for one task per CPU to finish to prevent a race condition where not
    # all of the task metrics have been collected yet.
    if expected_metrics.get_task_count() is not None:
        refs = [barrier.remote() for _ in range(int(ray.cluster_resources()["CPU"]))]
        ray.get(refs)
        wait_for_condition(lambda: task_metrics_flushed(refs))

    metrics = PhysicalCoreExecutionMetrics(last_snapshot)
>>>>>>> e9d5ac9e
    metrics.assert_task_metrics(expected_metrics)
    metrics.assert_object_store_metrics(expected_metrics)
    metrics.assert_actor_metrics(expected_metrics)

<<<<<<< HEAD
    # Return a cursor to the current snapshot of metrics to make subsequent
    # queries easier. Don't return a cursor for metrics that weren't asserted.
    cursor = PhysicalCoreExecutionMetrics()
    if expected_metrics.get_task_count() is None:
        cursor.clear_task_count()
    elif expected_metrics.get_object_store_stats() is None:
        cursor.clear_object_store_stats()
    elif expected_metrics.get_actor_count() is None:
        cursor.clear_actor_count()

    return cursor


def assert_blocks_expected_in_plasma(
    cursor,
=======
    # Return a last_snapshot to the current snapshot of metrics to make subsequent
    # queries easier. Don't return a last_snapshot for metrics that weren't asserted.
    last_snapshot = PhysicalCoreExecutionMetrics()
    if expected_metrics.get_task_count() is None:
        last_snapshot.clear_task_count()
    elif expected_metrics.get_object_store_stats() is None:
        last_snapshot.clear_object_store_stats()
    elif expected_metrics.get_actor_count() is None:
        last_snapshot.clear_actor_count()

    return last_snapshot


def assert_blocks_expected_in_plasma(
    last_snapshot,
>>>>>>> e9d5ac9e
    num_blocks_expected,
    block_size_expected=None,
    total_bytes_expected=None,
):
    assert not (
        block_size_expected is not None and total_bytes_expected is not None
    ), "only specify one of block_size_expected, total_bytes_expected"

    if total_bytes_expected is None:
        if block_size_expected is None:
            block_size_expected = (
                ray.data.context.DataContext.get_current().target_max_block_size
            )
        total_bytes_expected = num_blocks_expected * block_size_expected

    print(f"Expecting {total_bytes_expected} bytes, {num_blocks_expected} blocks")

<<<<<<< HEAD
    def _assert(cursor):
=======
    def _assert(last_snapshot):
>>>>>>> e9d5ac9e
        assert_core_execution_metrics_equals(
            CoreExecutionMetrics(
                object_store_stats={
                    "cumulative_created_plasma_objects": (
                        lambda count: num_blocks_expected * 0.5
                        <= count
                        <= 1.5 * num_blocks_expected
                    ),
                    "cumulative_created_plasma_bytes": (
                        lambda count: total_bytes_expected * 0.5
                        <= count
                        <= 1.5 * total_bytes_expected
                    ),
                },
            ),
<<<<<<< HEAD
            cursor,
        )
        return True

    wait_for_condition(lambda: _assert(cursor))

    # Get the latest cursor.
    cursor = assert_core_execution_metrics_equals(
=======
            last_snapshot,
        )
        return True

    wait_for_condition(lambda: _assert(last_snapshot))

    # Get the latest last_snapshot.
    last_snapshot = assert_core_execution_metrics_equals(
>>>>>>> e9d5ac9e
        CoreExecutionMetrics(
            object_store_stats={
                "cumulative_created_plasma_objects": lambda count: True,
                "cumulative_created_plasma_bytes": lambda count: True,
            }
        ),
<<<<<<< HEAD
        cursor,
    )

    return cursor
=======
        last_snapshot,
    )

    return last_snapshot
>>>>>>> e9d5ac9e
<|MERGE_RESOLUTION|>--- conflicted
+++ resolved
@@ -590,17 +590,11 @@
             "AutoscalingRequester:AutoscalingRequester.__init__": lambda count: count
             <= 1,
             "_StatsActor.clear_metrics": lambda count: count < 100,
-<<<<<<< HEAD
-            "_StatsActor.update_metrics": lambda count: count < 100,
-            "_StatsActor.clear_iter_metrics": lambda count: count < 100,
-            "_StatsActor.update_iter_metrics": lambda count: count < 100,
-=======
             "_StatsActor.clear_execution_metrics": lambda count: count < 100,
             "_StatsActor.clear_iteration_metrics": lambda count: count < 100,
             "_StatsActor.update_metrics": lambda count: count < 100,
             "_StatsActor.update_execution_metrics": lambda count: count < 100,
             "_StatsActor.update_iteration_metrics": lambda count: count < 100,
->>>>>>> e9d5ac9e
             "_StatsActor.get": lambda count: True,
             "_StatsActor.record_start": lambda count: True,
             "_StatsActor.record_task": lambda count: True,
@@ -633,15 +627,9 @@
     plasma shared memory.
     """
 
-<<<<<<< HEAD
-    def __init__(self, cursor=None):
-        self.task_metrics = ray.util.state.list_tasks(detail=True)
-        self.cursor = cursor
-=======
     def __init__(self, last_snapshot=None):
         self.task_metrics = ray.util.state.list_tasks(detail=True, limit=10_000)
         self.last_snapshot = last_snapshot
->>>>>>> e9d5ac9e
 
         memory_info = get_memory_info_reply(
             get_state_from_address(ray.get_runtime_context().gcs_address)
@@ -657,11 +645,7 @@
             ),
         }
 
-<<<<<<< HEAD
-        self.actor_metrics = ray.util.state.list_actors()
-=======
         self.actor_metrics = ray.util.state.list_actors(limit=10_000)
->>>>>>> e9d5ac9e
 
     def clear_task_count(self):
         self.task_metrics = []
@@ -681,13 +665,8 @@
             task_count[task.name] += 1
 
         # Filter out previous and dummy tasks.
-<<<<<<< HEAD
-        if self.cursor is not None:
-            prev_task_count = self.cursor.get_task_count()
-=======
         if self.last_snapshot is not None:
             prev_task_count = self.last_snapshot.get_task_count()
->>>>>>> e9d5ac9e
             if prev_task_count is not None:
                 for name, count in prev_task_count.items():
                     task_count[name] -= count
@@ -699,13 +678,8 @@
         actor_count = defaultdict(int)
         for actor in self.actor_metrics:
             actor_count[actor.class_name] += 1
-<<<<<<< HEAD
-        if self.cursor is not None:
-            prev_actor_count = self.cursor.get_actor_count()
-=======
         if self.last_snapshot is not None:
             prev_actor_count = self.last_snapshot.get_actor_count()
->>>>>>> e9d5ac9e
             if prev_actor_count is not None:
                 for name, count in prev_actor_count.items():
                     actor_count[name] -= count
@@ -715,13 +689,8 @@
 
     def get_object_store_stats(self):
         object_store_stats = self.object_store_stats.copy()
-<<<<<<< HEAD
-        if self.cursor is not None:
-            prev_object_store_stats = self.cursor.get_object_store_stats()
-=======
         if self.last_snapshot is not None:
             prev_object_store_stats = self.last_snapshot.get_object_store_stats()
->>>>>>> e9d5ac9e
             if prev_object_store_stats is not None:
                 for key, val in prev_object_store_stats.items():
                     object_store_stats[key] -= val
@@ -731,10 +700,7 @@
 # Dummy task used to make sure that we wait until (most) stats are available.
 @ray.remote
 def barrier():
-<<<<<<< HEAD
-=======
     time.sleep(1)
->>>>>>> e9d5ac9e
     return
 
 
@@ -744,43 +710,6 @@
     return np.zeros(1024 * 1024, dtype=np.uint8)
 
 
-<<<<<<< HEAD
-def get_initial_core_execution_metrics_cursor():
-    # Warmup plasma store and workers.
-    refs = [warmup.remote() for _ in range(10)]
-    ray.get(refs)
-
-    for ref in refs:
-        wait_for_condition(
-            lambda: any(
-                ref.hex().startswith(t.task_id) for t in ray.util.state.list_tasks()
-            )
-        )
-
-    cursor = assert_core_execution_metrics_equals(
-        CoreExecutionMetrics(
-            task_count={"warmup": lambda count: True}, object_store_stats={}
-        ),
-        cursor=None,
-    )
-    return cursor
-
-
-def assert_core_execution_metrics_equals(
-    expected_metrics: CoreExecutionMetrics, cursor=None
-):
-    # Wait for a task to finish to prevent a race condition where not all of
-    # the task metrics have been collected yet.
-    if expected_metrics.get_task_count() is not None:
-        ref = barrier.remote()
-        wait_for_condition(
-            lambda: any(
-                ref.hex().startswith(t.task_id) for t in ray.util.state.list_tasks()
-            )
-        )
-
-    metrics = PhysicalCoreExecutionMetrics(cursor)
-=======
 def task_metrics_flushed(refs):
     task_ids = [t.task_id for t in ray.util.state.list_tasks(limit=10_000)]
     # All tasks appear in the metrics.
@@ -813,28 +742,10 @@
         wait_for_condition(lambda: task_metrics_flushed(refs))
 
     metrics = PhysicalCoreExecutionMetrics(last_snapshot)
->>>>>>> e9d5ac9e
     metrics.assert_task_metrics(expected_metrics)
     metrics.assert_object_store_metrics(expected_metrics)
     metrics.assert_actor_metrics(expected_metrics)
 
-<<<<<<< HEAD
-    # Return a cursor to the current snapshot of metrics to make subsequent
-    # queries easier. Don't return a cursor for metrics that weren't asserted.
-    cursor = PhysicalCoreExecutionMetrics()
-    if expected_metrics.get_task_count() is None:
-        cursor.clear_task_count()
-    elif expected_metrics.get_object_store_stats() is None:
-        cursor.clear_object_store_stats()
-    elif expected_metrics.get_actor_count() is None:
-        cursor.clear_actor_count()
-
-    return cursor
-
-
-def assert_blocks_expected_in_plasma(
-    cursor,
-=======
     # Return a last_snapshot to the current snapshot of metrics to make subsequent
     # queries easier. Don't return a last_snapshot for metrics that weren't asserted.
     last_snapshot = PhysicalCoreExecutionMetrics()
@@ -850,7 +761,6 @@
 
 def assert_blocks_expected_in_plasma(
     last_snapshot,
->>>>>>> e9d5ac9e
     num_blocks_expected,
     block_size_expected=None,
     total_bytes_expected=None,
@@ -868,11 +778,7 @@
 
     print(f"Expecting {total_bytes_expected} bytes, {num_blocks_expected} blocks")
 
-<<<<<<< HEAD
-    def _assert(cursor):
-=======
     def _assert(last_snapshot):
->>>>>>> e9d5ac9e
         assert_core_execution_metrics_equals(
             CoreExecutionMetrics(
                 object_store_stats={
@@ -888,16 +794,6 @@
                     ),
                 },
             ),
-<<<<<<< HEAD
-            cursor,
-        )
-        return True
-
-    wait_for_condition(lambda: _assert(cursor))
-
-    # Get the latest cursor.
-    cursor = assert_core_execution_metrics_equals(
-=======
             last_snapshot,
         )
         return True
@@ -906,21 +802,13 @@
 
     # Get the latest last_snapshot.
     last_snapshot = assert_core_execution_metrics_equals(
->>>>>>> e9d5ac9e
         CoreExecutionMetrics(
             object_store_stats={
                 "cumulative_created_plasma_objects": lambda count: True,
                 "cumulative_created_plasma_bytes": lambda count: True,
             }
         ),
-<<<<<<< HEAD
-        cursor,
-    )
-
-    return cursor
-=======
         last_snapshot,
     )
 
-    return last_snapshot
->>>>>>> e9d5ac9e
+    return last_snapshot