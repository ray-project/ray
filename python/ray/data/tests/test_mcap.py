--- conflicted
+++ resolved
@@ -206,33 +206,10 @@
 
 def test_read_mcap_channel_filtering(ray_start_regular_shared, multi_topic_mcap_file):
     """Test filtering by channels (which map to topics in MCAP)."""
-<<<<<<< HEAD
+
     # Test channel filtering (channels are identified by topic names in MCAP)
-    channels = {"/topic_a", "/topic_b"}
-    ds = ray.data.read_mcap(multi_topic_mcap_file, channels=channels)
-=======
-    path = os.path.join(tmp_path, "multi_channel.mcap")
-    base_time = 1000000000
-    messages = []
-
-    # Create messages across 3 channels (topics)
-    for i in range(9):
-        channels = ["/camera/image", "/lidar/points", "/gps/location"]
-        channel = channels[i % 3]
-        messages.append(
-            {
-                "topic": channel,
-                "data": {"seq": i, "channel": channel},
-                "log_time": base_time + i * 1000000,
-            }
-        )
-
-    create_test_mcap_file(path, messages)
-
-    # Test topic filtering
-    topics = {"/camera/image", "/lidar/points"}
-    ds = ray.data.read_mcap(path, topics=topics)
->>>>>>> 4468a16b
+    topics = {"/topic_a", "/topic_b"}
+    ds = ray.data.read_mcap(multi_topic_mcap_file, topics=topics)
 
     rows = ds.take_all()
     actual_topics = {row["topic"] for row in rows}
@@ -304,21 +281,7 @@
         ray.data.read_mcap(simple_mcap_file, time_range=(-1000, 2000))
 
 
-<<<<<<< HEAD
-def test_read_mcap_mutually_exclusive_filters(
-    ray_start_regular_shared, simple_mcap_file
-):
-    """Test that channels and topics are mutually exclusive."""
-    with pytest.raises(ValueError, match="Cannot specify both 'channels' and 'topics'"):
-        ray.data.read_mcap(
-            simple_mcap_file, channels={"camera"}, topics={"/camera/image"}
-        )
-
-
 def test_read_mcap_missing_dependency(ray_start_regular_shared, simple_mcap_file):
-=======
-def test_read_mcap_missing_dependency(ray_start_regular_shared, tmp_path):
->>>>>>> 4468a16b
     """Test graceful failure when mcap library is missing."""
     from unittest.mock import patch
 
