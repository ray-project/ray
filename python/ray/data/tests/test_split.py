import itertools
import math
import random
import time
from unittest.mock import patch

import numpy as np
import pandas as pd
import pytest

import ray
from ray.data._internal.block_list import BlockList
from ray.data._internal.equalize import _equalize
from ray.data._internal.execution.interfaces import RefBundle
from ray.data._internal.logical.interfaces import LogicalPlan
from ray.data._internal.logical.operators.input_data_operator import InputData
from ray.data._internal.plan import ExecutionManager
from ray.data._internal.split import (
    _drop_empty_block_split,
    _generate_global_split_results,
    _generate_per_block_split_indices,
    _generate_valid_indices,
    _split_at_indices,
    _split_single_block,
)
from ray.data._internal.stats import DatasetStats
from ray.data.block import BlockAccessor, BlockMetadata
from ray.data.dataset import Dataset
from ray.data.tests.conftest import *  # noqa
from ray.data.tests.util import extract_values
from ray.tests.conftest import *  # noqa


@ray.remote
class Counter:
    def __init__(self):
        self.value = 0

    def increment(self):
        self.value += 1
        return self.value


def test_equal_split(shutdown_only):
    ray.init(num_cpus=2)

    def range2x(n):
        return ray.data.range(2 * n)

    def counts(shards):
        @ray.remote(num_cpus=0)
        def count(s):
            return s.count()

        return ray.get([count.remote(s) for s in shards])

    r1 = counts(range2x(10).split(3, equal=True))
    assert all(c == 6 for c in r1), r1

    # The following test is failing and may be a regression.
    # Splits appear to be based on existing block boundaries ([10, 5, 5], [8, 8, 4]).

    # r2 = counts(range2x(10).split(3, equal=False))
    # assert all(c >= 6 for c in r2), r2
    # assert not all(c == 6 for c in r2), r2


@pytest.mark.parametrize(
    "block_sizes,num_splits",
    [
        ([3, 6, 3], 3),  # Test baseline.
        ([3, 3, 3], 3),  # Already balanced.
        ([3, 6, 4], 3),  # Row truncation.
        ([3, 6, 2, 3], 3),  # Row truncation, smaller number of blocks.
        ([5, 6, 2, 5], 5),  # Row truncation, larger number of blocks.
        ([1, 1, 1, 1, 6], 5),  # All smaller but one.
        ([4, 4, 4, 4, 1], 5),  # All larger but one.
        ([2], 2),  # Single block.
        ([2, 5], 1),  # Single split.
    ],
)
def test_equal_split_balanced(
    ray_start_regular_shared, enable_optimizer, block_sizes, num_splits
):
    _test_equal_split_balanced(block_sizes, num_splits)


def _test_equal_split_balanced(block_sizes, num_splits):
    blocks = []
    metadata = []
    ref_bundles = []
    total_rows = 0
    for block_size in block_sizes:
        block = pd.DataFrame({"id": list(range(total_rows, total_rows + block_size))})
        blocks.append(ray.put(block))
        metadata.append(BlockAccessor.for_block(block).get_metadata(None, None))
        blk = (blocks[-1], metadata[-1])
        ref_bundles.append(RefBundle((blk,), owns_blocks=True))
        total_rows += block_size
    block_list = BlockList(blocks, metadata, owned_by_consumer=True)

    logical_plan = LogicalPlan(InputData(input_data=ref_bundles))
    ds = Dataset(
<<<<<<< HEAD
        ExecutionManager(block_list, DatasetStats.TODO(), run_by_consumer=True),
        0,
=======
        ExecutionPlan(block_list, DatasetStats.TODO(), run_by_consumer=True),
>>>>>>> 7bd1d3a0
        logical_plan,
    )

    splits = ds.split(num_splits, equal=True)
    split_counts = [split.count() for split in splits]
    assert len(split_counts) == num_splits
    expected_block_size = total_rows // num_splits
    # Check that all splits are the expected size.
    assert all([count == expected_block_size for count in split_counts])
    expected_total_rows = sum(split_counts)
    # Check that the expected number of rows were dropped.
    assert total_rows - expected_total_rows == total_rows % num_splits
    # Check that all rows are unique (content check).
    split_rows = [row for split in splits for row in split.take(total_rows)]
    assert len(set(extract_values("id", split_rows))) == len(split_rows)


def test_equal_split_balanced_grid(ray_start_regular_shared):
    # Tests balanced equal splitting over a grid of configurations.
    # Grid: num_blocks x num_splits x num_rows_block_1 x ... x num_rows_block_n
    seed = int(time.time())
    print(f"Seeding RNG for test_equal_split_balanced_grid with: {seed}")
    random.seed(seed)
    max_num_splits = 20
    num_splits_samples = 5
    max_num_blocks = 50
    max_num_rows_per_block = 100
    num_blocks_samples = 5
    block_sizes_samples = 5
    for num_splits in np.random.randint(2, max_num_splits + 1, size=num_splits_samples):
        for num_blocks in np.random.randint(
            1, max_num_blocks + 1, size=num_blocks_samples
        ):
            block_sizes_list = [
                np.random.randint(1, max_num_rows_per_block + 1, size=num_blocks)
                for _ in range(block_sizes_samples)
            ]
            for block_sizes in block_sizes_list:
                if sum(block_sizes) < num_splits:
                    min_ = math.ceil(num_splits / num_blocks)
                    block_sizes = np.random.randint(
                        min_, max_num_rows_per_block + 1, size=num_blocks
                    )
                _test_equal_split_balanced(block_sizes, num_splits)


def test_split_small(ray_start_regular_shared):
    x = [Counter.remote() for _ in range(4)]
    data = ["a", "b", "c", "d", "e", "f", "g", "h", "i", "j"]
    fail = []

    @ray.remote(num_cpus=0)
    def take(s):
        return extract_values("item", s.take())

    for m in [1, 3]:
        for n in [1, 3]:
            for locality_hints in [None, x[:n]]:
                for equal in [True, False]:
                    print("Testing", m, n, equal, locality_hints)
                    ds = ray.data.from_items(data, parallelism=m)
                    splits = ds.split(n, equal=equal, locality_hints=locality_hints)
                    assert len(splits) == n
                    outs = ray.get([take.remote(s) for s in splits])
                    out = []
                    for r in outs:
                        out.extend(r)
                    if equal:
                        lens = set([len(s) for s in outs])  # noqa
                        limit = len(data) - (len(data) % n)
                        allowed = [limit]
                        # Allow for some pipelining artifacts.
                        print(len(out), len(set(out)), allowed)
                        if (
                            len(out) not in allowed
                            or len(set(out)) != len(out)
                            # TODO(ekl) we should be able to enable this check, but
                            # there are some edge condition bugs in split.
                            # or len(lens) != 1
                        ):
                            print("FAIL", m, n, equal, locality_hints)
                            fail.append((m, n, equal, locality_hints))
                    else:
                        if sorted(out) != data:
                            print("FAIL", m, n, equal, locality_hints)
                            fail.append((m, n, equal, locality_hints))

    assert not fail, fail


def test_split_at_indices_simple(ray_start_regular_shared):
    ds = ray.data.range(10, parallelism=3)

    with pytest.raises(ValueError):
        ds.split_at_indices([])

    with pytest.raises(ValueError):
        ds.split_at_indices([-1])

    with pytest.raises(ValueError):
        ds.split_at_indices([3, 1])

    splits = ds.split_at_indices([5])
    r = [extract_values("id", s.take()) for s in splits]
    assert r == [[0, 1, 2, 3, 4], [5, 6, 7, 8, 9]]

    splits = ds.split_at_indices([2, 5])
    r = [extract_values("id", s.take()) for s in splits]
    assert r == [[0, 1], [2, 3, 4], [5, 6, 7, 8, 9]]

    splits = ds.split_at_indices([2, 5, 5, 100])
    r = [extract_values("id", s.take()) for s in splits]
    assert r == [[0, 1], [2, 3, 4], [], [5, 6, 7, 8, 9], []]

    splits = ds.split_at_indices([100])
    r = [extract_values("id", s.take()) for s in splits]
    assert r == [[0, 1, 2, 3, 4, 5, 6, 7, 8, 9], []]

    splits = ds.split_at_indices([0])
    r = [extract_values("id", s.take()) for s in splits]
    assert r == [[], [0, 1, 2, 3, 4, 5, 6, 7, 8, 9]]


@pytest.mark.parametrize("num_blocks", list(range(1, 20)) + [25, 40])
@pytest.mark.parametrize(
    "indices",
    [
        # Two-splits.
        [5],
        [10],
        [15],
        # Three-splits.
        [5, 12],
        [1, 18],
        [9, 10],
        # Misc.
        [3, 10, 17],
        [2, 4, 11, 12, 19],
        list(range(20)),
        list(range(0, 20, 2)),
        # Empty splits.
        [10, 10],
        [5, 10, 10, 15],
        # Out-of-bounds.
        [25],
        [7, 11, 23, 33],
    ],
)
def test_split_at_indices_coverage(ray_start_regular_shared, num_blocks, indices):
    # Test that split_at_indices() creates the expected splits on a set of partition and
    # indices configurations.
    ds = ray.data.range(20, parallelism=num_blocks)
    splits = ds.split_at_indices(indices)
    r = [extract_values("id", s.take_all()) for s in splits]
    # Use np.array_split() semantics as our correctness ground-truth.
    assert r == [arr.tolist() for arr in np.array_split(list(range(20)), indices)]


@pytest.mark.parametrize("num_blocks", list(range(1, 5)) + [8, 10])
@pytest.mark.parametrize(
    "indices",
    [
        # Two-splits.
        list(range(5)),
    ]
    + list(
        # Three-splits.
        map(list, itertools.combinations_with_replacement(list(range(5)), 2))
    )
    + list(
        # Four-splits.
        map(list, itertools.combinations_with_replacement(list(range(5)), 3))
    )
    + list(
        # Five-splits.
        map(list, itertools.combinations_with_replacement(list(range(5)), 4))
    )
    + list(
        # Six-splits.
        map(list, itertools.combinations_with_replacement(list(range(5)), 5))
    ),
)
def test_split_at_indices_coverage_complete(
    ray_start_regular_shared,
    num_blocks,
    indices,
):
    # Test that split_at_indices() creates the expected splits on a set of partition and
    # indices configurations.
    ds = ray.data.range(5, parallelism=num_blocks)
    splits = ds.split_at_indices(indices)
    r = [extract_values("id", s.take_all()) for s in splits]
    # Use np.array_split() semantics as our correctness ground-truth.
    assert r == [arr.tolist() for arr in np.array_split(list(range(5)), indices)]


def test_split_proportionately(ray_start_regular_shared):
    ds = ray.data.range(10, parallelism=3)

    with pytest.raises(ValueError):
        ds.split_proportionately([])

    with pytest.raises(ValueError):
        ds.split_proportionately([-1])

    with pytest.raises(ValueError):
        ds.split_proportionately([0])

    with pytest.raises(ValueError):
        ds.split_proportionately([1])

    with pytest.raises(ValueError):
        ds.split_proportionately([0.5, 0.5])

    splits = ds.split_proportionately([0.5])
    r = [extract_values("id", s.take()) for s in splits]
    assert r == [[0, 1, 2, 3, 4], [5, 6, 7, 8, 9]]

    splits = ds.split_proportionately([0.2, 0.3])
    r = [extract_values("id", s.take()) for s in splits]
    assert r == [[0, 1], [2, 3, 4], [5, 6, 7, 8, 9]]

    splits = ds.split_proportionately([0.2, 0.3, 0.3])
    r = [extract_values("id", s.take()) for s in splits]
    assert r == [[0, 1], [2, 3, 4], [5, 6, 7], [8, 9]]

    splits = ds.split_proportionately([0.98, 0.01])
    r = [extract_values("id", s.take()) for s in splits]
    assert r == [[0, 1, 2, 3, 4, 5, 6, 7], [8], [9]]

    with pytest.raises(ValueError):
        ds.split_proportionately([0.90] + ([0.001] * 90))


def test_split(ray_start_regular_shared):
    ds = ray.data.range(20, parallelism=10)
    assert ds.num_blocks() == 10
    assert ds.sum() == 190
    assert ds._block_num_rows() == [2] * 10

    datasets = ds.split(5)
    assert [2] * 5 == [
        dataset._execution_manager.execute().initial_num_blocks()
        for dataset in datasets
    ]
    assert 190 == sum([dataset.sum("id") for dataset in datasets])

    datasets = ds.split(3)
    assert [4, 3, 3] == [
        dataset._execution_manager.execute().initial_num_blocks()
        for dataset in datasets
    ]
    assert 190 == sum([dataset.sum("id") for dataset in datasets])

    datasets = ds.split(1)
    assert [10] == [
        dataset._execution_manager.execute().initial_num_blocks()
        for dataset in datasets
    ]
    assert 190 == sum([dataset.sum("id") for dataset in datasets])

    datasets = ds.split(10)
    assert [1] * 10 == [
        dataset._execution_manager.execute().initial_num_blocks()
        for dataset in datasets
    ]
    assert 190 == sum([dataset.sum("id") for dataset in datasets])

    datasets = ds.split(11)
    assert [1] * 10 + [0] == [
        dataset._execution_manager.execute().initial_num_blocks()
        for dataset in datasets
    ]
    assert 190 == sum([dataset.sum("id") or 0 for dataset in datasets])


def test_split_hints(ray_start_regular_shared):
    @ray.remote
    class Actor(object):
        def __init__(self):
            pass

    def assert_split_assignment(block_node_ids, actor_node_ids, expected_split_result):
        """Helper function to setup split hints test.

        Args:
            block_node_ids: a list of blocks with their locations. For
                example ["node1", "node2"] represents two blocks with
                "node1", "node2" as their location respectively.
            actor_node_ids: a list of actors with their locations. For
                example ["node1", "node2"] represents two actors with
                "node1", "node2" as their location respectively.
            expected_split_result: a list of allocation result, each entry
                in the list stores the block_index in the split dataset.
                For example, [[0, 1], [2]] represents the split result has
                two datasets, datasets[0] contains block 0 and 1; and
                datasets[1] contains block 2.
        """
        num_blocks = len(block_node_ids)
        ds = ray.data.range(num_blocks, parallelism=num_blocks)
        blocks = ds.get_internal_block_refs()
        assert len(block_node_ids) == len(blocks)
        actors = [Actor.remote() for i in range(len(actor_node_ids))]
        with patch("ray.experimental.get_object_locations") as location_mock:
            with patch("ray._private.state.actors") as state_mock:
                block_locations = {}
                for i, node_id in enumerate(block_node_ids):
                    if node_id:
                        block_locations[blocks[i]] = {"node_ids": [node_id]}
                location_mock.return_value = block_locations

                actor_state = {}
                for i, node_id in enumerate(actor_node_ids):
                    actor_state[actors[i]._actor_id.hex()] = {
                        "Address": {"NodeID": node_id}
                    }

                state_mock.return_value = actor_state

                datasets = ds.split(len(actors), locality_hints=actors)
                assert len(datasets) == len(actors)
                for i in range(len(actors)):
                    assert {blocks[j] for j in expected_split_result[i]} == set(
                        datasets[i].get_internal_block_refs()
                    )

    assert_split_assignment(
        ["node2", "node1", "node1"], ["node1", "node2"], [[1, 2], [0]]
    )
    assert_split_assignment(
        ["node1", "node1", "node1"], ["node1", "node2"], [[2, 1], [0]]
    )
    assert_split_assignment(["node2", "node2", None], ["node1", "node2"], [[0, 2], [1]])
    assert_split_assignment(["node2", "node2", None], [None, None], [[2, 1], [0]])
    assert_split_assignment(
        ["n1", "n2", "n3", "n1", "n2"], ["n1", "n2"], [[0, 2, 3], [1, 4]]
    )

    assert_split_assignment(["n1", "n2"], ["n1", "n2", "n3"], [[0], [1], []])

    # perfect split:
    #
    # split 300 blocks
    #   with node_ids interleaving between "n0", "n1", "n2"
    #
    # to 3 actors
    #   with has node_id "n1", "n2", "n0"
    #
    # expect that block 1, 4, 7... are assigned to actor with node_id n1
    #             block 2, 5, 8... are assigned to actor with node_id n2
    #             block 0, 3, 6... are assigned to actor with node_id n0
    assert_split_assignment(
        ["n0", "n1", "n2"] * 100,
        ["n1", "n2", "n0"],
        [range(1, 300, 3), range(2, 300, 3), range(0, 300, 3)],
    )

    # even split regardless of locality:
    #
    # split 301 blocks
    #   with block 0 to block 50 on "n0",
    #        block 51 to block 300 on "n1"
    #
    # to 3 actors
    #   with node_ids "n1", "n2", "n0"
    #
    # expect that block 200 to block 300 are assigned to actor with node_id n1
    #             block 100 to block 199 are assigned to actor with node_id n2
    #             block 0 to block 99 are assigned to actor with node_id n0
    assert_split_assignment(
        ["n0"] * 50 + ["n1"] * 251,
        ["n1", "n2", "n0"],
        [range(200, 301), range(100, 200), list(range(0, 50)) + list(range(50, 100))],
    )


def test_generate_valid_indices():
    assert [1, 2, 3] == _generate_valid_indices([10], [1, 2, 3])
    assert [1, 2, 2] == _generate_valid_indices([1, 1], [1, 2, 3])


def test_generate_per_block_split_indices():
    assert [[1], [1, 2], [], []] == _generate_per_block_split_indices(
        [3, 3, 3, 1], [1, 4, 5]
    )
    assert [[3], [], [], [1, 1]] == _generate_per_block_split_indices(
        [3, 3, 3, 1], [3, 10, 10]
    )
    assert [[], [], [], []] == _generate_per_block_split_indices([3, 3, 3, 1], [])


def _create_meta(num_rows):
    return BlockMetadata(
        num_rows=num_rows,
        size_bytes=None,
        schema=None,
        input_files=None,
        exec_stats=None,
    )


def _create_block(data):
    data = pd.DataFrame({"id": data})
    return (ray.put(data), _create_meta(len(data)))


def _create_blocklist(blocks):
    block_refs = []
    meta = []
    for block in blocks:
        block_ref, block_meta = _create_block(block)
        block_refs.append(block_ref)
        meta.append(block_meta)
    return BlockList(block_refs, meta, owned_by_consumer=True)


def _create_blocks_with_metadata(blocks):
    return _create_blocklist(blocks).get_blocks_with_metadata()


def test_split_single_block(ray_start_regular_shared):
    block = pd.DataFrame({"id": [1, 2, 3]})
    metadata = _create_meta(3)

    results = ray.get(
        ray.remote(_split_single_block)
        .options(num_returns=2)
        .remote(234, block, metadata, [])
    )
    block_id, meta = results[0]
    blocks = results[1:]
    assert 234 == block_id
    assert len(blocks) == 1
    assert list(blocks[0]["id"]) == [1, 2, 3]
    assert meta[0].num_rows == 3

    results = ray.get(
        ray.remote(_split_single_block)
        .options(num_returns=3)
        .remote(234, block, metadata, [1])
    )
    block_id, meta = results[0]
    blocks = results[1:]
    assert 234 == block_id
    assert len(blocks) == 2
    assert list(blocks[0]["id"]) == [1]
    assert meta[0].num_rows == 1
    assert list(blocks[1]["id"]) == [2, 3]
    assert meta[1].num_rows == 2

    results = ray.get(
        ray.remote(_split_single_block)
        .options(num_returns=6)
        .remote(234, block, metadata, [0, 1, 1, 3])
    )
    block_id, meta = results[0]
    blocks = results[1:]
    assert 234 == block_id
    assert len(blocks) == 5
    assert list(blocks[0]["id"]) == []
    assert list(blocks[1]["id"]) == [1]
    assert list(blocks[2]["id"]) == []
    assert list(blocks[3]["id"]) == [2, 3]
    assert list(blocks[4]["id"]) == []

    block = pd.DataFrame({"id": []})
    metadata = _create_meta(0)

    results = ray.get(
        ray.remote(_split_single_block)
        .options(num_returns=3)
        .remote(234, block, metadata, [0])
    )
    block_id, meta = results[0]
    blocks = results[1:]
    assert 234 == block_id
    assert len(blocks) == 2
    assert list(blocks[0]["id"]) == []
    assert list(blocks[1]["id"]) == []


def test_drop_empty_block_split():
    assert [1, 2] == _drop_empty_block_split([0, 1, 2, 3], 3)
    assert [1, 2] == _drop_empty_block_split([1, 1, 2, 2], 3)
    assert [] == _drop_empty_block_split([0], 0)


def verify_splits(splits, blocks_by_split):
    assert len(splits) == len(blocks_by_split)
    for blocks, (block_refs, meta) in zip(blocks_by_split, splits):
        assert len(blocks) == len(block_refs)
        assert len(blocks) == len(meta)
        for block, block_ref, meta in zip(blocks, block_refs, meta):
            assert list(ray.get(block_ref)["id"]) == block
            assert meta.num_rows == len(block)


def test_generate_global_split_results(ray_start_regular_shared):
    inputs = [_create_block([1]), _create_block([2, 3]), _create_block([4])]

    splits = list(zip(*_generate_global_split_results(iter(inputs), [1, 2, 1])))
    verify_splits(splits, [[[1]], [[2, 3]], [[4]]])

    splits = list(zip(*_generate_global_split_results(iter(inputs), [3, 1])))
    verify_splits(splits, [[[1], [2, 3]], [[4]]])

    splits = list(zip(*_generate_global_split_results(iter(inputs), [3, 0, 1])))
    verify_splits(splits, [[[1], [2, 3]], [], [[4]]])

    inputs = []
    splits = list(zip(*_generate_global_split_results(iter(inputs), [0, 0])))
    verify_splits(splits, [[], []])


def test_private_split_at_indices(ray_start_regular_shared):
    inputs = _create_blocks_with_metadata([])
    splits = list(zip(*_split_at_indices(inputs, [0])))
    verify_splits(splits, [[], []])

    splits = list(zip(*_split_at_indices(inputs, [])))
    verify_splits(splits, [[]])

    inputs = _create_blocks_with_metadata([[1], [2, 3], [4]])

    splits = list(zip(*_split_at_indices(inputs, [1])))
    verify_splits(splits, [[[1]], [[2, 3], [4]]])

    inputs = _create_blocks_with_metadata([[1], [2, 3], [4]])
    splits = list(zip(*_split_at_indices(inputs, [2])))
    verify_splits(splits, [[[1], [2]], [[3], [4]]])

    inputs = _create_blocks_with_metadata([[1], [2, 3], [4]])
    splits = list(zip(*_split_at_indices(inputs, [1])))
    verify_splits(splits, [[[1]], [[2, 3], [4]]])

    inputs = _create_blocks_with_metadata([[1], [2, 3], [4]])
    splits = list(zip(*_split_at_indices(inputs, [2, 2])))
    verify_splits(splits, [[[1], [2]], [], [[3], [4]]])

    inputs = _create_blocks_with_metadata([[1], [2, 3], [4]])
    splits = list(zip(*_split_at_indices(inputs, [])))
    verify_splits(splits, [[[1], [2, 3], [4]]])

    inputs = _create_blocks_with_metadata([[1], [2, 3], [4]])
    splits = list(zip(*_split_at_indices(inputs, [0, 4])))
    verify_splits(splits, [[], [[1], [2, 3], [4]], []])


def equalize_helper(input_block_lists):
    result = _equalize(
        [_create_blocklist(block_list) for block_list in input_block_lists],
        owned_by_consumer=True,
    )
    result_block_lists = []
    for blocklist in result:
        block_list = []
        for block_ref, _ in blocklist.get_blocks_with_metadata():
            block = ray.get(block_ref)
            block_accessor = BlockAccessor.for_block(block)
            block_list.append(list(block_accessor.to_default()["id"]))
        result_block_lists.append(block_list)
    return result_block_lists


def verify_equalize_result(input_block_lists, expected_block_lists):
    result_block_lists = equalize_helper(input_block_lists)
    assert result_block_lists == expected_block_lists


def test_equalize(ray_start_regular_shared):
    verify_equalize_result([], [])
    verify_equalize_result([[]], [[]])
    verify_equalize_result([[[1]], []], [[], []])
    verify_equalize_result([[[1], [2, 3]], [[4]]], [[[1], [2]], [[4], [3]]])
    verify_equalize_result([[[1], [2, 3]], []], [[[1]], [[2]]])
    verify_equalize_result(
        [[[1], [2, 3], [4, 5]], [[6]], []], [[[1], [2]], [[6], [3]], [[4, 5]]]
    )
    verify_equalize_result(
        [[[1, 2, 3], [4, 5]], [[6]], []], [[[4, 5]], [[6], [1]], [[2, 3]]]
    )


def test_equalize_randomized(ray_start_regular_shared):
    # verify the entries in the splits are in the range of 0 .. num_rows,
    # unique, and the total number matches num_rows if exact_num == True.
    def assert_unique_and_inrange(splits, num_rows, exact_num=False):
        unique_set = set()
        for split in splits:
            for block in split:
                for entry in block:
                    assert entry not in unique_set
                    assert entry >= 0 and entry < num_rows
                    unique_set.add(entry)
        if exact_num:
            assert len(unique_set) == num_rows

    # verify that splits are equalized.
    def assert_equal_split(splits, num_rows, num_split):
        split_size = num_rows // num_split
        for split in splits:
            assert len((list(itertools.chain.from_iterable(split)))) == split_size

    # create randomized splits contains entries from 0 ... num_rows.
    def random_split(num_rows, num_split):
        split_point = [int(random.random() * num_rows) for _ in range(num_split - 1)]
        split_index_helper = [0] + sorted(split_point) + [num_rows]
        splits = []
        for i in range(1, len(split_index_helper)):
            split_start = split_index_helper[i - 1]
            split_end = split_index_helper[i]
            num_entries = split_end - split_start
            split = []
            num_block_split = int(random.random() * num_entries)
            block_split_point = [
                split_start + int(random.random() * num_entries)
                for _ in range(num_block_split)
            ]
            block_index_helper = [split_start] + sorted(block_split_point) + [split_end]
            for j in range(1, len(block_index_helper)):
                split.append(
                    list(range(block_index_helper[j - 1], block_index_helper[j]))
                )
            splits.append(split)
        assert_unique_and_inrange(splits, num_rows, exact_num=True)
        return splits

    for i in range(100):
        num_rows = int(random.random() * 100)
        num_split = int(random.random() * 10) + 1
        input_splits = random_split(num_rows, num_split)
        print(input_splits)
        equalized_splits = equalize_helper(input_splits)
        assert_unique_and_inrange(equalized_splits, num_rows)
        assert_equal_split(equalized_splits, num_rows, num_split)


def test_train_test_split(ray_start_regular_shared):
    ds = ray.data.range(8)

    # float
    train, test = ds.train_test_split(test_size=0.25)
    assert extract_values("id", train.take()) == [0, 1, 2, 3, 4, 5]
    assert extract_values("id", test.take()) == [6, 7]

    # int
    train, test = ds.train_test_split(test_size=2)
    assert extract_values("id", train.take()) == [0, 1, 2, 3, 4, 5]
    assert extract_values("id", test.take()) == [6, 7]

    # shuffle
    train, test = ds.train_test_split(test_size=0.25, shuffle=True, seed=1)
    assert extract_values("id", train.take()) == [4, 5, 3, 2, 7, 6]
    assert extract_values("id", test.take()) == [0, 1]

    # error handling
    with pytest.raises(TypeError):
        ds.train_test_split(test_size=[1])

    with pytest.raises(ValueError):
        ds.train_test_split(test_size=-1)

    with pytest.raises(ValueError):
        ds.train_test_split(test_size=0)

    with pytest.raises(ValueError):
        ds.train_test_split(test_size=1.1)

    with pytest.raises(ValueError):
        ds.train_test_split(test_size=9)


def test_split_is_not_disruptive(ray_start_cluster):
    ray.shutdown()
    ds = ray.data.range(100, parallelism=10).map_batches(lambda x: x)

    def verify_integrity(splits):
        for dss in splits:
            for batch in dss.iter_batches():
                pass
        for batch in ds.iter_batches():
            pass

    # No block splitting invovled: split 10 even blocks into 2 groups.
    verify_integrity(ds.split(2, equal=True))
    # Block splitting invovled: split 10 even blocks into 3 groups.
    verify_integrity(ds.split(3, equal=True))

    # Same as above but having tranforms post converting to lazy.
    verify_integrity(ds.map_batches(lambda x: x).split(2, equal=True))
    verify_integrity(ds.map_batches(lambda x: x).split(3, equal=True))

    # Same as above but having in-place tranforms post converting to lazy.
    verify_integrity(ds.randomize_block_order().split(2, equal=True))
    verify_integrity(ds.randomize_block_order().split(3, equal=True))


if __name__ == "__main__":
    import sys

    sys.exit(pytest.main(["-v", __file__]))<|MERGE_RESOLUTION|>--- conflicted
+++ resolved
@@ -101,12 +101,7 @@
 
     logical_plan = LogicalPlan(InputData(input_data=ref_bundles))
     ds = Dataset(
-<<<<<<< HEAD
         ExecutionManager(block_list, DatasetStats.TODO(), run_by_consumer=True),
-        0,
-=======
-        ExecutionPlan(block_list, DatasetStats.TODO(), run_by_consumer=True),
->>>>>>> 7bd1d3a0
         logical_plan,
     )
 
