import os
import shutil
import sys
import tempfile
import time
import uuid
from contextlib import contextmanager
from datetime import datetime, timedelta
from typing import List

import pandas as pd
import pytest
<<<<<<< HEAD

# Try to import pytest_lazy_fixtures, but handle gracefully if missing
try:
    from pytest_lazy_fixtures import lf as lazy_fixture

    LAZY_FIXTURES_AVAILABLE = True
except ImportError:
    LAZY_FIXTURES_AVAILABLE = False
    lazy_fixture = None


import ray
from ray.data.datasource.path_util import _unwrap_protocol

# Try to import test fixtures, but handle gracefully if they fail
try:
    from ray.data.tests.conftest import *  # noqa
    from ray.data.tests.mock_http_server import *  # noqa
    from ray.tests.conftest import *  # noqa

    TEST_FIXTURES_AVAILABLE = True
except ImportError:
    TEST_FIXTURES_AVAILABLE = False

    # Define simple local fixtures as fallbacks
    @pytest.fixture
    def local_path():
        with tempfile.TemporaryDirectory() as tmp_dir:
            yield tmp_dir

    @pytest.fixture
    def s3_path():
        # Skip S3 tests if fixtures not available
        pytest.skip("S3 test fixtures not available")


# Enhanced test utilities for comprehensive validation
class DeltaTestValidator:
    """Comprehensive validation utilities for Delta Lake tests."""

    @staticmethod
    def validate_data_integrity(
        df: pd.DataFrame, expected_count: int, id_column: str = "id"
    ) -> None:
        """Validate data integrity with comprehensive checks."""
        assert (
            len(df) == expected_count
        ), f"Expected {expected_count} rows, got {len(df)}"

        if id_column in df.columns:
            # Check for duplicates
            duplicates = df[id_column].duplicated().sum()
            assert duplicates == 0, f"Found {duplicates} duplicate {id_column} values"

            # Check for null primary keys
            null_keys = df[id_column].isna().sum()
            assert null_keys == 0, f"Found {null_keys} null {id_column} values"

    @staticmethod
    def validate_schema_consistency(
        df: pd.DataFrame, expected_columns: List[str]
    ) -> None:
        """Validate schema consistency."""
        actual_columns = set(df.columns)
        expected_columns = set(expected_columns)

        missing_columns = expected_columns - actual_columns

        assert not missing_columns, f"Missing columns: {missing_columns}"
        # Extra columns are OK for schema evolution tests

    @staticmethod
    def validate_performance_metrics(
        operation_time: float, record_count: int, min_throughput: int = 1000
    ) -> None:
        """Validate performance meets minimum thresholds."""
        if operation_time > 0:
            throughput = record_count / operation_time
            assert (
                throughput >= min_throughput
            ), f"Throughput {throughput:.0f} records/sec below minimum {min_throughput}"

    @staticmethod
    def create_test_data(
        size: int = 100, include_nulls: bool = True, include_unicode: bool = True
    ) -> pd.DataFrame:
        """Create comprehensive test data with various data types."""
        data = {
            "id": range(1, size + 1),
            "int_col": list(range(size)),
            "float_col": [i * 3.14159 for i in range(size)],
            "string_col": [f"String_{i}" for i in range(size)],
            "bool_col": [i % 2 == 0 for i in range(size)],
            "timestamp_col": [datetime.now() + timedelta(hours=i) for i in range(size)],
        }

        if include_nulls:
            data["nullable_int"] = [i if i % 10 != 0 else None for i in range(size)]
            data["nullable_str"] = [
                f"Nullable_{i}" if i % 5 != 0 else None for i in range(size)
            ]

        if include_unicode:
            data["unicode_col"] = [
                f"Unicode_{i}_test_émoji" if i % 3 == 0 else f"ASCII_{i}"
                for i in range(size)
            ]

        return pd.DataFrame(data)


def _robust_test_cleanup(temp_dir: str, test_name: str) -> None:
    """Robust cleanup function for test directories."""
    cleanup_attempts = 0
    max_cleanup_attempts = 3

    while cleanup_attempts < max_cleanup_attempts:
        try:
            if os.path.exists(temp_dir):
                try:
                    os.listdir(temp_dir)
                except OSError:
                    return

                shutil.rmtree(temp_dir)
                return
            else:
                return

        except OSError:
            cleanup_attempts += 1

            if cleanup_attempts < max_cleanup_attempts:
                time.sleep(1)
            else:
                pass  # Give up after max attempts

        except Exception:
            return


@contextmanager
def delta_test_context(test_name: str, base_path: str = None):
    """Context manager for Delta tests with proper setup and cleanup."""
    temp_name = f"test_delta_{test_name}_{uuid.uuid4().hex[:8]}"

    if base_path is None:
        # Use system temporary directory as fallback
        temp_dir = tempfile.mkdtemp(prefix=temp_name)
    else:
        temp_dir = os.path.join(base_path, temp_name)

    try:
        os.makedirs(temp_dir, exist_ok=True)
        yield temp_dir
    except Exception:
        # Add context for debugging
        try:
            if os.path.exists(temp_dir):
                os.listdir(temp_dir)
            else:
                pass
        except Exception:
            pass
        raise
    finally:
        _robust_test_cleanup(temp_dir, test_name)
=======

import ray
from ray.data import Schema
from ray.data.tests.conftest import *  # noqa
from ray.data.tests.mock_http_server import *  # noqa
from ray.tests.conftest import *  # noqa
>>>>>>> 8dcd4c71


@pytest.mark.parametrize(
    "batch_size",
    [1, 100],
)
@pytest.mark.parametrize(
    "write_mode",
    ["append", "overwrite"],
)
<<<<<<< HEAD
def test_delta_read_basic(data_path, batch_size, write_mode):
    """Test basic Delta Lake read functionality with comprehensive validation."""
=======
def test_delta_read_basic(tmp_path, batch_size, write_mode):
>>>>>>> 8dcd4c71
    import pandas as pd
    from deltalake import write_deltalake

    # Parse the data path.
    path = os.path.join(tmp_path, "tmp_test_delta")

    # Create a sample Delta Lake table with comprehensive data types
    df = pd.DataFrame(
        {
            "x": [42] * batch_size,
            "y": ["a"] * batch_size,
            "z": [3.14] * batch_size,
            "bool_col": [True] * batch_size,
            "timestamp_col": [datetime.now()] * batch_size,
        }
    )

    if write_mode == "append":
        write_deltalake(path, df, mode=write_mode)
        write_deltalake(path, df, mode=write_mode)
        expected_count = batch_size * 2
    elif write_mode == "overwrite":
        write_deltalake(path, df, mode=write_mode)
        expected_count = batch_size

    # Read the Delta Lake table
    start_time = time.time()
    ds = ray.data.read_delta(path)
    read_time = time.time() - start_time

    # Comprehensive validation
    actual_count = ds.count()
    assert (
        actual_count == expected_count
    ), f"Expected {expected_count} rows, got {actual_count}"

    # Schema validation

    # Validate core columns exist
    assert "x" in ds.schema().names
    assert "y" in ds.schema().names
    assert "z" in ds.schema().names

    # Data integrity validation
    if batch_size > 0:
        sample_row = ds.take(1)[0]
        assert sample_row["x"] == 42
        assert sample_row["y"] == "a"
        assert sample_row["z"] == 3.14
        assert sample_row["bool_col"] is True

        # Validate all data
        all_rows = ds.take_all()
        df_result = pd.DataFrame(all_rows)
        DeltaTestValidator.validate_data_integrity(df_result, expected_count, "x")
        DeltaTestValidator.validate_schema_consistency(
            df_result, ["x", "y", "z", "bool_col"]
        )

        # Performance validation (relaxed for small datasets)
        if expected_count >= 100:
            DeltaTestValidator.validate_performance_metrics(
                read_time, expected_count, 500
            )

    assert ds.schema().names == ["x", "y", "z", "bool_col", "timestamp_col"]


@pytest.mark.parametrize(
    "data_path",
    [
        lazy_fixture("local_path"),
        lazy_fixture("s3_path"),
    ],
)
@pytest.mark.parametrize(
    "batch_size",
    [1, 100],
)
@pytest.mark.parametrize(
    "write_mode",
    ["append", "overwrite"],
)
def test_delta_write_partitioned(data_path, batch_size, write_mode):
    """Test writing a partitioned Delta table with comprehensive validation."""
    import pandas as pd

    setup_data_path = _unwrap_protocol(data_path)
    path = os.path.join(setup_data_path, "tmp_test_delta_partitioned")

    # Create comprehensive test data with multiple partition levels
    partition_data = ["GroupA" if i % 2 == 0 else "GroupB" for i in range(batch_size)]
    year_data = [2023 if i % 3 == 0 else 2024 for i in range(batch_size)]

    df = pd.DataFrame(
        {
            "id": range(1, batch_size + 1),
            "x": [42] * batch_size,
            "y": ["a"] * batch_size,
            "z": [3.14] * batch_size,
            "part": partition_data,
            "year": year_data,
            "timestamp_col": [
                datetime.now() + timedelta(hours=i) for i in range(batch_size)
            ],
            "nullable_col": [
                f"value_{i}" if i % 3 != 0 else None for i in range(batch_size)
            ],
        }
    )
    ds = ray.data.from_pandas(df)

    # Test partition writing with performance measurement
    start_time = time.time()
    ds.write_delta(path, mode=write_mode, partition_cols=["part", "year"])
    write_time = time.time() - start_time

    # If 'append', write again (should double count)
    if write_mode == "append":
        start_time = time.time()
        ds.write_delta(path, mode=write_mode, partition_cols=["part", "year"])

    # Read the table back with performance measurement
    start_time = time.time()
    res_ds = ray.data.read_delta(path)
    read_time = time.time() - start_time

    # Comprehensive validation
    expected_rows = batch_size if write_mode == "overwrite" else batch_size * 2
    actual_rows = res_ds.count()
    assert (
        actual_rows == expected_rows
    ), f"Expected {expected_rows} rows, got {actual_rows}"

    # Schema validation - ensure all columns are preserved
    expected_columns = {
        "id",
        "x",
        "y",
        "z",
        "part",
        "year",
        "timestamp_col",
        "nullable_col",
    }
    actual_columns = set(res_ds.schema().names)
    assert (
        actual_columns == expected_columns
    ), f"Schema mismatch. Expected: {expected_columns}, Got: {actual_columns}"

    # Data integrity validation
    all_rows = res_ds.take_all()
    df_result = pd.DataFrame(all_rows)
    DeltaTestValidator.validate_data_integrity(df_result, expected_rows, "id")
    DeltaTestValidator.validate_schema_consistency(df_result, list(expected_columns))

    # Partition validation
    result_parts = {row["part"] for row in all_rows}
    result_years = {row["year"] for row in all_rows}

    if batch_size > 1:
        assert result_parts == {"GroupA", "GroupB"}
        assert result_years == {2023, 2024}
    else:
        assert list(result_parts)[0] in {"GroupA", "GroupB"}
        assert list(result_years)[0] in {2023, 2024}

    # Validate partition directory structure (for local paths)
    try:
        if os.path.exists(path):
            dir_contents = os.listdir(path)
            partition_dirs = [d for d in dir_contents if d.startswith("part=")]
            if partition_dirs:
                # Check nested partitioning
                for part_dir in partition_dirs[:2]:  # Check first 2
                    part_path = os.path.join(path, part_dir)
                    if os.path.isdir(part_path):
                        year_dirs = [
                            d for d in os.listdir(part_path) if d.startswith("year=")
                        ]
                        assert (
                            len(year_dirs) > 0
                        ), f"No year partitions found in {part_dir}"
    except OSError:
        # Directory listing might fail in some environments, that's OK
        pass

    # Data correctness validation
    sample_row = res_ds.take(1)[0]
    assert sample_row["x"] == 42
    assert sample_row["y"] == "a"
    assert sample_row["z"] == 3.14
    assert sample_row["part"] in {"GroupA", "GroupB"}
    assert sample_row["year"] in {2023, 2024}

    # Null handling validation
    null_count = sum(1 for row in all_rows if row["nullable_col"] is None)
    expected_nulls = len([i for i in range(batch_size) if i % 3 == 0])
    if write_mode == "append":
        expected_nulls *= 2
    assert (
        null_count == expected_nulls
    ), f"Expected {expected_nulls} nulls, got {null_count}"

    # Performance validation (relaxed thresholds for small datasets)
    if batch_size >= 100:
        DeltaTestValidator.validate_performance_metrics(write_time, batch_size, 200)
        DeltaTestValidator.validate_performance_metrics(read_time, actual_rows, 500)


@pytest.mark.parametrize("scd_type", [1, 2, 3])
@pytest.mark.skip(reason="Merge/SCD/optimization functionality not included in v1")
def test_scd_convenience_parameters(tmp_path, scd_type):
    """Test SCD convenience parameters in write_delta function."""
    import pandas as pd

    # Create initial dataset
    initial_data = pd.DataFrame(
        {
            "customer_id": [1, 2, 3],
            "name": ["Alice", "Bob", "Charlie"],
            "status": ["active", "active", "inactive"],
            "email": ["alice@test.com", "bob@test.com", "charlie@test.com"],
        }
    )

    path = str(tmp_path / "scd_test")
    ds_initial = ray.data.from_pandas(initial_data)

    # Write initial data
    ds_initial.write_delta(path, mode="overwrite")

    # Create update dataset with changes
    update_data = pd.DataFrame(
        {
            "customer_id": [1, 2, 4],  # Update 1, 2 and insert 4
            "name": ["Alice Updated", "Bob Updated", "David"],
            "status": ["inactive", "active", "active"],
            "email": ["alice.new@test.com", "bob@test.com", "david@test.com"],
        }
    )

    ds_update = ray.data.from_pandas(update_data)

    # Test SCD convenience parameters
    ds_update.write_delta(
        path, mode="merge", scd_type=scd_type, key_columns=["customer_id"]
    )

    # Read back and verify
    result_ds = ray.data.read_delta(path)
    result_rows = result_ds.take_all()

    # Basic verification that merge occurred
    customer_ids = {row["customer_id"] for row in result_rows}
    assert 4 in customer_ids  # New record inserted

    if scd_type == 1:
        # Type 1: Records should be updated in-place
        assert len(result_rows) == 4  # 3 original + 1 new
        alice_record = next(row for row in result_rows if row["customer_id"] == 1)
        assert alice_record["name"] == "Alice Updated"

    elif scd_type == 2:
        # Type 2: Historical records preserved with versioning
        assert len(result_rows) >= 4  # At least original + updates

    elif scd_type == 3:
        # Type 3: Previous values stored in separate columns
        assert len(result_rows) == 4  # Same count but with previous value columns


@pytest.mark.skip(reason="Merge/SCD/optimization functionality not included in v1")
def test_merge_conditions(tmp_path):
    """Test merge conditions."""
    import pandas as pd

    # Create initial dataset
    initial_data = pd.DataFrame(
        {
            "id": [1, 2, 3],
            "value": [10, 20, 30],
            "status": ["active", "active", "inactive"],
        }
    )

    path = str(tmp_path / "merge_conditions_test")
    ds_initial = ray.data.from_pandas(initial_data)
    ds_initial.write_delta(path, mode="overwrite")

    # Create update dataset
    update_data = pd.DataFrame(
        {"id": [1, 2, 4], "value": [15, 25, 40], "status": ["updated", "active", "new"]}
    )

    ds_update = ray.data.from_pandas(update_data)

    # Test with MergeConditions
    conditions = MergeConditions(  # noqa: F405
        merge_predicate="target.id = source.id",
        when_matched_update_condition="target.status != 'inactive'",
        when_matched_update_set={"value": "source.value", "status": "source.status"},
        when_not_matched_insert_condition="source.status = 'new'",
        when_not_matched_insert_values={
            "id": "source.id",
            "value": "source.value",
            "status": "source.status",
        },
    )

    ds_update.write_delta(path, mode="merge", merge_conditions=conditions)

    # Read back and verify
    result_ds = ray.data.read_delta(path)
    result_rows = result_ds.take_all()

    # Verify merge logic worked
    id_to_row = {row["id"]: row for row in result_rows}

    # ID 1 should be updated (status was active, not inactive)
    assert id_to_row[1]["value"] == 15
    assert id_to_row[1]["status"] == "updated"

    # ID 2 should be updated
    assert id_to_row[2]["value"] == 25

    # ID 3 should remain unchanged (status was inactive)
    assert id_to_row[3]["value"] == 30
    assert id_to_row[3]["status"] == "inactive"

    # ID 4 should be inserted (status = 'new')
    assert id_to_row[4]["value"] == 40
    assert id_to_row[4]["status"] == "new"


@pytest.mark.skip(
    reason="Table optimization removed - requires distributed implementation"
)
@pytest.mark.parametrize("optimization_type", ["compact", "z_order", "vacuum"])
def test_standalone_utility_functions(tmp_path, optimization_type):
    """Test standalone utility functions for Delta table optimization.

    Note: This test is skipped because table optimization (compact, z-order, vacuum)
    has been removed from v1. These operations require distributed processing for
    large-scale tables and cannot rely on single-node deltalake library calls.

    A future implementation should use Ray for distributed file compaction:
    - Read files in parallel with Ray tasks
    - Repartition and compact data using Ray Data
    - Write compacted files back
    - Update Delta transaction log atomically
    """
    pytest.skip("Table optimization removed - requires distributed implementation")


@pytest.mark.skip(reason="Merge/SCD/optimization functionality not included in v1")
def test_merge_config_comprehensive(tmp_path):
    """Test comprehensive MergeConfig functionality."""
    import pandas as pd

    # Create initial dataset
    initial_data = pd.DataFrame(
        {
            "id": [1, 2, 3],
            "name": ["Alice", "Bob", "Charlie"],
            "value": [100, 200, 300],
            "active": [True, True, False],
        }
    )

    path = str(tmp_path / "merge_config_test")
    ds_initial = ray.data.from_pandas(initial_data)
    ds_initial.write_delta(path, mode="overwrite")

    # Create update dataset
    update_data = pd.DataFrame(
        {
            "id": [1, 2, 4],
            "name": ["Alice Updated", "Bob Updated", "David"],
            "value": [150, 250, 400],
            "active": [True, True, True],
        }
    )

    ds_update = ray.data.from_pandas(update_data)

    # Create comprehensive merge configuration
    merge_config = MergeConfig(  # noqa: F405
        merge_predicate="target.id = source.id",
        when_matched_update_condition="target.active = true",
        when_matched_delete_condition="source.value < 0",
        when_not_matched_insert_condition="source.active = true",
        target_columns=["name", "value", "active"],
    )

    ds_update.write_delta(path, mode="merge", merge_config=merge_config)

    # Read back and verify
    result_ds = ray.data.read_delta(path)
    result_rows = result_ds.take_all()

    # Verify merge results
    id_to_row = {row["id"]: row for row in result_rows}

    # ID 1 should be updated (was active)
    assert id_to_row[1]["name"] == "Alice Updated"
    assert id_to_row[1]["value"] == 150

    # ID 2 should be updated (was active)
    assert id_to_row[2]["name"] == "Bob Updated"
    assert id_to_row[2]["value"] == 250

    # ID 3 should remain unchanged (was not active)
    assert id_to_row[3]["name"] == "Charlie"
    assert id_to_row[3]["value"] == 300

    # ID 4 should be inserted (source.active = true)
    assert id_to_row[4]["name"] == "David"
    assert id_to_row[4]["value"] == 400


def test_microbatch_processing(tmp_path):
    """Test microbatch processing for large datasets."""
    import pandas as pd

    # Create a large dataset
    large_data = pd.DataFrame(
        {
            "id": range(1000),
            "value": range(1000, 2000),
            "category": ["A" if i % 2 == 0 else "B" for i in range(1000)],
        }
    )

    path = str(tmp_path / "microbatch_test")
    ds_large = ray.data.from_pandas(large_data)

    # Write with small batch size to test microbatch processing
    ds_large.write_delta(
        path,
        mode="overwrite",
        max_rows_per_file=100,  # Force multiple files
        max_rows_per_group=50,  # Small groups
    )

    # Read back and verify
    result_ds = ray.data.read_delta(path)
    assert result_ds.count() == 1000

    # Verify some sample data
    sample_rows = result_ds.take(10)
    assert len(sample_rows) == 10
    assert all("id" in row for row in sample_rows)


@pytest.mark.skip(reason="Merge/SCD/optimization functionality not included in v1")
def test_advanced_merge_operations(tmp_path):
    """Test advanced merge scenarios with comprehensive validation."""
    with delta_test_context("advanced_merge", str(tmp_path)) as temp_dir:
        path = os.path.join(temp_dir, "advanced_merge_table")

        # Create initial dataset with rich schema
        initial_data = pd.DataFrame(
            {
                "id": [1, 2, 3, 4],
                "name": ["Alice", "Bob", "Charlie", "Diana"],
                "department": ["Engineering", "Finance", "Engineering", "HR"],
                "salary": [100000, 85000, 120000, 75000],
                "active": [True, True, False, True],
                "last_updated": ["2023-01-01"] * 4,
                "version": [1] * 4,
            }
        )

        ds_initial = ray.data.from_pandas(initial_data)
        ds_initial.write_delta(path, mode="overwrite")

        # Test 1: Complex upsert with conditions
        update_data = pd.DataFrame(
            {
                "id": [1, 2, 5],  # Update 1,2 and insert 5
                "name": ["Alice Updated", "Bob Updated", "Eve"],
                "department": ["Engineering", "Finance", "Marketing"],
                "salary": [110000, 87000, 95000],
                "active": [True, True, True],
                "last_updated": ["2023-06-01"] * 3,
                "version": [2] * 3,
            }
        )

        ds_update = ray.data.from_pandas(update_data)

        # Perform merge with comprehensive configuration
        start_time = time.time()
        ds_update.write_delta(
            path, mode="merge", upsert_condition="target.id = source.id"
        )
        merge_time = time.time() - start_time

        # Validate merge results
        result_ds = ray.data.read_delta(path)
        result_df = pd.DataFrame(result_ds.take_all())

        # Comprehensive validation
        DeltaTestValidator.validate_data_integrity(
            result_df, 5, "id"
        )  # 4 original + 1 new

        # Validate specific merge outcomes
        id_to_row = {row["id"]: row for row in result_ds.take_all()}

        # Updated records
        assert id_to_row[1]["name"] == "Alice Updated"
        assert id_to_row[1]["salary"] == 110000
        assert id_to_row[1]["version"] == 2

        assert id_to_row[2]["name"] == "Bob Updated"
        assert id_to_row[2]["salary"] == 87000

        # Unchanged record
        assert id_to_row[3]["name"] == "Charlie"
        assert id_to_row[3]["salary"] == 120000
        assert id_to_row[3]["version"] == 1  # Should remain original

        # New record
        assert id_to_row[5]["name"] == "Eve"
        assert id_to_row[5]["department"] == "Marketing"

        # Performance validation
        DeltaTestValidator.validate_performance_metrics(merge_time, 3, 50)


def test_pyarrow_filter_to_sql_conversion():
    """Test conversion of PyArrow filters to Delta Lake SQL predicates."""
    from ray.data._internal.datasource.delta.utilities import (
        convert_pyarrow_filter_to_sql,
    )

    # Test simple filters
    assert convert_pyarrow_filter_to_sql([("year", "=", "2024")]) == "year = '2024'"
    assert convert_pyarrow_filter_to_sql([("age", ">", 18)]) == "age > 18"
    assert convert_pyarrow_filter_to_sql([("price", "<=", 99.99)]) == "price <= 99.99"
    assert (
        convert_pyarrow_filter_to_sql([("status", "!=", "pending")])
        == "status != 'pending'"
    )

    # Test boolean and None values
    assert convert_pyarrow_filter_to_sql([("active", "=", True)]) == "active = TRUE"
    assert convert_pyarrow_filter_to_sql([("deleted", "=", False)]) == "deleted = FALSE"
    assert convert_pyarrow_filter_to_sql([("value", "=", None)]) == "value = NULL"

    # Test IN operator
    assert (
        convert_pyarrow_filter_to_sql([("category", "in", ["A", "B", "C"])])
        == "category IN ('A', 'B', 'C')"
    )
    assert convert_pyarrow_filter_to_sql([("id", "in", [1, 2, 3])]) == "id IN (1, 2, 3)"

    # Test NOT IN operator
    assert (
        convert_pyarrow_filter_to_sql([("status", "not in", ["pending", "failed"])])
        == "status NOT IN ('pending', 'failed')"
    )

    # Test conjunction (AND) of conditions
    assert (
        convert_pyarrow_filter_to_sql([(("year", "=", 2024), ("month", ">", 6))])
        == "(year = 2024 AND month > 6)"
    )
    assert (
        convert_pyarrow_filter_to_sql(
            [(("active", "=", True), ("age", ">", 18), ("country", "=", "US"))]
        )
        == "(active = TRUE AND age > 18 AND country = 'US')"
    )

    # Test disjunction (OR) of conditions
    assert (
        convert_pyarrow_filter_to_sql(
            [("status", "=", "active"), ("status", "=", "pending")]
        )
        == "status = 'active' OR status = 'pending'"
    )

    # Test complex DNF (combination of AND and OR)
    assert (
        convert_pyarrow_filter_to_sql(
            [
                (("year", "=", 2024), ("month", ">", 6)),
                (("year", "=", 2023), ("month", "<=", 6)),
            ]
        )
        == "(year = 2024 AND month > 6) OR (year = 2023 AND month <= 6)"
    )

    # Test string escaping
    assert (
        convert_pyarrow_filter_to_sql([("name", "=", "O'Brien")]) == "name = 'O''Brien'"
    )
    assert (
        convert_pyarrow_filter_to_sql([("description", "=", "It's a test")])
        == "description = 'It''s a test'"
    )

    # Test None input
    assert convert_pyarrow_filter_to_sql(None) is None

    # Test empty filters
    assert convert_pyarrow_filter_to_sql([]) is None

    # Test invalid filter format
    with pytest.raises(ValueError):
        convert_pyarrow_filter_to_sql([("col1",)])  # Too few elements

    with pytest.raises(ValueError):
        convert_pyarrow_filter_to_sql([[("col1", "=", 1)]])  # Wrong nesting

    with pytest.raises(ValueError):
        convert_pyarrow_filter_to_sql([("col1", "in", "not_a_list")])  # IN without list

    print("All filter conversion tests passed!")


if __name__ == "__main__":
    import sys

    sys.exit(pytest.main(["-v", __file__]))<|MERGE_RESOLUTION|>--- conflicted
+++ resolved
@@ -1,191 +1,13 @@
 import os
-import shutil
-import sys
-import tempfile
-import time
-import uuid
-from contextlib import contextmanager
-from datetime import datetime, timedelta
-from typing import List
 
-import pandas as pd
+import pyarrow as pa
 import pytest
-<<<<<<< HEAD
-
-# Try to import pytest_lazy_fixtures, but handle gracefully if missing
-try:
-    from pytest_lazy_fixtures import lf as lazy_fixture
-
-    LAZY_FIXTURES_AVAILABLE = True
-except ImportError:
-    LAZY_FIXTURES_AVAILABLE = False
-    lazy_fixture = None
-
-
-import ray
-from ray.data.datasource.path_util import _unwrap_protocol
-
-# Try to import test fixtures, but handle gracefully if they fail
-try:
-    from ray.data.tests.conftest import *  # noqa
-    from ray.data.tests.mock_http_server import *  # noqa
-    from ray.tests.conftest import *  # noqa
-
-    TEST_FIXTURES_AVAILABLE = True
-except ImportError:
-    TEST_FIXTURES_AVAILABLE = False
-
-    # Define simple local fixtures as fallbacks
-    @pytest.fixture
-    def local_path():
-        with tempfile.TemporaryDirectory() as tmp_dir:
-            yield tmp_dir
-
-    @pytest.fixture
-    def s3_path():
-        # Skip S3 tests if fixtures not available
-        pytest.skip("S3 test fixtures not available")
-
-
-# Enhanced test utilities for comprehensive validation
-class DeltaTestValidator:
-    """Comprehensive validation utilities for Delta Lake tests."""
-
-    @staticmethod
-    def validate_data_integrity(
-        df: pd.DataFrame, expected_count: int, id_column: str = "id"
-    ) -> None:
-        """Validate data integrity with comprehensive checks."""
-        assert (
-            len(df) == expected_count
-        ), f"Expected {expected_count} rows, got {len(df)}"
-
-        if id_column in df.columns:
-            # Check for duplicates
-            duplicates = df[id_column].duplicated().sum()
-            assert duplicates == 0, f"Found {duplicates} duplicate {id_column} values"
-
-            # Check for null primary keys
-            null_keys = df[id_column].isna().sum()
-            assert null_keys == 0, f"Found {null_keys} null {id_column} values"
-
-    @staticmethod
-    def validate_schema_consistency(
-        df: pd.DataFrame, expected_columns: List[str]
-    ) -> None:
-        """Validate schema consistency."""
-        actual_columns = set(df.columns)
-        expected_columns = set(expected_columns)
-
-        missing_columns = expected_columns - actual_columns
-
-        assert not missing_columns, f"Missing columns: {missing_columns}"
-        # Extra columns are OK for schema evolution tests
-
-    @staticmethod
-    def validate_performance_metrics(
-        operation_time: float, record_count: int, min_throughput: int = 1000
-    ) -> None:
-        """Validate performance meets minimum thresholds."""
-        if operation_time > 0:
-            throughput = record_count / operation_time
-            assert (
-                throughput >= min_throughput
-            ), f"Throughput {throughput:.0f} records/sec below minimum {min_throughput}"
-
-    @staticmethod
-    def create_test_data(
-        size: int = 100, include_nulls: bool = True, include_unicode: bool = True
-    ) -> pd.DataFrame:
-        """Create comprehensive test data with various data types."""
-        data = {
-            "id": range(1, size + 1),
-            "int_col": list(range(size)),
-            "float_col": [i * 3.14159 for i in range(size)],
-            "string_col": [f"String_{i}" for i in range(size)],
-            "bool_col": [i % 2 == 0 for i in range(size)],
-            "timestamp_col": [datetime.now() + timedelta(hours=i) for i in range(size)],
-        }
-
-        if include_nulls:
-            data["nullable_int"] = [i if i % 10 != 0 else None for i in range(size)]
-            data["nullable_str"] = [
-                f"Nullable_{i}" if i % 5 != 0 else None for i in range(size)
-            ]
-
-        if include_unicode:
-            data["unicode_col"] = [
-                f"Unicode_{i}_test_émoji" if i % 3 == 0 else f"ASCII_{i}"
-                for i in range(size)
-            ]
-
-        return pd.DataFrame(data)
-
-
-def _robust_test_cleanup(temp_dir: str, test_name: str) -> None:
-    """Robust cleanup function for test directories."""
-    cleanup_attempts = 0
-    max_cleanup_attempts = 3
-
-    while cleanup_attempts < max_cleanup_attempts:
-        try:
-            if os.path.exists(temp_dir):
-                try:
-                    os.listdir(temp_dir)
-                except OSError:
-                    return
-
-                shutil.rmtree(temp_dir)
-                return
-            else:
-                return
-
-        except OSError:
-            cleanup_attempts += 1
-
-            if cleanup_attempts < max_cleanup_attempts:
-                time.sleep(1)
-            else:
-                pass  # Give up after max attempts
-
-        except Exception:
-            return
-
-
-@contextmanager
-def delta_test_context(test_name: str, base_path: str = None):
-    """Context manager for Delta tests with proper setup and cleanup."""
-    temp_name = f"test_delta_{test_name}_{uuid.uuid4().hex[:8]}"
-
-    if base_path is None:
-        # Use system temporary directory as fallback
-        temp_dir = tempfile.mkdtemp(prefix=temp_name)
-    else:
-        temp_dir = os.path.join(base_path, temp_name)
-
-    try:
-        os.makedirs(temp_dir, exist_ok=True)
-        yield temp_dir
-    except Exception:
-        # Add context for debugging
-        try:
-            if os.path.exists(temp_dir):
-                os.listdir(temp_dir)
-            else:
-                pass
-        except Exception:
-            pass
-        raise
-    finally:
-        _robust_test_cleanup(temp_dir, test_name)
-=======
 
 import ray
 from ray.data import Schema
 from ray.data.tests.conftest import *  # noqa
 from ray.data.tests.mock_http_server import *  # noqa
 from ray.tests.conftest import *  # noqa
->>>>>>> 8dcd4c71
 
 
 @pytest.mark.parametrize(
@@ -196,634 +18,44 @@
     "write_mode",
     ["append", "overwrite"],
 )
-<<<<<<< HEAD
-def test_delta_read_basic(data_path, batch_size, write_mode):
-    """Test basic Delta Lake read functionality with comprehensive validation."""
-=======
 def test_delta_read_basic(tmp_path, batch_size, write_mode):
->>>>>>> 8dcd4c71
     import pandas as pd
     from deltalake import write_deltalake
 
     # Parse the data path.
     path = os.path.join(tmp_path, "tmp_test_delta")
 
-    # Create a sample Delta Lake table with comprehensive data types
+    # Create a sample Delta Lake table
     df = pd.DataFrame(
-        {
-            "x": [42] * batch_size,
-            "y": ["a"] * batch_size,
-            "z": [3.14] * batch_size,
-            "bool_col": [True] * batch_size,
-            "timestamp_col": [datetime.now()] * batch_size,
-        }
+        {"x": [42] * batch_size, "y": ["a"] * batch_size, "z": [3.14] * batch_size}
     )
-
     if write_mode == "append":
         write_deltalake(path, df, mode=write_mode)
         write_deltalake(path, df, mode=write_mode)
-        expected_count = batch_size * 2
     elif write_mode == "overwrite":
         write_deltalake(path, df, mode=write_mode)
-        expected_count = batch_size
 
     # Read the Delta Lake table
-    start_time = time.time()
     ds = ray.data.read_delta(path)
-    read_time = time.time() - start_time
 
-    # Comprehensive validation
-    actual_count = ds.count()
-    assert (
-        actual_count == expected_count
-    ), f"Expected {expected_count} rows, got {actual_count}"
+    if write_mode == "append":
+        assert ds.count() == batch_size * 2
+    elif write_mode == "overwrite":
+        assert ds.count() == batch_size
 
-    # Schema validation
-
-    # Validate core columns exist
-    assert "x" in ds.schema().names
-    assert "y" in ds.schema().names
-    assert "z" in ds.schema().names
-
-    # Data integrity validation
-    if batch_size > 0:
-        sample_row = ds.take(1)[0]
-        assert sample_row["x"] == 42
-        assert sample_row["y"] == "a"
-        assert sample_row["z"] == 3.14
-        assert sample_row["bool_col"] is True
-
-        # Validate all data
-        all_rows = ds.take_all()
-        df_result = pd.DataFrame(all_rows)
-        DeltaTestValidator.validate_data_integrity(df_result, expected_count, "x")
-        DeltaTestValidator.validate_schema_consistency(
-            df_result, ["x", "y", "z", "bool_col"]
+    assert ds.schema() == Schema(
+        pa.schema(
+            {
+                "x": pa.int64(),
+                "y": pa.string(),
+                "z": pa.float64(),
+            }
         )
-
-        # Performance validation (relaxed for small datasets)
-        if expected_count >= 100:
-            DeltaTestValidator.validate_performance_metrics(
-                read_time, expected_count, 500
-            )
-
-    assert ds.schema().names == ["x", "y", "z", "bool_col", "timestamp_col"]
-
-
-@pytest.mark.parametrize(
-    "data_path",
-    [
-        lazy_fixture("local_path"),
-        lazy_fixture("s3_path"),
-    ],
-)
-@pytest.mark.parametrize(
-    "batch_size",
-    [1, 100],
-)
-@pytest.mark.parametrize(
-    "write_mode",
-    ["append", "overwrite"],
-)
-def test_delta_write_partitioned(data_path, batch_size, write_mode):
-    """Test writing a partitioned Delta table with comprehensive validation."""
-    import pandas as pd
-
-    setup_data_path = _unwrap_protocol(data_path)
-    path = os.path.join(setup_data_path, "tmp_test_delta_partitioned")
-
-    # Create comprehensive test data with multiple partition levels
-    partition_data = ["GroupA" if i % 2 == 0 else "GroupB" for i in range(batch_size)]
-    year_data = [2023 if i % 3 == 0 else 2024 for i in range(batch_size)]
-
-    df = pd.DataFrame(
-        {
-            "id": range(1, batch_size + 1),
-            "x": [42] * batch_size,
-            "y": ["a"] * batch_size,
-            "z": [3.14] * batch_size,
-            "part": partition_data,
-            "year": year_data,
-            "timestamp_col": [
-                datetime.now() + timedelta(hours=i) for i in range(batch_size)
-            ],
-            "nullable_col": [
-                f"value_{i}" if i % 3 != 0 else None for i in range(batch_size)
-            ],
-        }
-    )
-    ds = ray.data.from_pandas(df)
-
-    # Test partition writing with performance measurement
-    start_time = time.time()
-    ds.write_delta(path, mode=write_mode, partition_cols=["part", "year"])
-    write_time = time.time() - start_time
-
-    # If 'append', write again (should double count)
-    if write_mode == "append":
-        start_time = time.time()
-        ds.write_delta(path, mode=write_mode, partition_cols=["part", "year"])
-
-    # Read the table back with performance measurement
-    start_time = time.time()
-    res_ds = ray.data.read_delta(path)
-    read_time = time.time() - start_time
-
-    # Comprehensive validation
-    expected_rows = batch_size if write_mode == "overwrite" else batch_size * 2
-    actual_rows = res_ds.count()
-    assert (
-        actual_rows == expected_rows
-    ), f"Expected {expected_rows} rows, got {actual_rows}"
-
-    # Schema validation - ensure all columns are preserved
-    expected_columns = {
-        "id",
-        "x",
-        "y",
-        "z",
-        "part",
-        "year",
-        "timestamp_col",
-        "nullable_col",
-    }
-    actual_columns = set(res_ds.schema().names)
-    assert (
-        actual_columns == expected_columns
-    ), f"Schema mismatch. Expected: {expected_columns}, Got: {actual_columns}"
-
-    # Data integrity validation
-    all_rows = res_ds.take_all()
-    df_result = pd.DataFrame(all_rows)
-    DeltaTestValidator.validate_data_integrity(df_result, expected_rows, "id")
-    DeltaTestValidator.validate_schema_consistency(df_result, list(expected_columns))
-
-    # Partition validation
-    result_parts = {row["part"] for row in all_rows}
-    result_years = {row["year"] for row in all_rows}
-
-    if batch_size > 1:
-        assert result_parts == {"GroupA", "GroupB"}
-        assert result_years == {2023, 2024}
-    else:
-        assert list(result_parts)[0] in {"GroupA", "GroupB"}
-        assert list(result_years)[0] in {2023, 2024}
-
-    # Validate partition directory structure (for local paths)
-    try:
-        if os.path.exists(path):
-            dir_contents = os.listdir(path)
-            partition_dirs = [d for d in dir_contents if d.startswith("part=")]
-            if partition_dirs:
-                # Check nested partitioning
-                for part_dir in partition_dirs[:2]:  # Check first 2
-                    part_path = os.path.join(path, part_dir)
-                    if os.path.isdir(part_path):
-                        year_dirs = [
-                            d for d in os.listdir(part_path) if d.startswith("year=")
-                        ]
-                        assert (
-                            len(year_dirs) > 0
-                        ), f"No year partitions found in {part_dir}"
-    except OSError:
-        # Directory listing might fail in some environments, that's OK
-        pass
-
-    # Data correctness validation
-    sample_row = res_ds.take(1)[0]
-    assert sample_row["x"] == 42
-    assert sample_row["y"] == "a"
-    assert sample_row["z"] == 3.14
-    assert sample_row["part"] in {"GroupA", "GroupB"}
-    assert sample_row["year"] in {2023, 2024}
-
-    # Null handling validation
-    null_count = sum(1 for row in all_rows if row["nullable_col"] is None)
-    expected_nulls = len([i for i in range(batch_size) if i % 3 == 0])
-    if write_mode == "append":
-        expected_nulls *= 2
-    assert (
-        null_count == expected_nulls
-    ), f"Expected {expected_nulls} nulls, got {null_count}"
-
-    # Performance validation (relaxed thresholds for small datasets)
-    if batch_size >= 100:
-        DeltaTestValidator.validate_performance_metrics(write_time, batch_size, 200)
-        DeltaTestValidator.validate_performance_metrics(read_time, actual_rows, 500)
-
-
-@pytest.mark.parametrize("scd_type", [1, 2, 3])
-@pytest.mark.skip(reason="Merge/SCD/optimization functionality not included in v1")
-def test_scd_convenience_parameters(tmp_path, scd_type):
-    """Test SCD convenience parameters in write_delta function."""
-    import pandas as pd
-
-    # Create initial dataset
-    initial_data = pd.DataFrame(
-        {
-            "customer_id": [1, 2, 3],
-            "name": ["Alice", "Bob", "Charlie"],
-            "status": ["active", "active", "inactive"],
-            "email": ["alice@test.com", "bob@test.com", "charlie@test.com"],
-        }
     )
 
-    path = str(tmp_path / "scd_test")
-    ds_initial = ray.data.from_pandas(initial_data)
-
-    # Write initial data
-    ds_initial.write_delta(path, mode="overwrite")
-
-    # Create update dataset with changes
-    update_data = pd.DataFrame(
-        {
-            "customer_id": [1, 2, 4],  # Update 1, 2 and insert 4
-            "name": ["Alice Updated", "Bob Updated", "David"],
-            "status": ["inactive", "active", "active"],
-            "email": ["alice.new@test.com", "bob@test.com", "david@test.com"],
-        }
-    )
-
-    ds_update = ray.data.from_pandas(update_data)
-
-    # Test SCD convenience parameters
-    ds_update.write_delta(
-        path, mode="merge", scd_type=scd_type, key_columns=["customer_id"]
-    )
-
-    # Read back and verify
-    result_ds = ray.data.read_delta(path)
-    result_rows = result_ds.take_all()
-
-    # Basic verification that merge occurred
-    customer_ids = {row["customer_id"] for row in result_rows}
-    assert 4 in customer_ids  # New record inserted
-
-    if scd_type == 1:
-        # Type 1: Records should be updated in-place
-        assert len(result_rows) == 4  # 3 original + 1 new
-        alice_record = next(row for row in result_rows if row["customer_id"] == 1)
-        assert alice_record["name"] == "Alice Updated"
-
-    elif scd_type == 2:
-        # Type 2: Historical records preserved with versioning
-        assert len(result_rows) >= 4  # At least original + updates
-
-    elif scd_type == 3:
-        # Type 3: Previous values stored in separate columns
-        assert len(result_rows) == 4  # Same count but with previous value columns
-
-
-@pytest.mark.skip(reason="Merge/SCD/optimization functionality not included in v1")
-def test_merge_conditions(tmp_path):
-    """Test merge conditions."""
-    import pandas as pd
-
-    # Create initial dataset
-    initial_data = pd.DataFrame(
-        {
-            "id": [1, 2, 3],
-            "value": [10, 20, 30],
-            "status": ["active", "active", "inactive"],
-        }
-    )
-
-    path = str(tmp_path / "merge_conditions_test")
-    ds_initial = ray.data.from_pandas(initial_data)
-    ds_initial.write_delta(path, mode="overwrite")
-
-    # Create update dataset
-    update_data = pd.DataFrame(
-        {"id": [1, 2, 4], "value": [15, 25, 40], "status": ["updated", "active", "new"]}
-    )
-
-    ds_update = ray.data.from_pandas(update_data)
-
-    # Test with MergeConditions
-    conditions = MergeConditions(  # noqa: F405
-        merge_predicate="target.id = source.id",
-        when_matched_update_condition="target.status != 'inactive'",
-        when_matched_update_set={"value": "source.value", "status": "source.status"},
-        when_not_matched_insert_condition="source.status = 'new'",
-        when_not_matched_insert_values={
-            "id": "source.id",
-            "value": "source.value",
-            "status": "source.status",
-        },
-    )
-
-    ds_update.write_delta(path, mode="merge", merge_conditions=conditions)
-
-    # Read back and verify
-    result_ds = ray.data.read_delta(path)
-    result_rows = result_ds.take_all()
-
-    # Verify merge logic worked
-    id_to_row = {row["id"]: row for row in result_rows}
-
-    # ID 1 should be updated (status was active, not inactive)
-    assert id_to_row[1]["value"] == 15
-    assert id_to_row[1]["status"] == "updated"
-
-    # ID 2 should be updated
-    assert id_to_row[2]["value"] == 25
-
-    # ID 3 should remain unchanged (status was inactive)
-    assert id_to_row[3]["value"] == 30
-    assert id_to_row[3]["status"] == "inactive"
-
-    # ID 4 should be inserted (status = 'new')
-    assert id_to_row[4]["value"] == 40
-    assert id_to_row[4]["status"] == "new"
-
-
-@pytest.mark.skip(
-    reason="Table optimization removed - requires distributed implementation"
-)
-@pytest.mark.parametrize("optimization_type", ["compact", "z_order", "vacuum"])
-def test_standalone_utility_functions(tmp_path, optimization_type):
-    """Test standalone utility functions for Delta table optimization.
-
-    Note: This test is skipped because table optimization (compact, z-order, vacuum)
-    has been removed from v1. These operations require distributed processing for
-    large-scale tables and cannot rely on single-node deltalake library calls.
-
-    A future implementation should use Ray for distributed file compaction:
-    - Read files in parallel with Ray tasks
-    - Repartition and compact data using Ray Data
-    - Write compacted files back
-    - Update Delta transaction log atomically
-    """
-    pytest.skip("Table optimization removed - requires distributed implementation")
-
-
-@pytest.mark.skip(reason="Merge/SCD/optimization functionality not included in v1")
-def test_merge_config_comprehensive(tmp_path):
-    """Test comprehensive MergeConfig functionality."""
-    import pandas as pd
-
-    # Create initial dataset
-    initial_data = pd.DataFrame(
-        {
-            "id": [1, 2, 3],
-            "name": ["Alice", "Bob", "Charlie"],
-            "value": [100, 200, 300],
-            "active": [True, True, False],
-        }
-    )
-
-    path = str(tmp_path / "merge_config_test")
-    ds_initial = ray.data.from_pandas(initial_data)
-    ds_initial.write_delta(path, mode="overwrite")
-
-    # Create update dataset
-    update_data = pd.DataFrame(
-        {
-            "id": [1, 2, 4],
-            "name": ["Alice Updated", "Bob Updated", "David"],
-            "value": [150, 250, 400],
-            "active": [True, True, True],
-        }
-    )
-
-    ds_update = ray.data.from_pandas(update_data)
-
-    # Create comprehensive merge configuration
-    merge_config = MergeConfig(  # noqa: F405
-        merge_predicate="target.id = source.id",
-        when_matched_update_condition="target.active = true",
-        when_matched_delete_condition="source.value < 0",
-        when_not_matched_insert_condition="source.active = true",
-        target_columns=["name", "value", "active"],
-    )
-
-    ds_update.write_delta(path, mode="merge", merge_config=merge_config)
-
-    # Read back and verify
-    result_ds = ray.data.read_delta(path)
-    result_rows = result_ds.take_all()
-
-    # Verify merge results
-    id_to_row = {row["id"]: row for row in result_rows}
-
-    # ID 1 should be updated (was active)
-    assert id_to_row[1]["name"] == "Alice Updated"
-    assert id_to_row[1]["value"] == 150
-
-    # ID 2 should be updated (was active)
-    assert id_to_row[2]["name"] == "Bob Updated"
-    assert id_to_row[2]["value"] == 250
-
-    # ID 3 should remain unchanged (was not active)
-    assert id_to_row[3]["name"] == "Charlie"
-    assert id_to_row[3]["value"] == 300
-
-    # ID 4 should be inserted (source.active = true)
-    assert id_to_row[4]["name"] == "David"
-    assert id_to_row[4]["value"] == 400
-
-
-def test_microbatch_processing(tmp_path):
-    """Test microbatch processing for large datasets."""
-    import pandas as pd
-
-    # Create a large dataset
-    large_data = pd.DataFrame(
-        {
-            "id": range(1000),
-            "value": range(1000, 2000),
-            "category": ["A" if i % 2 == 0 else "B" for i in range(1000)],
-        }
-    )
-
-    path = str(tmp_path / "microbatch_test")
-    ds_large = ray.data.from_pandas(large_data)
-
-    # Write with small batch size to test microbatch processing
-    ds_large.write_delta(
-        path,
-        mode="overwrite",
-        max_rows_per_file=100,  # Force multiple files
-        max_rows_per_group=50,  # Small groups
-    )
-
-    # Read back and verify
-    result_ds = ray.data.read_delta(path)
-    assert result_ds.count() == 1000
-
-    # Verify some sample data
-    sample_rows = result_ds.take(10)
-    assert len(sample_rows) == 10
-    assert all("id" in row for row in sample_rows)
-
-
-@pytest.mark.skip(reason="Merge/SCD/optimization functionality not included in v1")
-def test_advanced_merge_operations(tmp_path):
-    """Test advanced merge scenarios with comprehensive validation."""
-    with delta_test_context("advanced_merge", str(tmp_path)) as temp_dir:
-        path = os.path.join(temp_dir, "advanced_merge_table")
-
-        # Create initial dataset with rich schema
-        initial_data = pd.DataFrame(
-            {
-                "id": [1, 2, 3, 4],
-                "name": ["Alice", "Bob", "Charlie", "Diana"],
-                "department": ["Engineering", "Finance", "Engineering", "HR"],
-                "salary": [100000, 85000, 120000, 75000],
-                "active": [True, True, False, True],
-                "last_updated": ["2023-01-01"] * 4,
-                "version": [1] * 4,
-            }
-        )
-
-        ds_initial = ray.data.from_pandas(initial_data)
-        ds_initial.write_delta(path, mode="overwrite")
-
-        # Test 1: Complex upsert with conditions
-        update_data = pd.DataFrame(
-            {
-                "id": [1, 2, 5],  # Update 1,2 and insert 5
-                "name": ["Alice Updated", "Bob Updated", "Eve"],
-                "department": ["Engineering", "Finance", "Marketing"],
-                "salary": [110000, 87000, 95000],
-                "active": [True, True, True],
-                "last_updated": ["2023-06-01"] * 3,
-                "version": [2] * 3,
-            }
-        )
-
-        ds_update = ray.data.from_pandas(update_data)
-
-        # Perform merge with comprehensive configuration
-        start_time = time.time()
-        ds_update.write_delta(
-            path, mode="merge", upsert_condition="target.id = source.id"
-        )
-        merge_time = time.time() - start_time
-
-        # Validate merge results
-        result_ds = ray.data.read_delta(path)
-        result_df = pd.DataFrame(result_ds.take_all())
-
-        # Comprehensive validation
-        DeltaTestValidator.validate_data_integrity(
-            result_df, 5, "id"
-        )  # 4 original + 1 new
-
-        # Validate specific merge outcomes
-        id_to_row = {row["id"]: row for row in result_ds.take_all()}
-
-        # Updated records
-        assert id_to_row[1]["name"] == "Alice Updated"
-        assert id_to_row[1]["salary"] == 110000
-        assert id_to_row[1]["version"] == 2
-
-        assert id_to_row[2]["name"] == "Bob Updated"
-        assert id_to_row[2]["salary"] == 87000
-
-        # Unchanged record
-        assert id_to_row[3]["name"] == "Charlie"
-        assert id_to_row[3]["salary"] == 120000
-        assert id_to_row[3]["version"] == 1  # Should remain original
-
-        # New record
-        assert id_to_row[5]["name"] == "Eve"
-        assert id_to_row[5]["department"] == "Marketing"
-
-        # Performance validation
-        DeltaTestValidator.validate_performance_metrics(merge_time, 3, 50)
-
-
-def test_pyarrow_filter_to_sql_conversion():
-    """Test conversion of PyArrow filters to Delta Lake SQL predicates."""
-    from ray.data._internal.datasource.delta.utilities import (
-        convert_pyarrow_filter_to_sql,
-    )
-
-    # Test simple filters
-    assert convert_pyarrow_filter_to_sql([("year", "=", "2024")]) == "year = '2024'"
-    assert convert_pyarrow_filter_to_sql([("age", ">", 18)]) == "age > 18"
-    assert convert_pyarrow_filter_to_sql([("price", "<=", 99.99)]) == "price <= 99.99"
-    assert (
-        convert_pyarrow_filter_to_sql([("status", "!=", "pending")])
-        == "status != 'pending'"
-    )
-
-    # Test boolean and None values
-    assert convert_pyarrow_filter_to_sql([("active", "=", True)]) == "active = TRUE"
-    assert convert_pyarrow_filter_to_sql([("deleted", "=", False)]) == "deleted = FALSE"
-    assert convert_pyarrow_filter_to_sql([("value", "=", None)]) == "value = NULL"
-
-    # Test IN operator
-    assert (
-        convert_pyarrow_filter_to_sql([("category", "in", ["A", "B", "C"])])
-        == "category IN ('A', 'B', 'C')"
-    )
-    assert convert_pyarrow_filter_to_sql([("id", "in", [1, 2, 3])]) == "id IN (1, 2, 3)"
-
-    # Test NOT IN operator
-    assert (
-        convert_pyarrow_filter_to_sql([("status", "not in", ["pending", "failed"])])
-        == "status NOT IN ('pending', 'failed')"
-    )
-
-    # Test conjunction (AND) of conditions
-    assert (
-        convert_pyarrow_filter_to_sql([(("year", "=", 2024), ("month", ">", 6))])
-        == "(year = 2024 AND month > 6)"
-    )
-    assert (
-        convert_pyarrow_filter_to_sql(
-            [(("active", "=", True), ("age", ">", 18), ("country", "=", "US"))]
-        )
-        == "(active = TRUE AND age > 18 AND country = 'US')"
-    )
-
-    # Test disjunction (OR) of conditions
-    assert (
-        convert_pyarrow_filter_to_sql(
-            [("status", "=", "active"), ("status", "=", "pending")]
-        )
-        == "status = 'active' OR status = 'pending'"
-    )
-
-    # Test complex DNF (combination of AND and OR)
-    assert (
-        convert_pyarrow_filter_to_sql(
-            [
-                (("year", "=", 2024), ("month", ">", 6)),
-                (("year", "=", 2023), ("month", "<=", 6)),
-            ]
-        )
-        == "(year = 2024 AND month > 6) OR (year = 2023 AND month <= 6)"
-    )
-
-    # Test string escaping
-    assert (
-        convert_pyarrow_filter_to_sql([("name", "=", "O'Brien")]) == "name = 'O''Brien'"
-    )
-    assert (
-        convert_pyarrow_filter_to_sql([("description", "=", "It's a test")])
-        == "description = 'It''s a test'"
-    )
-
-    # Test None input
-    assert convert_pyarrow_filter_to_sql(None) is None
-
-    # Test empty filters
-    assert convert_pyarrow_filter_to_sql([]) is None
-
-    # Test invalid filter format
-    with pytest.raises(ValueError):
-        convert_pyarrow_filter_to_sql([("col1",)])  # Too few elements
-
-    with pytest.raises(ValueError):
-        convert_pyarrow_filter_to_sql([[("col1", "=", 1)]])  # Wrong nesting
-
-    with pytest.raises(ValueError):
-        convert_pyarrow_filter_to_sql([("col1", "in", "not_a_list")])  # IN without list
-
-    print("All filter conversion tests passed!")
+    if batch_size > 0:
+        assert ds.take(1)[0] == {"x": 42, "y": "a", "z": 3.14}
+    assert ds.schema().names == ["x", "y", "z"]
 
 
 if __name__ == "__main__":
