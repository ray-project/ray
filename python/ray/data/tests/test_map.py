import asyncio
import itertools
import logging
import math
import os
import random
import threading
import time
from asyncio import AbstractEventLoop
from typing import Iterator, Literal
from unittest.mock import Mock, patch

import numpy as np
import pandas as pd
import pyarrow as pa
import pyarrow.compute as pc
import pyarrow.parquet as pq
import pytest
from pkg_resources import parse_version

import ray
from ray._common.test_utils import wait_for_condition
from ray._private.arrow_utils import get_pyarrow_version
from ray._private.test_utils import run_string_as_driver
from ray.data import Dataset
from ray.data._internal.arrow_ops.transform_pyarrow import (
    MIN_PYARROW_VERSION_TYPE_PROMOTION,
)
from ray.data._internal.execution.interfaces.ref_bundle import (
    _ref_bundles_iterator_to_block_refs_list,
)
from ray.data._internal.planner.plan_udf_map_op import (
    _generate_transform_fn_for_async_map,
    _MapActorContext,
)
from ray.data.context import DataContext
from ray.data.datatype import DataType
from ray.data.exceptions import UserCodeException
from ray.data.expressions import col, lit, udf
from ray.data.tests.conftest import *  # noqa
from ray.data.tests.test_util import ConcurrencyCounter  # noqa
from ray.data.tests.util import column_udf, extract_values
from ray.exceptions import RayTaskError
from ray.tests.conftest import *  # noqa


def test_specifying_num_cpus_and_num_gpus_logs_warning(
    shutdown_only, propagate_logs, caplog, target_max_block_size_infinite_or_default
):
    ray.init(num_cpus=1, num_gpus=1)

    with caplog.at_level(logging.WARNING):
        ray.data.range(1).map(lambda x: x, num_cpus=1, num_gpus=1).take(1)

        assert (
            "Specifying both num_cpus and num_gpus for map tasks is experimental"
            in caplog.text
        ), caplog.text


def test_invalid_max_tasks_in_flight_raises_error():
    with pytest.raises(ValueError):
        ray.data.ActorPoolStrategy(max_tasks_in_flight_per_actor=0)


@pytest.mark.parametrize("concurrency", [(2, 1), -1])
def test_invalid_concurrency_raises_error(shutdown_only, concurrency):
    ray.init()

    class UDF:
        def __call__(self, row):
            return row

    with pytest.raises(ValueError):
        ray.data.range(1).map(UDF, concurrency=concurrency)


def test_callable_classes(shutdown_only, target_max_block_size_infinite_or_default):
    ray.init(num_cpus=2)
    ds = ray.data.range(10, override_num_blocks=10)

    class StatefulFn:
        def __init__(self):
            self.num_reuses = 0

        def __call__(self, x):
            r = self.num_reuses
            self.num_reuses += 1
            return {"id": np.array([r])}

    # map
    actor_reuse = ds.map(StatefulFn, concurrency=1).take()
    assert sorted(extract_values("id", actor_reuse)) == [
        [v] for v in list(range(10))
    ], actor_reuse

    class StatefulFn:
        def __init__(self):
            self.num_reuses = 0

        def __call__(self, x):
            r = self.num_reuses
            self.num_reuses += 1
            return [{"id": r}]

    # flat map
    actor_reuse = extract_values("id", ds.flat_map(StatefulFn, concurrency=1).take())
    assert sorted(actor_reuse) == list(range(10)), actor_reuse

    class StatefulFn:
        def __init__(self):
            self.num_reuses = 0

        def __call__(self, x):
            r = self.num_reuses
            self.num_reuses += 1
            return {"id": np.array([r])}

    # map batches
    actor_reuse = extract_values(
        "id",
        ds.map_batches(StatefulFn, batch_size=1, concurrency=1).take(),
    )
    assert sorted(actor_reuse) == list(range(10)), actor_reuse

    class StatefulFn:
        def __init__(self):
            self.num_reuses = 0

        def __call__(self, x):
            r = self.num_reuses
            self.num_reuses += 1
            return r > 0

    # filter
    actor_reuse = ds.filter(StatefulFn, concurrency=1).take()
    assert len(actor_reuse) == 9, actor_reuse

    class StatefulFnWithArgs:
        def __init__(self, arg, kwarg):
            assert arg == 1
            assert kwarg == 2

        def __call__(self, x, arg, kwarg):
            assert arg == 1
            assert kwarg == 2
            return x

    # map_batches & map with args & kwargs
    for ds_map in (ds.map_batches, ds.map):
        result = ds_map(
            StatefulFnWithArgs,
            concurrency=1,
            fn_args=(1,),
            fn_kwargs={"kwarg": 2},
            fn_constructor_args=(1,),
            fn_constructor_kwargs={"kwarg": 2},
        ).take()
        assert sorted(extract_values("id", result)) == list(range(10)), result

    class StatefulFlatMapFnWithArgs:
        def __init__(self, arg, kwarg):
            self._arg = arg
            assert arg == 1
            assert kwarg == 2

        def __call__(self, x, arg, kwarg):
            assert arg == 1
            assert kwarg == 2
            return [x] * self._arg

    # flat_map with args & kwargs
    result = ds.flat_map(
        StatefulFlatMapFnWithArgs,
        concurrency=1,
        fn_args=(1,),
        fn_kwargs={"kwarg": 2},
        fn_constructor_args=(1,),
        fn_constructor_kwargs={"kwarg": 2},
    ).take()
    assert sorted(extract_values("id", result)) == list(range(10)), result

    class StatefulFilterFnWithArgs:
        def __init__(self, arg, kwarg):
            assert arg == 1
            assert kwarg == 2

        def __call__(self, x, arg, kwarg):
            assert arg == 1
            assert kwarg == 2
            return True

    # fiter with args & kwargs
    result = ds.filter(
        StatefulFilterFnWithArgs,
        concurrency=1,
        fn_args=(1,),
        fn_kwargs={"kwarg": 2},
        fn_constructor_args=(1,),
        fn_constructor_kwargs={"kwarg": 2},
    ).take()
    assert sorted(extract_values("id", result)) == list(range(10)), result


def test_concurrent_callable_classes(
    shutdown_only, target_max_block_size_infinite_or_default
):
    """Test that concurrenct actor pool runs user UDF in a separate thread."""
    ray.init(num_cpus=2)
    ds = ray.data.range(10, override_num_blocks=10)

    class StatefulFn:
        def __call__(self, x):
            thread_id = threading.get_ident()
            assert threading.current_thread() is not threading.main_thread()
            return {"tid": np.array([thread_id])}

    thread_ids = extract_values(
        "tid",
        ds.map_batches(StatefulFn, concurrency=1, max_concurrency=2).take_all(),
    )
    # Make sure user's UDF is not running concurrently.
    assert len(set(thread_ids)) == 1

    class ErrorFn:
        def __call__(self, x):
            raise ValueError

    with pytest.raises((UserCodeException, ValueError)):
        ds.map_batches(ErrorFn, concurrency=1, max_concurrency=2).take_all()


def test_transform_failure(shutdown_only, target_max_block_size_infinite_or_default):
    ray.init(num_cpus=2)
    ds = ray.data.from_items([0, 10], override_num_blocks=2)

    def mapper(x):
        time.sleep(x)
        raise ValueError("oops")
        return x

    with pytest.raises(ray.exceptions.RayTaskError):
        ds.map(mapper).materialize()


def test_actor_task_failure(
    shutdown_only, restore_data_context, target_max_block_size_infinite_or_default
):
    ray.init(num_cpus=2)

    ctx = DataContext.get_current()
    ctx.actor_task_retry_on_errors = [ValueError]

    ds = ray.data.from_items([0, 10], override_num_blocks=2)

    class Mapper:
        def __init__(self):
            self._counter = 0

        def __call__(self, x):
            if self._counter < 2:
                self._counter += 1
                raise ValueError("oops")
            return x

    ds.map_batches(Mapper, concurrency=1).materialize()


def test_gpu_workers_not_reused(
    shutdown_only, target_max_block_size_infinite_or_default
):
    """By default, in Ray Core if `num_gpus` is specified workers will not be reused
    for tasks invocation.

    For more context check out https://github.com/ray-project/ray/issues/29624"""

    ray.init(num_gpus=1)

    total_blocks = 5
    ds = ray.data.range(5, override_num_blocks=total_blocks)

    def _get_worker_id(_):
        return {"worker_id": ray.get_runtime_context().get_worker_id()}

    unique_worker_ids = ds.map(_get_worker_id, num_gpus=1).unique("worker_id")

    assert len(unique_worker_ids) == total_blocks


def test_concurrency(shutdown_only, target_max_block_size_infinite_or_default):
    ray.init(num_cpus=6)
    ds = ray.data.range(10, override_num_blocks=10)

    def udf(x):
        return x

    class UDFClass:
        def __call__(self, x):
            return x

    # Test function and class.
    for fn in [udf, UDFClass]:
        # Test concurrency with None, single integer and a tuple of integers.
        for concurrency in [2, (2, 4), (2, 6, 4)]:
            if fn == udf and (concurrency == (2, 4) or concurrency == (2, 6, 4)):
                error_message = "``concurrency`` is set as a tuple of integers"
                with pytest.raises(ValueError, match=error_message):
                    ds.map(fn, concurrency=concurrency).take_all()
            else:
                result = ds.map(fn, concurrency=concurrency).take_all()
                assert sorted(extract_values("id", result)) == list(range(10)), result

    # Test concurrency with an illegal value.
    error_message = "``concurrency`` is expected to be set a"
    for concurrency in ["dummy", (1, 3, 5, 7)]:
        with pytest.raises(ValueError, match=error_message):
            ds.map(UDFClass, concurrency=concurrency).take_all()

    # Test concurrency not set.
    result = ds.map(udf).take_all()
    assert sorted(extract_values("id", result)) == list(range(10)), result
    error_message = "``concurrency`` must be specified when using a callable class."
    with pytest.raises(ValueError, match=error_message):
        ds.map(UDFClass).take_all()


@pytest.mark.parametrize("udf_kind", ["gen", "func"])
def test_flat_map(
    ray_start_regular_shared, udf_kind, target_max_block_size_infinite_or_default
):
    ds = ray.data.range(3)

    if udf_kind == "gen":

        def _udf(item: dict) -> Iterator[int]:
            for _ in range(2):
                yield {"id": item["id"] + 1}

    elif udf_kind == "func":

        def _udf(item: dict) -> dict:
            return [{"id": item["id"] + 1} for _ in range(2)]

    else:
        pytest.fail(f"Invalid udf_kind: {udf_kind}")

    assert sorted(extract_values("id", ds.flat_map(_udf).take())) == [
        1,
        1,
        2,
        2,
        3,
        3,
    ]


# Helper function to process timestamp data in nanoseconds
def process_timestamp_data(row):
    # Convert numpy.datetime64 to pd.Timestamp if needed
    if isinstance(row["timestamp"], np.datetime64):
        row["timestamp"] = pd.Timestamp(row["timestamp"])

    # Add 1ns to timestamp
    row["timestamp"] = row["timestamp"] + pd.Timedelta(1, "ns")

    # Ensure the timestamp column is in the expected dtype (datetime64[ns])
    row["timestamp"] = pd.to_datetime(row["timestamp"], errors="raise")

    return row


def process_timestamp_data_batch_arrow(batch: pa.Table) -> pa.Table:
    # Convert pyarrow Table to pandas DataFrame to process the timestamp column
    df = batch.to_pandas()

    df["timestamp"] = df["timestamp"].apply(
        lambda x: pd.Timestamp(x) if isinstance(x, np.datetime64) else x
    )

    # Add 1ns to timestamp
    df["timestamp"] = df["timestamp"] + pd.Timedelta(1, "ns")

    # Convert back to pyarrow Table
    return pa.table(df)


def process_timestamp_data_batch_pandas(batch: pd.DataFrame) -> pd.DataFrame:
    # Add 1ns to timestamp column
    batch["timestamp"] = batch["timestamp"] + pd.Timedelta(1, "ns")
    return batch


@pytest.mark.parametrize(
    "df, expected_df",
    [
        pytest.param(
            pd.DataFrame(
                {
                    "id": [1, 2, 3],
                    "timestamp": pd.to_datetime(
                        [
                            "2024-01-01 00:00:00.123456789",
                            "2024-01-02 00:00:00.987654321",
                            "2024-01-03 00:00:00.111222333",
                        ]
                    ),
                    "value": [10.123456789, 20.987654321, 30.111222333],
                }
            ),
            pd.DataFrame(
                {
                    "id": [1, 2, 3],
                    "timestamp": pd.to_datetime(
                        [
                            "2024-01-01 00:00:00.123456790",
                            "2024-01-02 00:00:00.987654322",
                            "2024-01-03 00:00:00.111222334",
                        ]
                    ),
                    "value": [10.123456789, 20.987654321, 30.111222333],
                }
            ),
            id="nanoseconds_increment",
        )
    ],
)
def test_map_batches_timestamp_nanosecs(
    df, expected_df, ray_start_regular_shared, target_max_block_size_infinite_or_default
):
    """Verify handling timestamp with nanosecs in map_batches"""
    ray_data = ray.data.from_pandas(df)

    # Using pyarrow format
    result_arrow = ray_data.map_batches(
        process_timestamp_data_batch_arrow, batch_format="pyarrow"
    )
    processed_df_arrow = result_arrow.to_pandas()
    processed_df_arrow["timestamp"] = processed_df_arrow["timestamp"].astype(
        "datetime64[ns]"
    )
    pd.testing.assert_frame_equal(processed_df_arrow, expected_df)

    # Using pandas format
    result_pandas = ray_data.map_batches(
        process_timestamp_data_batch_pandas, batch_format="pandas"
    )
    processed_df_pandas = result_pandas.to_pandas()
    processed_df_pandas["timestamp"] = processed_df_pandas["timestamp"].astype(
        "datetime64[ns]"
    )
    pd.testing.assert_frame_equal(processed_df_pandas, expected_df)


@pytest.mark.parametrize(
    "df, expected_df",
    [
        pytest.param(
            pd.DataFrame(
                {
                    "id": [1, 2, 3],
                    "timestamp": pd.to_datetime(
                        [
                            "2024-01-01 00:00:00.123456789",
                            "2024-01-02 00:00:00.987654321",
                            "2024-01-03 00:00:00.111222333",
                        ]
                    ),
                    "value": [10.123456789, 20.987654321, 30.111222333],
                }
            ),
            pd.DataFrame(
                {
                    "id": [1, 2, 3],
                    "timestamp": pd.to_datetime(
                        [
                            "2024-01-01 00:00:00.123456790",
                            "2024-01-02 00:00:00.987654322",
                            "2024-01-03 00:00:00.111222334",
                        ]
                    ),
                    "value": [10.123456789, 20.987654321, 30.111222333],
                }
            ),
            id="nanoseconds_increment_map",
        )
    ],
)
def test_map_timestamp_nanosecs(
    df, expected_df, ray_start_regular_shared, target_max_block_size_infinite_or_default
):
    """Verify handling timestamp with nanosecs in map"""
    ray_data = ray.data.from_pandas(df)
    result = ray_data.map(process_timestamp_data)
    processed_df = result.to_pandas()
    processed_df["timestamp"] = processed_df["timestamp"].astype("datetime64[ns]")
    pd.testing.assert_frame_equal(processed_df, expected_df)


def test_add_column(ray_start_regular_shared):
    """Tests the add column API."""

    # Test with pyarrow batch format
    ds = ray.data.range(5).add_column(
        "foo", lambda x: pa.array([1] * x.num_rows), batch_format="pyarrow"
    )
    assert ds.take(1) == [{"id": 0, "foo": 1}]

    # Test with chunked array batch format
    ds = ray.data.range(5).add_column(
        "foo", lambda x: pa.chunked_array([[1] * x.num_rows]), batch_format="pyarrow"
    )
    assert ds.take(1) == [{"id": 0, "foo": 1}]

    ds = ray.data.range(5).add_column(
        "foo", lambda x: pc.add(x["id"], 1), batch_format="pyarrow"
    )
    assert ds.take(1) == [{"id": 0, "foo": 1}]

    # Adding a column that is already there should not result in an error
    ds = ray.data.range(5).add_column(
        "id", lambda x: pc.add(x["id"], 1), batch_format="pyarrow"
    )
    assert ds.take(2) == [{"id": 1}, {"id": 2}]

    # Adding a column in the wrong format should result in an error
    with pytest.raises(
        ray.exceptions.UserCodeException, match="For pyarrow batch format"
    ):
        ds = ray.data.range(5).add_column("id", lambda x: [1], batch_format="pyarrow")
        assert ds.take(2) == [{"id": 1}, {"id": 2}]

    # Test with numpy batch format
    ds = ray.data.range(5).add_column(
        "foo", lambda x: np.array([1] * len(x[list(x.keys())[0]])), batch_format="numpy"
    )
    assert ds.take(1) == [{"id": 0, "foo": 1}]

    ds = ray.data.range(5).add_column(
        "foo", lambda x: np.add(x["id"], 1), batch_format="numpy"
    )
    assert ds.take(1) == [{"id": 0, "foo": 1}]

    # Adding a column that is already there should not result in an error
    ds = ray.data.range(5).add_column(
        "id", lambda x: np.add(x["id"], 1), batch_format="numpy"
    )
    assert ds.take(2) == [{"id": 1}, {"id": 2}]

    # Adding a column in the wrong format should result in an error
    with pytest.raises(
        ray.exceptions.UserCodeException, match="For numpy batch format"
    ):
        ds = ray.data.range(5).add_column("id", lambda x: [1], batch_format="numpy")
        assert ds.take(2) == [{"id": 1}, {"id": 2}]

    # Test with pandas batch format
    ds = ray.data.range(5).add_column("foo", lambda x: pd.Series([1] * x.shape[0]))
    assert ds.take(1) == [{"id": 0, "foo": 1}]

    ds = ray.data.range(5).add_column("foo", lambda x: x["id"] + 1)
    assert ds.take(1) == [{"id": 0, "foo": 1}]

    # Adding a column that is already there should not result in an error
    ds = ray.data.range(5).add_column("id", lambda x: x["id"] + 1)
    assert ds.take(2) == [{"id": 1}, {"id": 2}]

    # Adding a column in the wrong format may result in an error
    with pytest.raises(ray.exceptions.UserCodeException):
        ds = ray.data.range(5).add_column(
            "id", lambda x: range(7), batch_format="pandas"
        )
        assert ds.take(2) == [{"id": 1}, {"id": 2}]

    ds = ray.data.range(5).add_column("const", lambda _: 3, batch_format="pandas")
    assert ds.take(2) == [{"id": 0, "const": 3}, {"id": 1, "const": 3}]

    with pytest.raises(ValueError):
        ds = ray.data.range(5).add_column("id", 0)

    # Test that an invalid batch_format raises an error
    with pytest.raises(ValueError):
        ray.data.range(5).add_column("foo", lambda x: x["id"] + 1, batch_format="foo")


@pytest.mark.parametrize(
    "names, expected_schema",
    [
        ({"spam": "foo", "ham": "bar"}, ["foo", "bar"]),
        ({"spam": "foo"}, ["foo", "ham"]),
        (["foo", "bar"], ["foo", "bar"]),
    ],
)
def test_rename_columns(
    ray_start_regular_shared,
    names,
    expected_schema,
    target_max_block_size_infinite_or_default,
):
    ds = ray.data.from_items([{"spam": 0, "ham": 0}])

    renamed_ds = ds.rename_columns(names)
    renamed_schema_names = renamed_ds.schema().names

    assert sorted(renamed_schema_names) == sorted(expected_schema)


def test_default_batch_size_emits_deprecation_warning(
    ray_start_regular_shared, target_max_block_size_infinite_or_default
):
    with pytest.warns(
        DeprecationWarning,
        match="Passing 'default' to `map_batches` is deprecated and won't be "
        "supported after September 2025. Use `batch_size=None` instead.",
    ):
        ray.data.range(1).map_batches(lambda x: x, batch_size="default")


@pytest.mark.parametrize(
    "names, expected_exception, expected_message",
    [
        # Case 1: Empty dictionary, should raise ValueError
        ({}, ValueError, "rename_columns received 'names' with no entries."),
        # Case 2: Invalid dictionary (duplicate values), should raise ValueError
        (
            {"spam": "foo", "ham": "foo"},
            ValueError,
            "rename_columns received duplicate values in the 'names': "
            "{'spam': 'foo', 'ham': 'foo'}",
        ),
        # Case 3: Dictionary with non-string keys/values, should raise ValueError
        (
            {"spam": 1, "ham": "bar"},
            ValueError,
            "rename_columns requires both keys and values in the 'names' to be "
            "strings.",
        ),
        # Case 4: Empty list, should raise ValueError
        (
            [],
            ValueError,
            "rename_columns requires 'names' with at least one column name.",
        ),
        # Case 5: List with duplicate values, should raise ValueError
        (
            ["foo", "bar", "foo"],
            ValueError,
            "rename_columns received duplicate values in the 'names': "
            "['foo', 'bar', 'foo']",
        ),
        # Case 6: List with non-string values, should raise ValueError
        (
            ["foo", "bar", 1],
            ValueError,
            "rename_columns requires all elements in the 'names' to be strings.",
        ),
        # Case 7: Mismatched length of list and current column names, should raise
        # ValueError
        (
            ["foo", "bar", "baz"],
            ValueError,
            "rename_columns requires 'names': ['foo', 'bar', 'baz'] length match "
            "current schema names: ['spam', 'ham'].",
        ),
        # Case 8: Invalid type for `names` (integer instead of dict or list), should
        # raise TypeError
        (
            42,
            TypeError,
            "rename_columns expected names to be either List[str] or Dict[str, str], "
            "got <class 'int'>.",
        ),
    ],
)
def test_rename_columns_error_cases(
    ray_start_regular_shared,
    names,
    expected_exception,
    expected_message,
    target_max_block_size_infinite_or_default,
):
    # Simulate a dataset with two columns: "spam" and "ham"
    ds = ray.data.from_items([{"spam": 0, "ham": 0}])

    # Test that the correct exception is raised
    with pytest.raises(expected_exception) as exc_info:
        ds.rename_columns(names)

    # Verify that the exception message matches the expected message
    assert str(exc_info.value) == expected_message


def test_filter_mutex(
    ray_start_regular_shared, tmp_path, target_max_block_size_infinite_or_default
):
    """Test filter op."""

    # Generate sample data
    data = {
        "sepal.length": [4.8, 5.1, 5.7, 6.3, 7.0],
        "sepal.width": [3.0, 3.3, 3.5, 3.2, 2.8],
        "petal.length": [1.4, 1.7, 4.2, 5.4, 6.1],
        "petal.width": [0.2, 0.4, 1.5, 2.1, 2.4],
    }
    df = pd.DataFrame(data)

    # Define the path for the Parquet file in the tmp_path directory
    parquet_file = tmp_path / "sample_data.parquet"

    # Write DataFrame to a Parquet file
    table = pa.Table.from_pandas(df)
    pq.write_table(table, parquet_file)

    # Load parquet dataset
    parquet_ds = ray.data.read_parquet(str(parquet_file))

    # Filter using lambda (UDF)
    with pytest.raises(ValueError, match="Exactly one of 'fn' or 'expr'"):
        parquet_ds.filter(
            fn=lambda r: r["sepal.length"] > 5.0, expr="sepal.length > 5.0"
        )

    with pytest.raises(ValueError, match="must be a UserDefinedFunction"):
        parquet_ds.filter(fn="sepal.length > 5.0")


def test_filter_with_expressions(
    ray_start_regular_shared, tmp_path, target_max_block_size_infinite_or_default
):
    """Test filtering with expressions."""

    # Generate sample data
    data = {
        "sepal.length": [4.8, 5.1, 5.7, 6.3, 7.0],
        "sepal.width": [3.0, 3.3, 3.5, 3.2, 2.8],
        "petal.length": [1.4, 1.7, 4.2, 5.4, 6.1],
        "petal.width": [0.2, 0.4, 1.5, 2.1, 2.4],
    }
    df = pd.DataFrame(data)

    # Define the path for the Parquet file in the tmp_path directory
    parquet_file = tmp_path / "sample_data.parquet"

    # Write DataFrame to a Parquet file
    table = pa.Table.from_pandas(df)
    pq.write_table(table, parquet_file)

    # Load parquet dataset
    parquet_ds = ray.data.read_parquet(str(parquet_file))

    # Filter using lambda (UDF)
    filtered_udf_ds = parquet_ds.filter(lambda r: r["sepal.length"] > 5.0)
    filtered_udf_data = filtered_udf_ds.to_pandas()

    # Filter using expressions
    filtered_expr_ds = parquet_ds.filter(expr="sepal.length > 5.0")
    filtered_expr_data = filtered_expr_ds.to_pandas()

    # Assert the filtered data is the same
    assert set(filtered_udf_data["sepal.length"]) == set(
        filtered_expr_data["sepal.length"]
    )
    assert len(filtered_udf_data) == len(filtered_expr_data)

    # Verify correctness of filtered results: only rows with 'sepal.length' > 5.0
    assert all(
        filtered_expr_data["sepal.length"] > 5.0
    ), "Filtered data contains rows with 'sepal.length' <= 5.0"
    assert all(
        filtered_udf_data["sepal.length"] > 5.0
    ), "UDF-filtered data contains rows with 'sepal.length' <= 5.0"


def test_filter_with_invalid_expression(
    ray_start_regular_shared, tmp_path, target_max_block_size_infinite_or_default
):
    """Test filtering with invalid expressions."""

    # Generate sample data
    data = {
        "sepal.length": [4.8, 5.1, 5.7, 6.3, 7.0],
        "sepal.width": [3.0, 3.3, 3.5, 3.2, 2.8],
        "petal.length": [1.4, 1.7, 4.2, 5.4, 6.1],
        "petal.width": [0.2, 0.4, 1.5, 2.1, 2.4],
    }
    df = pd.DataFrame(data)

    # Define the path for the Parquet file in the tmp_path directory
    parquet_file = tmp_path / "sample_data.parquet"

    # Write DataFrame to a Parquet file
    table = pa.Table.from_pandas(df)
    pq.write_table(table, parquet_file)

    # Load parquet dataset
    parquet_ds = ray.data.read_parquet(str(parquet_file))

    with pytest.raises(ValueError, match="Invalid syntax in the expression"):
        parquet_ds.filter(expr="fake_news super fake")

    fake_column_ds = parquet_ds.filter(expr="sepal_length_123 > 1")
    with pytest.raises(UserCodeException):
        fake_column_ds.to_pandas()


def test_drop_columns(
    ray_start_regular_shared, tmp_path, target_max_block_size_infinite_or_default
):
    df = pd.DataFrame({"col1": [1, 2, 3], "col2": [2, 3, 4], "col3": [3, 4, 5]})
    ds1 = ray.data.from_pandas(df)
    ds1.write_parquet(str(tmp_path))
    ds2 = ray.data.read_parquet(str(tmp_path))

    for ds in [ds1, ds2]:
        assert ds.drop_columns(["col2"]).take(1) == [{"col1": 1, "col3": 3}]
        assert ds.drop_columns(["col1", "col3"]).take(1) == [{"col2": 2}]
        assert ds.drop_columns([]).take(1) == [{"col1": 1, "col2": 2, "col3": 3}]
        assert ds.drop_columns(["col1", "col2", "col3"]).take(1) == []
        assert ds.drop_columns(["col1", "col2"]).take(1) == [{"col3": 3}]
        # Test dropping non-existent column
        with pytest.raises((UserCodeException, KeyError)):
            ds.drop_columns(["dummy_col", "col1", "col2"]).materialize()

    with pytest.raises(ValueError, match="drop_columns expects unique column names"):
        ds1.drop_columns(["col1", "col2", "col2"])


def test_select_rename_columns(
    ray_start_regular_shared, target_max_block_size_infinite_or_default
):
    ds = ray.data.range(1)

    def map_fn(row):
        return {"a": "a", "b": "b", "c": "c"}

    ds = ds.map(map_fn)
    result = ds.rename_columns({"a": "A"}).select_columns("A").take_all()
    assert result == [{"A": "a"}]
    result = ds.rename_columns({"a": "A"}).select_columns("b").take_all()
    assert result == [{"b": "b"}]
    result = ds.rename_columns({"a": "x", "b": "y"}).select_columns("c").take_all()
    assert result == [{"c": "c"}]
    result = ds.rename_columns({"a": "x", "b": "y"}).select_columns("x").take_all()
    assert result == [{"x": "a"}]
    result = ds.rename_columns({"a": "x", "b": "y"}).select_columns("y").take_all()
    assert result == [{"y": "b"}]
    result = ds.rename_columns({"a": "b", "b": "a"}).select_columns("b").take_all()
    assert result == [{"b": "a"}]
    result = ds.rename_columns({"a": "b", "b": "a"}).select_columns("a").take_all()
    assert result == [{"a": "b"}]


def test_select_columns(
    ray_start_regular_shared, target_max_block_size_infinite_or_default
):
    # Test pandas and arrow
    df = pd.DataFrame({"col1": [1, 2, 3], "col2": [2, 3, 4], "col3": [3, 4, 5]})
    ds1 = ray.data.from_pandas(df)

    ds2 = ds1.map_batches(lambda pa: pa, batch_size=1, batch_format="pyarrow")

    for each_ds in [ds1, ds2]:
        # Test selecting with empty columns
        assert each_ds.select_columns(cols=["col1", "col2", "col3"]).take(1) == [
            {"col1": 1, "col2": 2, "col3": 3}
        ]
        assert each_ds.select_columns(cols=["col1", "col2"]).take(1) == [
            {"col1": 1, "col2": 2}
        ]
        assert each_ds.select_columns(cols=["col2", "col1"]).take(1) == [
            {"col1": 1, "col2": 2}
        ]
        # Test selecting columns with duplicates
        with pytest.raises(ValueError, match="expected unique column names"):
            each_ds.select_columns(cols=["col1", "col2", "col2"]).schema()
        # Test selecting a column that is not in the dataset schema
        with pytest.raises((UserCodeException, KeyError)):
            each_ds.select_columns(cols=["col1", "col2", "dummy_col"]).materialize()


@pytest.mark.parametrize(
    "cols, expected_exception, expected_error",
    [
        (
            None,
            TypeError,
            "select_columns requires 'cols' to be a string or a list of strings.",
        ),
        (
            1,
            TypeError,
            "select_columns requires 'cols' to be a string or a list of strings.",
        ),
        (
            [1],
            ValueError,
            "select_columns requires all elements of 'cols' to be strings.",
        ),
    ],
)
def test_select_columns_validation(
    ray_start_regular_shared,
    cols,
    expected_exception,
    expected_error,
    target_max_block_size_infinite_or_default,
):
    df = pd.DataFrame({"col1": [1, 2, 3], "col2": [2, 3, 4], "col3": [3, 4, 5]})
    ds1 = ray.data.from_pandas(df)

    with pytest.raises(expected_exception, match=expected_error):
        ds1.select_columns(cols=cols)


def test_map_batches_basic(
    ray_start_regular_shared,
    tmp_path,
    restore_data_context,
    target_max_block_size_infinite_or_default,
):
    ctx = DataContext.get_current()
    ctx.execution_options.preserve_order = True

    # Test input validation
    ds = ray.data.range(5)
    with pytest.raises(ValueError):
        ds.map_batches(
            column_udf("id", lambda x: x + 1), batch_format="pyarrow", batch_size=-1
        ).take()

    # Set up.
    df = pd.DataFrame({"one": [1, 2, 3], "two": [2, 3, 4]})
    table = pa.Table.from_pandas(df)
    pq.write_table(table, os.path.join(tmp_path, "test1.parquet"))

    # Test pandas
    ds = ray.data.read_parquet(str(tmp_path))
    ds2 = ds.map_batches(lambda df: df + 1, batch_size=1, batch_format="pandas")
    ds_list = ds2.take()
    values = [s["one"] for s in ds_list]
    assert values == [2, 3, 4]
    values = [s["two"] for s in ds_list]
    assert values == [3, 4, 5]

    # Test Pyarrow
    ds = ray.data.read_parquet(str(tmp_path))
    ds2 = ds.map_batches(lambda pa: pa, batch_size=1, batch_format="pyarrow")
    ds_list = ds2.take()
    values = [s["one"] for s in ds_list]
    assert values == [1, 2, 3]
    values = [s["two"] for s in ds_list]
    assert values == [2, 3, 4]

    # Test batch
    size = 300
    ds = ray.data.range(size)
    ds2 = ds.map_batches(lambda df: df + 1, batch_size=17, batch_format="pandas")
    ds_list = ds2.take_all()
    for i in range(size):
        # The pandas column is "value", and it originally has rows from 0~299.
        # After the map batch, it should have 1~300.
        row = ds_list[i]
        assert row["id"] == i + 1
    assert ds.count() == 300

    # Test the lambda returns different types than the batch_format
    # pandas => list block
    ds = ray.data.read_parquet(str(tmp_path))
    ds2 = ds.map_batches(lambda df: {"id": np.array([1])}, batch_size=1)
    ds_list = extract_values("id", ds2.take())
    assert ds_list == [1, 1, 1]
    assert ds.count() == 3

    # pyarrow => list block
    ds = ray.data.read_parquet(str(tmp_path))
    ds2 = ds.map_batches(
        lambda df: {"id": np.array([1])}, batch_size=1, batch_format="pyarrow"
    )
    ds_list = extract_values("id", ds2.take())
    assert ds_list == [1, 1, 1]
    assert ds.count() == 3

    # Test the wrong return value raises an exception.
    ds = ray.data.read_parquet(str(tmp_path))
    with pytest.raises(ValueError):
        ds_list = ds.map_batches(
            lambda df: 1, batch_size=2, batch_format="pyarrow"
        ).take()


def test_map_batches_extra_args(
    shutdown_only, tmp_path, target_max_block_size_infinite_or_default
):
    ray.shutdown()
    ray.init(num_cpus=3)

    def put(x):
        # We only support automatic deref in the legacy backend.
        return x

    # Test input validation
    ds = ray.data.range(5)

    class Foo:
        def __call__(self, df):
            return df

    with pytest.raises(ValueError):
        # fn_constructor_args and fn_constructor_kwargs only supported for actor
        # compute strategy.
        ds.map_batches(
            lambda x: x,
            fn_constructor_args=(1,),
            fn_constructor_kwargs={"a": 1},
        )

    with pytest.raises(ValueError):
        # fn_constructor_args and fn_constructor_kwargs only supported for callable
        # class UDFs.
        ds.map_batches(
            lambda x: x,
            fn_constructor_args=(1,),
            fn_constructor_kwargs={"a": 1},
        )

    # Set up.
    df = pd.DataFrame({"one": [1, 2, 3], "two": [2, 3, 4]})
    table = pa.Table.from_pandas(df)
    pq.write_table(table, os.path.join(tmp_path, "test1.parquet"))

    # Test extra UDF args.
    # Test positional.
    def udf(batch, a):
        assert a == 1
        return batch + a

    ds = ray.data.read_parquet(str(tmp_path))
    ds2 = ds.map_batches(
        udf,
        batch_size=1,
        batch_format="pandas",
        fn_args=(put(1),),
    )
    ds_list = ds2.take()
    values = sorted([s["one"] for s in ds_list])
    assert values == [2, 3, 4]
    values = sorted([s["two"] for s in ds_list])
    assert values == [3, 4, 5]

    # Test kwargs.
    def udf(batch, b=None):
        assert b == 2
        return b * batch

    ds = ray.data.read_parquet(str(tmp_path))
    ds2 = ds.map_batches(
        udf,
        batch_size=1,
        batch_format="pandas",
        fn_kwargs={"b": put(2)},
    )
    ds_list = ds2.take()
    values = sorted([s["one"] for s in ds_list])
    assert values == [2, 4, 6]
    values = sorted([s["two"] for s in ds_list])
    assert values == [4, 6, 8]

    # Test both.
    def udf(batch, a, b=None):
        assert a == 1
        assert b == 2
        return b * batch + a

    ds = ray.data.read_parquet(str(tmp_path))
    ds2 = ds.map_batches(
        udf,
        batch_size=1,
        batch_format="pandas",
        fn_args=(put(1),),
        fn_kwargs={"b": put(2)},
    )
    ds_list = ds2.take()
    values = sorted([s["one"] for s in ds_list])
    assert values == [3, 5, 7]
    values = sorted([s["two"] for s in ds_list])
    assert values == [5, 7, 9]

    # Test constructor UDF args.
    # Test positional.
    class CallableFn:
        def __init__(self, a):
            assert a == 1
            self.a = a

        def __call__(self, x):
            return x + self.a

    ds = ray.data.read_parquet(str(tmp_path))
    ds2 = ds.map_batches(
        CallableFn,
        concurrency=1,
        batch_size=1,
        batch_format="pandas",
        fn_constructor_args=(put(1),),
    )
    ds_list = ds2.take()
    values = sorted([s["one"] for s in ds_list])
    assert values == [2, 3, 4]
    values = sorted([s["two"] for s in ds_list])
    assert values == [3, 4, 5]

    # Test kwarg.
    class CallableFn:
        def __init__(self, b=None):
            assert b == 2
            self.b = b

        def __call__(self, x):
            return self.b * x

    ds = ray.data.read_parquet(str(tmp_path))
    ds2 = ds.map_batches(
        CallableFn,
        concurrency=1,
        batch_size=1,
        batch_format="pandas",
        fn_constructor_kwargs={"b": put(2)},
    )
    ds_list = ds2.take()
    values = sorted([s["one"] for s in ds_list])
    assert values == [2, 4, 6]
    values = sorted([s["two"] for s in ds_list])
    assert values == [4, 6, 8]

    # Test both.
    class CallableFn:
        def __init__(self, a, b=None):
            assert a == 1
            assert b == 2
            self.a = a
            self.b = b

        def __call__(self, x):
            return self.b * x + self.a

    ds = ray.data.read_parquet(str(tmp_path))
    ds2 = ds.map_batches(
        CallableFn,
        concurrency=1,
        batch_size=1,
        batch_format="pandas",
        fn_constructor_args=(put(1),),
        fn_constructor_kwargs={"b": put(2)},
    )
    ds_list = ds2.take()
    values = sorted([s["one"] for s in ds_list])
    assert values == [3, 5, 7]
    values = sorted([s["two"] for s in ds_list])
    assert values == [5, 7, 9]

    # Test callable chain.
    ds = ray.data.read_parquet(str(tmp_path))
    fn_constructor_args = (put(1),)
    fn_constructor_kwargs = {"b": put(2)}
    ds2 = ds.map_batches(
        CallableFn,
        concurrency=1,
        batch_size=1,
        batch_format="pandas",
        fn_constructor_args=fn_constructor_args,
        fn_constructor_kwargs=fn_constructor_kwargs,
    ).map_batches(
        CallableFn,
        concurrency=1,
        batch_size=1,
        batch_format="pandas",
        fn_constructor_args=fn_constructor_args,
        fn_constructor_kwargs=fn_constructor_kwargs,
    )
    ds_list = ds2.take()
    values = sorted([s["one"] for s in ds_list])
    assert values == [7, 11, 15]
    values = sorted([s["two"] for s in ds_list])
    assert values == [11, 15, 19]

    # Test function + callable chain.
    ds = ray.data.read_parquet(str(tmp_path))
    fn_constructor_args = (put(1),)
    fn_constructor_kwargs = {"b": put(2)}
    ds2 = ds.map_batches(
        lambda df, a, b=None: b * df + a,
        batch_size=1,
        batch_format="pandas",
        fn_args=(put(1),),
        fn_kwargs={"b": put(2)},
    ).map_batches(
        CallableFn,
        concurrency=1,
        batch_size=1,
        batch_format="pandas",
        fn_constructor_args=fn_constructor_args,
        fn_constructor_kwargs=fn_constructor_kwargs,
    )
    ds_list = ds2.take()
    values = sorted([s["one"] for s in ds_list])
    assert values == [7, 11, 15]
    values = sorted([s["two"] for s in ds_list])
    assert values == [11, 15, 19]


@pytest.mark.parametrize("method", [Dataset.map, Dataset.map_batches, Dataset.flat_map])
def test_map_with_memory_resources(
    method, shutdown_only, target_max_block_size_infinite_or_default
):
    """Test that we can use memory resource to limit the concurrency."""
    num_blocks = 50
    memory_per_task = 100 * 1024**2
    max_concurrency = 5
    ray.init(num_cpus=num_blocks, _memory=memory_per_task * max_concurrency)

    concurrency_counter = ConcurrencyCounter.remote()

    def map_fn(row_or_batch):
        ray.get(concurrency_counter.inc.remote())
        time.sleep(0.5)
        ray.get(concurrency_counter.decr.remote())
        if method is Dataset.flat_map:
            return [row_or_batch]
        else:
            return row_or_batch

    ds = ray.data.range(num_blocks, override_num_blocks=num_blocks)
    if method is Dataset.map:
        ds = ds.map(
            map_fn,
            num_cpus=1,
            memory=memory_per_task,
        )
    elif method is Dataset.map_batches:
        ds = ds.map_batches(
            map_fn,
            batch_size=None,
            num_cpus=1,
            memory=memory_per_task,
        )
    elif method is Dataset.flat_map:
        ds = ds.flat_map(
            map_fn,
            num_cpus=1,
            memory=memory_per_task,
        )
    assert len(ds.take(num_blocks)) == num_blocks

    actual_max_concurrency = ray.get(concurrency_counter.get_max_concurrency.remote())
    assert actual_max_concurrency <= max_concurrency


def test_map_batches_generator(
    ray_start_regular_shared, tmp_path, target_max_block_size_infinite_or_default
):
    # Set up.
    df = pd.DataFrame({"one": [1, 2, 3], "two": [2, 3, 4]})
    table = pa.Table.from_pandas(df)
    pq.write_table(table, os.path.join(tmp_path, "test1.parquet"))

    def pandas_generator(batch: pd.DataFrame) -> Iterator[pd.DataFrame]:
        for i in range(len(batch)):
            yield batch.iloc[[i]] + 1

    ds = ray.data.read_parquet(str(tmp_path))
    ds2 = ds.map_batches(pandas_generator, batch_size=1, batch_format="pandas")
    ds_list = ds2.take()
    values = sorted([s["one"] for s in ds_list])
    assert values == [2, 3, 4]
    values = sorted([s["two"] for s in ds_list])
    assert values == [3, 4, 5]

    def fail_generator(batch):
        for i in range(len(batch)):
            yield i

    # Test the wrong return value raises an exception.
    ds = ray.data.read_parquet(str(tmp_path))
    with pytest.raises(ValueError):
        ds_list = ds.map_batches(
            fail_generator, batch_size=2, batch_format="pyarrow"
        ).take()


def test_map_batches_actors_preserves_order(
    shutdown_only, target_max_block_size_infinite_or_default
):
    class UDFClass:
        def __call__(self, x):
            return x

    ray.shutdown()
    ray.init(num_cpus=2)
    # Test that actor compute model preserves block order.
    ds = ray.data.range(10, override_num_blocks=5)
    assert extract_values("id", ds.map_batches(UDFClass, concurrency=1).take()) == list(
        range(10)
    )


@pytest.mark.parametrize(
    "num_rows,num_blocks,batch_size",
    [
        (10, 5, 2),
        (10, 1, 10),
        (12, 3, 2),
    ],
)
def test_map_batches_batch_mutation(
    ray_start_regular_shared,
    num_rows,
    num_blocks,
    batch_size,
    restore_data_context,
    target_max_block_size_infinite_or_default,
):
    ctx = DataContext.get_current()
    ctx.execution_options.preserve_order = True

    # Test that batch mutation works without encountering a read-only error (e.g. if the
    # batch is a zero-copy view on data in the object store).
    def mutate(df):
        df["id"] += 1
        return df

    ds = ray.data.range(num_rows, override_num_blocks=num_blocks).repartition(
        num_blocks
    )
    # Convert to Pandas blocks.
    ds = ds.map_batches(lambda df: df, batch_format="pandas", batch_size=None)

    # Apply UDF that mutates the batches.
    ds = ds.map_batches(mutate, batch_size=batch_size)
    assert [row["id"] for row in ds.iter_rows()] == list(range(1, num_rows + 1))


@pytest.mark.parametrize(
    "num_rows,num_blocks,batch_size",
    [
        (10, 5, 2),
        (10, 1, 10),
        (12, 3, 2),
    ],
)
def test_map_batches_batch_zero_copy(
    ray_start_regular_shared,
    num_rows,
    num_blocks,
    batch_size,
    target_max_block_size_infinite_or_default,
):
    # Test that batches are zero-copy read-only views when zero_copy_batch=True.
    def mutate(df):
        # Check that batch is read-only.
        assert not df.values.flags.writeable
        df["id"] += 1
        return df

    ds = ray.data.range(num_rows, override_num_blocks=num_blocks).repartition(
        num_blocks
    )
    # Convert to Pandas blocks.
    ds = ds.map_batches(lambda df: df, batch_format="pandas", batch_size=None)
    ds = ds.materialize()

    # Apply UDF that mutates the batches, which should fail since the batch is
    # read-only.
    with pytest.raises(UserCodeException):
        with pytest.raises(
            ValueError, match="tried to mutate a zero-copy read-only batch"
        ):
            ds = ds.map_batches(
                mutate,
                batch_format="pandas",
                batch_size=batch_size,
                zero_copy_batch=True,
            )
            ds.materialize()


BLOCK_BUNDLING_TEST_CASES = [
    (block_size, batch_size)
    for batch_size in range(1, 8)
    for block_size in range(1, 2 * batch_size + 1)
]


@pytest.mark.parametrize("block_size,batch_size", BLOCK_BUNDLING_TEST_CASES)
def test_map_batches_block_bundling_auto(
    ray_start_regular_shared,
    block_size,
    batch_size,
    target_max_block_size_infinite_or_default,
):
    # Ensure that we test at least 2 batches worth of blocks.
    num_blocks = max(10, 2 * batch_size // block_size)
    ds = ray.data.range(num_blocks * block_size, override_num_blocks=num_blocks)
    # Confirm that we have the expected number of initial blocks.
    assert ds._plan.initial_num_blocks() == num_blocks

    # Blocks should be bundled up to the batch size.
    ds1 = ds.map_batches(lambda x: x, batch_size=batch_size).materialize()

    num_expected_blocks = math.ceil(
        # If batch_size > block_size, then multiple blocks will be clumped
        # together to make sure there are at least batch_size rows
        num_blocks
        / max(math.ceil(batch_size / block_size), 1)
    )

    assert ds1._plan.initial_num_blocks() == num_expected_blocks

    # Blocks should not be bundled up when batch_size is not specified.
    ds2 = ds.map_batches(lambda x: x).materialize()
    assert ds2._plan.initial_num_blocks() == num_blocks


@pytest.mark.parametrize(
    "block_sizes,batch_size,expected_num_blocks",
    [
        ([1, 2], 3, 1),
        ([2, 2, 1], 3, 2),
        ([1, 2, 3, 4], 4, 2),
        ([3, 1, 1, 3], 4, 2),
        ([2, 4, 1, 8], 4, 2),
        ([1, 1, 1, 1], 4, 1),
        ([1, 0, 3, 2], 4, 2),
        ([4, 4, 4, 4], 4, 4),
    ],
)
def test_map_batches_block_bundling_skewed_manual(
    ray_start_regular_shared,
    block_sizes,
    batch_size,
    expected_num_blocks,
    target_max_block_size_infinite_or_default,
):
    num_blocks = len(block_sizes)
    ds = ray.data.from_blocks(
        [pd.DataFrame({"a": [1] * block_size}) for block_size in block_sizes]
    )
    # Confirm that we have the expected number of initial blocks.
    assert ds._plan.initial_num_blocks() == num_blocks
    ds = ds.map_batches(lambda x: x, batch_size=batch_size).materialize()

    # Blocks should be bundled up to the batch size.
    assert ds._plan.initial_num_blocks() == expected_num_blocks


BLOCK_BUNDLING_SKEWED_TEST_CASES = [
    (block_sizes, batch_size)
    for batch_size in range(1, 4)
    for num_blocks in range(1, batch_size + 1)
    for block_sizes in itertools.product(
        range(1, 2 * batch_size + 1), repeat=num_blocks
    )
]


@pytest.mark.parametrize("block_sizes,batch_size", BLOCK_BUNDLING_SKEWED_TEST_CASES)
def test_map_batches_block_bundling_skewed_auto(
    ray_start_regular_shared,
    block_sizes,
    batch_size,
    target_max_block_size_infinite_or_default,
):
    num_blocks = len(block_sizes)
    ds = ray.data.from_blocks(
        [pd.DataFrame({"a": [1] * block_size}) for block_size in block_sizes]
    )
    # Confirm that we have the expected number of initial blocks.
    assert ds._plan.initial_num_blocks() == num_blocks
    ds = ds.map_batches(lambda x: x, batch_size=batch_size).materialize()

    curr = 0
    num_out_blocks = 0
    for block_size in block_sizes:
        if curr >= batch_size:
            num_out_blocks += 1
            curr = 0
        curr += block_size
    if curr > 0:
        num_out_blocks += 1

    # Blocks should be bundled up to the batch size.
    assert ds._plan.initial_num_blocks() == num_out_blocks


def test_map_batches_preserve_empty_blocks(
    ray_start_regular_shared, target_max_block_size_infinite_or_default
):
    ds = ray.data.range(10, override_num_blocks=10)
    ds = ds.map_batches(lambda x: [])
    ds = ds.map_batches(lambda x: x)
    assert ds._plan.initial_num_blocks() == 10, ds


def test_map_batches_combine_empty_blocks(
    ray_start_regular_shared, target_max_block_size_infinite_or_default
):
    xs = [x % 3 for x in list(range(100))]

    # ds1 has 1 block which contains 100 rows.
    ds1 = ray.data.from_items(xs).repartition(1).sort("item").map_batches(lambda x: x)
    assert ds1._block_num_rows() == [100]

    # ds2 has 30 blocks, but only 3 of them are non-empty
    ds2 = (
        ray.data.from_items(xs)
        .repartition(30)
        .sort("item")
        .map_batches(lambda x: x, batch_size=1)
    )
    assert len(ds2._block_num_rows()) == 3
    count = sum(1 for x in ds2._block_num_rows() if x > 0)
    assert count == 3

    # The number of partitions should not affect the map_batches() result.
    assert ds1.take_all() == ds2.take_all()


def test_map_batches_preserves_empty_block_format(
    ray_start_regular_shared, target_max_block_size_infinite_or_default
):
    """Tests that the block format for empty blocks are not modified."""

    def empty_pandas(batch):
        return pd.DataFrame({"x": []})

    df = pd.DataFrame({"x": [1, 2, 3]})

    # First map_batches creates the empty Pandas block.
    # Applying subsequent map_batches should not change the type of the empty block.
    ds = (
        ray.data.from_pandas(df)
        .map_batches(empty_pandas)
        .map_batches(lambda x: x, batch_size=None)
    )

    bundles = ds.iter_internal_ref_bundles()
    block_refs = _ref_bundles_iterator_to_block_refs_list(bundles)

    assert len(block_refs) == 1
    assert type(ray.get(block_refs[0])) is pd.DataFrame


def test_map_with_objects_and_tensors(
    ray_start_regular_shared, target_max_block_size_infinite_or_default
):
    # Tests https://github.com/ray-project/ray/issues/45235

    class UnsupportedType:
        pass

    def f(batch):
        batch_size = len(batch["id"])
        return {
            "array": np.zeros((batch_size, 32, 32, 3)),
            "unsupported": [UnsupportedType()] * batch_size,
        }

    ray.data.range(1).map_batches(f).materialize()


def test_random_sample(
    ray_start_regular_shared, target_max_block_size_infinite_or_default
):
    import math

    def ensure_sample_size_close(dataset, sample_percent=0.5):
        r1 = dataset.random_sample(sample_percent)
        assert math.isclose(
            r1.count(), int(dataset.count() * sample_percent), rel_tol=2, abs_tol=2
        )

    ds = ray.data.range(10, override_num_blocks=2)
    ensure_sample_size_close(ds)

    ds = ray.data.range_tensor(5, override_num_blocks=2, shape=(2, 2))
    ensure_sample_size_close(ds)

    # imbalanced datasets
    ds1 = ray.data.range(1, override_num_blocks=1)
    ds2 = ray.data.range(2, override_num_blocks=1)
    ds3 = ray.data.range(3, override_num_blocks=1)
    # noinspection PyTypeChecker
    ds = ds1.union(ds2).union(ds3)
    ensure_sample_size_close(ds)
    # Small datasets
    ds1 = ray.data.range(5, override_num_blocks=5)
    ensure_sample_size_close(ds1)


def test_random_sample_checks(
    ray_start_regular_shared, target_max_block_size_infinite_or_default
):
    with pytest.raises(ValueError):
        # Cannot sample -1
        ray.data.range(1).random_sample(-1)
    with pytest.raises(ValueError):
        # Cannot sample from empty dataset
        ray.data.range(0).random_sample(0.2)
    with pytest.raises(ValueError):
        # Cannot sample fraction > 1
        ray.data.range(1).random_sample(10)


def test_random_sample_fixed_seed_0001(
    ray_start_regular_shared, target_max_block_size_infinite_or_default
):
    """Tests random_sample() with a fixed seed.

    https://github.com/ray-project/ray/pull/51401

    This test is to ensure that the random sampling is reproducible.
    In the following example, we generate a deterministic seed sequence
    for each block. Each block generates 10 ranndom numbers and we pick
    10% of them. The indices from Ray Data should be the same as the
    ones generated by numpy.
    """
    ds = ray.data.range(100, override_num_blocks=10).random_sample(
        fraction=0.1, seed=1234
    )

    result = ds.to_pandas()["id"].to_numpy()

    # Expected:
    expected = np.array([8, 49, 71, 78, 81, 85])

    np.testing.assert_array_equal(result, expected)


@pytest.mark.parametrize("dtype", ["numpy", "pandas", "pyarrow"])
@pytest.mark.parametrize("num_blocks, num_rows_per_block", [(1, 1000), (10, 100)])
@pytest.mark.parametrize("fraction", [0.1, 0.5, 1.0])
@pytest.mark.parametrize("seed", [1234, 4321, 0])
def test_random_sample_fixed_seed_0002(
    ray_start_regular_shared,
    dtype,
    num_blocks,
    num_rows_per_block,
    fraction,
    seed,
    target_max_block_size_infinite_or_default,
):
    """Checks if random_sample() gives the same result across different parameters. This is to
    test whether the result from random_sample() can be computed explicitly using numpy functions.

    The expected result (sampled row indices) is deterministic for a fixed seed and number of blocks.
    """

    def generate_data(n_per_block: int, n_blocks: int):
        for i in range(n_blocks):
            yield {
                "item": np.arange(i * n_per_block, (i + 1) * n_per_block),
            }

    if dtype == "numpy":
        ds = ray.data.from_items(
            np.arange(num_rows_per_block * num_blocks), override_num_blocks=num_blocks
        )
    elif dtype == "pandas":
        data = [pd.DataFrame(b) for b in generate_data(num_rows_per_block, num_blocks)]
        ds = ray.data.from_pandas(data)
    elif dtype == "pyarrow":
        data = [
            pa.Table.from_pydict(b)
            for b in generate_data(num_rows_per_block, num_blocks)
        ]
        ds = ray.data.from_arrow(data)
    else:
        raise ValueError(f"Unknown dtype: {dtype}")

    ds = ds.random_sample(fraction=fraction, seed=seed)

    # Seed sequence for each block: [task_idx, seed]
    expected_raw = np.concatenate(
        [
            np.random.default_rng([i, seed]).random(num_rows_per_block)
            for i in range(num_blocks)
        ]
    )

    # Sample the random numbers and get the indices
    expected = np.where(expected_raw < fraction)[0]

    assert ds.count() == len(expected)
    assert set(ds.to_pandas()["item"].to_list()) == set(expected.tolist())


def test_actor_udf_cleanup(
    ray_start_regular_shared,
    tmp_path,
    restore_data_context,
    target_max_block_size_infinite_or_default,
):
    """Test that for the actor map operator, the UDF object is deleted properly."""
    ctx = DataContext.get_current()
    ctx._enable_actor_pool_on_exit_hook = True

    test_file = tmp_path / "test.txt"

    # Simulate the case that the UDF depends on some external resources that
    # need to be cleaned up.
    class StatefulUDF:
        def __init__(self):
            with open(test_file, "w") as f:
                f.write("test")

        def __call__(self, row):
            return row

        def __del__(self):
            # Delete the file when the UDF is deleted.
            os.remove(test_file)

    ds = ray.data.range(10)
    ds = ds.map(StatefulUDF, concurrency=1)
    assert sorted(extract_values("id", ds.take_all())) == list(range(10))

    wait_for_condition(lambda: not os.path.exists(test_file))


def test_warn_large_udfs(
    ray_start_regular_shared, target_max_block_size_infinite_or_default
):
    driver = """
import ray
import numpy as np
from ray.data._internal.execution.operators.map_operator import MapOperator

large_object = np.zeros(MapOperator.MAP_UDF_WARN_SIZE_THRESHOLD + 1, dtype=np.int8)

class LargeUDF:
    def __init__(self):
        self.data = large_object

    def __call__(self, batch):
        return batch

ds = ray.data.range(1)
ds = ds.map_batches(LargeUDF, concurrency=1)
assert ds.take_all() == [{"id": 0}]
    """
    output = run_string_as_driver(driver)
    assert "The UDF of operator MapBatches(LargeUDF) is too large" in output


# NOTE: All tests above share a Ray cluster, while the tests below do not. These
# tests should only be carefully reordered to retain this invariant!
def test_actor_pool_strategy_default_num_actors(
    shutdown_only, target_max_block_size_infinite_or_default
):
    import time

    class UDFClass:
        def __call__(self, x):
            time.sleep(1)
            return x

    num_cpus = 5
    ray.shutdown()
    ray.init(num_cpus=num_cpus)
    compute_strategy = ray.data.ActorPoolStrategy()
    ray.data.range(10, override_num_blocks=10).map_batches(
        UDFClass, compute=compute_strategy, batch_size=1
    ).materialize()


def test_actor_pool_strategy_bundles_to_max_actors(
    shutdown_only, target_max_block_size_infinite_or_default
):
    """Tests that blocks are bundled up to the specified max number of actors."""

    class UDFClass:
        def __call__(self, x):
            return x

    max_size = 2
    ds = (
        ray.data.range(10, override_num_blocks=10)
        .map_batches(UDFClass, batch_size=None, concurrency=max_size)
        .materialize()
    )

    # Check batch size is still respected.
    ds = (
        ray.data.range(10, override_num_blocks=10)
        .map_batches(UDFClass, batch_size=10, concurrency=max_size)
        .materialize()
    )

    assert "1 blocks" in ds.stats()


def test_nonserializable_map_batches(
    shutdown_only, target_max_block_size_infinite_or_default
):
    import threading

    lock = threading.Lock()

    x = ray.data.range(10)
    # Check that the `inspect_serializability` trace was printed
    with pytest.raises(TypeError, match=r".*was found to be non-serializable.*"):
        x.map_batches(lambda _: lock).take(1)


@pytest.mark.parametrize("udf_kind", ["coroutine", "async_gen"])
def test_async_map_batches(
    shutdown_only, udf_kind, target_max_block_size_infinite_or_default
):
    ray.shutdown()
    ray.init(num_cpus=10)

    class AsyncActor:
        def __init__(self):
            pass

        if udf_kind == "async_gen":

            async def __call__(self, batch):
                for i in batch["id"]:
                    await asyncio.sleep((i % 5) / 100)
                    yield {"input": [i], "output": [2**i]}

        elif udf_kind == "coroutine":

            async def __call__(self, batch):
                await asyncio.sleep(random.randint(0, 5) / 100)
                return {
                    "input": list(batch["id"]),
                    "output": [2**i for i in batch["id"]],
                }

        else:
            pytest.fail(f"Unknown udf_kind: {udf_kind}")

    n = 10
    ds = ray.data.range(n, override_num_blocks=2)
    ds = ds.map(lambda x: x)
    ds = ds.map_batches(AsyncActor, batch_size=1, concurrency=1, max_concurrency=2)

    start_t = time.time()
    output = ds.take_all()
    runtime = time.time() - start_t
    assert runtime < sum(range(n)), runtime

    expected_output = [{"input": i, "output": 2**i} for i in range(n)]
    assert sorted(output, key=lambda row: row["input"]) == expected_output, (
        output,
        expected_output,
    )


@pytest.mark.parametrize("udf_kind", ["coroutine", "async_gen"])
def test_async_flat_map(
    shutdown_only, udf_kind, target_max_block_size_infinite_or_default
):
    class AsyncActor:
        def __init__(self):
            pass

        if udf_kind == "async_gen":

            async def __call__(self, row):
                id = row["id"]
                yield {"id": id}
                await asyncio.sleep(random.randint(0, 5) / 100)
                yield {"id": id + 1}

        elif udf_kind == "coroutine":

            async def __call__(self, row):
                id = row["id"]
                await asyncio.sleep(random.randint(0, 5) / 100)
                return [{"id": id}, {"id": id + 1}]

        else:
            pytest.fail(f"Unknown udf_kind: {udf_kind}")

    n = 10
    ds = ray.data.from_items([{"id": i} for i in range(0, n, 2)])
    ds = ds.flat_map(AsyncActor, concurrency=1, max_concurrency=2)
    output = ds.take_all()
    assert sorted(extract_values("id", output)) == list(range(n))


def test_map_batches_async_exception_propagation(shutdown_only):
    ray.shutdown()
    ray.init(num_cpus=2)

    class MyUDF:
        def __init__(self):
            pass

        async def __call__(self, batch):
            # This will trigger an assertion error.
            assert False
            yield batch

    ds = ray.data.range(20)
    ds = ds.map_batches(MyUDF, concurrency=2)

    with pytest.raises(ray.exceptions.RayTaskError) as exc_info:
        ds.materialize()

    assert "AssertionError" in str(exc_info.value)
    assert "assert False" in str(exc_info.value)


def test_map_batches_async_generator_fast_yield(
    shutdown_only, target_max_block_size_infinite_or_default
):
    # Tests the case where the async generator yields immediately,
    # with a high number of tasks in flight, which results in
    # the internal queue being almost instantaneously filled.
    # This test ensures that the internal queue is completely drained in this scenario.

    ray.shutdown()
    ray.init(num_cpus=4)

    async def task_yield(row):
        return row

    class AsyncActor:
        def __init__(self):
            pass

        async def __call__(self, batch):
            rows = [{"id": np.array([i])} for i in batch["id"]]
            tasks = [asyncio.create_task(task_yield(row)) for row in rows]
            for task in tasks:
                yield await task

    n = 8
    ds = ray.data.range(n, override_num_blocks=n)
    ds = ds.map_batches(
        AsyncActor,
        batch_size=n,
        compute=ray.data.ActorPoolStrategy(size=1, max_tasks_in_flight_per_actor=n),
        concurrency=1,
        max_concurrency=n,
    )

    output = ds.take_all()
    expected_output = [{"id": i} for i in range(n)]
    # Because all tasks are submitted almost simultaneously,
    # the output order may be different compared to the original input.
    assert len(output) == len(expected_output), (len(output), len(expected_output))


class TestGenerateTransformFnForAsyncMap:
    @pytest.fixture
    def mock_actor_async_ctx(self):
        _map_actor_ctx = _MapActorContext(Mock(), Mock(), is_async=True)

        loop: AbstractEventLoop = _map_actor_ctx.udf_map_asyncio_loop
        assert loop is not None

        with patch("ray.data._map_actor_context", _map_actor_ctx):

            yield _map_actor_ctx

            loop.call_soon_threadsafe(loop.stop)
            _map_actor_ctx.udf_map_asyncio_thread.join()

    def test_non_coroutine_function_assertion(
        self, target_max_block_size_infinite_or_default
    ):
        """Test that non-coroutine function raises assertion error."""

        def sync_fn(x):
            return x

        validate_fn = Mock()

        with pytest.raises(ValueError, match="Expected a coroutine function"):
            _generate_transform_fn_for_async_map(
                sync_fn, validate_fn, max_concurrency=1
            )

    def test_zero_max_concurrent_batches_assertion(
        self, target_max_block_size_infinite_or_default
    ):
        """Test that zero max_concurrent_batches raises assertion error."""

        async def async_fn(x):
            yield x

        validate_fn = Mock()

        with pytest.raises(AssertionError):
            _generate_transform_fn_for_async_map(
                async_fn, validate_fn, max_concurrency=0
            )

    def test_empty_input(
        self, mock_actor_async_ctx, target_max_block_size_infinite_or_default
    ):
        """Test with empty input iterator."""

        async def async_fn(x):
            yield x

        validate_fn = Mock()

        transform_fn = _generate_transform_fn_for_async_map(
            async_fn, validate_fn, max_concurrency=2
        )

        task_context = Mock()
        assert list(transform_fn([], task_context)) == []
        validate_fn.assert_not_called()

    @pytest.mark.parametrize("udf_kind", ["coroutine", "async_gen"])
    def test_basic_async_processing(
        self, udf_kind, mock_actor_async_ctx, target_max_block_size_infinite_or_default
    ):
        """Test basic async processing with order preservation."""

        if udf_kind == "async_gen":

            async def async_fn(x):
                # Randomly slow-down UDFs (capped by 5ms)
                delay = random.randint(0, 5) / 1000
                await asyncio.sleep(delay)
                yield x

        elif udf_kind == "coroutine":

            async def async_fn(x):
                # Randomly slow-down UDFs (capped by 5ms)
                delay = random.randint(0, 5) / 1000
                await asyncio.sleep(delay)
                return x

        else:
            pytest.fail(f"Unrecognized udf_kind ({udf_kind})")

        validate_fn = Mock()

        transform_fn = _generate_transform_fn_for_async_map(
            async_fn, validate_fn, max_concurrency=100
        )

        N = 10_000

        task_context = Mock()
        result = list(transform_fn(range(N), task_context))

        assert result == list(range(N))
        assert validate_fn.call_count == N

    @pytest.mark.parametrize("result_len", [0, 5])
    def test_basic_async_processing_with_iterator(
        self,
        result_len: int,
        mock_actor_async_ctx,
        target_max_block_size_infinite_or_default,
    ):
        """Test UDF that yields multiple items per input."""

        async def multi_yield_fn(x):
            for i in range(result_len):
                yield f"processed_{x}_{i}"

        validate_fn = Mock()

        transform_fn = _generate_transform_fn_for_async_map(
            multi_yield_fn, validate_fn, max_concurrency=2
        )

        task_context = Mock()

        input_seq = [1, 2]

        # NOTE: Outputs are expected to match input sequence ordering
        expected = [f"processed_{x}_{i}" for x in input_seq for i in range(result_len)]

        assert list(transform_fn(input_seq, task_context)) == expected

    def test_concurrency_limiting(
        self,
        mock_actor_async_ctx,
        restore_data_context,
        target_max_block_size_infinite_or_default,
    ):
        """Test that concurrency is properly limited."""
        max_concurrency = 10

        concurrent_task_counter = 0

        async def async_fn(x):
            # NOTE: This is safe, since event-loop is single-threaded
            nonlocal concurrent_task_counter
            concurrent_task_counter += 1

            assert concurrent_task_counter <= max_concurrency

            yield x

            # NOTE: We're doing sleep here to interrupt the task and yield
            #       event loop to the next one (otherwise tasks will simply be
            #       completed sequentially)
            await asyncio.sleep(0.001)

            concurrent_task_counter -= 1

        validate_fn = Mock()

        transform_fn = _generate_transform_fn_for_async_map(
            async_fn, validate_fn, max_concurrency=max_concurrency
        )

        task_context = Mock()
        result = list(transform_fn(range(10_000), task_context))
        assert len(result) == 10_000

    @pytest.mark.parametrize("failure_kind", ["udf", "validation"])
    def test_exception_in_udf(
        self,
        failure_kind: str,
        mock_actor_async_ctx,
        target_max_block_size_infinite_or_default,
    ):
        """Test exception handling in UDF."""

        udf_failure_msg = "UDF failure"
        validation_failure_msg = "Validation failure"

        async def failing_async_fn(x):
            if failure_kind == "udf" and x == 2:
                raise ValueError(udf_failure_msg)
            yield x

        def validate_fn(x):
            if failure_kind == "validation" and x == 2:
                raise ValueError(validation_failure_msg)

        transform_fn = _generate_transform_fn_for_async_map(
            failing_async_fn, validate_fn, max_concurrency=2
        )

        task_context = Mock()

        if failure_kind == "udf":
            expected_exception_msg = udf_failure_msg
        elif failure_kind == "validation":
            expected_exception_msg = validation_failure_msg
        else:
            pytest.fail(f"Unexpected failure type ({failure_kind})")

        with pytest.raises(ValueError, match=expected_exception_msg):
            list(transform_fn([1, 2, 3], task_context))


@pytest.mark.parametrize("fn_type", ["func", "class"])
def test_map_operator_warns_on_few_inputs(
    fn_type: Literal["func", "class"],
    shutdown_only,
    target_max_block_size_infinite_or_default,
):
    if fn_type == "func":

        def fn(row):
            return row

    else:

        class fn:
            def __call__(self, row):
                return row

    with pytest.warns(UserWarning, match="can launch at most 1 task"):
        # The user specified `concurrency=2` for the map operator, but the pipeline
        # can only launch one task because there's only one input block. So, Ray Data
        # should emit a warning instructing the user to increase the number of input
        # blocks.
        ray.data.range(2, override_num_blocks=1).map(fn, concurrency=2).materialize()


def test_map_op_backpressure_configured_properly(
    target_max_block_size_infinite_or_default,
):
    """This test asserts that configuration of the MapOperator generator's back-pressure is
    propagated appropriately to the Ray Core
    """

    total = 5

    def _map_raising(r):
        if isinstance(r["item"], Exception):
            raise r["item"]

        return r

    # Reset this to make sure test is invariant of default value changes
    DataContext.get_current()._max_num_blocks_in_streaming_gen_buffer = 2

    # To simulate incremental iteration we are
    #   - Aggressively applying back-pressure (allowing no more than a single block
    #       to be in the queue)
    #   - Restrict Map Operator concurrency to run no more than 1 task at a time
    #
    # At the end of the pipeline we fetch only first 4 elements (instead of 5) to prevent the last 1
    # from executing (1 is going to be a buffered block)
    df = ray.data.from_items(
        list(range(5)) + [ValueError("failed!")], override_num_blocks=6
    )

    # NOTE: Default back-pressure configuration allows 2 blocks in the
    #       generator's buffer, hence default execution will fail as we'd
    #       try map all 6 elements
    with pytest.raises(RayTaskError) as exc_info:
        df.map(_map_raising).materialize()

    assert str(ValueError("failed")) in str(exc_info.value)

    # Reducing number of blocks in the generator buffer, will prevent this pipeline
    # from throwing
    vals = (
        df.map(
            _map_raising,
            concurrency=1,
            ray_remote_args_fn=lambda: {
                "_generator_backpressure_num_objects": 2,  # 1 for block, 1 for metadata
            },
        )
        .limit(total - 1)
        .take_batch()["item"]
        .tolist()
    )

    assert list(range(5))[:-1] == vals


@pytest.mark.skipif(
    get_pyarrow_version() < MIN_PYARROW_VERSION_TYPE_PROMOTION,
    reason="Requires pyarrow>=14 for unify_schemas in OneHotEncoder",
)
def test_map_names(target_max_block_size_infinite_or_default):
    """To test different UDF format such that the operator
    has the correct representation.

    The actual name is handled by
    AbstractUDFMap._get_operator_name()
    """

    ds = ray.data.range(5)

    r = ds.map(lambda x: {"id": str(x["id"])}).__repr__()
    assert r.startswith("Map(<lambda>)"), r

    class C:
        def __call__(self, x):
            return x

    r = ds.map(C, concurrency=4).__repr__()
    assert r.startswith("Map(C)"), r

    # Simple and partial functions
    def func(x, y):
        return x

    r = ds.map(func, fn_args=[0]).__repr__()
    assert r.startswith("Map(func)")

    from functools import partial

    r = ds.map(partial(func, y=1)).__repr__()
    assert r.startswith("Map(func)"), r

    # Preprocessor
    from ray.data.preprocessors import OneHotEncoder

    ds = ray.data.from_items(["a", "b", "c", "a", "b", "c"])
    enc = OneHotEncoder(columns=["item"])
    r = enc.fit_transform(ds).__repr__()
    assert r.startswith("OneHotEncoder"), r


@pytest.mark.skipif(
    get_pyarrow_version() < parse_version("20.0.0"),
    reason="with_column requires PyArrow >= 20.0.0",
)
@pytest.mark.parametrize(
    "column_name, expr, expected_value",
    [
        # Arithmetic operations
        ("result", col("id") + 1, 1),  # 0 + 1 = 1
        ("result", col("id") + 5, 5),  # 0 + 5 = 5
        ("result", col("id") - 1, -1),  # 0 - 1 = -1
        ("result", col("id") * 2, 0),  # 0 * 2 = 0
        ("result", col("id") * 3, 0),  # 0 * 3 = 0
        ("result", col("id") / 2, 0.0),  # 0 / 2 = 0.0
        # More complex arithmetic
        ("result", (col("id") + 1) * 2, 2),  # (0 + 1) * 2 = 2
        ("result", (col("id") * 2) + 3, 3),  # 0 * 2 + 3 = 3
        # Comparison operations
        ("result", col("id") > 0, False),  # 0 > 0 = False
        ("result", col("id") >= 0, True),  # 0 >= 0 = True
        ("result", col("id") < 1, True),  # 0 < 1 = True
        ("result", col("id") <= 0, True),  # 0 <= 0 = True
        ("result", col("id") == 0, True),  # 0 == 0 = True
        # Operations with literals
        ("result", col("id") + lit(10), 10),  # 0 + 10 = 10
        ("result", col("id") * lit(5), 0),  # 0 * 5 = 0
        ("result", lit(2) + col("id"), 2),  # 2 + 0 = 2
        ("result", lit(10) / (col("id") + 1), 10.0),  # 10 / (0 + 1) = 10.0
    ],
)
def test_with_column(
    ray_start_regular_shared,
    column_name,
    expr,
    expected_value,
    target_max_block_size_infinite_or_default,
):
    """Verify that `with_column` works with various operations."""
    ds = ray.data.range(5).with_column(column_name, expr)
    result = ds.take(1)[0]
    assert result["id"] == 0
    assert result[column_name] == expected_value


@pytest.mark.skipif(
    get_pyarrow_version() < parse_version("20.0.0"),
    reason="with_column requires PyArrow >= 20.0.0",
)
def test_with_column_nonexistent_column(
    ray_start_regular_shared, target_max_block_size_infinite_or_default
):
    """Verify that referencing a non-existent column with col() raises an exception."""
    # Create a dataset with known column "id"
    ds = ray.data.range(5)

    # Try to reference a non-existent column - this should raise an exception
    with pytest.raises(UserCodeException):
        ds.with_column("result", col("nonexistent_column") + 1).materialize()


@pytest.mark.skipif(
    get_pyarrow_version() < parse_version("20.0.0"),
    reason="with_column requires PyArrow >= 20.0.0",
)
def test_with_column_multiple_expressions(
    ray_start_regular_shared, target_max_block_size_infinite_or_default
):
    """Verify that `with_column` correctly handles multiple expressions at once."""
    ds = ray.data.range(5)

    ds = ds.with_column("plus_one", col("id") + 1)
    ds = ds.with_column("times_two", col("id") * 2)
    ds = ds.with_column("ten_minus_id", 10 - col("id"))

    first_row = ds.take(1)[0]
    assert first_row["id"] == 0
    assert first_row["plus_one"] == 1
    assert first_row["times_two"] == 0
    assert first_row["ten_minus_id"] == 10

    # Ensure all new columns exist in the schema.
    assert set(ds.schema().names) == {"id", "plus_one", "times_two", "ten_minus_id"}


@pytest.mark.skipif(
    get_pyarrow_version() < parse_version("20.0.0"),
    reason="with_column requires PyArrow >= 20.0.0",
)
@pytest.mark.parametrize(
    "udf_function, column_name, expected_result",
    [
        # Single column UDF - add one to each value
        pytest.param(
            lambda: udf(DataType.int64())(lambda x: pc.add(x, 1)),
            "add_one",
            1,  # 0 + 1 = 1
            id="single_column_add_one",
        ),
        # Single column UDF - multiply by 2
        pytest.param(
            lambda: udf(DataType.int64())(lambda x: pc.multiply(x, 2)),
            "times_two",
            0,  # 0 * 2 = 0
            id="single_column_multiply",
        ),
        # Single column UDF - square the value
        pytest.param(
            lambda: udf(DataType.int64())(lambda x: pc.multiply(x, x)),
            "squared",
            0,  # 0 * 0 = 0
            id="single_column_square",
        ),
        # Single column UDF with string return type
        pytest.param(
            lambda: udf(DataType.string())(lambda x: pc.cast(x, pa.string())),
            "id_str",
            "0",  # Convert 0 to "0"
            id="single_column_to_string",
        ),
        # Single column UDF with float return type
        pytest.param(
            lambda: udf(DataType.float64())(lambda x: pc.divide(x, 2.0)),
            "half",
            0.0,  # 0 / 2.0 = 0.0
            id="single_column_divide_float",
        ),
    ],
)
def test_with_column_udf_single_column(
    ray_start_regular_shared,
    udf_function,
    column_name,
    expected_result,
    target_max_block_size_infinite_or_default,
):
    """Test UDFExpr functionality with single column operations in with_column."""
    ds = ray.data.range(5)
    udf_fn = udf_function()

    # Apply the UDF to the "id" column
    ds_with_udf = ds.with_column(column_name, udf_fn(col("id")))

    result = ds_with_udf.take(1)[0]
    assert result["id"] == 0
    assert result[column_name] == expected_result


@pytest.mark.skipif(
    get_pyarrow_version() < parse_version("20.0.0"),
    reason="with_column requires PyArrow >= 20.0.0",
)
@pytest.mark.parametrize(
    "test_scenario",
    [
        # Multi-column UDF - add two columns
        pytest.param(
            {
                "data": [{"a": 1, "b": 2}, {"a": 3, "b": 4}],
                "udf": lambda: udf(DataType.int64())(lambda x, y: pc.add(x, y)),
                "column_name": "sum_ab",
                "expected_first": 3,  # 1 + 2 = 3
                "expected_second": 7,  # 3 + 4 = 7
            },
            id="multi_column_add",
        ),
        # Multi-column UDF - multiply two columns
        pytest.param(
            {
                "data": [{"x": 2, "y": 3}, {"x": 4, "y": 5}],
                "udf": lambda: udf(DataType.int64())(lambda x, y: pc.multiply(x, y)),
                "column_name": "product_xy",
                "expected_first": 6,  # 2 * 3 = 6
                "expected_second": 20,  # 4 * 5 = 20
            },
            id="multi_column_multiply",
        ),
        # Multi-column UDF - string concatenation
        pytest.param(
            {
                "data": [
                    {"first": "John", "last": "Doe"},
                    {"first": "Jane", "last": "Smith"},
                ],
                "udf": lambda: udf(DataType.string())(
                    lambda first, last: pc.binary_join_element_wise(first, last, " ")
                ),
                "column_name": "full_name",
                "expected_first": "John Doe",
                "expected_second": "Jane Smith",
            },
            id="multi_column_string_concat",
        ),
    ],
)
def test_with_column_udf_multi_column(
    ray_start_regular_shared,
    test_scenario,
    target_max_block_size_infinite_or_default,
):
    """Test UDFExpr functionality with multi-column operations in with_column."""
    data = test_scenario["data"]
    udf_fn = test_scenario["udf"]()
    column_name = test_scenario["column_name"]
    expected_first = test_scenario["expected_first"]
    expected_second = test_scenario["expected_second"]

    ds = ray.data.from_items(data)

    # Apply UDF to multiple columns based on the scenario
    if "a" in data[0] and "b" in data[0]:
        ds_with_udf = ds.with_column(column_name, udf_fn(col("a"), col("b")))
    elif "x" in data[0] and "y" in data[0]:
        ds_with_udf = ds.with_column(column_name, udf_fn(col("x"), col("y")))
    else:  # first/last name scenario
        ds_with_udf = ds.with_column(column_name, udf_fn(col("first"), col("last")))

    results = ds_with_udf.take(2)
    assert results[0][column_name] == expected_first
    assert results[1][column_name] == expected_second


@pytest.mark.skipif(
    get_pyarrow_version() < parse_version("20.0.0"),
    reason="with_column requires PyArrow >= 20.0.0",
)
@pytest.mark.parametrize(
    "expression_scenario",
    [
        # UDF in arithmetic expression
        pytest.param(
            {
                "expression_factory": lambda add_one_udf: add_one_udf(col("id")) * 2,
                "expected": 2,  # (0 + 1) * 2 = 2
                "column_name": "udf_times_two",
            },
            id="udf_in_arithmetic",
        ),
        # UDF with literal addition
        pytest.param(
            {
                "expression_factory": lambda add_one_udf: add_one_udf(col("id"))
                + lit(10),
                "expected": 11,  # (0 + 1) + 10 = 11
                "column_name": "udf_plus_literal",
            },
            id="udf_plus_literal",
        ),
        # UDF in comparison
        pytest.param(
            {
                "expression_factory": lambda add_one_udf: add_one_udf(col("id")) > 0,
                "expected": True,  # (0 + 1) > 0 = True
                "column_name": "udf_comparison",
            },
            id="udf_in_comparison",
        ),
        # Nested UDF operations (UDF + regular expression)
        pytest.param(
            {
                "expression_factory": lambda add_one_udf: add_one_udf(col("id") + 5),
                "expected": 6,  # add_one(0 + 5) = add_one(5) = 6
                "column_name": "nested_udf",
            },
            id="nested_udf_expression",
        ),
    ],
)
def test_with_column_udf_in_complex_expressions(
    ray_start_regular_shared,
    expression_scenario,
    target_max_block_size_infinite_or_default,
):
    """Test UDFExpr functionality in complex expressions with with_column."""
    ds = ray.data.range(5)

    # Create a simple add_one UDF for use in expressions
    @udf(DataType.int64())
    def add_one(x: pa.Array) -> pa.Array:
        return pc.add(x, 1)

    expression = expression_scenario["expression_factory"](add_one)
    expected = expression_scenario["expected"]
    column_name = expression_scenario["column_name"]

    ds_with_expr = ds.with_column(column_name, expression)

    result = ds_with_expr.take(1)[0]
    assert result["id"] == 0
    assert result[column_name] == expected


@pytest.mark.skipif(
    get_pyarrow_version() < parse_version("20.0.0"),
    reason="with_column requires PyArrow >= 20.0.0",
)
def test_with_column_udf_multiple_udfs(
    ray_start_regular_shared, target_max_block_size_infinite_or_default
):
    """Test applying multiple UDFs in sequence with with_column."""
    ds = ray.data.range(5)

    # Define multiple UDFs
    @udf(DataType.int64())
    def add_one(x: pa.Array) -> pa.Array:
        return pc.add(x, 1)

    @udf(DataType.int64())
    def multiply_by_two(x: pa.Array) -> pa.Array:
        return pc.multiply(x, 2)

    @udf(DataType.float64())
    def divide_by_three(x: pa.Array) -> pa.Array:
        return pc.divide(x, 3.0)

    # Apply UDFs in sequence
    ds = ds.with_column("plus_one", add_one(col("id")))
    ds = ds.with_column("times_two", multiply_by_two(col("plus_one")))
    ds = ds.with_column("div_three", divide_by_three(col("times_two")))

    # Convert to pandas and compare with expected result
    result_df = ds.to_pandas()

    expected_df = pd.DataFrame(
        {
            "id": [0, 1, 2, 3, 4],
            "plus_one": [1, 2, 3, 4, 5],  # id + 1
            "times_two": [2, 4, 6, 8, 10],  # (id + 1) * 2
            "div_three": [
                2.0 / 3.0,
                4.0 / 3.0,
                2.0,
                8.0 / 3.0,
                10.0 / 3.0,
            ],  # ((id + 1) * 2) / 3
        }
    )

    pd.testing.assert_frame_equal(result_df, expected_df)


@pytest.mark.skipif(
    get_pyarrow_version() < parse_version("20.0.0"),
    reason="with_column requires PyArrow >= 20.0.0",
)
def test_with_column_mixed_udf_and_regular_expressions(
    ray_start_regular_shared, target_max_block_size_infinite_or_default
):
    """Test mixing UDF expressions and regular expressions in with_column operations."""
    ds = ray.data.range(5)

    # Define a UDF for testing
    @udf(DataType.int64())
    def multiply_by_three(x: pa.Array) -> pa.Array:
        return pc.multiply(x, 3)

    # Mix regular expressions and UDF expressions
    ds = ds.with_column("plus_ten", col("id") + 10)  # Regular expression
    ds = ds.with_column("times_three", multiply_by_three(col("id")))  # UDF expression
    ds = ds.with_column("minus_five", col("id") - 5)  # Regular expression
    ds = ds.with_column(
        "udf_plus_regular", multiply_by_three(col("id")) + col("plus_ten")
    )  # Mixed: UDF + regular
    ds = ds.with_column(
        "comparison", col("times_three") > col("plus_ten")
    )  # Regular expression using UDF result

    # Convert to pandas and compare with expected result
    result_df = ds.to_pandas()

    expected_df = pd.DataFrame(
        {
            "id": [0, 1, 2, 3, 4],
            "plus_ten": [10, 11, 12, 13, 14],  # id + 10
            "times_three": [0, 3, 6, 9, 12],  # id * 3
            "minus_five": [-5, -4, -3, -2, -1],  # id - 5
            "udf_plus_regular": [10, 14, 18, 22, 26],  # (id * 3) + (id + 10)
            "comparison": [False, False, False, False, False],  # times_three > plus_ten
        }
    )

    pd.testing.assert_frame_equal(result_df, expected_df)


@pytest.mark.skipif(
    get_pyarrow_version() < parse_version("20.0.0"),
    reason="with_column requires PyArrow >= 20.0.0",
)
def test_with_column_udf_invalid_return_type_validation(
    ray_start_regular_shared, target_max_block_size_infinite_or_default
):
    """Test that UDFs returning invalid types raise TypeError with clear message."""
    ds = ray.data.range(3)

    # Test UDF returning invalid type (dict) - expecting string but returning dict
    @udf(DataType.string())
    def invalid_dict_return(x: pa.Array) -> dict:
        return {"invalid": "return_type"}

    # Test UDF returning invalid type (str) - expecting string but returning plain str
    @udf(DataType.string())
    def invalid_str_return(x: pa.Array) -> str:
        return "invalid_string"

    # Test UDF returning invalid type (int) - expecting int64 but returning plain int
    @udf(DataType.int64())
    def invalid_int_return(x: pa.Array) -> int:
        return 42

    # Test each invalid return type
    test_cases = [
        (invalid_dict_return, "dict"),
        (invalid_str_return, "str"),
        (invalid_int_return, "int"),
    ]

    for invalid_udf, expected_type_name in test_cases:
        with pytest.raises((RayTaskError, UserCodeException)) as exc_info:
            ds.with_column("invalid_col", invalid_udf(col("id"))).take(1)

        # The actual TypeError gets wrapped, so we need to check the exception chain
        error_message = str(exc_info.value)
        assert f"returned invalid type {expected_type_name}" in error_message
        assert "Expected type" in error_message
        assert "pandas.Series" in error_message and "numpy.ndarray" in error_message


<<<<<<< HEAD
@pytest.mark.parametrize(
    "expr_factory, expected_columns, alias_name, expected_values",
    [
        (
            lambda: col("id").alias("new_id"),
            ["id", "new_id"],
            "new_id",
            [0, 1, 2, 3, 4],  # Copy of id column
        ),
        (
            lambda: (col("id") + 1).alias("id_plus_one"),
            ["id", "id_plus_one"],
            "id_plus_one",
            [1, 2, 3, 4, 5],  # id + 1
        ),
        (
            lambda: (col("id") * 2 + 5).alias("transformed"),
            ["id", "transformed"],
            "transformed",
            [5, 7, 9, 11, 13],  # id * 2 + 5
        ),
        (
            lambda: lit(42).alias("constant"),
            ["id", "constant"],
            "constant",
            [42, 42, 42, 42, 42],  # lit(42)
        ),
        (
            lambda: (col("id") >= 0).alias("is_non_negative"),
            ["id", "is_non_negative"],
            "is_non_negative",
            [True, True, True, True, True],  # id >= 0
        ),
    ],
    ids=[
        "col_alias",
        "arithmetic_alias",
        "complex_alias",
        "literal_alias",
        "comparison_alias",
    ],
)
def test_with_column_alias_expressions(
    ray_start_regular_shared,
    expr_factory,
    expected_columns,
    alias_name,
    expected_values,
):
    """Test that alias expressions work correctly with with_column."""
    expr = expr_factory()

    # Verify the alias name matches what we expect
    assert expr.alias == alias_name

    # Apply the aliased expression
    ds = ray.data.range(5).with_column(alias_name, expr)

    # Convert to pandas for comprehensive comparison
    result_df = ds.to_pandas()

    # Create expected DataFrame
    expected_df = pd.DataFrame({"id": [0, 1, 2, 3, 4], alias_name: expected_values})

    # Ensure column order matches expected_columns
    expected_df = expected_df[expected_columns]

    # Assert the entire DataFrame is equal
    pd.testing.assert_frame_equal(result_df, expected_df)
    # Verify the alias expression evaluates the same as the non-aliased version
    non_aliased_expr = expr.expr
    ds_non_aliased = ray.data.range(5).with_column(alias_name, non_aliased_expr)

    non_aliased_df = ds_non_aliased.to_pandas()

    pd.testing.assert_frame_equal(result_df, non_aliased_df)
=======
@pytest.mark.skipif(
    get_pyarrow_version() < parse_version("20.0.0"),
    reason="with_column requires PyArrow >= 20.0.0",
)
@pytest.mark.parametrize(
    "expression, expected_column_data, test_description",
    [
        # Floor division operations
        pytest.param(
            col("id") // 2,
            [0, 0, 1, 1, 2],  # [0//2, 1//2, 2//2, 3//2, 4//2]
            "floor_division_by_literal",
        ),
        pytest.param(
            lit(10) // (col("id") + 2),
            [5, 3, 2, 2, 1],  # [10//(0+2), 10//(1+2), 10//(2+2), 10//(3+2), 10//(4+2)]
            "literal_floor_division_by_expression",
        ),
        # Not equal operations
        pytest.param(
            col("id") != 2,
            [True, True, False, True, True],  # [0!=2, 1!=2, 2!=2, 3!=2, 4!=2]
            "not_equal_operation",
        ),
        # Null checking operations
        pytest.param(
            col("id").is_null(),
            [False, False, False, False, False],  # None of the values are null
            "is_null_operation",
        ),
        pytest.param(
            col("id").is_not_null(),
            [True, True, True, True, True],  # All values are not null
            "is_not_null_operation",
        ),
        # Logical NOT operations
        pytest.param(
            ~(col("id") == 2),
            [True, True, False, True, True],  # ~[0==2, 1==2, 2==2, 3==2, 4==2]
            "logical_not_operation",
        ),
    ],
)
def test_with_column_floor_division_and_logical_operations(
    ray_start_regular_shared,
    expression,
    expected_column_data,
    test_description,
):
    """Test floor division, not equal, null checks, and logical NOT operations with with_column."""
    ds = ray.data.range(5)
    result_ds = ds.with_column("result", expression)

    # Convert to pandas and assert on the whole dataframe
    result_df = result_ds.to_pandas()
    expected_df = pd.DataFrame({"id": [0, 1, 2, 3, 4], "result": expected_column_data})

    pd.testing.assert_frame_equal(result_df, expected_df, check_dtype=False)


@pytest.mark.skipif(
    get_pyarrow_version() < parse_version("20.0.0"),
    reason="with_column requires PyArrow >= 20.0.0",
)
@pytest.mark.parametrize(
    "test_data, expression, expected_results, test_description",
    [
        # Test with null values
        pytest.param(
            [{"value": 1}, {"value": None}, {"value": 3}],
            col("value").is_null(),
            [False, True, False],
            "is_null_with_actual_nulls",
        ),
        pytest.param(
            [{"value": 1}, {"value": None}, {"value": 3}],
            col("value").is_not_null(),
            [True, False, True],
            "is_not_null_with_actual_nulls",
        ),
        # Test is_in operations
        pytest.param(
            [{"value": 1}, {"value": 2}, {"value": 3}],
            col("value").is_in([1, 3]),
            [True, False, True],
            "isin_operation",
        ),
        pytest.param(
            [{"value": 1}, {"value": 2}, {"value": 3}],
            col("value").not_in([1, 3]),
            [False, True, False],
            "not_in_operation",
        ),
        # Test string operations
        pytest.param(
            [{"name": "Alice"}, {"name": "Bob"}, {"name": "Charlie"}],
            col("name") == "Bob",
            [False, True, False],
            "string_equality",
        ),
        pytest.param(
            [{"name": "Alice"}, {"name": "Bob"}, {"name": "Charlie"}],
            col("name") != "Bob",
            [True, False, True],
            "string_not_equal",
        ),
        # Filter with string operations - accept engine's null propagation
        pytest.param(
            [
                {"name": "included"},
                {"name": "excluded"},
                {"name": None},
            ],
            col("name").is_not_null() & (col("name") != "excluded"),
            [True, False, False],
            "string_filter",
        ),
    ],
)
def test_with_column_null_checks_and_membership_operations(
    ray_start_regular_shared,
    test_data,
    expression,
    expected_results,
    test_description,
    target_max_block_size_infinite_or_default,
):
    """Test null checking, is_in/not_in membership operations, and string comparisons with with_column."""
    ds = ray.data.from_items(test_data)
    result_ds = ds.with_column("result", expression)

    # Convert to pandas and assert on the whole dataframe
    result_df = result_ds.to_pandas()

    # Create expected dataframe from test data
    expected_data = {}
    for key in test_data[0].keys():
        expected_data[key] = [row[key] for row in test_data]
    expected_data["result"] = expected_results

    expected_df = pd.DataFrame(expected_data)

    pd.testing.assert_frame_equal(result_df, expected_df, check_dtype=False)


@pytest.mark.skipif(
    get_pyarrow_version() < parse_version("20.0.0"),
    reason="with_column requires PyArrow >= 20.0.0",
)
@pytest.mark.parametrize(
    "expression_factory, expected_results, test_description",
    [
        # Complex boolean expressions
        pytest.param(
            lambda: (col("age") > 18) & (col("country") == "USA"),
            [
                True,
                False,
                False,
            ],  # [(25>18)&("USA"=="USA"), (17>18)&("Canada"=="USA"), (30>18)&("UK"=="USA")]
            "complex_and_expression",
        ),
        pytest.param(
            lambda: (col("age") < 18) | (col("country") == "USA"),
            [
                True,
                True,
                False,
            ],  # [(25<18)|("USA"=="USA"), (17<18)|("Canada"=="USA"), (30<18)|("UK"=="USA")]
            "complex_or_expression",
        ),
        pytest.param(
            lambda: ~((col("age") < 25) & (col("country") != "USA")),
            [
                True,
                False,
                True,
            ],  # ~[(25<25)&("USA"!="USA"), (17<25)&("Canada"!="USA"), (30<25)&("UK"!="USA")]
            "complex_not_expression",
        ),
        # Age group calculation (common use case)
        pytest.param(
            lambda: col("age") // 10 * 10,
            [20, 10, 30],  # [25//10*10, 17//10*10, 30//10*10]
            "age_group_calculation",
        ),
        # Eligibility flags
        pytest.param(
            lambda: (col("age") >= 21)
            & (col("score") >= 10)
            & col("active").is_not_null()
            & (col("active") == lit(True)),
            [
                True,
                False,
                False,
            ],
            "eligibility_flag",
        ),
    ],
)
def test_with_column_complex_boolean_expressions(
    ray_start_regular_shared,
    expression_factory,
    expected_results,
    test_description,
    target_max_block_size_infinite_or_default,
):
    """Test complex boolean expressions with AND, OR, NOT operations commonly used for filtering and flagging."""
    test_data = [
        {"age": 25, "country": "USA", "active": True, "score": 20},
        {"age": 17, "country": "Canada", "active": False, "score": 10},
        {"age": 30, "country": "UK", "active": None, "score": 20},
    ]

    ds = ray.data.from_items(test_data)
    expression = expression_factory()
    result_ds = ds.with_column("result", expression)

    # Convert to pandas and assert on the whole dataframe
    result_df = result_ds.to_pandas()
    expected_df = pd.DataFrame(
        {
            "age": [25, 17, 30],
            "country": ["USA", "Canada", "UK"],
            "active": [True, False, None],
            "score": [20, 10, 20],
            "result": expected_results,
        }
    )

    pd.testing.assert_frame_equal(result_df, expected_df, check_dtype=False)


@pytest.mark.skipif(
    get_pyarrow_version() < parse_version("20.0.0"),
    reason="with_column requires PyArrow >= 20.0.0",
)
def test_with_column_chained_expression_operations(
    ray_start_regular_shared, target_max_block_size_infinite_or_default
):
    """Test chaining multiple expression operations together in a data transformation pipeline."""
    test_data = [
        {"age": 25, "salary": 50000, "active": True, "score": 20},
        {"age": 17, "salary": 0, "active": False, "score": 10},
        {"age": 35, "salary": 75000, "active": None, "score": 20},
    ]

    ds = ray.data.from_items(test_data)

    # Chain multiple operations
    result_ds = (
        ds.with_column("is_adult", col("age") >= 18)
        .with_column("age_group", (col("age") // 10) * 10)
        .with_column("has_salary", col("salary") != 0)
        .with_column(
            "is_active_adult", (col("age") >= 18) & col("active").is_not_null()
        )
        .with_column("salary_tier", (col("salary") // 25000) * 25000)
        .with_column("score_tier", (col("score") // 20) * 20)
    )

    # Convert to pandas and assert on the whole dataframe
    result_df = result_ds.to_pandas()
    expected_df = pd.DataFrame(
        {
            "age": [25, 17, 35],
            "salary": [50000, 0, 75000],
            "active": [True, False, None],
            "score": [20, 10, 20],  # Add the missing score column
            "is_adult": [True, False, True],
            "age_group": [20, 10, 30],  # age // 10 * 10
            "has_salary": [True, False, True],  # salary != 0
            "is_active_adult": [
                True,
                False,
                False,
            ],  # (age >= 18) & (active is not null)
            "salary_tier": [50000, 0, 75000],  # salary // 25000 * 25000
            "score_tier": [20, 0, 20],  # score // 20 * 20
        }
    )

    pd.testing.assert_frame_equal(result_df, expected_df, check_dtype=False)


@pytest.mark.skipif(
    get_pyarrow_version() < parse_version("20.0.0"),
    reason="with_column requires PyArrow >= 20.0.0",
)
@pytest.mark.parametrize(
    "filter_expr, test_data, expected_flags, test_description",
    [
        # Simple filter expressions
        pytest.param(
            col("age") >= 21,
            [
                {"age": 20, "name": "Alice"},
                {"age": 21, "name": "Bob"},
                {"age": 25, "name": "Charlie"},
            ],
            [False, True, True],
            "age_filter",
        ),
        pytest.param(
            col("score") > 50,
            [
                {"score": 30, "status": "fail"},
                {"score": 50, "status": "pass"},
                {"score": 70, "status": "pass"},
            ],
            [False, False, True],
            "score_filter",
        ),
        # Complex filter with multiple conditions
        pytest.param(
            (col("age") >= 18) & col("active"),
            [
                {"age": 17, "active": True},
                {"age": 18, "active": False},
                {"age": 25, "active": True},
            ],
            [False, False, True],
            "complex_and_filter",
        ),
        pytest.param(
            (col("status") == "approved") | (col("priority") == "high"),
            [
                {"status": "pending", "priority": "low"},
                {"status": "approved", "priority": "low"},
                {"status": "pending", "priority": "high"},
            ],
            [False, True, True],
            "complex_or_filter",
        ),
        # Filter with null handling
        pytest.param(
            col("value").is_not_null() & (col("value") > 0),
            [
                {"value": None},
                {"value": -5},
                {"value": 10},
            ],
            [
                False,
                False,
                True,
            ],
            "null_aware_filter",
        ),
        # Filter with string operations - reorder to check null first
        pytest.param(
            col("name").is_not_null() & (col("name") != "excluded"),
            [
                {"name": "included"},
                {"name": "excluded"},
                {"name": None},
            ],
            [True, False, False],
            "string_filter",
        ),
        # Filter with membership operations
        pytest.param(
            col("category").is_in(["A", "B"]),
            [
                {"category": "A"},
                {"category": "B"},
                {"category": "C"},
                {"category": "D"},
            ],
            [True, True, False, False],
            "membership_filter",
        ),
        # Nested filter expressions
        pytest.param(
            (col("score") >= 50) & (col("grade") != "F"),
            [
                {"score": 45, "grade": "F"},
                {"score": 55, "grade": "D"},
                {"score": 75, "grade": "B"},
                {"score": 30, "grade": "F"},
            ],
            [False, True, True, False],
            "nested_filters",
        ),
    ],
)
def test_with_column_filter_expressions(
    ray_start_regular_shared,
    filter_expr,
    test_data,
    expected_flags,
    test_description,
):
    """Test filter() expression functionality with with_column for creating boolean flag columns."""
    ds = ray.data.from_items(test_data)
    result_ds = ds.with_column("is_filtered", filter_expr)

    # Convert to pandas and verify the filter results
    result_df = result_ds.to_pandas()

    # Build expected dataframe
    expected_df = pd.DataFrame(test_data)
    expected_df["is_filtered"] = expected_flags

    pd.testing.assert_frame_equal(result_df, expected_df, check_dtype=False)


@pytest.mark.skipif(
    get_pyarrow_version() < parse_version("20.0.0"),
    reason="with_column requires PyArrow >= 20.0.0",
)
def test_with_column_filter_in_pipeline(ray_start_regular_shared):
    """Test filter() expressions used in a data processing pipeline with multiple transformations."""
    # Create test data for a sales analysis pipeline
    test_data = [
        {"product": "A", "quantity": 10, "price": 100, "region": "North"},
        {"product": "B", "quantity": 5, "price": 200, "region": "South"},
        {"product": "C", "quantity": 20, "price": 50, "region": "North"},
        {"product": "D", "quantity": 15, "price": 75, "region": "East"},
        {"product": "E", "quantity": 3, "price": 300, "region": "West"},
    ]

    ds = ray.data.from_items(test_data)

    # Build a pipeline with multiple filter expressions
    result_ds = (
        ds
        # Calculate total revenue
        .with_column("revenue", col("quantity") * col("price"))
        # Flag high-value transactions
        .with_column("is_high_value", col("revenue") >= 1000)
        # Flag bulk orders
        .with_column("is_bulk_order", col("quantity") >= 10)
        # Flag premium products
        .with_column("is_premium", col("price") >= 100)
        # Create composite filter for special handling
        .with_column(
            "needs_special_handling",
            (col("is_high_value")) | (col("is_bulk_order") & col("is_premium")),
        )
        # Regional filter
        .with_column("is_north_region", col("region") == "North")
    )

    # Convert to pandas and verify
    result_df = result_ds.to_pandas()

    expected_df = pd.DataFrame(
        {
            "product": ["A", "B", "C", "D", "E"],
            "quantity": [10, 5, 20, 15, 3],
            "price": [100, 200, 50, 75, 300],
            "region": ["North", "South", "North", "East", "West"],
            "revenue": [1000, 1000, 1000, 1125, 900],
            "is_high_value": [True, True, True, True, False],
            "is_bulk_order": [True, False, True, True, False],
            "is_premium": [True, True, False, False, True],
            "needs_special_handling": [True, True, True, True, False],
            "is_north_region": [True, False, True, False, False],
        }
    )

    pd.testing.assert_frame_equal(result_df, expected_df, check_dtype=False)
>>>>>>> 74c93a80


if __name__ == "__main__":
    import sys

    sys.exit(pytest.main(["-v", __file__]))<|MERGE_RESOLUTION|>--- conflicted
+++ resolved
@@ -2710,84 +2710,106 @@
         assert "pandas.Series" in error_message and "numpy.ndarray" in error_message
 
 
-<<<<<<< HEAD
+@pytest.mark.skipif(
+    get_pyarrow_version() < parse_version("20.0.0"),
+    reason="with_column requires PyArrow >= 20.0.0",
+)
 @pytest.mark.parametrize(
-    "expr_factory, expected_columns, alias_name, expected_values",
+    "scenario",
     [
-        (
-            lambda: col("id").alias("new_id"),
-            ["id", "new_id"],
-            "new_id",
-            [0, 1, 2, 3, 4],  # Copy of id column
-        ),
-        (
-            lambda: (col("id") + 1).alias("id_plus_one"),
-            ["id", "id_plus_one"],
-            "id_plus_one",
-            [1, 2, 3, 4, 5],  # id + 1
-        ),
-        (
-            lambda: (col("id") * 2 + 5).alias("transformed"),
-            ["id", "transformed"],
-            "transformed",
-            [5, 7, 9, 11, 13],  # id * 2 + 5
-        ),
-        (
-            lambda: lit(42).alias("constant"),
-            ["id", "constant"],
-            "constant",
-            [42, 42, 42, 42, 42],  # lit(42)
-        ),
-        (
-            lambda: (col("id") >= 0).alias("is_non_negative"),
-            ["id", "is_non_negative"],
-            "is_non_negative",
-            [True, True, True, True, True],  # id >= 0
+        pytest.param(
+            {
+                "data": [
+                    {"name": "Alice"},
+                    {"name": "Bob"},
+                    {"name": "Charlie"},
+                ],
+                "expr_factory": lambda: col("name") + "_X",
+                "column_name": "name_with_suffix",
+                "expected": ["Alice_X", "Bob_X", "Charlie_X"],
+            },
+            id="string_col_plus_python_literal_rhs",
+        ),
+        pytest.param(
+            {
+                "data": [
+                    {"name": "Alice"},
+                    {"name": "Bob"},
+                    {"name": "Charlie"},
+                ],
+                "expr_factory": lambda: "_X" + col("name"),
+                "column_name": "name_with_prefix",
+                "expected": ["_XAlice", "_XBob", "_XCharlie"],
+            },
+            id="python_literal_lhs_plus_string_col",
+        ),
+        pytest.param(
+            {
+                "data": [
+                    {"first": "John", "last": "Doe"},
+                    {"first": "Jane", "last": "Smith"},
+                ],
+                "expr_factory": lambda: col("first") + col("last"),
+                "column_name": "full_name",
+                "expected": ["JohnDoe", "JaneSmith"],
+            },
+            id="string_col_plus_string_col",
+        ),
+        pytest.param(
+            {
+                "arrow_table": pa.table(
+                    {"name": pa.array(["Alice", "Bob"]).dictionary_encode()}
+                ),
+                "expr_factory": lambda: col("name") + "_X",
+                "column_name": "name_with_suffix",
+                "expected": ["Alice_X", "Bob_X"],
+            },
+            id="dict_encoded_string_col_plus_literal_rhs",
+        ),
+        pytest.param(
+            {
+                "data": [
+                    {"name": "Alice"},
+                    {"name": "Bob"},
+                ],
+                "expr_factory": lambda: col("name") + lit("_X"),
+                "column_name": "name_with_suffix",
+                "expected": ["Alice_X", "Bob_X"],
+            },
+            id="string_col_plus_lit_literal_rhs",
         ),
     ],
-    ids=[
-        "col_alias",
-        "arithmetic_alias",
-        "complex_alias",
-        "literal_alias",
-        "comparison_alias",
-    ],
-)
-def test_with_column_alias_expressions(
+)
+def test_with_column_string_concat_combinations(
     ray_start_regular_shared,
-    expr_factory,
-    expected_columns,
-    alias_name,
-    expected_values,
-):
-    """Test that alias expressions work correctly with with_column."""
-    expr = expr_factory()
-
-    # Verify the alias name matches what we expect
-    assert expr.alias == alias_name
-
-    # Apply the aliased expression
-    ds = ray.data.range(5).with_column(alias_name, expr)
-
-    # Convert to pandas for comprehensive comparison
-    result_df = ds.to_pandas()
-
-    # Create expected DataFrame
-    expected_df = pd.DataFrame({"id": [0, 1, 2, 3, 4], alias_name: expected_values})
-
-    # Ensure column order matches expected_columns
-    expected_df = expected_df[expected_columns]
-
-    # Assert the entire DataFrame is equal
-    pd.testing.assert_frame_equal(result_df, expected_df)
-    # Verify the alias expression evaluates the same as the non-aliased version
-    non_aliased_expr = expr.expr
-    ds_non_aliased = ray.data.range(5).with_column(alias_name, non_aliased_expr)
-
-    non_aliased_df = ds_non_aliased.to_pandas()
-
-    pd.testing.assert_frame_equal(result_df, non_aliased_df)
-=======
+    scenario,
+):
+    if "arrow_table" in scenario:
+        ds = ray.data.from_arrow(scenario["arrow_table"])
+    else:
+        ds = ray.data.from_items(scenario["data"])
+
+    expr = scenario["expr_factory"]()
+    column_name = scenario["column_name"]
+
+    ds2 = ds.with_column(column_name, expr)
+    out = ds2.to_pandas()
+    assert out[column_name].tolist() == scenario["expected"]
+
+
+@pytest.mark.skipif(
+    get_pyarrow_version() < parse_version("20.0.0"),
+    reason="with_column requires PyArrow >= 20.0.0",
+)
+def test_with_column_string_concat_type_mismatch_raises(
+    ray_start_regular_shared,
+):
+    # int + string should raise a user-facing error
+    ds = ray.data.range(3)
+    with pytest.raises((RayTaskError, UserCodeException)):
+        ds.with_column("bad", col("id") + "_X").materialize()
+
+
 @pytest.mark.skipif(
     get_pyarrow_version() < parse_version("20.0.0"),
     reason="with_column requires PyArrow >= 20.0.0",
@@ -3252,7 +3274,84 @@
     )
 
     pd.testing.assert_frame_equal(result_df, expected_df, check_dtype=False)
->>>>>>> 74c93a80
+
+
+@pytest.mark.parametrize(
+    "expr_factory, expected_columns, alias_name, expected_values",
+    [
+        (
+            lambda: col("id").alias("new_id"),
+            ["id", "new_id"],
+            "new_id",
+            [0, 1, 2, 3, 4],  # Copy of id column
+        ),
+        (
+            lambda: (col("id") + 1).alias("id_plus_one"),
+            ["id", "id_plus_one"],
+            "id_plus_one",
+            [1, 2, 3, 4, 5],  # id + 1
+        ),
+        (
+            lambda: (col("id") * 2 + 5).alias("transformed"),
+            ["id", "transformed"],
+            "transformed",
+            [5, 7, 9, 11, 13],  # id * 2 + 5
+        ),
+        (
+            lambda: lit(42).alias("constant"),
+            ["id", "constant"],
+            "constant",
+            [42, 42, 42, 42, 42],  # lit(42)
+        ),
+        (
+            lambda: (col("id") >= 0).alias("is_non_negative"),
+            ["id", "is_non_negative"],
+            "is_non_negative",
+            [True, True, True, True, True],  # id >= 0
+        ),
+    ],
+    ids=[
+        "col_alias",
+        "arithmetic_alias",
+        "complex_alias",
+        "literal_alias",
+        "comparison_alias",
+    ],
+)
+def test_with_column_alias_expressions(
+    ray_start_regular_shared,
+    expr_factory,
+    expected_columns,
+    alias_name,
+    expected_values,
+):
+    """Test that alias expressions work correctly with with_column."""
+    expr = expr_factory()
+
+    # Verify the alias name matches what we expect
+    assert expr.alias == alias_name
+
+    # Apply the aliased expression
+    ds = ray.data.range(5).with_column(alias_name, expr)
+
+    # Convert to pandas for comprehensive comparison
+    result_df = ds.to_pandas()
+
+    # Create expected DataFrame
+    expected_df = pd.DataFrame({"id": [0, 1, 2, 3, 4], alias_name: expected_values})
+
+    # Ensure column order matches expected_columns
+    expected_df = expected_df[expected_columns]
+
+    # Assert the entire DataFrame is equal
+    pd.testing.assert_frame_equal(result_df, expected_df)
+    # Verify the alias expression evaluates the same as the non-aliased version
+    non_aliased_expr = expr.expr
+    ds_non_aliased = ray.data.range(5).with_column(alias_name, non_aliased_expr)
+
+    non_aliased_df = ds_non_aliased.to_pandas()
+
+    pd.testing.assert_frame_equal(result_df, non_aliased_df)
 
 
 if __name__ == "__main__":
