--- conflicted
+++ resolved
@@ -1399,1085 +1399,6 @@
     assert r.startswith("OneHotEncoder"), r
 
 
-<<<<<<< HEAD
-=======
-@pytest.mark.skipif(
-    get_pyarrow_version() < parse_version("20.0.0"),
-    reason="with_column requires PyArrow >= 20.0.0",
-)
-@pytest.mark.parametrize(
-    "column_name, expr, expected_value",
-    [
-        # Arithmetic operations
-        ("result", col("id") + 1, 1),  # 0 + 1 = 1
-        ("result", col("id") + 5, 5),  # 0 + 5 = 5
-        ("result", col("id") - 1, -1),  # 0 - 1 = -1
-        ("result", col("id") * 2, 0),  # 0 * 2 = 0
-        ("result", col("id") * 3, 0),  # 0 * 3 = 0
-        ("result", col("id") / 2, 0.0),  # 0 / 2 = 0.0
-        # More complex arithmetic
-        ("result", (col("id") + 1) * 2, 2),  # (0 + 1) * 2 = 2
-        ("result", (col("id") * 2) + 3, 3),  # 0 * 2 + 3 = 3
-        # Comparison operations
-        ("result", col("id") > 0, False),  # 0 > 0 = False
-        ("result", col("id") >= 0, True),  # 0 >= 0 = True
-        ("result", col("id") < 1, True),  # 0 < 1 = True
-        ("result", col("id") <= 0, True),  # 0 <= 0 = True
-        ("result", col("id") == 0, True),  # 0 == 0 = True
-        # Operations with literals
-        ("result", col("id") + lit(10), 10),  # 0 + 10 = 10
-        ("result", col("id") * lit(5), 0),  # 0 * 5 = 0
-        ("result", lit(2) + col("id"), 2),  # 2 + 0 = 2
-        ("result", lit(10) / (col("id") + 1), 10.0),  # 10 / (0 + 1) = 10.0
-    ],
-)
-def test_with_column(
-    ray_start_regular_shared,
-    column_name,
-    expr,
-    expected_value,
-    target_max_block_size_infinite_or_default,
-):
-    """Verify that `with_column` works with various operations."""
-    ds = ray.data.range(5).with_column(column_name, expr)
-    result = ds.take(1)[0]
-    assert result["id"] == 0
-    assert result[column_name] == expected_value
-
-
-@pytest.mark.skipif(
-    get_pyarrow_version() < parse_version("20.0.0"),
-    reason="with_column requires PyArrow >= 20.0.0",
-)
-def test_with_column_nonexistent_column(
-    ray_start_regular_shared, target_max_block_size_infinite_or_default
-):
-    """Verify that referencing a non-existent column with col() raises an exception."""
-    # Create a dataset with known column "id"
-    ds = ray.data.range(5)
-
-    # Try to reference a non-existent column - this should raise an exception
-    with pytest.raises(UserCodeException):
-        ds.with_column("result", col("nonexistent_column") + 1).materialize()
-
-
-@pytest.mark.skipif(
-    get_pyarrow_version() < parse_version("20.0.0"),
-    reason="with_column requires PyArrow >= 20.0.0",
-)
-def test_with_column_multiple_expressions(
-    ray_start_regular_shared, target_max_block_size_infinite_or_default
-):
-    """Verify that `with_column` correctly handles multiple expressions at once."""
-    ds = ray.data.range(5)
-
-    ds = ds.with_column("plus_one", col("id") + 1)
-    ds = ds.with_column("times_two", col("id") * 2)
-    ds = ds.with_column("ten_minus_id", 10 - col("id"))
-
-    first_row = ds.take(1)[0]
-    assert first_row["id"] == 0
-    assert first_row["plus_one"] == 1
-    assert first_row["times_two"] == 0
-    assert first_row["ten_minus_id"] == 10
-
-    # Ensure all new columns exist in the schema.
-    assert set(ds.schema().names) == {"id", "plus_one", "times_two", "ten_minus_id"}
-
-
-@pytest.mark.skipif(
-    get_pyarrow_version() < parse_version("20.0.0"),
-    reason="with_column requires PyArrow >= 20.0.0",
-)
-@pytest.mark.parametrize(
-    "udf_function, column_name, expected_result",
-    [
-        # Single column UDF - add one to each value
-        pytest.param(
-            lambda: udf(DataType.int64())(lambda x: pc.add(x, 1)),
-            "add_one",
-            1,  # 0 + 1 = 1
-            id="single_column_add_one",
-        ),
-        # Single column UDF - multiply by 2
-        pytest.param(
-            lambda: udf(DataType.int64())(lambda x: pc.multiply(x, 2)),
-            "times_two",
-            0,  # 0 * 2 = 0
-            id="single_column_multiply",
-        ),
-        # Single column UDF - square the value
-        pytest.param(
-            lambda: udf(DataType.int64())(lambda x: pc.multiply(x, x)),
-            "squared",
-            0,  # 0 * 0 = 0
-            id="single_column_square",
-        ),
-        # Single column UDF with string return type
-        pytest.param(
-            lambda: udf(DataType.string())(lambda x: pc.cast(x, pa.string())),
-            "id_str",
-            "0",  # Convert 0 to "0"
-            id="single_column_to_string",
-        ),
-        # Single column UDF with float return type
-        pytest.param(
-            lambda: udf(DataType.float64())(lambda x: pc.divide(x, 2.0)),
-            "half",
-            0.0,  # 0 / 2.0 = 0.0
-            id="single_column_divide_float",
-        ),
-    ],
-)
-def test_with_column_udf_single_column(
-    ray_start_regular_shared,
-    udf_function,
-    column_name,
-    expected_result,
-    target_max_block_size_infinite_or_default,
-):
-    """Test UDFExpr functionality with single column operations in with_column."""
-    ds = ray.data.range(5)
-    udf_fn = udf_function()
-
-    # Apply the UDF to the "id" column
-    ds_with_udf = ds.with_column(column_name, udf_fn(col("id")))
-
-    result = ds_with_udf.take(1)[0]
-    assert result["id"] == 0
-    assert result[column_name] == expected_result
-
-
-@pytest.mark.skipif(
-    get_pyarrow_version() < parse_version("20.0.0"),
-    reason="with_column requires PyArrow >= 20.0.0",
-)
-@pytest.mark.parametrize(
-    "test_scenario",
-    [
-        # Multi-column UDF - add two columns
-        pytest.param(
-            {
-                "data": [{"a": 1, "b": 2}, {"a": 3, "b": 4}],
-                "udf": lambda: udf(DataType.int64())(lambda x, y: pc.add(x, y)),
-                "column_name": "sum_ab",
-                "expected_first": 3,  # 1 + 2 = 3
-                "expected_second": 7,  # 3 + 4 = 7
-            },
-            id="multi_column_add",
-        ),
-        # Multi-column UDF - multiply two columns
-        pytest.param(
-            {
-                "data": [{"x": 2, "y": 3}, {"x": 4, "y": 5}],
-                "udf": lambda: udf(DataType.int64())(lambda x, y: pc.multiply(x, y)),
-                "column_name": "product_xy",
-                "expected_first": 6,  # 2 * 3 = 6
-                "expected_second": 20,  # 4 * 5 = 20
-            },
-            id="multi_column_multiply",
-        ),
-        # Multi-column UDF - string concatenation
-        pytest.param(
-            {
-                "data": [
-                    {"first": "John", "last": "Doe"},
-                    {"first": "Jane", "last": "Smith"},
-                ],
-                "udf": lambda: udf(DataType.string())(
-                    lambda first, last: pc.binary_join_element_wise(first, last, " ")
-                ),
-                "column_name": "full_name",
-                "expected_first": "John Doe",
-                "expected_second": "Jane Smith",
-            },
-            id="multi_column_string_concat",
-        ),
-    ],
-)
-def test_with_column_udf_multi_column(
-    ray_start_regular_shared,
-    test_scenario,
-    target_max_block_size_infinite_or_default,
-):
-    """Test UDFExpr functionality with multi-column operations in with_column."""
-    data = test_scenario["data"]
-    udf_fn = test_scenario["udf"]()
-    column_name = test_scenario["column_name"]
-    expected_first = test_scenario["expected_first"]
-    expected_second = test_scenario["expected_second"]
-
-    ds = ray.data.from_items(data)
-
-    # Apply UDF to multiple columns based on the scenario
-    if "a" in data[0] and "b" in data[0]:
-        ds_with_udf = ds.with_column(column_name, udf_fn(col("a"), col("b")))
-    elif "x" in data[0] and "y" in data[0]:
-        ds_with_udf = ds.with_column(column_name, udf_fn(col("x"), col("y")))
-    else:  # first/last name scenario
-        ds_with_udf = ds.with_column(column_name, udf_fn(col("first"), col("last")))
-
-    results = ds_with_udf.take(2)
-    assert results[0][column_name] == expected_first
-    assert results[1][column_name] == expected_second
-
-
-@pytest.mark.skipif(
-    get_pyarrow_version() < parse_version("20.0.0"),
-    reason="with_column requires PyArrow >= 20.0.0",
-)
-@pytest.mark.parametrize(
-    "expression_scenario",
-    [
-        # UDF in arithmetic expression
-        pytest.param(
-            {
-                "expression_factory": lambda add_one_udf: add_one_udf(col("id")) * 2,
-                "expected": 2,  # (0 + 1) * 2 = 2
-                "column_name": "udf_times_two",
-            },
-            id="udf_in_arithmetic",
-        ),
-        # UDF with literal addition
-        pytest.param(
-            {
-                "expression_factory": lambda add_one_udf: add_one_udf(col("id"))
-                + lit(10),
-                "expected": 11,  # (0 + 1) + 10 = 11
-                "column_name": "udf_plus_literal",
-            },
-            id="udf_plus_literal",
-        ),
-        # UDF in comparison
-        pytest.param(
-            {
-                "expression_factory": lambda add_one_udf: add_one_udf(col("id")) > 0,
-                "expected": True,  # (0 + 1) > 0 = True
-                "column_name": "udf_comparison",
-            },
-            id="udf_in_comparison",
-        ),
-        # Nested UDF operations (UDF + regular expression)
-        pytest.param(
-            {
-                "expression_factory": lambda add_one_udf: add_one_udf(col("id") + 5),
-                "expected": 6,  # add_one(0 + 5) = add_one(5) = 6
-                "column_name": "nested_udf",
-            },
-            id="nested_udf_expression",
-        ),
-    ],
-)
-def test_with_column_udf_in_complex_expressions(
-    ray_start_regular_shared,
-    expression_scenario,
-    target_max_block_size_infinite_or_default,
-):
-    """Test UDFExpr functionality in complex expressions with with_column."""
-    ds = ray.data.range(5)
-
-    # Create a simple add_one UDF for use in expressions
-    @udf(DataType.int64())
-    def add_one(x: pa.Array) -> pa.Array:
-        return pc.add(x, 1)
-
-    expression = expression_scenario["expression_factory"](add_one)
-    expected = expression_scenario["expected"]
-    column_name = expression_scenario["column_name"]
-
-    ds_with_expr = ds.with_column(column_name, expression)
-
-    result = ds_with_expr.take(1)[0]
-    assert result["id"] == 0
-    assert result[column_name] == expected
-
-
-@pytest.mark.skipif(
-    get_pyarrow_version() < parse_version("20.0.0"),
-    reason="with_column requires PyArrow >= 20.0.0",
-)
-def test_with_column_udf_multiple_udfs(
-    ray_start_regular_shared, target_max_block_size_infinite_or_default
-):
-    """Test applying multiple UDFs in sequence with with_column."""
-    ds = ray.data.range(5)
-
-    # Define multiple UDFs
-    @udf(DataType.int64())
-    def add_one(x: pa.Array) -> pa.Array:
-        return pc.add(x, 1)
-
-    @udf(DataType.int64())
-    def multiply_by_two(x: pa.Array) -> pa.Array:
-        return pc.multiply(x, 2)
-
-    @udf(DataType.float64())
-    def divide_by_three(x: pa.Array) -> pa.Array:
-        return pc.divide(x, 3.0)
-
-    # Apply UDFs in sequence
-    ds = ds.with_column("plus_one", add_one(col("id")))
-    ds = ds.with_column("times_two", multiply_by_two(col("plus_one")))
-    ds = ds.with_column("div_three", divide_by_three(col("times_two")))
-
-    # Convert to pandas and compare with expected result
-    result_df = ds.to_pandas()
-
-    expected_df = pd.DataFrame(
-        {
-            "id": [0, 1, 2, 3, 4],
-            "plus_one": [1, 2, 3, 4, 5],  # id + 1
-            "times_two": [2, 4, 6, 8, 10],  # (id + 1) * 2
-            "div_three": [
-                2.0 / 3.0,
-                4.0 / 3.0,
-                2.0,
-                8.0 / 3.0,
-                10.0 / 3.0,
-            ],  # ((id + 1) * 2) / 3
-        }
-    )
-
-    pd.testing.assert_frame_equal(result_df, expected_df)
-
-
-@pytest.mark.skipif(
-    get_pyarrow_version() < parse_version("20.0.0"),
-    reason="with_column requires PyArrow >= 20.0.0",
-)
-def test_with_column_mixed_udf_and_regular_expressions(
-    ray_start_regular_shared, target_max_block_size_infinite_or_default
-):
-    """Test mixing UDF expressions and regular expressions in with_column operations."""
-    ds = ray.data.range(5)
-
-    # Define a UDF for testing
-    @udf(DataType.int64())
-    def multiply_by_three(x: pa.Array) -> pa.Array:
-        return pc.multiply(x, 3)
-
-    # Mix regular expressions and UDF expressions
-    ds = ds.with_column("plus_ten", col("id") + 10)  # Regular expression
-    ds = ds.with_column("times_three", multiply_by_three(col("id")))  # UDF expression
-    ds = ds.with_column("minus_five", col("id") - 5)  # Regular expression
-    ds = ds.with_column(
-        "udf_plus_regular", multiply_by_three(col("id")) + col("plus_ten")
-    )  # Mixed: UDF + regular
-    ds = ds.with_column(
-        "comparison", col("times_three") > col("plus_ten")
-    )  # Regular expression using UDF result
-
-    # Convert to pandas and compare with expected result
-    result_df = ds.to_pandas()
-
-    expected_df = pd.DataFrame(
-        {
-            "id": [0, 1, 2, 3, 4],
-            "plus_ten": [10, 11, 12, 13, 14],  # id + 10
-            "times_three": [0, 3, 6, 9, 12],  # id * 3
-            "minus_five": [-5, -4, -3, -2, -1],  # id - 5
-            "udf_plus_regular": [10, 14, 18, 22, 26],  # (id * 3) + (id + 10)
-            "comparison": [False, False, False, False, False],  # times_three > plus_ten
-        }
-    )
-
-    pd.testing.assert_frame_equal(result_df, expected_df)
-
-
-@pytest.mark.skipif(
-    get_pyarrow_version() < parse_version("20.0.0"),
-    reason="with_column requires PyArrow >= 20.0.0",
-)
-def test_with_column_udf_invalid_return_type_validation(
-    ray_start_regular_shared, target_max_block_size_infinite_or_default
-):
-    """Test that UDFs returning invalid types raise TypeError with clear message."""
-    ds = ray.data.range(3)
-
-    # Test UDF returning invalid type (dict) - expecting string but returning dict
-    @udf(DataType.string())
-    def invalid_dict_return(x: pa.Array) -> dict:
-        return {"invalid": "return_type"}
-
-    # Test UDF returning invalid type (str) - expecting string but returning plain str
-    @udf(DataType.string())
-    def invalid_str_return(x: pa.Array) -> str:
-        return "invalid_string"
-
-    # Test UDF returning invalid type (int) - expecting int64 but returning plain int
-    @udf(DataType.int64())
-    def invalid_int_return(x: pa.Array) -> int:
-        return 42
-
-    # Test each invalid return type
-    test_cases = [
-        (invalid_dict_return, "dict"),
-        (invalid_str_return, "str"),
-        (invalid_int_return, "int"),
-    ]
-
-    for invalid_udf, expected_type_name in test_cases:
-        with pytest.raises((RayTaskError, UserCodeException)) as exc_info:
-            ds.with_column("invalid_col", invalid_udf(col("id"))).take(1)
-
-        # The actual TypeError gets wrapped, so we need to check the exception chain
-        error_message = str(exc_info.value)
-        assert f"returned invalid type {expected_type_name}" in error_message
-        assert "Expected type" in error_message
-        assert "pandas.Series" in error_message and "numpy.ndarray" in error_message
-
-
-@pytest.mark.skipif(
-    get_pyarrow_version() < parse_version("20.0.0"),
-    reason="with_column requires PyArrow >= 20.0.0",
-)
-@pytest.mark.parametrize(
-    "scenario",
-    [
-        pytest.param(
-            {
-                "data": [
-                    {"name": "Alice"},
-                    {"name": "Bob"},
-                    {"name": "Charlie"},
-                ],
-                "expr_factory": lambda: col("name") + "_X",
-                "column_name": "name_with_suffix",
-                "expected": ["Alice_X", "Bob_X", "Charlie_X"],
-            },
-            id="string_col_plus_python_literal_rhs",
-        ),
-        pytest.param(
-            {
-                "data": [
-                    {"name": "Alice"},
-                    {"name": "Bob"},
-                    {"name": "Charlie"},
-                ],
-                "expr_factory": lambda: "_X" + col("name"),
-                "column_name": "name_with_prefix",
-                "expected": ["_XAlice", "_XBob", "_XCharlie"],
-            },
-            id="python_literal_lhs_plus_string_col",
-        ),
-        pytest.param(
-            {
-                "data": [
-                    {"first": "John", "last": "Doe"},
-                    {"first": "Jane", "last": "Smith"},
-                ],
-                "expr_factory": lambda: col("first") + col("last"),
-                "column_name": "full_name",
-                "expected": ["JohnDoe", "JaneSmith"],
-            },
-            id="string_col_plus_string_col",
-        ),
-        pytest.param(
-            {
-                "arrow_table": pa.table(
-                    {"name": pa.array(["Alice", "Bob"]).dictionary_encode()}
-                ),
-                "expr_factory": lambda: col("name") + "_X",
-                "column_name": "name_with_suffix",
-                "expected": ["Alice_X", "Bob_X"],
-            },
-            id="dict_encoded_string_col_plus_literal_rhs",
-        ),
-        pytest.param(
-            {
-                "data": [
-                    {"name": "Alice"},
-                    {"name": "Bob"},
-                ],
-                "expr_factory": lambda: col("name") + lit("_X"),
-                "column_name": "name_with_suffix",
-                "expected": ["Alice_X", "Bob_X"],
-            },
-            id="string_col_plus_lit_literal_rhs",
-        ),
-    ],
-)
-def test_with_column_string_concat_combinations(
-    ray_start_regular_shared,
-    scenario,
-):
-    if "arrow_table" in scenario:
-        ds = ray.data.from_arrow(scenario["arrow_table"])
-    else:
-        ds = ray.data.from_items(scenario["data"])
-
-    expr = scenario["expr_factory"]()
-    column_name = scenario["column_name"]
-
-    ds2 = ds.with_column(column_name, expr)
-    out = ds2.to_pandas()
-    assert out[column_name].tolist() == scenario["expected"]
-
-
-@pytest.mark.skipif(
-    get_pyarrow_version() < parse_version("20.0.0"),
-    reason="with_column requires PyArrow >= 20.0.0",
-)
-def test_with_column_string_concat_type_mismatch_raises(
-    ray_start_regular_shared,
-):
-    # int + string should raise a user-facing error
-    ds = ray.data.range(3)
-    with pytest.raises((RayTaskError, UserCodeException)):
-        ds.with_column("bad", col("id") + "_X").materialize()
-
-
-@pytest.mark.skipif(
-    get_pyarrow_version() < parse_version("20.0.0"),
-    reason="with_column requires PyArrow >= 20.0.0",
-)
-@pytest.mark.parametrize(
-    "expression, expected_column_data, test_description",
-    [
-        # Floor division operations
-        pytest.param(
-            col("id") // 2,
-            [0, 0, 1, 1, 2],  # [0//2, 1//2, 2//2, 3//2, 4//2]
-            "floor_division_by_literal",
-        ),
-        pytest.param(
-            lit(10) // (col("id") + 2),
-            [5, 3, 2, 2, 1],  # [10//(0+2), 10//(1+2), 10//(2+2), 10//(3+2), 10//(4+2)]
-            "literal_floor_division_by_expression",
-        ),
-        # Not equal operations
-        pytest.param(
-            col("id") != 2,
-            [True, True, False, True, True],  # [0!=2, 1!=2, 2!=2, 3!=2, 4!=2]
-            "not_equal_operation",
-        ),
-        # Null checking operations
-        pytest.param(
-            col("id").is_null(),
-            [False, False, False, False, False],  # None of the values are null
-            "is_null_operation",
-        ),
-        pytest.param(
-            col("id").is_not_null(),
-            [True, True, True, True, True],  # All values are not null
-            "is_not_null_operation",
-        ),
-        # Logical NOT operations
-        pytest.param(
-            ~(col("id") == 2),
-            [True, True, False, True, True],  # ~[0==2, 1==2, 2==2, 3==2, 4==2]
-            "logical_not_operation",
-        ),
-    ],
-)
-def test_with_column_floor_division_and_logical_operations(
-    ray_start_regular_shared,
-    expression,
-    expected_column_data,
-    test_description,
-):
-    """Test floor division, not equal, null checks, and logical NOT operations with with_column."""
-    ds = ray.data.range(5)
-    result_ds = ds.with_column("result", expression)
-
-    # Convert to pandas and assert on the whole dataframe
-    result_df = result_ds.to_pandas()
-    expected_df = pd.DataFrame({"id": [0, 1, 2, 3, 4], "result": expected_column_data})
-
-    pd.testing.assert_frame_equal(result_df, expected_df, check_dtype=False)
-
-
-@pytest.mark.skipif(
-    get_pyarrow_version() < parse_version("20.0.0"),
-    reason="with_column requires PyArrow >= 20.0.0",
-)
-@pytest.mark.parametrize(
-    "test_data, expression, expected_results, test_description",
-    [
-        # Test with null values
-        pytest.param(
-            [{"value": 1}, {"value": None}, {"value": 3}],
-            col("value").is_null(),
-            [False, True, False],
-            "is_null_with_actual_nulls",
-        ),
-        pytest.param(
-            [{"value": 1}, {"value": None}, {"value": 3}],
-            col("value").is_not_null(),
-            [True, False, True],
-            "is_not_null_with_actual_nulls",
-        ),
-        # Test is_in operations
-        pytest.param(
-            [{"value": 1}, {"value": 2}, {"value": 3}],
-            col("value").is_in([1, 3]),
-            [True, False, True],
-            "isin_operation",
-        ),
-        pytest.param(
-            [{"value": 1}, {"value": 2}, {"value": 3}],
-            col("value").not_in([1, 3]),
-            [False, True, False],
-            "not_in_operation",
-        ),
-        # Test string operations
-        pytest.param(
-            [{"name": "Alice"}, {"name": "Bob"}, {"name": "Charlie"}],
-            col("name") == "Bob",
-            [False, True, False],
-            "string_equality",
-        ),
-        pytest.param(
-            [{"name": "Alice"}, {"name": "Bob"}, {"name": "Charlie"}],
-            col("name") != "Bob",
-            [True, False, True],
-            "string_not_equal",
-        ),
-        # Filter with string operations - accept engine's null propagation
-        pytest.param(
-            [
-                {"name": "included"},
-                {"name": "excluded"},
-                {"name": None},
-            ],
-            col("name").is_not_null() & (col("name") != "excluded"),
-            [True, False, False],
-            "string_filter",
-        ),
-    ],
-)
-def test_with_column_null_checks_and_membership_operations(
-    ray_start_regular_shared,
-    test_data,
-    expression,
-    expected_results,
-    test_description,
-    target_max_block_size_infinite_or_default,
-):
-    """Test null checking, is_in/not_in membership operations, and string comparisons with with_column."""
-    ds = ray.data.from_items(test_data)
-    result_ds = ds.with_column("result", expression)
-
-    # Convert to pandas and assert on the whole dataframe
-    result_df = result_ds.to_pandas()
-
-    # Create expected dataframe from test data
-    expected_data = {}
-    for key in test_data[0].keys():
-        expected_data[key] = [row[key] for row in test_data]
-    expected_data["result"] = expected_results
-
-    expected_df = pd.DataFrame(expected_data)
-
-    pd.testing.assert_frame_equal(result_df, expected_df, check_dtype=False)
-
-
-@pytest.mark.skipif(
-    get_pyarrow_version() < parse_version("20.0.0"),
-    reason="with_column requires PyArrow >= 20.0.0",
-)
-@pytest.mark.parametrize(
-    "expression_factory, expected_results, test_description",
-    [
-        # Complex boolean expressions
-        pytest.param(
-            lambda: (col("age") > 18) & (col("country") == "USA"),
-            [
-                True,
-                False,
-                False,
-            ],  # [(25>18)&("USA"=="USA"), (17>18)&("Canada"=="USA"), (30>18)&("UK"=="USA")]
-            "complex_and_expression",
-        ),
-        pytest.param(
-            lambda: (col("age") < 18) | (col("country") == "USA"),
-            [
-                True,
-                True,
-                False,
-            ],  # [(25<18)|("USA"=="USA"), (17<18)|("Canada"=="USA"), (30<18)|("UK"=="USA")]
-            "complex_or_expression",
-        ),
-        pytest.param(
-            lambda: ~((col("age") < 25) & (col("country") != "USA")),
-            [
-                True,
-                False,
-                True,
-            ],  # ~[(25<25)&("USA"!="USA"), (17<25)&("Canada"!="USA"), (30<25)&("UK"!="USA")]
-            "complex_not_expression",
-        ),
-        # Age group calculation (common use case)
-        pytest.param(
-            lambda: col("age") // 10 * 10,
-            [20, 10, 30],  # [25//10*10, 17//10*10, 30//10*10]
-            "age_group_calculation",
-        ),
-        # Eligibility flags
-        pytest.param(
-            lambda: (col("age") >= 21)
-            & (col("score") >= 10)
-            & col("active").is_not_null()
-            & (col("active") == lit(True)),
-            [
-                True,
-                False,
-                False,
-            ],
-            "eligibility_flag",
-        ),
-    ],
-)
-def test_with_column_complex_boolean_expressions(
-    ray_start_regular_shared,
-    expression_factory,
-    expected_results,
-    test_description,
-    target_max_block_size_infinite_or_default,
-):
-    """Test complex boolean expressions with AND, OR, NOT operations commonly used for filtering and flagging."""
-    test_data = [
-        {"age": 25, "country": "USA", "active": True, "score": 20},
-        {"age": 17, "country": "Canada", "active": False, "score": 10},
-        {"age": 30, "country": "UK", "active": None, "score": 20},
-    ]
-
-    ds = ray.data.from_items(test_data)
-    expression = expression_factory()
-    result_ds = ds.with_column("result", expression)
-
-    # Convert to pandas and assert on the whole dataframe
-    result_df = result_ds.to_pandas()
-    expected_df = pd.DataFrame(
-        {
-            "age": [25, 17, 30],
-            "country": ["USA", "Canada", "UK"],
-            "active": [True, False, None],
-            "score": [20, 10, 20],
-            "result": expected_results,
-        }
-    )
-
-    pd.testing.assert_frame_equal(result_df, expected_df, check_dtype=False)
-
-
-@pytest.mark.skipif(
-    get_pyarrow_version() < parse_version("20.0.0"),
-    reason="with_column requires PyArrow >= 20.0.0",
-)
-def test_with_column_chained_expression_operations(
-    ray_start_regular_shared, target_max_block_size_infinite_or_default
-):
-    """Test chaining multiple expression operations together in a data transformation pipeline."""
-    test_data = [
-        {"age": 25, "salary": 50000, "active": True, "score": 20},
-        {"age": 17, "salary": 0, "active": False, "score": 10},
-        {"age": 35, "salary": 75000, "active": None, "score": 20},
-    ]
-
-    ds = ray.data.from_items(test_data)
-
-    # Chain multiple operations
-    result_ds = (
-        ds.with_column("is_adult", col("age") >= 18)
-        .with_column("age_group", (col("age") // 10) * 10)
-        .with_column("has_salary", col("salary") != 0)
-        .with_column(
-            "is_active_adult", (col("age") >= 18) & col("active").is_not_null()
-        )
-        .with_column("salary_tier", (col("salary") // 25000) * 25000)
-        .with_column("score_tier", (col("score") // 20) * 20)
-    )
-
-    # Convert to pandas and assert on the whole dataframe
-    result_df = result_ds.to_pandas()
-    expected_df = pd.DataFrame(
-        {
-            "age": [25, 17, 35],
-            "salary": [50000, 0, 75000],
-            "active": [True, False, None],
-            "score": [20, 10, 20],  # Add the missing score column
-            "is_adult": [True, False, True],
-            "age_group": [20, 10, 30],  # age // 10 * 10
-            "has_salary": [True, False, True],  # salary != 0
-            "is_active_adult": [
-                True,
-                False,
-                False,
-            ],  # (age >= 18) & (active is not null)
-            "salary_tier": [50000, 0, 75000],  # salary // 25000 * 25000
-            "score_tier": [20, 0, 20],  # score // 20 * 20
-        }
-    )
-
-    pd.testing.assert_frame_equal(result_df, expected_df, check_dtype=False)
-
-
-@pytest.mark.skipif(
-    get_pyarrow_version() < parse_version("20.0.0"),
-    reason="with_column requires PyArrow >= 20.0.0",
-)
-@pytest.mark.parametrize(
-    "filter_expr, test_data, expected_flags, test_description",
-    [
-        # Simple filter expressions
-        pytest.param(
-            col("age") >= 21,
-            [
-                {"age": 20, "name": "Alice"},
-                {"age": 21, "name": "Bob"},
-                {"age": 25, "name": "Charlie"},
-            ],
-            [False, True, True],
-            "age_filter",
-        ),
-        pytest.param(
-            col("score") > 50,
-            [
-                {"score": 30, "status": "fail"},
-                {"score": 50, "status": "pass"},
-                {"score": 70, "status": "pass"},
-            ],
-            [False, False, True],
-            "score_filter",
-        ),
-        # Complex filter with multiple conditions
-        pytest.param(
-            (col("age") >= 18) & col("active"),
-            [
-                {"age": 17, "active": True},
-                {"age": 18, "active": False},
-                {"age": 25, "active": True},
-            ],
-            [False, False, True],
-            "complex_and_filter",
-        ),
-        pytest.param(
-            (col("status") == "approved") | (col("priority") == "high"),
-            [
-                {"status": "pending", "priority": "low"},
-                {"status": "approved", "priority": "low"},
-                {"status": "pending", "priority": "high"},
-            ],
-            [False, True, True],
-            "complex_or_filter",
-        ),
-        # Filter with null handling
-        pytest.param(
-            col("value").is_not_null() & (col("value") > 0),
-            [
-                {"value": None},
-                {"value": -5},
-                {"value": 10},
-            ],
-            [
-                False,
-                False,
-                True,
-            ],
-            "null_aware_filter",
-        ),
-        # Filter with string operations - reorder to check null first
-        pytest.param(
-            col("name").is_not_null() & (col("name") != "excluded"),
-            [
-                {"name": "included"},
-                {"name": "excluded"},
-                {"name": None},
-            ],
-            [True, False, False],
-            "string_filter",
-        ),
-        # Filter with membership operations
-        pytest.param(
-            col("category").is_in(["A", "B"]),
-            [
-                {"category": "A"},
-                {"category": "B"},
-                {"category": "C"},
-                {"category": "D"},
-            ],
-            [True, True, False, False],
-            "membership_filter",
-        ),
-        # Nested filter expressions
-        pytest.param(
-            (col("score") >= 50) & (col("grade") != "F"),
-            [
-                {"score": 45, "grade": "F"},
-                {"score": 55, "grade": "D"},
-                {"score": 75, "grade": "B"},
-                {"score": 30, "grade": "F"},
-            ],
-            [False, True, True, False],
-            "nested_filters",
-        ),
-    ],
-)
-def test_with_column_filter_expressions(
-    ray_start_regular_shared,
-    filter_expr,
-    test_data,
-    expected_flags,
-    test_description,
-):
-    """Test filter() expression functionality with with_column for creating boolean flag columns."""
-    ds = ray.data.from_items(test_data)
-    result_ds = ds.with_column("is_filtered", filter_expr)
-
-    # Convert to pandas and verify the filter results
-    result_df = result_ds.to_pandas()
-
-    # Build expected dataframe
-    expected_df = pd.DataFrame(test_data)
-    expected_df["is_filtered"] = expected_flags
-
-    pd.testing.assert_frame_equal(result_df, expected_df, check_dtype=False)
-
-
-@pytest.mark.skipif(
-    get_pyarrow_version() < parse_version("20.0.0"),
-    reason="with_column requires PyArrow >= 20.0.0",
-)
-def test_with_column_filter_in_pipeline(ray_start_regular_shared):
-    """Test filter() expressions used in a data processing pipeline with multiple transformations."""
-    # Create test data for a sales analysis pipeline
-    test_data = [
-        {"product": "A", "quantity": 10, "price": 100, "region": "North"},
-        {"product": "B", "quantity": 5, "price": 200, "region": "South"},
-        {"product": "C", "quantity": 20, "price": 50, "region": "North"},
-        {"product": "D", "quantity": 15, "price": 75, "region": "East"},
-        {"product": "E", "quantity": 3, "price": 300, "region": "West"},
-    ]
-
-    ds = ray.data.from_items(test_data)
-
-    # Build a pipeline with multiple filter expressions
-    result_ds = (
-        ds
-        # Calculate total revenue
-        .with_column("revenue", col("quantity") * col("price"))
-        # Flag high-value transactions
-        .with_column("is_high_value", col("revenue") >= 1000)
-        # Flag bulk orders
-        .with_column("is_bulk_order", col("quantity") >= 10)
-        # Flag premium products
-        .with_column("is_premium", col("price") >= 100)
-        # Create composite filter for special handling
-        .with_column(
-            "needs_special_handling",
-            (col("is_high_value")) | (col("is_bulk_order") & col("is_premium")),
-        )
-        # Regional filter
-        .with_column("is_north_region", col("region") == "North")
-    )
-
-    # Convert to pandas and verify
-    result_df = result_ds.to_pandas()
-
-    expected_df = pd.DataFrame(
-        {
-            "product": ["A", "B", "C", "D", "E"],
-            "quantity": [10, 5, 20, 15, 3],
-            "price": [100, 200, 50, 75, 300],
-            "region": ["North", "South", "North", "East", "West"],
-            "revenue": [1000, 1000, 1000, 1125, 900],
-            "is_high_value": [True, True, True, True, False],
-            "is_bulk_order": [True, False, True, True, False],
-            "is_premium": [True, True, False, False, True],
-            "needs_special_handling": [True, True, True, True, False],
-            "is_north_region": [True, False, True, False, False],
-        }
-    )
-
-    pd.testing.assert_frame_equal(result_df, expected_df, check_dtype=False)
-
-
-@pytest.mark.parametrize(
-    "expr_factory, expected_columns, alias_name, expected_values",
-    [
-        (
-            lambda: col("id").alias("new_id"),
-            ["id", "new_id"],
-            "new_id",
-            [0, 1, 2, 3, 4],  # Copy of id column
-        ),
-        (
-            lambda: (col("id") + 1).alias("id_plus_one"),
-            ["id", "id_plus_one"],
-            "id_plus_one",
-            [1, 2, 3, 4, 5],  # id + 1
-        ),
-        (
-            lambda: (col("id") * 2 + 5).alias("transformed"),
-            ["id", "transformed"],
-            "transformed",
-            [5, 7, 9, 11, 13],  # id * 2 + 5
-        ),
-        (
-            lambda: lit(42).alias("constant"),
-            ["id", "constant"],
-            "constant",
-            [42, 42, 42, 42, 42],  # lit(42)
-        ),
-        (
-            lambda: (col("id") >= 0).alias("is_non_negative"),
-            ["id", "is_non_negative"],
-            "is_non_negative",
-            [True, True, True, True, True],  # id >= 0
-        ),
-        (
-            lambda: (col("id") + 1).alias("id"),
-            ["id"],  # Only one column since we're overwriting id
-            "id",
-            [1, 2, 3, 4, 5],  # id + 1 replaces original id
-        ),
-    ],
-    ids=[
-        "col_alias",
-        "arithmetic_alias",
-        "complex_alias",
-        "literal_alias",
-        "comparison_alias",
-        "overwrite_existing_column",
-    ],
-)
-def test_with_column_alias_expressions(
-    ray_start_regular_shared,
-    expr_factory,
-    expected_columns,
-    alias_name,
-    expected_values,
-):
-    """Test that alias expressions work correctly with with_column."""
-    expr = expr_factory()
-
-    # Verify the alias name matches what we expect
-    assert expr.name == alias_name
-
-    # Apply the aliased expression
-    ds = ray.data.range(5).with_column(alias_name, expr)
-
-    # Convert to pandas for comprehensive comparison
-    result_df = ds.to_pandas()
-
-    # Create expected DataFrame
-    expected_df = pd.DataFrame({"id": [0, 1, 2, 3, 4], alias_name: expected_values})
-
-    # Ensure column order matches expected_columns
-    expected_df = expected_df[expected_columns]
-
-    # Assert the entire DataFrame is equal
-    pd.testing.assert_frame_equal(result_df, expected_df)
-    # Verify the alias expression evaluates the same as the non-aliased version
-    non_aliased_expr = expr
-    ds_non_aliased = ray.data.range(5).with_column(alias_name, non_aliased_expr)
-
-    non_aliased_df = ds_non_aliased.to_pandas()
-
-    pd.testing.assert_frame_equal(result_df, non_aliased_df)
-
-
 def test_map_with_max_calls():
 
     ds = ray.data.range(10)
@@ -2498,7 +1419,6 @@
         ds.take_all()
 
 
->>>>>>> 1296dc46
 if __name__ == "__main__":
     import sys
 
