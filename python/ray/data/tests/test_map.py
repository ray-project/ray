import asyncio
import itertools
import logging
import math
import os
import random
import threading
import time
from asyncio import AbstractEventLoop
from typing import Iterator, Literal
from unittest.mock import Mock, patch

import numpy as np
import pandas as pd
import pyarrow as pa
import pyarrow.compute as pc
import pyarrow.parquet as pq
import pytest
from pkg_resources import parse_version

import ray
from ray._common.test_utils import wait_for_condition
from ray._private.arrow_utils import get_pyarrow_version
from ray._private.test_utils import run_string_as_driver
from ray.data import Dataset
from ray.data._internal.arrow_ops.transform_pyarrow import (
    MIN_PYARROW_VERSION_TYPE_PROMOTION,
)
from ray.data._internal.execution.interfaces.ref_bundle import (
    _ref_bundles_iterator_to_block_refs_list,
)
from ray.data._internal.planner.plan_udf_map_op import (
    _generate_transform_fn_for_async_map,
    _MapActorContext,
)
from ray.data.context import DataContext
from ray.data.datatype import DataType
from ray.data.exceptions import UserCodeException
from ray.data.expressions import col, lit, udf
from ray.data.tests.conftest import *  # noqa
from ray.data.tests.test_util import ConcurrencyCounter  # noqa
from ray.data.tests.util import column_udf, extract_values
from ray.exceptions import RayTaskError
from ray.tests.conftest import *  # noqa


def test_specifying_num_cpus_and_num_gpus_logs_warning(
    shutdown_only, propagate_logs, caplog, target_max_block_size_infinite_or_default
):
    ray.init(num_cpus=1, num_gpus=1)

    with caplog.at_level(logging.WARNING):
        ray.data.range(1).map(lambda x: x, num_cpus=1, num_gpus=1).take(1)

        assert (
            "Specifying both num_cpus and num_gpus for map tasks is experimental"
            in caplog.text
        ), caplog.text


def test_invalid_max_tasks_in_flight_raises_error():
    with pytest.raises(ValueError):
        ray.data.ActorPoolStrategy(max_tasks_in_flight_per_actor=0)


@pytest.mark.parametrize("concurrency", [(2, 1), -1])
def test_invalid_concurrency_raises_error(shutdown_only, concurrency):
    ray.init()

    class UDF:
        def __call__(self, row):
            return row

    with pytest.raises(ValueError):
        ray.data.range(1).map(UDF, concurrency=concurrency)


def test_callable_classes(shutdown_only, target_max_block_size_infinite_or_default):
    ray.init(num_cpus=2)
    ds = ray.data.range(10, override_num_blocks=10)

    class StatefulFn:
        def __init__(self):
            self.num_reuses = 0

        def __call__(self, x):
            r = self.num_reuses
            self.num_reuses += 1
            return {"id": np.array([r])}

    # map
    actor_reuse = ds.map(StatefulFn, concurrency=1).take()
    assert sorted(extract_values("id", actor_reuse)) == [
        [v] for v in list(range(10))
    ], actor_reuse

    class StatefulFn:
        def __init__(self):
            self.num_reuses = 0

        def __call__(self, x):
            r = self.num_reuses
            self.num_reuses += 1
            return [{"id": r}]

    # flat map
    actor_reuse = extract_values("id", ds.flat_map(StatefulFn, concurrency=1).take())
    assert sorted(actor_reuse) == list(range(10)), actor_reuse

    class StatefulFn:
        def __init__(self):
            self.num_reuses = 0

        def __call__(self, x):
            r = self.num_reuses
            self.num_reuses += 1
            return {"id": np.array([r])}

    # map batches
    actor_reuse = extract_values(
        "id",
        ds.map_batches(StatefulFn, batch_size=1, concurrency=1).take(),
    )
    assert sorted(actor_reuse) == list(range(10)), actor_reuse

    class StatefulFn:
        def __init__(self):
            self.num_reuses = 0

        def __call__(self, x):
            r = self.num_reuses
            self.num_reuses += 1
            return r > 0

    # filter
    actor_reuse = ds.filter(StatefulFn, concurrency=1).take()
    assert len(actor_reuse) == 9, actor_reuse

    class StatefulFnWithArgs:
        def __init__(self, arg, kwarg):
            assert arg == 1
            assert kwarg == 2

        def __call__(self, x, arg, kwarg):
            assert arg == 1
            assert kwarg == 2
            return x

    # map_batches & map with args & kwargs
    for ds_map in (ds.map_batches, ds.map):
        result = ds_map(
            StatefulFnWithArgs,
            concurrency=1,
            fn_args=(1,),
            fn_kwargs={"kwarg": 2},
            fn_constructor_args=(1,),
            fn_constructor_kwargs={"kwarg": 2},
        ).take()
        assert sorted(extract_values("id", result)) == list(range(10)), result

    class StatefulFlatMapFnWithArgs:
        def __init__(self, arg, kwarg):
            self._arg = arg
            assert arg == 1
            assert kwarg == 2

        def __call__(self, x, arg, kwarg):
            assert arg == 1
            assert kwarg == 2
            return [x] * self._arg

    # flat_map with args & kwargs
    result = ds.flat_map(
        StatefulFlatMapFnWithArgs,
        concurrency=1,
        fn_args=(1,),
        fn_kwargs={"kwarg": 2},
        fn_constructor_args=(1,),
        fn_constructor_kwargs={"kwarg": 2},
    ).take()
    assert sorted(extract_values("id", result)) == list(range(10)), result

    class StatefulFilterFnWithArgs:
        def __init__(self, arg, kwarg):
            assert arg == 1
            assert kwarg == 2

        def __call__(self, x, arg, kwarg):
            assert arg == 1
            assert kwarg == 2
            return True

    # fiter with args & kwargs
    result = ds.filter(
        StatefulFilterFnWithArgs,
        concurrency=1,
        fn_args=(1,),
        fn_kwargs={"kwarg": 2},
        fn_constructor_args=(1,),
        fn_constructor_kwargs={"kwarg": 2},
    ).take()
    assert sorted(extract_values("id", result)) == list(range(10)), result


def test_concurrent_callable_classes(
    shutdown_only, target_max_block_size_infinite_or_default
):
    """Test that concurrenct actor pool runs user UDF in a separate thread."""
    ray.init(num_cpus=2)
    ds = ray.data.range(10, override_num_blocks=10)

    class StatefulFn:
        def __call__(self, x):
            thread_id = threading.get_ident()
            assert threading.current_thread() is not threading.main_thread()
            return {"tid": np.array([thread_id])}

    thread_ids = extract_values(
        "tid",
        ds.map_batches(StatefulFn, concurrency=1, max_concurrency=2).take_all(),
    )
    # Make sure user's UDF is not running concurrently.
    assert len(set(thread_ids)) == 1

    class ErrorFn:
        def __call__(self, x):
            raise ValueError

    with pytest.raises((UserCodeException, ValueError)):
        ds.map_batches(ErrorFn, concurrency=1, max_concurrency=2).take_all()


def test_transform_failure(shutdown_only, target_max_block_size_infinite_or_default):
    ray.init(num_cpus=2)
    ds = ray.data.from_items([0, 10], override_num_blocks=2)

    def mapper(x):
        time.sleep(x)
        raise ValueError("oops")
        return x

    with pytest.raises(ray.exceptions.RayTaskError):
        ds.map(mapper).materialize()


def test_actor_task_failure(
    shutdown_only, restore_data_context, target_max_block_size_infinite_or_default
):
    ray.init(num_cpus=2)

    ctx = DataContext.get_current()
    ctx.actor_task_retry_on_errors = [ValueError]

    ds = ray.data.from_items([0, 10], override_num_blocks=2)

    class Mapper:
        def __init__(self):
            self._counter = 0

        def __call__(self, x):
            if self._counter < 2:
                self._counter += 1
                raise ValueError("oops")
            return x

    ds.map_batches(Mapper, concurrency=1).materialize()


def test_gpu_workers_not_reused(
    shutdown_only, target_max_block_size_infinite_or_default
):
    """By default, in Ray Core if `num_gpus` is specified workers will not be reused
    for tasks invocation.

    For more context check out https://github.com/ray-project/ray/issues/29624"""

    ray.init(num_gpus=1)

    total_blocks = 5
    ds = ray.data.range(5, override_num_blocks=total_blocks)

    def _get_worker_id(_):
        return {"worker_id": ray.get_runtime_context().get_worker_id()}

    unique_worker_ids = ds.map(_get_worker_id, num_gpus=1).unique("worker_id")

    assert len(unique_worker_ids) == total_blocks


def test_concurrency(shutdown_only, target_max_block_size_infinite_or_default):
    ray.init(num_cpus=6)
    ds = ray.data.range(10, override_num_blocks=10)

    def udf(x):
        return x

    class UDFClass:
        def __call__(self, x):
            return x

    # Test function and class.
    for fn in [udf, UDFClass]:
        # Test concurrency with None, single integer and a tuple of integers.
        for concurrency in [2, (2, 4), (2, 6, 4)]:
            if fn == udf and (concurrency == (2, 4) or concurrency == (2, 6, 4)):
                error_message = "``concurrency`` is set as a tuple of integers"
                with pytest.raises(ValueError, match=error_message):
                    ds.map(fn, concurrency=concurrency).take_all()
            else:
                result = ds.map(fn, concurrency=concurrency).take_all()
                assert sorted(extract_values("id", result)) == list(range(10)), result

    # Test concurrency with an illegal value.
    error_message = "``concurrency`` is expected to be set a"
    for concurrency in ["dummy", (1, 3, 5, 7)]:
        with pytest.raises(ValueError, match=error_message):
            ds.map(UDFClass, concurrency=concurrency).take_all()

    # Test concurrency not set.
    result = ds.map(udf).take_all()
    assert sorted(extract_values("id", result)) == list(range(10)), result
    error_message = "``concurrency`` must be specified when using a callable class."
    with pytest.raises(ValueError, match=error_message):
        ds.map(UDFClass).take_all()


@pytest.mark.parametrize("udf_kind", ["gen", "func"])
def test_flat_map(
    ray_start_regular_shared, udf_kind, target_max_block_size_infinite_or_default
):
    ds = ray.data.range(3)

    if udf_kind == "gen":

        def _udf(item: dict) -> Iterator[int]:
            for _ in range(2):
                yield {"id": item["id"] + 1}

    elif udf_kind == "func":

        def _udf(item: dict) -> dict:
            return [{"id": item["id"] + 1} for _ in range(2)]

    else:
        pytest.fail(f"Invalid udf_kind: {udf_kind}")

    assert sorted(extract_values("id", ds.flat_map(_udf).take())) == [
        1,
        1,
        2,
        2,
        3,
        3,
    ]


# Helper function to process timestamp data in nanoseconds
def process_timestamp_data(row):
    # Convert numpy.datetime64 to pd.Timestamp if needed
    if isinstance(row["timestamp"], np.datetime64):
        row["timestamp"] = pd.Timestamp(row["timestamp"])

    # Add 1ns to timestamp
    row["timestamp"] = row["timestamp"] + pd.Timedelta(1, "ns")

    # Ensure the timestamp column is in the expected dtype (datetime64[ns])
    row["timestamp"] = pd.to_datetime(row["timestamp"], errors="raise")

    return row


def process_timestamp_data_batch_arrow(batch: pa.Table) -> pa.Table:
    # Convert pyarrow Table to pandas DataFrame to process the timestamp column
    df = batch.to_pandas()

    df["timestamp"] = df["timestamp"].apply(
        lambda x: pd.Timestamp(x) if isinstance(x, np.datetime64) else x
    )

    # Add 1ns to timestamp
    df["timestamp"] = df["timestamp"] + pd.Timedelta(1, "ns")

    # Convert back to pyarrow Table
    return pa.table(df)


def process_timestamp_data_batch_pandas(batch: pd.DataFrame) -> pd.DataFrame:
    # Add 1ns to timestamp column
    batch["timestamp"] = batch["timestamp"] + pd.Timedelta(1, "ns")
    return batch


@pytest.mark.parametrize(
    "df, expected_df",
    [
        pytest.param(
            pd.DataFrame(
                {
                    "id": [1, 2, 3],
                    "timestamp": pd.to_datetime(
                        [
                            "2024-01-01 00:00:00.123456789",
                            "2024-01-02 00:00:00.987654321",
                            "2024-01-03 00:00:00.111222333",
                        ]
                    ),
                    "value": [10.123456789, 20.987654321, 30.111222333],
                }
            ),
            pd.DataFrame(
                {
                    "id": [1, 2, 3],
                    "timestamp": pd.to_datetime(
                        [
                            "2024-01-01 00:00:00.123456790",
                            "2024-01-02 00:00:00.987654322",
                            "2024-01-03 00:00:00.111222334",
                        ]
                    ),
                    "value": [10.123456789, 20.987654321, 30.111222333],
                }
            ),
            id="nanoseconds_increment",
        )
    ],
)
def test_map_batches_timestamp_nanosecs(
    df, expected_df, ray_start_regular_shared, target_max_block_size_infinite_or_default
):
    """Verify handling timestamp with nanosecs in map_batches"""
    ray_data = ray.data.from_pandas(df)

    # Using pyarrow format
    result_arrow = ray_data.map_batches(
        process_timestamp_data_batch_arrow, batch_format="pyarrow"
    )
    processed_df_arrow = result_arrow.to_pandas()
    processed_df_arrow["timestamp"] = processed_df_arrow["timestamp"].astype(
        "datetime64[ns]"
    )
    pd.testing.assert_frame_equal(processed_df_arrow, expected_df)

    # Using pandas format
    result_pandas = ray_data.map_batches(
        process_timestamp_data_batch_pandas, batch_format="pandas"
    )
    processed_df_pandas = result_pandas.to_pandas()
    processed_df_pandas["timestamp"] = processed_df_pandas["timestamp"].astype(
        "datetime64[ns]"
    )
    pd.testing.assert_frame_equal(processed_df_pandas, expected_df)


@pytest.mark.parametrize(
    "df, expected_df",
    [
        pytest.param(
            pd.DataFrame(
                {
                    "id": [1, 2, 3],
                    "timestamp": pd.to_datetime(
                        [
                            "2024-01-01 00:00:00.123456789",
                            "2024-01-02 00:00:00.987654321",
                            "2024-01-03 00:00:00.111222333",
                        ]
                    ),
                    "value": [10.123456789, 20.987654321, 30.111222333],
                }
            ),
            pd.DataFrame(
                {
                    "id": [1, 2, 3],
                    "timestamp": pd.to_datetime(
                        [
                            "2024-01-01 00:00:00.123456790",
                            "2024-01-02 00:00:00.987654322",
                            "2024-01-03 00:00:00.111222334",
                        ]
                    ),
                    "value": [10.123456789, 20.987654321, 30.111222333],
                }
            ),
            id="nanoseconds_increment_map",
        )
    ],
)
def test_map_timestamp_nanosecs(
    df, expected_df, ray_start_regular_shared, target_max_block_size_infinite_or_default
):
    """Verify handling timestamp with nanosecs in map"""
    ray_data = ray.data.from_pandas(df)
    result = ray_data.map(process_timestamp_data)
    processed_df = result.to_pandas()
    processed_df["timestamp"] = processed_df["timestamp"].astype("datetime64[ns]")
    pd.testing.assert_frame_equal(processed_df, expected_df)


def test_add_column(ray_start_regular_shared):
    """Tests the add column API."""

    # Test with pyarrow batch format
    ds = ray.data.range(5).add_column(
        "foo", lambda x: pa.array([1] * x.num_rows), batch_format="pyarrow"
    )
    assert ds.take(1) == [{"id": 0, "foo": 1}]

    # Test with chunked array batch format
    ds = ray.data.range(5).add_column(
        "foo", lambda x: pa.chunked_array([[1] * x.num_rows]), batch_format="pyarrow"
    )
    assert ds.take(1) == [{"id": 0, "foo": 1}]

    ds = ray.data.range(5).add_column(
        "foo", lambda x: pc.add(x["id"], 1), batch_format="pyarrow"
    )
    assert ds.take(1) == [{"id": 0, "foo": 1}]

    # Adding a column that is already there should not result in an error
    ds = ray.data.range(5).add_column(
        "id", lambda x: pc.add(x["id"], 1), batch_format="pyarrow"
    )
    assert ds.take(2) == [{"id": 1}, {"id": 2}]

    # Adding a column in the wrong format should result in an error
    with pytest.raises(
        ray.exceptions.UserCodeException, match="For pyarrow batch format"
    ):
        ds = ray.data.range(5).add_column("id", lambda x: [1], batch_format="pyarrow")
        assert ds.take(2) == [{"id": 1}, {"id": 2}]

    # Test with numpy batch format
    ds = ray.data.range(5).add_column(
        "foo", lambda x: np.array([1] * len(x[list(x.keys())[0]])), batch_format="numpy"
    )
    assert ds.take(1) == [{"id": 0, "foo": 1}]

    ds = ray.data.range(5).add_column(
        "foo", lambda x: np.add(x["id"], 1), batch_format="numpy"
    )
    assert ds.take(1) == [{"id": 0, "foo": 1}]

    # Adding a column that is already there should not result in an error
    ds = ray.data.range(5).add_column(
        "id", lambda x: np.add(x["id"], 1), batch_format="numpy"
    )
    assert ds.take(2) == [{"id": 1}, {"id": 2}]

    # Adding a column in the wrong format should result in an error
    with pytest.raises(
        ray.exceptions.UserCodeException, match="For numpy batch format"
    ):
        ds = ray.data.range(5).add_column("id", lambda x: [1], batch_format="numpy")
        assert ds.take(2) == [{"id": 1}, {"id": 2}]

    # Test with pandas batch format
    ds = ray.data.range(5).add_column("foo", lambda x: pd.Series([1] * x.shape[0]))
    assert ds.take(1) == [{"id": 0, "foo": 1}]

    ds = ray.data.range(5).add_column("foo", lambda x: x["id"] + 1)
    assert ds.take(1) == [{"id": 0, "foo": 1}]

    # Adding a column that is already there should not result in an error
    ds = ray.data.range(5).add_column("id", lambda x: x["id"] + 1)
    assert ds.take(2) == [{"id": 1}, {"id": 2}]

    # Adding a column in the wrong format may result in an error
    with pytest.raises(ray.exceptions.UserCodeException):
        ds = ray.data.range(5).add_column(
            "id", lambda x: range(7), batch_format="pandas"
        )
        assert ds.take(2) == [{"id": 1}, {"id": 2}]

    ds = ray.data.range(5).add_column("const", lambda _: 3, batch_format="pandas")
    assert ds.take(2) == [{"id": 0, "const": 3}, {"id": 1, "const": 3}]

    with pytest.raises(ValueError):
        ds = ray.data.range(5).add_column("id", 0)

    # Test that an invalid batch_format raises an error
    with pytest.raises(ValueError):
        ray.data.range(5).add_column("foo", lambda x: x["id"] + 1, batch_format="foo")


@pytest.mark.parametrize(
    "names, expected_schema",
    [
        ({"spam": "foo", "ham": "bar"}, ["foo", "bar"]),
        ({"spam": "foo"}, ["foo", "ham"]),
        (["foo", "bar"], ["foo", "bar"]),
    ],
)
def test_rename_columns(
    ray_start_regular_shared,
    names,
    expected_schema,
    target_max_block_size_infinite_or_default,
):
    ds = ray.data.from_items([{"spam": 0, "ham": 0}])

    renamed_ds = ds.rename_columns(names)
    renamed_schema_names = renamed_ds.schema().names

    assert sorted(renamed_schema_names) == sorted(expected_schema)


def test_default_batch_size_emits_deprecation_warning(
    ray_start_regular_shared, target_max_block_size_infinite_or_default
):
    with pytest.warns(
        DeprecationWarning,
        match="Passing 'default' to `map_batches` is deprecated and won't be "
        "supported after September 2025. Use `batch_size=None` instead.",
    ):
        ray.data.range(1).map_batches(lambda x: x, batch_size="default")


@pytest.mark.parametrize(
    "names, expected_exception, expected_message",
    [
        # Case 1: Empty dictionary, should raise ValueError
        ({}, ValueError, "rename_columns received 'names' with no entries."),
        # Case 2: Invalid dictionary (duplicate values), should raise ValueError
        (
            {"spam": "foo", "ham": "foo"},
            ValueError,
            "rename_columns received duplicate values in the 'names': "
            "{'spam': 'foo', 'ham': 'foo'}",
        ),
        # Case 3: Dictionary with non-string keys/values, should raise ValueError
        (
            {"spam": 1, "ham": "bar"},
            ValueError,
            "rename_columns requires both keys and values in the 'names' to be "
            "strings.",
        ),
        # Case 4: Empty list, should raise ValueError
        (
            [],
            ValueError,
            "rename_columns requires 'names' with at least one column name.",
        ),
        # Case 5: List with duplicate values, should raise ValueError
        (
            ["foo", "bar", "foo"],
            ValueError,
            "rename_columns received duplicate values in the 'names': "
            "['foo', 'bar', 'foo']",
        ),
        # Case 6: List with non-string values, should raise ValueError
        (
            ["foo", "bar", 1],
            ValueError,
            "rename_columns requires all elements in the 'names' to be strings.",
        ),
        # Case 7: Mismatched length of list and current column names, should raise
        # ValueError
        (
            ["foo", "bar", "baz"],
            ValueError,
            "rename_columns requires 'names': ['foo', 'bar', 'baz'] length match "
            "current schema names: ['spam', 'ham'].",
        ),
        # Case 8: Invalid type for `names` (integer instead of dict or list), should
        # raise TypeError
        (
            42,
            TypeError,
            "rename_columns expected names to be either List[str] or Dict[str, str], "
            "got <class 'int'>.",
        ),
    ],
)
def test_rename_columns_error_cases(
    ray_start_regular_shared,
    names,
    expected_exception,
    expected_message,
    target_max_block_size_infinite_or_default,
):
    # Simulate a dataset with two columns: "spam" and "ham"
    ds = ray.data.from_items([{"spam": 0, "ham": 0}])

    # Test that the correct exception is raised
    with pytest.raises(expected_exception) as exc_info:
        ds.rename_columns(names)

    # Verify that the exception message matches the expected message
    assert str(exc_info.value) == expected_message


def test_filter_mutex(
    ray_start_regular_shared, tmp_path, target_max_block_size_infinite_or_default
):
    """Test filter op."""

    # Generate sample data
    data = {
        "sepal.length": [4.8, 5.1, 5.7, 6.3, 7.0],
        "sepal.width": [3.0, 3.3, 3.5, 3.2, 2.8],
        "petal.length": [1.4, 1.7, 4.2, 5.4, 6.1],
        "petal.width": [0.2, 0.4, 1.5, 2.1, 2.4],
    }
    df = pd.DataFrame(data)

    # Define the path for the Parquet file in the tmp_path directory
    parquet_file = tmp_path / "sample_data.parquet"

    # Write DataFrame to a Parquet file
    table = pa.Table.from_pandas(df)
    pq.write_table(table, parquet_file)

    # Load parquet dataset
    parquet_ds = ray.data.read_parquet(str(parquet_file))

    # Filter using lambda (UDF)
    with pytest.raises(ValueError, match="Exactly one of 'fn' or 'expr'"):
        parquet_ds.filter(
            fn=lambda r: r["sepal.length"] > 5.0, expr="sepal.length > 5.0"
        )

    with pytest.raises(ValueError, match="must be a UserDefinedFunction"):
        parquet_ds.filter(fn="sepal.length > 5.0")


def test_filter_with_expressions(
    ray_start_regular_shared, tmp_path, target_max_block_size_infinite_or_default
):
    """Test filtering with expressions."""

    # Generate sample data
    data = {
        "sepal.length": [4.8, 5.1, 5.7, 6.3, 7.0],
        "sepal.width": [3.0, 3.3, 3.5, 3.2, 2.8],
        "petal.length": [1.4, 1.7, 4.2, 5.4, 6.1],
        "petal.width": [0.2, 0.4, 1.5, 2.1, 2.4],
    }
    df = pd.DataFrame(data)

    # Define the path for the Parquet file in the tmp_path directory
    parquet_file = tmp_path / "sample_data.parquet"

    # Write DataFrame to a Parquet file
    table = pa.Table.from_pandas(df)
    pq.write_table(table, parquet_file)

    # Load parquet dataset
    parquet_ds = ray.data.read_parquet(str(parquet_file))

    # Filter using lambda (UDF)
    filtered_udf_ds = parquet_ds.filter(lambda r: r["sepal.length"] > 5.0)
    filtered_udf_data = filtered_udf_ds.to_pandas()

    # Filter using expressions
    filtered_expr_ds = parquet_ds.filter(expr="sepal.length > 5.0")
    filtered_expr_data = filtered_expr_ds.to_pandas()

    # Assert the filtered data is the same
    assert set(filtered_udf_data["sepal.length"]) == set(
        filtered_expr_data["sepal.length"]
    )
    assert len(filtered_udf_data) == len(filtered_expr_data)

    # Verify correctness of filtered results: only rows with 'sepal.length' > 5.0
    assert all(
        filtered_expr_data["sepal.length"] > 5.0
    ), "Filtered data contains rows with 'sepal.length' <= 5.0"
    assert all(
        filtered_udf_data["sepal.length"] > 5.0
    ), "UDF-filtered data contains rows with 'sepal.length' <= 5.0"


def test_filter_with_invalid_expression(
    ray_start_regular_shared, tmp_path, target_max_block_size_infinite_or_default
):
    """Test filtering with invalid expressions."""

    # Generate sample data
    data = {
        "sepal.length": [4.8, 5.1, 5.7, 6.3, 7.0],
        "sepal.width": [3.0, 3.3, 3.5, 3.2, 2.8],
        "petal.length": [1.4, 1.7, 4.2, 5.4, 6.1],
        "petal.width": [0.2, 0.4, 1.5, 2.1, 2.4],
    }
    df = pd.DataFrame(data)

    # Define the path for the Parquet file in the tmp_path directory
    parquet_file = tmp_path / "sample_data.parquet"

    # Write DataFrame to a Parquet file
    table = pa.Table.from_pandas(df)
    pq.write_table(table, parquet_file)

    # Load parquet dataset
    parquet_ds = ray.data.read_parquet(str(parquet_file))

    with pytest.raises(ValueError, match="Invalid syntax in the expression"):
        parquet_ds.filter(expr="fake_news super fake")

    fake_column_ds = parquet_ds.filter(expr="sepal_length_123 > 1")
    with pytest.raises(UserCodeException):
        fake_column_ds.to_pandas()


def test_drop_columns(
    ray_start_regular_shared, tmp_path, target_max_block_size_infinite_or_default
):
    df = pd.DataFrame({"col1": [1, 2, 3], "col2": [2, 3, 4], "col3": [3, 4, 5]})
    ds1 = ray.data.from_pandas(df)
    ds1.write_parquet(str(tmp_path))
    ds2 = ray.data.read_parquet(str(tmp_path))

    for ds in [ds1, ds2]:
        assert ds.drop_columns(["col2"]).take(1) == [{"col1": 1, "col3": 3}]
        assert ds.drop_columns(["col1", "col3"]).take(1) == [{"col2": 2}]
        assert ds.drop_columns([]).take(1) == [{"col1": 1, "col2": 2, "col3": 3}]
        assert ds.drop_columns(["col1", "col2", "col3"]).take(1) == []
        assert ds.drop_columns(["col1", "col2"]).take(1) == [{"col3": 3}]
        # Test dropping non-existent column
        with pytest.raises((UserCodeException, KeyError)):
            ds.drop_columns(["dummy_col", "col1", "col2"]).materialize()

    with pytest.raises(ValueError, match="drop_columns expects unique column names"):
        ds1.drop_columns(["col1", "col2", "col2"])


def test_select_rename_columns(
    ray_start_regular_shared, target_max_block_size_infinite_or_default
):
    ds = ray.data.range(1)

    def map_fn(row):
        return {"a": "a", "b": "b", "c": "c"}

    ds = ds.map(map_fn)
    result = ds.rename_columns({"a": "A"}).select_columns("A").take_all()
    assert result == [{"A": "a"}]
    result = ds.rename_columns({"a": "A"}).select_columns("b").take_all()
    assert result == [{"b": "b"}]
    result = ds.rename_columns({"a": "x", "b": "y"}).select_columns("c").take_all()
    assert result == [{"c": "c"}]
    result = ds.rename_columns({"a": "x", "b": "y"}).select_columns("x").take_all()
    assert result == [{"x": "a"}]
    result = ds.rename_columns({"a": "x", "b": "y"}).select_columns("y").take_all()
    assert result == [{"y": "b"}]
    result = ds.rename_columns({"a": "b", "b": "a"}).select_columns("b").take_all()
    assert result == [{"b": "a"}]
    result = ds.rename_columns({"a": "b", "b": "a"}).select_columns("a").take_all()
    assert result == [{"a": "b"}]


def test_select_columns(
    ray_start_regular_shared, target_max_block_size_infinite_or_default
):
    # Test pandas and arrow
    df = pd.DataFrame({"col1": [1, 2, 3], "col2": [2, 3, 4], "col3": [3, 4, 5]})
    ds1 = ray.data.from_pandas(df)

    ds2 = ds1.map_batches(lambda pa: pa, batch_size=1, batch_format="pyarrow")

    for each_ds in [ds1, ds2]:
        # Test selecting with empty columns
        assert each_ds.select_columns(cols=["col1", "col2", "col3"]).take(1) == [
            {"col1": 1, "col2": 2, "col3": 3}
        ]
        assert each_ds.select_columns(cols=["col1", "col2"]).take(1) == [
            {"col1": 1, "col2": 2}
        ]
        assert each_ds.select_columns(cols=["col2", "col1"]).take(1) == [
            {"col1": 1, "col2": 2}
        ]
        # Test selecting columns with duplicates
        with pytest.raises(ValueError, match="expected unique column names"):
            each_ds.select_columns(cols=["col1", "col2", "col2"]).schema()
        # Test selecting a column that is not in the dataset schema
        with pytest.raises((UserCodeException, KeyError)):
            each_ds.select_columns(cols=["col1", "col2", "dummy_col"]).materialize()


@pytest.mark.parametrize(
    "cols, expected_exception, expected_error",
    [
        (
            None,
            TypeError,
            "select_columns requires 'cols' to be a string or a list of strings.",
        ),
        (
            1,
            TypeError,
            "select_columns requires 'cols' to be a string or a list of strings.",
        ),
        (
            [1],
            ValueError,
            "select_columns requires all elements of 'cols' to be strings.",
        ),
    ],
)
def test_select_columns_validation(
    ray_start_regular_shared,
    cols,
    expected_exception,
    expected_error,
    target_max_block_size_infinite_or_default,
):
    df = pd.DataFrame({"col1": [1, 2, 3], "col2": [2, 3, 4], "col3": [3, 4, 5]})
    ds1 = ray.data.from_pandas(df)

    with pytest.raises(expected_exception, match=expected_error):
        ds1.select_columns(cols=cols)


def test_map_batches_basic(
    ray_start_regular_shared,
    tmp_path,
    restore_data_context,
    target_max_block_size_infinite_or_default,
):
    ctx = DataContext.get_current()
    ctx.execution_options.preserve_order = True

    # Test input validation
    ds = ray.data.range(5)
    with pytest.raises(ValueError):
        ds.map_batches(
            column_udf("id", lambda x: x + 1), batch_format="pyarrow", batch_size=-1
        ).take()

    # Set up.
    df = pd.DataFrame({"one": [1, 2, 3], "two": [2, 3, 4]})
    table = pa.Table.from_pandas(df)
    pq.write_table(table, os.path.join(tmp_path, "test1.parquet"))

    # Test pandas
    ds = ray.data.read_parquet(str(tmp_path))
    ds2 = ds.map_batches(lambda df: df + 1, batch_size=1, batch_format="pandas")
    ds_list = ds2.take()
    values = [s["one"] for s in ds_list]
    assert values == [2, 3, 4]
    values = [s["two"] for s in ds_list]
    assert values == [3, 4, 5]

    # Test Pyarrow
    ds = ray.data.read_parquet(str(tmp_path))
    ds2 = ds.map_batches(lambda pa: pa, batch_size=1, batch_format="pyarrow")
    ds_list = ds2.take()
    values = [s["one"] for s in ds_list]
    assert values == [1, 2, 3]
    values = [s["two"] for s in ds_list]
    assert values == [2, 3, 4]

    # Test batch
    size = 300
    ds = ray.data.range(size)
    ds2 = ds.map_batches(lambda df: df + 1, batch_size=17, batch_format="pandas")
    ds_list = ds2.take_all()
    for i in range(size):
        # The pandas column is "value", and it originally has rows from 0~299.
        # After the map batch, it should have 1~300.
        row = ds_list[i]
        assert row["id"] == i + 1
    assert ds.count() == 300

    # Test the lambda returns different types than the batch_format
    # pandas => list block
    ds = ray.data.read_parquet(str(tmp_path))
    ds2 = ds.map_batches(lambda df: {"id": np.array([1])}, batch_size=1)
    ds_list = extract_values("id", ds2.take())
    assert ds_list == [1, 1, 1]
    assert ds.count() == 3

    # pyarrow => list block
    ds = ray.data.read_parquet(str(tmp_path))
    ds2 = ds.map_batches(
        lambda df: {"id": np.array([1])}, batch_size=1, batch_format="pyarrow"
    )
    ds_list = extract_values("id", ds2.take())
    assert ds_list == [1, 1, 1]
    assert ds.count() == 3

    # Test the wrong return value raises an exception.
    ds = ray.data.read_parquet(str(tmp_path))
    with pytest.raises(ValueError):
        ds_list = ds.map_batches(
            lambda df: 1, batch_size=2, batch_format="pyarrow"
        ).take()


def test_map_batches_extra_args(
    shutdown_only, tmp_path, target_max_block_size_infinite_or_default
):
    ray.shutdown()
    ray.init(num_cpus=3)

    def put(x):
        # We only support automatic deref in the legacy backend.
        return x

    # Test input validation
    ds = ray.data.range(5)

    class Foo:
        def __call__(self, df):
            return df

    with pytest.raises(ValueError):
        # fn_constructor_args and fn_constructor_kwargs only supported for actor
        # compute strategy.
        ds.map_batches(
            lambda x: x,
            fn_constructor_args=(1,),
            fn_constructor_kwargs={"a": 1},
        )

    with pytest.raises(ValueError):
        # fn_constructor_args and fn_constructor_kwargs only supported for callable
        # class UDFs.
        ds.map_batches(
            lambda x: x,
            fn_constructor_args=(1,),
            fn_constructor_kwargs={"a": 1},
        )

    # Set up.
    df = pd.DataFrame({"one": [1, 2, 3], "two": [2, 3, 4]})
    table = pa.Table.from_pandas(df)
    pq.write_table(table, os.path.join(tmp_path, "test1.parquet"))

    # Test extra UDF args.
    # Test positional.
    def udf(batch, a):
        assert a == 1
        return batch + a

    ds = ray.data.read_parquet(str(tmp_path))
    ds2 = ds.map_batches(
        udf,
        batch_size=1,
        batch_format="pandas",
        fn_args=(put(1),),
    )
    ds_list = ds2.take()
    values = sorted([s["one"] for s in ds_list])
    assert values == [2, 3, 4]
    values = sorted([s["two"] for s in ds_list])
    assert values == [3, 4, 5]

    # Test kwargs.
    def udf(batch, b=None):
        assert b == 2
        return b * batch

    ds = ray.data.read_parquet(str(tmp_path))
    ds2 = ds.map_batches(
        udf,
        batch_size=1,
        batch_format="pandas",
        fn_kwargs={"b": put(2)},
    )
    ds_list = ds2.take()
    values = sorted([s["one"] for s in ds_list])
    assert values == [2, 4, 6]
    values = sorted([s["two"] for s in ds_list])
    assert values == [4, 6, 8]

    # Test both.
    def udf(batch, a, b=None):
        assert a == 1
        assert b == 2
        return b * batch + a

    ds = ray.data.read_parquet(str(tmp_path))
    ds2 = ds.map_batches(
        udf,
        batch_size=1,
        batch_format="pandas",
        fn_args=(put(1),),
        fn_kwargs={"b": put(2)},
    )
    ds_list = ds2.take()
    values = sorted([s["one"] for s in ds_list])
    assert values == [3, 5, 7]
    values = sorted([s["two"] for s in ds_list])
    assert values == [5, 7, 9]

    # Test constructor UDF args.
    # Test positional.
    class CallableFn:
        def __init__(self, a):
            assert a == 1
            self.a = a

        def __call__(self, x):
            return x + self.a

    ds = ray.data.read_parquet(str(tmp_path))
    ds2 = ds.map_batches(
        CallableFn,
        concurrency=1,
        batch_size=1,
        batch_format="pandas",
        fn_constructor_args=(put(1),),
    )
    ds_list = ds2.take()
    values = sorted([s["one"] for s in ds_list])
    assert values == [2, 3, 4]
    values = sorted([s["two"] for s in ds_list])
    assert values == [3, 4, 5]

    # Test kwarg.
    class CallableFn:
        def __init__(self, b=None):
            assert b == 2
            self.b = b

        def __call__(self, x):
            return self.b * x

    ds = ray.data.read_parquet(str(tmp_path))
    ds2 = ds.map_batches(
        CallableFn,
        concurrency=1,
        batch_size=1,
        batch_format="pandas",
        fn_constructor_kwargs={"b": put(2)},
    )
    ds_list = ds2.take()
    values = sorted([s["one"] for s in ds_list])
    assert values == [2, 4, 6]
    values = sorted([s["two"] for s in ds_list])
    assert values == [4, 6, 8]

    # Test both.
    class CallableFn:
        def __init__(self, a, b=None):
            assert a == 1
            assert b == 2
            self.a = a
            self.b = b

        def __call__(self, x):
            return self.b * x + self.a

    ds = ray.data.read_parquet(str(tmp_path))
    ds2 = ds.map_batches(
        CallableFn,
        concurrency=1,
        batch_size=1,
        batch_format="pandas",
        fn_constructor_args=(put(1),),
        fn_constructor_kwargs={"b": put(2)},
    )
    ds_list = ds2.take()
    values = sorted([s["one"] for s in ds_list])
    assert values == [3, 5, 7]
    values = sorted([s["two"] for s in ds_list])
    assert values == [5, 7, 9]

    # Test callable chain.
    ds = ray.data.read_parquet(str(tmp_path))
    fn_constructor_args = (put(1),)
    fn_constructor_kwargs = {"b": put(2)}
    ds2 = ds.map_batches(
        CallableFn,
        concurrency=1,
        batch_size=1,
        batch_format="pandas",
        fn_constructor_args=fn_constructor_args,
        fn_constructor_kwargs=fn_constructor_kwargs,
    ).map_batches(
        CallableFn,
        concurrency=1,
        batch_size=1,
        batch_format="pandas",
        fn_constructor_args=fn_constructor_args,
        fn_constructor_kwargs=fn_constructor_kwargs,
    )
    ds_list = ds2.take()
    values = sorted([s["one"] for s in ds_list])
    assert values == [7, 11, 15]
    values = sorted([s["two"] for s in ds_list])
    assert values == [11, 15, 19]

    # Test function + callable chain.
    ds = ray.data.read_parquet(str(tmp_path))
    fn_constructor_args = (put(1),)
    fn_constructor_kwargs = {"b": put(2)}
    ds2 = ds.map_batches(
        lambda df, a, b=None: b * df + a,
        batch_size=1,
        batch_format="pandas",
        fn_args=(put(1),),
        fn_kwargs={"b": put(2)},
    ).map_batches(
        CallableFn,
        concurrency=1,
        batch_size=1,
        batch_format="pandas",
        fn_constructor_args=fn_constructor_args,
        fn_constructor_kwargs=fn_constructor_kwargs,
    )
    ds_list = ds2.take()
    values = sorted([s["one"] for s in ds_list])
    assert values == [7, 11, 15]
    values = sorted([s["two"] for s in ds_list])
    assert values == [11, 15, 19]


@pytest.mark.parametrize("method", [Dataset.map, Dataset.map_batches, Dataset.flat_map])
def test_map_with_memory_resources(
    method, shutdown_only, target_max_block_size_infinite_or_default
):
    """Test that we can use memory resource to limit the concurrency."""
    num_blocks = 50
    memory_per_task = 100 * 1024**2
    max_concurrency = 5
    ray.init(num_cpus=num_blocks, _memory=memory_per_task * max_concurrency)

    concurrency_counter = ConcurrencyCounter.remote()

    def map_fn(row_or_batch):
        ray.get(concurrency_counter.inc.remote())
        time.sleep(0.5)
        ray.get(concurrency_counter.decr.remote())
        if method is Dataset.flat_map:
            return [row_or_batch]
        else:
            return row_or_batch

    ds = ray.data.range(num_blocks, override_num_blocks=num_blocks)
    if method is Dataset.map:
        ds = ds.map(
            map_fn,
            num_cpus=1,
            memory=memory_per_task,
        )
    elif method is Dataset.map_batches:
        ds = ds.map_batches(
            map_fn,
            batch_size=None,
            num_cpus=1,
            memory=memory_per_task,
        )
    elif method is Dataset.flat_map:
        ds = ds.flat_map(
            map_fn,
            num_cpus=1,
            memory=memory_per_task,
        )
    assert len(ds.take(num_blocks)) == num_blocks

    actual_max_concurrency = ray.get(concurrency_counter.get_max_concurrency.remote())
    assert actual_max_concurrency <= max_concurrency


def test_map_batches_generator(
    ray_start_regular_shared, tmp_path, target_max_block_size_infinite_or_default
):
    # Set up.
    df = pd.DataFrame({"one": [1, 2, 3], "two": [2, 3, 4]})
    table = pa.Table.from_pandas(df)
    pq.write_table(table, os.path.join(tmp_path, "test1.parquet"))

    def pandas_generator(batch: pd.DataFrame) -> Iterator[pd.DataFrame]:
        for i in range(len(batch)):
            yield batch.iloc[[i]] + 1

    ds = ray.data.read_parquet(str(tmp_path))
    ds2 = ds.map_batches(pandas_generator, batch_size=1, batch_format="pandas")
    ds_list = ds2.take()
    values = sorted([s["one"] for s in ds_list])
    assert values == [2, 3, 4]
    values = sorted([s["two"] for s in ds_list])
    assert values == [3, 4, 5]

    def fail_generator(batch):
        for i in range(len(batch)):
            yield i

    # Test the wrong return value raises an exception.
    ds = ray.data.read_parquet(str(tmp_path))
    with pytest.raises(ValueError):
        ds_list = ds.map_batches(
            fail_generator, batch_size=2, batch_format="pyarrow"
        ).take()


def test_map_batches_actors_preserves_order(
    shutdown_only, target_max_block_size_infinite_or_default
):
    class UDFClass:
        def __call__(self, x):
            return x

    ray.shutdown()
    ray.init(num_cpus=2)
    # Test that actor compute model preserves block order.
    ds = ray.data.range(10, override_num_blocks=5)
    assert extract_values("id", ds.map_batches(UDFClass, concurrency=1).take()) == list(
        range(10)
    )


@pytest.mark.parametrize(
    "num_rows,num_blocks,batch_size",
    [
        (10, 5, 2),
        (10, 1, 10),
        (12, 3, 2),
    ],
)
def test_map_batches_batch_mutation(
    ray_start_regular_shared,
    num_rows,
    num_blocks,
    batch_size,
    restore_data_context,
    target_max_block_size_infinite_or_default,
):
    ctx = DataContext.get_current()
    ctx.execution_options.preserve_order = True

    # Test that batch mutation works without encountering a read-only error (e.g. if the
    # batch is a zero-copy view on data in the object store).
    def mutate(df):
        df["id"] += 1
        return df

    ds = ray.data.range(num_rows, override_num_blocks=num_blocks).repartition(
        num_blocks
    )
    # Convert to Pandas blocks.
    ds = ds.map_batches(lambda df: df, batch_format="pandas", batch_size=None)

    # Apply UDF that mutates the batches.
    ds = ds.map_batches(mutate, batch_size=batch_size)
    assert [row["id"] for row in ds.iter_rows()] == list(range(1, num_rows + 1))


@pytest.mark.parametrize(
    "num_rows,num_blocks,batch_size",
    [
        (10, 5, 2),
        (10, 1, 10),
        (12, 3, 2),
    ],
)
def test_map_batches_batch_zero_copy(
    ray_start_regular_shared,
    num_rows,
    num_blocks,
    batch_size,
    target_max_block_size_infinite_or_default,
):
    # Test that batches are zero-copy read-only views when zero_copy_batch=True.
    def mutate(df):
        # Check that batch is read-only.
        assert not df.values.flags.writeable
        df["id"] += 1
        return df

    ds = ray.data.range(num_rows, override_num_blocks=num_blocks).repartition(
        num_blocks
    )
    # Convert to Pandas blocks.
    ds = ds.map_batches(lambda df: df, batch_format="pandas", batch_size=None)
    ds = ds.materialize()

    # Apply UDF that mutates the batches, which should fail since the batch is
    # read-only.
    with pytest.raises(UserCodeException):
        with pytest.raises(
            ValueError, match="tried to mutate a zero-copy read-only batch"
        ):
            ds = ds.map_batches(
                mutate,
                batch_format="pandas",
                batch_size=batch_size,
                zero_copy_batch=True,
            )
            ds.materialize()


BLOCK_BUNDLING_TEST_CASES = [
    (block_size, batch_size)
    for batch_size in range(1, 8)
    for block_size in range(1, 2 * batch_size + 1)
]


@pytest.mark.parametrize("block_size,batch_size", BLOCK_BUNDLING_TEST_CASES)
def test_map_batches_block_bundling_auto(
    ray_start_regular_shared,
    block_size,
    batch_size,
    target_max_block_size_infinite_or_default,
):
    # Ensure that we test at least 2 batches worth of blocks.
    num_blocks = max(10, 2 * batch_size // block_size)
    ds = ray.data.range(num_blocks * block_size, override_num_blocks=num_blocks)
    # Confirm that we have the expected number of initial blocks.
    assert ds._plan.initial_num_blocks() == num_blocks

    # Blocks should be bundled up to the batch size.
    ds1 = ds.map_batches(lambda x: x, batch_size=batch_size).materialize()

    num_expected_blocks = math.ceil(
        # If batch_size > block_size, then multiple blocks will be clumped
        # together to make sure there are at least batch_size rows
        num_blocks
        / max(math.ceil(batch_size / block_size), 1)
    )

    assert ds1._plan.initial_num_blocks() == num_expected_blocks

    # Blocks should not be bundled up when batch_size is not specified.
    ds2 = ds.map_batches(lambda x: x).materialize()
    assert ds2._plan.initial_num_blocks() == num_blocks


@pytest.mark.parametrize(
    "block_sizes,batch_size,expected_num_blocks",
    [
        ([1, 2], 3, 1),
        ([2, 2, 1], 3, 2),
        ([1, 2, 3, 4], 4, 2),
        ([3, 1, 1, 3], 4, 2),
        ([2, 4, 1, 8], 4, 2),
        ([1, 1, 1, 1], 4, 1),
        ([1, 0, 3, 2], 4, 2),
        ([4, 4, 4, 4], 4, 4),
    ],
)
def test_map_batches_block_bundling_skewed_manual(
    ray_start_regular_shared,
    block_sizes,
    batch_size,
    expected_num_blocks,
    target_max_block_size_infinite_or_default,
):
    num_blocks = len(block_sizes)
    ds = ray.data.from_blocks(
        [pd.DataFrame({"a": [1] * block_size}) for block_size in block_sizes]
    )
    # Confirm that we have the expected number of initial blocks.
    assert ds._plan.initial_num_blocks() == num_blocks
    ds = ds.map_batches(lambda x: x, batch_size=batch_size).materialize()

    # Blocks should be bundled up to the batch size.
    assert ds._plan.initial_num_blocks() == expected_num_blocks


BLOCK_BUNDLING_SKEWED_TEST_CASES = [
    (block_sizes, batch_size)
    for batch_size in range(1, 4)
    for num_blocks in range(1, batch_size + 1)
    for block_sizes in itertools.product(
        range(1, 2 * batch_size + 1), repeat=num_blocks
    )
]


@pytest.mark.parametrize("block_sizes,batch_size", BLOCK_BUNDLING_SKEWED_TEST_CASES)
def test_map_batches_block_bundling_skewed_auto(
    ray_start_regular_shared,
    block_sizes,
    batch_size,
    target_max_block_size_infinite_or_default,
):
    num_blocks = len(block_sizes)
    ds = ray.data.from_blocks(
        [pd.DataFrame({"a": [1] * block_size}) for block_size in block_sizes]
    )
    # Confirm that we have the expected number of initial blocks.
    assert ds._plan.initial_num_blocks() == num_blocks
    ds = ds.map_batches(lambda x: x, batch_size=batch_size).materialize()

    curr = 0
    num_out_blocks = 0
    for block_size in block_sizes:
        if curr >= batch_size:
            num_out_blocks += 1
            curr = 0
        curr += block_size
    if curr > 0:
        num_out_blocks += 1

    # Blocks should be bundled up to the batch size.
    assert ds._plan.initial_num_blocks() == num_out_blocks


def test_map_batches_preserve_empty_blocks(
    ray_start_regular_shared, target_max_block_size_infinite_or_default
):
    ds = ray.data.range(10, override_num_blocks=10)
    ds = ds.map_batches(lambda x: [])
    ds = ds.map_batches(lambda x: x)
    assert ds._plan.initial_num_blocks() == 10, ds


def test_map_batches_combine_empty_blocks(
    ray_start_regular_shared, target_max_block_size_infinite_or_default
):
    xs = [x % 3 for x in list(range(100))]

    # ds1 has 1 block which contains 100 rows.
    ds1 = ray.data.from_items(xs).repartition(1).sort("item").map_batches(lambda x: x)
    assert ds1._block_num_rows() == [100]

    # ds2 has 30 blocks, but only 3 of them are non-empty
    ds2 = (
        ray.data.from_items(xs)
        .repartition(30)
        .sort("item")
        .map_batches(lambda x: x, batch_size=1)
    )
    assert len(ds2._block_num_rows()) == 3
    count = sum(1 for x in ds2._block_num_rows() if x > 0)
    assert count == 3

    # The number of partitions should not affect the map_batches() result.
    assert ds1.take_all() == ds2.take_all()


def test_map_batches_preserves_empty_block_format(
    ray_start_regular_shared, target_max_block_size_infinite_or_default
):
    """Tests that the block format for empty blocks are not modified."""

    def empty_pandas(batch):
        return pd.DataFrame({"x": []})

    df = pd.DataFrame({"x": [1, 2, 3]})

    # First map_batches creates the empty Pandas block.
    # Applying subsequent map_batches should not change the type of the empty block.
    ds = (
        ray.data.from_pandas(df)
        .map_batches(empty_pandas)
        .map_batches(lambda x: x, batch_size=None)
    )

    bundles = ds.iter_internal_ref_bundles()
    block_refs = _ref_bundles_iterator_to_block_refs_list(bundles)

    assert len(block_refs) == 1
    assert type(ray.get(block_refs[0])) is pd.DataFrame


def test_map_with_objects_and_tensors(
    ray_start_regular_shared, target_max_block_size_infinite_or_default
):
    # Tests https://github.com/ray-project/ray/issues/45235

    class UnsupportedType:
        pass

    def f(batch):
        batch_size = len(batch["id"])
        return {
            "array": np.zeros((batch_size, 32, 32, 3)),
            "unsupported": [UnsupportedType()] * batch_size,
        }

    ray.data.range(1).map_batches(f).materialize()


def test_random_sample(
    ray_start_regular_shared, target_max_block_size_infinite_or_default
):
    import math

    def ensure_sample_size_close(dataset, sample_percent=0.5):
        r1 = dataset.random_sample(sample_percent)
        assert math.isclose(
            r1.count(), int(dataset.count() * sample_percent), rel_tol=2, abs_tol=2
        )

    ds = ray.data.range(10, override_num_blocks=2)
    ensure_sample_size_close(ds)

    ds = ray.data.range_tensor(5, override_num_blocks=2, shape=(2, 2))
    ensure_sample_size_close(ds)

    # imbalanced datasets
    ds1 = ray.data.range(1, override_num_blocks=1)
    ds2 = ray.data.range(2, override_num_blocks=1)
    ds3 = ray.data.range(3, override_num_blocks=1)
    # noinspection PyTypeChecker
    ds = ds1.union(ds2).union(ds3)
    ensure_sample_size_close(ds)
    # Small datasets
    ds1 = ray.data.range(5, override_num_blocks=5)
    ensure_sample_size_close(ds1)


def test_random_sample_checks(
    ray_start_regular_shared, target_max_block_size_infinite_or_default
):
    with pytest.raises(ValueError):
        # Cannot sample -1
        ray.data.range(1).random_sample(-1)
    with pytest.raises(ValueError):
        # Cannot sample from empty dataset
        ray.data.range(0).random_sample(0.2)
    with pytest.raises(ValueError):
        # Cannot sample fraction > 1
        ray.data.range(1).random_sample(10)


def test_random_sample_fixed_seed_0001(
    ray_start_regular_shared, target_max_block_size_infinite_or_default
):
    """Tests random_sample() with a fixed seed.

    https://github.com/ray-project/ray/pull/51401

    This test is to ensure that the random sampling is reproducible.
    In the following example, we generate a deterministic seed sequence
    for each block. Each block generates 10 ranndom numbers and we pick
    10% of them. The indices from Ray Data should be the same as the
    ones generated by numpy.
    """
    ds = ray.data.range(100, override_num_blocks=10).random_sample(
        fraction=0.1, seed=1234
    )

    result = ds.to_pandas()["id"].to_numpy()

    # Expected:
    expected = np.array([8, 49, 71, 78, 81, 85])

    np.testing.assert_array_equal(result, expected)


@pytest.mark.parametrize("dtype", ["numpy", "pandas", "pyarrow"])
@pytest.mark.parametrize("num_blocks, num_rows_per_block", [(1, 1000), (10, 100)])
@pytest.mark.parametrize("fraction", [0.1, 0.5, 1.0])
@pytest.mark.parametrize("seed", [1234, 4321, 0])
def test_random_sample_fixed_seed_0002(
    ray_start_regular_shared,
    dtype,
    num_blocks,
    num_rows_per_block,
    fraction,
    seed,
    target_max_block_size_infinite_or_default,
):
    """Checks if random_sample() gives the same result across different parameters. This is to
    test whether the result from random_sample() can be computed explicitly using numpy functions.

    The expected result (sampled row indices) is deterministic for a fixed seed and number of blocks.
    """

    def generate_data(n_per_block: int, n_blocks: int):
        for i in range(n_blocks):
            yield {
                "item": np.arange(i * n_per_block, (i + 1) * n_per_block),
            }

    if dtype == "numpy":
        ds = ray.data.from_items(
            np.arange(num_rows_per_block * num_blocks), override_num_blocks=num_blocks
        )
    elif dtype == "pandas":
        data = [pd.DataFrame(b) for b in generate_data(num_rows_per_block, num_blocks)]
        ds = ray.data.from_pandas(data)
    elif dtype == "pyarrow":
        data = [
            pa.Table.from_pydict(b)
            for b in generate_data(num_rows_per_block, num_blocks)
        ]
        ds = ray.data.from_arrow(data)
    else:
        raise ValueError(f"Unknown dtype: {dtype}")

    ds = ds.random_sample(fraction=fraction, seed=seed)

    # Seed sequence for each block: [task_idx, seed]
    expected_raw = np.concatenate(
        [
            np.random.default_rng([i, seed]).random(num_rows_per_block)
            for i in range(num_blocks)
        ]
    )

    # Sample the random numbers and get the indices
    expected = np.where(expected_raw < fraction)[0]

    assert ds.count() == len(expected)
    assert set(ds.to_pandas()["item"].to_list()) == set(expected.tolist())


def test_actor_udf_cleanup(
    ray_start_regular_shared,
    tmp_path,
    restore_data_context,
    target_max_block_size_infinite_or_default,
):
    """Test that for the actor map operator, the UDF object is deleted properly."""
    ctx = DataContext.get_current()
    ctx._enable_actor_pool_on_exit_hook = True

    test_file = tmp_path / "test.txt"

    # Simulate the case that the UDF depends on some external resources that
    # need to be cleaned up.
    class StatefulUDF:
        def __init__(self):
            with open(test_file, "w") as f:
                f.write("test")

        def __call__(self, row):
            return row

        def __del__(self):
            # Delete the file when the UDF is deleted.
            os.remove(test_file)

    ds = ray.data.range(10)
    ds = ds.map(StatefulUDF, concurrency=1)
    assert sorted(extract_values("id", ds.take_all())) == list(range(10))

    wait_for_condition(lambda: not os.path.exists(test_file))


def test_warn_large_udfs(
    ray_start_regular_shared, target_max_block_size_infinite_or_default
):
    driver = """
import ray
import numpy as np
from ray.data._internal.execution.operators.map_operator import MapOperator

large_object = np.zeros(MapOperator.MAP_UDF_WARN_SIZE_THRESHOLD + 1, dtype=np.int8)

class LargeUDF:
    def __init__(self):
        self.data = large_object

    def __call__(self, batch):
        return batch

ds = ray.data.range(1)
ds = ds.map_batches(LargeUDF, concurrency=1)
assert ds.take_all() == [{"id": 0}]
    """
    output = run_string_as_driver(driver)
    assert "The UDF of operator MapBatches(LargeUDF) is too large" in output


# NOTE: All tests above share a Ray cluster, while the tests below do not. These
# tests should only be carefully reordered to retain this invariant!
def test_actor_pool_strategy_default_num_actors(
    shutdown_only, target_max_block_size_infinite_or_default
):
    import time

    class UDFClass:
        def __call__(self, x):
            time.sleep(1)
            return x

    num_cpus = 5
    ray.shutdown()
    ray.init(num_cpus=num_cpus)
    compute_strategy = ray.data.ActorPoolStrategy()
    ray.data.range(10, override_num_blocks=10).map_batches(
        UDFClass, compute=compute_strategy, batch_size=1
    ).materialize()


def test_actor_pool_strategy_bundles_to_max_actors(
    shutdown_only, target_max_block_size_infinite_or_default
):
    """Tests that blocks are bundled up to the specified max number of actors."""

    class UDFClass:
        def __call__(self, x):
            return x

    max_size = 2
    ds = (
        ray.data.range(10, override_num_blocks=10)
        .map_batches(UDFClass, batch_size=None, concurrency=max_size)
        .materialize()
    )

    # Check batch size is still respected.
    ds = (
        ray.data.range(10, override_num_blocks=10)
        .map_batches(UDFClass, batch_size=10, concurrency=max_size)
        .materialize()
    )

    assert "1 blocks" in ds.stats()


def test_nonserializable_map_batches(
    shutdown_only, target_max_block_size_infinite_or_default
):
    import threading

    lock = threading.Lock()

    x = ray.data.range(10)
    # Check that the `inspect_serializability` trace was printed
    with pytest.raises(TypeError, match=r".*was found to be non-serializable.*"):
        x.map_batches(lambda _: lock).take(1)


@pytest.mark.parametrize("udf_kind", ["coroutine", "async_gen"])
def test_async_map_batches(
    shutdown_only, udf_kind, target_max_block_size_infinite_or_default
):
    ray.shutdown()
    ray.init(num_cpus=10)

    class AsyncActor:
        def __init__(self):
            pass

        if udf_kind == "async_gen":

            async def __call__(self, batch):
                for i in batch["id"]:
                    await asyncio.sleep((i % 5) / 100)
                    yield {"input": [i], "output": [2**i]}

        elif udf_kind == "coroutine":

            async def __call__(self, batch):
                await asyncio.sleep(random.randint(0, 5) / 100)
                return {
                    "input": list(batch["id"]),
                    "output": [2**i for i in batch["id"]],
                }

        else:
            pytest.fail(f"Unknown udf_kind: {udf_kind}")

    n = 10
    ds = ray.data.range(n, override_num_blocks=2)
    ds = ds.map(lambda x: x)
    ds = ds.map_batches(AsyncActor, batch_size=1, concurrency=1, max_concurrency=2)

    start_t = time.time()
    output = ds.take_all()
    runtime = time.time() - start_t
    assert runtime < sum(range(n)), runtime

    expected_output = [{"input": i, "output": 2**i} for i in range(n)]
    assert sorted(output, key=lambda row: row["input"]) == expected_output, (
        output,
        expected_output,
    )


@pytest.mark.parametrize("udf_kind", ["coroutine", "async_gen"])
def test_async_flat_map(
    shutdown_only, udf_kind, target_max_block_size_infinite_or_default
):
    class AsyncActor:
        def __init__(self):
            pass

        if udf_kind == "async_gen":

            async def __call__(self, row):
                id = row["id"]
                yield {"id": id}
                await asyncio.sleep(random.randint(0, 5) / 100)
                yield {"id": id + 1}

        elif udf_kind == "coroutine":

            async def __call__(self, row):
                id = row["id"]
                await asyncio.sleep(random.randint(0, 5) / 100)
                return [{"id": id}, {"id": id + 1}]

        else:
            pytest.fail(f"Unknown udf_kind: {udf_kind}")

    n = 10
    ds = ray.data.from_items([{"id": i} for i in range(0, n, 2)])
    ds = ds.flat_map(AsyncActor, concurrency=1, max_concurrency=2)
    output = ds.take_all()
    assert sorted(extract_values("id", output)) == list(range(n))


def test_map_batches_async_exception_propagation(shutdown_only):
    ray.shutdown()
    ray.init(num_cpus=2)

    class MyUDF:
        def __init__(self):
            pass

        async def __call__(self, batch):
            # This will trigger an assertion error.
            assert False
            yield batch

    ds = ray.data.range(20)
    ds = ds.map_batches(MyUDF, concurrency=2)

    with pytest.raises(ray.exceptions.RayTaskError) as exc_info:
        ds.materialize()

    assert "AssertionError" in str(exc_info.value)
    assert "assert False" in str(exc_info.value)


def test_map_batches_async_generator_fast_yield(
    shutdown_only, target_max_block_size_infinite_or_default
):
    # Tests the case where the async generator yields immediately,
    # with a high number of tasks in flight, which results in
    # the internal queue being almost instantaneously filled.
    # This test ensures that the internal queue is completely drained in this scenario.

    ray.shutdown()
    ray.init(num_cpus=4)

    async def task_yield(row):
        return row

    class AsyncActor:
        def __init__(self):
            pass

        async def __call__(self, batch):
            rows = [{"id": np.array([i])} for i in batch["id"]]
            tasks = [asyncio.create_task(task_yield(row)) for row in rows]
            for task in tasks:
                yield await task

    n = 8
    ds = ray.data.range(n, override_num_blocks=n)
    ds = ds.map_batches(
        AsyncActor,
        batch_size=n,
        compute=ray.data.ActorPoolStrategy(size=1, max_tasks_in_flight_per_actor=n),
        concurrency=1,
        max_concurrency=n,
    )

    output = ds.take_all()
    expected_output = [{"id": i} for i in range(n)]
    # Because all tasks are submitted almost simultaneously,
    # the output order may be different compared to the original input.
    assert len(output) == len(expected_output), (len(output), len(expected_output))


class TestGenerateTransformFnForAsyncMap:
    @pytest.fixture
    def mock_actor_async_ctx(self):
        _map_actor_ctx = _MapActorContext(Mock(), Mock(), is_async=True)

        loop: AbstractEventLoop = _map_actor_ctx.udf_map_asyncio_loop
        assert loop is not None

        with patch("ray.data._map_actor_context", _map_actor_ctx):

            yield _map_actor_ctx

            loop.call_soon_threadsafe(loop.stop)
            _map_actor_ctx.udf_map_asyncio_thread.join()

    def test_non_coroutine_function_assertion(
        self, target_max_block_size_infinite_or_default
    ):
        """Test that non-coroutine function raises assertion error."""

        def sync_fn(x):
            return x

        validate_fn = Mock()

        with pytest.raises(ValueError, match="Expected a coroutine function"):
            _generate_transform_fn_for_async_map(
                sync_fn, validate_fn, max_concurrency=1
            )

    def test_zero_max_concurrent_batches_assertion(
        self, target_max_block_size_infinite_or_default
    ):
        """Test that zero max_concurrent_batches raises assertion error."""

        async def async_fn(x):
            yield x

        validate_fn = Mock()

        with pytest.raises(AssertionError):
            _generate_transform_fn_for_async_map(
                async_fn, validate_fn, max_concurrency=0
            )

    def test_empty_input(
        self, mock_actor_async_ctx, target_max_block_size_infinite_or_default
    ):
        """Test with empty input iterator."""

        async def async_fn(x):
            yield x

        validate_fn = Mock()

        transform_fn = _generate_transform_fn_for_async_map(
            async_fn, validate_fn, max_concurrency=2
        )

        task_context = Mock()
        assert list(transform_fn([], task_context)) == []
        validate_fn.assert_not_called()

    @pytest.mark.parametrize("udf_kind", ["coroutine", "async_gen"])
    def test_basic_async_processing(
        self, udf_kind, mock_actor_async_ctx, target_max_block_size_infinite_or_default
    ):
        """Test basic async processing with order preservation."""

        if udf_kind == "async_gen":

            async def async_fn(x):
                # Randomly slow-down UDFs (capped by 5ms)
                delay = random.randint(0, 5) / 1000
                await asyncio.sleep(delay)
                yield x

        elif udf_kind == "coroutine":

            async def async_fn(x):
                # Randomly slow-down UDFs (capped by 5ms)
                delay = random.randint(0, 5) / 1000
                await asyncio.sleep(delay)
                return x

        else:
            pytest.fail(f"Unrecognized udf_kind ({udf_kind})")

        validate_fn = Mock()

        transform_fn = _generate_transform_fn_for_async_map(
            async_fn, validate_fn, max_concurrency=100
        )

        N = 10_000

        task_context = Mock()
        result = list(transform_fn(range(N), task_context))

        assert result == list(range(N))
        assert validate_fn.call_count == N

    @pytest.mark.parametrize("result_len", [0, 5])
    def test_basic_async_processing_with_iterator(
        self,
        result_len: int,
        mock_actor_async_ctx,
        target_max_block_size_infinite_or_default,
    ):
        """Test UDF that yields multiple items per input."""

        async def multi_yield_fn(x):
            for i in range(result_len):
                yield f"processed_{x}_{i}"

        validate_fn = Mock()

        transform_fn = _generate_transform_fn_for_async_map(
            multi_yield_fn, validate_fn, max_concurrency=2
        )

        task_context = Mock()

        input_seq = [1, 2]

        # NOTE: Outputs are expected to match input sequence ordering
        expected = [f"processed_{x}_{i}" for x in input_seq for i in range(result_len)]

        assert list(transform_fn(input_seq, task_context)) == expected

    def test_concurrency_limiting(
        self,
        mock_actor_async_ctx,
        restore_data_context,
        target_max_block_size_infinite_or_default,
    ):
        """Test that concurrency is properly limited."""
        max_concurrency = 10

        concurrent_task_counter = 0

        async def async_fn(x):
            # NOTE: This is safe, since event-loop is single-threaded
            nonlocal concurrent_task_counter
            concurrent_task_counter += 1

            assert concurrent_task_counter <= max_concurrency

            yield x

            # NOTE: We're doing sleep here to interrupt the task and yield
            #       event loop to the next one (otherwise tasks will simply be
            #       completed sequentially)
            await asyncio.sleep(0.001)

            concurrent_task_counter -= 1

        validate_fn = Mock()

        transform_fn = _generate_transform_fn_for_async_map(
            async_fn, validate_fn, max_concurrency=max_concurrency
        )

        task_context = Mock()
        result = list(transform_fn(range(10_000), task_context))
        assert len(result) == 10_000

    @pytest.mark.parametrize("failure_kind", ["udf", "validation"])
    def test_exception_in_udf(
        self,
        failure_kind: str,
        mock_actor_async_ctx,
        target_max_block_size_infinite_or_default,
    ):
        """Test exception handling in UDF."""

        udf_failure_msg = "UDF failure"
        validation_failure_msg = "Validation failure"

        async def failing_async_fn(x):
            if failure_kind == "udf" and x == 2:
                raise ValueError(udf_failure_msg)
            yield x

        def validate_fn(x):
            if failure_kind == "validation" and x == 2:
                raise ValueError(validation_failure_msg)

        transform_fn = _generate_transform_fn_for_async_map(
            failing_async_fn, validate_fn, max_concurrency=2
        )

        task_context = Mock()

        if failure_kind == "udf":
            expected_exception_msg = udf_failure_msg
        elif failure_kind == "validation":
            expected_exception_msg = validation_failure_msg
        else:
            pytest.fail(f"Unexpected failure type ({failure_kind})")

        with pytest.raises(ValueError, match=expected_exception_msg):
            list(transform_fn([1, 2, 3], task_context))


@pytest.mark.parametrize("fn_type", ["func", "class"])
def test_map_operator_warns_on_few_inputs(
    fn_type: Literal["func", "class"],
    shutdown_only,
    target_max_block_size_infinite_or_default,
):
    if fn_type == "func":

        def fn(row):
            return row

    else:

        class fn:
            def __call__(self, row):
                return row

    with pytest.warns(UserWarning, match="can launch at most 1 task"):
        # The user specified `concurrency=2` for the map operator, but the pipeline
        # can only launch one task because there's only one input block. So, Ray Data
        # should emit a warning instructing the user to increase the number of input
        # blocks.
        ray.data.range(2, override_num_blocks=1).map(fn, concurrency=2).materialize()


def test_map_op_backpressure_configured_properly(
    target_max_block_size_infinite_or_default,
):
    """This test asserts that configuration of the MapOperator generator's back-pressure is
    propagated appropriately to the Ray Core
    """

    total = 5

    def _map_raising(r):
        if isinstance(r["item"], Exception):
            raise r["item"]

        return r

    # Reset this to make sure test is invariant of default value changes
    DataContext.get_current()._max_num_blocks_in_streaming_gen_buffer = 2

    # To simulate incremental iteration we are
    #   - Aggressively applying back-pressure (allowing no more than a single block
    #       to be in the queue)
    #   - Restrict Map Operator concurrency to run no more than 1 task at a time
    #
    # At the end of the pipeline we fetch only first 4 elements (instead of 5) to prevent the last 1
    # from executing (1 is going to be a buffered block)
    df = ray.data.from_items(
        list(range(5)) + [ValueError("failed!")], override_num_blocks=6
    )

    # NOTE: Default back-pressure configuration allows 2 blocks in the
    #       generator's buffer, hence default execution will fail as we'd
    #       try map all 6 elements
    with pytest.raises(RayTaskError) as exc_info:
        df.map(_map_raising).materialize()

    assert str(ValueError("failed")) in str(exc_info.value)

    # Reducing number of blocks in the generator buffer, will prevent this pipeline
    # from throwing
    vals = (
        df.map(
            _map_raising,
            concurrency=1,
            ray_remote_args_fn=lambda: {
                "_generator_backpressure_num_objects": 2,  # 1 for block, 1 for metadata
            },
        )
        .limit(total - 1)
        .take_batch()["item"]
        .tolist()
    )

    assert list(range(5))[:-1] == vals


@pytest.mark.skipif(
    get_pyarrow_version() < MIN_PYARROW_VERSION_TYPE_PROMOTION,
    reason="Requires pyarrow>=14 for unify_schemas in OneHotEncoder",
)
def test_map_names(target_max_block_size_infinite_or_default):
    """To test different UDF format such that the operator
    has the correct representation.

    The actual name is handled by
    AbstractUDFMap._get_operator_name()
    """

    ds = ray.data.range(5)

    r = ds.map(lambda x: {"id": str(x["id"])}).__repr__()
    assert r.startswith("Map(<lambda>)"), r

    class C:
        def __call__(self, x):
            return x

    r = ds.map(C, concurrency=4).__repr__()
    assert r.startswith("Map(C)"), r

    # Simple and partial functions
    def func(x, y):
        return x

    r = ds.map(func, fn_args=[0]).__repr__()
    assert r.startswith("Map(func)")

    from functools import partial

    r = ds.map(partial(func, y=1)).__repr__()
    assert r.startswith("Map(func)"), r

    # Preprocessor
    from ray.data.preprocessors import OneHotEncoder

    ds = ray.data.from_items(["a", "b", "c", "a", "b", "c"])
    enc = OneHotEncoder(columns=["item"])
    r = enc.fit_transform(ds).__repr__()
    assert r.startswith("OneHotEncoder"), r


@pytest.mark.skipif(
    get_pyarrow_version() < parse_version("20.0.0"),
    reason="with_column requires PyArrow >= 20.0.0",
)
@pytest.mark.parametrize(
    "column_name, expr, expected_value",
    [
        # Arithmetic operations
        ("result", col("id") + 1, 1),  # 0 + 1 = 1
        ("result", col("id") + 5, 5),  # 0 + 5 = 5
        ("result", col("id") - 1, -1),  # 0 - 1 = -1
        ("result", col("id") * 2, 0),  # 0 * 2 = 0
        ("result", col("id") * 3, 0),  # 0 * 3 = 0
        ("result", col("id") / 2, 0.0),  # 0 / 2 = 0.0
        # More complex arithmetic
        ("result", (col("id") + 1) * 2, 2),  # (0 + 1) * 2 = 2
        ("result", (col("id") * 2) + 3, 3),  # 0 * 2 + 3 = 3
        # Comparison operations
        ("result", col("id") > 0, False),  # 0 > 0 = False
        ("result", col("id") >= 0, True),  # 0 >= 0 = True
        ("result", col("id") < 1, True),  # 0 < 1 = True
        ("result", col("id") <= 0, True),  # 0 <= 0 = True
        ("result", col("id") == 0, True),  # 0 == 0 = True
        # Operations with literals
        ("result", col("id") + lit(10), 10),  # 0 + 10 = 10
        ("result", col("id") * lit(5), 0),  # 0 * 5 = 0
        ("result", lit(2) + col("id"), 2),  # 2 + 0 = 2
        ("result", lit(10) / (col("id") + 1), 10.0),  # 10 / (0 + 1) = 10.0
    ],
)
def test_with_column(
    ray_start_regular_shared,
    column_name,
    expr,
    expected_value,
    target_max_block_size_infinite_or_default,
):
    """Verify that `with_column` works with various operations."""
    ds = ray.data.range(5).with_column(column_name, expr)
    result = ds.take(1)[0]
    assert result["id"] == 0
    assert result[column_name] == expected_value


@pytest.mark.skipif(
    get_pyarrow_version() < parse_version("20.0.0"),
    reason="with_column requires PyArrow >= 20.0.0",
)
def test_with_column_nonexistent_column(
    ray_start_regular_shared, target_max_block_size_infinite_or_default
):
    """Verify that referencing a non-existent column with col() raises an exception."""
    # Create a dataset with known column "id"
    ds = ray.data.range(5)

    # Try to reference a non-existent column - this should raise an exception
    with pytest.raises(UserCodeException):
        ds.with_column("result", col("nonexistent_column") + 1).materialize()


@pytest.mark.skipif(
    get_pyarrow_version() < parse_version("20.0.0"),
    reason="with_column requires PyArrow >= 20.0.0",
)
def test_with_column_multiple_expressions(
    ray_start_regular_shared, target_max_block_size_infinite_or_default
):
    """Verify that `with_column` correctly handles multiple expressions at once."""
    ds = ray.data.range(5)

    ds = ds.with_column("plus_one", col("id") + 1)
    ds = ds.with_column("times_two", col("id") * 2)
    ds = ds.with_column("ten_minus_id", 10 - col("id"))

    first_row = ds.take(1)[0]
    assert first_row["id"] == 0
    assert first_row["plus_one"] == 1
    assert first_row["times_two"] == 0
    assert first_row["ten_minus_id"] == 10

    # Ensure all new columns exist in the schema.
    assert set(ds.schema().names) == {"id", "plus_one", "times_two", "ten_minus_id"}


@pytest.mark.skipif(
    get_pyarrow_version() < parse_version("20.0.0"),
    reason="with_column requires PyArrow >= 20.0.0",
)
@pytest.mark.parametrize(
    "udf_function, column_name, expected_result",
    [
        # Single column UDF - add one to each value
        pytest.param(
            lambda: udf(DataType.int64())(lambda x: pc.add(x, 1)),
            "add_one",
            1,  # 0 + 1 = 1
            id="single_column_add_one",
        ),
        # Single column UDF - multiply by 2
        pytest.param(
            lambda: udf(DataType.int64())(lambda x: pc.multiply(x, 2)),
            "times_two",
            0,  # 0 * 2 = 0
            id="single_column_multiply",
        ),
        # Single column UDF - square the value
        pytest.param(
            lambda: udf(DataType.int64())(lambda x: pc.multiply(x, x)),
            "squared",
            0,  # 0 * 0 = 0
            id="single_column_square",
        ),
        # Single column UDF with string return type
        pytest.param(
            lambda: udf(DataType.string())(lambda x: pc.cast(x, pa.string())),
            "id_str",
            "0",  # Convert 0 to "0"
            id="single_column_to_string",
        ),
        # Single column UDF with float return type
        pytest.param(
            lambda: udf(DataType.float64())(lambda x: pc.divide(x, 2.0)),
            "half",
            0.0,  # 0 / 2.0 = 0.0
            id="single_column_divide_float",
        ),
    ],
)
def test_with_column_udf_single_column(
    ray_start_regular_shared,
    udf_function,
    column_name,
    expected_result,
    target_max_block_size_infinite_or_default,
):
    """Test UDFExpr functionality with single column operations in with_column."""
    ds = ray.data.range(5)
    udf_fn = udf_function()

    # Apply the UDF to the "id" column
    ds_with_udf = ds.with_column(column_name, udf_fn(col("id")))

    result = ds_with_udf.take(1)[0]
    assert result["id"] == 0
    assert result[column_name] == expected_result


@pytest.mark.skipif(
    get_pyarrow_version() < parse_version("20.0.0"),
    reason="with_column requires PyArrow >= 20.0.0",
)
@pytest.mark.parametrize(
    "test_scenario",
    [
        # Multi-column UDF - add two columns
        pytest.param(
            {
                "data": [{"a": 1, "b": 2}, {"a": 3, "b": 4}],
                "udf": lambda: udf(DataType.int64())(lambda x, y: pc.add(x, y)),
                "column_name": "sum_ab",
                "expected_first": 3,  # 1 + 2 = 3
                "expected_second": 7,  # 3 + 4 = 7
            },
            id="multi_column_add",
        ),
        # Multi-column UDF - multiply two columns
        pytest.param(
            {
                "data": [{"x": 2, "y": 3}, {"x": 4, "y": 5}],
                "udf": lambda: udf(DataType.int64())(lambda x, y: pc.multiply(x, y)),
                "column_name": "product_xy",
                "expected_first": 6,  # 2 * 3 = 6
                "expected_second": 20,  # 4 * 5 = 20
            },
            id="multi_column_multiply",
        ),
        # Multi-column UDF - string concatenation
        pytest.param(
            {
                "data": [
                    {"first": "John", "last": "Doe"},
                    {"first": "Jane", "last": "Smith"},
                ],
                "udf": lambda: udf(DataType.string())(
                    lambda first, last: pc.binary_join_element_wise(first, last, " ")
                ),
                "column_name": "full_name",
                "expected_first": "John Doe",
                "expected_second": "Jane Smith",
            },
            id="multi_column_string_concat",
        ),
    ],
)
def test_with_column_udf_multi_column(
    ray_start_regular_shared,
    test_scenario,
    target_max_block_size_infinite_or_default,
):
    """Test UDFExpr functionality with multi-column operations in with_column."""
    data = test_scenario["data"]
    udf_fn = test_scenario["udf"]()
    column_name = test_scenario["column_name"]
    expected_first = test_scenario["expected_first"]
    expected_second = test_scenario["expected_second"]

    ds = ray.data.from_items(data)

    # Apply UDF to multiple columns based on the scenario
    if "a" in data[0] and "b" in data[0]:
        ds_with_udf = ds.with_column(column_name, udf_fn(col("a"), col("b")))
    elif "x" in data[0] and "y" in data[0]:
        ds_with_udf = ds.with_column(column_name, udf_fn(col("x"), col("y")))
    else:  # first/last name scenario
        ds_with_udf = ds.with_column(column_name, udf_fn(col("first"), col("last")))

    results = ds_with_udf.take(2)
    assert results[0][column_name] == expected_first
    assert results[1][column_name] == expected_second


@pytest.mark.skipif(
    get_pyarrow_version() < parse_version("20.0.0"),
    reason="with_column requires PyArrow >= 20.0.0",
)
@pytest.mark.parametrize(
    "expression_scenario",
    [
        # UDF in arithmetic expression
        pytest.param(
            {
                "expression_factory": lambda add_one_udf: add_one_udf(col("id")) * 2,
                "expected": 2,  # (0 + 1) * 2 = 2
                "column_name": "udf_times_two",
            },
            id="udf_in_arithmetic",
        ),
        # UDF with literal addition
        pytest.param(
            {
                "expression_factory": lambda add_one_udf: add_one_udf(col("id"))
                + lit(10),
                "expected": 11,  # (0 + 1) + 10 = 11
                "column_name": "udf_plus_literal",
            },
            id="udf_plus_literal",
        ),
        # UDF in comparison
        pytest.param(
            {
                "expression_factory": lambda add_one_udf: add_one_udf(col("id")) > 0,
                "expected": True,  # (0 + 1) > 0 = True
                "column_name": "udf_comparison",
            },
            id="udf_in_comparison",
        ),
        # Nested UDF operations (UDF + regular expression)
        pytest.param(
            {
                "expression_factory": lambda add_one_udf: add_one_udf(col("id") + 5),
                "expected": 6,  # add_one(0 + 5) = add_one(5) = 6
                "column_name": "nested_udf",
            },
            id="nested_udf_expression",
        ),
    ],
)
def test_with_column_udf_in_complex_expressions(
    ray_start_regular_shared,
    expression_scenario,
    target_max_block_size_infinite_or_default,
):
    """Test UDFExpr functionality in complex expressions with with_column."""
    ds = ray.data.range(5)

    # Create a simple add_one UDF for use in expressions
    @udf(DataType.int64())
    def add_one(x: pa.Array) -> pa.Array:
        return pc.add(x, 1)

    expression = expression_scenario["expression_factory"](add_one)
    expected = expression_scenario["expected"]
    column_name = expression_scenario["column_name"]

    ds_with_expr = ds.with_column(column_name, expression)

    result = ds_with_expr.take(1)[0]
    assert result["id"] == 0
    assert result[column_name] == expected


@pytest.mark.skipif(
    get_pyarrow_version() < parse_version("20.0.0"),
    reason="with_column requires PyArrow >= 20.0.0",
)
def test_with_column_udf_multiple_udfs(
    ray_start_regular_shared, target_max_block_size_infinite_or_default
):
    """Test applying multiple UDFs in sequence with with_column."""
    ds = ray.data.range(5)

    # Define multiple UDFs
    @udf(DataType.int64())
    def add_one(x: pa.Array) -> pa.Array:
        return pc.add(x, 1)

    @udf(DataType.int64())
    def multiply_by_two(x: pa.Array) -> pa.Array:
        return pc.multiply(x, 2)

    @udf(DataType.float64())
    def divide_by_three(x: pa.Array) -> pa.Array:
        return pc.divide(x, 3.0)

    # Apply UDFs in sequence
    ds = ds.with_column("plus_one", add_one(col("id")))
    ds = ds.with_column("times_two", multiply_by_two(col("plus_one")))
    ds = ds.with_column("div_three", divide_by_three(col("times_two")))

    # Convert to pandas and compare with expected result
    result_df = ds.to_pandas()

    expected_df = pd.DataFrame(
        {
            "id": [0, 1, 2, 3, 4],
            "plus_one": [1, 2, 3, 4, 5],  # id + 1
            "times_two": [2, 4, 6, 8, 10],  # (id + 1) * 2
            "div_three": [
                2.0 / 3.0,
                4.0 / 3.0,
                2.0,
                8.0 / 3.0,
                10.0 / 3.0,
            ],  # ((id + 1) * 2) / 3
        }
    )

    pd.testing.assert_frame_equal(result_df, expected_df)


@pytest.mark.skipif(
    get_pyarrow_version() < parse_version("20.0.0"),
    reason="with_column requires PyArrow >= 20.0.0",
)
def test_with_column_mixed_udf_and_regular_expressions(
    ray_start_regular_shared, target_max_block_size_infinite_or_default
):
    """Test mixing UDF expressions and regular expressions in with_column operations."""
    ds = ray.data.range(5)

    # Define a UDF for testing
    @udf(DataType.int64())
    def multiply_by_three(x: pa.Array) -> pa.Array:
        return pc.multiply(x, 3)

    # Mix regular expressions and UDF expressions
    ds = ds.with_column("plus_ten", col("id") + 10)  # Regular expression
    ds = ds.with_column("times_three", multiply_by_three(col("id")))  # UDF expression
    ds = ds.with_column("minus_five", col("id") - 5)  # Regular expression
    ds = ds.with_column(
        "udf_plus_regular", multiply_by_three(col("id")) + col("plus_ten")
    )  # Mixed: UDF + regular
    ds = ds.with_column(
        "comparison", col("times_three") > col("plus_ten")
    )  # Regular expression using UDF result

    # Convert to pandas and compare with expected result
    result_df = ds.to_pandas()

    expected_df = pd.DataFrame(
        {
            "id": [0, 1, 2, 3, 4],
            "plus_ten": [10, 11, 12, 13, 14],  # id + 10
            "times_three": [0, 3, 6, 9, 12],  # id * 3
            "minus_five": [-5, -4, -3, -2, -1],  # id - 5
            "udf_plus_regular": [10, 14, 18, 22, 26],  # (id * 3) + (id + 10)
            "comparison": [False, False, False, False, False],  # times_three > plus_ten
        }
    )

    pd.testing.assert_frame_equal(result_df, expected_df)


@pytest.mark.skipif(
    get_pyarrow_version() < parse_version("20.0.0"),
    reason="with_column requires PyArrow >= 20.0.0",
)
def test_with_column_udf_invalid_return_type_validation(
    ray_start_regular_shared, target_max_block_size_infinite_or_default
):
    """Test that UDFs returning invalid types raise TypeError with clear message."""
    ds = ray.data.range(3)

    # Test UDF returning invalid type (dict) - expecting string but returning dict
    @udf(DataType.string())
    def invalid_dict_return(x: pa.Array) -> dict:
        return {"invalid": "return_type"}

    # Test UDF returning invalid type (str) - expecting string but returning plain str
    @udf(DataType.string())
    def invalid_str_return(x: pa.Array) -> str:
        return "invalid_string"

    # Test UDF returning invalid type (int) - expecting int64 but returning plain int
    @udf(DataType.int64())
    def invalid_int_return(x: pa.Array) -> int:
        return 42

    # Test each invalid return type
    test_cases = [
        (invalid_dict_return, "dict"),
        (invalid_str_return, "str"),
        (invalid_int_return, "int"),
    ]

    for invalid_udf, expected_type_name in test_cases:
        with pytest.raises((RayTaskError, UserCodeException)) as exc_info:
            ds.with_column("invalid_col", invalid_udf(col("id"))).take(1)

        # The actual TypeError gets wrapped, so we need to check the exception chain
        error_message = str(exc_info.value)
        assert f"returned invalid type {expected_type_name}" in error_message
        assert "Expected type" in error_message
        assert "pandas.Series" in error_message and "numpy.ndarray" in error_message


@pytest.mark.skipif(
    get_pyarrow_version() < parse_version("20.0.0"),
    reason="with_column requires PyArrow >= 20.0.0",
)
@pytest.mark.parametrize(
<<<<<<< HEAD
    "scenario",
    [
        pytest.param(
            {
                "data": [
                    {"name": "Alice"},
                    {"name": "Bob"},
                    {"name": "Charlie"},
                ],
                "expr_factory": lambda: col("name") + "_X",
                "column_name": "name_with_suffix",
                "expected": ["Alice_X", "Bob_X", "Charlie_X"],
            },
            id="string_col_plus_python_literal_rhs",
        ),
        pytest.param(
            {
                "data": [
                    {"name": "Alice"},
                    {"name": "Bob"},
                    {"name": "Charlie"},
                ],
                "expr_factory": lambda: "_X" + col("name"),
                "column_name": "name_with_prefix",
                "expected": ["_XAlice", "_XBob", "_XCharlie"],
            },
            id="python_literal_lhs_plus_string_col",
        ),
        pytest.param(
            {
                "data": [
                    {"first": "John", "last": "Doe"},
                    {"first": "Jane", "last": "Smith"},
                ],
                "expr_factory": lambda: col("first") + col("last"),
                "column_name": "full_name",
                "expected": ["JohnDoe", "JaneSmith"],
            },
            id="string_col_plus_string_col",
        ),
        pytest.param(
            {
                "arrow_table": pa.table(
                    {"name": pa.array(["Alice", "Bob"]).dictionary_encode()}
                ),
                "expr_factory": lambda: col("name") + "_X",
                "column_name": "name_with_suffix",
                "expected": ["Alice_X", "Bob_X"],
            },
            id="dict_encoded_string_col_plus_literal_rhs",
        ),
        pytest.param(
            {
                "data": [
                    {"name": "Alice"},
                    {"name": "Bob"},
                ],
                "expr_factory": lambda: col("name") + lit("_X"),
                "column_name": "name_with_suffix",
                "expected": ["Alice_X", "Bob_X"],
            },
            id="string_col_plus_lit_literal_rhs",
        ),
    ],
)
def test_with_column_string_concat_combinations(
    ray_start_regular_shared,
    scenario,
):
    if "arrow_table" in scenario:
        ds = ray.data.from_arrow(scenario["arrow_table"])
    else:
        ds = ray.data.from_items(scenario["data"])

    expr = scenario["expr_factory"]()
    column_name = scenario["column_name"]

    ds2 = ds.with_column(column_name, expr)
    out = ds2.to_pandas()
    assert out[column_name].tolist() == scenario["expected"]
=======
    "expression, expected_column_data, test_description",
    [
        # Floor division operations
        pytest.param(
            col("id") // 2,
            [0, 0, 1, 1, 2],  # [0//2, 1//2, 2//2, 3//2, 4//2]
            "floor_division_by_literal",
        ),
        pytest.param(
            lit(10) // (col("id") + 2),
            [5, 3, 2, 2, 1],  # [10//(0+2), 10//(1+2), 10//(2+2), 10//(3+2), 10//(4+2)]
            "literal_floor_division_by_expression",
        ),
        # Not equal operations
        pytest.param(
            col("id") != 2,
            [True, True, False, True, True],  # [0!=2, 1!=2, 2!=2, 3!=2, 4!=2]
            "not_equal_operation",
        ),
        # Null checking operations
        pytest.param(
            col("id").is_null(),
            [False, False, False, False, False],  # None of the values are null
            "is_null_operation",
        ),
        pytest.param(
            col("id").is_not_null(),
            [True, True, True, True, True],  # All values are not null
            "is_not_null_operation",
        ),
        # Logical NOT operations
        pytest.param(
            ~(col("id") == 2),
            [True, True, False, True, True],  # ~[0==2, 1==2, 2==2, 3==2, 4==2]
            "logical_not_operation",
        ),
    ],
)
def test_with_column_floor_division_and_logical_operations(
    ray_start_regular_shared,
    expression,
    expected_column_data,
    test_description,
):
    """Test floor division, not equal, null checks, and logical NOT operations with with_column."""
    ds = ray.data.range(5)
    result_ds = ds.with_column("result", expression)

    # Convert to pandas and assert on the whole dataframe
    result_df = result_ds.to_pandas()
    expected_df = pd.DataFrame({"id": [0, 1, 2, 3, 4], "result": expected_column_data})

    pd.testing.assert_frame_equal(result_df, expected_df, check_dtype=False)


@pytest.mark.skipif(
    get_pyarrow_version() < parse_version("20.0.0"),
    reason="with_column requires PyArrow >= 20.0.0",
)
@pytest.mark.parametrize(
    "test_data, expression, expected_results, test_description",
    [
        # Test with null values
        pytest.param(
            [{"value": 1}, {"value": None}, {"value": 3}],
            col("value").is_null(),
            [False, True, False],
            "is_null_with_actual_nulls",
        ),
        pytest.param(
            [{"value": 1}, {"value": None}, {"value": 3}],
            col("value").is_not_null(),
            [True, False, True],
            "is_not_null_with_actual_nulls",
        ),
        # Test is_in operations
        pytest.param(
            [{"value": 1}, {"value": 2}, {"value": 3}],
            col("value").is_in([1, 3]),
            [True, False, True],
            "isin_operation",
        ),
        pytest.param(
            [{"value": 1}, {"value": 2}, {"value": 3}],
            col("value").not_in([1, 3]),
            [False, True, False],
            "not_in_operation",
        ),
        # Test string operations
        pytest.param(
            [{"name": "Alice"}, {"name": "Bob"}, {"name": "Charlie"}],
            col("name") == "Bob",
            [False, True, False],
            "string_equality",
        ),
        pytest.param(
            [{"name": "Alice"}, {"name": "Bob"}, {"name": "Charlie"}],
            col("name") != "Bob",
            [True, False, True],
            "string_not_equal",
        ),
        # Filter with string operations - accept engine's null propagation
        pytest.param(
            [
                {"name": "included"},
                {"name": "excluded"},
                {"name": None},
            ],
            col("name").is_not_null() & (col("name") != "excluded"),
            [True, False, False],
            "string_filter",
        ),
    ],
)
def test_with_column_null_checks_and_membership_operations(
    ray_start_regular_shared,
    test_data,
    expression,
    expected_results,
    test_description,
    target_max_block_size_infinite_or_default,
):
    """Test null checking, is_in/not_in membership operations, and string comparisons with with_column."""
    ds = ray.data.from_items(test_data)
    result_ds = ds.with_column("result", expression)

    # Convert to pandas and assert on the whole dataframe
    result_df = result_ds.to_pandas()

    # Create expected dataframe from test data
    expected_data = {}
    for key in test_data[0].keys():
        expected_data[key] = [row[key] for row in test_data]
    expected_data["result"] = expected_results

    expected_df = pd.DataFrame(expected_data)

    pd.testing.assert_frame_equal(result_df, expected_df, check_dtype=False)


@pytest.mark.skipif(
    get_pyarrow_version() < parse_version("20.0.0"),
    reason="with_column requires PyArrow >= 20.0.0",
)
@pytest.mark.parametrize(
    "expression_factory, expected_results, test_description",
    [
        # Complex boolean expressions
        pytest.param(
            lambda: (col("age") > 18) & (col("country") == "USA"),
            [
                True,
                False,
                False,
            ],  # [(25>18)&("USA"=="USA"), (17>18)&("Canada"=="USA"), (30>18)&("UK"=="USA")]
            "complex_and_expression",
        ),
        pytest.param(
            lambda: (col("age") < 18) | (col("country") == "USA"),
            [
                True,
                True,
                False,
            ],  # [(25<18)|("USA"=="USA"), (17<18)|("Canada"=="USA"), (30<18)|("UK"=="USA")]
            "complex_or_expression",
        ),
        pytest.param(
            lambda: ~((col("age") < 25) & (col("country") != "USA")),
            [
                True,
                False,
                True,
            ],  # ~[(25<25)&("USA"!="USA"), (17<25)&("Canada"!="USA"), (30<25)&("UK"!="USA")]
            "complex_not_expression",
        ),
        # Age group calculation (common use case)
        pytest.param(
            lambda: col("age") // 10 * 10,
            [20, 10, 30],  # [25//10*10, 17//10*10, 30//10*10]
            "age_group_calculation",
        ),
        # Eligibility flags
        pytest.param(
            lambda: (col("age") >= 21)
            & (col("score") >= 10)
            & col("active").is_not_null()
            & (col("active") == lit(True)),
            [
                True,
                False,
                False,
            ],
            "eligibility_flag",
        ),
    ],
)
def test_with_column_complex_boolean_expressions(
    ray_start_regular_shared,
    expression_factory,
    expected_results,
    test_description,
    target_max_block_size_infinite_or_default,
):
    """Test complex boolean expressions with AND, OR, NOT operations commonly used for filtering and flagging."""
    test_data = [
        {"age": 25, "country": "USA", "active": True, "score": 20},
        {"age": 17, "country": "Canada", "active": False, "score": 10},
        {"age": 30, "country": "UK", "active": None, "score": 20},
    ]

    ds = ray.data.from_items(test_data)
    expression = expression_factory()
    result_ds = ds.with_column("result", expression)

    # Convert to pandas and assert on the whole dataframe
    result_df = result_ds.to_pandas()
    expected_df = pd.DataFrame(
        {
            "age": [25, 17, 30],
            "country": ["USA", "Canada", "UK"],
            "active": [True, False, None],
            "score": [20, 10, 20],
            "result": expected_results,
        }
    )

    pd.testing.assert_frame_equal(result_df, expected_df, check_dtype=False)


@pytest.mark.skipif(
    get_pyarrow_version() < parse_version("20.0.0"),
    reason="with_column requires PyArrow >= 20.0.0",
)
def test_with_column_chained_expression_operations(
    ray_start_regular_shared, target_max_block_size_infinite_or_default
):
    """Test chaining multiple expression operations together in a data transformation pipeline."""
    test_data = [
        {"age": 25, "salary": 50000, "active": True, "score": 20},
        {"age": 17, "salary": 0, "active": False, "score": 10},
        {"age": 35, "salary": 75000, "active": None, "score": 20},
    ]

    ds = ray.data.from_items(test_data)

    # Chain multiple operations
    result_ds = (
        ds.with_column("is_adult", col("age") >= 18)
        .with_column("age_group", (col("age") // 10) * 10)
        .with_column("has_salary", col("salary") != 0)
        .with_column(
            "is_active_adult", (col("age") >= 18) & col("active").is_not_null()
        )
        .with_column("salary_tier", (col("salary") // 25000) * 25000)
        .with_column("score_tier", (col("score") // 20) * 20)
    )

    # Convert to pandas and assert on the whole dataframe
    result_df = result_ds.to_pandas()
    expected_df = pd.DataFrame(
        {
            "age": [25, 17, 35],
            "salary": [50000, 0, 75000],
            "active": [True, False, None],
            "score": [20, 10, 20],  # Add the missing score column
            "is_adult": [True, False, True],
            "age_group": [20, 10, 30],  # age // 10 * 10
            "has_salary": [True, False, True],  # salary != 0
            "is_active_adult": [
                True,
                False,
                False,
            ],  # (age >= 18) & (active is not null)
            "salary_tier": [50000, 0, 75000],  # salary // 25000 * 25000
            "score_tier": [20, 0, 20],  # score // 20 * 20
        }
    )

    pd.testing.assert_frame_equal(result_df, expected_df, check_dtype=False)
>>>>>>> 74c93a80


@pytest.mark.skipif(
    get_pyarrow_version() < parse_version("20.0.0"),
    reason="with_column requires PyArrow >= 20.0.0",
)
<<<<<<< HEAD
def test_with_column_string_concat_type_mismatch_raises(
    ray_start_regular_shared,
):
    # int + string should raise a user-facing error
    ds = ray.data.range(3)
    with pytest.raises((RayTaskError, UserCodeException)):
        ds.with_column("bad", col("id") + "_X").materialize()
=======
@pytest.mark.parametrize(
    "filter_expr, test_data, expected_flags, test_description",
    [
        # Simple filter expressions
        pytest.param(
            col("age") >= 21,
            [
                {"age": 20, "name": "Alice"},
                {"age": 21, "name": "Bob"},
                {"age": 25, "name": "Charlie"},
            ],
            [False, True, True],
            "age_filter",
        ),
        pytest.param(
            col("score") > 50,
            [
                {"score": 30, "status": "fail"},
                {"score": 50, "status": "pass"},
                {"score": 70, "status": "pass"},
            ],
            [False, False, True],
            "score_filter",
        ),
        # Complex filter with multiple conditions
        pytest.param(
            (col("age") >= 18) & col("active"),
            [
                {"age": 17, "active": True},
                {"age": 18, "active": False},
                {"age": 25, "active": True},
            ],
            [False, False, True],
            "complex_and_filter",
        ),
        pytest.param(
            (col("status") == "approved") | (col("priority") == "high"),
            [
                {"status": "pending", "priority": "low"},
                {"status": "approved", "priority": "low"},
                {"status": "pending", "priority": "high"},
            ],
            [False, True, True],
            "complex_or_filter",
        ),
        # Filter with null handling
        pytest.param(
            col("value").is_not_null() & (col("value") > 0),
            [
                {"value": None},
                {"value": -5},
                {"value": 10},
            ],
            [
                False,
                False,
                True,
            ],
            "null_aware_filter",
        ),
        # Filter with string operations - reorder to check null first
        pytest.param(
            col("name").is_not_null() & (col("name") != "excluded"),
            [
                {"name": "included"},
                {"name": "excluded"},
                {"name": None},
            ],
            [True, False, False],
            "string_filter",
        ),
        # Filter with membership operations
        pytest.param(
            col("category").is_in(["A", "B"]),
            [
                {"category": "A"},
                {"category": "B"},
                {"category": "C"},
                {"category": "D"},
            ],
            [True, True, False, False],
            "membership_filter",
        ),
        # Nested filter expressions
        pytest.param(
            (col("score") >= 50) & (col("grade") != "F"),
            [
                {"score": 45, "grade": "F"},
                {"score": 55, "grade": "D"},
                {"score": 75, "grade": "B"},
                {"score": 30, "grade": "F"},
            ],
            [False, True, True, False],
            "nested_filters",
        ),
    ],
)
def test_with_column_filter_expressions(
    ray_start_regular_shared,
    filter_expr,
    test_data,
    expected_flags,
    test_description,
):
    """Test filter() expression functionality with with_column for creating boolean flag columns."""
    ds = ray.data.from_items(test_data)
    result_ds = ds.with_column("is_filtered", filter_expr)

    # Convert to pandas and verify the filter results
    result_df = result_ds.to_pandas()

    # Build expected dataframe
    expected_df = pd.DataFrame(test_data)
    expected_df["is_filtered"] = expected_flags

    pd.testing.assert_frame_equal(result_df, expected_df, check_dtype=False)


@pytest.mark.skipif(
    get_pyarrow_version() < parse_version("20.0.0"),
    reason="with_column requires PyArrow >= 20.0.0",
)
def test_with_column_filter_in_pipeline(ray_start_regular_shared):
    """Test filter() expressions used in a data processing pipeline with multiple transformations."""
    # Create test data for a sales analysis pipeline
    test_data = [
        {"product": "A", "quantity": 10, "price": 100, "region": "North"},
        {"product": "B", "quantity": 5, "price": 200, "region": "South"},
        {"product": "C", "quantity": 20, "price": 50, "region": "North"},
        {"product": "D", "quantity": 15, "price": 75, "region": "East"},
        {"product": "E", "quantity": 3, "price": 300, "region": "West"},
    ]

    ds = ray.data.from_items(test_data)

    # Build a pipeline with multiple filter expressions
    result_ds = (
        ds
        # Calculate total revenue
        .with_column("revenue", col("quantity") * col("price"))
        # Flag high-value transactions
        .with_column("is_high_value", col("revenue") >= 1000)
        # Flag bulk orders
        .with_column("is_bulk_order", col("quantity") >= 10)
        # Flag premium products
        .with_column("is_premium", col("price") >= 100)
        # Create composite filter for special handling
        .with_column(
            "needs_special_handling",
            (col("is_high_value")) | (col("is_bulk_order") & col("is_premium")),
        )
        # Regional filter
        .with_column("is_north_region", col("region") == "North")
    )

    # Convert to pandas and verify
    result_df = result_ds.to_pandas()

    expected_df = pd.DataFrame(
        {
            "product": ["A", "B", "C", "D", "E"],
            "quantity": [10, 5, 20, 15, 3],
            "price": [100, 200, 50, 75, 300],
            "region": ["North", "South", "North", "East", "West"],
            "revenue": [1000, 1000, 1000, 1125, 900],
            "is_high_value": [True, True, True, True, False],
            "is_bulk_order": [True, False, True, True, False],
            "is_premium": [True, True, False, False, True],
            "needs_special_handling": [True, True, True, True, False],
            "is_north_region": [True, False, True, False, False],
        }
    )

    pd.testing.assert_frame_equal(result_df, expected_df, check_dtype=False)
>>>>>>> 74c93a80


if __name__ == "__main__":
    import sys

    sys.exit(pytest.main(["-v", __file__]))<|MERGE_RESOLUTION|>--- conflicted
+++ resolved
@@ -2715,7 +2715,6 @@
     reason="with_column requires PyArrow >= 20.0.0",
 )
 @pytest.mark.parametrize(
-<<<<<<< HEAD
     "scenario",
     [
         pytest.param(
@@ -2796,7 +2795,26 @@
     ds2 = ds.with_column(column_name, expr)
     out = ds2.to_pandas()
     assert out[column_name].tolist() == scenario["expected"]
-=======
+
+
+@pytest.mark.skipif(
+    get_pyarrow_version() < parse_version("20.0.0"),
+    reason="with_column requires PyArrow >= 20.0.0",
+)
+def test_with_column_string_concat_type_mismatch_raises(
+    ray_start_regular_shared,
+):
+    # int + string should raise a user-facing error
+    ds = ray.data.range(3)
+    with pytest.raises((RayTaskError, UserCodeException)):
+        ds.with_column("bad", col("id") + "_X").materialize()
+
+
+@pytest.mark.skipif(
+    get_pyarrow_version() < parse_version("20.0.0"),
+    reason="with_column requires PyArrow >= 20.0.0",
+)
+@pytest.mark.parametrize(
     "expression, expected_column_data, test_description",
     [
         # Floor division operations
@@ -3076,22 +3094,12 @@
     )
 
     pd.testing.assert_frame_equal(result_df, expected_df, check_dtype=False)
->>>>>>> 74c93a80
 
 
 @pytest.mark.skipif(
     get_pyarrow_version() < parse_version("20.0.0"),
     reason="with_column requires PyArrow >= 20.0.0",
 )
-<<<<<<< HEAD
-def test_with_column_string_concat_type_mismatch_raises(
-    ray_start_regular_shared,
-):
-    # int + string should raise a user-facing error
-    ds = ray.data.range(3)
-    with pytest.raises((RayTaskError, UserCodeException)):
-        ds.with_column("bad", col("id") + "_X").materialize()
-=======
 @pytest.mark.parametrize(
     "filter_expr, test_data, expected_flags, test_description",
     [
@@ -3266,7 +3274,6 @@
     )
 
     pd.testing.assert_frame_equal(result_df, expected_df, check_dtype=False)
->>>>>>> 74c93a80
 
 
 if __name__ == "__main__":
