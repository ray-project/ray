import pytest

import ray
from ray.data import Dataset
from ray.data.context import DataContext
from ray.data.tests.conftest import *  # noqa
from ray.data.tests.conftest import (
<<<<<<< HEAD
    CoreExecutionMetrics,
    assert_blocks_expected_in_plasma,
    assert_core_execution_metrics_equals,
    get_initial_core_execution_metrics_cursor,
=======
    assert_blocks_expected_in_plasma,
    get_initial_core_execution_metrics_snapshot,
>>>>>>> e9d5ac9e
)
from ray.tests.conftest import *  # noqa


<<<<<<< HEAD
def _assert_plasma_metrics(cursor, num_blocks_expected):
    ctx = DataContext.get_current()

    try:
        cursor = assert_core_execution_metrics_equals(
            CoreExecutionMetrics(
                object_store_stats={
                    "cumulative_created_plasma_objects": lambda count: count
                    >= num_blocks_expected
                    and count < 2 * num_blocks_expected,
                    "cumulative_created_plasma_bytes": lambda count: count
                    >= ctx.target_max_block_size * num_blocks_expected
                    and count < ctx.target_max_block_size * (num_blocks_expected + 1),
                },
            ),
            cursor,
        )
    except AssertionError:
        return False
    return True


=======
>>>>>>> e9d5ac9e
def test_map(shutdown_only, restore_data_context):
    ray.init(
        _system_config={
            "max_direct_call_object_size": 10_000,
        },
        num_cpus=2,
        object_store_memory=int(100e6),
    )

    ctx = DataContext.get_current()
    ctx.target_min_block_size = 10_000 * 8
    ctx.target_max_block_size = 10_000 * 8
    num_blocks_expected = 10
<<<<<<< HEAD
    cursor = get_initial_core_execution_metrics_cursor()
=======
    last_snapshot = get_initial_core_execution_metrics_snapshot()
>>>>>>> e9d5ac9e

    # Test read.
    ds = ray.data.range(100_000, parallelism=1).materialize()
    assert num_blocks_expected <= ds.num_blocks() <= num_blocks_expected + 1
<<<<<<< HEAD
    cursor = assert_blocks_expected_in_plasma(
        cursor, num_blocks_expected, block_size_expected=ctx.target_max_block_size
=======
    last_snapshot = assert_blocks_expected_in_plasma(
        last_snapshot,
        num_blocks_expected,
        block_size_expected=ctx.target_max_block_size,
>>>>>>> e9d5ac9e
    )

    # Test read -> map.
    # NOTE(swang): For some reason BlockBuilder's estimated memory usage when a
    # map fn is used is 2x the actual memory usage.
    ds = ray.data.range(100_000, parallelism=1).map(lambda row: row).materialize()
    assert num_blocks_expected * 2 <= ds.num_blocks() <= num_blocks_expected * 2 + 1
<<<<<<< HEAD
    cursor = assert_blocks_expected_in_plasma(
        cursor,
=======
    last_snapshot = assert_blocks_expected_in_plasma(
        last_snapshot,
>>>>>>> e9d5ac9e
        num_blocks_expected * 2,
        block_size_expected=ctx.target_max_block_size // 2,
    )

    # Test adjusted block size.
    ctx.target_max_block_size *= 2
<<<<<<< HEAD
    num_blocks_expected /= 2
=======
    num_blocks_expected //= 2
>>>>>>> e9d5ac9e

    # Test read.
    ds = ray.data.range(100_000, parallelism=1).materialize()
    assert num_blocks_expected <= ds.num_blocks() <= num_blocks_expected + 1
<<<<<<< HEAD
    cursor = assert_blocks_expected_in_plasma(
        cursor, num_blocks_expected, block_size_expected=ctx.target_max_block_size
=======
    last_snapshot = assert_blocks_expected_in_plasma(
        last_snapshot,
        num_blocks_expected,
        block_size_expected=ctx.target_max_block_size,
>>>>>>> e9d5ac9e
    )

    # Test read -> map.
    ds = ray.data.range(100_000, parallelism=1).map(lambda row: row).materialize()
    assert num_blocks_expected * 2 <= ds.num_blocks() <= num_blocks_expected * 2 + 1
<<<<<<< HEAD
    cursor = assert_blocks_expected_in_plasma(
        cursor,
=======
    last_snapshot = assert_blocks_expected_in_plasma(
        last_snapshot,
>>>>>>> e9d5ac9e
        num_blocks_expected * 2,
        block_size_expected=ctx.target_max_block_size // 2,
    )

    # Setting the shuffle block size doesn't do anything for
    # map-only Datasets.
    ctx.target_shuffle_max_block_size = ctx.target_max_block_size / 2

    # Test read.
    ds = ray.data.range(100_000, parallelism=1).materialize()
    assert num_blocks_expected <= ds.num_blocks() <= num_blocks_expected + 1
<<<<<<< HEAD
    cursor = assert_blocks_expected_in_plasma(
        cursor, num_blocks_expected, block_size_expected=ctx.target_max_block_size
=======
    last_snapshot = assert_blocks_expected_in_plasma(
        last_snapshot,
        num_blocks_expected,
        block_size_expected=ctx.target_max_block_size,
>>>>>>> e9d5ac9e
    )

    # Test read -> map.
    ds = ray.data.range(100_000, parallelism=1).map(lambda row: row).materialize()
    assert num_blocks_expected * 2 <= ds.num_blocks() <= num_blocks_expected * 2 + 1
<<<<<<< HEAD
    cursor = assert_blocks_expected_in_plasma(
        cursor,
=======
    last_snapshot = assert_blocks_expected_in_plasma(
        last_snapshot,
>>>>>>> e9d5ac9e
        num_blocks_expected * 2,
        block_size_expected=ctx.target_max_block_size // 2,
    )


# TODO: Test that map stage output blocks are the correct size for groupby and
# repartition. Currently we only have access to the reduce stage output block
# size.
SHUFFLE_ALL_TO_ALL_OPS = [
    (Dataset.random_shuffle, {}, True),
    (Dataset.sort, {"key": "id"}, False),
]


@pytest.mark.parametrize(
    "shuffle_op",
    SHUFFLE_ALL_TO_ALL_OPS,
)
def test_shuffle(shutdown_only, restore_data_context, shuffle_op):
    ray.init(
        _system_config={
            "max_direct_call_object_size": 1000,
        },
        num_cpus=2,
        object_store_memory=int(100e6),
    )

    # Test AllToAll and Map -> AllToAll Datasets. Check that Map inherits
    # AllToAll's target block size.
    ctx = DataContext.get_current()
    ctx.min_parallelism = 1
    ctx.target_min_block_size = 1
    mem_size = 800_000
    shuffle_fn, kwargs, fusion_supported = shuffle_op

    ctx.target_shuffle_max_block_size = 10_000 * 8
    num_blocks_expected = mem_size // ctx.target_shuffle_max_block_size
    block_size_expected = ctx.target_shuffle_max_block_size
    cursor = get_initial_core_execution_metrics_cursor()

    ds = shuffle_fn(ray.data.range(100_000), **kwargs).materialize()
    assert num_blocks_expected <= ds.num_blocks() <= num_blocks_expected * 1.5
    cursor = assert_blocks_expected_in_plasma(
        cursor,
        # Dataset.sort produces some empty intermediate blocks because the
        # input range is already partially sorted.
        num_blocks_expected**2,
        # Data is written out once before map phase if fusion is disabled, once
        # during map phase, once during reduce phase.
        total_bytes_expected=mem_size * 2 + (0 if fusion_supported else mem_size),
    )

    ds = shuffle_fn(ray.data.range(100_000).map(lambda x: x), **kwargs).materialize()
    if not fusion_supported:
        # TODO(swang): For some reason BlockBuilder's estimated
        # memory usage for range(1000)->map is 2x the actual memory usage.
        num_blocks_expected *= 2
<<<<<<< HEAD
        block_size_expected //= 2
    assert num_blocks_expected <= ds.num_blocks() <= num_blocks_expected * 1.5
    cursor = assert_blocks_expected_in_plasma(
        cursor,
        num_blocks_expected**2,
        total_bytes_expected=mem_size * 2 + (0 if fusion_supported else mem_size),
    )

    ctx.target_shuffle_max_block_size *= 2
=======
    assert ds.materialize().num_blocks() == num_blocks_expected

    ctx.target_shuffle_max_block_size //= 2
>>>>>>> e9d5ac9e
    num_blocks_expected = mem_size // ctx.target_shuffle_max_block_size
    block_size_expected = ctx.target_shuffle_max_block_size

    ds = shuffle_fn(ray.data.range(100_000), **kwargs).materialize()
    assert num_blocks_expected <= ds.num_blocks() <= num_blocks_expected * 1.5
    cursor = assert_blocks_expected_in_plasma(
        cursor,
        num_blocks_expected**2,
        total_bytes_expected=mem_size * 2 + (0 if fusion_supported else mem_size),
    )

    ds = shuffle_fn(ray.data.range(100_000).map(lambda x: x), **kwargs).materialize()
    if not fusion_supported:
        num_blocks_expected *= 2
        block_size_expected //= 2
    assert num_blocks_expected <= ds.num_blocks() <= num_blocks_expected * 1.5
    cursor = assert_blocks_expected_in_plasma(
        cursor,
        num_blocks_expected**2,
        total_bytes_expected=mem_size * 2 + (0 if fusion_supported else mem_size),
    )

    # Setting target max block size does not affect map ops when there is a
    # shuffle downstream.
    ctx.target_max_block_size = ctx.target_shuffle_max_block_size * 2
    num_blocks_expected = mem_size // ctx.target_shuffle_max_block_size
    block_size_expected = ctx.target_shuffle_max_block_size
    if not fusion_supported:
        num_blocks_expected *= 2
        block_size_expected //= 2
    ds = shuffle_fn(ray.data.range(100_000).map(lambda x: x), **kwargs).materialize()
    assert num_blocks_expected <= ds.num_blocks() <= num_blocks_expected * 1.5
    cursor = assert_blocks_expected_in_plasma(
        cursor,
        num_blocks_expected**2,
        total_bytes_expected=mem_size * 2 + (0 if fusion_supported else mem_size),
    )


if __name__ == "__main__":
    import sys

    sys.exit(pytest.main(["-v", __file__]))<|MERGE_RESOLUTION|>--- conflicted
+++ resolved
@@ -5,44 +5,12 @@
 from ray.data.context import DataContext
 from ray.data.tests.conftest import *  # noqa
 from ray.data.tests.conftest import (
-<<<<<<< HEAD
-    CoreExecutionMetrics,
-    assert_blocks_expected_in_plasma,
-    assert_core_execution_metrics_equals,
-    get_initial_core_execution_metrics_cursor,
-=======
     assert_blocks_expected_in_plasma,
     get_initial_core_execution_metrics_snapshot,
->>>>>>> e9d5ac9e
 )
 from ray.tests.conftest import *  # noqa
 
 
-<<<<<<< HEAD
-def _assert_plasma_metrics(cursor, num_blocks_expected):
-    ctx = DataContext.get_current()
-
-    try:
-        cursor = assert_core_execution_metrics_equals(
-            CoreExecutionMetrics(
-                object_store_stats={
-                    "cumulative_created_plasma_objects": lambda count: count
-                    >= num_blocks_expected
-                    and count < 2 * num_blocks_expected,
-                    "cumulative_created_plasma_bytes": lambda count: count
-                    >= ctx.target_max_block_size * num_blocks_expected
-                    and count < ctx.target_max_block_size * (num_blocks_expected + 1),
-                },
-            ),
-            cursor,
-        )
-    except AssertionError:
-        return False
-    return True
-
-
-=======
->>>>>>> e9d5ac9e
 def test_map(shutdown_only, restore_data_context):
     ray.init(
         _system_config={
@@ -56,24 +24,15 @@
     ctx.target_min_block_size = 10_000 * 8
     ctx.target_max_block_size = 10_000 * 8
     num_blocks_expected = 10
-<<<<<<< HEAD
-    cursor = get_initial_core_execution_metrics_cursor()
-=======
     last_snapshot = get_initial_core_execution_metrics_snapshot()
->>>>>>> e9d5ac9e
 
     # Test read.
     ds = ray.data.range(100_000, parallelism=1).materialize()
     assert num_blocks_expected <= ds.num_blocks() <= num_blocks_expected + 1
-<<<<<<< HEAD
-    cursor = assert_blocks_expected_in_plasma(
-        cursor, num_blocks_expected, block_size_expected=ctx.target_max_block_size
-=======
     last_snapshot = assert_blocks_expected_in_plasma(
         last_snapshot,
         num_blocks_expected,
         block_size_expected=ctx.target_max_block_size,
->>>>>>> e9d5ac9e
     )
 
     # Test read -> map.
@@ -81,49 +40,30 @@
     # map fn is used is 2x the actual memory usage.
     ds = ray.data.range(100_000, parallelism=1).map(lambda row: row).materialize()
     assert num_blocks_expected * 2 <= ds.num_blocks() <= num_blocks_expected * 2 + 1
-<<<<<<< HEAD
-    cursor = assert_blocks_expected_in_plasma(
-        cursor,
-=======
     last_snapshot = assert_blocks_expected_in_plasma(
         last_snapshot,
->>>>>>> e9d5ac9e
         num_blocks_expected * 2,
         block_size_expected=ctx.target_max_block_size // 2,
     )
 
     # Test adjusted block size.
     ctx.target_max_block_size *= 2
-<<<<<<< HEAD
-    num_blocks_expected /= 2
-=======
     num_blocks_expected //= 2
->>>>>>> e9d5ac9e
 
     # Test read.
     ds = ray.data.range(100_000, parallelism=1).materialize()
     assert num_blocks_expected <= ds.num_blocks() <= num_blocks_expected + 1
-<<<<<<< HEAD
-    cursor = assert_blocks_expected_in_plasma(
-        cursor, num_blocks_expected, block_size_expected=ctx.target_max_block_size
-=======
     last_snapshot = assert_blocks_expected_in_plasma(
         last_snapshot,
         num_blocks_expected,
         block_size_expected=ctx.target_max_block_size,
->>>>>>> e9d5ac9e
     )
 
     # Test read -> map.
     ds = ray.data.range(100_000, parallelism=1).map(lambda row: row).materialize()
     assert num_blocks_expected * 2 <= ds.num_blocks() <= num_blocks_expected * 2 + 1
-<<<<<<< HEAD
-    cursor = assert_blocks_expected_in_plasma(
-        cursor,
-=======
     last_snapshot = assert_blocks_expected_in_plasma(
         last_snapshot,
->>>>>>> e9d5ac9e
         num_blocks_expected * 2,
         block_size_expected=ctx.target_max_block_size // 2,
     )
@@ -135,27 +75,17 @@
     # Test read.
     ds = ray.data.range(100_000, parallelism=1).materialize()
     assert num_blocks_expected <= ds.num_blocks() <= num_blocks_expected + 1
-<<<<<<< HEAD
-    cursor = assert_blocks_expected_in_plasma(
-        cursor, num_blocks_expected, block_size_expected=ctx.target_max_block_size
-=======
     last_snapshot = assert_blocks_expected_in_plasma(
         last_snapshot,
         num_blocks_expected,
         block_size_expected=ctx.target_max_block_size,
->>>>>>> e9d5ac9e
     )
 
     # Test read -> map.
     ds = ray.data.range(100_000, parallelism=1).map(lambda row: row).materialize()
     assert num_blocks_expected * 2 <= ds.num_blocks() <= num_blocks_expected * 2 + 1
-<<<<<<< HEAD
-    cursor = assert_blocks_expected_in_plasma(
-        cursor,
-=======
     last_snapshot = assert_blocks_expected_in_plasma(
         last_snapshot,
->>>>>>> e9d5ac9e
         num_blocks_expected * 2,
         block_size_expected=ctx.target_max_block_size // 2,
     )
@@ -213,21 +143,9 @@
         # TODO(swang): For some reason BlockBuilder's estimated
         # memory usage for range(1000)->map is 2x the actual memory usage.
         num_blocks_expected *= 2
-<<<<<<< HEAD
-        block_size_expected //= 2
-    assert num_blocks_expected <= ds.num_blocks() <= num_blocks_expected * 1.5
-    cursor = assert_blocks_expected_in_plasma(
-        cursor,
-        num_blocks_expected**2,
-        total_bytes_expected=mem_size * 2 + (0 if fusion_supported else mem_size),
-    )
-
-    ctx.target_shuffle_max_block_size *= 2
-=======
     assert ds.materialize().num_blocks() == num_blocks_expected
 
     ctx.target_shuffle_max_block_size //= 2
->>>>>>> e9d5ac9e
     num_blocks_expected = mem_size // ctx.target_shuffle_max_block_size
     block_size_expected = ctx.target_shuffle_max_block_size
 
