--- conflicted
+++ resolved
@@ -159,17 +159,11 @@
             ),
             pd.DataFrame(
                 {
-<<<<<<< HEAD
-                    # Single column pandas automatically converts `TENSOR_COLUMN_NAME`
-                    # In UDFs
-                    TENSOR_COLUMN_NAME: TensorArray(np.arange(1, 17).reshape((4, 2, 2)))
-=======
                     TENSOR_COLUMN_NAME: [
                         [[1, 2], [3, 4]],
                         [[5, 6], [7, 8]],
                         [[9, 10], [11, 12]],
                     ]
->>>>>>> 3830dbb6
                 }
             ),
         ),
@@ -259,16 +253,6 @@
                     ]
                 }
             ),
-<<<<<<< HEAD
-            pd.DataFrame(
-                {
-                    # Single column pandas automatically converts `TENSOR_COLUMN_NAME`
-                    # In UDFs
-                    TENSOR_COLUMN_NAME: TensorArray(np.arange(1, 17).reshape((4, 2, 2)))
-                }
-            ),
-=======
->>>>>>> 3830dbb6
         ),
         (
             lazy_fixture("ds_numpy_list_of_ndarray_tensor_format"),
@@ -288,26 +272,10 @@
                     ]
                 }
             ),
-<<<<<<< HEAD
-            pd.DataFrame(
-                {
-                    # Single column pandas automatically converts `TENSOR_COLUMN_NAME`
-                    # In UDFs
-                    TENSOR_COLUMN_NAME: TensorArray(np.arange(1, 33).reshape((8, 2, 2)))
-                }
-            ),
-        ),
-    ],
-)
-def test_batch_mapper_numpy_data_format(
-    ray_start_regular_shared, ds_with_expected_pandas_numpy_df
-):
-=======
         ),
     ],
 )
 def test_batch_mapper_numpy_data_format(ds, expected_df):
->>>>>>> 3830dbb6
     """Tests batch mapper functionality for numpy data format.
 
     Note:
