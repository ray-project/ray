--- conflicted
+++ resolved
@@ -335,15 +335,16 @@
 def test_tensors_inferred_from_map(
     ray_start_regular_shared, restore_data_context, tensor_format
 ):
-<<<<<<< HEAD
-    ctx = DataContext.get_current()
-    ctx.use_arrow_native_fixed_shape_tensor_type = tensor_format == "arrow_native"
-    ctx.use_arrow_tensor_v2 = tensor_format == "v2"
-
-=======
-    DataContext.get_current().use_arrow_tensor_v2 = tensor_format == "v2"
-    class_name = "ArrowTensorTypeV2" if tensor_format == "v2" else "ArrowTensorType"
->>>>>>> d84d0fd0
+    ctx = DataContext.get_current()
+    if tensor_format == "arrow_native":
+        ctx.use_arrow_native_fixed_shape_tensor_type = True
+        class_name = "FixedShapeTensor"
+    elif tensor_format == "v2":
+        ctx.use_arrow_tensor_v2 = True
+        class_name = "ArrowTensorTypeV2"
+    else:
+        class_name = "ArrowTensorType"
+
     # Test map.
     ds = ray.data.range(10, override_num_blocks=10).map(
         lambda _: {"data": np.ones((4, 4))}
