import os
import random

import numpy as np
import pandas as pd
import pyarrow as pa
import pytest
from pkg_resources import parse_version
from pyiceberg import (
    catalog as pyi_catalog,
    expressions as pyi_expr,
    schema as pyi_schema,
    types as pyi_types,
)
from pyiceberg.catalog.sql import SqlCatalog
from pyiceberg.partitioning import PartitionField, PartitionSpec
from pyiceberg.transforms import IdentityTransform

import ray
from ray._private.arrow_utils import get_pyarrow_version
from ray.data import read_iceberg
from ray.data._internal.datasource.iceberg_datasource import IcebergDatasource
from ray.data._internal.logical.interfaces import LogicalPlan
from ray.data._internal.logical.operators.map_operator import Filter, Project
from ray.data._internal.logical.optimizers import LogicalOptimizer
from ray.data._internal.util import rows_same
from ray.data.expressions import col

_CATALOG_NAME = "ray_catalog"
_DB_NAME = "ray_db"
_TABLE_NAME = "ray_test"
_WAREHOUSE_PATH = "/tmp/warehouse"

_CATALOG_KWARGS = {
    "name": _CATALOG_NAME,
    "type": "sql",
    "uri": f"sqlite:///{_WAREHOUSE_PATH}/ray_pyiceberg_test_catalog.db",
    "warehouse": f"file://{_WAREHOUSE_PATH}",
}

_SCHEMA = pa.schema(
    [
        pa.field("col_a", pa.int32()),
        pa.field("col_b", pa.string()),
        pa.field("col_c", pa.int16()),
    ]
)


def _get_operator_types(plan: "LogicalPlan") -> list:
    return [type(op).__name__ for op in plan.dag.post_order_iter()]


def _has_operator_type(plan: "LogicalPlan", operator_class: type) -> bool:
    return any(isinstance(op, operator_class) for op in plan.dag.post_order_iter())


def create_pa_table():
    return pa.Table.from_pydict(
        mapping={
            "col_a": list(range(120)),
            "col_b": random.choices(["a", "b", "c", "d"], k=120),
            "col_c": random.choices(list(range(10)), k=120),
        },
        schema=_SCHEMA,
    )


@pytest.fixture(autouse=True, scope="function")
def pyiceberg_table():
    if not os.path.exists(_WAREHOUSE_PATH):
        os.makedirs(_WAREHOUSE_PATH)
    dummy_catalog = SqlCatalog(
        _CATALOG_NAME,
        **{
            "uri": f"sqlite:///{_WAREHOUSE_PATH}/ray_pyiceberg_test_catalog.db",
            "warehouse": f"file://{_WAREHOUSE_PATH}",
        },
    )

    pya_table = create_pa_table()

    if (_DB_NAME,) not in dummy_catalog.list_namespaces():
        dummy_catalog.create_namespace(_DB_NAME)
    if (_DB_NAME, _TABLE_NAME) in dummy_catalog.list_tables(_DB_NAME):
        dummy_catalog.drop_table(f"{_DB_NAME}.{_TABLE_NAME}")

    # Create the table, and add data to it
    table = dummy_catalog.create_table(
        f"{_DB_NAME}.{_TABLE_NAME}",
        schema=pyi_schema.Schema(
            pyi_types.NestedField(
                field_id=1,
                name="col_a",
                field_type=pyi_types.IntegerType(),
                required=False,
            ),
            pyi_types.NestedField(
                field_id=2,
                name="col_b",
                field_type=pyi_types.StringType(),
                required=False,
            ),
            pyi_types.NestedField(
                field_id=3,
                name="col_c",
                field_type=pyi_types.IntegerType(),
                required=False,
            ),
        ),
        partition_spec=PartitionSpec(
            PartitionField(
                source_id=3, field_id=3, transform=IdentityTransform(), name="col_c"
            )
        ),
    )
    table.append(pya_table)

    # Delete some data so there are delete file(s)
    table.delete(delete_filter=pyi_expr.GreaterThanOrEqual("col_a", 101))


@pytest.mark.skipif(
    get_pyarrow_version() < parse_version("14.0.0"),
    reason="PyIceberg 0.7.0 fails on pyarrow <= 14.0.0",
)
def test_get_catalog():

    iceberg_ds = IcebergDatasource(
        table_identifier=f"{_DB_NAME}.{_TABLE_NAME}",
        catalog_kwargs=_CATALOG_KWARGS.copy(),
    )
    catalog = iceberg_ds._get_catalog()
    assert catalog.name == _CATALOG_NAME


@pytest.mark.skipif(
    get_pyarrow_version() < parse_version("14.0.0"),
    reason="PyIceberg 0.7.0 fails on pyarrow <= 14.0.0",
)
def test_plan_files():

    iceberg_ds = IcebergDatasource(
        table_identifier=f"{_DB_NAME}.{_TABLE_NAME}",
        catalog_kwargs=_CATALOG_KWARGS.copy(),
    )
    plan_files = iceberg_ds.plan_files
    assert len(plan_files) == 10


@pytest.mark.skipif(
    get_pyarrow_version() < parse_version("14.0.0"),
    reason="PyIceberg 0.7.0 fails on pyarrow <= 14.0.0",
)
def test_chunk_plan_files():

    iceberg_ds = IcebergDatasource(
        table_identifier=f"{_DB_NAME}.{_TABLE_NAME}",
        catalog_kwargs=_CATALOG_KWARGS.copy(),
    )

    chunks = iceberg_ds._distribute_tasks_into_equal_chunks(iceberg_ds.plan_files, 5)
    assert (len(c) == 2 for c in chunks), chunks

    chunks = iceberg_ds._distribute_tasks_into_equal_chunks(iceberg_ds.plan_files, 20)
    assert (
        sum(len(c) == 1 for c in chunks) == 10
        and sum(len(c) == 0 for c in chunks) == 10
    ), chunks


@pytest.mark.skipif(
    get_pyarrow_version() < parse_version("14.0.0"),
    reason="PyIceberg 0.7.0 fails on pyarrow <= 14.0.0",
)
def test_get_read_tasks():

    iceberg_ds = IcebergDatasource(
        table_identifier=f"{_DB_NAME}.{_TABLE_NAME}",
        catalog_kwargs=_CATALOG_KWARGS.copy(),
    )
    read_tasks = iceberg_ds.get_read_tasks(5)
    assert len(read_tasks) == 5
    assert all(len(rt.metadata.input_files) == 2 for rt in read_tasks)


@pytest.mark.skipif(
    get_pyarrow_version() < parse_version("14.0.0"),
    reason="PyIceberg 0.7.0 fails on pyarrow <= 14.0.0",
)
def test_filtered_read():

    iceberg_ds = IcebergDatasource(
        table_identifier=f"{_DB_NAME}.{_TABLE_NAME}",
        row_filter=pyi_expr.In("col_c", {1, 2, 3, 4}),
        selected_fields=("col_b",),
        catalog_kwargs=_CATALOG_KWARGS.copy(),
    )
    read_tasks = iceberg_ds.get_read_tasks(5)
    # Should be capped to 4, as there will be only 4 files
    assert len(read_tasks) == 4, read_tasks
    assert all(len(rt.metadata.input_files) == 1 for rt in read_tasks)


@pytest.mark.skipif(
    get_pyarrow_version() < parse_version("14.0.0"),
    reason="PyIceberg 0.7.0 fails on pyarrow <= 14.0.0",
)
def test_read_basic():

    row_filter = pyi_expr.In("col_c", {1, 2, 3, 4, 5, 6, 7, 8})

    ray_ds = read_iceberg(
        table_identifier=f"{_DB_NAME}.{_TABLE_NAME}",
        row_filter=row_filter,
        selected_fields=("col_a", "col_b"),
        catalog_kwargs=_CATALOG_KWARGS.copy(),
    )
    table: pa.Table = pa.concat_tables((ray.get(ref) for ref in ray_ds.to_arrow_refs()))

    expected_schema = pa.schema(
        [pa.field("col_a", pa.int32()), pa.field("col_b", pa.string())]
    )
    assert table.schema.equals(expected_schema)

    # Read the raw table from PyIceberg
    sql_catalog = pyi_catalog.load_catalog(**_CATALOG_KWARGS)
    orig_table_p = (
        sql_catalog.load_table(f"{_DB_NAME}.{_TABLE_NAME}")
        .scan(row_filter=row_filter, selected_fields=("col_a", "col_b"))
        .to_pandas()
        .sort_values(["col_a", "col_b"])
        .reset_index(drop=True)
    )

    # Actually compare the tables now
    table_p = ray_ds.to_pandas().sort_values(["col_a", "col_b"]).reset_index(drop=True)
    assert orig_table_p.equals(table_p)


@pytest.mark.skipif(
    get_pyarrow_version() < parse_version("14.0.0"),
    reason="PyIceberg 0.7.0 fails on pyarrow <= 14.0.0",
)
def test_write_basic():

    sql_catalog = pyi_catalog.load_catalog(**_CATALOG_KWARGS)
    table = sql_catalog.load_table(f"{_DB_NAME}.{_TABLE_NAME}")
    table.delete()

    ds = ray.data.from_arrow(create_pa_table())
    ds.write_iceberg(
        table_identifier=f"{_DB_NAME}.{_TABLE_NAME}",
        catalog_kwargs=_CATALOG_KWARGS.copy(),
    )

    # Read the raw table from PyIceberg after writing
    table = sql_catalog.load_table(f"{_DB_NAME}.{_TABLE_NAME}")
    orig_table_p = (
        table.scan()
        .to_pandas()
        .sort_values(["col_a", "col_b", "col_c"])
        .reset_index(drop=True)
    )

    table_p = (
        ds.to_pandas().sort_values(["col_a", "col_b", "col_c"]).reset_index(drop=True)
    )
    assert orig_table_p.equals(table_p)


@pytest.mark.skipif(
    get_pyarrow_version() < parse_version("14.0.0"),
    reason="PyIceberg 0.7.0 fails on pyarrow <= 14.0.0",
)
def test_write_concurrency():

    sql_catalog = pyi_catalog.load_catalog(**_CATALOG_KWARGS)
    table = sql_catalog.load_table(f"{_DB_NAME}.{_TABLE_NAME}")
    table.delete()

    data = pd.DataFrame(
        {
            "col_a": np.array([1, 2, 3, 4], dtype=np.int32),
            "col_b": ["1", "2", "3", "4"],
            "col_c": np.array([1, 2, 3, 4], dtype=np.int32),
        }
    )
    write_ds = ray.data.from_pandas(data).repartition(2)
    write_ds.write_iceberg(
        table_identifier=f"{_DB_NAME}.{_TABLE_NAME}",
        catalog_kwargs=_CATALOG_KWARGS.copy(),
        concurrency=2,
    )
    read_ds = ray.data.read_iceberg(
        table_identifier=f"{_DB_NAME}.{_TABLE_NAME}",
        catalog_kwargs=_CATALOG_KWARGS.copy(),
        selected_fields=("col_a",),
    )
    df = read_ds.to_pandas().sort_values("col_a").reset_index(drop=True)
    assert df["col_a"].tolist() == [1, 2, 3, 4]


@pytest.mark.skipif(
    get_pyarrow_version() < parse_version("14.0.0"),
    reason="PyIceberg 0.7.0 fails on pyarrow <= 14.0.0",
)
<<<<<<< HEAD
def test_append_basic():
    """Test basic APPEND mode - add new rows without schema changes."""
    import numpy as np
    import pandas as pd

    from ray.data import SaveMode

    sql_catalog = pyi_catalog.load_catalog(**_CATALOG_KWARGS)
    table = sql_catalog.load_table(f"{_DB_NAME}.{_TABLE_NAME}")
    table.delete()

    # Write initial data
    initial_data = pd.DataFrame(
        {
            "col_a": np.array([1, 2], dtype=np.int32),
            "col_b": ["row_1", "row_2"],
            "col_c": np.array([1, 2], dtype=np.int32),
        }
    )
    ds_initial = ray.data.from_pandas(initial_data)
    ds_initial.write_iceberg(
=======
def test_predicate_pushdown():
    """Test that predicate pushdown works correctly with Iceberg datasource."""
    # Read the table and apply filters using Ray Data expressions
    ds = ray.data.read_iceberg(
>>>>>>> 10983e8c
        table_identifier=f"{_DB_NAME}.{_TABLE_NAME}",
        catalog_kwargs=_CATALOG_KWARGS.copy(),
    )

<<<<<<< HEAD
    # Verify initial schema
    table_before = sql_catalog.load_table(f"{_DB_NAME}.{_TABLE_NAME}")
    schema_before = {
        field.name: field.field_type for field in table_before.schema().fields
    }
    assert len(schema_before) == 3
    assert set(schema_before.keys()) == {"col_a", "col_b", "col_c"}

    # Append more data with same schema
    append_data = pd.DataFrame(
        {
            "col_a": np.array([3, 4], dtype=np.int32),
            "col_b": ["row_3", "row_4"],
            "col_c": np.array([3, 4], dtype=np.int32),
        }
    )
    ds_append = ray.data.from_pandas(append_data)
    ds_append.write_iceberg(
        table_identifier=f"{_DB_NAME}.{_TABLE_NAME}",
        catalog_kwargs=_CATALOG_KWARGS.copy(),
        mode=SaveMode.APPEND,
    )

    # Verify data after append
    read_ds = ray.data.read_iceberg(
        table_identifier=f"{_DB_NAME}.{_TABLE_NAME}",
        catalog_kwargs=_CATALOG_KWARGS.copy(),
    )
    result_df = read_ds.to_pandas().sort_values("col_a").reset_index(drop=True)

    # Expected: all rows present (original + appended)
    expected_data = [
        {"col_a": 1, "col_b": "row_1", "col_c": 1},
        {"col_a": 2, "col_b": "row_2", "col_c": 2},
        {"col_a": 3, "col_b": "row_3", "col_c": 3},
        {"col_a": 4, "col_b": "row_4", "col_c": 4},
    ]
    expected_df = pd.DataFrame(expected_data)
    expected_df["col_a"] = expected_df["col_a"].astype(np.int32)
    expected_df["col_c"] = expected_df["col_c"].astype(np.int32)

    pd.testing.assert_frame_equal(result_df, expected_df, check_dtype=False)

    # Verify schema remains unchanged
    table_after = sql_catalog.load_table(f"{_DB_NAME}.{_TABLE_NAME}")
    schema_after = {
        field.name: field.field_type for field in table_after.schema().fields
    }

    assert len(schema_after) == 3, f"Expected 3 fields, got {len(schema_after)}"
    assert "col_a" in schema_after and isinstance(
        schema_after["col_a"], pyi_types.IntegerType
    )
    assert "col_b" in schema_after and isinstance(
        schema_after["col_b"], pyi_types.StringType
    )
    assert "col_c" in schema_after and isinstance(
        schema_after["col_c"], pyi_types.IntegerType
    )

=======
    # Apply filter using Ray Data expression syntax
    filtered_ds = ds.filter(expr=col("col_c") >= 5)

    # Verify the filter is pushed down to the read operation
    # by checking the optimized logical plan
    logical_plan = filtered_ds._plan._logical_plan
    optimized_plan = LogicalOptimizer().optimize(logical_plan)

    # The plan should only contain the Read operator, with no Filter operator
    # This indicates the filter was pushed down to the datasource
    assert not _has_operator_type(
        optimized_plan, Filter
    ), f"Filter should be pushed down to read, got operators: {_get_operator_types(optimized_plan)}"

    # Verify the results are correct
    result = filtered_ds.to_pandas()
    assert all(result["col_c"] >= 5), "All rows should have col_c >= 5"
    assert len(result) > 0, "Should have some results"

    # Verify against direct PyIceberg read with the same filter
    sql_catalog = pyi_catalog.load_catalog(**_CATALOG_KWARGS)
    expected_table = (
        sql_catalog.load_table(f"{_DB_NAME}.{_TABLE_NAME}")
        .scan(row_filter=pyi_expr.GreaterThanOrEqual("col_c", 5))
        .to_pandas()
    )

    assert rows_same(result, expected_table)

>>>>>>> 10983e8c

@pytest.mark.skipif(
    get_pyarrow_version() < parse_version("14.0.0"),
    reason="PyIceberg 0.7.0 fails on pyarrow <= 14.0.0",
)
<<<<<<< HEAD
def test_upsert_basic():
    """Test basic upsert functionality - update existing rows and insert new ones."""
    import numpy as np
    import pandas as pd

    from ray.data import SaveMode

    sql_catalog = pyi_catalog.load_catalog(**_CATALOG_KWARGS)
    table = sql_catalog.load_table(f"{_DB_NAME}.{_TABLE_NAME}")
    table.delete()

    # Write initial data
    initial_data = pd.DataFrame(
        {
            "col_a": np.array([1, 2, 3], dtype=np.int32),
            "col_b": ["initial_1", "initial_2", "initial_3"],
            "col_c": np.array([1, 2, 3], dtype=np.int32),
        }
    )
    ds_initial = ray.data.from_pandas(initial_data)
    ds_initial.write_iceberg(
        table_identifier=f"{_DB_NAME}.{_TABLE_NAME}",
        catalog_kwargs=_CATALOG_KWARGS.copy(),
    )

    # Verify initial write
    read_ds = ray.data.read_iceberg(
        table_identifier=f"{_DB_NAME}.{_TABLE_NAME}",
        catalog_kwargs=_CATALOG_KWARGS.copy(),
    )
    result_df = read_ds.to_pandas().sort_values("col_a").reset_index(drop=True)
    assert result_df["col_a"].tolist() == [1, 2, 3]
    assert result_df["col_b"].tolist() == ["initial_1", "initial_2", "initial_3"]

    # Upsert: update rows 2 and 3, insert row 4
    upsert_data = pd.DataFrame(
        {
            "col_a": np.array([2, 3, 4], dtype=np.int32),
            "col_b": ["updated_2", "updated_3", "new_4"],
            "col_c": np.array([2, 3, 4], dtype=np.int32),
        }
    )
    ds_upsert = ray.data.from_pandas(upsert_data)
    ds_upsert.write_iceberg(
        table_identifier=f"{_DB_NAME}.{_TABLE_NAME}",
        catalog_kwargs=_CATALOG_KWARGS.copy(),
        mode=SaveMode.UPSERT,
        upsert_kwargs={"join_cols": ["col_a"]},
    )

    # Verify upsert results
    read_ds_after = ray.data.read_iceberg(
        table_identifier=f"{_DB_NAME}.{_TABLE_NAME}",
        catalog_kwargs=_CATALOG_KWARGS.copy(),
    )
    result_df_after = (
        read_ds_after.to_pandas().sort_values("col_a").reset_index(drop=True)
    )

    # Expected data after upsert: row 1 unchanged, rows 2 & 3 updated, row 4 inserted
    expected_df = pd.DataFrame(
        {
            "col_a": np.array([1, 2, 3, 4], dtype=np.int32),
            "col_b": ["initial_1", "updated_2", "updated_3", "new_4"],
            "col_c": np.array([1, 2, 3, 4], dtype=np.int32),
        }
    )
    pd.testing.assert_frame_equal(
        result_df_after[["col_a", "col_b", "col_c"]], expected_df, check_dtype=False
    )
=======
def test_predicate_pushdown_with_initial_filter():
    """Test that predicate pushdown works when combined with initial row_filter."""
    # Read with an initial PyIceberg filter
    initial_filter = pyi_expr.LessThan("col_a", 50)

    # Expect deprecation warning for row_filter
    with pytest.warns(DeprecationWarning, match="row_filter.*deprecated"):
        ds = ray.data.read_iceberg(
            table_identifier=f"{_DB_NAME}.{_TABLE_NAME}",
            row_filter=initial_filter,
            catalog_kwargs=_CATALOG_KWARGS.copy(),
        )

    # Apply additional filter using Ray Data expression
    filtered_ds = ds.filter(expr=col("col_c") >= 5)

    # Verify both filters are pushed down
    logical_plan = filtered_ds._plan._logical_plan
    optimized_plan = LogicalOptimizer().optimize(logical_plan)

    # No Filter operator should remain in the plan
    assert not _has_operator_type(
        optimized_plan, Filter
    ), f"Filters should be pushed down to read, got operators: {_get_operator_types(optimized_plan)}"

    # Verify the results satisfy both conditions
    result = filtered_ds.to_pandas()
    assert all(result["col_a"] < 50), "All rows should have col_a < 50"
    assert all(result["col_c"] >= 5), "All rows should have col_c >= 5"
    assert len(result) > 0, "Should have some results"

    # Verify against direct PyIceberg read with combined filter
    sql_catalog = pyi_catalog.load_catalog(**_CATALOG_KWARGS)
    combined_filter = pyi_expr.And(
        pyi_expr.LessThan("col_a", 50), pyi_expr.GreaterThanOrEqual("col_c", 5)
    )
    expected_table = (
        sql_catalog.load_table(f"{_DB_NAME}.{_TABLE_NAME}")
        .scan(row_filter=combined_filter)
        .to_pandas()
    )

    assert rows_same(result, expected_table)
>>>>>>> 10983e8c


@pytest.mark.skipif(
    get_pyarrow_version() < parse_version("14.0.0"),
    reason="PyIceberg 0.7.0 fails on pyarrow <= 14.0.0",
)
<<<<<<< HEAD
def test_upsert_composite_key():
    """Test upsert with composite key (multiple identifier fields)."""
    import numpy as np
    import pandas as pd

    from ray.data import SaveMode

    sql_catalog = pyi_catalog.load_catalog(**_CATALOG_KWARGS)
    table = sql_catalog.load_table(f"{_DB_NAME}.{_TABLE_NAME}")
    table.delete()

    # Write initial data
    initial_data = pd.DataFrame(
        {
            "col_a": np.array([1, 1, 2, 2], dtype=np.int32),
            "col_b": ["A", "B", "A", "B"],
            "col_c": np.array([10, 20, 30, 40], dtype=np.int32),
        }
    )
    ds_initial = ray.data.from_pandas(initial_data)
    ds_initial.write_iceberg(
=======
def test_projection_pushdown():
    """Test that projection pushdown works correctly with Iceberg datasource."""
    # Read the table and apply projection using select
    ds = ray.data.read_iceberg(
>>>>>>> 10983e8c
        table_identifier=f"{_DB_NAME}.{_TABLE_NAME}",
        catalog_kwargs=_CATALOG_KWARGS.copy(),
    )

<<<<<<< HEAD
    # Upsert using composite key (col_a, col_b)
    # Update (1, "B") and (2, "A"), insert (3, "A")
    upsert_data = pd.DataFrame(
        {
            "col_a": np.array([1, 2, 3], dtype=np.int32),
            "col_b": ["B", "A", "A"],
            "col_c": np.array([999, 888, 777], dtype=np.int32),
        }
    )
    ds_upsert = ray.data.from_pandas(upsert_data)
    ds_upsert.write_iceberg(
        table_identifier=f"{_DB_NAME}.{_TABLE_NAME}",
        catalog_kwargs=_CATALOG_KWARGS.copy(),
        mode=SaveMode.UPSERT,
        upsert_kwargs={"join_cols": ["col_a", "col_b"]},
    )

    # Verify results
    read_ds = ray.data.read_iceberg(
        table_identifier=f"{_DB_NAME}.{_TABLE_NAME}",
        catalog_kwargs=_CATALOG_KWARGS.copy(),
    )
    result_df = (
        read_ds.to_pandas().sort_values(["col_a", "col_b"]).reset_index(drop=True)
    )

    # Expected data after upsert with composite key
    expected_data = [
        {"col_a": 1, "col_b": "A", "col_c": 10},  # Unchanged
        {"col_a": 1, "col_b": "B", "col_c": 999},  # Updated
        {"col_a": 2, "col_b": "A", "col_c": 888},  # Updated
        {"col_a": 2, "col_b": "B", "col_c": 40},  # Unchanged
        {"col_a": 3, "col_b": "A", "col_c": 777},  # Inserted
    ]
    expected_df = pd.DataFrame(expected_data)
    expected_df["col_a"] = expected_df["col_a"].astype(np.int32)
    expected_df["col_c"] = expected_df["col_c"].astype(np.int32)

    pd.testing.assert_frame_equal(result_df, expected_df, check_dtype=False)
=======
    # Select only specific columns
    projected_ds = ds.select_columns(["col_a", "col_c"])

    # Verify the projection is pushed down to the read operation
    logical_plan = projected_ds._plan._logical_plan
    optimized_plan = LogicalOptimizer().optimize(logical_plan)

    # The plan should only contain the Read operator, with no Project operator
    # This indicates the projection was pushed down to the datasource
    assert not _has_operator_type(
        optimized_plan, Project
    ), f"Projection should be pushed down to read, got operators: {_get_operator_types(optimized_plan)}"

    # Verify the results only contain the selected columns
    result = projected_ds.to_pandas()
    assert set(result.columns) == {
        "col_a",
        "col_c",
    }, f"Expected only col_a and col_c, got: {result.columns}"
    assert len(result) > 0, "Should have some results"

    # Verify against direct PyIceberg read with the same projection
    sql_catalog = pyi_catalog.load_catalog(**_CATALOG_KWARGS)
    expected_table = (
        sql_catalog.load_table(f"{_DB_NAME}.{_TABLE_NAME}")
        .scan(selected_fields=("col_a", "col_c"))
        .to_pandas()
    )

    assert rows_same(result, expected_table)
>>>>>>> 10983e8c


@pytest.mark.skipif(
    get_pyarrow_version() < parse_version("14.0.0"),
    reason="PyIceberg 0.7.0 fails on pyarrow <= 14.0.0",
)
<<<<<<< HEAD
def test_overwrite_full_table():
    """Test full table overwrite - replace all data."""
    import numpy as np
    import pandas as pd

    from ray.data import SaveMode

    sql_catalog = pyi_catalog.load_catalog(**_CATALOG_KWARGS)
    table = sql_catalog.load_table(f"{_DB_NAME}.{_TABLE_NAME}")
    table.delete()

    # Write initial data
    initial_data = pd.DataFrame(
        {
            "col_a": np.array([1, 2, 3, 4, 5], dtype=np.int32),
            "col_b": ["old_1", "old_2", "old_3", "old_4", "old_5"],
            "col_c": np.array([1, 2, 3, 4, 5], dtype=np.int32),
        }
    )
    ds_initial = ray.data.from_pandas(initial_data)
    ds_initial.write_iceberg(
        table_identifier=f"{_DB_NAME}.{_TABLE_NAME}",
        catalog_kwargs=_CATALOG_KWARGS.copy(),
    )

    # Verify initial data
    read_ds = ray.data.read_iceberg(
        table_identifier=f"{_DB_NAME}.{_TABLE_NAME}",
        catalog_kwargs=_CATALOG_KWARGS.copy(),
    )
    assert len(read_ds.to_pandas()) == 5

    # Overwrite entire table with new data
    new_data = pd.DataFrame(
        {
            "col_a": np.array([10, 20, 30], dtype=np.int32),
            "col_b": ["new_10", "new_20", "new_30"],
            "col_c": np.array([100, 200, 300], dtype=np.int32),
        }
    )
    ds_overwrite = ray.data.from_pandas(new_data)
    ds_overwrite.write_iceberg(
        table_identifier=f"{_DB_NAME}.{_TABLE_NAME}",
        catalog_kwargs=_CATALOG_KWARGS.copy(),
        mode=SaveMode.OVERWRITE,
    )

    # Verify all old data is replaced
    read_ds_after = ray.data.read_iceberg(
        table_identifier=f"{_DB_NAME}.{_TABLE_NAME}",
        catalog_kwargs=_CATALOG_KWARGS.copy(),
    )
    result_df = read_ds_after.to_pandas().sort_values("col_a").reset_index(drop=True)

    # Expected: completely new data, all old data gone
    expected_df = pd.DataFrame(
        {
            "col_a": np.array([10, 20, 30], dtype=np.int32),
            "col_b": ["new_10", "new_20", "new_30"],
            "col_c": np.array([100, 200, 300], dtype=np.int32),
        }
    )
    pd.testing.assert_frame_equal(result_df, expected_df, check_dtype=False)

    # Verify schema remains unchanged (no new columns added)
    table_after = sql_catalog.load_table(f"{_DB_NAME}.{_TABLE_NAME}")
    schema_after = {
        field.name: field.field_type for field in table_after.schema().fields
    }

    assert len(schema_after) == 3, f"Expected 3 fields, got {len(schema_after)}"
    assert "col_a" in schema_after and isinstance(
        schema_after["col_a"], pyi_types.IntegerType
    )
    assert "col_b" in schema_after and isinstance(
        schema_after["col_b"], pyi_types.StringType
    )
    assert "col_c" in schema_after and isinstance(
        schema_after["col_c"], pyi_types.IntegerType
    )


@pytest.mark.skipif(
    get_pyarrow_version() < parse_version("14.0.0"),
    reason="PyIceberg 0.7.0 fails on pyarrow <= 14.0.0",
)
def test_overwrite_with_filter():
    """Test partial overwrite using filter expression - replace only matching rows."""
    import numpy as np
    import pandas as pd

    from ray.data import SaveMode
    from ray.data.expressions import col

    sql_catalog = pyi_catalog.load_catalog(**_CATALOG_KWARGS)
    table = sql_catalog.load_table(f"{_DB_NAME}.{_TABLE_NAME}")
    table.delete()

    # Write initial data with different col_c values
    initial_data = pd.DataFrame(
        {
            "col_a": np.array([1, 2, 3, 4, 5], dtype=np.int32),
            "col_b": ["data_1", "data_2", "data_3", "data_4", "data_5"],
            "col_c": np.array([1, 1, 2, 2, 3], dtype=np.int32),
        }
    )
    ds_initial = ray.data.from_pandas(initial_data)
    ds_initial.write_iceberg(
        table_identifier=f"{_DB_NAME}.{_TABLE_NAME}",
        catalog_kwargs=_CATALOG_KWARGS.copy(),
    )

    # Partial overwrite: only replace rows where col_c == 2
    overwrite_data = pd.DataFrame(
        {
            "col_a": np.array([10, 20], dtype=np.int32),
            "col_b": ["replaced_10", "replaced_20"],
            "col_c": np.array([2, 2], dtype=np.int32),
        }
    )
    ds_overwrite = ray.data.from_pandas(overwrite_data)
    ds_overwrite.write_iceberg(
        table_identifier=f"{_DB_NAME}.{_TABLE_NAME}",
        catalog_kwargs=_CATALOG_KWARGS.copy(),
        mode=SaveMode.OVERWRITE,
        overwrite_filter=col("col_c") == 2,
    )

    # Verify partial overwrite
    read_ds_after = ray.data.read_iceberg(
        table_identifier=f"{_DB_NAME}.{_TABLE_NAME}",
        catalog_kwargs=_CATALOG_KWARGS.copy(),
    )
    result_df = read_ds_after.to_pandas().sort_values("col_a").reset_index(drop=True)

    # Expected: rows with col_c=1,3 preserved; rows with col_c=2 replaced
    expected_data = [
        {"col_a": 1, "col_b": "data_1", "col_c": 1},  # Preserved (col_c=1)
        {"col_a": 2, "col_b": "data_2", "col_c": 1},  # Preserved (col_c=1)
        {"col_a": 5, "col_b": "data_5", "col_c": 3},  # Preserved (col_c=3)
        {"col_a": 10, "col_b": "replaced_10", "col_c": 2},  # Replaced (col_c=2)
        {"col_a": 20, "col_b": "replaced_20", "col_c": 2},  # Replaced (col_c=2)
    ]
    expected_df = pd.DataFrame(expected_data)
    expected_df["col_a"] = expected_df["col_a"].astype(np.int32)
    expected_df["col_c"] = expected_df["col_c"].astype(np.int32)

    pd.testing.assert_frame_equal(result_df, expected_df, check_dtype=False)

    # Verify schema remains unchanged (no new columns added)
    table_after = sql_catalog.load_table(f"{_DB_NAME}.{_TABLE_NAME}")
    schema_after = {
        field.name: field.field_type for field in table_after.schema().fields
    }

    assert len(schema_after) == 3, f"Expected 3 fields, got {len(schema_after)}"
    assert "col_a" in schema_after and isinstance(
        schema_after["col_a"], pyi_types.IntegerType
    )
    assert "col_b" in schema_after and isinstance(
        schema_after["col_b"], pyi_types.StringType
    )
    assert "col_c" in schema_after and isinstance(
        schema_after["col_c"], pyi_types.IntegerType
    )
=======
@pytest.mark.parametrize(
    "selected_cols,filter_expr,pyi_filter,expected_cols",
    [
        # Test 1: Projection only on col_a
        (["col_a"], None, None, {"col_a"}),
        # Test 2: Projection on col_a and col_b with filter on col_c
        (
            ["col_a", "col_b"],
            col("col_c") >= 5,
            pyi_expr.GreaterThanOrEqual("col_c", 5),
            {"col_a", "col_b"},
        ),
        # Test 3: Projection on all columns with filter
        (
            ["col_a", "col_b", "col_c"],
            col("col_a") < 50,
            pyi_expr.LessThan("col_a", 50),
            {"col_a", "col_b", "col_c"},
        ),
        # Test 4: Single column projection with complex filter
        (
            ["col_b"],
            (col("col_c") >= 3) & (col("col_c") <= 7),
            pyi_expr.And(
                pyi_expr.GreaterThanOrEqual("col_c", 3),
                pyi_expr.LessThanOrEqual("col_c", 7),
            ),
            {"col_b"},
        ),
    ],
)
def test_projection_and_predicate_pushdown(
    selected_cols, filter_expr, pyi_filter, expected_cols
):
    """Test that both projection and predicate pushdown work together."""
    # Read the table
    ds = ray.data.read_iceberg(
        table_identifier=f"{_DB_NAME}.{_TABLE_NAME}",
        catalog_kwargs=_CATALOG_KWARGS.copy(),
    )

    # Apply projection
    projected_ds = ds.select_columns(selected_cols)

    # Apply filter if provided
    if filter_expr is not None:
        filtered_ds = projected_ds.filter(expr=filter_expr)
    else:
        filtered_ds = projected_ds

    # Verify both optimizations are applied
    logical_plan = filtered_ds._plan._logical_plan
    optimized_plan = LogicalOptimizer().optimize(logical_plan)

    # Both Filter and Project should be pushed down
    assert not _has_operator_type(
        optimized_plan, Filter
    ), f"Filter should be pushed down, got operators: {_get_operator_types(optimized_plan)}"
    assert not _has_operator_type(
        optimized_plan, Project
    ), f"Projection should be pushed down, got operators: {_get_operator_types(optimized_plan)}"

    # Verify the results
    result = filtered_ds.to_pandas()
    assert (
        set(result.columns) == expected_cols
    ), f"Expected columns {expected_cols}, got: {result.columns}"

    # Verify results match direct PyIceberg query
    sql_catalog = pyi_catalog.load_catalog(**_CATALOG_KWARGS)
    table = sql_catalog.load_table(f"{_DB_NAME}.{_TABLE_NAME}")

    if pyi_filter is not None:
        expected_table = table.scan(
            row_filter=pyi_filter, selected_fields=tuple(selected_cols)
        ).to_pandas()
    else:
        expected_table = table.scan(selected_fields=tuple(selected_cols)).to_pandas()

    assert rows_same(result, expected_table)
>>>>>>> 10983e8c


@pytest.mark.skipif(
    get_pyarrow_version() < parse_version("14.0.0"),
    reason="PyIceberg 0.7.0 fails on pyarrow <= 14.0.0",
)
<<<<<<< HEAD
def test_overwrite_with_schema_evolution():
    """Test schema evolution with OVERWRITE mode - automatically add columns to existing table."""
    import numpy as np
    import pandas as pd

    from ray.data import SaveMode

    sql_catalog = pyi_catalog.load_catalog(**_CATALOG_KWARGS)
    table = sql_catalog.load_table(f"{_DB_NAME}.{_TABLE_NAME}")
    table.delete()

    # Write initial data with 3 columns
    initial_data = pd.DataFrame(
        {
            "col_a": np.array([1, 2, 3], dtype=np.int32),
            "col_b": ["row_1", "row_2", "row_3"],
            "col_c": np.array([1, 2, 3], dtype=np.int32),
        }
    )
    ds_initial = ray.data.from_pandas(initial_data)
    ds_initial.write_iceberg(
=======
@pytest.mark.parametrize(
    "rename_map,select_cols,filter_expr,pyi_filter,expected_cols",
    [
        # Test 1: Just rename
        (
            {"col_a": "column_a", "col_b": "column_b"},
            None,
            None,
            None,
            {"column_a", "column_b", "col_c"},
        ),
        # Test 2: Just select (no rename, no filter)
        (
            None,
            ["col_a", "col_c"],
            None,
            None,
            {"col_a", "col_c"},
        ),
        # Test 3: Just filter (no rename, no select)
        (
            None,
            None,
            col("col_c") >= 5,
            pyi_expr.GreaterThanOrEqual("col_c", 5),
            {"col_a", "col_b", "col_c"},
        ),
        # Test 4: Rename + Select
        (
            {"col_a": "column_a"},
            ["column_a", "col_b"],
            None,
            None,
            {"column_a", "col_b"},
        ),
        # Test 5: Rename + Filter
        (
            {"col_a": "column_a", "col_c": "column_c"},
            None,
            col("column_c") >= 5,
            pyi_expr.GreaterThanOrEqual("col_c", 5),
            {"column_a", "col_b", "column_c"},
        ),
        # Test 6: Select + Filter (different columns)
        (
            None,
            ["col_a", "col_b"],
            col("col_c") >= 5,
            pyi_expr.GreaterThanOrEqual("col_c", 5),
            {"col_a", "col_b"},
        ),
        # Test 7: Rename + Select + Filter (all three together)
        (
            {"col_a": "column_a", "col_b": "column_b"},
            ["column_a", "column_b"],
            col("col_c") >= 5,
            pyi_expr.GreaterThanOrEqual("col_c", 5),
            {"column_a", "column_b"},
        ),
        # Test 8: Complex rename + select with multiple renames
        (
            {"col_a": "id", "col_b": "name", "col_c": "value"},
            ["id", "value"],
            None,
            None,
            {"id", "value"},
        ),
        # Test 9: Rename + Select + Complex filter
        (
            {"col_a": "id", "col_c": "value"},
            ["id", "value"],
            (col("value") >= 3) & (col("value") <= 7),
            pyi_expr.And(
                pyi_expr.GreaterThanOrEqual("col_c", 3),
                pyi_expr.LessThanOrEqual("col_c", 7),
            ),
            {"id", "value"},
        ),
    ],
)
def test_rename_select_filter_combinations(
    rename_map, select_cols, filter_expr, pyi_filter, expected_cols
):
    """Test all combinations of rename_columns, select_columns, and filter operations."""
    # Read the table
    ds = ray.data.read_iceberg(
>>>>>>> 10983e8c
        table_identifier=f"{_DB_NAME}.{_TABLE_NAME}",
        catalog_kwargs=_CATALOG_KWARGS.copy(),
    )

<<<<<<< HEAD
    # Verify initial schema has 3 columns
    table_before = sql_catalog.load_table(f"{_DB_NAME}.{_TABLE_NAME}")
    schema_before = {
        field.name: field.field_type for field in table_before.schema().fields
    }
    assert len(schema_before) == 3
    assert set(schema_before.keys()) == {"col_a", "col_b", "col_c"}

    # Overwrite with new column "col_d" - schema evolution happens automatically
    overwrite_data = pd.DataFrame(
        {
            "col_a": np.array([10, 20], dtype=np.int32),
            "col_b": ["new_10", "new_20"],
            "col_c": np.array([100, 200], dtype=np.int32),
            "col_d": ["extra_10", "extra_20"],  # New column - automatically added
        }
    )
    ds_overwrite = ray.data.from_pandas(overwrite_data)
    ds_overwrite.write_iceberg(
        table_identifier=f"{_DB_NAME}.{_TABLE_NAME}",
        catalog_kwargs=_CATALOG_KWARGS.copy(),
        mode=SaveMode.OVERWRITE,
    )

    # Verify data after overwrite
    read_ds = ray.data.read_iceberg(
        table_identifier=f"{_DB_NAME}.{_TABLE_NAME}",
        catalog_kwargs=_CATALOG_KWARGS.copy(),
    )
    result_df = read_ds.to_pandas().sort_values("col_a").reset_index(drop=True)

    # Expected: only new data (old data replaced), with col_d values
    expected_data = [
        {"col_a": 10, "col_b": "new_10", "col_c": 100, "col_d": "extra_10"},
        {"col_a": 20, "col_b": "new_20", "col_c": 200, "col_d": "extra_20"},
    ]
    expected_df = pd.DataFrame(expected_data)
    expected_df["col_a"] = expected_df["col_a"].astype(np.int32)
    expected_df["col_c"] = expected_df["col_c"].astype(np.int32)

    pd.testing.assert_frame_equal(result_df, expected_df, check_dtype=False)

    # Verify schema was updated with new column
    table_after = sql_catalog.load_table(f"{_DB_NAME}.{_TABLE_NAME}")
    schema_after = {
        field.name: field.field_type for field in table_after.schema().fields
    }

    assert (
        len(schema_after) == 4
    ), f"Expected 4 fields after schema evolution, got {len(schema_after)}"
    assert "col_a" in schema_after and isinstance(
        schema_after["col_a"], pyi_types.IntegerType
    )
    assert "col_b" in schema_after and isinstance(
        schema_after["col_b"], pyi_types.StringType
    )
    assert "col_c" in schema_after and isinstance(
        schema_after["col_c"], pyi_types.IntegerType
    )
    assert "col_d" in schema_after and isinstance(
        schema_after["col_d"], pyi_types.StringType
    ), "col_d should have been added as StringType"
=======
    # Apply rename if provided
    if rename_map is not None:
        ds = ds.rename_columns(rename_map)

    # Apply select if provided
    if select_cols is not None:
        ds = ds.select_columns(select_cols)

    # Apply filter if provided
    if filter_expr is not None:
        ds = ds.filter(expr=filter_expr)

    # Verify optimizations are applied
    logical_plan = ds._plan._logical_plan
    optimized_plan = LogicalOptimizer().optimize(logical_plan)

    # Both Filter and Project should be pushed down (when applicable)
    if filter_expr is not None:
        assert not _has_operator_type(
            optimized_plan, Filter
        ), f"Filter should be pushed down, got operators: {_get_operator_types(optimized_plan)}"
    if select_cols is not None or rename_map is not None:
        assert not _has_operator_type(
            optimized_plan, Project
        ), f"Projection should be pushed down, got operators: {_get_operator_types(optimized_plan)}"

    # Verify the results
    result = ds.to_pandas()
    assert (
        set(result.columns) == expected_cols
    ), f"Expected columns {expected_cols}, got: {result.columns}"
    assert len(result) > 0, "Should have some results"

    # Verify results match direct PyIceberg query
    sql_catalog = pyi_catalog.load_catalog(**_CATALOG_KWARGS)
    table = sql_catalog.load_table(f"{_DB_NAME}.{_TABLE_NAME}")

    # Build the column mapping for verification
    # We need to map renamed columns back to original names for PyIceberg
    reverse_rename_map = {}
    if rename_map is not None:
        reverse_rename_map = {v: k for k, v in rename_map.items()}

    # Determine which original columns to select
    if select_cols is not None:
        # Map selected columns back to original names
        original_cols = tuple(reverse_rename_map.get(col, col) for col in select_cols)
    else:
        # All columns
        original_cols = ("col_a", "col_b", "col_c")

    # Get expected data from PyIceberg
    if pyi_filter is not None:
        expected_table = table.scan(
            row_filter=pyi_filter, selected_fields=original_cols
        ).to_pandas()
    else:
        expected_table = table.scan(selected_fields=original_cols).to_pandas()

    # Apply renames to expected table to match result
    if rename_map is not None:
        cols_to_rename = {
            orig: new
            for orig, new in rename_map.items()
            if orig in expected_table.columns
        }
        expected_table = expected_table.rename(columns=cols_to_rename)

    assert rows_same(result, expected_table)
>>>>>>> 10983e8c


@pytest.mark.skipif(
    get_pyarrow_version() < parse_version("14.0.0"),
    reason="PyIceberg 0.7.0 fails on pyarrow <= 14.0.0",
)
<<<<<<< HEAD
def test_append_with_schema_evolution():
    """Test schema evolution with UPSERT mode - automatically add columns to existing table."""
    import numpy as np
    import pandas as pd

    from ray.data import SaveMode

    sql_catalog = pyi_catalog.load_catalog(**_CATALOG_KWARGS)
    table = sql_catalog.load_table(f"{_DB_NAME}.{_TABLE_NAME}")
    table.delete()

    # Write initial data with 3 columns
    initial_data = pd.DataFrame(
        {
            "col_a": np.array([1, 2], dtype=np.int32),
            "col_b": ["row_1", "row_2"],
            "col_c": np.array([1, 2], dtype=np.int32),
        }
    )
    ds_initial = ray.data.from_pandas(initial_data)
    ds_initial.write_iceberg(
=======
def test_predicate_pushdown_complex_expression():
    """Test predicate pushdown with complex expressions."""
    # Apply a complex filter expression
    ds = ray.data.read_iceberg(
>>>>>>> 10983e8c
        table_identifier=f"{_DB_NAME}.{_TABLE_NAME}",
        catalog_kwargs=_CATALOG_KWARGS.copy(),
    )

<<<<<<< HEAD
    # Upsert with new column "col_d" - schema evolution happens automatically
    # Note: APPEND mode uses transaction API which doesn't support schema evolution
    # Use UPSERT mode for schema evolution with new rows
    append_data = pd.DataFrame(
        {
            "col_a": np.array([3, 4], dtype=np.int32),
            "col_b": ["row_3", "row_4"],
            "col_c": np.array([3, 4], dtype=np.int32),
            "col_d": ["extra_3", "extra_4"],  # New column - automatically added
        }
    )
    ds_append = ray.data.from_pandas(append_data)
    ds_append.write_iceberg(
        table_identifier=f"{_DB_NAME}.{_TABLE_NAME}",
        catalog_kwargs=_CATALOG_KWARGS.copy(),
        mode=SaveMode.UPSERT,
        upsert_kwargs={"join_cols": ["col_a"]},  # Use UPSERT for schema evolution
    )

    # Verify schema evolution and data
    read_ds = ray.data.read_iceberg(
        table_identifier=f"{_DB_NAME}.{_TABLE_NAME}",
        catalog_kwargs=_CATALOG_KWARGS.copy(),
    )
    result_df = read_ds.to_pandas().sort_values("col_a").reset_index(drop=True)

    # Expected: original rows with null col_d, new rows with col_d values
    expected_data = [
        {"col_a": 1, "col_b": "row_1", "col_c": 1, "col_d": None},
        {"col_a": 2, "col_b": "row_2", "col_c": 2, "col_d": None},
        {"col_a": 3, "col_b": "row_3", "col_c": 3, "col_d": "extra_3"},
        {"col_a": 4, "col_b": "row_4", "col_c": 4, "col_d": "extra_4"},
    ]
    expected_df = pd.DataFrame(expected_data)
    expected_df["col_a"] = expected_df["col_a"].astype(np.int32)
    expected_df["col_c"] = expected_df["col_c"].astype(np.int32)

    pd.testing.assert_frame_equal(result_df, expected_df, check_dtype=False)

    # Explicitly verify that the schema was updated in the Iceberg table
    table_after_upsert = sql_catalog.load_table(f"{_DB_NAME}.{_TABLE_NAME}")
    actual_schema = table_after_upsert.schema()

    # Verify schema evolution: check field names and types
    schema_fields = {field.name: field.field_type for field in actual_schema.fields}

    assert len(schema_fields) == 4, f"Expected 4 fields, got {len(schema_fields)}"
    assert "col_a" in schema_fields and isinstance(
        schema_fields["col_a"], pyi_types.IntegerType
    )
    assert "col_b" in schema_fields and isinstance(
        schema_fields["col_b"], pyi_types.StringType
    )
    assert "col_c" in schema_fields and isinstance(
        schema_fields["col_c"], pyi_types.IntegerType
    )
    assert "col_d" in schema_fields and isinstance(
        schema_fields["col_d"], pyi_types.StringType
    ), "col_d should have been added as StringType"
=======
    # Complex expression: (col_c >= 3) & (col_c <= 7) & (col_a <= 50)
    filtered_ds = (
        ds.filter(expr=(col("col_c") >= 3))
        .filter(expr=col("col_c") <= 7)
        .filter(expr=col("col_a") <= 50)
    )

    # Verify the results
    result = filtered_ds.to_pandas()

    # Verify optimizations are applied
    logical_plan = filtered_ds._plan._logical_plan
    optimized_plan = LogicalOptimizer().optimize(logical_plan)

    assert not _has_operator_type(
        optimized_plan, Filter
    ), f"Filter should be pushed down, got operators: {_get_operator_types(optimized_plan)}"
    assert not _has_operator_type(
        optimized_plan, Project
    ), f"Projection should be pushed down, got operators: {_get_operator_types(optimized_plan)}"

    assert all(result["col_c"] >= 3), "All rows should have col_c >= 3"
    assert all(result["col_c"] <= 7), "All rows should have col_c <= 7"
    assert all(result["col_a"] <= 50), "All rows should have col_a <= 50"
    assert len(result) > 0, "Should have some results"

    # Verify against direct PyIceberg read
    sql_catalog = pyi_catalog.load_catalog(**_CATALOG_KWARGS)
    combined_filter = pyi_expr.And(
        pyi_expr.And(
            pyi_expr.GreaterThanOrEqual("col_c", 3),
            pyi_expr.LessThanOrEqual("col_c", 7),
        ),
        pyi_expr.LessThanOrEqual("col_a", 50),
    )
    expected_table = (
        sql_catalog.load_table(f"{_DB_NAME}.{_TABLE_NAME}")
        .scan(row_filter=combined_filter)
        .to_pandas()
    )

    assert rows_same(result, expected_table)
>>>>>>> 10983e8c


if __name__ == "__main__":
    import sys

    sys.exit(pytest.main(["-v", __file__]))<|MERGE_RESOLUTION|>--- conflicted
+++ resolved
@@ -305,7 +305,448 @@
     get_pyarrow_version() < parse_version("14.0.0"),
     reason="PyIceberg 0.7.0 fails on pyarrow <= 14.0.0",
 )
-<<<<<<< HEAD
+def test_predicate_pushdown():
+    """Test that predicate pushdown works correctly with Iceberg datasource."""
+    # Read the table and apply filters using Ray Data expressions
+    ds = ray.data.read_iceberg(
+        table_identifier=f"{_DB_NAME}.{_TABLE_NAME}",
+        catalog_kwargs=_CATALOG_KWARGS.copy(),
+    )
+
+    # Apply filter using Ray Data expression syntax
+    filtered_ds = ds.filter(expr=col("col_c") >= 5)
+
+    # Verify the filter is pushed down to the read operation
+    # by checking the optimized logical plan
+    logical_plan = filtered_ds._plan._logical_plan
+    optimized_plan = LogicalOptimizer().optimize(logical_plan)
+
+    # The plan should only contain the Read operator, with no Filter operator
+    # This indicates the filter was pushed down to the datasource
+    assert not _has_operator_type(
+        optimized_plan, Filter
+    ), f"Filter should be pushed down to read, got operators: {_get_operator_types(optimized_plan)}"
+
+    # Verify the results are correct
+    result = filtered_ds.to_pandas()
+    assert all(result["col_c"] >= 5), "All rows should have col_c >= 5"
+    assert len(result) > 0, "Should have some results"
+
+    # Verify against direct PyIceberg read with the same filter
+    sql_catalog = pyi_catalog.load_catalog(**_CATALOG_KWARGS)
+    expected_table = (
+        sql_catalog.load_table(f"{_DB_NAME}.{_TABLE_NAME}")
+        .scan(row_filter=pyi_expr.GreaterThanOrEqual("col_c", 5))
+        .to_pandas()
+    )
+
+    assert rows_same(result, expected_table)
+
+
+@pytest.mark.skipif(
+    get_pyarrow_version() < parse_version("14.0.0"),
+    reason="PyIceberg 0.7.0 fails on pyarrow <= 14.0.0",
+)
+def test_predicate_pushdown_with_initial_filter():
+    """Test that predicate pushdown works when combined with initial row_filter."""
+    # Read with an initial PyIceberg filter
+    initial_filter = pyi_expr.LessThan("col_a", 50)
+
+    # Expect deprecation warning for row_filter
+    with pytest.warns(DeprecationWarning, match="row_filter.*deprecated"):
+        ds = ray.data.read_iceberg(
+            table_identifier=f"{_DB_NAME}.{_TABLE_NAME}",
+            row_filter=initial_filter,
+            catalog_kwargs=_CATALOG_KWARGS.copy(),
+        )
+
+    # Apply additional filter using Ray Data expression
+    filtered_ds = ds.filter(expr=col("col_c") >= 5)
+
+    # Verify both filters are pushed down
+    logical_plan = filtered_ds._plan._logical_plan
+    optimized_plan = LogicalOptimizer().optimize(logical_plan)
+
+    # No Filter operator should remain in the plan
+    assert not _has_operator_type(
+        optimized_plan, Filter
+    ), f"Filters should be pushed down to read, got operators: {_get_operator_types(optimized_plan)}"
+
+    # Verify the results satisfy both conditions
+    result = filtered_ds.to_pandas()
+    assert all(result["col_a"] < 50), "All rows should have col_a < 50"
+    assert all(result["col_c"] >= 5), "All rows should have col_c >= 5"
+    assert len(result) > 0, "Should have some results"
+
+    # Verify against direct PyIceberg read with combined filter
+    sql_catalog = pyi_catalog.load_catalog(**_CATALOG_KWARGS)
+    combined_filter = pyi_expr.And(
+        pyi_expr.LessThan("col_a", 50), pyi_expr.GreaterThanOrEqual("col_c", 5)
+    )
+    expected_table = (
+        sql_catalog.load_table(f"{_DB_NAME}.{_TABLE_NAME}")
+        .scan(row_filter=combined_filter)
+        .to_pandas()
+    )
+
+    assert rows_same(result, expected_table)
+
+
+@pytest.mark.skipif(
+    get_pyarrow_version() < parse_version("14.0.0"),
+    reason="PyIceberg 0.7.0 fails on pyarrow <= 14.0.0",
+)
+def test_projection_pushdown():
+    """Test that projection pushdown works correctly with Iceberg datasource."""
+    # Read the table and apply projection using select
+    ds = ray.data.read_iceberg(
+        table_identifier=f"{_DB_NAME}.{_TABLE_NAME}",
+        catalog_kwargs=_CATALOG_KWARGS.copy(),
+    )
+
+    # Select only specific columns
+    projected_ds = ds.select_columns(["col_a", "col_c"])
+
+    # Verify the projection is pushed down to the read operation
+    logical_plan = projected_ds._plan._logical_plan
+    optimized_plan = LogicalOptimizer().optimize(logical_plan)
+
+    # The plan should only contain the Read operator, with no Project operator
+    # This indicates the projection was pushed down to the datasource
+    assert not _has_operator_type(
+        optimized_plan, Project
+    ), f"Projection should be pushed down to read, got operators: {_get_operator_types(optimized_plan)}"
+
+    # Verify the results only contain the selected columns
+    result = projected_ds.to_pandas()
+    assert set(result.columns) == {
+        "col_a",
+        "col_c",
+    }, f"Expected only col_a and col_c, got: {result.columns}"
+    assert len(result) > 0, "Should have some results"
+
+    # Verify against direct PyIceberg read with the same projection
+    sql_catalog = pyi_catalog.load_catalog(**_CATALOG_KWARGS)
+    expected_table = (
+        sql_catalog.load_table(f"{_DB_NAME}.{_TABLE_NAME}")
+        .scan(selected_fields=("col_a", "col_c"))
+        .to_pandas()
+    )
+
+    assert rows_same(result, expected_table)
+
+
+@pytest.mark.skipif(
+    get_pyarrow_version() < parse_version("14.0.0"),
+    reason="PyIceberg 0.7.0 fails on pyarrow <= 14.0.0",
+)
+@pytest.mark.parametrize(
+    "selected_cols,filter_expr,pyi_filter,expected_cols",
+    [
+        # Test 1: Projection only on col_a
+        (["col_a"], None, None, {"col_a"}),
+        # Test 2: Projection on col_a and col_b with filter on col_c
+        (
+            ["col_a", "col_b"],
+            col("col_c") >= 5,
+            pyi_expr.GreaterThanOrEqual("col_c", 5),
+            {"col_a", "col_b"},
+        ),
+        # Test 3: Projection on all columns with filter
+        (
+            ["col_a", "col_b", "col_c"],
+            col("col_a") < 50,
+            pyi_expr.LessThan("col_a", 50),
+            {"col_a", "col_b", "col_c"},
+        ),
+        # Test 4: Single column projection with complex filter
+        (
+            ["col_b"],
+            (col("col_c") >= 3) & (col("col_c") <= 7),
+            pyi_expr.And(
+                pyi_expr.GreaterThanOrEqual("col_c", 3),
+                pyi_expr.LessThanOrEqual("col_c", 7),
+            ),
+            {"col_b"},
+        ),
+    ],
+)
+def test_projection_and_predicate_pushdown(
+    selected_cols, filter_expr, pyi_filter, expected_cols
+):
+    """Test that both projection and predicate pushdown work together."""
+    # Read the table
+    ds = ray.data.read_iceberg(
+        table_identifier=f"{_DB_NAME}.{_TABLE_NAME}",
+        catalog_kwargs=_CATALOG_KWARGS.copy(),
+    )
+
+    # Apply projection
+    projected_ds = ds.select_columns(selected_cols)
+
+    # Apply filter if provided
+    if filter_expr is not None:
+        filtered_ds = projected_ds.filter(expr=filter_expr)
+    else:
+        filtered_ds = projected_ds
+
+    # Verify both optimizations are applied
+    logical_plan = filtered_ds._plan._logical_plan
+    optimized_plan = LogicalOptimizer().optimize(logical_plan)
+
+    # Both Filter and Project should be pushed down
+    assert not _has_operator_type(
+        optimized_plan, Filter
+    ), f"Filter should be pushed down, got operators: {_get_operator_types(optimized_plan)}"
+    assert not _has_operator_type(
+        optimized_plan, Project
+    ), f"Projection should be pushed down, got operators: {_get_operator_types(optimized_plan)}"
+
+    # Verify the results
+    result = filtered_ds.to_pandas()
+    assert (
+        set(result.columns) == expected_cols
+    ), f"Expected columns {expected_cols}, got: {result.columns}"
+
+    # Verify results match direct PyIceberg query
+    sql_catalog = pyi_catalog.load_catalog(**_CATALOG_KWARGS)
+    table = sql_catalog.load_table(f"{_DB_NAME}.{_TABLE_NAME}")
+
+    if pyi_filter is not None:
+        expected_table = table.scan(
+            row_filter=pyi_filter, selected_fields=tuple(selected_cols)
+        ).to_pandas()
+    else:
+        expected_table = table.scan(selected_fields=tuple(selected_cols)).to_pandas()
+
+    assert rows_same(result, expected_table)
+
+
+@pytest.mark.skipif(
+    get_pyarrow_version() < parse_version("14.0.0"),
+    reason="PyIceberg 0.7.0 fails on pyarrow <= 14.0.0",
+)
+@pytest.mark.parametrize(
+    "rename_map,select_cols,filter_expr,pyi_filter,expected_cols",
+    [
+        # Test 1: Just rename
+        (
+            {"col_a": "column_a", "col_b": "column_b"},
+            None,
+            None,
+            None,
+            {"column_a", "column_b", "col_c"},
+        ),
+        # Test 2: Just select (no rename, no filter)
+        (
+            None,
+            ["col_a", "col_c"],
+            None,
+            None,
+            {"col_a", "col_c"},
+        ),
+        # Test 3: Just filter (no rename, no select)
+        (
+            None,
+            None,
+            col("col_c") >= 5,
+            pyi_expr.GreaterThanOrEqual("col_c", 5),
+            {"col_a", "col_b", "col_c"},
+        ),
+        # Test 4: Rename + Select
+        (
+            {"col_a": "column_a"},
+            ["column_a", "col_b"],
+            None,
+            None,
+            {"column_a", "col_b"},
+        ),
+        # Test 5: Rename + Filter
+        (
+            {"col_a": "column_a", "col_c": "column_c"},
+            None,
+            col("column_c") >= 5,
+            pyi_expr.GreaterThanOrEqual("col_c", 5),
+            {"column_a", "col_b", "column_c"},
+        ),
+        # Test 6: Select + Filter (different columns)
+        (
+            None,
+            ["col_a", "col_b"],
+            col("col_c") >= 5,
+            pyi_expr.GreaterThanOrEqual("col_c", 5),
+            {"col_a", "col_b"},
+        ),
+        # Test 7: Rename + Select + Filter (all three together)
+        (
+            {"col_a": "column_a", "col_b": "column_b"},
+            ["column_a", "column_b"],
+            col("col_c") >= 5,
+            pyi_expr.GreaterThanOrEqual("col_c", 5),
+            {"column_a", "column_b"},
+        ),
+        # Test 8: Complex rename + select with multiple renames
+        (
+            {"col_a": "id", "col_b": "name", "col_c": "value"},
+            ["id", "value"],
+            None,
+            None,
+            {"id", "value"},
+        ),
+        # Test 9: Rename + Select + Complex filter
+        (
+            {"col_a": "id", "col_c": "value"},
+            ["id", "value"],
+            (col("value") >= 3) & (col("value") <= 7),
+            pyi_expr.And(
+                pyi_expr.GreaterThanOrEqual("col_c", 3),
+                pyi_expr.LessThanOrEqual("col_c", 7),
+            ),
+            {"id", "value"},
+        ),
+    ],
+)
+def test_rename_select_filter_combinations(
+    rename_map, select_cols, filter_expr, pyi_filter, expected_cols
+):
+    """Test all combinations of rename_columns, select_columns, and filter operations."""
+    # Read the table
+    ds = ray.data.read_iceberg(
+        table_identifier=f"{_DB_NAME}.{_TABLE_NAME}",
+        catalog_kwargs=_CATALOG_KWARGS.copy(),
+    )
+
+    # Apply rename if provided
+    if rename_map is not None:
+        ds = ds.rename_columns(rename_map)
+
+    # Apply select if provided
+    if select_cols is not None:
+        ds = ds.select_columns(select_cols)
+
+    # Apply filter if provided
+    if filter_expr is not None:
+        ds = ds.filter(expr=filter_expr)
+
+    # Verify optimizations are applied
+    logical_plan = ds._plan._logical_plan
+    optimized_plan = LogicalOptimizer().optimize(logical_plan)
+
+    # Both Filter and Project should be pushed down (when applicable)
+    if filter_expr is not None:
+        assert not _has_operator_type(
+            optimized_plan, Filter
+        ), f"Filter should be pushed down, got operators: {_get_operator_types(optimized_plan)}"
+    if select_cols is not None or rename_map is not None:
+        assert not _has_operator_type(
+            optimized_plan, Project
+        ), f"Projection should be pushed down, got operators: {_get_operator_types(optimized_plan)}"
+
+    # Verify the results
+    result = ds.to_pandas()
+    assert (
+        set(result.columns) == expected_cols
+    ), f"Expected columns {expected_cols}, got: {result.columns}"
+    assert len(result) > 0, "Should have some results"
+
+    # Verify results match direct PyIceberg query
+    sql_catalog = pyi_catalog.load_catalog(**_CATALOG_KWARGS)
+    table = sql_catalog.load_table(f"{_DB_NAME}.{_TABLE_NAME}")
+
+    # Build the column mapping for verification
+    # We need to map renamed columns back to original names for PyIceberg
+    reverse_rename_map = {}
+    if rename_map is not None:
+        reverse_rename_map = {v: k for k, v in rename_map.items()}
+
+    # Determine which original columns to select
+    if select_cols is not None:
+        # Map selected columns back to original names
+        original_cols = tuple(reverse_rename_map.get(col, col) for col in select_cols)
+    else:
+        # All columns
+        original_cols = ("col_a", "col_b", "col_c")
+
+    # Get expected data from PyIceberg
+    if pyi_filter is not None:
+        expected_table = table.scan(
+            row_filter=pyi_filter, selected_fields=original_cols
+        ).to_pandas()
+    else:
+        expected_table = table.scan(selected_fields=original_cols).to_pandas()
+
+    # Apply renames to expected table to match result
+    if rename_map is not None:
+        cols_to_rename = {
+            orig: new
+            for orig, new in rename_map.items()
+            if orig in expected_table.columns
+        }
+        expected_table = expected_table.rename(columns=cols_to_rename)
+
+    assert rows_same(result, expected_table)
+
+
+@pytest.mark.skipif(
+    get_pyarrow_version() < parse_version("14.0.0"),
+    reason="PyIceberg 0.7.0 fails on pyarrow <= 14.0.0",
+)
+def test_predicate_pushdown_complex_expression():
+    """Test predicate pushdown with complex expressions."""
+    # Apply a complex filter expression
+    ds = ray.data.read_iceberg(
+        table_identifier=f"{_DB_NAME}.{_TABLE_NAME}",
+        catalog_kwargs=_CATALOG_KWARGS.copy(),
+    )
+
+    # Complex expression: (col_c >= 3) & (col_c <= 7) & (col_a <= 50)
+    filtered_ds = (
+        ds.filter(expr=(col("col_c") >= 3))
+        .filter(expr=col("col_c") <= 7)
+        .filter(expr=col("col_a") <= 50)
+    )
+
+    # Verify the results
+    result = filtered_ds.to_pandas()
+
+    # Verify optimizations are applied
+    logical_plan = filtered_ds._plan._logical_plan
+    optimized_plan = LogicalOptimizer().optimize(logical_plan)
+
+    assert not _has_operator_type(
+        optimized_plan, Filter
+    ), f"Filter should be pushed down, got operators: {_get_operator_types(optimized_plan)}"
+    assert not _has_operator_type(
+        optimized_plan, Project
+    ), f"Projection should be pushed down, got operators: {_get_operator_types(optimized_plan)}"
+
+    assert all(result["col_c"] >= 3), "All rows should have col_c >= 3"
+    assert all(result["col_c"] <= 7), "All rows should have col_c <= 7"
+    assert all(result["col_a"] <= 50), "All rows should have col_a <= 50"
+    assert len(result) > 0, "Should have some results"
+
+    # Verify against direct PyIceberg read
+    sql_catalog = pyi_catalog.load_catalog(**_CATALOG_KWARGS)
+    combined_filter = pyi_expr.And(
+        pyi_expr.And(
+            pyi_expr.GreaterThanOrEqual("col_c", 3),
+            pyi_expr.LessThanOrEqual("col_c", 7),
+        ),
+        pyi_expr.LessThanOrEqual("col_a", 50),
+    )
+    expected_table = (
+        sql_catalog.load_table(f"{_DB_NAME}.{_TABLE_NAME}")
+        .scan(row_filter=combined_filter)
+        .to_pandas()
+    )
+
+    assert rows_same(result, expected_table)
+
+
+@pytest.mark.skipif(
+    get_pyarrow_version() < parse_version("14.0.0"),
+    reason="PyIceberg 0.7.0 fails on pyarrow <= 14.0.0",
+)
 def test_append_basic():
     """Test basic APPEND mode - add new rows without schema changes."""
     import numpy as np
@@ -327,17 +768,10 @@
     )
     ds_initial = ray.data.from_pandas(initial_data)
     ds_initial.write_iceberg(
-=======
-def test_predicate_pushdown():
-    """Test that predicate pushdown works correctly with Iceberg datasource."""
-    # Read the table and apply filters using Ray Data expressions
-    ds = ray.data.read_iceberg(
->>>>>>> 10983e8c
-        table_identifier=f"{_DB_NAME}.{_TABLE_NAME}",
-        catalog_kwargs=_CATALOG_KWARGS.copy(),
-    )
-
-<<<<<<< HEAD
+        table_identifier=f"{_DB_NAME}.{_TABLE_NAME}",
+        catalog_kwargs=_CATALOG_KWARGS.copy(),
+    )
+
     # Verify initial schema
     table_before = sql_catalog.load_table(f"{_DB_NAME}.{_TABLE_NAME}")
     schema_before = {
@@ -398,43 +832,11 @@
         schema_after["col_c"], pyi_types.IntegerType
     )
 
-=======
-    # Apply filter using Ray Data expression syntax
-    filtered_ds = ds.filter(expr=col("col_c") >= 5)
-
-    # Verify the filter is pushed down to the read operation
-    # by checking the optimized logical plan
-    logical_plan = filtered_ds._plan._logical_plan
-    optimized_plan = LogicalOptimizer().optimize(logical_plan)
-
-    # The plan should only contain the Read operator, with no Filter operator
-    # This indicates the filter was pushed down to the datasource
-    assert not _has_operator_type(
-        optimized_plan, Filter
-    ), f"Filter should be pushed down to read, got operators: {_get_operator_types(optimized_plan)}"
-
-    # Verify the results are correct
-    result = filtered_ds.to_pandas()
-    assert all(result["col_c"] >= 5), "All rows should have col_c >= 5"
-    assert len(result) > 0, "Should have some results"
-
-    # Verify against direct PyIceberg read with the same filter
-    sql_catalog = pyi_catalog.load_catalog(**_CATALOG_KWARGS)
-    expected_table = (
-        sql_catalog.load_table(f"{_DB_NAME}.{_TABLE_NAME}")
-        .scan(row_filter=pyi_expr.GreaterThanOrEqual("col_c", 5))
-        .to_pandas()
-    )
-
-    assert rows_same(result, expected_table)
-
->>>>>>> 10983e8c
-
-@pytest.mark.skipif(
-    get_pyarrow_version() < parse_version("14.0.0"),
-    reason="PyIceberg 0.7.0 fails on pyarrow <= 14.0.0",
-)
-<<<<<<< HEAD
+
+@pytest.mark.skipif(
+    get_pyarrow_version() < parse_version("14.0.0"),
+    reason="PyIceberg 0.7.0 fails on pyarrow <= 14.0.0",
+)
 def test_upsert_basic():
     """Test basic upsert functionality - update existing rows and insert new ones."""
     import numpy as np
@@ -505,58 +907,12 @@
     pd.testing.assert_frame_equal(
         result_df_after[["col_a", "col_b", "col_c"]], expected_df, check_dtype=False
     )
-=======
-def test_predicate_pushdown_with_initial_filter():
-    """Test that predicate pushdown works when combined with initial row_filter."""
-    # Read with an initial PyIceberg filter
-    initial_filter = pyi_expr.LessThan("col_a", 50)
-
-    # Expect deprecation warning for row_filter
-    with pytest.warns(DeprecationWarning, match="row_filter.*deprecated"):
-        ds = ray.data.read_iceberg(
-            table_identifier=f"{_DB_NAME}.{_TABLE_NAME}",
-            row_filter=initial_filter,
-            catalog_kwargs=_CATALOG_KWARGS.copy(),
-        )
-
-    # Apply additional filter using Ray Data expression
-    filtered_ds = ds.filter(expr=col("col_c") >= 5)
-
-    # Verify both filters are pushed down
-    logical_plan = filtered_ds._plan._logical_plan
-    optimized_plan = LogicalOptimizer().optimize(logical_plan)
-
-    # No Filter operator should remain in the plan
-    assert not _has_operator_type(
-        optimized_plan, Filter
-    ), f"Filters should be pushed down to read, got operators: {_get_operator_types(optimized_plan)}"
-
-    # Verify the results satisfy both conditions
-    result = filtered_ds.to_pandas()
-    assert all(result["col_a"] < 50), "All rows should have col_a < 50"
-    assert all(result["col_c"] >= 5), "All rows should have col_c >= 5"
-    assert len(result) > 0, "Should have some results"
-
-    # Verify against direct PyIceberg read with combined filter
-    sql_catalog = pyi_catalog.load_catalog(**_CATALOG_KWARGS)
-    combined_filter = pyi_expr.And(
-        pyi_expr.LessThan("col_a", 50), pyi_expr.GreaterThanOrEqual("col_c", 5)
-    )
-    expected_table = (
-        sql_catalog.load_table(f"{_DB_NAME}.{_TABLE_NAME}")
-        .scan(row_filter=combined_filter)
-        .to_pandas()
-    )
-
-    assert rows_same(result, expected_table)
->>>>>>> 10983e8c
-
-
-@pytest.mark.skipif(
-    get_pyarrow_version() < parse_version("14.0.0"),
-    reason="PyIceberg 0.7.0 fails on pyarrow <= 14.0.0",
-)
-<<<<<<< HEAD
+
+
+@pytest.mark.skipif(
+    get_pyarrow_version() < parse_version("14.0.0"),
+    reason="PyIceberg 0.7.0 fails on pyarrow <= 14.0.0",
+)
 def test_upsert_composite_key():
     """Test upsert with composite key (multiple identifier fields)."""
     import numpy as np
@@ -578,17 +934,10 @@
     )
     ds_initial = ray.data.from_pandas(initial_data)
     ds_initial.write_iceberg(
-=======
-def test_projection_pushdown():
-    """Test that projection pushdown works correctly with Iceberg datasource."""
-    # Read the table and apply projection using select
-    ds = ray.data.read_iceberg(
->>>>>>> 10983e8c
-        table_identifier=f"{_DB_NAME}.{_TABLE_NAME}",
-        catalog_kwargs=_CATALOG_KWARGS.copy(),
-    )
-
-<<<<<<< HEAD
+        table_identifier=f"{_DB_NAME}.{_TABLE_NAME}",
+        catalog_kwargs=_CATALOG_KWARGS.copy(),
+    )
+
     # Upsert using composite key (col_a, col_b)
     # Update (1, "B") and (2, "A"), insert (3, "A")
     upsert_data = pd.DataFrame(
@@ -628,45 +977,12 @@
     expected_df["col_c"] = expected_df["col_c"].astype(np.int32)
 
     pd.testing.assert_frame_equal(result_df, expected_df, check_dtype=False)
-=======
-    # Select only specific columns
-    projected_ds = ds.select_columns(["col_a", "col_c"])
-
-    # Verify the projection is pushed down to the read operation
-    logical_plan = projected_ds._plan._logical_plan
-    optimized_plan = LogicalOptimizer().optimize(logical_plan)
-
-    # The plan should only contain the Read operator, with no Project operator
-    # This indicates the projection was pushed down to the datasource
-    assert not _has_operator_type(
-        optimized_plan, Project
-    ), f"Projection should be pushed down to read, got operators: {_get_operator_types(optimized_plan)}"
-
-    # Verify the results only contain the selected columns
-    result = projected_ds.to_pandas()
-    assert set(result.columns) == {
-        "col_a",
-        "col_c",
-    }, f"Expected only col_a and col_c, got: {result.columns}"
-    assert len(result) > 0, "Should have some results"
-
-    # Verify against direct PyIceberg read with the same projection
-    sql_catalog = pyi_catalog.load_catalog(**_CATALOG_KWARGS)
-    expected_table = (
-        sql_catalog.load_table(f"{_DB_NAME}.{_TABLE_NAME}")
-        .scan(selected_fields=("col_a", "col_c"))
-        .to_pandas()
-    )
-
-    assert rows_same(result, expected_table)
->>>>>>> 10983e8c
-
-
-@pytest.mark.skipif(
-    get_pyarrow_version() < parse_version("14.0.0"),
-    reason="PyIceberg 0.7.0 fails on pyarrow <= 14.0.0",
-)
-<<<<<<< HEAD
+
+
+@pytest.mark.skipif(
+    get_pyarrow_version() < parse_version("14.0.0"),
+    reason="PyIceberg 0.7.0 fails on pyarrow <= 14.0.0",
+)
 def test_overwrite_full_table():
     """Test full table overwrite - replace all data."""
     import numpy as np
@@ -832,95 +1148,12 @@
     assert "col_c" in schema_after and isinstance(
         schema_after["col_c"], pyi_types.IntegerType
     )
-=======
-@pytest.mark.parametrize(
-    "selected_cols,filter_expr,pyi_filter,expected_cols",
-    [
-        # Test 1: Projection only on col_a
-        (["col_a"], None, None, {"col_a"}),
-        # Test 2: Projection on col_a and col_b with filter on col_c
-        (
-            ["col_a", "col_b"],
-            col("col_c") >= 5,
-            pyi_expr.GreaterThanOrEqual("col_c", 5),
-            {"col_a", "col_b"},
-        ),
-        # Test 3: Projection on all columns with filter
-        (
-            ["col_a", "col_b", "col_c"],
-            col("col_a") < 50,
-            pyi_expr.LessThan("col_a", 50),
-            {"col_a", "col_b", "col_c"},
-        ),
-        # Test 4: Single column projection with complex filter
-        (
-            ["col_b"],
-            (col("col_c") >= 3) & (col("col_c") <= 7),
-            pyi_expr.And(
-                pyi_expr.GreaterThanOrEqual("col_c", 3),
-                pyi_expr.LessThanOrEqual("col_c", 7),
-            ),
-            {"col_b"},
-        ),
-    ],
-)
-def test_projection_and_predicate_pushdown(
-    selected_cols, filter_expr, pyi_filter, expected_cols
-):
-    """Test that both projection and predicate pushdown work together."""
-    # Read the table
-    ds = ray.data.read_iceberg(
-        table_identifier=f"{_DB_NAME}.{_TABLE_NAME}",
-        catalog_kwargs=_CATALOG_KWARGS.copy(),
-    )
-
-    # Apply projection
-    projected_ds = ds.select_columns(selected_cols)
-
-    # Apply filter if provided
-    if filter_expr is not None:
-        filtered_ds = projected_ds.filter(expr=filter_expr)
-    else:
-        filtered_ds = projected_ds
-
-    # Verify both optimizations are applied
-    logical_plan = filtered_ds._plan._logical_plan
-    optimized_plan = LogicalOptimizer().optimize(logical_plan)
-
-    # Both Filter and Project should be pushed down
-    assert not _has_operator_type(
-        optimized_plan, Filter
-    ), f"Filter should be pushed down, got operators: {_get_operator_types(optimized_plan)}"
-    assert not _has_operator_type(
-        optimized_plan, Project
-    ), f"Projection should be pushed down, got operators: {_get_operator_types(optimized_plan)}"
-
-    # Verify the results
-    result = filtered_ds.to_pandas()
-    assert (
-        set(result.columns) == expected_cols
-    ), f"Expected columns {expected_cols}, got: {result.columns}"
-
-    # Verify results match direct PyIceberg query
-    sql_catalog = pyi_catalog.load_catalog(**_CATALOG_KWARGS)
-    table = sql_catalog.load_table(f"{_DB_NAME}.{_TABLE_NAME}")
-
-    if pyi_filter is not None:
-        expected_table = table.scan(
-            row_filter=pyi_filter, selected_fields=tuple(selected_cols)
-        ).to_pandas()
-    else:
-        expected_table = table.scan(selected_fields=tuple(selected_cols)).to_pandas()
-
-    assert rows_same(result, expected_table)
->>>>>>> 10983e8c
-
-
-@pytest.mark.skipif(
-    get_pyarrow_version() < parse_version("14.0.0"),
-    reason="PyIceberg 0.7.0 fails on pyarrow <= 14.0.0",
-)
-<<<<<<< HEAD
+
+
+@pytest.mark.skipif(
+    get_pyarrow_version() < parse_version("14.0.0"),
+    reason="PyIceberg 0.7.0 fails on pyarrow <= 14.0.0",
+)
 def test_overwrite_with_schema_evolution():
     """Test schema evolution with OVERWRITE mode - automatically add columns to existing table."""
     import numpy as np
@@ -942,99 +1175,10 @@
     )
     ds_initial = ray.data.from_pandas(initial_data)
     ds_initial.write_iceberg(
-=======
-@pytest.mark.parametrize(
-    "rename_map,select_cols,filter_expr,pyi_filter,expected_cols",
-    [
-        # Test 1: Just rename
-        (
-            {"col_a": "column_a", "col_b": "column_b"},
-            None,
-            None,
-            None,
-            {"column_a", "column_b", "col_c"},
-        ),
-        # Test 2: Just select (no rename, no filter)
-        (
-            None,
-            ["col_a", "col_c"],
-            None,
-            None,
-            {"col_a", "col_c"},
-        ),
-        # Test 3: Just filter (no rename, no select)
-        (
-            None,
-            None,
-            col("col_c") >= 5,
-            pyi_expr.GreaterThanOrEqual("col_c", 5),
-            {"col_a", "col_b", "col_c"},
-        ),
-        # Test 4: Rename + Select
-        (
-            {"col_a": "column_a"},
-            ["column_a", "col_b"],
-            None,
-            None,
-            {"column_a", "col_b"},
-        ),
-        # Test 5: Rename + Filter
-        (
-            {"col_a": "column_a", "col_c": "column_c"},
-            None,
-            col("column_c") >= 5,
-            pyi_expr.GreaterThanOrEqual("col_c", 5),
-            {"column_a", "col_b", "column_c"},
-        ),
-        # Test 6: Select + Filter (different columns)
-        (
-            None,
-            ["col_a", "col_b"],
-            col("col_c") >= 5,
-            pyi_expr.GreaterThanOrEqual("col_c", 5),
-            {"col_a", "col_b"},
-        ),
-        # Test 7: Rename + Select + Filter (all three together)
-        (
-            {"col_a": "column_a", "col_b": "column_b"},
-            ["column_a", "column_b"],
-            col("col_c") >= 5,
-            pyi_expr.GreaterThanOrEqual("col_c", 5),
-            {"column_a", "column_b"},
-        ),
-        # Test 8: Complex rename + select with multiple renames
-        (
-            {"col_a": "id", "col_b": "name", "col_c": "value"},
-            ["id", "value"],
-            None,
-            None,
-            {"id", "value"},
-        ),
-        # Test 9: Rename + Select + Complex filter
-        (
-            {"col_a": "id", "col_c": "value"},
-            ["id", "value"],
-            (col("value") >= 3) & (col("value") <= 7),
-            pyi_expr.And(
-                pyi_expr.GreaterThanOrEqual("col_c", 3),
-                pyi_expr.LessThanOrEqual("col_c", 7),
-            ),
-            {"id", "value"},
-        ),
-    ],
-)
-def test_rename_select_filter_combinations(
-    rename_map, select_cols, filter_expr, pyi_filter, expected_cols
-):
-    """Test all combinations of rename_columns, select_columns, and filter operations."""
-    # Read the table
-    ds = ray.data.read_iceberg(
->>>>>>> 10983e8c
-        table_identifier=f"{_DB_NAME}.{_TABLE_NAME}",
-        catalog_kwargs=_CATALOG_KWARGS.copy(),
-    )
-
-<<<<<<< HEAD
+        table_identifier=f"{_DB_NAME}.{_TABLE_NAME}",
+        catalog_kwargs=_CATALOG_KWARGS.copy(),
+    )
+
     # Verify initial schema has 3 columns
     table_before = sql_catalog.load_table(f"{_DB_NAME}.{_TABLE_NAME}")
     schema_before = {
@@ -1098,84 +1242,12 @@
     assert "col_d" in schema_after and isinstance(
         schema_after["col_d"], pyi_types.StringType
     ), "col_d should have been added as StringType"
-=======
-    # Apply rename if provided
-    if rename_map is not None:
-        ds = ds.rename_columns(rename_map)
-
-    # Apply select if provided
-    if select_cols is not None:
-        ds = ds.select_columns(select_cols)
-
-    # Apply filter if provided
-    if filter_expr is not None:
-        ds = ds.filter(expr=filter_expr)
-
-    # Verify optimizations are applied
-    logical_plan = ds._plan._logical_plan
-    optimized_plan = LogicalOptimizer().optimize(logical_plan)
-
-    # Both Filter and Project should be pushed down (when applicable)
-    if filter_expr is not None:
-        assert not _has_operator_type(
-            optimized_plan, Filter
-        ), f"Filter should be pushed down, got operators: {_get_operator_types(optimized_plan)}"
-    if select_cols is not None or rename_map is not None:
-        assert not _has_operator_type(
-            optimized_plan, Project
-        ), f"Projection should be pushed down, got operators: {_get_operator_types(optimized_plan)}"
-
-    # Verify the results
-    result = ds.to_pandas()
-    assert (
-        set(result.columns) == expected_cols
-    ), f"Expected columns {expected_cols}, got: {result.columns}"
-    assert len(result) > 0, "Should have some results"
-
-    # Verify results match direct PyIceberg query
-    sql_catalog = pyi_catalog.load_catalog(**_CATALOG_KWARGS)
-    table = sql_catalog.load_table(f"{_DB_NAME}.{_TABLE_NAME}")
-
-    # Build the column mapping for verification
-    # We need to map renamed columns back to original names for PyIceberg
-    reverse_rename_map = {}
-    if rename_map is not None:
-        reverse_rename_map = {v: k for k, v in rename_map.items()}
-
-    # Determine which original columns to select
-    if select_cols is not None:
-        # Map selected columns back to original names
-        original_cols = tuple(reverse_rename_map.get(col, col) for col in select_cols)
-    else:
-        # All columns
-        original_cols = ("col_a", "col_b", "col_c")
-
-    # Get expected data from PyIceberg
-    if pyi_filter is not None:
-        expected_table = table.scan(
-            row_filter=pyi_filter, selected_fields=original_cols
-        ).to_pandas()
-    else:
-        expected_table = table.scan(selected_fields=original_cols).to_pandas()
-
-    # Apply renames to expected table to match result
-    if rename_map is not None:
-        cols_to_rename = {
-            orig: new
-            for orig, new in rename_map.items()
-            if orig in expected_table.columns
-        }
-        expected_table = expected_table.rename(columns=cols_to_rename)
-
-    assert rows_same(result, expected_table)
->>>>>>> 10983e8c
-
-
-@pytest.mark.skipif(
-    get_pyarrow_version() < parse_version("14.0.0"),
-    reason="PyIceberg 0.7.0 fails on pyarrow <= 14.0.0",
-)
-<<<<<<< HEAD
+
+
+@pytest.mark.skipif(
+    get_pyarrow_version() < parse_version("14.0.0"),
+    reason="PyIceberg 0.7.0 fails on pyarrow <= 14.0.0",
+)
 def test_append_with_schema_evolution():
     """Test schema evolution with UPSERT mode - automatically add columns to existing table."""
     import numpy as np
@@ -1197,17 +1269,10 @@
     )
     ds_initial = ray.data.from_pandas(initial_data)
     ds_initial.write_iceberg(
-=======
-def test_predicate_pushdown_complex_expression():
-    """Test predicate pushdown with complex expressions."""
-    # Apply a complex filter expression
-    ds = ray.data.read_iceberg(
->>>>>>> 10983e8c
-        table_identifier=f"{_DB_NAME}.{_TABLE_NAME}",
-        catalog_kwargs=_CATALOG_KWARGS.copy(),
-    )
-
-<<<<<<< HEAD
+        table_identifier=f"{_DB_NAME}.{_TABLE_NAME}",
+        catalog_kwargs=_CATALOG_KWARGS.copy(),
+    )
+
     # Upsert with new column "col_d" - schema evolution happens automatically
     # Note: APPEND mode uses transaction API which doesn't support schema evolution
     # Use UPSERT mode for schema evolution with new rows
@@ -1267,50 +1332,6 @@
     assert "col_d" in schema_fields and isinstance(
         schema_fields["col_d"], pyi_types.StringType
     ), "col_d should have been added as StringType"
-=======
-    # Complex expression: (col_c >= 3) & (col_c <= 7) & (col_a <= 50)
-    filtered_ds = (
-        ds.filter(expr=(col("col_c") >= 3))
-        .filter(expr=col("col_c") <= 7)
-        .filter(expr=col("col_a") <= 50)
-    )
-
-    # Verify the results
-    result = filtered_ds.to_pandas()
-
-    # Verify optimizations are applied
-    logical_plan = filtered_ds._plan._logical_plan
-    optimized_plan = LogicalOptimizer().optimize(logical_plan)
-
-    assert not _has_operator_type(
-        optimized_plan, Filter
-    ), f"Filter should be pushed down, got operators: {_get_operator_types(optimized_plan)}"
-    assert not _has_operator_type(
-        optimized_plan, Project
-    ), f"Projection should be pushed down, got operators: {_get_operator_types(optimized_plan)}"
-
-    assert all(result["col_c"] >= 3), "All rows should have col_c >= 3"
-    assert all(result["col_c"] <= 7), "All rows should have col_c <= 7"
-    assert all(result["col_a"] <= 50), "All rows should have col_a <= 50"
-    assert len(result) > 0, "Should have some results"
-
-    # Verify against direct PyIceberg read
-    sql_catalog = pyi_catalog.load_catalog(**_CATALOG_KWARGS)
-    combined_filter = pyi_expr.And(
-        pyi_expr.And(
-            pyi_expr.GreaterThanOrEqual("col_c", 3),
-            pyi_expr.LessThanOrEqual("col_c", 7),
-        ),
-        pyi_expr.LessThanOrEqual("col_a", 50),
-    )
-    expected_table = (
-        sql_catalog.load_table(f"{_DB_NAME}.{_TABLE_NAME}")
-        .scan(row_filter=combined_filter)
-        .to_pandas()
-    )
-
-    assert rows_same(result, expected_table)
->>>>>>> 10983e8c
 
 
 if __name__ == "__main__":
