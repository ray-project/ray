import collections
import random
import time
from typing import Any, Iterable, List
from unittest.mock import MagicMock

import numpy as np
import pandas as pd
import pytest

import ray
from ray._private.test_utils import wait_for_condition
from ray.data._internal.compute import ActorPoolStrategy, TaskPoolStrategy
from ray.data._internal.execution.interfaces import (
    ExecutionOptions,
    PhysicalOperator,
    RefBundle,
)
from ray.data._internal.execution.operators.actor_pool_map_operator import (
    ActorPoolMapOperator,
)
from ray.data._internal.execution.operators.base_physical_operator import (
    AllToAllOperator,
)
from ray.data._internal.execution.operators.input_data_buffer import InputDataBuffer
from ray.data._internal.execution.operators.limit_operator import LimitOperator
from ray.data._internal.execution.operators.map_operator import (
    MapOperator,
    _BlockRefBundler,
)
from ray.data._internal.execution.operators.map_transformer import (
    create_map_transformer_from_block_fn,
)
from ray.data._internal.execution.operators.output_splitter import OutputSplitter
from ray.data._internal.execution.operators.task_pool_map_operator import (
    TaskPoolMapOperator,
)
from ray.data._internal.execution.operators.union_operator import UnionOperator
from ray.data._internal.execution.util import make_ref_bundles
from ray.data.block import Block
from ray.data.context import DataContext
from ray.data.tests.util import run_one_op_task, run_op_tasks_sync
from ray.tests.conftest import *  # noqa


def _get_blocks(bundle: RefBundle, output_list: List[Block]):
    for block, _ in bundle.blocks:
        output_list.append(list(ray.get(block)["id"]))


def _mul2_transform(block_iter: Iterable[Block], ctx) -> Iterable[Block]:
    for block in block_iter:
        yield pd.DataFrame({"id": [b * 2 for b in block["id"]]})


_mul2_map_data_prcessor = create_map_transformer_from_block_fn(_mul2_transform)


def _take_outputs(op: PhysicalOperator) -> List[Any]:
    output = []
    while op.has_next():
        ref = op.get_next()
        assert ref.owns_blocks, ref
        _get_blocks(ref, output)
    return output


def test_input_data_buffer(ray_start_regular_shared):
    # Create with bundles.
    inputs = make_ref_bundles([[1, 2], [3], [4, 5]])
    op = InputDataBuffer(inputs)

    # Check we return all bundles in order.
    assert not op.completed()
    assert _take_outputs(op) == [[1, 2], [3], [4, 5]]
    assert op.completed()


def test_all_to_all_operator():
    def dummy_all_transform(bundles: List[RefBundle], ctx):
        assert len(ctx.sub_progress_bar_dict) == 2
        assert list(ctx.sub_progress_bar_dict.keys()) == ["Test1", "Test2"]
        return make_ref_bundles([[1, 2], [3, 4]]), {"FooStats": []}

    input_op = InputDataBuffer(make_ref_bundles([[i] for i in range(100)]))
    op = AllToAllOperator(
        dummy_all_transform,
        input_op=input_op,
        target_max_block_size=DataContext.get_current().target_max_block_size,
        num_outputs=2,
        sub_progress_bar_names=["Test1", "Test2"],
        name="TestAll",
    )

    # Initialize progress bar.
    num_bars = op.initialize_sub_progress_bars(0)
    assert num_bars == 2, num_bars

    # Feed data.
    op.start(ExecutionOptions())
    while input_op.has_next():
        op.add_input(input_op.get_next(), 0)
    op.all_inputs_done()

    # Check we return transformed bundles.
    assert not op.completed()
    assert _take_outputs(op) == [[1, 2], [3, 4]]
    stats = op.get_stats()
    assert "FooStats" in stats
    assert op.completed()
    op.close_sub_progress_bars()


def test_num_outputs_total():
    input_op = InputDataBuffer(make_ref_bundles([[i] for i in range(100)]))
    op1 = MapOperator.create(
        _mul2_map_data_prcessor,
        input_op=input_op,
        name="TestMapper",
    )
    assert op1.num_outputs_total() == 100

    def dummy_all_transform(bundles: List[RefBundle]):
        return make_ref_bundles([[1, 2], [3, 4]]), {"FooStats": []}

    op2 = AllToAllOperator(
        dummy_all_transform,
        input_op=op1,
        target_max_block_size=DataContext.get_current().target_max_block_size,
        name="TestAll",
    )
    assert op2.num_outputs_total() == 100


@pytest.mark.parametrize("use_actors", [False, True])
def test_map_operator_bulk(ray_start_regular_shared, use_actors):
    # Create with inputs.
    input_op = InputDataBuffer(
        make_ref_bundles([[np.ones(1024) * i] for i in range(100)])
    )
    compute_strategy = ActorPoolStrategy(size=1) if use_actors else TaskPoolStrategy()
    op = MapOperator.create(
        _mul2_map_data_prcessor,
        input_op=input_op,
        name="TestMapper",
        compute_strategy=compute_strategy,
    )

    # Feed data and block on exec.
    op.start(ExecutionOptions(actor_locality_enabled=False))
    if use_actors:
        # Actor will be pending after starting the operator.
        assert op.progress_str() == "0 actors (1 pending) [locality off]"
    assert op.internal_queue_size() == 0
    i = 0
    while input_op.has_next():
        op.add_input(input_op.get_next(), 0)
        i += 1
        if use_actors:
            assert op.internal_queue_size() == i
        else:
            assert op.internal_queue_size() == 0
    op.all_inputs_done()

    tasks = op.get_active_tasks()
    while tasks:
        run_op_tasks_sync(op, only_existing=True)
        tasks = op.get_active_tasks()
        if use_actors and tasks:
            # After actor is ready (first work ref resolved), actor will remain ready
            # while there is work to do.
            assert op.progress_str() == "1 actors [locality off]"

    assert op.internal_queue_size() == 0
    if use_actors:
        # After all work is done, actor will have been killed to free up resources..
        assert op.progress_str() == "0 actors [locality off]"
    else:
        assert op.progress_str() == ""

    # Check we return transformed bundles in order.
    assert not op.completed()
    assert np.array_equal(
        _take_outputs(op), [[np.ones(1024) * i * 2] for i in range(100)]
    )
    assert op.completed()

    # Check dataset stats.
    stats = op.get_stats()
    assert "TestMapper" in stats, stats
    assert len(stats["TestMapper"]) == 100, stats

    # Check memory stats.
    metrics = op.metrics.as_dict()
    assert metrics["obj_store_mem_peak"] == pytest.approx(1688000, 0.5), metrics
    assert metrics["obj_store_mem_freed"] == pytest.approx(832200, 0.5), metrics


@pytest.mark.parametrize("use_actors", [False, True])
def test_map_operator_streamed(ray_start_regular_shared, use_actors):
    # Create with inputs.
    input_op = InputDataBuffer(
        make_ref_bundles([[np.ones(1024) * i] for i in range(100)])
    )
    compute_strategy = ActorPoolStrategy() if use_actors else TaskPoolStrategy()
    op = MapOperator.create(
        _mul2_map_data_prcessor,
        input_op=input_op,
        name="TestMapper",
        compute_strategy=compute_strategy,
    )

    # Feed data and implement streaming exec.
    output = []
    op.start(ExecutionOptions())
    while input_op.has_next():
        op.add_input(input_op.get_next(), 0)
        while not op.has_next():
            run_one_op_task(op)
        while op.has_next():
            ref = op.get_next()
            assert ref.owns_blocks, ref
            _get_blocks(ref, output)

    # Check equivalent to bulk execution in order.
    assert np.array_equal(output, [[np.ones(1024) * i * 2] for i in range(100)])
    metrics = op.metrics.as_dict()
    assert metrics["obj_store_mem_peak"] == pytest.approx(16880, 0.5), metrics
    assert metrics["obj_store_mem_freed"] == pytest.approx(832200, 0.5), metrics
    if use_actors:
        assert "locality_hits" in metrics, metrics
        assert "locality_misses" in metrics, metrics
    else:
        assert "locality_hits" not in metrics, metrics
        assert "locality_misses" not in metrics, metrics
    assert not op.completed()


@pytest.mark.parametrize("equal", [False, True])
@pytest.mark.parametrize("chunk_size", [1, 10])
def test_split_operator(ray_start_regular_shared, equal, chunk_size):
    num_input_blocks = 100
    num_splits = 3
    # Add this many input blocks each time.
    # Make sure it is greater than num_splits * 2,
    # so we can test the output order of `OutputSplitter.get_next`.
    num_add_input_blocks = 10
    input_op = InputDataBuffer(
        make_ref_bundles([[i] * chunk_size for i in range(num_input_blocks)])
    )
    op = OutputSplitter(input_op, num_splits, equal=equal)

    # Feed data and implement streaming exec.
    output_splits = [[] for _ in range(num_splits)]
    op.start(ExecutionOptions())
    while input_op.has_next():
        for _ in range(num_add_input_blocks):
            if not input_op.has_next():
                break
            op.add_input(input_op.get_next(), 0)
        while op.has_next():
            ref = op.get_next()
            assert ref.owns_blocks, ref
            for block, _ in ref.blocks:
                assert ref.output_split_idx is not None
                output_splits[ref.output_split_idx].extend(list(ray.get(block)["id"]))
    op.all_inputs_done()

    expected_splits = [[] for _ in range(num_splits)]
    for i in range(num_splits):
        for j in range(i, num_input_blocks, num_splits):
            expected_splits[i].extend([j] * chunk_size)
    if equal:
        min_len = min(len(expected_splits[i]) for i in range(num_splits))
        for i in range(num_splits):
            expected_splits[i] = expected_splits[i][:min_len]
    for i in range(num_splits):
        assert output_splits[i] == expected_splits[i], (
            output_splits[i],
            expected_splits[i],
        )


@pytest.mark.parametrize("equal", [False, True])
@pytest.mark.parametrize("random_seed", [1, 2, 3, 4, 5, 6, 7, 8, 9, 10])
def test_split_operator_random(ray_start_regular_shared, equal, random_seed):
    random.seed(random_seed)
    inputs = make_ref_bundles([[i] * random.randint(0, 10) for i in range(100)])
    num_inputs = sum(x.num_rows() for x in inputs)
    input_op = InputDataBuffer(inputs)
    op = OutputSplitter(input_op, 3, equal=equal)

    # Feed data and implement streaming exec.
    output_splits = collections.defaultdict(list)
    op.start(ExecutionOptions())
    while input_op.has_next():
        op.add_input(input_op.get_next(), 0)
    op.all_inputs_done()
    while op.has_next():
        ref = op.get_next()
        assert ref.owns_blocks, ref
        for block, _ in ref.blocks:
            output_splits[ref.output_split_idx].extend(list(ray.get(block)["id"]))
    if equal:
        actual = [len(output_splits[i]) for i in range(3)]
        expected = [num_inputs // 3] * 3
        assert actual == expected
    else:
        assert sum(len(output_splits[i]) for i in range(3)) == num_inputs, output_splits


def test_split_operator_locality_hints(ray_start_regular_shared):
    input_op = InputDataBuffer(make_ref_bundles([[i] for i in range(10)]))
    op = OutputSplitter(input_op, 2, equal=False, locality_hints=["node1", "node2"])

    def get_fake_loc(item):
        assert isinstance(item, int), item
        if item in [0, 1, 4, 5, 8]:
            return "node1"
        else:
            return "node2"

    def get_bundle_loc(bundle):
        block = ray.get(bundle.blocks[0][0])
        fval = list(block["id"])[0]
        return get_fake_loc(fval)

    op._get_location = get_bundle_loc

    # Feed data and implement streaming exec.
    output_splits = collections.defaultdict(list)
    op.start(ExecutionOptions())
    while input_op.has_next():
        op.add_input(input_op.get_next(), 0)
    op.all_inputs_done()
    while op.has_next():
        ref = op.get_next()
        assert ref.owns_blocks, ref
        for block, _ in ref.blocks:
            output_splits[ref.output_split_idx].extend(list(ray.get(block)["id"]))

    total = 0
    for i in range(2):
        if i == 0:
            node = "node1"
        else:
            node = "node2"
        split = output_splits[i]
        for item in split:
            assert get_fake_loc(item) == node
            total += 1

    assert total == 10, total
    assert "all objects local" in op.progress_str()


def test_map_operator_actor_locality_stats(ray_start_regular_shared):
    # Create with inputs.
    input_op = InputDataBuffer(
        make_ref_bundles([[np.ones(100) * i] for i in range(100)])
    )
    compute_strategy = ActorPoolStrategy()
    op = MapOperator.create(
        _mul2_map_data_prcessor,
        input_op=input_op,
        name="TestMapper",
        compute_strategy=compute_strategy,
    )

    # Feed data and implement streaming exec.
    output = []
    options = ExecutionOptions()
    options.preserve_order = True
    options.actor_locality_enabled = True
    op.start(options)
    while input_op.has_next():
        op.add_input(input_op.get_next(), 0)
        while not op.has_next():
            run_one_op_task(op)
        while op.has_next():
            ref = op.get_next()
            assert ref.owns_blocks, ref
            _get_blocks(ref, output)

    # Check equivalent to bulk execution in order.
    assert np.array_equal(output, [[np.ones(100) * i * 2] for i in range(100)])
    metrics = op.metrics.as_dict()
    assert metrics["obj_store_mem_peak"] == pytest.approx(2096, 0.5), metrics
    assert metrics["obj_store_mem_freed"] == pytest.approx(92900, 0.5), metrics
    # Check e2e locality manager working.
    assert metrics["locality_hits"] == 100, metrics
    assert metrics["locality_misses"] == 0, metrics
    assert not op.completed()


@pytest.mark.parametrize("use_actors", [False, True])
def test_map_operator_min_rows_per_bundle(ray_start_regular_shared, use_actors):
    # Simple sanity check of batching behavior.
    def _check_batch(block_iter: Iterable[Block], ctx) -> Iterable[Block]:
        block_iter = list(block_iter)
        assert len(block_iter) == 5, block_iter
        data = [block["id"][0] for block in block_iter]
        assert data == list(range(5)) or data == list(range(5, 10)), data
        for block in block_iter:
            yield block

    # Create with inputs.
    input_op = InputDataBuffer(make_ref_bundles([[i] for i in range(10)]))
    compute_strategy = ActorPoolStrategy() if use_actors else TaskPoolStrategy()
    op = MapOperator.create(
        create_map_transformer_from_block_fn(_check_batch),
        input_op=input_op,
        name="TestMapper",
        compute_strategy=compute_strategy,
        min_rows_per_bundle=5,
    )

    # Feed data and block on exec.
    op.start(ExecutionOptions())
    while input_op.has_next():
        op.add_input(input_op.get_next(), 0)
    op.all_inputs_done()
    run_op_tasks_sync(op)

    _take_outputs(op)
    assert op.completed()


@pytest.mark.parametrize("use_actors", [False, True])
@pytest.mark.parametrize("preserve_order", [False, True])
def test_map_operator_output_unbundling(
    ray_start_regular_shared, use_actors, preserve_order
):
    # Tests that the MapOperator's output queue unbundles the bundles returned from
    # tasks; this facilitates features such as dynamic block splitting.
    def noop(block_iter: Iterable[Block], ctx) -> Iterable[Block]:
        for block in block_iter:
            yield block

    # Create with inputs.
    input_op = InputDataBuffer(make_ref_bundles([[i] for i in range(10)]))
    compute_strategy = ActorPoolStrategy() if use_actors else TaskPoolStrategy()
    op = MapOperator.create(
        create_map_transformer_from_block_fn(noop),
        input_op=input_op,
        name="TestMapper",
        compute_strategy=compute_strategy,
        # Send the everything in a single bundle of 10 blocks.
        min_rows_per_bundle=10,
    )

    # Feed data and block on exec.
    op.start(ExecutionOptions(preserve_order=preserve_order))
    inputs = []
    while input_op.has_next():
        inputs.append(input_op.get_next())
    # Sanity check: the op will get 10 input bundles.
    assert len(inputs) == 10
    for input_ in inputs:
        op.add_input(input_, 0)
    op.all_inputs_done()
    run_op_tasks_sync(op)

    # Check that bundles are unbundled in the output queue.
    outputs = []
    while op.has_next():
        outputs.append(op.get_next())
    assert len(outputs) == 10
    assert op.completed()


@pytest.mark.parametrize("use_actors", [False, True])
def test_map_operator_ray_args(shutdown_only, use_actors):
    ray.shutdown()
    ray.init(num_cpus=0, num_gpus=1)
    # Create with inputs.
    input_op = InputDataBuffer(make_ref_bundles([[i] for i in range(10)]))
    compute_strategy = ActorPoolStrategy(size=1) if use_actors else TaskPoolStrategy()
    op = MapOperator.create(
        _mul2_map_data_prcessor,
        input_op=input_op,
        name="TestMapper",
        compute_strategy=compute_strategy,
        ray_remote_args={"num_cpus": 0, "num_gpus": 1},
    )

    # Feed data and block on exec.
    op.start(ExecutionOptions())
    while input_op.has_next():
        op.add_input(input_op.get_next(), 0)
    op.all_inputs_done()
    run_op_tasks_sync(op)

    # Check we don't hang and complete with num_gpus=1.
    assert _take_outputs(op) == [[i * 2] for i in range(10)]
    assert op.completed()


@pytest.mark.parametrize("use_actors", [False, True])
def test_map_operator_shutdown(shutdown_only, use_actors):
    ray.shutdown()
    ray.init(num_cpus=0, num_gpus=1)

    def _sleep(block_iter: Iterable[Block]) -> Iterable[Block]:
        time.sleep(999)

    # Create with inputs.
    input_op = InputDataBuffer(make_ref_bundles([[i] for i in range(10)]))
    compute_strategy = ActorPoolStrategy() if use_actors else TaskPoolStrategy()
    op = MapOperator.create(
        create_map_transformer_from_block_fn(_sleep),
        input_op=input_op,
        name="TestMapper",
        compute_strategy=compute_strategy,
        ray_remote_args={"num_cpus": 0, "num_gpus": 1},
    )

    # Start one task and then cancel.
    op.start(ExecutionOptions())
    op.add_input(input_op.get_next(), 0)
    assert op.num_active_tasks() == 1
    op.shutdown()

    # Tasks/actors should be cancelled/killed.
    wait_for_condition(lambda: (ray.available_resources().get("GPU", 0) == 1.0))


def test_actor_pool_map_operator_init(ray_start_regular_shared):
    """Tests that ActorPoolMapOperator runs init_fn on start."""

    from ray.exceptions import RayActorError

    def _sleep(block_iter: Iterable[Block]) -> Iterable[Block]:
        time.sleep(999)

    def _fail():
        raise ValueError("init_failed")

    input_op = InputDataBuffer(make_ref_bundles([[i] for i in range(10)]))
    compute_strategy = ActorPoolStrategy(min_size=1)

    op = MapOperator.create(
        create_map_transformer_from_block_fn(_sleep, init_fn=_fail),
        input_op=input_op,
        name="TestMapper",
        compute_strategy=compute_strategy,
    )

    with pytest.raises(RayActorError, match=r"init_failed"):
        op.start(ExecutionOptions())


def test_actor_pool_map_operator_should_add_input(ray_start_regular_shared):
    """Tests that ActorPoolMapOperator refuses input when actors are pending."""

    def _sleep(block_iter: Iterable[Block]) -> Iterable[Block]:
        time.sleep(999)

    input_op = InputDataBuffer(make_ref_bundles([[i] for i in range(10)]))
    compute_strategy = ActorPoolStrategy(size=1)

    op = MapOperator.create(
        create_map_transformer_from_block_fn(_sleep),
        input_op=input_op,
        name="TestMapper",
        compute_strategy=compute_strategy,
    )

    op.start(ExecutionOptions())

    # Cannot add input until actor has started.
    assert not op.should_add_input()
    run_op_tasks_sync(op)
    assert op.should_add_input()

    # Can accept up to four inputs per actor by default.
    for _ in range(4):
        assert op.should_add_input()
        op.add_input(input_op.get_next(), 0)
    assert not op.should_add_input()


@pytest.mark.parametrize(
    "compute,expected",
    [
        (TaskPoolStrategy(), TaskPoolMapOperator),
        (ActorPoolStrategy(), ActorPoolMapOperator),
    ],
)
def test_map_operator_pool_delegation(compute, expected):
    # Test that the MapOperator factory delegates to the appropriate pool
    # implementation.
    input_op = InputDataBuffer(make_ref_bundles([[i] for i in range(100)]))
    op = MapOperator.create(
        _mul2_map_data_prcessor,
        input_op=input_op,
        name="TestMapper",
        compute_strategy=compute,
    )
    assert isinstance(op, expected)


def test_limit_operator(ray_start_regular_shared):
    """Test basic functionalities of LimitOperator."""
    num_refs = 3
    num_rows_per_block = 3
    total_rows = num_refs * num_rows_per_block
    # Test limits with different values, from 0 to more than input size.
    limits = list(range(0, total_rows + 2))
    for limit in limits:
        refs = make_ref_bundles([[i] * num_rows_per_block for i in range(num_refs)])
        input_op = InputDataBuffer(refs)
        limit_op = LimitOperator(limit, input_op)
        limit_op.all_inputs_done = MagicMock(wraps=limit_op.all_inputs_done)
        if limit == 0:
            # If the limit is 0, the operator should be completed immediately.
            assert limit_op.completed()
            assert limit_op._limit_reached()
        cur_rows = 0
        loop_count = 0
        while input_op.has_next() and not limit_op._limit_reached():
            loop_count += 1
            assert not limit_op.completed(), limit
            assert limit_op.need_more_inputs(), limit
            limit_op.add_input(input_op.get_next(), 0)
            while limit_op.has_next():
                # Drain the outputs. So the limit operator
                # will be completed when the limit is reached.
                limit_op.get_next()
            cur_rows += num_rows_per_block
            if cur_rows >= limit:
                assert limit_op.all_inputs_done.call_count == 1, limit
                assert limit_op.completed(), limit
                assert limit_op._limit_reached(), limit
                assert not limit_op.need_more_inputs(), limit
            else:
                assert limit_op.all_inputs_done.call_count == 0, limit
                assert not limit_op.completed(), limit
                assert not limit_op._limit_reached(), limit
                assert limit_op.need_more_inputs(), limit
        limit_op.all_inputs_done()
        # After inputs done, the number of output bundles
        # should be the same as the number of `add_input`s.
        assert limit_op.num_outputs_total() == loop_count, limit
        assert limit_op.completed(), limit


def _get_bundles(bundle: RefBundle):
    output = []
    for block, _ in bundle.blocks:
        output.extend(list(ray.get(block)["id"]))
    return output


@pytest.mark.parametrize("preserve_order", (True, False))
def test_union_operator(ray_start_regular_shared, preserve_order):
    """Test basic functionalities of UnionOperator."""
    execution_options = ExecutionOptions(preserve_order=preserve_order)
    ctx = ray.data.DataContext.get_current()
    ctx.execution_options = execution_options

    num_rows_per_block = 3
    data0 = make_ref_bundles([[i] * num_rows_per_block for i in range(3)])
    data1 = make_ref_bundles([[i] * num_rows_per_block for i in range(2)])
    data2 = make_ref_bundles([[i] * num_rows_per_block for i in range(1)])

    op0 = InputDataBuffer(data0)
    op1 = InputDataBuffer(data1)
    op2 = InputDataBuffer(data2)
    union_op = UnionOperator(op0, op1, op2)
    union_op.start(execution_options)

    assert not union_op.has_next()
    union_op.add_input(op0.get_next(), 0)
    assert union_op.has_next()

    assert union_op.get_next() == data0[0]
    assert not union_op.has_next()

    union_op.add_input(op0.get_next(), 0)
    union_op.add_input(op0.get_next(), 0)
    assert union_op.get_next() == data0[1]
    assert union_op.get_next() == data0[2]

    union_op.input_done(0)
    assert not union_op.completed()
    if preserve_order:
        assert union_op._input_idx_to_output == 1

    if preserve_order:
        union_op.add_input(op1.get_next(), 1)
        union_op.add_input(op2.get_next(), 2)
        assert union_op._input_idx_to_output == 1

        assert union_op.get_next() == data1[0]
        assert not union_op.has_next()

        # Check the case where an input op which is not the op
        # corresponding to _input_idx_to_output finishes first.
        union_op.input_done(2)
        assert union_op._input_idx_to_output == 1

        union_op.add_input(op1.get_next(), 1)
        assert union_op.has_next()
        assert union_op.get_next() == data1[1]
        assert not union_op.has_next()
        # Marking the current output buffer source op will
        # increment _input_idx_to_output to the next source.
        union_op.input_done(1)
        assert union_op._input_idx_to_output == 2
        assert union_op.has_next()
        assert union_op.get_next() == data2[0]
    else:
        union_op.add_input(op1.get_next(), 1)
        union_op.add_input(op2.get_next(), 2)
        union_op.add_input(op1.get_next(), 1)
        # The output will be in the same order as the inputs
        # were added with `add_input()`.
        assert union_op.get_next() == data1[0]
        assert union_op.get_next() == data2[0]
        assert union_op.get_next() == data1[1]

    assert all([len(b) == 0 for b in union_op._input_buffers])

    _take_outputs(union_op)
    union_op.all_inputs_done()
    assert union_op.completed()


@pytest.mark.parametrize(
    "target,in_bundles,expected_bundles",
    [
        (
            1,  # Unit target, should leave unchanged.
            [[1], [2], [3, 4], [5]],
            [[1], [2], [3, 4], [5]],
        ),
        (
            None,  # No target, should leave unchanged.
            [[1], [2], [3, 4], [5]],
            [[1], [2], [3, 4], [5]],
        ),
        (
            2,  # Empty blocks should be handled.
            [[1], [], [2, 3], []],
            [[1], [2, 3]],
        ),
        (
            2,  # Test bundling, finalizing, passing, leftovers, etc.
            [[1], [2], [3, 4, 5], [6], [7], [8], [9, 10], [11]],
            [[1, 2], [3, 4, 5], [6, 7], [8], [9, 10], [11]],
        ),
        (
            3,  # Test bundling, finalizing, passing, leftovers, etc.
            [[1], [2, 3], [4, 5, 6, 7], [8, 9], [10, 11]],
            [[1, 2, 3], [4, 5, 6, 7], [8, 9], [10, 11]],
        ),
    ],
)
def test_block_ref_bundler_basic(target, in_bundles, expected_bundles):
    # Test that the bundler creates the expected output bundles.
    bundler = _BlockRefBundler(target)
    bundles = make_ref_bundles(in_bundles)
    out_bundles = []
    for bundle in bundles:
        bundler.add_bundle(bundle)
        while bundler.has_bundle():
            out_bundle = _get_bundles(bundler.get_next_bundle())
            out_bundles.append(out_bundle)
    bundler.done_adding_bundles()
    if bundler.has_bundle():
        out_bundle = _get_bundles(bundler.get_next_bundle())
        out_bundles.append(out_bundle)
    assert len(out_bundles) == len(expected_bundles)
    for bundle, expected in zip(out_bundles, expected_bundles):
        assert bundle == expected


@pytest.mark.parametrize(
    "target,n,num_bundles,num_out_bundles,out_bundle_size",
    [
        (5, 20, 20, 4, 5),
        (5, 20, 10, 5, 4),
        (8, 16, 4, 2, 8),
    ],
)
def test_block_ref_bundler_uniform(
    target, n, num_bundles, num_out_bundles, out_bundle_size
):
    # Test that the bundler creates the expected number of bundles with the expected
    # size.
    bundler = _BlockRefBundler(target)
    data = np.arange(n)
    pre_bundles = [arr.tolist() for arr in np.array_split(data, num_bundles)]
    bundles = make_ref_bundles(pre_bundles)
    out_bundles = []
    for bundle in bundles:
        bundler.add_bundle(bundle)
        while bundler.has_bundle():
            out_bundles.append(bundler.get_next_bundle())
    bundler.done_adding_bundles()
    if bundler.has_bundle():
        out_bundles.append(bundler.get_next_bundle())
    assert len(out_bundles) == num_out_bundles
    for out_bundle in out_bundles:
        assert out_bundle.num_rows() == out_bundle_size
    flat_out = [
        i
        for bundle in out_bundles
        for block, _ in bundle.blocks
        for i in list(ray.get(block)["id"])
    ]
    assert flat_out == list(range(n))


def test_operator_metrics():
    NUM_INPUTS = 100
    NUM_BLOCKS_PER_TASK = 5
    MIN_ROWS_PER_BUNDLE = 10

    inputs = make_ref_bundles([[i] for i in range(NUM_INPUTS)])
    input_op = InputDataBuffer(inputs)

    def map_fn(block_iter: Iterable[Block], ctx) -> Iterable[Block]:
        for i in range(NUM_BLOCKS_PER_TASK):
            yield pd.DataFrame({"id": [i]})

    op = MapOperator.create(
        create_map_transformer_from_block_fn(map_fn),
        input_op=input_op,
        name="TestEstimatedNumBlocks",
        min_rows_per_bundle=MIN_ROWS_PER_BUNDLE,
    )

    op.start(ExecutionOptions())
    num_outputs_taken = 0
    bytes_outputs_taken = 0
    for i in range(len(inputs)):
        # Add an input, run all tasks, and take all outputs.
        op.add_input(input_op.get_next(), 0)
        run_op_tasks_sync(op)
        while op.has_next():
            output = op.get_next()
            num_outputs_taken += 1
            bytes_outputs_taken += output.size_bytes()

        num_tasks_submitted = (i + 1) // MIN_ROWS_PER_BUNDLE

        metrics = op.metrics
        # Check input metrics
        assert metrics.num_inputs_received == i + 1, i
        assert metrics.bytes_inputs_received == sum(
            inputs[k].size_bytes() for k in range(i + 1)
        ), i
        assert (
            metrics.num_task_inputs_processed
            == num_tasks_submitted * MIN_ROWS_PER_BUNDLE
        ), i
        assert metrics.bytes_task_inputs_processed == sum(
            inputs[k].size_bytes()
            for k in range(num_tasks_submitted * MIN_ROWS_PER_BUNDLE)
        ), i

        # Check outputs metrics
        assert num_outputs_taken == num_tasks_submitted * NUM_BLOCKS_PER_TASK, i
        assert metrics.num_task_outputs_generated == num_outputs_taken, i
        assert metrics.bytes_task_outputs_generated == bytes_outputs_taken, i
        assert metrics.num_outputs_taken == num_outputs_taken, i
        assert metrics.bytes_outputs_taken == bytes_outputs_taken, i
        assert metrics.num_outputs_of_finished_tasks == num_outputs_taken, i
        assert metrics.bytes_outputs_of_finished_tasks == bytes_outputs_taken, i

        # Check task metrics
        assert metrics.num_tasks_submitted == num_tasks_submitted, i
        assert metrics.num_tasks_running == 0, i
        assert metrics.num_tasks_have_outputs == num_tasks_submitted, i
        assert metrics.num_tasks_finished == num_tasks_submitted, i

        # Check object store metrics
<<<<<<< HEAD
        assert metrics.obj_store_mem_freed == metrics.bytes_inputs_processed, i
=======
        assert metrics.obj_store_mem_alloc == metrics.bytes_outputs_taken, i
        assert metrics.obj_store_mem_freed == metrics.bytes_task_inputs_processed, i
>>>>>>> 248521af
        assert (
            metrics.obj_store_mem_cur
            == metrics.bytes_inputs_received
            - metrics.bytes_task_inputs_processed
            + metrics.bytes_task_outputs_generated
            - metrics.bytes_outputs_taken
        ), i

        assert metrics.obj_store_mem_peak >= metrics.obj_store_mem_cur, i


def test_map_estimated_output_blocks():
    # Test map operator estimation
    input_op = InputDataBuffer(make_ref_bundles([[i] for i in range(100)]))

    def yield_five(block_iter: Iterable[Block], ctx) -> Iterable[Block]:
        for i in range(5):
            yield pd.DataFrame({"id": [i]})

    min_rows_per_bundle = 10
    op = MapOperator.create(
        create_map_transformer_from_block_fn(yield_five),
        input_op=input_op,
        name="TestEstimatedNumBlocks",
        min_rows_per_bundle=min_rows_per_bundle,
    )

    op.start(ExecutionOptions())
    while input_op.has_next():
        op.add_input(input_op.get_next(), 0)
        if op.metrics.num_inputs_received % min_rows_per_bundle == 0:
            # enough inputs for a task bundle
            run_op_tasks_sync(op)
            assert op._estimated_output_blocks == 50

    op.all_inputs_done()

    # 100 inputs -> 100 / 10 = 10 tasks -> 10 * 5 = 50 output blocks
    assert op._estimated_output_blocks == 50


def test_map_estimated_blocks_split():
    # Test read output splitting
    def yield_five(block_iter: Iterable[Block], ctx) -> Iterable[Block]:
        for i in range(5):
            yield pd.DataFrame({"id": [i]})

    min_rows_per_bundle = 10
    input_op = InputDataBuffer(make_ref_bundles([[i] for i in range(100)]))
    op = MapOperator.create(
        create_map_transformer_from_block_fn(yield_five),
        input_op=input_op,
        name="TestEstimatedNumBlocksSplit",
        min_rows_per_bundle=min_rows_per_bundle,
    )
    op.set_additional_split_factor(2)

    op.start(ExecutionOptions())
    while input_op.has_next():
        op.add_input(input_op.get_next(), 0)
        if op.metrics.num_inputs_received % min_rows_per_bundle == 0:
            # enough inputs for a task bundle
            run_op_tasks_sync(op)
            assert op._estimated_output_blocks == 100

    op.all_inputs_done()
    # Each output block is split in 2, so the number of blocks double.
    assert op._estimated_output_blocks == 100


def test_limit_estimated_output_blocks():
    # Test limit operator estimation
    input_op = InputDataBuffer(make_ref_bundles([[i, i] for i in range(100)]))
    op = LimitOperator(100, input_op)

    while input_op.has_next():
        op.add_input(input_op.get_next(), 0)
        run_op_tasks_sync(op)
        assert op._estimated_output_blocks == 50

    op.all_inputs_done()

    # 2 rows per bundle, 100 / 2 = 50 blocks output
    assert op._estimated_output_blocks == 50

    # Test limit operator estimation where: limit > # of rows
    input_op = InputDataBuffer(make_ref_bundles([[i, i] for i in range(100)]))
    op = LimitOperator(300, input_op)

    while input_op.has_next():
        op.add_input(input_op.get_next(), 0)
        run_op_tasks_sync(op)
        assert op._estimated_output_blocks == 100

    op.all_inputs_done()

    # all blocks are outputted
    assert op._estimated_output_blocks == 100


def test_all_to_all_estimated_output_blocks():
    # Test all to all operator
    input_op = InputDataBuffer(make_ref_bundles([[i] for i in range(100)]))

    def all_transform(bundles: List[RefBundle], ctx):
        return bundles, {}

    estimated_output_blocks = 500
    op1 = AllToAllOperator(
        all_transform,
        input_op,
        DataContext.get_current().target_max_block_size,
        estimated_output_blocks,
    )
    op2 = AllToAllOperator(
        all_transform, op1, DataContext.get_current().target_max_block_size
    )

    while input_op.has_next():
        op1.add_input(input_op.get_next(), 0)
    op1.all_inputs_done()
    run_op_tasks_sync(op1)

    while op1.has_next():
        op2.add_input(op1.get_next(), 0)
    op2.all_inputs_done()
    run_op_tasks_sync(op2)

    # estimated output blocks for op2 should fallback to op1
    assert op2._estimated_output_blocks is None
    assert op2.num_outputs_total() == estimated_output_blocks


if __name__ == "__main__":
    import sys

    sys.exit(pytest.main(["-v", __file__]))<|MERGE_RESOLUTION|>--- conflicted
+++ resolved
@@ -877,12 +877,7 @@
         assert metrics.num_tasks_finished == num_tasks_submitted, i
 
         # Check object store metrics
-<<<<<<< HEAD
-        assert metrics.obj_store_mem_freed == metrics.bytes_inputs_processed, i
-=======
-        assert metrics.obj_store_mem_alloc == metrics.bytes_outputs_taken, i
         assert metrics.obj_store_mem_freed == metrics.bytes_task_inputs_processed, i
->>>>>>> 248521af
         assert (
             metrics.obj_store_mem_cur
             == metrics.bytes_inputs_received
