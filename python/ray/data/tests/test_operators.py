import collections
import random
import time
from typing import Any, Iterable, List
from unittest.mock import MagicMock

import numpy as np
import pandas as pd
import pytest

import ray
from ray._private.test_utils import wait_for_condition
from ray.data._internal.compute import ActorPoolStrategy, TaskPoolStrategy
from ray.data._internal.execution.interfaces import (
    ExecutionOptions,
    PhysicalOperator,
    RefBundle,
)
from ray.data._internal.execution.operators.actor_pool_map_operator import (
    ActorPoolMapOperator,
)
from ray.data._internal.execution.operators.base_physical_operator import (
    AllToAllOperator,
)
from ray.data._internal.execution.operators.input_data_buffer import InputDataBuffer
from ray.data._internal.execution.operators.limit_operator import LimitOperator
from ray.data._internal.execution.operators.map_operator import (
    MapOperator,
    _BlockRefBundler,
)
from ray.data._internal.execution.operators.map_transformer import (
    create_map_transformer_from_block_fn,
)
from ray.data._internal.execution.operators.output_splitter import OutputSplitter
from ray.data._internal.execution.operators.task_pool_map_operator import (
    TaskPoolMapOperator,
)
from ray.data._internal.execution.operators.union_operator import UnionOperator
from ray.data._internal.execution.util import make_ref_bundles
from ray.data.block import Block
from ray.data.tests.util import run_one_op_task, run_op_tasks_sync
from ray.tests.conftest import *  # noqa


def _get_blocks(bundle: RefBundle, output_list: List[Block]):
    for block, _ in bundle.blocks:
        output_list.append(list(ray.get(block)["id"]))


def _mul2_transform(block_iter: Iterable[Block], ctx) -> Iterable[Block]:
    for block in block_iter:
        yield pd.DataFrame({"id": [b * 2 for b in block["id"]]})


_mul2_map_data_prcessor = create_map_transformer_from_block_fn(_mul2_transform)


def _take_outputs(op: PhysicalOperator) -> List[Any]:
    output = []
    while op.has_next():
        ref = op.get_next()
        assert ref.owns_blocks, ref
        _get_blocks(ref, output)
    return output


def test_input_data_buffer(ray_start_regular_shared):
    # Create with bundles.
    inputs = make_ref_bundles([[1, 2], [3], [4, 5]])
    op = InputDataBuffer(inputs)

    # Check we return all bundles in order.
    assert not op.completed()
    assert _take_outputs(op) == [[1, 2], [3], [4, 5]]
    assert op.completed()


def test_all_to_all_operator():
    def dummy_all_transform(bundles: List[RefBundle], ctx):
        assert len(ctx.sub_progress_bar_dict) == 2
        assert list(ctx.sub_progress_bar_dict.keys()) == ["Test1", "Test2"]
        return make_ref_bundles([[1, 2], [3, 4]]), {"FooStats": []}

    input_op = InputDataBuffer(make_ref_bundles([[i] for i in range(100)]))
    op = AllToAllOperator(
        dummy_all_transform,
        input_op=input_op,
        num_outputs=2,
        sub_progress_bar_names=["Test1", "Test2"],
        name="TestAll",
    )

    # Initialize progress bar.
    num_bars = op.initialize_sub_progress_bars(0)
    assert num_bars == 2, num_bars

    # Feed data.
    op.start(ExecutionOptions())
    while input_op.has_next():
        op.add_input(input_op.get_next(), 0)
    op.all_inputs_done()

    # Check we return transformed bundles.
    assert not op.completed()
    assert _take_outputs(op) == [[1, 2], [3, 4]]
    stats = op.get_stats()
    assert "FooStats" in stats
    assert op.completed()
    op.close_sub_progress_bars()


def test_num_outputs_total():
    input_op = InputDataBuffer(make_ref_bundles([[i] for i in range(100)]))
    op1 = MapOperator.create(
        _mul2_map_data_prcessor,
        input_op=input_op,
        name="TestMapper",
    )
    assert op1.num_outputs_total() == 100

    def dummy_all_transform(bundles: List[RefBundle]):
        return make_ref_bundles([[1, 2], [3, 4]]), {"FooStats": []}

    op2 = AllToAllOperator(dummy_all_transform, input_op=op1, name="TestAll")
    assert op2.num_outputs_total() == 100


@pytest.mark.parametrize("use_actors", [False, True])
def test_map_operator_bulk(ray_start_regular_shared, use_actors):
    # Create with inputs.
    input_op = InputDataBuffer(
        make_ref_bundles([[np.ones(1024) * i] for i in range(100)])
    )
    compute_strategy = ActorPoolStrategy(size=1) if use_actors else TaskPoolStrategy()
    op = MapOperator.create(
        _mul2_map_data_prcessor,
        input_op=input_op,
        name="TestMapper",
        compute_strategy=compute_strategy,
    )

    # Feed data and block on exec.
    op.start(ExecutionOptions(actor_locality_enabled=False))
    if use_actors:
        # Actor will be pending after starting the operator.
        assert op.progress_str() == "0 actors (1 pending) [locality off]"
    assert op.internal_queue_size() == 0
    i = 0
    while input_op.has_next():
        op.add_input(input_op.get_next(), 0)
        i += 1
        if use_actors:
            assert op.internal_queue_size() == i
        else:
            assert op.internal_queue_size() == 0
    op.all_inputs_done()

    tasks = op.get_active_tasks()
    while tasks:
        run_op_tasks_sync(op, only_existing=True)
        tasks = op.get_active_tasks()
        if use_actors and tasks:
            # After actor is ready (first work ref resolved), actor will remain ready
            # while there is work to do.
            assert op.progress_str() == "1 actors [locality off]"

    assert op.internal_queue_size() == 0
    if use_actors:
        # After all work is done, actor will have been killed to free up resources..
        assert op.progress_str() == "0 actors [locality off]"
    else:
        assert op.progress_str() == ""

    # Check we return transformed bundles in order.
    assert not op.completed()
    assert np.array_equal(
        _take_outputs(op), [[np.ones(1024) * i * 2] for i in range(100)]
    )
    assert op.completed()

    # Check dataset stats.
    stats = op.get_stats()
    assert "TestMapper" in stats, stats
    assert len(stats["TestMapper"]) == 100, stats

    # Check memory stats.
    metrics = op.metrics.as_dict()
    assert metrics["obj_store_mem_alloc"] == pytest.approx(832200, 0.5), metrics
    assert metrics["obj_store_mem_peak"] == pytest.approx(1688000, 0.5), metrics
    assert metrics["obj_store_mem_freed"] == pytest.approx(832200, 0.5), metrics


@pytest.mark.parametrize("use_actors", [False, True])
def test_map_operator_streamed(ray_start_regular_shared, use_actors):
    # Create with inputs.
    input_op = InputDataBuffer(
        make_ref_bundles([[np.ones(1024) * i] for i in range(100)])
    )
    compute_strategy = ActorPoolStrategy() if use_actors else TaskPoolStrategy()
    op = MapOperator.create(
        _mul2_map_data_prcessor,
        input_op=input_op,
        name="TestMapper",
        compute_strategy=compute_strategy,
    )

    # Feed data and implement streaming exec.
    output = []
    op.start(ExecutionOptions())
    while input_op.has_next():
        op.add_input(input_op.get_next(), 0)
        while not op.has_next():
            run_one_op_task(op)
        while op.has_next():
            ref = op.get_next()
            assert ref.owns_blocks, ref
            _get_blocks(ref, output)

    # Check equivalent to bulk execution in order.
    assert np.array_equal(output, [[np.ones(1024) * i * 2] for i in range(100)])
    metrics = op.metrics.as_dict()
    assert metrics["obj_store_mem_alloc"] == pytest.approx(832200, 0.5), metrics
    assert metrics["obj_store_mem_peak"] == pytest.approx(16880, 0.5), metrics
    assert metrics["obj_store_mem_freed"] == pytest.approx(832200, 0.5), metrics
    if use_actors:
        assert "locality_hits" in metrics, metrics
        assert "locality_misses" in metrics, metrics
    else:
        assert "locality_hits" not in metrics, metrics
        assert "locality_misses" not in metrics, metrics
    assert not op.completed()


@pytest.mark.parametrize("equal", [False, True])
@pytest.mark.parametrize("chunk_size", [1, 10])
def test_split_operator(ray_start_regular_shared, equal, chunk_size):
    num_input_blocks = 100
    num_splits = 3
    # Add this many input blocks each time.
    # Make sure it is greater than num_splits * 2,
    # so we can test the output order of `OutputSplitter.get_next`.
    num_add_input_blocks = 10
    input_op = InputDataBuffer(
        make_ref_bundles([[i] * chunk_size for i in range(num_input_blocks)])
    )
    op = OutputSplitter(input_op, num_splits, equal=equal)

    # Feed data and implement streaming exec.
    output_splits = [[] for _ in range(num_splits)]
    op.start(ExecutionOptions())
    while input_op.has_next():
        for _ in range(num_add_input_blocks):
            if not input_op.has_next():
                break
            op.add_input(input_op.get_next(), 0)
        while op.has_next():
            ref = op.get_next()
            assert ref.owns_blocks, ref
            for block, _ in ref.blocks:
                assert ref.output_split_idx is not None
                output_splits[ref.output_split_idx].extend(list(ray.get(block)["id"]))
    op.all_inputs_done()

    expected_splits = [[] for _ in range(num_splits)]
    for i in range(num_splits):
        for j in range(i, num_input_blocks, num_splits):
            expected_splits[i].extend([j] * chunk_size)
    if equal:
        min_len = min(len(expected_splits[i]) for i in range(num_splits))
        for i in range(num_splits):
            expected_splits[i] = expected_splits[i][:min_len]
    for i in range(num_splits):
        assert output_splits[i] == expected_splits[i], (
            output_splits[i],
            expected_splits[i],
        )


@pytest.mark.parametrize("equal", [False, True])
@pytest.mark.parametrize("random_seed", [1, 2, 3, 4, 5, 6, 7, 8, 9, 10])
def test_split_operator_random(ray_start_regular_shared, equal, random_seed):
    random.seed(random_seed)
    inputs = make_ref_bundles([[i] * random.randint(0, 10) for i in range(100)])
    num_inputs = sum(x.num_rows() for x in inputs)
    input_op = InputDataBuffer(inputs)
    op = OutputSplitter(input_op, 3, equal=equal)

    # Feed data and implement streaming exec.
    output_splits = collections.defaultdict(list)
    op.start(ExecutionOptions())
    while input_op.has_next():
        op.add_input(input_op.get_next(), 0)
    op.all_inputs_done()
    while op.has_next():
        ref = op.get_next()
        assert ref.owns_blocks, ref
        for block, _ in ref.blocks:
            output_splits[ref.output_split_idx].extend(list(ray.get(block)["id"]))
    if equal:
        actual = [len(output_splits[i]) for i in range(3)]
        expected = [num_inputs // 3] * 3
        assert actual == expected
    else:
        assert sum(len(output_splits[i]) for i in range(3)) == num_inputs, output_splits


def test_split_operator_locality_hints(ray_start_regular_shared):
    input_op = InputDataBuffer(make_ref_bundles([[i] for i in range(10)]))
    op = OutputSplitter(input_op, 2, equal=False, locality_hints=["node1", "node2"])

    def get_fake_loc(item):
        assert isinstance(item, int), item
        if item in [0, 1, 4, 5, 8]:
            return "node1"
        else:
            return "node2"

    def get_bundle_loc(bundle):
        block = ray.get(bundle.blocks[0][0])
        fval = list(block["id"])[0]
        return get_fake_loc(fval)

    op._get_location = get_bundle_loc

    # Feed data and implement streaming exec.
    output_splits = collections.defaultdict(list)
    op.start(ExecutionOptions())
    while input_op.has_next():
        op.add_input(input_op.get_next(), 0)
    op.all_inputs_done()
    while op.has_next():
        ref = op.get_next()
        assert ref.owns_blocks, ref
        for block, _ in ref.blocks:
            output_splits[ref.output_split_idx].extend(list(ray.get(block)["id"]))

    total = 0
    for i in range(2):
        if i == 0:
            node = "node1"
        else:
            node = "node2"
        split = output_splits[i]
        for item in split:
            assert get_fake_loc(item) == node
            total += 1

    assert total == 10, total
    assert "all objects local" in op.progress_str()


def test_map_operator_actor_locality_stats(ray_start_regular_shared):
    # Create with inputs.
    input_op = InputDataBuffer(
        make_ref_bundles([[np.ones(100) * i] for i in range(100)])
    )
    compute_strategy = ActorPoolStrategy()
    op = MapOperator.create(
        _mul2_map_data_prcessor,
        input_op=input_op,
        name="TestMapper",
        compute_strategy=compute_strategy,
    )

    # Feed data and implement streaming exec.
    output = []
    options = ExecutionOptions()
    options.preserve_order = True
    options.actor_locality_enabled = True
    op.start(options)
    while input_op.has_next():
        op.add_input(input_op.get_next(), 0)
        while not op.has_next():
            run_one_op_task(op)
        while op.has_next():
            ref = op.get_next()
            assert ref.owns_blocks, ref
            _get_blocks(ref, output)

    # Check equivalent to bulk execution in order.
    assert np.array_equal(output, [[np.ones(100) * i * 2] for i in range(100)])
    metrics = op.metrics.as_dict()
    assert metrics["obj_store_mem_alloc"] == pytest.approx(92900, 0.5), metrics
    assert metrics["obj_store_mem_peak"] == pytest.approx(2096, 0.5), metrics
    assert metrics["obj_store_mem_freed"] == pytest.approx(92900, 0.5), metrics
    # Check e2e locality manager working.
    assert metrics["locality_hits"] == 100, metrics
    assert metrics["locality_misses"] == 0, metrics
    assert not op.completed()


@pytest.mark.parametrize("use_actors", [False, True])
def test_map_operator_min_rows_per_bundle(ray_start_regular_shared, use_actors):
    # Simple sanity check of batching behavior.
    def _check_batch(block_iter: Iterable[Block], ctx) -> Iterable[Block]:
        block_iter = list(block_iter)
        assert len(block_iter) == 5, block_iter
        data = [block["id"][0] for block in block_iter]
        assert data == list(range(5)) or data == list(range(5, 10)), data
        for block in block_iter:
            yield block

    # Create with inputs.
    input_op = InputDataBuffer(make_ref_bundles([[i] for i in range(10)]))
    compute_strategy = ActorPoolStrategy() if use_actors else TaskPoolStrategy()
    op = MapOperator.create(
        create_map_transformer_from_block_fn(_check_batch),
        input_op=input_op,
        name="TestMapper",
        compute_strategy=compute_strategy,
        min_rows_per_bundle=5,
    )

    # Feed data and block on exec.
    op.start(ExecutionOptions())
    while input_op.has_next():
        op.add_input(input_op.get_next(), 0)
    op.all_inputs_done()
    run_op_tasks_sync(op)

    _take_outputs(op)
    assert op.completed()


@pytest.mark.parametrize("use_actors", [False, True])
@pytest.mark.parametrize("preserve_order", [False, True])
def test_map_operator_output_unbundling(
    ray_start_regular_shared, use_actors, preserve_order
):
    # Tests that the MapOperator's output queue unbundles the bundles returned from
    # tasks; this facilitates features such as dynamic block splitting.
    def noop(block_iter: Iterable[Block], ctx) -> Iterable[Block]:
        for block in block_iter:
            yield block

    # Create with inputs.
    input_op = InputDataBuffer(make_ref_bundles([[i] for i in range(10)]))
    compute_strategy = ActorPoolStrategy() if use_actors else TaskPoolStrategy()
    op = MapOperator.create(
        create_map_transformer_from_block_fn(noop),
        input_op=input_op,
        name="TestMapper",
        compute_strategy=compute_strategy,
        # Send the everything in a single bundle of 10 blocks.
        min_rows_per_bundle=10,
    )

    # Feed data and block on exec.
    op.start(ExecutionOptions(preserve_order=preserve_order))
    inputs = []
    while input_op.has_next():
        inputs.append(input_op.get_next())
    # Sanity check: the op will get 10 input bundles.
    assert len(inputs) == 10
    for input_ in inputs:
        op.add_input(input_, 0)
    op.all_inputs_done()
    run_op_tasks_sync(op)

    # Check that bundles are unbundled in the output queue.
    outputs = []
    while op.has_next():
        outputs.append(op.get_next())
    assert len(outputs) == 10
    assert op.completed()


@pytest.mark.parametrize("use_actors", [False, True])
def test_map_operator_ray_args(shutdown_only, use_actors):
    ray.shutdown()
    ray.init(num_cpus=0, num_gpus=1)
    # Create with inputs.
    input_op = InputDataBuffer(make_ref_bundles([[i] for i in range(10)]))
    compute_strategy = ActorPoolStrategy(size=1) if use_actors else TaskPoolStrategy()
    op = MapOperator.create(
        _mul2_map_data_prcessor,
        input_op=input_op,
        name="TestMapper",
        compute_strategy=compute_strategy,
        ray_remote_args={"num_cpus": 0, "num_gpus": 1},
    )

    # Feed data and block on exec.
    op.start(ExecutionOptions())
    while input_op.has_next():
        op.add_input(input_op.get_next(), 0)
    op.all_inputs_done()
    run_op_tasks_sync(op)

    # Check we don't hang and complete with num_gpus=1.
    assert _take_outputs(op) == [[i * 2] for i in range(10)]
    assert op.completed()


@pytest.mark.parametrize("use_actors", [False, True])
def test_map_operator_shutdown(shutdown_only, use_actors):
    ray.shutdown()
    ray.init(num_cpus=0, num_gpus=1)

    def _sleep(block_iter: Iterable[Block]) -> Iterable[Block]:
        time.sleep(999)

    # Create with inputs.
    input_op = InputDataBuffer(make_ref_bundles([[i] for i in range(10)]))
    compute_strategy = ActorPoolStrategy() if use_actors else TaskPoolStrategy()
    op = MapOperator.create(
        create_map_transformer_from_block_fn(_sleep),
        input_op=input_op,
        name="TestMapper",
        compute_strategy=compute_strategy,
        ray_remote_args={"num_cpus": 0, "num_gpus": 1},
    )

    # Start one task and then cancel.
    op.start(ExecutionOptions())
    op.add_input(input_op.get_next(), 0)
    assert op.num_active_tasks() == 1
    op.shutdown()

    # Tasks/actors should be cancelled/killed.
    wait_for_condition(lambda: (ray.available_resources().get("GPU", 0) == 1.0))


def test_actor_pool_map_operator_init(ray_start_regular_shared):
    """Tests that ActorPoolMapOperator runs init_fn on start."""

    from ray.exceptions import RayActorError

    def _sleep(block_iter: Iterable[Block]) -> Iterable[Block]:
        time.sleep(999)

    def _fail():
        raise ValueError("init_failed")

    input_op = InputDataBuffer(make_ref_bundles([[i] for i in range(10)]))
    compute_strategy = ActorPoolStrategy(min_size=1)

    op = MapOperator.create(
        create_map_transformer_from_block_fn(_sleep, init_fn=_fail),
        input_op=input_op,
        name="TestMapper",
        compute_strategy=compute_strategy,
    )

    with pytest.raises(RayActorError, match=r"init_failed"):
        op.start(ExecutionOptions())


def test_actor_pool_map_operator_should_add_input(ray_start_regular_shared):
    """Tests that ActorPoolMapOperator refuses input when actors are pending."""

    def _sleep(block_iter: Iterable[Block]) -> Iterable[Block]:
        time.sleep(999)

    input_op = InputDataBuffer(make_ref_bundles([[i] for i in range(10)]))
    compute_strategy = ActorPoolStrategy(size=1)

    op = MapOperator.create(
        create_map_transformer_from_block_fn(_sleep),
        input_op=input_op,
        name="TestMapper",
        compute_strategy=compute_strategy,
    )

    op.start(ExecutionOptions())

    # Cannot add input until actor has started.
    assert not op.should_add_input()
    run_op_tasks_sync(op)
    assert op.should_add_input()

    # Can accept up to four inputs per actor by default.
    for _ in range(4):
        assert op.should_add_input()
        op.add_input(input_op.get_next(), 0)
    assert not op.should_add_input()


@pytest.mark.parametrize(
    "compute,expected",
    [
        (TaskPoolStrategy(), TaskPoolMapOperator),
        (ActorPoolStrategy(), ActorPoolMapOperator),
    ],
)
def test_map_operator_pool_delegation(compute, expected):
    # Test that the MapOperator factory delegates to the appropriate pool
    # implementation.
    input_op = InputDataBuffer(make_ref_bundles([[i] for i in range(100)]))
    op = MapOperator.create(
        _mul2_map_data_prcessor,
        input_op=input_op,
        name="TestMapper",
        compute_strategy=compute,
    )
    assert isinstance(op, expected)


def test_limit_operator(ray_start_regular_shared):
    """Test basic functionalities of LimitOperator."""
    num_refs = 3
    num_rows_per_block = 3
    total_rows = num_refs * num_rows_per_block
    # Test limits with different values, from 0 to more than input size.
    limits = list(range(0, total_rows + 2))
    for limit in limits:
        refs = make_ref_bundles([[i] * num_rows_per_block for i in range(num_refs)])
        input_op = InputDataBuffer(refs)
        limit_op = LimitOperator(limit, input_op)
        limit_op.all_inputs_done = MagicMock(wraps=limit_op.all_inputs_done)
        if limit == 0:
            # If the limit is 0, the operator should be completed immediately.
            assert limit_op.completed()
            assert limit_op._limit_reached()
        cur_rows = 0
        loop_count = 0
        while input_op.has_next() and not limit_op._limit_reached():
            loop_count += 1
            assert not limit_op.completed(), limit
            assert limit_op.need_more_inputs(), limit
            limit_op.add_input(input_op.get_next(), 0)
            while limit_op.has_next():
                # Drain the outputs. So the limit operator
                # will be completed when the limit is reached.
                limit_op.get_next()
            cur_rows += num_rows_per_block
            if cur_rows >= limit:
                assert limit_op.all_inputs_done.call_count == 1, limit
                assert limit_op.completed(), limit
                assert limit_op._limit_reached(), limit
                assert not limit_op.need_more_inputs(), limit
            else:
                assert limit_op.all_inputs_done.call_count == 0, limit
                assert not limit_op.completed(), limit
                assert not limit_op._limit_reached(), limit
                assert limit_op.need_more_inputs(), limit
        limit_op.all_inputs_done()
        # After inputs done, the number of output bundles
        # should be the same as the number of `add_input`s.
        assert limit_op.num_outputs_total() == loop_count, limit
        assert limit_op.completed(), limit


def _get_bundles(bundle: RefBundle):
    output = []
    for block, _ in bundle.blocks:
        output.extend(list(ray.get(block)["id"]))
    return output


@pytest.mark.parametrize("preserve_order", (True, False))
def test_union_operator(ray_start_regular_shared, preserve_order):
    """Test basic functionalities of UnionOperator."""
    execution_options = ExecutionOptions(preserve_order=preserve_order)
    ctx = ray.data.DataContext.get_current()
    ctx.execution_options = execution_options

    num_rows_per_block = 3
    data0 = make_ref_bundles([[i] * num_rows_per_block for i in range(3)])
    data1 = make_ref_bundles([[i] * num_rows_per_block for i in range(2)])
    data2 = make_ref_bundles([[i] * num_rows_per_block for i in range(1)])

    op0 = InputDataBuffer(data0)
    op1 = InputDataBuffer(data1)
    op2 = InputDataBuffer(data2)
    union_op = UnionOperator(op0, op1, op2)
    union_op.start(execution_options)

    assert not union_op.has_next()
    union_op.add_input(op0.get_next(), 0)
    assert union_op.has_next()

    assert union_op.get_next() == data0[0]
    assert not union_op.has_next()

    union_op.add_input(op0.get_next(), 0)
    union_op.add_input(op0.get_next(), 0)
    assert union_op.get_next() == data0[1]
    assert union_op.get_next() == data0[2]

    union_op.input_done(0)
    assert not union_op.completed()
    if preserve_order:
        assert union_op._input_idx_to_output == 1

    if preserve_order:
        union_op.add_input(op1.get_next(), 1)
        union_op.add_input(op2.get_next(), 2)
        assert union_op._input_idx_to_output == 1

        assert union_op.get_next() == data1[0]
        assert not union_op.has_next()

        # Check the case where an input op which is not the op
        # corresponding to _input_idx_to_output finishes first.
        union_op.input_done(2)
        assert union_op._input_idx_to_output == 1

        union_op.add_input(op1.get_next(), 1)
        assert union_op.has_next()
        assert union_op.get_next() == data1[1]
        assert not union_op.has_next()
        # Marking the current output buffer source op will
        # increment _input_idx_to_output to the next source.
        union_op.input_done(1)
        assert union_op._input_idx_to_output == 2
        assert union_op.has_next()
        assert union_op.get_next() == data2[0]
    else:
        union_op.add_input(op1.get_next(), 1)
        union_op.add_input(op2.get_next(), 2)
        union_op.add_input(op1.get_next(), 1)
        # The output will be in the same order as the inputs
        # were added with `add_input()`.
        assert union_op.get_next() == data1[0]
        assert union_op.get_next() == data2[0]
        assert union_op.get_next() == data1[1]

    assert all([len(b) == 0 for b in union_op._input_buffers])

    _take_outputs(union_op)
    union_op.all_inputs_done()
    assert union_op.completed()


@pytest.mark.parametrize(
    "target,in_bundles,expected_bundles",
    [
        (
            1,  # Unit target, should leave unchanged.
            [[1], [2], [3, 4], [5]],
            [[1], [2], [3, 4], [5]],
        ),
        (
            None,  # No target, should leave unchanged.
            [[1], [2], [3, 4], [5]],
            [[1], [2], [3, 4], [5]],
        ),
        (
            2,  # Empty blocks should be handled.
            [[1], [], [2, 3], []],
            [[1], [2, 3]],
        ),
        (
            2,  # Test bundling, finalizing, passing, leftovers, etc.
            [[1], [2], [3, 4, 5], [6], [7], [8], [9, 10], [11]],
            [[1, 2], [3, 4, 5], [6, 7], [8], [9, 10], [11]],
        ),
        (
            3,  # Test bundling, finalizing, passing, leftovers, etc.
            [[1], [2, 3], [4, 5, 6, 7], [8, 9], [10, 11]],
            [[1, 2, 3], [4, 5, 6, 7], [8, 9], [10, 11]],
        ),
    ],
)
def test_block_ref_bundler_basic(target, in_bundles, expected_bundles):
    # Test that the bundler creates the expected output bundles.
    bundler = _BlockRefBundler(target)
    bundles = make_ref_bundles(in_bundles)
    out_bundles = []
    for bundle in bundles:
        bundler.add_bundle(bundle)
        while bundler.has_bundle():
            out_bundle = _get_bundles(bundler.get_next_bundle())
            out_bundles.append(out_bundle)
    bundler.done_adding_bundles()
    if bundler.has_bundle():
        out_bundle = _get_bundles(bundler.get_next_bundle())
        out_bundles.append(out_bundle)
    assert len(out_bundles) == len(expected_bundles)
    for bundle, expected in zip(out_bundles, expected_bundles):
        assert bundle == expected


@pytest.mark.parametrize(
    "target,n,num_bundles,num_out_bundles,out_bundle_size",
    [
        (5, 20, 20, 4, 5),
        (5, 20, 10, 5, 4),
        (8, 16, 4, 2, 8),
    ],
)
def test_block_ref_bundler_uniform(
    target, n, num_bundles, num_out_bundles, out_bundle_size
):
    # Test that the bundler creates the expected number of bundles with the expected
    # size.
    bundler = _BlockRefBundler(target)
    data = np.arange(n)
    pre_bundles = [arr.tolist() for arr in np.array_split(data, num_bundles)]
    bundles = make_ref_bundles(pre_bundles)
    out_bundles = []
    for bundle in bundles:
        bundler.add_bundle(bundle)
        while bundler.has_bundle():
            out_bundles.append(bundler.get_next_bundle())
    bundler.done_adding_bundles()
    if bundler.has_bundle():
        out_bundles.append(bundler.get_next_bundle())
    assert len(out_bundles) == num_out_bundles
    for out_bundle in out_bundles:
        assert out_bundle.num_rows() == out_bundle_size
    flat_out = [
        i
        for bundle in out_bundles
        for block, _ in bundle.blocks
        for i in list(ray.get(block)["id"])
    ]
    assert flat_out == list(range(n))


def test_map_estimated_output_blocks():
    # Test map operator estimation
    input_op = InputDataBuffer(make_ref_bundles([[i] for i in range(100)]))

    def yield_five(block_iter: Iterable[Block], ctx) -> Iterable[Block]:
        for i in range(5):
            yield pd.DataFrame({"id": [i]})

    min_rows_per_bundle = 10
    op = MapOperator.create(
        create_map_transformer_from_block_fn(yield_five),
        input_op=input_op,
        name="TestEstimatedNumBlocks",
        min_rows_per_bundle=min_rows_per_bundle,
    )

    op.start(ExecutionOptions())
    while input_op.has_next():
        op.add_input(input_op.get_next(), 0)
        if op.metrics.num_inputs_received % min_rows_per_bundle == 0:
            # enough inputs for a task bundle
            run_op_tasks_sync(op)
            assert op._estimated_output_blocks == 50

    op.all_inputs_done()

    # 100 inputs -> 100 / 10 = 10 tasks -> 10 * 5 = 50 output blocks
    assert op._estimated_output_blocks == 50


<<<<<<< HEAD
def test_operator_metrics():
    NUM_INPUTS = 100
    NUM_BLOCKS_PER_TASK = 5
    MIN_ROWS_PER_BUNDLE = 10

    inputs = make_ref_bundles([[i] for i in range(NUM_INPUTS)])
    input_op = InputDataBuffer(inputs)

    def map_fn(block_iter: Iterable[Block], ctx) -> Iterable[Block]:
        for i in range(NUM_BLOCKS_PER_TASK):
            yield pd.DataFrame({"id": [i]})

    op = MapOperator.create(
        create_map_transformer_from_block_fn(map_fn),
        input_op=input_op,
        name="TestEstimatedNumBlocks",
        min_rows_per_bundle=MIN_ROWS_PER_BUNDLE,
    )

    op.start(ExecutionOptions())
    num_outputs_taken = 0
    bytes_outputs_taken = 0
    for i in range(len(inputs)):
        # Add an input, run all tasks, and take all outputs.
        op.add_input(input_op.get_next(), 0)
        run_op_tasks_sync(op)
        while op.has_next():
            output = op.get_next()
            num_outputs_taken += 1
            bytes_outputs_taken += output.size_bytes()

        num_tasks_submitted = (i + 1) // MIN_ROWS_PER_BUNDLE

        metrics = op.metrics
        # Check input metrics
        assert metrics.num_inputs_received == i + 1, i
        assert metrics.bytes_inputs_received == sum(
            inputs[k].size_bytes() for k in range(i + 1)
        ), i
        assert (
            metrics.num_inputs_processed == num_tasks_submitted * MIN_ROWS_PER_BUNDLE
        ), i
        assert metrics.bytes_inputs_processed == sum(
            inputs[k].size_bytes()
            for k in range(num_tasks_submitted * MIN_ROWS_PER_BUNDLE)
        ), i

        # Check outputs metrics
        assert num_outputs_taken == num_tasks_submitted * NUM_BLOCKS_PER_TASK, i
        assert metrics.num_outputs_generated == num_outputs_taken, i
        assert metrics.bytes_outputs_generated == bytes_outputs_taken, i
        assert metrics.num_outputs_taken == num_outputs_taken, i
        assert metrics.bytes_outputs_taken == bytes_outputs_taken, i
        assert metrics.num_outputs_of_finished_tasks == num_outputs_taken, i
        assert metrics.bytes_outputs_of_finished_tasks == bytes_outputs_taken, i

        # Check task metrics
        assert metrics.num_tasks_submitted == num_tasks_submitted, i
        assert metrics.num_tasks_running == 0, i
        assert metrics.num_tasks_have_outputs == num_tasks_submitted, i
        assert metrics.num_tasks_finished == num_tasks_submitted, i

        # Check object store metrics
        assert metrics.obj_store_mem_alloc == metrics.bytes_outputs_taken, i
        assert metrics.obj_store_mem_freed == metrics.bytes_inputs_processed, i
        assert (
            metrics.obj_store_mem_cur
            == metrics.bytes_inputs_received
            - metrics.bytes_inputs_processed
            + metrics.bytes_outputs_generated
            - metrics.bytes_outputs_taken
        ), i

        assert metrics.obj_store_mem_peak >= metrics.obj_store_mem_cur, i
=======
def test_limit_estimated_output_blocks():
    # Test limit operator estimation
    input_op = InputDataBuffer(make_ref_bundles([[i, i] for i in range(100)]))
    op = LimitOperator(100, input_op)

    while input_op.has_next():
        op.add_input(input_op.get_next(), 0)
        run_op_tasks_sync(op)
        assert op._estimated_output_blocks == 50

    op.all_inputs_done()

    # 2 rows per bundle, 100 / 2 = 50 blocks output
    assert op._estimated_output_blocks == 50

    # Test limit operator estimation where: limit > # of rows
    input_op = InputDataBuffer(make_ref_bundles([[i, i] for i in range(100)]))
    op = LimitOperator(300, input_op)

    while input_op.has_next():
        op.add_input(input_op.get_next(), 0)
        run_op_tasks_sync(op)
        assert op._estimated_output_blocks == 100

    op.all_inputs_done()

    # all blocks are outputted
    assert op._estimated_output_blocks == 100


def test_all_to_all_estimated_output_blocks():
    # Test all to all operator
    input_op = InputDataBuffer(make_ref_bundles([[i] for i in range(100)]))

    def all_transform(bundles: List[RefBundle], ctx):
        return bundles, {}

    estimated_output_blocks = 500
    op1 = AllToAllOperator(all_transform, input_op, estimated_output_blocks)
    op2 = AllToAllOperator(all_transform, op1)

    while input_op.has_next():
        op1.add_input(input_op.get_next(), 0)
    op1.all_inputs_done()
    run_op_tasks_sync(op1)

    while op1.has_next():
        op2.add_input(op1.get_next(), 0)
    op2.all_inputs_done()
    run_op_tasks_sync(op2)

    # estimated output blocks for op2 should fallback to op1
    assert op2._estimated_output_blocks is None
    assert op2.num_outputs_total() == estimated_output_blocks
>>>>>>> 24012e57


if __name__ == "__main__":
    import sys

    sys.exit(pytest.main(["-v", __file__]))<|MERGE_RESOLUTION|>--- conflicted
+++ resolved
@@ -809,37 +809,6 @@
     assert flat_out == list(range(n))
 
 
-def test_map_estimated_output_blocks():
-    # Test map operator estimation
-    input_op = InputDataBuffer(make_ref_bundles([[i] for i in range(100)]))
-
-    def yield_five(block_iter: Iterable[Block], ctx) -> Iterable[Block]:
-        for i in range(5):
-            yield pd.DataFrame({"id": [i]})
-
-    min_rows_per_bundle = 10
-    op = MapOperator.create(
-        create_map_transformer_from_block_fn(yield_five),
-        input_op=input_op,
-        name="TestEstimatedNumBlocks",
-        min_rows_per_bundle=min_rows_per_bundle,
-    )
-
-    op.start(ExecutionOptions())
-    while input_op.has_next():
-        op.add_input(input_op.get_next(), 0)
-        if op.metrics.num_inputs_received % min_rows_per_bundle == 0:
-            # enough inputs for a task bundle
-            run_op_tasks_sync(op)
-            assert op._estimated_output_blocks == 50
-
-    op.all_inputs_done()
-
-    # 100 inputs -> 100 / 10 = 10 tasks -> 10 * 5 = 50 output blocks
-    assert op._estimated_output_blocks == 50
-
-
-<<<<<<< HEAD
 def test_operator_metrics():
     NUM_INPUTS = 100
     NUM_BLOCKS_PER_TASK = 5
@@ -914,7 +883,38 @@
         ), i
 
         assert metrics.obj_store_mem_peak >= metrics.obj_store_mem_cur, i
-=======
+
+
+def test_map_estimated_output_blocks():
+    # Test map operator estimation
+    input_op = InputDataBuffer(make_ref_bundles([[i] for i in range(100)]))
+
+    def yield_five(block_iter: Iterable[Block], ctx) -> Iterable[Block]:
+        for i in range(5):
+            yield pd.DataFrame({"id": [i]})
+
+    min_rows_per_bundle = 10
+    op = MapOperator.create(
+        create_map_transformer_from_block_fn(yield_five),
+        input_op=input_op,
+        name="TestEstimatedNumBlocks",
+        min_rows_per_bundle=min_rows_per_bundle,
+    )
+
+    op.start(ExecutionOptions())
+    while input_op.has_next():
+        op.add_input(input_op.get_next(), 0)
+        if op.metrics.num_inputs_received % min_rows_per_bundle == 0:
+            # enough inputs for a task bundle
+            run_op_tasks_sync(op)
+            assert op._estimated_output_blocks == 50
+
+    op.all_inputs_done()
+
+    # 100 inputs -> 100 / 10 = 10 tasks -> 10 * 5 = 50 output blocks
+    assert op._estimated_output_blocks == 50
+
+
 def test_limit_estimated_output_blocks():
     # Test limit operator estimation
     input_op = InputDataBuffer(make_ref_bundles([[i, i] for i in range(100)]))
@@ -969,7 +969,6 @@
     # estimated output blocks for op2 should fallback to op1
     assert op2._estimated_output_blocks is None
     assert op2.num_outputs_total() == estimated_output_blocks
->>>>>>> 24012e57
 
 
 if __name__ == "__main__":
