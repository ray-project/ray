--- conflicted
+++ resolved
@@ -166,16 +166,12 @@
         op.notify_work_completed(work)
 
     # Check we return transformed bundles in order.
-<<<<<<< HEAD
-    assert _take_outputs(op) == [[i] for i in range(10)]
-    assert op.completed()
-=======
     if use_actors:
         # TODO(Clark): Remove this once dynamic block splitting is supported for actors.
         assert _take_outputs(op) == [list(range(5)), list(range(5, 10))]
     else:
         assert _take_outputs(op) == [[i] for i in range(10)]
->>>>>>> f72c2bcf
+    assert op.completed()
 
 
 @pytest.mark.parametrize("use_actors", [False, True])
