--- conflicted
+++ resolved
@@ -12,7 +12,6 @@
 from packaging.version import parse as parse_version
 from ray._private.utils import _get_pyarrow_version
 from ray.data._internal.arrow_ops.transform_pyarrow import (
-    MIN_PYARROW_VERSION_TYPE_PROMOTION,
     combine_chunks,
     MIN_PYARROW_VERSION_TYPE_PROMOTION,
 )
@@ -1176,11 +1175,6 @@
 def test_groupby_arrow_multi_agg(
     ray_start_regular_shared_2_cpus, num_parts, configure_shuffle_method, ds_format
 ):
-<<<<<<< HEAD
-    current = DataContext.get_current()
-    if (
-        current.shuffle_strategy == ShuffleStrategy.HASH_SHUFFLE
-=======
     using_pyarrow = (
         ds_format == "pyarrow"
         or
@@ -1193,7 +1187,6 @@
 
     if (
         using_pyarrow
->>>>>>> b0ffca20
         and parse_version(_get_pyarrow_version()) < MIN_PYARROW_VERSION_TYPE_PROMOTION
     ):
         pytest.skip(
@@ -1292,14 +1285,8 @@
     ds_format,
     ignore_nulls,
 ):
-<<<<<<< HEAD
-    current = DataContext.get_current()
-    if (
-        current.shuffle_strategy == ShuffleStrategy.HASH_SHUFFLE
-=======
     if (
         ds_format == "pyarrow"
->>>>>>> b0ffca20
         and parse_version(_get_pyarrow_version()) < MIN_PYARROW_VERSION_TYPE_PROMOTION
     ):
         pytest.skip(
