import math
import random
import time
from typing import Optional

import numpy as np
import pandas as pd
import pyarrow as pa
import pytest
from pkg_resources import parse_version

import ray
<<<<<<< HEAD
=======
from ray._private.utils import _get_pyarrow_version
from ray.data._internal.arrow_ops.transform_pyarrow import (
    MIN_PYARROW_VERSION_TYPE_PROMOTION,
)
>>>>>>> 48e85d10
from ray.data._internal.util import is_nan
from ray.data._internal.execution.interfaces.ref_bundle import (
    _ref_bundles_iterator_to_block_refs_list,
)
from ray.data.aggregate import AggregateFn, Count, Max, Mean, Min, Quantile, Std, Sum
from ray.data.context import DataContext, ShuffleStrategy
from ray.data.tests.conftest import *  # noqa
from ray.data.tests.util import named_values
from ray.tests.conftest import *  # noqa

RANDOM_SEED = 123


def test_empty_shuffle(ray_start_regular_shared_2_cpus):
    ds = ray.data.range(100, override_num_blocks=100)
    ds = ds.filter(lambda x: x)
    ds = ds.map_batches(lambda x: x)
    ds = ds.random_shuffle()  # Would prev. crash with AssertionError: pyarrow.Table.
    ds.show()


def test_repartition_shuffle(ray_start_regular_shared_2_cpus):
    ds = ray.data.range(20, override_num_blocks=10)
    assert ds._plan.initial_num_blocks() == 10
    assert ds.sum() == 190
    assert ds._block_num_rows() == [2] * 10

    ds2 = ds.repartition(5, shuffle=True)
    assert ds2._plan.initial_num_blocks() == 5
    assert ds2.sum() == 190
    assert ds2._block_num_rows() == [10, 10, 0, 0, 0]

    ds3 = ds2.repartition(20, shuffle=True)
    assert ds3._plan.initial_num_blocks() == 20
    assert ds3.sum() == 190
    assert ds3._block_num_rows() == [2] * 10 + [0] * 10

    large = ray.data.range(10000, override_num_blocks=10)
    large = large.repartition(20, shuffle=True)
    assert large._block_num_rows() == [500] * 20


<<<<<<< HEAD
=======
def test_key_based_repartition_shuffle(
    ray_start_regular_shared_2_cpus, restore_data_context
):
    context = DataContext.get_current()

    context.shuffle_strategy = ShuffleStrategy.HASH_SHUFFLE
    context.default_shuffle_operator_actor_num_cpus_per_partition = 0.001

    ds = ray.data.range(20, override_num_blocks=10)
    assert ds._plan.initial_num_blocks() == 10
    assert ds.sum() == 190
    assert ds._block_num_rows() == [2] * 10

    ds2 = ds.repartition(3, keys=["id"])
    assert ds2._plan.initial_num_blocks() == 3
    assert ds2.sum() == 190

    ds3 = ds.repartition(5, keys=["id"])
    assert ds3._plan.initial_num_blocks() == 5
    assert ds3.sum() == 190

    large = ray.data.range(10000, override_num_blocks=100)
    large = large.repartition(20, keys=["id"])
    assert large._plan.initial_num_blocks() == 20

    # Assert block sizes distribution
    assert sum(large._block_num_rows()) == 10000
    assert 495 < np.mean(large._block_num_rows()) < 505

    assert large.sum() == 49995000


>>>>>>> 48e85d10
def test_repartition_noshuffle(ray_start_regular_shared_2_cpus):
    ds = ray.data.range(20, override_num_blocks=10)
    assert ds._plan.initial_num_blocks() == 10
    assert ds.sum() == 190
    assert ds._block_num_rows() == [2] * 10

    ds2 = ds.repartition(5, shuffle=False)
    assert ds2._plan.initial_num_blocks() == 5
    assert ds2.sum() == 190
    assert ds2._block_num_rows() == [4, 4, 4, 4, 4]

    ds3 = ds2.repartition(20, shuffle=False)
    assert ds3._plan.initial_num_blocks() == 20
    assert ds3.sum() == 190
    assert ds3._block_num_rows() == [1] * 20

    # Test num_partitions > num_rows
    ds4 = ds.repartition(40, shuffle=False)
    assert ds4._plan.initial_num_blocks() == 40

    assert ds4.sum() == 190
    assert ds4._block_num_rows() == [1] * 20 + [0] * 20

    ds5 = ray.data.range(22).repartition(4)
    assert ds5._plan.initial_num_blocks() == 4
    assert ds5._block_num_rows() == [5, 6, 5, 6]

    large = ray.data.range(10000, override_num_blocks=10)
    large = large.repartition(20)
    assert large._block_num_rows() == [500] * 20


def test_repartition_shuffle_arrow(ray_start_regular_shared_2_cpus):
    ds = ray.data.range(20, override_num_blocks=10)
    assert ds._plan.initial_num_blocks() == 10
    assert ds.count() == 20
    assert ds._block_num_rows() == [2] * 10

    ds2 = ds.repartition(5, shuffle=True)
    assert ds2._plan.initial_num_blocks() == 5
    assert ds2.count() == 20
    assert ds2._block_num_rows() == [10, 10, 0, 0, 0]

    ds3 = ds2.repartition(20, shuffle=True)
    assert ds3._plan.initial_num_blocks() == 20
    assert ds3.count() == 20
    assert ds3._block_num_rows() == [2] * 10 + [0] * 10

    large = ray.data.range(10000, override_num_blocks=10)
    large = large.repartition(20, shuffle=True)
    assert large._block_num_rows() == [500] * 20


def test_unique(ray_start_regular_shared_2_cpus):
    ds = ray.data.from_items([3, 2, 3, 1, 2, 3])
    assert set(ds.unique("item")) == {1, 2, 3}

    ds = ray.data.from_items(
        [
            {"a": 1, "b": 1},
            {"a": 1, "b": 2},
        ]
    )
    assert set(ds.unique("a")) == {1}


@pytest.mark.parametrize("batch_format", ["pandas", "pyarrow"])
def test_unique_with_nulls(ray_start_regular_shared_2_cpus, batch_format):
    ds = ray.data.from_items([3, 2, 3, 1, 2, 3, None])
    assert set(ds.unique("item")) == {1, 2, 3, None}
    assert len(ds.unique("item")) == 4

    ds = ray.data.from_items(
        [
            {"a": 1, "b": 1},
            {"a": 1, "b": 2},
            {"a": 1, "b": None},
            {"a": None, "b": 3},
            {"a": None, "b": 4},
        ]
    )
    assert set(ds.unique("a")) == {1, None}
    assert len(ds.unique("a")) == 2
    assert set(ds.unique("b")) == {1, 2, 3, 4, None}
    assert len(ds.unique("b")) == 5

    # Check with 3 columns
    df = pd.DataFrame(
        {
            "col1": [1, 2, None, 3, None, 3, 2],
            "col2": [None, 2, 2, 3, None, 3, 2],
            "col3": [1, None, 2, None, None, None, 2],
        }
    )
    # df["col"].unique() works fine, as expected
    ds2 = ray.data.from_pandas(df)
    ds2 = ds2.map_batches(lambda x: x, batch_format=batch_format)
    assert set(ds2.unique("col1")) == {1, 2, 3, None}
    assert len(ds2.unique("col1")) == 4
    assert set(ds2.unique("col2")) == {2, 3, None}
    assert len(ds2.unique("col2")) == 3
    assert set(ds2.unique("col3")) == {1, 2, None}
    assert len(ds2.unique("col3")) == 3

    # Check with 3 columns and different dtypes
    df = pd.DataFrame(
        {
            "col1": [1, 2, None, 3, None, 3, 2],
            "col2": [None, 2, 2, 3, None, 3, 2],
            "col3": [1, None, 2, None, None, None, 2],
        }
    )
    df["col1"] = df["col1"].astype("Int64")
    df["col2"] = df["col2"].astype("Float64")
    df["col3"] = df["col3"].astype("string")
    ds3 = ray.data.from_pandas(df)
    ds3 = ds3.map_batches(lambda x: x, batch_format=batch_format)
    assert set(ds3.unique("col1")) == {1, 2, 3, None}
    assert len(ds3.unique("col1")) == 4
    assert set(ds3.unique("col2")) == {2, 3, None}
    assert len(ds3.unique("col2")) == 3
    assert set(ds3.unique("col3")) == {"1.0", "2.0", None}
    assert len(ds3.unique("col3")) == 3


def test_grouped_dataset_repr(ray_start_regular_shared_2_cpus):
    ds = ray.data.from_items([{"key": "spam"}, {"key": "ham"}, {"key": "spam"}])
    assert repr(ds.groupby("key")) == f"GroupedData(dataset={ds!r}, key='key')"


def test_groupby_arrow(ray_start_regular_shared_2_cpus, configure_shuffle_method):
    # Test empty dataset.
    agg_ds = ray.data.range(10).filter(lambda r: r["id"] > 10).groupby("value").count()
    assert agg_ds.count() == 0


def test_groupby_none(ray_start_regular_shared_2_cpus, configure_shuffle_method):
    ds = ray.data.range(10)
    assert ds.groupby(None).min().take_all() == [{"min(id)": 0}]
    assert ds.groupby(None).max().take_all() == [{"max(id)": 9}]


def test_groupby_errors(ray_start_regular_shared_2_cpus):
    ds = ray.data.range(100)
    ds.groupby(None).count().show()  # OK
    with pytest.raises(ValueError):
        ds.groupby(lambda x: x % 2).count().show()
    with pytest.raises(ValueError):
        ds.groupby("foo").count().show()


def test_map_groups_with_gpus(shutdown_only, configure_shuffle_method):
    ray.shutdown()
    ray.init(num_gpus=1)

    rows = (
        ray.data.range(1).groupby("id").map_groups(lambda x: x, num_gpus=1).take_all()
    )

    assert rows == [{"id": 0}]


def test_map_groups_with_actors(
    ray_start_regular_shared_2_cpus, configure_shuffle_method
):
    class Identity:
        def __call__(self, batch):
            return batch

    rows = (
        ray.data.range(1).groupby("id").map_groups(Identity, concurrency=1).take_all()
    )

    assert rows == [{"id": 0}]


def test_map_groups_with_actors_and_args(
    ray_start_regular_shared_2_cpus, configure_shuffle_method
):
    class Fn:
        def __init__(self, x: int, y: Optional[int] = None):
            self.x = x
            self.y = y

        def __call__(self, batch, q: int, r: Optional[int] = None):
            return {"x": [self.x], "y": [self.y], "q": [q], "r": [r]}

    rows = (
        ray.data.range(1)
        .groupby("id")
        .map_groups(
            Fn,
            concurrency=1,
            fn_constructor_args=[0],
            fn_constructor_kwargs={"y": 1},
            fn_args=[2],
            fn_kwargs={"r": 3},
        )
        .take_all()
    )

    assert rows == [{"x": 0, "y": 1, "q": 2, "r": 3}]


def test_groupby_large_udf_returns(
    ray_start_regular_shared_2_cpus, configure_shuffle_method
):
    # Test for https://github.com/ray-project/ray/issues/44861.

    # Each UDF return is 128 MiB. If Ray Data doesn't incrementally yield outputs, the
    # combined output size is 128 MiB * 1024 = 128 GiB and Arrow errors.
    def create_large_data(group):
        return {"item": np.zeros((1, 128 * 1024 * 1024), dtype=np.uint8)}

    ds = (
        ray.data.range(1024, override_num_blocks=1)
        .groupby(key="id")
        .map_groups(create_large_data)
    )
    ds.take(1)


@pytest.mark.parametrize("keys", ["A", ["A", "B"]])
def test_agg_inputs(ray_start_regular_shared_2_cpus, keys, configure_shuffle_method):
    xs = list(range(100))
    ds = ray.data.from_items([{"A": (x % 3), "B": x, "C": (x % 2)} for x in xs])

    def check_init(k):
        if len(keys) == 2:
            assert isinstance(k, tuple), k
            assert len(k) == 2
        elif len(keys) == 1:
            assert isinstance(k, int)
        return 1

    def check_finalize(v):
        assert v == 1

    def check_accumulate_merge(a, r):
        assert a == 1
        if isinstance(r, int):
            return 1
        elif len(r) == 3:
            assert all(x in r for x in ["A", "B", "C"])
        else:
            assert False, r
        return 1

    output = ds.groupby(keys).aggregate(
        AggregateFn(
            init=check_init,
            accumulate_row=check_accumulate_merge,
            merge=check_accumulate_merge,
            finalize=check_finalize,
            name="foo",
        )
    )
    output.take_all()


def test_agg_errors(ray_start_regular_shared_2_cpus, configure_shuffle_method):
    from ray.data.aggregate import Max

    ds = ray.data.range(100)
    ds.aggregate(Max("id"))  # OK
    with pytest.raises(ValueError):
        ds.aggregate(Max())
    with pytest.raises(ValueError):
        ds.aggregate(Max(lambda x: x))
    with pytest.raises(ValueError):
        ds.aggregate(Max("bad_field"))


@pytest.mark.parametrize("num_parts", [1, 30])
def test_groupby_agg_name_conflict(
    ray_start_regular_shared_2_cpus, num_parts, configure_shuffle_method
):
    # Test aggregation name conflict.
    xs = list(range(100))
    grouped_ds = (
        ray.data.from_items([{"A": (x % 3), "B": x} for x in xs])
        .repartition(num_parts)
        .groupby("A")
    )
    agg_ds = grouped_ds.aggregate(
        AggregateFn(
            init=lambda k: [0, 0],
            accumulate_row=lambda a, r: [a[0] + r["B"], a[1] + 1],
            merge=lambda a1, a2: [a1[0] + a2[0], a1[1] + a2[1]],
            finalize=lambda a: a[0] / a[1],
            name="foo",
        ),
        AggregateFn(
            init=lambda k: [0, 0],
            accumulate_row=lambda a, r: [a[0] + r["B"], a[1] + 1],
            merge=lambda a1, a2: [a1[0] + a2[0], a1[1] + a2[1]],
            finalize=lambda a: a[0] / a[1],
            name="foo",
        ),
    )
    assert agg_ds.count() == 3
    assert list(agg_ds.sort("A").iter_rows()) == [
        {"A": 0, "foo": 49.5, "foo_2": 49.5},
        {"A": 1, "foo": 49.0, "foo_2": 49.0},
        {"A": 2, "foo": 50.0, "foo_2": 50.0},
    ]


@pytest.mark.parametrize("ds_format", ["pyarrow", "numpy", "pandas"])
def test_groupby_nans(
    ray_start_regular_shared_2_cpus, ds_format, configure_shuffle_method
):
    ds = ray.data.from_items(
        [
            1.0,
            1.0,
            2.0,
            np.nan,
            np.nan,
        ]
    )
    ds = ds.map_batches(lambda x: x, batch_format=ds_format)
    ds = ds.groupby("item").count()

<<<<<<< HEAD
=======
    print(ds.take_all())

>>>>>>> 48e85d10
    # NOTE: Hash-based shuffling will convert the block to Arrow, which
    #       in turn convert NaNs into Nones
    ds = ds.filter(lambda v: v["item"] is None or is_nan(v["item"]))

    result = ds.take_all()
    assert result[0]["count()"] == 2


@pytest.mark.parametrize("num_parts", [1, 30])
@pytest.mark.parametrize("ds_format", ["pyarrow", "pandas"])
def test_groupby_tabular_count(
    ray_start_regular_shared_2_cpus,
    ds_format,
    num_parts,
    configure_shuffle_method,
):
    # Test built-in count aggregation
    seed = int(time.time())
    print(f"Seeding RNG for test_groupby_arrow_count with: {seed}")
    random.seed(seed)
    xs = list(range(100))
    random.shuffle(xs)

    ds = ray.data.from_items([{"A": (x % 3), "B": x} for x in xs]).repartition(
        num_parts
    )

    ds = ds.map_batches(lambda x: x, batch_size=None, batch_format=ds_format)

    agg_ds = ds.groupby("A").count()
    assert agg_ds.count() == 3
    assert list(agg_ds.sort("A").iter_rows()) == [
        {"A": 0, "count()": 34},
        {"A": 1, "count()": 33},
        {"A": 2, "count()": 33},
    ]


@pytest.mark.parametrize("num_parts", [1, 30])
@pytest.mark.parametrize("ds_format", ["pyarrow", "pandas"])
def test_groupby_multiple_keys_tabular_count(
    ray_start_regular_shared_2_cpus,
    ds_format,
    num_parts,
    configure_shuffle_method,
):
    # Test built-in count aggregation
    print(f"Seeding RNG for test_groupby_arrow_count with: {RANDOM_SEED}")
    random.seed(RANDOM_SEED)
    xs = list(range(100))
    random.shuffle(xs)

    ds = ray.data.from_items([{"A": (x % 2), "B": (x % 3)} for x in xs]).repartition(
        num_parts
    )
    ds = ds.map_batches(lambda x: x, batch_size=None, batch_format=ds_format)

    agg_ds = ds.groupby(["A", "B"]).count()
    assert agg_ds.count() == 6
    assert list(agg_ds.sort(["A", "B"]).iter_rows()) == [
        {"A": 0, "B": 0, "count()": 17},
        {"A": 0, "B": 1, "count()": 16},
        {"A": 0, "B": 2, "count()": 17},
        {"A": 1, "B": 0, "count()": 17},
        {"A": 1, "B": 1, "count()": 17},
        {"A": 1, "B": 2, "count()": 16},
    ]


@pytest.mark.parametrize("num_parts", [1, 30])
@pytest.mark.parametrize("ds_format", ["pyarrow", "pandas"])
def test_groupby_tabular_sum(
    ray_start_regular_shared_2_cpus,
    ds_format,
    num_parts,
    configure_shuffle_method,
):
    ctx = DataContext.get_current()

    if ctx.shuffle_strategy == ShuffleStrategy.HASH_SHUFFLE and ds_format == "pandas":
        pytest.skip(
            "Pandas derives integer columns with null as doubles, "
            "therefore deviating schemas for blocks containing nulls"
        )

    # Test built-in sum aggregation
    seed = int(time.time())
    print(f"Seeding RNG for test_groupby_tabular_sum with: {seed}")
    random.seed(seed)
    xs = list(range(100))
    random.shuffle(xs)

    def _to_batch_format(ds):
        return ds.map_batches(lambda x: x, batch_size=None, batch_format=ds_format)

    ds = ray.data.from_items([{"A": (x % 3), "B": x} for x in xs]).repartition(
        num_parts
    )
    ds = _to_batch_format(ds)

    agg_ds = ds.groupby("A").sum("B")
    assert agg_ds.count() == 3
    assert list(agg_ds.sort("A").iter_rows()) == [
        {"A": 0, "sum(B)": 1683},
        {"A": 1, "sum(B)": 1617},
        {"A": 2, "sum(B)": 1650},
    ]

    # Test built-in sum aggregation with nans
    ds = ray.data.from_items(
        [{"A": (x % 3), "B": x} for x in xs] + [{"A": 0, "B": None}]
    ).repartition(num_parts)
    ds = _to_batch_format(ds)
    nan_grouped_ds = ds.groupby("A")
    nan_agg_ds = nan_grouped_ds.sum("B")
    assert nan_agg_ds.count() == 3
    assert list(nan_agg_ds.sort("A").iter_rows()) == [
        {"A": 0, "sum(B)": 1683},
        {"A": 1, "sum(B)": 1617},
        {"A": 2, "sum(B)": 1650},
    ]
    # Test ignore_nulls=False
    nan_agg_ds = nan_grouped_ds.sum("B", ignore_nulls=False)
    assert nan_agg_ds.count() == 3
    pd.testing.assert_frame_equal(
        nan_agg_ds.sort("A").to_pandas(),
        pd.DataFrame(
            {
                "A": [0, 1, 2],
                "sum(B)": [None, 1617, 1650],
            }
        ),
        check_dtype=False,
    )
    # Test all nans
    ds = ray.data.from_items([{"A": (x % 3), "B": None} for x in xs]).repartition(
        num_parts
    )
    ds = _to_batch_format(ds)
    nan_agg_ds = ds.groupby("A").sum("B")
    assert nan_agg_ds.count() == 3
    pd.testing.assert_frame_equal(
        nan_agg_ds.sort("A").to_pandas(),
        pd.DataFrame(
            {
                "A": [0, 1, 2],
                "sum(B)": [None, None, None],
            }
        ),
    )


@pytest.mark.parametrize("num_parts", [1, 30])
@pytest.mark.parametrize("ds_format", ["arrow", "pandas"])
def test_global_tabular_sum(
    ray_start_regular_shared_2_cpus, ds_format, num_parts, configure_shuffle_method
):
    seed = int(time.time())
    print(f"Seeding RNG for test_global_arrow_sum with: {seed}")
    random.seed(seed)
    xs = list(range(100))
    random.shuffle(xs)

    def _to_pandas(ds):
        return ds.map_batches(lambda x: x, batch_size=None, batch_format="pandas")

    # Test built-in global sum aggregation
    ds = ray.data.from_items([{"A": x} for x in xs]).repartition(num_parts)
    if ds_format == "pandas":
        ds = _to_pandas(ds)
    assert ds.sum("A") == 4950

    # Test empty dataset
    ds = ray.data.range(10)
    if ds_format == "pandas":
        ds = _to_pandas(ds)
    assert ds.filter(lambda r: r["id"] > 10).sum("id") is None

    # Test built-in global sum aggregation with nans
    nan_ds = ray.data.from_items([{"A": x} for x in xs] + [{"A": None}]).repartition(
        num_parts
    )
    if ds_format == "pandas":
        nan_ds = _to_pandas(nan_ds)
    assert nan_ds.sum("A") == 4950
    # Test ignore_nulls=False
    assert nan_ds.sum("A", ignore_nulls=False) is None
    # Test all nans
    nan_ds = ray.data.from_items([{"A": None}] * len(xs)).repartition(num_parts)
    if ds_format == "pandas":
        nan_ds = _to_pandas(nan_ds)
    assert nan_ds.sum("A") is None
    assert nan_ds.sum("A", ignore_nulls=False) is None


@pytest.mark.parametrize("num_parts", [1, 30])
@pytest.mark.parametrize("ds_format", ["arrow", "pandas"])
def test_groupby_tabular_min(
    ray_start_regular_shared_2_cpus, ds_format, num_parts, configure_shuffle_method
):
    # Test built-in min aggregation
    seed = int(time.time())
    print(f"Seeding RNG for test_groupby_tabular_min with: {seed}")
    random.seed(seed)
    xs = list(range(100))
    random.shuffle(xs)

    def _to_pandas(ds):
        return ds.map_batches(lambda x: x, batch_size=None, batch_format="pandas")

    ds = ray.data.from_items([{"A": (x % 3), "B": x} for x in xs]).repartition(
        num_parts
    )
    if ds_format == "pandas":
        ds = _to_pandas(ds)

    agg_ds = ds.groupby("A").min("B")
    assert agg_ds.count() == 3
    assert list(agg_ds.sort("A").iter_rows()) == [
        {"A": 0, "min(B)": 0},
        {"A": 1, "min(B)": 1},
        {"A": 2, "min(B)": 2},
    ]

    # Test built-in min aggregation with nans
    ds = ray.data.from_items(
        [{"A": (x % 3), "B": x} for x in xs] + [{"A": 0, "B": None}]
    ).repartition(num_parts)
    if ds_format == "pandas":
        ds = _to_pandas(ds)
    nan_grouped_ds = ds.groupby("A")
    nan_agg_ds = nan_grouped_ds.min("B")
    assert nan_agg_ds.count() == 3
    assert list(nan_agg_ds.sort("A").iter_rows()) == [
        {"A": 0, "min(B)": 0},
        {"A": 1, "min(B)": 1},
        {"A": 2, "min(B)": 2},
    ]
    # Test ignore_nulls=False
    nan_agg_ds = nan_grouped_ds.min("B", ignore_nulls=False)
    assert nan_agg_ds.count() == 3
    pd.testing.assert_frame_equal(
        nan_agg_ds.sort("A").to_pandas(),
        pd.DataFrame(
            {
                "A": [0, 1, 2],
                "min(B)": [None, 1, 2],
            }
        ),
        check_dtype=False,
    )
    # Test all nans
    ds = ray.data.from_items([{"A": (x % 3), "B": None} for x in xs]).repartition(
        num_parts
    )
    if ds_format == "pandas":
        ds = _to_pandas(ds)
    nan_agg_ds = ds.groupby("A").min("B")
    assert nan_agg_ds.count() == 3
    pd.testing.assert_frame_equal(
        nan_agg_ds.sort("A").to_pandas(),
        pd.DataFrame(
            {
                "A": [0, 1, 2],
                "min(B)": [None, None, None],
            }
        ),
        check_dtype=False,
    )


@pytest.mark.parametrize("num_parts", [1, 30])
@pytest.mark.parametrize("ds_format", ["arrow", "pandas"])
def test_groupby_tabular_max(
    ray_start_regular_shared_2_cpus, ds_format, num_parts, configure_shuffle_method
):
<<<<<<< HEAD
=======
    current = DataContext.get_current()
    if (
        ds_format == "pandas"
        and num_parts == 30
        and current.shuffle_strategy == ShuffleStrategy.HASH_SHUFFLE
        and parse_version(_get_pyarrow_version()) < MIN_PYARROW_VERSION_TYPE_PROMOTION
    ):
        pytest.skip(
            "Pyarrow < 14.0 doesn't support type promotions (hence fails "
            "promoting from int64 to double)"
        )

>>>>>>> 48e85d10
    # Test built-in max aggregation
    seed = int(time.time())
    print(f"Seeding RNG for test_groupby_tabular_max with: {seed}")
    random.seed(seed)
    xs = list(range(100))
    random.shuffle(xs)

    def _to_pandas(ds):
        return ds.map_batches(lambda x: x, batch_size=None, batch_format="pandas")

    ds = ray.data.from_items([{"A": (x % 3), "B": x} for x in xs]).repartition(
        num_parts
    )
    if ds_format == "pandas":
        ds = _to_pandas(ds)

    agg_ds = ds.groupby("A").max("B")
    assert agg_ds.count() == 3
    assert list(agg_ds.sort("A").iter_rows()) == [
        {"A": 0, "max(B)": 99},
        {"A": 1, "max(B)": 97},
        {"A": 2, "max(B)": 98},
    ]

    # Test built-in min aggregation with nans
    ds = ray.data.from_items(
        [{"A": (x % 3), "B": x} for x in xs] + [{"A": 0, "B": None}]
    ).repartition(num_parts)
    if ds_format == "pandas":
        ds = _to_pandas(ds)
    nan_grouped_ds = ds.groupby("A")
    nan_agg_ds = nan_grouped_ds.max("B")
    assert nan_agg_ds.count() == 3
    assert list(nan_agg_ds.sort("A").iter_rows()) == [
        {"A": 0, "max(B)": 99},
        {"A": 1, "max(B)": 97},
        {"A": 2, "max(B)": 98},
    ]
    # Test ignore_nulls=False
    nan_agg_ds = nan_grouped_ds.max("B", ignore_nulls=False)
    assert nan_agg_ds.count() == 3
    pd.testing.assert_frame_equal(
        nan_agg_ds.sort("A").to_pandas(),
        pd.DataFrame(
            {
                "A": [0, 1, 2],
                "max(B)": [None, 97, 98],
            }
        ),
        check_dtype=False,
    )
    # Test all nans
    ds = ray.data.from_items([{"A": (x % 3), "B": None} for x in xs]).repartition(
        num_parts
    )
    if ds_format == "pandas":
        ds = _to_pandas(ds)
    nan_agg_ds = ds.groupby("A").max("B")
    assert nan_agg_ds.count() == 3
    pd.testing.assert_frame_equal(
        nan_agg_ds.sort("A").to_pandas(),
        pd.DataFrame(
            {
                "A": [0, 1, 2],
                "max(B)": [None, None, None],
            }
        ),
        check_dtype=False,
    )


@pytest.mark.parametrize("num_parts", [1, 30])
@pytest.mark.parametrize("ds_format", ["arrow", "pandas"])
def test_groupby_tabular_mean(
    ray_start_regular_shared_2_cpus, ds_format, num_parts, configure_shuffle_method
):
    # Test built-in mean aggregation
    seed = int(time.time())
    print(f"Seeding RNG for test_groupby_tabular_mean with: {seed}")
    random.seed(seed)
    xs = list(range(100))
    random.shuffle(xs)

    def _to_pandas(ds):
        return ds.map_batches(lambda x: x, batch_size=None, batch_format="pandas")

    ds = ray.data.from_items([{"A": (x % 3), "B": x} for x in xs]).repartition(
        num_parts
    )
    if ds_format == "pandas":
        ds = _to_pandas(ds)

    agg_ds = ds.groupby("A").mean("B")
    assert agg_ds.count() == 3
    assert list(agg_ds.sort("A").iter_rows()) == [
        {"A": 0, "mean(B)": 49.5},
        {"A": 1, "mean(B)": 49.0},
        {"A": 2, "mean(B)": 50.0},
    ]

    # Test built-in mean aggregation with nans
    ds = ray.data.from_items(
        [{"A": (x % 3), "B": x} for x in xs] + [{"A": 0, "B": None}]
    ).repartition(num_parts)
    if ds_format == "pandas":
        ds = _to_pandas(ds)
    nan_grouped_ds = ds.groupby("A")
    nan_agg_ds = nan_grouped_ds.mean("B")
    assert nan_agg_ds.count() == 3
    assert list(nan_agg_ds.sort("A").iter_rows()) == [
        {"A": 0, "mean(B)": 49.5},
        {"A": 1, "mean(B)": 49.0},
        {"A": 2, "mean(B)": 50.0},
    ]
    # Test ignore_nulls=False
    nan_agg_ds = nan_grouped_ds.mean("B", ignore_nulls=False)
    assert nan_agg_ds.count() == 3
    pd.testing.assert_frame_equal(
        nan_agg_ds.sort("A").to_pandas(),
        pd.DataFrame(
            {
                "A": [0, 1, 2],
                "mean(B)": [None, 49.0, 50.0],
            }
        ),
        check_dtype=False,
    )
    # Test all nans
    ds = ray.data.from_items([{"A": (x % 3), "B": None} for x in xs]).repartition(
        num_parts
    )
    if ds_format == "pandas":
        ds = _to_pandas(ds)
    nan_agg_ds = ds.groupby("A").mean("B")
    assert nan_agg_ds.count() == 3
    pd.testing.assert_frame_equal(
        nan_agg_ds.sort("A").to_pandas(),
        pd.DataFrame(
            {
                "A": [0, 1, 2],
                "mean(B)": [None, None, None],
            }
        ),
        check_dtype=False,
    )


@pytest.mark.parametrize("num_parts", [1, 30])
@pytest.mark.parametrize("ds_format", ["arrow", "pandas"])
def test_groupby_tabular_std(
    ray_start_regular_shared_2_cpus, ds_format, num_parts, configure_shuffle_method
):
    # Test built-in std aggregation
    seed = int(time.time())
    print(f"Seeding RNG for test_groupby_tabular_std with: {seed}")
    random.seed(seed)
    xs = list(range(100))
    random.shuffle(xs)

    def _to_arrow(ds):
        return ds.map_batches(lambda x: x, batch_size=None, batch_format="pyarrow")

    df = pd.DataFrame({"A": [x % 3 for x in xs], "B": xs})
    ds = ray.data.from_pandas(df).repartition(num_parts)

    if ds_format == "arrow":
        ds = _to_arrow(ds)

    agg_ds = ds.groupby("A").std("B")
    assert agg_ds.count() == 3

    result = agg_ds.to_pandas().sort_values("A")["std(B)"].to_numpy()
    expected = df.groupby("A")["B"].std().to_numpy()

    np.testing.assert_array_almost_equal(result, expected)

    # ddof of 0
    ds = ray.data.from_pandas(df).repartition(num_parts)
    if ds_format == "arrow":
        ds = _to_arrow(ds)

    agg_ds = ds.groupby("A").std("B", ddof=0)
    assert agg_ds.count() == 3

    result = agg_ds.to_pandas().sort_values("A")["std(B)"].to_numpy()
    expected = df.groupby("A")["B"].std(ddof=0).to_numpy()

    np.testing.assert_array_almost_equal(result, expected)

    # Test built-in std aggregation with nans
    nan_df = pd.DataFrame({"A": [x % 3 for x in xs] + [0], "B": xs + [None]})
    ds = ray.data.from_pandas(nan_df).repartition(num_parts)
    if ds_format == "arrow":
        ds = _to_arrow(ds)
    nan_grouped_ds = ds.groupby("A")
    nan_agg_ds = nan_grouped_ds.std("B")
    assert nan_agg_ds.count() == 3

    result = nan_agg_ds.to_pandas().sort_values("A")["std(B)"].to_numpy()
    expected = nan_df.groupby("A")["B"].std().to_numpy()

    np.testing.assert_array_almost_equal(result, expected)

    # Test ignore_nulls=False
    nan_agg_ds = nan_grouped_ds.std("B", ignore_nulls=False)
    assert nan_agg_ds.count() == 3

    result = nan_agg_ds.to_pandas().sort_values("A")["std(B)"].to_numpy()
    expected = nan_df.groupby("A")["B"].std().to_numpy()

    assert result[0] is None or np.isnan(result[0])

    np.testing.assert_array_almost_equal(result[1:], expected[1:])

    # Test all nans
    nan_df = pd.DataFrame({"A": [x % 3 for x in xs], "B": [None] * len(xs)})
    ds = ray.data.from_pandas(nan_df).repartition(num_parts)

    if ds_format == "arrow":
        ds = _to_arrow(ds)

    nan_agg_ds = ds.groupby("A").std("B", ignore_nulls=False)
    assert nan_agg_ds.count() == 3

    result = nan_agg_ds.to_pandas().sort_values("A")["std(B)"].to_numpy()
    expected = pd.Series([None] * 3)

    np.testing.assert_array_equal(result, expected)


@pytest.mark.parametrize("num_parts", [1, 30])
def test_groupby_arrow_multicolumn(
    ray_start_regular_shared_2_cpus, num_parts, configure_shuffle_method
):
    # Test built-in mean aggregation on multiple columns
    seed = int(time.time())
    print(f"Seeding RNG for test_groupby_arrow_multicolumn with: {seed}")
    random.seed(seed)
    xs = list(range(100))
    random.shuffle(xs)
    df = pd.DataFrame({"A": [x % 3 for x in xs], "B": xs, "C": [2 * x for x in xs]})
    agg_ds = (
        ray.data.from_pandas(df).repartition(num_parts).groupby("A").mean(["B", "C"])
    )
    assert agg_ds.count() == 3
    assert list(agg_ds.sort("A").iter_rows()) == [
        {"A": 0, "mean(B)": 49.5, "mean(C)": 99.0},
        {"A": 1, "mean(B)": 49.0, "mean(C)": 98.0},
        {"A": 2, "mean(B)": 50.0, "mean(C)": 100.0},
    ]

    # Test that unspecified agg column ==> agg on all columns except for
    # groupby keys.
    agg_ds = ray.data.from_pandas(df).repartition(num_parts).groupby("A").mean()
    assert agg_ds.count() == 3
    assert list(agg_ds.sort("A").iter_rows()) == [
        {"A": 0, "mean(B)": 49.5, "mean(C)": 99.0},
        {"A": 1, "mean(B)": 49.0, "mean(C)": 98.0},
        {"A": 2, "mean(B)": 50.0, "mean(C)": 100.0},
    ]

    # Test built-in global mean aggregation
    df = pd.DataFrame({"A": xs, "B": [2 * x for x in xs]})
    result_row = ray.data.from_pandas(df).repartition(num_parts).mean(["A", "B"])
    assert result_row["mean(A)"] == df["A"].mean()
    assert result_row["mean(B)"] == df["B"].mean()


def test_groupby_agg_bad_on(ray_start_regular_shared_2_cpus, configure_shuffle_method):
    # Test bad on for groupby aggregation
    xs = list(range(100))
    df = pd.DataFrame(
        np.array([[x % 3 for x in xs], xs, [2 * x for x in xs]]).T,
        columns=["A", "B", "C"],
    )

    # Wrong type.
    with pytest.raises(Exception) as exc_info:
        ray.data.from_pandas(df).groupby("A").mean(5).materialize()

    assert "Key must be a string or a list of strings, but got 5." in str(
        exc_info.value
    )

    with pytest.raises(Exception) as exc_info:
        ray.data.from_pandas(df).groupby("A").mean([5]).materialize()

    assert "Key must be a string or a list of strings, but got 5." in str(
        exc_info.value
    )

    # Empty list.
    with pytest.raises(ValueError) as exc_info:
        ray.data.from_pandas(df).groupby("A").mean([]).materialize()

    assert "At least 1 column to aggregate on has to be provided" in str(exc_info.value)

    # Nonexistent column.
    with pytest.raises(ValueError) as exc_info:
        ray.data.from_pandas(df).groupby("A").mean("D").materialize()

    assert (
        "You specified the column 'D', but there's no such column in the dataset. The dataset has columns: ['A', 'B', 'C']"
        in str(exc_info.value)
    )

    with pytest.raises(ValueError) as exc_info:
        ray.data.from_pandas(df).groupby("A").mean(["B", "D"]).materialize()

    assert (
        "You specified the column 'D', but there's no such column in the dataset. The dataset has columns: ['A', 'B', 'C']"
        in str(exc_info.value)
    )

    # Columns for simple Dataset.
    with pytest.raises(ValueError) as exc_info:
        ray.data.from_items(xs).groupby(lambda x: x % 3 == 0).mean("A").materialize()

    assert "Key must be a string or a list of strings, but got <function" in str(
        exc_info.value
    )

    # Test bad on for global aggregation
    # Wrong type.
    with pytest.raises(Exception) as exc_info:
        ray.data.from_pandas(df).mean(5).materialize()

    assert "Key must be a string or a list of strings, but got 5." in str(
        exc_info.value
    )

    with pytest.raises(Exception) as exc_info:
        ray.data.from_pandas(df).mean([5]).materialize()

    assert "Key must be a string or a list of strings, but got 5." in str(
        exc_info.value
    )

    # Empty list.
    with pytest.raises(ValueError) as exc_info:
        ray.data.from_pandas(df).mean([]).materialize()

    assert "At least 1 column to aggregate on has to be provided" in str(exc_info.value)

    # Nonexistent column.
    with pytest.raises(ValueError) as exc_info:
        ray.data.from_pandas(df).mean("D").materialize()

    assert (
        "You specified the column 'D', but there's no such column in the dataset. The dataset has columns: ['A', 'B', 'C']"
        in str(exc_info.value)
    )

    with pytest.raises(ValueError) as exc_info:
        ray.data.from_pandas(df).mean(["B", "D"]).materialize()

    assert (
        "You specified the column 'D', but there's no such column in the dataset. The dataset has columns: ['A', 'B', 'C']"
        in str(exc_info.value)
    )

    # Columns for simple Dataset.
    with pytest.raises(ValueError) as exc_info:
        ray.data.from_items(xs).mean("A").materialize()

    assert (
        "You specified the column 'A', but there's no such column in the dataset. The dataset has columns: ['item']"
        in str(exc_info.value)
    )


@pytest.mark.parametrize("num_parts", [1, 30])
def test_groupby_arrow_multi_agg(
    ray_start_regular_shared_2_cpus, num_parts, configure_shuffle_method
):
<<<<<<< HEAD
=======
    current = DataContext.get_current()
    if (
        current.shuffle_strategy == ShuffleStrategy.HASH_SHUFFLE
        and parse_version(_get_pyarrow_version()) < MIN_PYARROW_VERSION_TYPE_PROMOTION
    ):
        pytest.skip(
            "Pyarrow < 14.0 doesn't support type promotions (hence fails "
            "promoting from int64 to double)"
        )

>>>>>>> 48e85d10
    # NOTE: Do not change the seed
    random.seed(1738379113)

    xs = list(range(100))
    random.shuffle(xs)
    df = pd.DataFrame({"A": [x % 3 for x in xs], "B": xs})
    agg_ds = (
        ray.data.from_pandas(df)
        .repartition(num_parts)
        .groupby("A")
        .aggregate(
            Count(),
            Sum("B"),
            Min("B"),
            Max("B"),
            Mean("B"),
            Std("B"),
            Quantile("B"),
        )
    )
    assert agg_ds.count() == 3

    # NOTE: Make sure resulting dataset is sorted by the grouped column
    agg_df = agg_ds.to_pandas().sort_values(by="A")

    expected_grouped = df.groupby("A")["B"]

    np.testing.assert_array_equal(agg_df["count()"].to_numpy(), [34, 33, 33])
    for agg in ["sum", "min", "max", "mean", "quantile", "std"]:
        result = agg_df[f"{agg}(B)"].to_numpy()
        expected = getattr(expected_grouped, agg)().to_numpy()
        if agg == "std":
            np.testing.assert_array_almost_equal(result, expected)
        else:
            np.testing.assert_array_equal(result, expected)
    # Test built-in global std aggregation
    df = pd.DataFrame({"A": xs})

    result_row = (
        ray.data.from_pandas(df)
        .repartition(num_parts)
        .aggregate(
            Sum("A"),
            Min("A"),
            Max("A"),
            Mean("A"),
            Std("A"),
            Quantile("A"),
        )
    )
    for agg in ["sum", "min", "max", "mean", "quantile", "std"]:
        result = result_row[f"{agg}(A)"]
        expected = getattr(df["A"], agg)()
        if agg == "std":
            assert math.isclose(result, expected)
        else:
            assert result == expected


@pytest.mark.parametrize("num_parts", [1, 30])
def test_groupby_arrow_multi_agg_alias(
    ray_start_regular_shared_2_cpus, num_parts, configure_shuffle_method
):
<<<<<<< HEAD
=======
    current = DataContext.get_current()
    if (
        current.shuffle_strategy == ShuffleStrategy.HASH_SHUFFLE
        and parse_version(_get_pyarrow_version()) < MIN_PYARROW_VERSION_TYPE_PROMOTION
    ):
        pytest.skip(
            "Pyarrow < 14.0 doesn't support type promotions (hence fails "
            "promoting from int64 to double)"
        )

>>>>>>> 48e85d10
    # NOTE: Do not change the seed
    random.seed(1738379859)

    xs = list(range(100))
    random.shuffle(xs)
    df = pd.DataFrame({"A": [x % 3 for x in xs], "B": xs})
    agg_ds = (
        ray.data.from_pandas(df)
        .repartition(num_parts)
        .groupby("A")
        .aggregate(
            Sum("B", alias_name="sum_b"),
            Min("B", alias_name="min_b"),
            Max("B", alias_name="max_b"),
            Mean("B", alias_name="mean_b"),
            Std("B", alias_name="std_b"),
            Quantile("B", alias_name="quantile_b"),
        )
    )

    # NOTE: Make sure resulting dataset is sorted by the grouped column
    agg_df = agg_ds.to_pandas().sort_values(by=["A"])

    expected_grouped = df.groupby("A")["B"]

    for agg in ["sum", "min", "max", "mean", "quantile", "std"]:
        result = agg_df[f"{agg}_b"].to_numpy()
        print(agg)
        print(result)
        expected = getattr(expected_grouped, agg)().to_numpy()
        print(expected)
        if agg == "std":
            np.testing.assert_array_almost_equal(result, expected)
        else:
            np.testing.assert_array_equal(result, expected)
    # Test built-in global std aggregation
    df = pd.DataFrame({"A": xs})
    result_row = (
        ray.data.from_pandas(df)
        .repartition(num_parts)
        .aggregate(
            Sum("A", alias_name="sum_b"),
            Min("A", alias_name="min_b"),
            Max("A", alias_name="max_b"),
            Mean("A", alias_name="mean_b"),
            Std("A", alias_name="std_b"),
            Quantile("A", alias_name="quantile_b"),
        )
    )
    for agg in ["sum", "min", "max", "mean", "quantile", "std"]:
        result = result_row[f"{agg}_b"]
        print(result)
        expected = getattr(df["A"], agg)()
        print(expected)
        if agg == "std":
            assert math.isclose(result, expected)
        else:
            assert result == expected


@pytest.mark.parametrize("num_parts", [1, 2, 30])
def test_groupby_map_groups_for_none_groupkey(
    ray_start_regular_shared_2_cpus, num_parts, configure_shuffle_method
):
    ds = ray.data.from_items(list(range(100)))
    mapped = (
        ds.repartition(num_parts)
        .groupby(None)
        .map_groups(lambda x: {"out": np.array([min(x["item"]) + max(x["item"])])})
    )
    assert mapped.count() == 1
    assert mapped.take_all() == named_values("out", [99])


def test_groupby_map_groups_perf(
    ray_start_regular_shared_2_cpus, configure_shuffle_method
):
    data_list = [x % 100 for x in range(5000000)]
    ds = ray.data.from_pandas(pd.DataFrame({"A": data_list}))
    start = time.perf_counter()
    ds.groupby("A").map_groups(lambda df: df)
    end = time.perf_counter()
    # On a t3.2xlarge instance, it ran in about 5 seconds, so expecting it has to
    # finish within about 10x of that time, unless something went wrong.
    assert end - start < 60


@pytest.mark.parametrize("num_parts", [1, 2, 30])
def test_groupby_map_groups_for_pandas(
    ray_start_regular_shared_2_cpus, num_parts, configure_shuffle_method
):
    df = pd.DataFrame({"A": "a a b".split(), "B": [1, 1, 3], "C": [4, 6, 5]})
    grouped = ray.data.from_pandas(df).repartition(num_parts).groupby("A")

    # Normalize the numeric columns (i.e. B and C) for each group.
    mapped = grouped.map_groups(
        lambda g: g.apply(
            lambda col: col / g[col.name].sum() if col.name in ["B", "C"] else col
        )
    )

    # The function (i.e. the normalization) performed on each group doesn't
    # aggregate rows, so we still have 3 rows.
    assert mapped.count() == 3
    expected = pd.DataFrame(
        {"A": ["a", "a", "b"], "B": [0.5, 0.5, 1.000000], "C": [0.4, 0.6, 1.0]}
    )
    assert mapped.to_pandas().equals(expected)


@pytest.mark.parametrize("num_parts", [1, 2, 30])
def test_groupby_map_groups_for_arrow(
    ray_start_regular_shared_2_cpus, num_parts, configure_shuffle_method
):
    at = pa.Table.from_pydict({"A": "a a b".split(), "B": [1, 1, 3], "C": [4, 6, 5]})
    grouped = ray.data.from_arrow(at).repartition(num_parts).groupby("A")

    # Normalize the numeric columns (i.e. B and C) for each group.
    def normalize(at: pa.Table):
        r = at.select("A")
        sb = pa.compute.sum(at.column("B")).cast(pa.float64())
        r = r.append_column("B", pa.compute.divide(at.column("B"), sb))
        sc = pa.compute.sum(at.column("C")).cast(pa.float64())
        r = r.append_column("C", pa.compute.divide(at.column("C"), sc))
        return r

    mapped = grouped.map_groups(normalize, batch_format="pyarrow")

    # The function (i.e. the normalization) performed on each group doesn't
    # aggregate rows, so we still have 3 rows.
    assert mapped.count() == 3
    expected = pa.Table.from_pydict(
        {"A": ["a", "a", "b"], "B": [0.5, 0.5, 1], "C": [0.4, 0.6, 1]}
    )
    result = pa.Table.from_pandas(mapped.to_pandas())
    assert result.equals(expected)


def test_groupby_map_groups_for_numpy(
    ray_start_regular_shared_2_cpus, configure_shuffle_method
):
    ds = ray.data.from_items(
        [
            {"group": 1, "value": 1},
            {"group": 1, "value": 2},
            {"group": 2, "value": 3},
            {"group": 2, "value": 4},
        ]
    )

    def func(group):
        # Test output type is NumPy format.
        return {"group": group["group"] + 1, "value": group["value"] + 1}

    ds = ds.groupby("group").map_groups(func, batch_format="numpy")
    expected = pa.Table.from_pydict({"group": [2, 2, 3, 3], "value": [2, 3, 4, 5]})
    result = pa.Table.from_pandas(ds.to_pandas())
    assert result.equals(expected)


def test_groupby_map_groups_with_different_types(
    ray_start_regular_shared_2_cpus, configure_shuffle_method
):
    ds = ray.data.from_items(
        [
            {"group": 1, "value": 1},
            {"group": 1, "value": 2},
            {"group": 2, "value": 3},
            {"group": 2, "value": 4},
        ]
    )

    def func(group):
        # Test output type is Python list, different from input type.
        value = int(group["value"][0])
        return {"out": np.array([value])}

    ds = ds.groupby("group").map_groups(func)
    assert sorted([x["out"] for x in ds.take()]) == [1, 3]


@pytest.mark.parametrize("num_parts", [1, 30])
def test_groupby_map_groups_multiple_batch_formats(
    ray_start_regular_shared_2_cpus, num_parts, configure_shuffle_method
):
    # Reproduces https://github.com/ray-project/ray/issues/39206
    def identity(batch):
        return batch

    xs = list(range(100))
    ds = ray.data.from_items([{"A": (x % 3), "B": x} for x in xs]).repartition(
        num_parts
    )
    grouped_ds = (
        ds.groupby("A")
        .map_groups(identity)
        .map_batches(identity, batch_format="pandas")
    )
    agg_ds = grouped_ds.groupby("A").max("B")
    assert agg_ds.count() == 3
    assert list(agg_ds.sort("A").iter_rows()) == [
        {"A": 0, "max(B)": 99},
        {"A": 1, "max(B)": 97},
        {"A": 2, "max(B)": 98},
    ]


def test_groupby_map_groups_extra_args(
    ray_start_regular_shared_2_cpus, configure_shuffle_method
):
    ds = ray.data.from_items(
        [
            {"group": 1, "value": 1},
            {"group": 1, "value": 2},
            {"group": 2, "value": 3},
            {"group": 2, "value": 4},
        ]
    )

    def func(df, a, b, c):
        df["value"] = df["value"] * a + b + c
        return df

    ds = ds.groupby("group").map_groups(
        func,
        fn_args=(2, 1),
        fn_kwargs={"c": 3},
    )
    assert sorted([x["value"] for x in ds.take()]) == [6, 8, 10, 12]


@pytest.mark.parametrize("num_parts", [1, 30])
@pytest.mark.parametrize("ds_format", ["pyarrow", "pandas", "numpy"])
def test_groupby_map_groups_multicolumn(
    ray_start_regular_shared_2_cpus,
    ds_format,
    num_parts,
    configure_shuffle_method,
):
    # Test built-in count aggregation
    random.seed(RANDOM_SEED)
    xs = list(range(100))
    random.shuffle(xs)

    ds = ray.data.from_items([{"A": (x % 2), "B": (x % 3)} for x in xs]).repartition(
        num_parts
    )

    agg_ds = ds.groupby(["A", "B"]).map_groups(
        lambda df: {"count": [len(df["A"])]}, batch_format=ds_format
    )
    assert agg_ds.count() == 6
    assert agg_ds.take_all() == [
        {"count": 17},
        {"count": 16},
        {"count": 17},
        {"count": 17},
        {"count": 17},
        {"count": 16},
    ]


@pytest.mark.parametrize("num_parts", [1, 30])
@pytest.mark.parametrize("ds_format", ["pyarrow", "pandas", "numpy"])
def test_groupby_map_groups_multicolumn_with_nan(
    ray_start_regular_shared_2_cpus,
    ds_format,
    num_parts,
    configure_shuffle_method,
):
    # Test with some NaN values
    rng = np.random.default_rng(RANDOM_SEED)
    xs = np.arange(100, dtype=np.float64)
    xs[-5:] = np.nan
    rng.shuffle(xs)

    ds = ray.data.from_items(
        [
            {
                "A": (x % 2) if np.isfinite(x) else x,
                "B": (x % 3) if np.isfinite(x) else x,
            }
            for x in xs
        ]
    ).repartition(num_parts)

    agg_ds = ds.groupby(["A", "B"]).map_groups(
        lambda df: {"count": [len(df["A"])]}, batch_format=ds_format
    )
    assert agg_ds.count() == 7
    assert agg_ds.take_all() == [
        {"count": 16},
        {"count": 16},
        {"count": 16},
        {"count": 16},
        {"count": 16},
        {"count": 15},
        {"count": 5},
    ]


def test_groupby_map_groups_with_partial():
    """
    The partial function name should show up as
    +- Sort
       +- MapBatches(func)
    """
    from functools import partial

    def func(x, y):
        return {f"x_add_{y}": [len(x["id"]) + y]}

    df = pd.DataFrame({"id": list(range(100))})
    df["key"] = df["id"] % 5

    ds = ray.data.from_pandas(df).groupby("key").map_groups(partial(func, y=5))
    result = ds.take_all()

    assert result == [
        {"x_add_5": 25},
        {"x_add_5": 25},
        {"x_add_5": 25},
        {"x_add_5": 25},
        {"x_add_5": 25},
    ]
    assert "MapBatches(func)" in ds.__repr__()


def test_random_block_order_schema(ray_start_regular_shared_2_cpus):
    df = pd.DataFrame({"a": np.random.rand(10), "b": np.random.rand(10)})
    ds = ray.data.from_pandas(df).randomize_block_order()
    ds.schema().names == ["a", "b"]


def test_random_block_order(ray_start_regular_shared_2_cpus, restore_data_context):
    ctx = DataContext.get_current()
    ctx.execution_options.preserve_order = True

    # Test BlockList.randomize_block_order.
    ds = ray.data.range(12).repartition(4)
    ds = ds.randomize_block_order(seed=0)

    results = ds.take()
    expected = named_values("id", [6, 7, 8, 0, 1, 2, 3, 4, 5, 9, 10, 11])
    assert results == expected

    # Test LazyBlockList.randomize_block_order.
    lazy_blocklist_ds = ray.data.range(12, override_num_blocks=4)
    lazy_blocklist_ds = lazy_blocklist_ds.randomize_block_order(seed=0)
    lazy_blocklist_results = lazy_blocklist_ds.take()
    lazy_blocklist_expected = named_values("id", [6, 7, 8, 0, 1, 2, 3, 4, 5, 9, 10, 11])
    assert lazy_blocklist_results == lazy_blocklist_expected


# NOTE: All tests above share a Ray cluster, while the tests below do not. These
# tests should only be carefully reordered to retain this invariant!


def test_random_shuffle(shutdown_only, configure_shuffle_method):
    r1 = ray.data.range(100).random_shuffle().take(999)
    r2 = ray.data.range(100).random_shuffle().take(999)
    assert r1 != r2, (r1, r2)

    r1 = ray.data.range(100, override_num_blocks=1).random_shuffle().take(999)
    r2 = ray.data.range(100, override_num_blocks=1).random_shuffle().take(999)
    assert r1 != r2, (r1, r2)

    assert (
        ray.data.range(100).random_shuffle().repartition(1)._plan.initial_num_blocks()
        == 1
    )
    r1 = ray.data.range(100).random_shuffle().repartition(1).take(999)
    r2 = ray.data.range(100).random_shuffle().repartition(1).take(999)
    assert r1 != r2, (r1, r2)

    r0 = ray.data.range(100, override_num_blocks=5).take(999)
    r1 = ray.data.range(100, override_num_blocks=5).random_shuffle(seed=0).take(999)
    r2 = ray.data.range(100, override_num_blocks=5).random_shuffle(seed=0).take(999)
    r3 = ray.data.range(100, override_num_blocks=5).random_shuffle(seed=12345).take(999)
    assert r1 == r2, (r1, r2)
    assert r1 != r0, (r1, r0)
    assert r1 != r3, (r1, r3)

    r0 = ray.data.range(100, override_num_blocks=5).take(999)
    r1 = ray.data.range(100, override_num_blocks=5).random_shuffle(seed=0).take(999)
    r2 = ray.data.range(100, override_num_blocks=5).random_shuffle(seed=0).take(999)
    assert r1 == r2, (r1, r2)
    assert r1 != r0, (r1, r0)

    # Test move.
    ds = ray.data.range(100, override_num_blocks=2)
    r1 = ds.random_shuffle().take(999)
    ds = ds.map(lambda x: x).take(999)
    r2 = ray.data.range(100).random_shuffle().take(999)
    assert r1 != r2, (r1, r2)

    # Test empty dataset.
    ds = ray.data.from_items([])
    r1 = ds.random_shuffle()
    assert r1.count() == 0
    assert r1.take() == ds.take()


def test_random_shuffle_check_random(shutdown_only):
    # Rows from the same input should not be contiguous in the final output.
    num_files = 10
    num_rows = 100
    items = [i for i in range(num_files) for _ in range(num_rows)]
    ds = ray.data.from_items(items, override_num_blocks=num_files)
    out = ds.random_shuffle().take(num_files * num_rows)
    for i in range(num_files):
        part = out[i * num_rows : (i + 1) * num_rows]
        seen = set()
        num_contiguous = 1
        prev = -1
        for x in part:
            x = x["item"]
            if prev != x:
                prev = x
                num_contiguous = 1
            else:
                num_contiguous += 1
                assert num_contiguous < (
                    num_rows / num_files
                ), f"{part} contains too many contiguous rows from same input block"
            seen.add(x)
        assert (
            set(range(num_files)) == seen
        ), f"{part} does not contain elements from all input blocks"

    # Rows from the same input should appear in a different order in the
    # output.
    num_files = 10
    num_rows = 100
    items = [j for i in range(num_files) for j in range(num_rows)]
    ds = ray.data.from_items(items, override_num_blocks=num_files)
    out = ds.random_shuffle().take(num_files * num_rows)
    for i in range(num_files):
        part = out[i * num_rows : (i + 1) * num_rows]
        num_increasing = 0
        prev = -1
        for x in part:
            x = x["item"]
            if x >= prev:
                num_increasing += 1
            else:
                assert num_increasing < (
                    num_rows / num_files
                ), f"{part} contains non-shuffled rows from input blocks"
                num_increasing = 0
            prev = x


def test_random_shuffle_with_custom_resource(
    ray_start_cluster, configure_shuffle_method
):
    cluster = ray_start_cluster
    # Create two nodes which have different custom resources.
    cluster.add_node(
        resources={"foo": 100},
        num_cpus=1,
    )
    cluster.add_node(resources={"bar": 100}, num_cpus=1)

    ray.init(cluster.address)

    # Run dataset in "bar" nodes.
    ds = ray.data.read_parquet(
        "example://parquet_images_mini",
        override_num_blocks=2,
        ray_remote_args={"resources": {"bar": 1}},
    )
    ds = ds.random_shuffle(resources={"bar": 1}).materialize()
    assert "1 nodes used" in ds.stats()
    assert "2 nodes used" not in ds.stats()


def test_random_shuffle_spread(ray_start_cluster, configure_shuffle_method):
    cluster = ray_start_cluster
    cluster.add_node(
        resources={"bar:1": 100},
        num_cpus=10,
        _system_config={"max_direct_call_object_size": 0},
    )
    cluster.add_node(resources={"bar:2": 100}, num_cpus=10)
    cluster.add_node(resources={"bar:3": 100}, num_cpus=0)

    ray.init(cluster.address)

    @ray.remote
    def get_node_id():
        return ray.get_runtime_context().get_node_id()

    node1_id = ray.get(get_node_id.options(resources={"bar:1": 1}).remote())
    node2_id = ray.get(get_node_id.options(resources={"bar:2": 1}).remote())

    ds = ray.data.range(100, override_num_blocks=2).random_shuffle()
    bundles = ds.iter_internal_ref_bundles()
    blocks = _ref_bundles_iterator_to_block_refs_list(bundles)
    ray.wait(blocks, num_returns=len(blocks), fetch_local=False)
    location_data = ray.experimental.get_object_locations(blocks)
    locations = []
    for block in blocks:
        locations.extend(location_data[block]["node_ids"])
    assert "2 nodes used" in ds.stats()

    if not configure_shuffle_method:
        # We don't check this for push-based shuffle since it will try to
        # colocate reduce tasks to improve locality.
        assert set(locations) == {node1_id, node2_id}


if __name__ == "__main__":
    import sys

    sys.exit(pytest.main(["-v", __file__]))<|MERGE_RESOLUTION|>--- conflicted
+++ resolved
@@ -10,13 +10,10 @@
 from pkg_resources import parse_version
 
 import ray
-<<<<<<< HEAD
-=======
 from ray._private.utils import _get_pyarrow_version
 from ray.data._internal.arrow_ops.transform_pyarrow import (
     MIN_PYARROW_VERSION_TYPE_PROMOTION,
 )
->>>>>>> 48e85d10
 from ray.data._internal.util import is_nan
 from ray.data._internal.execution.interfaces.ref_bundle import (
     _ref_bundles_iterator_to_block_refs_list,
@@ -59,8 +56,6 @@
     assert large._block_num_rows() == [500] * 20
 
 
-<<<<<<< HEAD
-=======
 def test_key_based_repartition_shuffle(
     ray_start_regular_shared_2_cpus, restore_data_context
 ):
@@ -93,7 +88,6 @@
     assert large.sum() == 49995000
 
 
->>>>>>> 48e85d10
 def test_repartition_noshuffle(ray_start_regular_shared_2_cpus):
     ds = ray.data.range(20, override_num_blocks=10)
     assert ds._plan.initial_num_blocks() == 10
@@ -418,11 +412,6 @@
     ds = ds.map_batches(lambda x: x, batch_format=ds_format)
     ds = ds.groupby("item").count()
 
-<<<<<<< HEAD
-=======
-    print(ds.take_all())
-
->>>>>>> 48e85d10
     # NOTE: Hash-based shuffling will convert the block to Arrow, which
     #       in turn convert NaNs into Nones
     ds = ds.filter(lambda v: v["item"] is None or is_nan(v["item"]))
@@ -699,8 +688,6 @@
 def test_groupby_tabular_max(
     ray_start_regular_shared_2_cpus, ds_format, num_parts, configure_shuffle_method
 ):
-<<<<<<< HEAD
-=======
     current = DataContext.get_current()
     if (
         ds_format == "pandas"
@@ -713,7 +700,6 @@
             "promoting from int64 to double)"
         )
 
->>>>>>> 48e85d10
     # Test built-in max aggregation
     seed = int(time.time())
     print(f"Seeding RNG for test_groupby_tabular_max with: {seed}")
@@ -1089,8 +1075,6 @@
 def test_groupby_arrow_multi_agg(
     ray_start_regular_shared_2_cpus, num_parts, configure_shuffle_method
 ):
-<<<<<<< HEAD
-=======
     current = DataContext.get_current()
     if (
         current.shuffle_strategy == ShuffleStrategy.HASH_SHUFFLE
@@ -1101,7 +1085,6 @@
             "promoting from int64 to double)"
         )
 
->>>>>>> 48e85d10
     # NOTE: Do not change the seed
     random.seed(1738379113)
 
@@ -1165,8 +1148,6 @@
 def test_groupby_arrow_multi_agg_alias(
     ray_start_regular_shared_2_cpus, num_parts, configure_shuffle_method
 ):
-<<<<<<< HEAD
-=======
     current = DataContext.get_current()
     if (
         current.shuffle_strategy == ShuffleStrategy.HASH_SHUFFLE
@@ -1177,7 +1158,6 @@
             "promoting from int64 to double)"
         )
 
->>>>>>> 48e85d10
     # NOTE: Do not change the seed
     random.seed(1738379859)
 
