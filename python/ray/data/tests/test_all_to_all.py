--- conflicted
+++ resolved
@@ -1176,9 +1176,6 @@
 def test_groupby_arrow_multi_agg(
     ray_start_regular_shared_2_cpus, num_parts, configure_shuffle_method, ds_format
 ):
-<<<<<<< HEAD
-    using_pyarrow = ds_format == "pyarrow"
-=======
     using_pyarrow = (
         ds_format == "pyarrow"
         or
@@ -1188,7 +1185,6 @@
             and configure_shuffle_method == ShuffleStrategy.HASH_SHUFFLE
         )
     )
->>>>>>> a8b5a00b
 
     if (
         using_pyarrow
@@ -1477,13 +1473,8 @@
     # Step 2: Aggregate all possible permutations of the partially aggregated
     #         blocks, assert against expected output
     for aggregated_blocks in itertools.permutations(aggregated_sub_blocks):
-<<<<<<< HEAD
         cur = aggregated_blocks[0]
         for next_ in aggregated_blocks[1:]:
-=======
-        cur = aggregated_sub_blocks[0]
-        for next_ in aggregated_sub_blocks[1:]:
->>>>>>> a8b5a00b
             cur, _ = TableBlockAccessor._combine_aggregated_blocks(
                 [cur, next_], group_by_key, aggs, finalize=False
             )
@@ -1501,12 +1492,9 @@
 
         res = res.sort_values(by="A").reset_index(drop=True)
 
-<<<<<<< HEAD
         print(">>> Result: ", res)
         print(">>> Expected: ", expected_df)
 
-=======
->>>>>>> a8b5a00b
         # NOTE: We currently ignore the underlying schema and assert only
         #       based on values, due to current aggregations implementations
         #       not handling types properly and consistently
