--- conflicted
+++ resolved
@@ -12,10 +12,7 @@
 from packaging.version import parse as parse_version
 from ray._private.utils import _get_pyarrow_version
 from ray.data._internal.arrow_ops.transform_pyarrow import (
-<<<<<<< HEAD
-=======
     MIN_PYARROW_VERSION_TYPE_PROMOTION,
->>>>>>> 70f8cd11
     combine_chunks,
 )
 from ray.data._internal.util import is_nan
