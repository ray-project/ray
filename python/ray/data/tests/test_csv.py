--- conflicted
+++ resolved
@@ -188,61 +188,6 @@
     pd.testing.assert_frame_equal(df, dsdf)
 
 
-<<<<<<< HEAD
-def test_csv_read_many_files_partitioned(
-    ray_start_regular_shared,
-    tmp_path,
-    write_partitioned_df,
-    assert_base_partitioned_ds,
-):
-    partition_keys = ["one"]
-    partition_path_encoder = PathPartitionEncoder.of(
-        base_dir=tmp_path,
-        field_names=partition_keys,
-    )
-    paths = []
-    dfs = []
-    num_dfs = FILE_SIZE_FETCH_PARALLELIZATION_THRESHOLD
-    num_rows = 6 * num_dfs
-    num_files = 2 * num_dfs
-    for i in range(num_dfs):
-        df = pd.DataFrame(
-            {"one": [1, 1, 1, 3, 3, 3], "two": list(range(6 * i, 6 * (i + 1)))}
-        )
-        df_paths = write_partitioned_df(
-            df,
-            partition_keys,
-            partition_path_encoder,
-            partial(df_to_csv, index=False),
-            file_name_suffix=i,
-        )
-        dfs.append(df)
-        paths.extend(df_paths)
-
-    ds = ray.data.read_csv(
-        paths,
-        partitioning=partition_path_encoder.scheme,
-        override_num_blocks=num_files,
-    )
-
-    assert_base_partitioned_ds(
-        ds,
-        count=num_rows,
-        num_input_files=num_files,
-        schema=Schema(pa.schema([("one", pa.int64()), ("two", pa.int64())])),
-        sorted_values=sorted(
-            itertools.chain.from_iterable(
-                list(
-                    map(list, zip([1, 1, 1, 3, 3, 3], list(range(6 * i, 6 * (i + 1)))))
-                )
-                for i in range(num_dfs)
-            )
-        ),
-    )
-
-
-=======
->>>>>>> b607efe7
 @pytest.mark.parametrize(
     "fs,data_path,endpoint_url",
     [
