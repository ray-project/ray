--- conflicted
+++ resolved
@@ -722,9 +722,50 @@
         BlockAccessor.for_block(ray.get(block)).size_bytes() == meta.size_bytes
 
 
-<<<<<<< HEAD
-=======
-def test_csv_read_no_header(ray_start_regular_shared, tmp_path):
+def test_csv_read_filter_non_csv_file(ray_start_regular_shared, tmp_path):
+    df = pd.DataFrame({"one": [1, 2, 3], "two": ["a", "b", "c"]})
+
+    # CSV file with .csv extension.
+    path1 = os.path.join(tmp_path, "test2.csv")
+    df.to_csv(path1, index=False)
+
+    # CSV file without .csv extension.
+    path2 = os.path.join(tmp_path, "test3")
+    df.to_csv(path2, index=False)
+
+    # Directory of CSV files.
+    ds = ray.data.read_csv(tmp_path)
+    assert ds.to_pandas().equals(pd.concat([df, df], ignore_index=True))
+
+    # Non-CSV file in Parquet format.
+    table = pa.Table.from_pandas(df)
+    path3 = os.path.join(tmp_path, "test1.parquet")
+    pq.write_table(table, path3)
+
+    # Single non-CSV file.
+    error_message = "Failed to read CSV file"
+    with pytest.raises(ValueError, match=error_message):
+        ray.data.read_csv(path3).materialize()
+
+    # Single CSV file without extension.
+    ds = ray.data.read_csv(path2)
+    assert ds.to_pandas().equals(df)
+
+    # Directory of CSV and non-CSV files.
+    error_message = "Failed to read CSV file"
+    with pytest.raises(ValueError, match=error_message):
+        ray.data.read_csv(tmp_path).materialize()
+
+    # Directory of CSV and non-CSV files with filter.
+    ds = ray.data.read_csv(tmp_path, file_extensions=["csv"])
+    assert ds.to_pandas().equals(df)
+
+
+# NOTE: The last test using the shared ray_start_regular_shared cluster must use the
+# shutdown_only fixture so the shared cluster is shut down, otherwise the below
+# test_write_datasink_ray_remote_args test, which uses a cluster_utils cluster, will
+# fail with a double-init.
+def test_csv_read_no_header(shutdown_only, tmp_path):
     from pyarrow import csv
 
     file_path = os.path.join(tmp_path, "test.csv")
@@ -738,7 +779,7 @@
     assert df.equals(out_df)
 
 
-def test_csv_read_with_column_type_specified(ray_start_regular_shared, tmp_path):
+def test_csv_read_with_column_type_specified(shutdown_only, tmp_path):
     from pyarrow import csv
 
     file_path = os.path.join(tmp_path, "test.csv")
@@ -766,92 +807,6 @@
     assert ds.to_pandas().equals(expected_df)
 
 
->>>>>>> d3464dce
-def test_csv_read_filter_non_csv_file(ray_start_regular_shared, tmp_path):
-    df = pd.DataFrame({"one": [1, 2, 3], "two": ["a", "b", "c"]})
-
-    # CSV file with .csv extension.
-    path1 = os.path.join(tmp_path, "test2.csv")
-    df.to_csv(path1, index=False)
-
-    # CSV file without .csv extension.
-    path2 = os.path.join(tmp_path, "test3")
-    df.to_csv(path2, index=False)
-
-    # Directory of CSV files.
-    ds = ray.data.read_csv(tmp_path)
-    assert ds.to_pandas().equals(pd.concat([df, df], ignore_index=True))
-
-    # Non-CSV file in Parquet format.
-    table = pa.Table.from_pandas(df)
-    path3 = os.path.join(tmp_path, "test1.parquet")
-    pq.write_table(table, path3)
-
-    # Single non-CSV file.
-    error_message = "Failed to read CSV file"
-    with pytest.raises(ValueError, match=error_message):
-        ray.data.read_csv(path3).materialize()
-
-    # Single CSV file without extension.
-    ds = ray.data.read_csv(path2)
-    assert ds.to_pandas().equals(df)
-
-    # Directory of CSV and non-CSV files.
-    error_message = "Failed to read CSV file"
-    with pytest.raises(ValueError, match=error_message):
-        ray.data.read_csv(tmp_path).materialize()
-
-    # Directory of CSV and non-CSV files with filter.
-    ds = ray.data.read_csv(tmp_path, file_extensions=["csv"])
-    assert ds.to_pandas().equals(df)
-
-
-# NOTE: The last test using the shared ray_start_regular_shared cluster must use the
-# shutdown_only fixture so the shared cluster is shut down, otherwise the below
-# test_write_datasink_ray_remote_args test, which uses a cluster_utils cluster, will
-# fail with a double-init.
-def test_csv_read_no_header(shutdown_only, tmp_path):
-    from pyarrow import csv
-
-    file_path = os.path.join(tmp_path, "test.csv")
-    df = pd.DataFrame({"one": [1, 2, 3], "two": ["a", "b", "c"]})
-    df.to_csv(file_path, index=False, header=False)
-    ds = ray.data.read_csv(
-        file_path,
-        read_options=csv.ReadOptions(column_names=["one", "two"]),
-    )
-    out_df = ds.to_pandas()
-    assert df.equals(out_df)
-
-
-def test_csv_read_with_column_type_specified(shutdown_only, tmp_path):
-    from pyarrow import csv
-
-    file_path = os.path.join(tmp_path, "test.csv")
-    df = pd.DataFrame({"one": [1, 2, 3e1], "two": ["a", "b", "c"]})
-    df.to_csv(file_path, index=False)
-
-    # Incorrect to parse scientific notation in int64 as PyArrow represents
-    # it as double.
-    with pytest.raises(ValueError):
-        ray.data.read_csv(
-            file_path,
-            convert_options=csv.ConvertOptions(
-                column_types={"one": "int64", "two": "string"}
-            ),
-        ).schema()
-
-    # Parsing scientific notation in double should work.
-    ds = ray.data.read_csv(
-        file_path,
-        convert_options=csv.ConvertOptions(
-            column_types={"one": "float64", "two": "string"}
-        ),
-    )
-    expected_df = pd.DataFrame({"one": [1.0, 2.0, 30.0], "two": ["a", "b", "c"]})
-    assert ds.to_pandas().equals(expected_df)
-
-
 @pytest.mark.skipif(
     Version(pa.__version__) < Version("7.0.0"),
     reason="invalid_row_handler was added in pyarrow 7.0.0",
