<<<<<<< HEAD
import pyarrow as pa
=======
import time

import numpy as np
>>>>>>> 45cdd387
import pytest
from ray.data.datasource.image_datasource import (
    _ImageDatasourceReader,
    ImageDatasource,
)
from fsspec.implementations.local import LocalFileSystem

import ray
from ray.air.constants import TENSOR_COLUMN_NAME
from ray.data.datasource import Partitioning
from ray.data.extensions import ArrowTensorType
from ray.data.tests.conftest import *  # noqa
from ray.data.tests.mock_http_server import *  # noqa
from ray.tests.conftest import *  # noqa


class TestReadImages:
    def test_basic(self, ray_start_regular_shared):
        """Test basic `read_images` functionality.
        The folder "simple" contains three 32x32 RGB images.
        """
        # "simple" contains three 32x32 RGB images.
        ds = ray.data.read_images("example://image-datasets/simple")
        assert ds.schema().names == [TENSOR_COLUMN_NAME]
        column_type = ds.schema().types[0]
        assert isinstance(column_type, ArrowTensorType)
        assert all(array.shape == (32, 32, 3) for array in ds.take())

    def test_multiple_paths(self, ray_start_regular_shared):
        ds = ray.data.read_images(
            paths=[
                "example://image-datasets/simple/image1.jpg",
                "example://image-datasets/simple/image2.jpg",
            ]
        )
        assert ds.count() == 2

    def test_filtering(self, ray_start_regular_shared):
        # "different-extensions" contains three images and two non-images.
        ds = ray.data.read_images("example://image-datasets/different-extensions")
        assert ds.count() == 3

    def test_size(self, ray_start_regular_shared):
        # "different-sizes" contains RGB images with different heights and widths.
        ds = ray.data.read_images(
            "example://image-datasets/different-sizes", size=(32, 32)
        )
        assert all(array.shape == (32, 32, 3) for array in ds.take())

    def test_different_sizes(self, ray_start_regular_shared):
        ds = ray.data.read_images("example://image-datasets/different-sizes")
        assert sorted(array.shape for array in ds.take()) == [
            (16, 16, 3),
            (32, 32, 3),
            (64, 64, 3),
        ]

    @pytest.mark.parametrize("size", [(-32, 32), (32, -32), (-32, -32)])
    def test_invalid_size(self, ray_start_regular_shared, size):
        with pytest.raises(ValueError):
            ray.data.read_images("example://image-datasets/simple", size=size)

    @pytest.mark.parametrize(
        "mode, expected_shape", [("L", (32, 32)), ("RGB", (32, 32, 3))]
    )
    def test_mode(
        self,
        mode,
        expected_shape,
        ray_start_regular_shared,
    ):
        # "different-modes" contains 32x32 images with modes "CMYK", "L", and "RGB"
        ds = ray.data.read_images("example://image-datasets/different-modes", mode=mode)
        assert all([array.shape == expected_shape for array in ds.take()])

    def test_partitioning(
        self, ray_start_regular_shared, enable_automatic_tensor_extension_cast
    ):
        root = "example://image-datasets/dir-partitioned"
        partitioning = Partitioning("dir", base_dir=root, field_names=["label"])

        ds = ray.data.read_images(root, partitioning=partitioning)

        assert ds.schema().names == ["image", "label"]

        image_type, label_type = ds.schema().types
        assert isinstance(image_type, ArrowTensorType)
        assert pa.types.is_string(label_type)

        df = ds.to_pandas()
        assert sorted(df["label"]) == ["cat", "cat", "dog"]
        assert all(tensor.numpy_shape == (32, 32, 3) for tensor in df["image"])

    def test_e2e_prediction(self, ray_start_regular_shared):
        from ray.train.torch import TorchCheckpoint, TorchPredictor
        from ray.train.batch_predictor import BatchPredictor

        from torchvision import transforms
        from torchvision.models import resnet18

        dataset = ray.data.read_images("example://image-datasets/simple")

        transform = transforms.ToTensor()
        dataset = dataset.map(transform)

        model = resnet18(pretrained=True)
        checkpoint = TorchCheckpoint.from_model(model=model)
        predictor = BatchPredictor.from_checkpoint(checkpoint, TorchPredictor)
        predictor.predict(dataset)

    @pytest.mark.parametrize(
        "image_size,image_mode,expected_size,expected_ratio",
        [(64, "RGB", 30000, 4), (32, "L", 3500, 0.5), (256, "RGBA", 750000, 85)],
    )
    def test_data_size_estimate(
        self,
        ray_start_regular_shared,
        image_size,
        image_mode,
        expected_size,
        expected_ratio,
    ):
        root = "example://image-datasets/different-sizes"
        ds = ray.data.read_images(
            root, size=(image_size, image_size), mode=image_mode, parallelism=1
        )

        data_size = ds.size_bytes()
        assert data_size >= 0, "estimated data size is out of expected bound"
        data_size = ds.fully_executed().size_bytes()
        assert data_size >= 0, "actual data size is out of expected bound"

        reader = _ImageDatasourceReader(
            delegate=ImageDatasource(),
            paths=[root],
            filesystem=LocalFileSystem(),
            partition_filter=ImageDatasource.file_extension_filter(),
            partitioning=None,
            size=(image_size, image_size),
            mode=image_mode,
        )
        assert (
            reader._encoding_ratio >= expected_ratio
            and reader._encoding_ratio <= expected_ratio * 1.5
        ), "encoding ratio is out of expected bound"
        data_size = reader.estimate_inmemory_data_size()
        assert data_size >= 0, "estimated data size is out of expected bound"


def test_image_folder_dynamic_block_split(ray_start_regular_shared):
    ctx = ray.data.context.DatasetContext.get_current()
    target_max_block_size = ctx.target_max_block_size
    block_splitting_enabled = ctx.block_splitting_enabled
    # Reduce target max block size to trigger block splitting on small input.
    # Otherwise we have to generate big input files, which is unnecessary.
    ctx.target_max_block_size = 1
    ctx.block_splitting_enabled = True
    try:
        root = "example://image-folders/simple"
        ds = ray.data.read_datasource(ImageFolderDatasource(), root=root, parallelism=1)
        assert ds.num_blocks() == 1
        ds.fully_executed()
        # Verify dynamic block splitting taking effect to generate more blocks.
        assert ds.num_blocks() == 3

        # NOTE: Need to wait for 1 second before checking stats, because we report
        # stats to stats actors asynchronously when returning the blocks metadata.
        # TODO(chengsu): clean it up after refactoring lazy block list.
        time.sleep(1)
        assert "3 blocks executed" in ds.stats()

        # Test union of same datasets
        union_ds = ds.union(ds, ds, ds).fully_executed()
        assert union_ds.num_blocks() == 12
        assert "3 blocks executed" in union_ds.stats()
    finally:
        ctx.target_max_block_size = target_max_block_size
        ctx.block_splitting_enabled = block_splitting_enabled


if __name__ == "__main__":
    import sys

    sys.exit(pytest.main(["-v", __file__]))<|MERGE_RESOLUTION|>--- conflicted
+++ resolved
@@ -1,20 +1,17 @@
-<<<<<<< HEAD
-import pyarrow as pa
-=======
 import time
 
-import numpy as np
->>>>>>> 45cdd387
+import pyarrow as pa
 import pytest
-from ray.data.datasource.image_datasource import (
-    _ImageDatasourceReader,
-    ImageDatasource,
-)
+
 from fsspec.implementations.local import LocalFileSystem
 
 import ray
 from ray.air.constants import TENSOR_COLUMN_NAME
 from ray.data.datasource import Partitioning
+from ray.data.datasource.image_datasource import (
+    _ImageDatasourceReader,
+    ImageDatasource,
+)
 from ray.data.extensions import ArrowTensorType
 from ray.data.tests.conftest import *  # noqa
 from ray.data.tests.mock_http_server import *  # noqa
@@ -153,36 +150,35 @@
         data_size = reader.estimate_inmemory_data_size()
         assert data_size >= 0, "estimated data size is out of expected bound"
 
+    def test_dynamic_block_split(ray_start_regular_shared):
+        ctx = ray.data.context.DatasetContext.get_current()
+        target_max_block_size = ctx.target_max_block_size
+        block_splitting_enabled = ctx.block_splitting_enabled
+        # Reduce target max block size to trigger block splitting on small input.
+        # Otherwise we have to generate big input files, which is unnecessary.
+        ctx.target_max_block_size = 1
+        ctx.block_splitting_enabled = True
+        try:
+            root = "example://image-folders/simple"
+            ds = ray.data.read_datasource(ImageDatasource(), root=root, parallelism=1)
+            assert ds.num_blocks() == 1
+            ds.fully_executed()
+            # Verify dynamic block splitting taking effect to generate more blocks.
+            assert ds.num_blocks() == 3
 
-def test_image_folder_dynamic_block_split(ray_start_regular_shared):
-    ctx = ray.data.context.DatasetContext.get_current()
-    target_max_block_size = ctx.target_max_block_size
-    block_splitting_enabled = ctx.block_splitting_enabled
-    # Reduce target max block size to trigger block splitting on small input.
-    # Otherwise we have to generate big input files, which is unnecessary.
-    ctx.target_max_block_size = 1
-    ctx.block_splitting_enabled = True
-    try:
-        root = "example://image-folders/simple"
-        ds = ray.data.read_datasource(ImageFolderDatasource(), root=root, parallelism=1)
-        assert ds.num_blocks() == 1
-        ds.fully_executed()
-        # Verify dynamic block splitting taking effect to generate more blocks.
-        assert ds.num_blocks() == 3
+            # NOTE: Need to wait for 1 second before checking stats, because we report
+            # stats to stats actors asynchronously when returning the blocks metadata.
+            # TODO(chengsu): clean it up after refactoring lazy block list.
+            time.sleep(1)
+            assert "3 blocks executed" in ds.stats()
 
-        # NOTE: Need to wait for 1 second before checking stats, because we report
-        # stats to stats actors asynchronously when returning the blocks metadata.
-        # TODO(chengsu): clean it up after refactoring lazy block list.
-        time.sleep(1)
-        assert "3 blocks executed" in ds.stats()
-
-        # Test union of same datasets
-        union_ds = ds.union(ds, ds, ds).fully_executed()
-        assert union_ds.num_blocks() == 12
-        assert "3 blocks executed" in union_ds.stats()
-    finally:
-        ctx.target_max_block_size = target_max_block_size
-        ctx.block_splitting_enabled = block_splitting_enabled
+            # Test union of same datasets
+            union_ds = ds.union(ds, ds, ds).fully_executed()
+            assert union_ds.num_blocks() == 12
+            assert "3 blocks executed" in union_ds.stats()
+        finally:
+            ctx.target_max_block_size = target_max_block_size
+            ctx.block_splitting_enabled = block_splitting_enabled
 
 
 if __name__ == "__main__":
