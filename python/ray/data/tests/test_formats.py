--- conflicted
+++ resolved
@@ -156,31 +156,11 @@
     ]
 
 
-<<<<<<< HEAD
-def test_write_datasink(ray_start_regular_shared):
-    output = DummyOutputDatasink()
-    ds = ray.data.range(10, override_num_blocks=2)
-    ds.write_datasink(output)
-    assert output.num_ok == 1
-    assert output.num_failed == 0
-    assert ray.get(output.data_sink.get_rows_written.remote()) == 10
-
-    output.enabled = False
-    ds = ray.data.range(10, override_num_blocks=2)
-    with pytest.raises(ValueError):
-        ds.write_datasink(output, ray_remote_args={"max_retries": 0})
-    assert output.num_ok == 1
-    assert output.num_failed == 1
-    assert ray.get(output.data_sink.get_rows_written.remote()) == 10
-
-
 @pytest.mark.skip(reason=("bytedance skip"))
-=======
 @pytest.mark.skipif(
     sys.version_info >= (3, 12),
     reason="Skip due to incompatibility tensorflow with Python 3.12+",
 )
->>>>>>> 4919aa49
 def test_from_tf(ray_start_regular_shared):
     import tensorflow as tf
     import tensorflow_datasets as tfds
