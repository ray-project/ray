import math
import os
import random
import requests
import shutil
import time

from unittest.mock import patch
import numpy as np
import pandas as pd
import pyarrow as pa
import pyarrow.parquet as pq
import pytest
from fsspec.implementations.local import LocalFileSystem
from pytest_lazyfixture import lazy_fixture

import ray

from ray.tests.conftest import *  # noqa
from ray.data.dataset import Dataset, _sliding_window
from ray.data.datasource import DummyOutputDatasource
from ray.data.datasource.csv_datasource import CSVDatasource
from ray.data.block import BlockAccessor
from ray.data.impl.block_list import BlockList
from ray.data.impl.stats import DatasetStats
from ray.data.aggregate import AggregateFn, Count, Sum, Min, Max, Mean, Std
from ray.data.datasource.file_based_datasource import _unwrap_protocol
from ray.data.datasource.parquet_datasource import PARALLELIZE_META_FETCH_THRESHOLD
from ray.data.extensions.tensor_extension import (
    TensorArray,
    TensorDtype,
    ArrowTensorType,
    ArrowTensorArray,
)
import ray.data.tests.util as util
from ray.data.tests.conftest import *  # noqa


def maybe_pipeline(ds, enabled):
    if enabled:
        return ds.window(blocks_per_window=1)
    else:
        return ds


class SlowCSVDatasource(CSVDatasource):
    def _read_stream(self, f: "pa.NativeFile", path: str, **reader_args):
        for block in CSVDatasource._read_stream(self, f, path, **reader_args):
            time.sleep(3)
            yield block


# Tests that we don't block on exponential rampup when doing bulk reads.
# https://github.com/ray-project/ray/issues/20625
@pytest.mark.parametrize("block_split", [False, True])
def test_bulk_lazy_eval_split_mode(shutdown_only, block_split, tmp_path):
    ray.init(num_cpus=8)
    ctx = ray.data.context.DatasetContext.get_current()

    try:
        original = ctx.block_splitting_enabled

        ray.data.range(8, parallelism=8).write_csv(str(tmp_path))
        ctx.block_splitting_enabled = block_split
        ds = ray.data.read_datasource(
            SlowCSVDatasource(), parallelism=8, paths=str(tmp_path)
        )

        start = time.time()
        ds.map(lambda x: x)
        delta = time.time() - start

        print("full read time", delta)
        # Should run in ~3 seconds. It takes >9 seconds if bulk read is broken.
        assert delta < 8, delta
    finally:
        ctx.block_splitting_enabled = original


@pytest.mark.parametrize("pipelined", [False, True])
def test_basic_actors(shutdown_only, pipelined):
    ray.init(num_cpus=2)
    n = 5
    ds = ray.data.range(n)
    ds = maybe_pipeline(ds, pipelined)
    assert sorted(ds.map(lambda x: x + 1, compute="actors").take()) == list(
        range(1, n + 1)
    )


@pytest.mark.parametrize("pipelined", [False, True])
def test_avoid_placement_group_capture(shutdown_only, pipelined):
    ray.init(num_cpus=2)

    @ray.remote
    def run():
        ds0 = ray.data.range(5)
        ds = maybe_pipeline(ds0, pipelined)
        assert sorted(ds.map(lambda x: x + 1).take()) == [1, 2, 3, 4, 5]
        ds = maybe_pipeline(ds0, pipelined)
        assert ds.count() == 5
        ds = maybe_pipeline(ds0, pipelined)
        assert sorted(ds.iter_rows()) == [0, 1, 2, 3, 4]

    pg = ray.util.placement_group([{"CPU": 1}])
    ray.get(
        run.options(
            placement_group=pg, placement_group_capture_child_tasks=True
        ).remote()
    )


@pytest.mark.parametrize("pipelined", [False, True])
def test_equal_split(shutdown_only, pipelined):
    ray.init(num_cpus=2)

    def range2x(n):
        if pipelined:
            return ray.data.range(n).repeat(2)
        else:
            return ray.data.range(2 * n)

    def counts(shards):
        @ray.remote(num_cpus=0)
        def count(s):
            return s.count()

        return ray.get([count.remote(s) for s in shards])

    r1 = counts(range2x(10).split(3, equal=True))
    assert all(c == 6 for c in r1), r1

    r2 = counts(range2x(10).split(3, equal=False))
    assert all(c >= 6 for c in r2), r2
    assert not all(c == 6 for c in r2), r2


def test_callable_classes(shutdown_only):
    ray.init(num_cpus=1)
    ds = ray.data.range(10)

    class StatefulFn:
        def __init__(self):
            self.num_reuses = 0

        def __call__(self, x):
            r = self.num_reuses
            self.num_reuses += 1
            return r

    # map
    task_reuse = ds.map(StatefulFn, compute="tasks").take()
    assert sorted(task_reuse) == list(range(10)), task_reuse
    actor_reuse = ds.map(StatefulFn, compute="actors").take()
    assert sorted(actor_reuse) == list(range(10, 20)), actor_reuse

    class StatefulFn:
        def __init__(self):
            self.num_reuses = 0

        def __call__(self, x):
            r = self.num_reuses
            self.num_reuses += 1
            return [r]

    # flat map
    task_reuse = ds.flat_map(StatefulFn, compute="tasks").take()
    assert sorted(task_reuse) == list(range(10)), task_reuse
    actor_reuse = ds.flat_map(StatefulFn, compute="actors").take()
    assert sorted(actor_reuse) == list(range(10, 20)), actor_reuse

    # map batches
    task_reuse = ds.map_batches(StatefulFn, compute="tasks").take()
    assert sorted(task_reuse) == list(range(10)), task_reuse
    actor_reuse = ds.map_batches(StatefulFn, compute="actors").take()
    assert sorted(actor_reuse) == list(range(10, 20)), actor_reuse

    class StatefulFn:
        def __init__(self):
            self.num_reuses = 0

        def __call__(self, x):
            r = self.num_reuses
            self.num_reuses += 1
            return r > 0

    # filter
    task_reuse = ds.filter(StatefulFn, compute="tasks").take()
    assert len(task_reuse) == 9, task_reuse
    actor_reuse = ds.filter(StatefulFn, compute="actors").take()
    assert len(actor_reuse) == 10, actor_reuse


def test_transform_failure(shutdown_only):
    ray.init(num_cpus=2)
    ds = ray.data.from_items([0, 10], parallelism=2)

    def mapper(x):
        time.sleep(x)
        raise ValueError("oops")
        return x

    with pytest.raises(ray.exceptions.RayTaskError):
        ds.map(mapper)


@pytest.mark.parametrize(
    "block_sizes,num_splits",
    [
        ([3, 6, 3], 3),  # Test baseline.
        ([3, 3, 3], 3),  # Already balanced.
        ([3, 6, 4], 3),  # Row truncation.
        ([3, 6, 2, 3], 3),  # Row truncation, smaller number of blocks.
        ([5, 6, 2, 5], 5),  # Row truncation, larger number of blocks.
        ([1, 1, 1, 1, 6], 5),  # All smaller but one.
        ([4, 4, 4, 4, 1], 5),  # All larger but one.
        ([2], 2),  # Single block.
        ([2, 5], 1),  # Single split.
    ],
)
def test_equal_split_balanced(ray_start_regular_shared, block_sizes, num_splits):
    _test_equal_split_balanced(block_sizes, num_splits)


def _test_equal_split_balanced(block_sizes, num_splits):
    blocks = []
    metadata = []
    total_rows = 0
    for block_size in block_sizes:
        block = list(range(total_rows, total_rows + block_size))
        blocks.append(ray.put(block))
        metadata.append(BlockAccessor.for_block(block).get_metadata(None, None))
        total_rows += block_size
    block_list = BlockList(blocks, metadata)
    ds = Dataset(block_list, 0, DatasetStats(stages={}, parent=None))

    splits = ds.split(num_splits, equal=True)
    split_counts = [split.count() for split in splits]
    assert len(split_counts) == num_splits
    expected_block_size = total_rows // num_splits
    # Check that all splits are the expected size.
    assert all([count == expected_block_size for count in split_counts])
    expected_total_rows = sum(split_counts)
    # Check that the expected number of rows were dropped.
    assert total_rows - expected_total_rows == total_rows % num_splits
    # Check that all rows are unique (content check).
    split_rows = [row for split in splits for row in split.take(total_rows)]
    assert len(set(split_rows)) == len(split_rows)


def test_equal_split_balanced_grid(ray_start_regular_shared):

    # Tests balanced equal splitting over a grid of configurations.
    # Grid: num_blocks x num_splits x num_rows_block_1 x ... x num_rows_block_n
    seed = int(time.time())
    print(f"Seeding RNG for test_equal_split_balanced_grid with: {seed}")
    random.seed(seed)
    max_num_splits = 20
    num_splits_samples = 5
    max_num_blocks = 50
    max_num_rows_per_block = 100
    num_blocks_samples = 5
    block_sizes_samples = 5
    for num_splits in np.random.randint(2, max_num_splits + 1, size=num_splits_samples):
        for num_blocks in np.random.randint(
            1, max_num_blocks + 1, size=num_blocks_samples
        ):
            block_sizes_list = [
                np.random.randint(1, max_num_rows_per_block + 1, size=num_blocks)
                for _ in range(block_sizes_samples)
            ]
            for block_sizes in block_sizes_list:
                if sum(block_sizes) < num_splits:
                    min_ = math.ceil(num_splits / num_blocks)
                    block_sizes = np.random.randint(
                        min_, max_num_rows_per_block + 1, size=num_blocks
                    )
                _test_equal_split_balanced(block_sizes, num_splits)


@pytest.mark.parametrize("pipelined", [False, True])
def test_basic(ray_start_regular_shared, pipelined):
    ds0 = ray.data.range(5)
    ds = maybe_pipeline(ds0, pipelined)
    assert sorted(ds.map(lambda x: x + 1).take()) == [1, 2, 3, 4, 5]
    ds = maybe_pipeline(ds0, pipelined)
    assert ds.count() == 5
    ds = maybe_pipeline(ds0, pipelined)
    assert sorted(ds.iter_rows()) == [0, 1, 2, 3, 4]


def test_zip(ray_start_regular_shared):
    ds1 = ray.data.range(5)
    ds2 = ray.data.range(5).map(lambda x: x + 1)
    ds = ds1.zip(ds2)
    assert ds.schema() == tuple
    assert ds.take() == [(0, 1), (1, 2), (2, 3), (3, 4), (4, 5)]
    with pytest.raises(ValueError):
        ds.zip(ray.data.range(3))


def test_zip_arrow(ray_start_regular_shared):
    ds1 = ray.data.range_arrow(5).map(lambda r: {"id": r["value"]})
    ds2 = ray.data.range_arrow(5).map(
        lambda r: {"a": r["value"] + 1, "b": r["value"] + 2}
    )
    ds = ds1.zip(ds2)
    assert "{id: int64, a: int64, b: int64}" in str(ds)
    assert ds.count() == 5
    result = [r.as_pydict() for r in ds.take()]
    assert result[0] == {"id": 0, "a": 1, "b": 2}

    # Test duplicate column names.
    ds = ds1.zip(ds1).zip(ds1)
    assert ds.count() == 5
    assert "{id: int64, id_1: int64, id_2: int64}" in str(ds)
    result = [r.as_pydict() for r in ds.take()]
    assert result[0] == {"id": 0, "id_1": 0, "id_2": 0}


def test_batch_tensors(ray_start_regular_shared):
    import torch

    ds = ray.data.from_items([torch.tensor([0, 0]) for _ in range(40)])
    res = "Dataset(num_blocks=40, num_rows=40, " "schema=<class 'torch.Tensor'>)"
    assert str(ds) == res, str(ds)
    with pytest.raises(pa.lib.ArrowInvalid):
        next(ds.iter_batches(batch_format="pyarrow"))
    df = next(ds.iter_batches(batch_format="pandas"))
    assert df.to_dict().keys() == {"value"}


def test_arrow_block_slice_copy():
    # Test that ArrowBlock slicing properly copies the underlying Arrow
    # table.
    def check_for_copy(table1, table2, a, b, is_copy):
        expected_slice = table1.slice(a, b - a)
        assert table2.equals(expected_slice)
        assert table2.schema == table1.schema
        assert table1.num_columns == table2.num_columns
        for col1, col2 in zip(table1.columns, table2.columns):
            assert col1.num_chunks == col2.num_chunks
            for chunk1, chunk2 in zip(col1.chunks, col2.chunks):
                bufs1 = chunk1.buffers()
                bufs2 = chunk2.buffers()
                expected_offset = 0 if is_copy else a
                assert chunk2.offset == expected_offset
                assert len(chunk2) == b - a
                if is_copy:
                    assert bufs2[1].address != bufs1[1].address
                else:
                    assert bufs2[1].address == bufs1[1].address

    n = 20
    df = pd.DataFrame(
        {"one": list(range(n)), "two": ["a"] * n, "three": [np.nan] + [1.5] * (n - 1)}
    )
    table = pa.Table.from_pandas(df)
    a, b = 5, 10
    block_accessor = BlockAccessor.for_block(table)

    # Test with copy.
    table2 = block_accessor.slice(a, b, True)
    check_for_copy(table, table2, a, b, is_copy=True)

    # Test without copy.
    table2 = block_accessor.slice(a, b, False)
    check_for_copy(table, table2, a, b, is_copy=False)


def test_arrow_block_slice_copy_empty():
    # Test that ArrowBlock slicing properly copies the underlying Arrow
    # table when the table is empty.
    df = pd.DataFrame({"one": []})
    table = pa.Table.from_pandas(df)
    a, b = 0, 0
    expected_slice = table.slice(a, b - a)
    block_accessor = BlockAccessor.for_block(table)

    # Test with copy.
    table2 = block_accessor.slice(a, b, True)
    assert table2.equals(expected_slice)
    assert table2.schema == table.schema
    assert table2.num_rows == 0

    # Test without copy.
    table2 = block_accessor.slice(a, b, False)
    assert table2.equals(expected_slice)
    assert table2.schema == table.schema
    assert table2.num_rows == 0


def test_tensors(ray_start_regular_shared):
    # Create directly.
    ds = ray.data.range_tensor(5, shape=(3, 5))
    assert str(ds) == (
        "Dataset(num_blocks=5, num_rows=5, "
        "schema={value: <ArrowTensorType: shape=(3, 5), dtype=int64>})"
    )

    # Pandas conversion.
    res = (
        ray.data.range_tensor(10)
        .map_batches(lambda t: t + 2, batch_format="pandas")
        .take(2)
    )
    assert str(res) == "[{'value': array([2])}, {'value': array([3])}]"


def test_tensor_array_ops(ray_start_regular_shared):
    outer_dim = 3
    inner_shape = (2, 2, 2)
    shape = (outer_dim,) + inner_shape
    num_items = np.prod(np.array(shape))
    arr = np.arange(num_items).reshape(shape)

    df = pd.DataFrame({"one": [1, 2, 3], "two": TensorArray(arr)})

    def apply_arithmetic_ops(arr):
        return 2 * (arr + 1) / 3

    def apply_comparison_ops(arr):
        return arr % 2 == 0

    def apply_logical_ops(arr):
        return arr & (3 * arr) | (5 * arr)

    # Op tests, using NumPy as the groundtruth.
    np.testing.assert_equal(apply_arithmetic_ops(arr), apply_arithmetic_ops(df["two"]))

    np.testing.assert_equal(apply_comparison_ops(arr), apply_comparison_ops(df["two"]))

    np.testing.assert_equal(apply_logical_ops(arr), apply_logical_ops(df["two"]))


def test_tensor_array_reductions(ray_start_regular_shared):
    outer_dim = 3
    inner_shape = (2, 2, 2)
    shape = (outer_dim,) + inner_shape
    num_items = np.prod(np.array(shape))
    arr = np.arange(num_items).reshape(shape)

    df = pd.DataFrame({"one": list(range(outer_dim)), "two": TensorArray(arr)})

    # Reduction tests, using NumPy as the groundtruth.
    for name, reducer in TensorArray.SUPPORTED_REDUCERS.items():
        np_kwargs = {}
        if name in ("std", "var"):
            # Pandas uses a ddof default of 1 while NumPy uses 0.
            # Give NumPy a ddof kwarg of 1 in order to ensure equivalent
            # standard deviation calculations.
            np_kwargs["ddof"] = 1
        np.testing.assert_equal(df["two"].agg(name), reducer(arr, axis=0, **np_kwargs))


def test_tensor_array_block_slice():
    # Test that ArrowBlock slicing works with tensor column extension type.
    def check_for_copy(table1, table2, a, b, is_copy):
        expected_slice = table1.slice(a, b - a)
        assert table2.equals(expected_slice)
        assert table2.schema == table1.schema
        assert table1.num_columns == table2.num_columns
        for col1, col2 in zip(table1.columns, table2.columns):
            assert col1.num_chunks == col2.num_chunks
            for chunk1, chunk2 in zip(col1.chunks, col2.chunks):
                bufs1 = chunk1.buffers()
                bufs2 = chunk2.buffers()
                expected_offset = 0 if is_copy else a
                assert chunk2.offset == expected_offset
                assert len(chunk2) == b - a
                if is_copy:
                    assert bufs2[1].address != bufs1[1].address
                else:
                    assert bufs2[1].address == bufs1[1].address

    n = 20
    one_arr = np.arange(4 * n).reshape(n, 2, 2)
    df = pd.DataFrame({"one": TensorArray(one_arr), "two": ["a"] * n})
    table = pa.Table.from_pandas(df)
    a, b = 5, 10
    block_accessor = BlockAccessor.for_block(table)

    # Test with copy.
    table2 = block_accessor.slice(a, b, True)
    np.testing.assert_array_equal(table2["one"].chunk(0).to_numpy(), one_arr[a:b, :, :])
    check_for_copy(table, table2, a, b, is_copy=True)

    # Test without copy.
    table2 = block_accessor.slice(a, b, False)
    np.testing.assert_array_equal(table2["one"].chunk(0).to_numpy(), one_arr[a:b, :, :])
    check_for_copy(table, table2, a, b, is_copy=False)


def test_arrow_tensor_array_getitem(ray_start_regular_shared):
    outer_dim = 3
    inner_shape = (2, 2, 2)
    shape = (outer_dim,) + inner_shape
    num_items = np.prod(np.array(shape))
    arr = np.arange(num_items).reshape(shape)

    t_arr = ArrowTensorArray.from_numpy(arr)

    for idx in range(outer_dim):
        np.testing.assert_array_equal(t_arr[idx], arr[idx])

    # Test __iter__.
    for t_subarr, subarr in zip(t_arr, arr):
        np.testing.assert_array_equal(t_subarr, subarr)

    # Test to_pylist.
    np.testing.assert_array_equal(t_arr.to_pylist(), list(arr))

    # Test slicing and indexing.
    t_arr2 = t_arr[1:]

    np.testing.assert_array_equal(t_arr2.to_numpy(), arr[1:])

    for idx in range(1, outer_dim):
        np.testing.assert_array_equal(t_arr2[idx - 1], arr[idx])


@pytest.mark.parametrize(
    "test_arr,dtype",
    [
        ([[1, 2], [3, 4], [5, 6], [7, 8]], None),
        ([[1, 2], [3, 4], [5, 6], [7, 8]], np.int32),
        ([[1, 2], [3, 4], [5, 6], [7, 8]], np.int16),
        ([[1, 2], [3, 4], [5, 6], [7, 8]], np.longlong),
        ([[1.5, 2.5], [3.3, 4.2], [5.2, 6.9], [7.6, 8.1]], None),
        ([[1.5, 2.5], [3.3, 4.2], [5.2, 6.9], [7.6, 8.1]], np.float32),
        ([[1.5, 2.5], [3.3, 4.2], [5.2, 6.9], [7.6, 8.1]], np.float16),
        ([[False, True], [True, False], [True, True], [False, False]], None),
    ],
)
def test_arrow_tensor_array_slice(test_arr, dtype):
    # Test that ArrowTensorArray slicing works as expected.
    arr = np.array(test_arr, dtype=dtype)
    ata = ArrowTensorArray.from_numpy(arr)
    np.testing.assert_array_equal(ata.to_numpy(), arr)
    slice1 = ata.slice(0, 2)
    np.testing.assert_array_equal(slice1.to_numpy(), arr[0:2])
    np.testing.assert_array_equal(slice1[1], arr[1])
    slice2 = ata.slice(2, 2)
    np.testing.assert_array_equal(slice2.to_numpy(), arr[2:4])
    np.testing.assert_array_equal(slice2[1], arr[3])


def test_tensors_in_tables_from_pandas(ray_start_regular_shared):
    outer_dim = 3
    inner_shape = (2, 2, 2)
    shape = (outer_dim,) + inner_shape
    num_items = np.prod(np.array(shape))
    arr = np.arange(num_items).reshape(shape)
    df = pd.DataFrame({"one": list(range(outer_dim)), "two": list(arr)})
    # Cast column to tensor extension dtype.
    df["two"] = df["two"].astype(TensorDtype())
    ds = ray.data.from_pandas([df])
    values = [[s["one"], s["two"]] for s in ds.take()]
    expected = list(zip(list(range(outer_dim)), arr))
    for v, e in zip(sorted(values), expected):
        np.testing.assert_equal(v, e)


def test_tensors_in_tables_pandas_roundtrip(ray_start_regular_shared):
    outer_dim = 3
    inner_shape = (2, 2, 2)
    shape = (outer_dim,) + inner_shape
    num_items = np.prod(np.array(shape))
    arr = np.arange(num_items).reshape(shape)
    df = pd.DataFrame({"one": list(range(outer_dim)), "two": TensorArray(arr)})
    ds = ray.data.from_pandas([df])
    ds_df = ds.to_pandas()
    assert ds_df.equals(df)


def test_tensors_in_tables_parquet_roundtrip(ray_start_regular_shared, tmp_path):
    outer_dim = 3
    inner_shape = (2, 2, 2)
    shape = (outer_dim,) + inner_shape
    num_items = np.prod(np.array(shape))
    arr = np.arange(num_items).reshape(shape)
    df = pd.DataFrame({"one": list(range(outer_dim)), "two": TensorArray(arr)})
    ds = ray.data.from_pandas([df])
    ds.write_parquet(str(tmp_path))
    ds = ray.data.read_parquet(str(tmp_path))
    values = [[s["one"], s["two"]] for s in ds.take()]
    expected = list(zip(list(range(outer_dim)), arr))
    for v, e in zip(sorted(values), expected):
        np.testing.assert_equal(v, e)


def test_tensors_in_tables_parquet_with_schema(ray_start_regular_shared, tmp_path):
    outer_dim = 3
    inner_shape = (2, 2, 2)
    shape = (outer_dim,) + inner_shape
    num_items = np.prod(np.array(shape))
    arr = np.arange(num_items).reshape(shape)
    df = pd.DataFrame({"one": list(range(outer_dim)), "two": TensorArray(arr)})
    ds = ray.data.from_pandas([df])
    ds.write_parquet(str(tmp_path))
    schema = pa.schema(
        [
            ("one", pa.int32()),
            ("two", ArrowTensorType(inner_shape, pa.from_numpy_dtype(arr.dtype))),
        ]
    )
    ds = ray.data.read_parquet(str(tmp_path), schema=schema)
    values = [[s["one"], s["two"]] for s in ds.take()]
    expected = list(zip(list(range(outer_dim)), arr))
    for v, e in zip(sorted(values), expected):
        np.testing.assert_equal(v, e)


def test_tensors_in_tables_parquet_pickle_manual_serde(
    ray_start_regular_shared, tmp_path
):
    import pickle

    outer_dim = 3
    inner_shape = (2, 2, 2)
    shape = (outer_dim,) + inner_shape
    num_items = np.prod(np.array(shape))
    arr = np.arange(num_items).reshape(shape)
    df = pd.DataFrame(
        {"one": list(range(outer_dim)), "two": [pickle.dumps(a) for a in arr]}
    )
    ds = ray.data.from_pandas([df])
    ds.write_parquet(str(tmp_path))
    ds = ray.data.read_parquet(str(tmp_path))

    # Manually deserialize the tensor pickle bytes and cast to our tensor
    # extension type.
    def deser_mapper(batch: pd.DataFrame):
        batch["two"] = [pickle.loads(a) for a in batch["two"]]
        batch["two"] = batch["two"].astype(TensorDtype())
        return batch

    casted_ds = ds.map_batches(deser_mapper, batch_format="pandas")

    values = [[s["one"], s["two"]] for s in casted_ds.take()]
    expected = list(zip(list(range(outer_dim)), arr))
    for v, e in zip(sorted(values), expected):
        np.testing.assert_equal(v, e)

    # Manually deserialize the pickle tensor bytes and directly cast it to a
    # TensorArray.
    def deser_mapper_direct(batch: pd.DataFrame):
        batch["two"] = TensorArray([pickle.loads(a) for a in batch["two"]])
        return batch

    casted_ds = ds.map_batches(deser_mapper_direct, batch_format="pandas")

    values = [[s["one"], s["two"]] for s in casted_ds.take()]
    expected = list(zip(list(range(outer_dim)), arr))
    for v, e in zip(sorted(values), expected):
        np.testing.assert_equal(v, e)


def test_tensors_in_tables_parquet_bytes_manual_serde(
    ray_start_regular_shared, tmp_path
):
    outer_dim = 3
    inner_shape = (2, 2, 2)
    shape = (outer_dim,) + inner_shape
    num_items = np.prod(np.array(shape))
    arr = np.arange(num_items).reshape(shape)
    df = pd.DataFrame(
        {"one": list(range(outer_dim)), "two": [a.tobytes() for a in arr]}
    )
    ds = ray.data.from_pandas([df])
    ds.write_parquet(str(tmp_path))
    ds = ray.data.read_parquet(str(tmp_path))

    tensor_col_name = "two"

    # Manually deserialize the tensor bytes and cast to a TensorArray.
    def np_deser_mapper(batch: pa.Table):
        # NOTE(Clark): We use NumPy to consolidate these potentially
        # non-contiguous buffers, and to do buffer bookkeeping in general.
        np_col = np.array(
            [
                np.ndarray(inner_shape, buffer=buf.as_buffer(), dtype=arr.dtype)
                for buf in batch.column(tensor_col_name)
            ]
        )

        return batch.set_column(
            batch._ensure_integer_index(tensor_col_name),
            tensor_col_name,
            ArrowTensorArray.from_numpy(np_col),
        )

    ds = ds.map_batches(np_deser_mapper, batch_format="pyarrow")

    values = [[s["one"], s["two"]] for s in ds.take()]
    expected = list(zip(list(range(outer_dim)), arr))
    for v, e in zip(sorted(values), expected):
        np.testing.assert_equal(v, e)


def test_tensors_in_tables_parquet_bytes_manual_serde_udf(
    ray_start_regular_shared, tmp_path
):
    outer_dim = 3
    inner_shape = (2, 2, 2)
    shape = (outer_dim,) + inner_shape
    num_items = np.prod(np.array(shape))
    arr = np.arange(num_items).reshape(shape)
    tensor_col_name = "two"
    df = pd.DataFrame(
        {"one": list(range(outer_dim)), tensor_col_name: [a.tobytes() for a in arr]}
    )
    ds = ray.data.from_pandas([df])
    ds.write_parquet(str(tmp_path))

    # Manually deserialize the tensor bytes and cast to a TensorArray.
    def np_deser_udf(block: pa.Table):
        # NOTE(Clark): We use NumPy to consolidate these potentially
        # non-contiguous buffers, and to do buffer bookkeeping in general.
        np_col = np.array(
            [
                np.ndarray(inner_shape, buffer=buf.as_buffer(), dtype=arr.dtype)
                for buf in block.column(tensor_col_name)
            ]
        )

        return block.set_column(
            block._ensure_integer_index(tensor_col_name),
            tensor_col_name,
            ArrowTensorArray.from_numpy(np_col),
        )

    ds = ray.data.read_parquet(str(tmp_path), _block_udf=np_deser_udf)

    assert isinstance(ds.schema().field_by_name(tensor_col_name).type, ArrowTensorType)

    values = [[s["one"], s["two"]] for s in ds.take()]
    expected = list(zip(list(range(outer_dim)), arr))
    for v, e in zip(sorted(values), expected):
        np.testing.assert_equal(v, e)


def test_tensors_in_tables_parquet_bytes_manual_serde_col_schema(
    ray_start_regular_shared, tmp_path
):
    outer_dim = 3
    inner_shape = (2, 2, 2)
    shape = (outer_dim,) + inner_shape
    num_items = np.prod(np.array(shape))
    arr = np.arange(num_items).reshape(shape)
    tensor_col_name = "two"
    df = pd.DataFrame(
        {"one": list(range(outer_dim)), tensor_col_name: [a.tobytes() for a in arr]}
    )
    ds = ray.data.from_pandas([df])
    ds.write_parquet(str(tmp_path))

    def _block_udf(block: pa.Table):
        df = block.to_pandas()
        df[tensor_col_name] += 1
        return pa.Table.from_pandas(df)

    ds = ray.data.read_parquet(
        str(tmp_path),
        _block_udf=_block_udf,
        _tensor_column_schema={tensor_col_name: (arr.dtype, inner_shape)},
    )

    assert isinstance(ds.schema().field_by_name(tensor_col_name).type, ArrowTensorType)

    values = [[s["one"], s["two"]] for s in ds.take()]
    expected = list(zip(list(range(outer_dim)), arr + 1))
    for v, e in zip(sorted(values), expected):
        np.testing.assert_equal(v, e)


@pytest.mark.skip(
    reason=(
        "Waiting for Arrow to support registering custom ExtensionType "
        "casting kernels. See "
        "https://issues.apache.org/jira/browse/ARROW-5890#"
    )
)
def test_tensors_in_tables_parquet_bytes_with_schema(
    ray_start_regular_shared, tmp_path
):
    outer_dim = 3
    inner_shape = (2, 2, 2)
    shape = (outer_dim,) + inner_shape
    num_items = np.prod(np.array(shape))
    arr = np.arange(num_items).reshape(shape)
    df = pd.DataFrame(
        {"one": list(range(outer_dim)), "two": [a.tobytes() for a in arr]}
    )
    ds = ray.data.from_pandas([df])
    ds.write_parquet(str(tmp_path))
    schema = pa.schema(
        [
            ("one", pa.int32()),
            ("two", ArrowTensorType(inner_shape, pa.from_numpy_dtype(arr.dtype))),
        ]
    )
    ds = ray.data.read_parquet(str(tmp_path), schema=schema)
    values = [[s["one"], s["two"]] for s in ds.take()]
    expected = list(zip(list(range(outer_dim)), arr))
    for v, e in zip(sorted(values), expected):
        np.testing.assert_equal(v, e)


@pytest.mark.skip(
    reason=(
        "Waiting for pytorch to support tensor creation from objects that "
        "implement the __array__ interface. See "
        "https://github.com/pytorch/pytorch/issues/51156"
    )
)
@pytest.mark.parametrize("pipelined", [False, True])
def test_tensors_in_tables_to_torch(ray_start_regular_shared, pipelined):
    import torch

    outer_dim = 3
    inner_shape = (2, 2, 2)
    shape = (outer_dim,) + inner_shape
    num_items = np.prod(np.array(shape))
    arr = np.arange(num_items).reshape(shape)
    df1 = pd.DataFrame(
        {"one": [1, 2, 3], "two": TensorArray(arr), "label": [1.0, 2.0, 3.0]}
    )
    arr2 = np.arange(num_items, 2 * num_items).reshape(shape)
    df2 = pd.DataFrame(
        {"one": [4, 5, 6], "two": TensorArray(arr2), "label": [4.0, 5.0, 6.0]}
    )
    df = pd.concat([df1, df2])
    ds = ray.data.from_pandas([df1, df2])
    ds = maybe_pipeline(ds, pipelined)
    torchd = ds.to_torch(label_column="label", batch_size=2)

    num_epochs = 2
    for _ in range(num_epochs):
        iterations = []
        for batch in iter(torchd):
            iterations.append(torch.cat((*batch[0], batch[1]), axis=1).numpy())
        combined_iterations = np.concatenate(iterations)
        assert np.array_equal(np.sort(df.values), np.sort(combined_iterations))


@pytest.mark.skip(
    reason=(
        "Waiting for Pandas DataFrame.values for extension arrays fix to be "
        "released. See https://github.com/pandas-dev/pandas/pull/43160"
    )
)
@pytest.mark.parametrize("pipelined", [False, True])
def test_tensors_in_tables_to_tf(ray_start_regular_shared, pipelined):
    import tensorflow as tf

    outer_dim = 3
    inner_shape = (2, 2, 2)
    shape = (outer_dim,) + inner_shape
    num_items = np.prod(np.array(shape))
    arr = np.arange(num_items).reshape(shape).astype(np.float)
    # TODO(Clark): Ensure that heterogeneous columns is properly supported
    # (tf.RaggedTensorSpec)
    df1 = pd.DataFrame(
        {
            "one": TensorArray(arr),
            "two": TensorArray(arr),
            "label": TensorArray(arr),
        }
    )
    arr2 = np.arange(num_items, 2 * num_items).reshape(shape).astype(np.float)
    df2 = pd.DataFrame(
        {
            "one": TensorArray(arr2),
            "two": TensorArray(arr2),
            "label": TensorArray(arr2),
        }
    )
    df = pd.concat([df1, df2])
    ds = ray.data.from_pandas([df1, df2])
    ds = maybe_pipeline(ds, pipelined)
    tfd = ds.to_tf(
        label_column="label",
        output_signature=(
            tf.TensorSpec(shape=(None, 2, 2, 2, 2), dtype=tf.float32),
            tf.TensorSpec(shape=(None, 1, 2, 2, 2), dtype=tf.float32),
        ),
    )
    iterations = []
    for batch in tfd.as_numpy_iterator():
        iterations.append(np.concatenate((batch[0], batch[1]), axis=1))
    combined_iterations = np.concatenate(iterations)
    arr = np.array([[np.asarray(v) for v in values] for values in df.to_numpy()])
    np.testing.assert_array_equal(arr, combined_iterations)


@pytest.mark.parametrize(
    "fs,data_path",
    [
        (None, lazy_fixture("local_path")),
        (lazy_fixture("local_fs"), lazy_fixture("local_path")),
        (lazy_fixture("s3_fs"), lazy_fixture("s3_path")),
    ],
)
def test_numpy_roundtrip(ray_start_regular_shared, fs, data_path):
    ds = ray.data.range_tensor(10, parallelism=2)
    ds.write_numpy(data_path, filesystem=fs)
    ds = ray.data.read_numpy(data_path, filesystem=fs)
    assert str(ds) == (
        "Dataset(num_blocks=2, num_rows=None, "
        "schema={value: <ArrowTensorType: shape=(1,), dtype=int64>})"
    )
    assert str(ds.take(2)) == "[{'value': array([0])}, {'value': array([1])}]"


def test_numpy_read(ray_start_regular_shared, tmp_path):
    path = os.path.join(tmp_path, "test_np_dir")
    os.mkdir(path)
    np.save(os.path.join(path, "test.npy"), np.expand_dims(np.arange(0, 10), 1))
    ds = ray.data.read_numpy(path)
    assert str(ds) == (
        "Dataset(num_blocks=1, num_rows=None, "
        "schema={value: <ArrowTensorType: shape=(1,), dtype=int64>})"
    )
    assert str(ds.take(2)) == "[{'value': array([0])}, {'value': array([1])}]"


@pytest.mark.parametrize(
    "fs,data_path,endpoint_url",
    [
        (None, lazy_fixture("local_path"), None),
        (lazy_fixture("local_fs"), lazy_fixture("local_path"), None),
        (lazy_fixture("s3_fs"), lazy_fixture("s3_path"), lazy_fixture("s3_server")),
    ],
)
def test_numpy_write(ray_start_regular_shared, fs, data_path, endpoint_url):
    ds = ray.data.range_tensor(10, parallelism=2)
    ds._set_uuid("data")
    ds.write_numpy(data_path, filesystem=fs)
    file_path1 = os.path.join(data_path, "data_000000.npy")
    file_path2 = os.path.join(data_path, "data_000001.npy")
    if endpoint_url is None:
        arr1 = np.load(file_path1)
        arr2 = np.load(file_path2)
    else:
        from s3fs.core import S3FileSystem

        s3 = S3FileSystem(client_kwargs={"endpoint_url": endpoint_url})
        arr1 = np.load(s3.open(file_path1))
        arr2 = np.load(s3.open(file_path2))
    assert ds.count() == 10
    assert len(arr1) == 5
    assert len(arr2) == 5
    assert arr1.sum() == 10
    assert arr2.sum() == 35
    assert str(ds.take(1)) == "[{'value': array([0])}]"


@pytest.mark.parametrize(
    "fs,data_path,endpoint_url",
    [
        (None, lazy_fixture("local_path"), None),
        (lazy_fixture("local_fs"), lazy_fixture("local_path"), None),
        (lazy_fixture("s3_fs"), lazy_fixture("s3_path"), lazy_fixture("s3_server")),
    ],
)
def test_numpy_write_block_path_provider(
    ray_start_regular_shared,
    fs,
    data_path,
    endpoint_url,
    test_block_write_path_provider,
):
    ds = ray.data.range_tensor(10, parallelism=2)
    ds._set_uuid("data")
    ds.write_numpy(
        data_path, filesystem=fs, block_path_provider=test_block_write_path_provider
    )
    file_path1 = os.path.join(data_path, "000000_05_data.test.npy")
    file_path2 = os.path.join(data_path, "000001_05_data.test.npy")
    if endpoint_url is None:
        arr1 = np.load(file_path1)
        arr2 = np.load(file_path2)
    else:
        from s3fs.core import S3FileSystem

        s3 = S3FileSystem(client_kwargs={"endpoint_url": endpoint_url})
        arr1 = np.load(s3.open(file_path1))
        arr2 = np.load(s3.open(file_path2))
    assert ds.count() == 10
    assert len(arr1) == 5
    assert len(arr2) == 5
    assert arr1.sum() == 10
    assert arr2.sum() == 35
    assert str(ds.take(1)) == "[{'value': array([0])}]"


def test_read_text(ray_start_regular_shared, tmp_path):
    path = os.path.join(tmp_path, "test_text")
    os.mkdir(path)
    with open(os.path.join(path, "file1.txt"), "w") as f:
        f.write("hello\n")
        f.write("world")
    with open(os.path.join(path, "file2.txt"), "w") as f:
        f.write("goodbye")
    ds = ray.data.read_text(path)
    assert sorted(ds.take()) == ["goodbye", "hello", "world"]


@pytest.mark.parametrize("pipelined", [False, True])
def test_write_datasource(ray_start_regular_shared, pipelined):
    output = DummyOutputDatasource()
    ds0 = ray.data.range(10, parallelism=2)
    ds = maybe_pipeline(ds0, pipelined)
    ds.write_datasource(output)
    if pipelined:
        assert output.num_ok == 2
    else:
        assert output.num_ok == 1
    assert output.num_failed == 0
    assert ray.get(output.data_sink.get_rows_written.remote()) == 10

    ray.get(output.data_sink.set_enabled.remote(False))
    ds = maybe_pipeline(ds0, pipelined)
    with pytest.raises(ValueError):
        ds.write_datasource(output)
    if pipelined:
        assert output.num_ok == 2
    else:
        assert output.num_ok == 1
    assert output.num_failed == 1
    assert ray.get(output.data_sink.get_rows_written.remote()) == 10


def test_empty_dataset(ray_start_regular_shared):
    ds = ray.data.range(0)
    assert ds.count() == 0
    assert ds.size_bytes() is None
    assert ds.schema() is None

    ds = ray.data.range(1)
    ds = ds.filter(lambda x: x > 1)
    assert str(ds) == "Dataset(num_blocks=1, num_rows=0, schema=Unknown schema)"

    # Test map on empty dataset.
    ds = ray.data.from_items([])
    ds = ds.map(lambda x: x)
    assert ds.count() == 0

    # Test filter on empty dataset.
    ds = ray.data.from_items([])
    ds = ds.filter(lambda: True)
    assert ds.count() == 0


def test_schema(ray_start_regular_shared):
    ds = ray.data.range(10)
    ds2 = ray.data.range_arrow(10)
    ds3 = ds2.repartition(5)
    ds4 = ds3.map(lambda x: {"a": "hi", "b": 1.0}).limit(5).repartition(1)
    assert str(ds) == "Dataset(num_blocks=10, num_rows=10, schema=<class 'int'>)"
    assert str(ds2) == "Dataset(num_blocks=10, num_rows=10, schema={value: int64})"
    assert str(ds3) == "Dataset(num_blocks=5, num_rows=10, schema={value: int64})"
    assert (
        str(ds4) == "Dataset(num_blocks=1, num_rows=5, schema={a: string, b: double})"
    )


def test_lazy_loading_exponential_rampup(ray_start_regular_shared):
    ds = ray.data.range(100, parallelism=20)
    assert ds._blocks._num_computed() == 1
    assert ds.take(10) == list(range(10))
    assert ds._blocks._num_computed() == 2
    assert ds.take(20) == list(range(20))
    assert ds._blocks._num_computed() == 4
    assert ds.take(30) == list(range(30))
    assert ds._blocks._num_computed() == 8
    assert ds.take(50) == list(range(50))
    assert ds._blocks._num_computed() == 16
    assert ds.take(100) == list(range(100))
    assert ds._blocks._num_computed() == 20


def test_limit(ray_start_regular_shared):
    ds = ray.data.range(100, parallelism=20)
    for i in range(100):
        assert ds.limit(i).take(200) == list(range(i))


def test_convert_types(ray_start_regular_shared):
    plain_ds = ray.data.range(1)
    arrow_ds = plain_ds.map(lambda x: {"a": x})
    assert arrow_ds.take() == [{"a": 0}]
    assert "ArrowRow" in arrow_ds.map(lambda x: str(type(x))).take()[0]

    arrow_ds = ray.data.range_arrow(1)
    assert arrow_ds.map(lambda x: "plain_{}".format(x["value"])).take() == ["plain_0"]
    assert arrow_ds.map(lambda x: {"a": (x["value"],)}).take() == [{"a": (0,)}]


def test_from_items(ray_start_regular_shared):
    ds = ray.data.from_items(["hello", "world"])
    assert ds.take() == ["hello", "world"]


def test_repartition_shuffle(ray_start_regular_shared):
    ds = ray.data.range(20, parallelism=10)
    assert ds.num_blocks() == 10
    assert ds.sum() == 190
    assert ds._block_num_rows() == [2] * 10

    ds2 = ds.repartition(5, shuffle=True)
    assert ds2.num_blocks() == 5
    assert ds2.sum() == 190
    assert ds2._block_num_rows() == [10, 10, 0, 0, 0]

    ds3 = ds2.repartition(20, shuffle=True)
    assert ds3.num_blocks() == 20
    assert ds3.sum() == 190
    assert ds3._block_num_rows() == [2] * 10 + [0] * 10

    large = ray.data.range(10000, parallelism=10)
    large = large.repartition(20, shuffle=True)
    assert large._block_num_rows() == [500] * 20


def test_repartition_noshuffle(ray_start_regular_shared):
    ds = ray.data.range(20, parallelism=10)
    assert ds.num_blocks() == 10
    assert ds.sum() == 190
    assert ds._block_num_rows() == [2] * 10

    ds2 = ds.repartition(5, shuffle=False)
    assert ds2.num_blocks() == 5
    assert ds2.sum() == 190
    assert ds2._block_num_rows() == [4, 4, 4, 4, 4]

    ds3 = ds2.repartition(20, shuffle=False)
    assert ds3.num_blocks() == 20
    assert ds3.sum() == 190
    assert ds3._block_num_rows() == [1] * 20

    # Test num_partitions > num_rows
    ds4 = ds.repartition(40, shuffle=False)
    assert ds4.num_blocks() == 40
    blocks = ray.get(ds4.get_internal_block_refs())
    assert all(isinstance(block, list) for block in blocks), blocks
    assert ds4.sum() == 190
    assert ds4._block_num_rows() == ([1] * 20) + ([0] * 20)

    ds5 = ray.data.range(22).repartition(4)
    assert ds5.num_blocks() == 4
    assert ds5._block_num_rows() == [5, 6, 5, 6]

    large = ray.data.range(10000, parallelism=10)
    large = large.repartition(20)
    assert large._block_num_rows() == [500] * 20


def test_repartition_shuffle_arrow(ray_start_regular_shared):
    ds = ray.data.range_arrow(20, parallelism=10)
    assert ds.num_blocks() == 10
    assert ds.count() == 20
    assert ds._block_num_rows() == [2] * 10

    ds2 = ds.repartition(5, shuffle=True)
    assert ds2.num_blocks() == 5
    assert ds2.count() == 20
    assert ds2._block_num_rows() == [10, 10, 0, 0, 0]

    ds3 = ds2.repartition(20, shuffle=True)
    assert ds3.num_blocks() == 20
    assert ds3.count() == 20
    assert ds3._block_num_rows() == [2] * 10 + [0] * 10

    large = ray.data.range_arrow(10000, parallelism=10)
    large = large.repartition(20, shuffle=True)
    assert large._block_num_rows() == [500] * 20


@pytest.mark.parametrize("enable_pandas_block", [False, True])
def test_from_pandas(ray_start_regular_shared, enable_pandas_block):
    ctx = ray.data.context.DatasetContext.get_current()
    old_enable_pandas_block = ctx.enable_pandas_block
    ctx.enable_pandas_block = enable_pandas_block
    try:
        df1 = pd.DataFrame({"one": [1, 2, 3], "two": ["a", "b", "c"]})
        df2 = pd.DataFrame({"one": [4, 5, 6], "two": ["e", "f", "g"]})
        ds = ray.data.from_pandas([df1, df2])
        assert ds._dataset_format() == "pandas" if enable_pandas_block else "arrow"
        values = [(r["one"], r["two"]) for r in ds.take(6)]
        rows = [(r.one, r.two) for _, r in pd.concat([df1, df2]).iterrows()]
        assert values == rows

        # test from single pandas dataframe
        ds = ray.data.from_pandas(df1)
        assert ds._dataset_format() == "pandas" if enable_pandas_block else "arrow"
        values = [(r["one"], r["two"]) for r in ds.take(3)]
        rows = [(r.one, r.two) for _, r in df1.iterrows()]
        assert values == rows
    finally:
        ctx.enable_pandas_block = old_enable_pandas_block


@pytest.mark.parametrize("enable_pandas_block", [False, True])
def test_from_pandas_refs(ray_start_regular_shared, enable_pandas_block):
    ctx = ray.data.context.DatasetContext.get_current()
    old_enable_pandas_block = ctx.enable_pandas_block
    ctx.enable_pandas_block = enable_pandas_block
    try:
        df1 = pd.DataFrame({"one": [1, 2, 3], "two": ["a", "b", "c"]})
        df2 = pd.DataFrame({"one": [4, 5, 6], "two": ["e", "f", "g"]})
        ds = ray.data.from_pandas_refs([ray.put(df1), ray.put(df2)])
        assert ds._dataset_format() == "pandas" if enable_pandas_block else "arrow"
        values = [(r["one"], r["two"]) for r in ds.take(6)]
        rows = [(r.one, r.two) for _, r in pd.concat([df1, df2]).iterrows()]
        assert values == rows

        # test from single pandas dataframe ref
        ds = ray.data.from_pandas_refs(ray.put(df1))
        assert ds._dataset_format() == "pandas" if enable_pandas_block else "arrow"
        values = [(r["one"], r["two"]) for r in ds.take(3)]
        rows = [(r.one, r.two) for _, r in df1.iterrows()]
        assert values == rows
    finally:
        ctx.enable_pandas_block = old_enable_pandas_block


def test_from_numpy(ray_start_regular_shared):
    arr1 = np.expand_dims(np.arange(0, 4), axis=1)
    arr2 = np.expand_dims(np.arange(4, 8), axis=1)
    ds = ray.data.from_numpy([ray.put(arr1), ray.put(arr2)])
    values = np.stack([x["value"] for x in ds.take(8)])
    np.testing.assert_array_equal(values, np.concatenate((arr1, arr2)))


def test_from_arrow(ray_start_regular_shared):
    df1 = pd.DataFrame({"one": [1, 2, 3], "two": ["a", "b", "c"]})
    df2 = pd.DataFrame({"one": [4, 5, 6], "two": ["e", "f", "g"]})
    ds = ray.data.from_arrow([pa.Table.from_pandas(df1), pa.Table.from_pandas(df2)])
    values = [(r["one"], r["two"]) for r in ds.take(6)]
    rows = [(r.one, r.two) for _, r in pd.concat([df1, df2]).iterrows()]
    assert values == rows

    # test from single pyarrow table
    ds = ray.data.from_arrow(pa.Table.from_pandas(df1))
    values = [(r["one"], r["two"]) for r in ds.take(3)]
    rows = [(r.one, r.two) for _, r in df1.iterrows()]
    assert values == rows


def test_from_arrow_refs(ray_start_regular_shared):
    df1 = pd.DataFrame({"one": [1, 2, 3], "two": ["a", "b", "c"]})
    df2 = pd.DataFrame({"one": [4, 5, 6], "two": ["e", "f", "g"]})
    ds = ray.data.from_arrow_refs(
        [ray.put(pa.Table.from_pandas(df1)), ray.put(pa.Table.from_pandas(df2))]
    )
    values = [(r["one"], r["two"]) for r in ds.take(6)]
    rows = [(r.one, r.two) for _, r in pd.concat([df1, df2]).iterrows()]
    assert values == rows

    # test from single pyarrow table ref
    ds = ray.data.from_arrow_refs(ray.put(pa.Table.from_pandas(df1)))
    values = [(r["one"], r["two"]) for r in ds.take(3)]
    rows = [(r.one, r.two) for _, r in df1.iterrows()]
    assert values == rows


def test_to_pandas(ray_start_regular_shared):
    n = 5
    df = pd.DataFrame({"value": list(range(n))})
    ds = ray.data.range_arrow(n)
    dfds = ds.to_pandas()
    assert df.equals(dfds)

    # Test limit.
    with pytest.raises(ValueError):
        dfds = ds.to_pandas(limit=3)

    # Test limit greater than number of rows.
    dfds = ds.to_pandas(limit=6)
    assert df.equals(dfds)


def test_take_all(ray_start_regular_shared):
    assert ray.data.range(5).take_all() == [0, 1, 2, 3, 4]

    with pytest.raises(ValueError):
        assert ray.data.range(5).take_all(4)


def test_to_pandas_refs(ray_start_regular_shared):
    n = 5
    df = pd.DataFrame({"value": list(range(n))})
    ds = ray.data.range_arrow(n)
    dfds = pd.concat(ray.get(ds.to_pandas_refs()), ignore_index=True)
    assert df.equals(dfds)


def test_to_numpy_refs(ray_start_regular_shared):
    # Simple Dataset
    ds = ray.data.range(10)
    arr = np.concatenate(ray.get(ds.to_numpy_refs()))
    np.testing.assert_equal(arr, np.arange(0, 10))

    # Tensor Dataset
    ds = ray.data.range_tensor(10, parallelism=2)
    arr = np.concatenate(ray.get(ds.to_numpy_refs(column="value")))
    np.testing.assert_equal(arr, np.expand_dims(np.arange(0, 10), 1))

    # Table Dataset
    ds = ray.data.range_arrow(10)
    arr = np.concatenate(ray.get(ds.to_numpy_refs(column="value")))
    np.testing.assert_equal(arr, np.arange(0, 10))


def test_to_arrow_refs(ray_start_regular_shared):
    n = 5

    # Zero-copy.
    df = pd.DataFrame({"value": list(range(n))})
    ds = ray.data.range_arrow(n)
    dfds = pd.concat(
        [t.to_pandas() for t in ray.get(ds.to_arrow_refs())], ignore_index=True
    )
    assert df.equals(dfds)

    # Conversion.
    df = pd.DataFrame({"value": list(range(n))})
    ds = ray.data.range(n)
    dfds = pd.concat(
        [t.to_pandas() for t in ray.get(ds.to_arrow_refs())], ignore_index=True
    )
    assert df.equals(dfds)


def test_get_internal_block_refs(ray_start_regular_shared):
    blocks = ray.data.range(10).get_internal_block_refs()
    assert len(blocks) == 10
    out = []
    for b in ray.get(blocks):
        out.extend(list(BlockAccessor.for_block(b).iter_rows()))
    out = sorted(out)
    assert out == list(range(10)), out


def test_pandas_roundtrip(ray_start_regular_shared, tmp_path):
    df1 = pd.DataFrame({"one": [1, 2, 3], "two": ["a", "b", "c"]})
    df2 = pd.DataFrame({"one": [4, 5, 6], "two": ["e", "f", "g"]})
    ds = ray.data.from_pandas([df1, df2])
    dfds = ds.to_pandas()
    assert pd.concat([df1, df2], ignore_index=True).equals(dfds)


def test_fsspec_filesystem(ray_start_regular_shared, tmp_path):
    """Same as `test_parquet_write` but using a custom, fsspec filesystem.

    TODO (Alex): We should write a similar test with a mock PyArrow fs, but
    unfortunately pa.fs._MockFileSystem isn't serializable, so this may require
    some effort.
    """
    df1 = pd.DataFrame({"one": [1, 2, 3], "two": ["a", "b", "c"]})
    table = pa.Table.from_pandas(df1)
    path1 = os.path.join(str(tmp_path), "test1.parquet")
    pq.write_table(table, path1)
    df2 = pd.DataFrame({"one": [4, 5, 6], "two": ["e", "f", "g"]})
    table = pa.Table.from_pandas(df2)
    path2 = os.path.join(str(tmp_path), "test2.parquet")
    pq.write_table(table, path2)

    fs = LocalFileSystem()

    ds = ray.data.read_parquet([path1, path2], filesystem=fs)

    # Test metadata-only parquet ops.
    assert ds._blocks._num_computed() == 1
    assert ds.count() == 6

    out_path = os.path.join(tmp_path, "out")
    os.mkdir(out_path)

    ds._set_uuid("data")
    ds.write_parquet(out_path)

    ds_df1 = pd.read_parquet(os.path.join(out_path, "data_000000.parquet"))
    ds_df2 = pd.read_parquet(os.path.join(out_path, "data_000001.parquet"))
    ds_df = pd.concat([ds_df1, ds_df2])
    df = pd.concat([df1, df2])
    assert ds_df.equals(df)


@pytest.mark.parametrize(
    "fs,data_path",
    [
        (None, lazy_fixture("local_path")),
        (lazy_fixture("local_fs"), lazy_fixture("local_path")),
        (lazy_fixture("s3_fs"), lazy_fixture("s3_path")),
        (
            lazy_fixture("s3_fs_with_space"),
            lazy_fixture("s3_path_with_space"),
        ),  # Path contains space.
    ],
)
def test_parquet_read(ray_start_regular_shared, fs, data_path):
    df1 = pd.DataFrame({"one": [1, 2, 3], "two": ["a", "b", "c"]})
    table = pa.Table.from_pandas(df1)
    setup_data_path = _unwrap_protocol(data_path)
    path1 = os.path.join(setup_data_path, "test1.parquet")
    pq.write_table(table, path1, filesystem=fs)
    df2 = pd.DataFrame({"one": [4, 5, 6], "two": ["e", "f", "g"]})
    table = pa.Table.from_pandas(df2)
    path2 = os.path.join(setup_data_path, "test2.parquet")
    pq.write_table(table, path2, filesystem=fs)

    ds = ray.data.read_parquet(data_path, filesystem=fs)

    # Test metadata-only parquet ops.
    assert ds._blocks._num_computed() == 1
    assert ds.count() == 6
    assert ds.size_bytes() > 0
    assert ds.schema() is not None
    input_files = ds.input_files()
    assert len(input_files) == 2, input_files
    assert "test1.parquet" in str(input_files)
    assert "test2.parquet" in str(input_files)
    assert (
        str(ds) == "Dataset(num_blocks=2, num_rows=6, "
        "schema={one: int64, two: string})"
    ), ds
    assert (
        repr(ds) == "Dataset(num_blocks=2, num_rows=6, "
        "schema={one: int64, two: string})"
    ), ds
    assert ds._blocks._num_computed() == 1

    # Forces a data read.
    values = [[s["one"], s["two"]] for s in ds.take()]
    assert ds._blocks._num_computed() == 2
    assert sorted(values) == [
        [1, "a"],
        [2, "b"],
        [3, "c"],
        [4, "e"],
        [5, "f"],
        [6, "g"],
    ]

    # Test column selection.
    ds = ray.data.read_parquet(data_path, columns=["one"], filesystem=fs)
    values = [s["one"] for s in ds.take()]
    assert sorted(values) == [1, 2, 3, 4, 5, 6]
    assert ds.schema().names == ["one"]


@pytest.mark.parametrize(
    "fs,data_path",
    [
        (None, lazy_fixture("local_path")),
        (lazy_fixture("local_fs"), lazy_fixture("local_path")),
        (lazy_fixture("s3_fs"), lazy_fixture("s3_path")),
    ],
)
def test_parquet_read_partitioned(ray_start_regular_shared, fs, data_path):
    df = pd.DataFrame(
        {"one": [1, 1, 1, 3, 3, 3], "two": ["a", "b", "c", "e", "f", "g"]}
    )
    table = pa.Table.from_pandas(df)
    pq.write_to_dataset(
        table,
        root_path=_unwrap_protocol(data_path),
        partition_cols=["one"],
        filesystem=fs,
        use_legacy_dataset=False,
    )

    ds = ray.data.read_parquet(data_path, filesystem=fs)

    # Test metadata-only parquet ops.
    assert ds._blocks._num_computed() == 1
    assert ds.count() == 6
    assert ds.size_bytes() > 0
    assert ds.schema() is not None
    input_files = ds.input_files()
    assert len(input_files) == 2, input_files
    assert (
        str(ds) == "Dataset(num_blocks=2, num_rows=6, "
        "schema={two: string, "
        "one: dictionary<values=int32, indices=int32, ordered=0>})"
    ), ds
    assert (
        repr(ds) == "Dataset(num_blocks=2, num_rows=6, "
        "schema={two: string, "
        "one: dictionary<values=int32, indices=int32, ordered=0>})"
    ), ds
    assert ds._blocks._num_computed() == 1

    # Forces a data read.
    values = [[s["one"], s["two"]] for s in ds.take()]
    assert ds._blocks._num_computed() == 2
    assert sorted(values) == [
        [1, "a"],
        [1, "b"],
        [1, "c"],
        [3, "e"],
        [3, "f"],
        [3, "g"],
    ]

    # Test column selection.
    ds = ray.data.read_parquet(data_path, columns=["one"], filesystem=fs)
    values = [s["one"] for s in ds.take()]
    assert sorted(values) == [1, 1, 1, 3, 3, 3]


def test_parquet_read_partitioned_with_filter(ray_start_regular_shared, tmp_path):
    df = pd.DataFrame(
        {"one": [1, 1, 1, 3, 3, 3], "two": ["a", "a", "b", "b", "c", "c"]}
    )
    table = pa.Table.from_pandas(df)
    pq.write_to_dataset(
        table, root_path=str(tmp_path), partition_cols=["one"], use_legacy_dataset=False
    )

    # 2 partitions, 1 empty partition, 1 block/read task

    ds = ray.data.read_parquet(
        str(tmp_path), parallelism=1, filter=(pa.dataset.field("two") == "a")
    )

    values = [[s["one"], s["two"]] for s in ds.take()]
    assert ds._blocks._num_computed() == 1
    assert sorted(values) == [[1, "a"], [1, "a"]]

    # 2 partitions, 1 empty partition, 2 block/read tasks, 1 empty block

    ds = ray.data.read_parquet(
        str(tmp_path), parallelism=2, filter=(pa.dataset.field("two") == "a")
    )

    values = [[s["one"], s["two"]] for s in ds.take()]
    assert ds._blocks._num_computed() == 2
    assert sorted(values) == [[1, "a"], [1, "a"]]


def test_parquet_read_with_udf(ray_start_regular_shared, tmp_path):
    one_data = list(range(6))
    df = pd.DataFrame({"one": one_data, "two": 2 * ["a"] + 2 * ["b"] + 2 * ["c"]})
    table = pa.Table.from_pandas(df)
    pq.write_to_dataset(
        table, root_path=str(tmp_path), partition_cols=["two"], use_legacy_dataset=False
    )

    def _block_udf(block: pa.Table):
        df = block.to_pandas()
        df["one"] += 1
        return pa.Table.from_pandas(df)

    # 1 block/read task

    ds = ray.data.read_parquet(str(tmp_path), parallelism=1, _block_udf=_block_udf)

    ones, twos = zip(*[[s["one"], s["two"]] for s in ds.take()])
    assert ds._blocks._num_computed() == 1
    np.testing.assert_array_equal(sorted(ones), np.array(one_data) + 1)

    # 2 blocks/read tasks

    ds = ray.data.read_parquet(str(tmp_path), parallelism=2, _block_udf=_block_udf)

    ones, twos = zip(*[[s["one"], s["two"]] for s in ds.take()])
    assert ds._blocks._num_computed() == 2
    np.testing.assert_array_equal(sorted(ones), np.array(one_data) + 1)

    # 2 blocks/read tasks, 1 empty block

    ds = ray.data.read_parquet(
        str(tmp_path),
        parallelism=2,
        filter=(pa.dataset.field("two") == "a"),
        _block_udf=_block_udf,
    )

    ones, twos = zip(*[[s["one"], s["two"]] for s in ds.take()])
    assert ds._blocks._num_computed() == 2
    np.testing.assert_array_equal(sorted(ones), np.array(one_data[:2]) + 1)


@pytest.mark.parametrize(
    "fs,data_path",
    [
        (None, lazy_fixture("local_path")),
        (lazy_fixture("local_fs"), lazy_fixture("local_path")),
        (lazy_fixture("s3_fs"), lazy_fixture("s3_path")),
        (lazy_fixture("s3_fs_with_space"), lazy_fixture("s3_path_with_space")),
    ],
)
def test_parquet_read_parallel_meta_fetch(ray_start_regular_shared, fs, data_path):
    setup_data_path = _unwrap_protocol(data_path)
    num_dfs = PARALLELIZE_META_FETCH_THRESHOLD + 1
    for idx in range(num_dfs):
        df = pd.DataFrame({"one": list(range(3 * idx, 3 * (idx + 1)))})
        table = pa.Table.from_pandas(df)
        path = os.path.join(setup_data_path, f"test_{idx}.parquet")
        pq.write_table(table, path, filesystem=fs)

    parallelism = 8
    ds = ray.data.read_parquet(data_path, filesystem=fs, parallelism=parallelism)

    # Test metadata-only parquet ops.
    assert ds._blocks._num_computed() == 1
    assert ds.count() == num_dfs * 3
    assert ds.size_bytes() > 0
    assert ds.schema() is not None
    input_files = ds.input_files()
    assert len(input_files) == num_dfs, input_files
    assert ds._blocks._num_computed() == 1

    # Forces a data read.
    values = [s["one"] for s in ds.take(limit=3 * num_dfs)]
    assert ds._blocks._num_computed() == parallelism
    assert sorted(values) == list(range(3 * num_dfs))


@pytest.mark.parametrize(
    "fs,data_path,endpoint_url",
    [
        (None, lazy_fixture("local_path"), None),
        (lazy_fixture("local_fs"), lazy_fixture("local_path"), None),
        (lazy_fixture("s3_fs"), lazy_fixture("s3_path"), lazy_fixture("s3_server")),
    ],
)
def test_parquet_write(ray_start_regular_shared, fs, data_path, endpoint_url):
    if endpoint_url is None:
        storage_options = {}
    else:
        storage_options = dict(client_kwargs=dict(endpoint_url=endpoint_url))
    df1 = pd.DataFrame({"one": [1, 2, 3], "two": ["a", "b", "c"]})
    df2 = pd.DataFrame({"one": [4, 5, 6], "two": ["e", "f", "g"]})
    df = pd.concat([df1, df2])
    ds = ray.data.from_pandas([df1, df2])
    path = os.path.join(data_path, "test_parquet_dir")
    if fs is None:
        os.mkdir(path)
    else:
        fs.create_dir(_unwrap_protocol(path))
    ds._set_uuid("data")
    ds.write_parquet(path, filesystem=fs)
    path1 = os.path.join(path, "data_000000.parquet")
    path2 = os.path.join(path, "data_000001.parquet")
    dfds = pd.concat(
        [
            pd.read_parquet(path1, storage_options=storage_options),
            pd.read_parquet(path2, storage_options=storage_options),
        ]
    )
    assert df.equals(dfds)
    if fs is None:
        shutil.rmtree(path)
    else:
        fs.delete_dir(_unwrap_protocol(path))


@pytest.mark.parametrize(
    "fs,data_path,endpoint_url",
    [
        (None, lazy_fixture("local_path"), None),
        (lazy_fixture("local_fs"), lazy_fixture("local_path"), None),
        (lazy_fixture("s3_fs"), lazy_fixture("s3_path"), lazy_fixture("s3_server")),
    ],
)
def test_parquet_write_create_dir(
    ray_start_regular_shared, fs, data_path, endpoint_url
):
    if endpoint_url is None:
        storage_options = {}
    else:
        storage_options = dict(client_kwargs=dict(endpoint_url=endpoint_url))
    df1 = pd.DataFrame({"one": [1, 2, 3], "two": ["a", "b", "c"]})
    df2 = pd.DataFrame({"one": [4, 5, 6], "two": ["e", "f", "g"]})
    df = pd.concat([df1, df2])
    ds = ray.data.from_pandas([df1, df2])
    path = os.path.join(data_path, "test_parquet_dir")
    ds._set_uuid("data")
    ds.write_parquet(path, filesystem=fs)

    # Ensure that directory was created.
    if fs is None:
        assert os.path.isdir(path)
    else:
        assert fs.get_file_info(_unwrap_protocol(path)).type == pa.fs.FileType.Directory

    # Check that data was properly written to the directory.
    path1 = os.path.join(path, "data_000000.parquet")
    path2 = os.path.join(path, "data_000001.parquet")
    dfds = pd.concat(
        [
            pd.read_parquet(path1, storage_options=storage_options),
            pd.read_parquet(path2, storage_options=storage_options),
        ]
    )
    assert df.equals(dfds)

    # Ensure that directories that already exist are left alone and that the
    # attempted creation still succeeds.
    path3 = os.path.join(path, "data_0000002.parquet")
    path4 = os.path.join(path, "data_0000003.parquet")
    if fs is None:
        os.rename(path1, path3)
        os.rename(path2, path4)
    else:
        fs.move(_unwrap_protocol(path1), _unwrap_protocol(path3))
        fs.move(_unwrap_protocol(path2), _unwrap_protocol(path4))
    ds.write_parquet(path, filesystem=fs)

    # Check that the original Parquet files were left untouched and that the
    # new ones were added.
    dfds = pd.concat(
        [
            pd.read_parquet(path1, storage_options=storage_options),
            pd.read_parquet(path2, storage_options=storage_options),
            pd.read_parquet(path3, storage_options=storage_options),
            pd.read_parquet(path4, storage_options=storage_options),
        ]
    )
    assert pd.concat([df, df]).equals(dfds)
    if fs is None:
        shutil.rmtree(path)
    else:
        fs.delete_dir(_unwrap_protocol(path))


def test_parquet_write_with_udf(ray_start_regular_shared, tmp_path):
    data_path = str(tmp_path)
    one_data = list(range(6))
    df1 = pd.DataFrame({"one": one_data[:3], "two": ["a", "b", "c"]})
    df2 = pd.DataFrame({"one": one_data[3:], "two": ["e", "f", "g"]})
    df = pd.concat([df1, df2])
    ds = ray.data.from_pandas([df1, df2])

    def _block_udf(block):
        df = BlockAccessor.for_block(block).to_pandas().copy()
        df["one"] += 1
        return pa.Table.from_pandas(df)

    # 2 write tasks
    ds._set_uuid("data")
    ds.write_parquet(data_path, _block_udf=_block_udf)
    path1 = os.path.join(data_path, "data_000000.parquet")
    path2 = os.path.join(data_path, "data_000001.parquet")
    dfds = pd.concat([pd.read_parquet(path1), pd.read_parquet(path2)])
    expected_df = df
    expected_df["one"] += 1
    assert expected_df.equals(dfds)


@pytest.mark.parametrize(
    "fs,data_path,endpoint_url",
    [
        (None, lazy_fixture("local_path"), None),
        (lazy_fixture("local_fs"), lazy_fixture("local_path"), None),
        (lazy_fixture("s3_fs"), lazy_fixture("s3_path"), lazy_fixture("s3_server")),
    ],
)
def test_parquet_write_block_path_provider(
    ray_start_regular_shared,
    fs,
    data_path,
    endpoint_url,
    test_block_write_path_provider,
):
    if endpoint_url is None:
        storage_options = {}
    else:
        storage_options = dict(client_kwargs=dict(endpoint_url=endpoint_url))

    df1 = pd.DataFrame({"one": [1, 2, 3], "two": ["a", "b", "c"]})
    df2 = pd.DataFrame({"one": [4, 5, 6], "two": ["e", "f", "g"]})
    df = pd.concat([df1, df2])
    ds = ray.data.from_pandas([df1, df2])
    path = os.path.join(data_path, "test_parquet_dir")
    if fs is None:
        os.mkdir(path)
    else:
        fs.create_dir(_unwrap_protocol(path))
    ds._set_uuid("data")

    ds.write_parquet(
        path, filesystem=fs, block_path_provider=test_block_write_path_provider
    )
    path1 = os.path.join(path, "000000_03_data.test.parquet")
    path2 = os.path.join(path, "000001_03_data.test.parquet")
    dfds = pd.concat(
        [
            pd.read_parquet(path1, storage_options=storage_options),
            pd.read_parquet(path2, storage_options=storage_options),
        ]
    )
    assert df.equals(dfds)
    if fs is None:
        shutil.rmtree(path)
    else:
        fs.delete_dir(_unwrap_protocol(path))


@pytest.mark.parametrize(
    "fs,data_path",
    [
        (None, lazy_fixture("local_path")),
        (lazy_fixture("local_fs"), lazy_fixture("local_path")),
        (lazy_fixture("s3_fs"), lazy_fixture("s3_path")),
    ],
)
def test_parquet_roundtrip(ray_start_regular_shared, fs, data_path):
    df1 = pd.DataFrame({"one": [1, 2, 3], "two": ["a", "b", "c"]})
    df2 = pd.DataFrame({"one": [4, 5, 6], "two": ["e", "f", "g"]})
    ds = ray.data.from_pandas([df1, df2])
    ds._set_uuid("data")
    path = os.path.join(data_path, "test_parquet_dir")
    if fs is None:
        os.mkdir(path)
    else:
        fs.create_dir(_unwrap_protocol(path))
    ds.write_parquet(path, filesystem=fs)
    ds2 = ray.data.read_parquet(path, parallelism=2, filesystem=fs)
    ds2df = ds2.to_pandas()
    assert pd.concat([df1, df2], ignore_index=True).equals(ds2df)
    # Test metadata ops.
    for block, meta in ds2._blocks.get_blocks_with_metadata():
        BlockAccessor.for_block(ray.get(block)).size_bytes() == meta.size_bytes
    if fs is None:
        shutil.rmtree(path)
    else:
        fs.delete_dir(_unwrap_protocol(path))


def test_convert_to_pyarrow(ray_start_regular_shared, tmp_path):
    ds = ray.data.range(100)
    assert ds.to_dask().sum().compute()[0] == 4950
    path = os.path.join(tmp_path, "test_parquet_dir")
    os.mkdir(path)
    ds.write_parquet(path)
    assert ray.data.read_parquet(path).count() == 100


def test_pyarrow(ray_start_regular_shared):
    ds = ray.data.range_arrow(5)
    assert ds.map(lambda x: {"b": x["value"] + 2}).take() == [
        {"b": 2},
        {"b": 3},
        {"b": 4},
        {"b": 5},
        {"b": 6},
    ]
    assert ds.map(lambda x: {"b": x["value"] + 2}).filter(
        lambda x: x["b"] % 2 == 0
    ).take() == [{"b": 2}, {"b": 4}, {"b": 6}]
    assert ds.filter(lambda x: x["value"] == 0).flat_map(
        lambda x: [{"b": x["value"] + 2}, {"b": x["value"] + 20}]
    ).take() == [{"b": 2}, {"b": 20}]


def test_read_binary_files(ray_start_regular_shared):
    with util.gen_bin_files(10) as (_, paths):
        ds = ray.data.read_binary_files(paths, parallelism=10)
        for i, item in enumerate(ds.iter_rows()):
            expected = open(paths[i], "rb").read()
            assert expected == item
        # Test metadata ops.
        assert ds.count() == 10
        assert "bytes" in str(ds.schema()), ds
        assert "bytes" in str(ds), ds


def test_read_binary_files_with_fs(ray_start_regular_shared):
    with util.gen_bin_files(10) as (tempdir, paths):
        # All the paths are absolute, so we want the root file system.
        fs, _ = pa.fs.FileSystem.from_uri("/")
        ds = ray.data.read_binary_files(paths, filesystem=fs, parallelism=10)
        for i, item in enumerate(ds.iter_rows()):
            expected = open(paths[i], "rb").read()
            assert expected == item


def test_read_binary_files_with_paths(ray_start_regular_shared):
    with util.gen_bin_files(10) as (_, paths):
        ds = ray.data.read_binary_files(paths, include_paths=True, parallelism=10)
        for i, (path, item) in enumerate(ds.iter_rows()):
            assert path == paths[i]
            expected = open(paths[i], "rb").read()
            assert expected == item


# TODO(Clark): Hitting S3 in CI is currently broken due to some AWS
# credentials issue, unskip this test once that's fixed or once ported to moto.
@pytest.mark.skip(reason="Shouldn't hit S3 in CI")
def test_read_binary_files_s3(ray_start_regular_shared):
    ds = ray.data.read_binary_files(["s3://anyscale-data/small-files/0.dat"])
    item = ds.take(1).pop()
    expected = requests.get(
        "https://anyscale-data.s3.us-west-2.amazonaws.com/small-files/0.dat"
    ).content
    assert item == expected


def test_sliding_window():
    arr = list(range(10))

    # Test all windows over this iterable.
    window_sizes = list(range(1, len(arr) + 1))
    for window_size in window_sizes:
        windows = list(_sliding_window(arr, window_size))
        assert len(windows) == len(arr) - window_size + 1
        assert all(len(window) == window_size for window in windows)
        assert all(
            list(window) == arr[i : i + window_size] for i, window in enumerate(windows)
        )

    # Test window size larger than iterable length.
    windows = list(_sliding_window(arr, 15))
    assert len(windows) == 1
    assert list(windows[0]) == arr


def test_iter_batches_basic(ray_start_regular_shared):
    df1 = pd.DataFrame({"one": [1, 2, 3], "two": [2, 3, 4]})
    df2 = pd.DataFrame({"one": [4, 5, 6], "two": [5, 6, 7]})
    df3 = pd.DataFrame({"one": [7, 8, 9], "two": [8, 9, 10]})
    df4 = pd.DataFrame({"one": [10, 11, 12], "two": [11, 12, 13]})
    dfs = [df1, df2, df3, df4]
    ds = ray.data.from_pandas(dfs)

    # Default.
    for batch, df in zip(ds.iter_batches(batch_format="pandas"), dfs):
        assert isinstance(batch, pd.DataFrame)
        assert batch.equals(df)

    # pyarrow.Table format.
    for batch, df in zip(ds.iter_batches(batch_format="pyarrow"), dfs):
        assert isinstance(batch, pa.Table)
        assert batch.equals(pa.Table.from_pandas(df))

    # blocks format.
    for batch, df in zip(ds.iter_batches(batch_format="native"), dfs):
        assert BlockAccessor.for_block(batch).to_pandas().equals(df)

    # Batch size.
    batch_size = 2
    batches = list(ds.iter_batches(batch_size=batch_size, batch_format="pandas"))
    assert all(len(batch) == batch_size for batch in batches)
    assert len(batches) == math.ceil(
        (len(df1) + len(df2) + len(df3) + len(df4)) / batch_size
    )
    assert pd.concat(batches, ignore_index=True).equals(
        pd.concat(dfs, ignore_index=True)
    )

    # Batch size larger than block.
    batch_size = 4
    batches = list(ds.iter_batches(batch_size=batch_size, batch_format="pandas"))
    assert all(len(batch) == batch_size for batch in batches)
    assert len(batches) == math.ceil(
        (len(df1) + len(df2) + len(df3) + len(df4)) / batch_size
    )
    assert pd.concat(batches, ignore_index=True).equals(
        pd.concat(dfs, ignore_index=True)
    )

    # Batch size larger than dataset.
    batch_size = 15
    batches = list(ds.iter_batches(batch_size=batch_size, batch_format="pandas"))
    assert all(len(batch) == ds.count() for batch in batches)
    assert len(batches) == 1
    assert pd.concat(batches, ignore_index=True).equals(
        pd.concat(dfs, ignore_index=True)
    )

    # Batch size drop partial.
    batch_size = 5
    batches = list(
        ds.iter_batches(batch_size=batch_size, drop_last=True, batch_format="pandas")
    )
    assert all(len(batch) == batch_size for batch in batches)
    assert len(batches) == (len(df1) + len(df2) + len(df3) + len(df4)) // batch_size
    assert pd.concat(batches, ignore_index=True).equals(
        pd.concat(dfs, ignore_index=True)[:10]
    )

    # Batch size don't drop partial.
    batch_size = 5
    batches = list(
        ds.iter_batches(batch_size=batch_size, drop_last=False, batch_format="pandas")
    )
    assert all(len(batch) == batch_size for batch in batches[:-1])
    assert len(batches[-1]) == (len(df1) + len(df2) + len(df3) + len(df4)) % batch_size
    assert len(batches) == math.ceil(
        (len(df1) + len(df2) + len(df3) + len(df4)) / batch_size
    )
    assert pd.concat(batches, ignore_index=True).equals(
        pd.concat(dfs, ignore_index=True)
    )

    # Prefetch.
    batches = list(ds.iter_batches(prefetch_blocks=1, batch_format="pandas"))
    assert len(batches) == len(dfs)
    for batch, df in zip(batches, dfs):
        assert isinstance(batch, pd.DataFrame)
        assert batch.equals(df)

    batch_size = 2
    batches = list(
        ds.iter_batches(prefetch_blocks=2, batch_size=batch_size, batch_format="pandas")
    )
    assert all(len(batch) == batch_size for batch in batches)
    assert len(batches) == math.ceil(
        (len(df1) + len(df2) + len(df3) + len(df4)) / batch_size
    )
    assert pd.concat(batches, ignore_index=True).equals(
        pd.concat(dfs, ignore_index=True)
    )

    # Prefetch more than number of blocks.
    batches = list(ds.iter_batches(prefetch_blocks=len(dfs), batch_format="pandas"))
    assert len(batches) == len(dfs)
    for batch, df in zip(batches, dfs):
        assert isinstance(batch, pd.DataFrame)
        assert batch.equals(df)


def test_iter_batches_grid(ray_start_regular_shared):
    # Tests slicing, batch combining, and partial batch dropping logic over
    # a grid of dataset, batching, and dropping configurations.
    # Grid: num_blocks x num_rows_block_1 x ... x num_rows_block_N x
    #       batch_size x drop_last
    seed = int(time.time())
    print(f"Seeding RNG for test_iter_batches_grid with: {seed}")
    random.seed(seed)
    max_num_blocks = 20
    max_num_rows_per_block = 20
    num_blocks_samples = 3
    block_sizes_samples = 3
    batch_size_samples = 3

    for num_blocks in np.random.randint(1, max_num_blocks + 1, size=num_blocks_samples):
        block_sizes_list = [
            np.random.randint(1, max_num_rows_per_block + 1, size=num_blocks)
            for _ in range(block_sizes_samples)
        ]
        for block_sizes in block_sizes_list:
            # Create the dataset with the given block sizes.
            dfs = []
            running_size = 0
            for block_size in block_sizes:
                dfs.append(
                    pd.DataFrame(
                        {"value": list(range(running_size, running_size + block_size))}
                    )
                )
                running_size += block_size
            num_rows = running_size
            ds = ray.data.from_pandas(dfs)
            for batch_size in np.random.randint(
                1, num_rows + 1, size=batch_size_samples
            ):
                for drop_last in (False, True):
                    batches = list(
                        ds.iter_batches(
                            batch_size=batch_size,
                            drop_last=drop_last,
                            batch_format="pandas",
                        )
                    )
                    if num_rows % batch_size == 0 or not drop_last:
                        # Number of batches should be equal to
                        # num_rows / batch_size,  rounded up.
                        assert len(batches) == math.ceil(num_rows / batch_size)
                        # Concatenated batches should equal the DataFrame
                        # representation of the entire dataset.
                        assert pd.concat(batches, ignore_index=True).equals(
                            ds.to_pandas()
                        )
                    else:
                        # Number of batches should be equal to
                        # num_rows / batch_size, rounded down.
                        assert len(batches) == num_rows // batch_size
                        # Concatenated batches should equal the DataFrame
                        # representation of the dataset with the partial batch
                        # remainder sliced off.
                        assert pd.concat(batches, ignore_index=True).equals(
                            ds.to_pandas()[: batch_size * (num_rows // batch_size)]
                        )
                    if num_rows % batch_size == 0 or drop_last:
                        assert all(len(batch) == batch_size for batch in batches)
                    else:
                        assert all(len(batch) == batch_size for batch in batches[:-1])
                        assert len(batches[-1]) == num_rows % batch_size


def test_lazy_loading_iter_batches_exponential_rampup(ray_start_regular_shared):
    ds = ray.data.range(32, parallelism=8)
    expected_num_blocks = [1, 2, 4, 4, 8, 8, 8, 8]
    for _, expected in zip(ds.iter_batches(), expected_num_blocks):
        assert ds._blocks._num_computed() == expected


def test_add_column(ray_start_regular_shared):
    ds = ray.data.range(5).add_column("foo", lambda x: 1)
    assert ds.take(1) == [{"value": 0, "foo": 1}]

    ds = ray.data.range_arrow(5).add_column("foo", lambda x: x["value"] + 1)
    assert ds.take(1) == [{"value": 0, "foo": 1}]

    ds = ray.data.range_arrow(5).add_column("value", lambda x: x["value"] + 1)
    assert ds.take(2) == [{"value": 1}, {"value": 2}]

    with pytest.raises(ValueError):
        ds = ray.data.range(5).add_column("value", 0)


def test_map_batch(ray_start_regular_shared, tmp_path):
    # Test input validation
    ds = ray.data.range(5)
    with pytest.raises(ValueError):
        ds.map_batches(lambda x: x + 1, batch_format="pyarrow", batch_size=-1).take()

    # Test pandas
    df = pd.DataFrame({"one": [1, 2, 3], "two": [2, 3, 4]})
    table = pa.Table.from_pandas(df)
    pq.write_table(table, os.path.join(tmp_path, "test1.parquet"))
    ds = ray.data.read_parquet(str(tmp_path))
    ds2 = ds.map_batches(lambda df: df + 1, batch_size=1, batch_format="pandas")
    assert ds2._dataset_format() == "pandas"
    ds_list = ds2.take()
    values = [s["one"] for s in ds_list]
    assert values == [2, 3, 4]
    values = [s["two"] for s in ds_list]
    assert values == [3, 4, 5]

    # Test Pyarrow
    ds = ray.data.read_parquet(str(tmp_path))
    ds2 = ds.map_batches(lambda pa: pa, batch_size=1, batch_format="pyarrow")
    assert ds2._dataset_format() == "arrow"
    ds_list = ds2.take()
    values = [s["one"] for s in ds_list]
    assert values == [1, 2, 3]
    values = [s["two"] for s in ds_list]
    assert values == [2, 3, 4]

    # Test batch
    size = 300
    ds = ray.data.range(size)
    ds2 = ds.map_batches(lambda df: df + 1, batch_size=17, batch_format="pandas")
    assert ds2._dataset_format() == "pandas"
    ds_list = ds2.take(limit=size)
    for i in range(size):
        # The pandas column is "value", and it originally has rows from 0~299.
        # After the map batch, it should have 1~300.
        row = ds_list[i]
        assert row["value"] == i + 1
    assert ds.count() == 300

    # Test the lambda returns different types than the batch_format
    # pandas => list block
    ds = ray.data.read_parquet(str(tmp_path))
    ds2 = ds.map_batches(lambda df: [1], batch_size=1)
    assert ds2._dataset_format() == "simple"
    ds_list = ds2.take()
    assert ds_list == [1, 1, 1]
    assert ds.count() == 3

    # pyarrow => list block
    ds = ray.data.read_parquet(str(tmp_path))
    ds2 = ds.map_batches(lambda df: [1], batch_size=1, batch_format="pyarrow")
    assert ds2._dataset_format() == "simple"
    ds_list = ds2.take()
    assert ds_list == [1, 1, 1]
    assert ds.count() == 3

    # Test the wrong return value raises an exception.
    ds = ray.data.read_parquet(str(tmp_path))
    with pytest.raises(ValueError):
        ds_list = ds.map_batches(
            lambda df: 1, batch_size=2, batch_format="pyarrow"
        ).take()


def test_union(ray_start_regular_shared):
    ds = ray.data.range(20, parallelism=10)

    # Test lazy union.
    ds = ds.union(ds, ds, ds, ds)
    assert ds.num_blocks() == 50
    assert ds.count() == 100
    assert ds.sum() == 950

    ds = ds.union(ds)
    assert ds.count() == 200
    assert ds.sum() == (950 * 2)

    # Test materialized union.
    ds2 = ray.data.from_items([1, 2, 3, 4, 5])
    assert ds2.count() == 5
    ds2 = ds2.union(ds2)
    assert ds2.count() == 10
    ds2 = ds2.union(ds)
    assert ds2.count() == 210


def test_split_at_indices(ray_start_regular_shared):
    ds = ray.data.range(10, parallelism=3)

    with pytest.raises(ValueError):
        ds.split_at_indices([])

    with pytest.raises(ValueError):
        ds.split_at_indices([-1])

    with pytest.raises(ValueError):
        ds.split_at_indices([3, 1])

    splits = ds.split_at_indices([5])
    r = [s.take() for s in splits]
    assert r == [[0, 1, 2, 3, 4], [5, 6, 7, 8, 9]]

    splits = ds.split_at_indices([2, 5])
    r = [s.take() for s in splits]
    assert r == [[0, 1], [2, 3, 4], [5, 6, 7, 8, 9]]

    splits = ds.split_at_indices([2, 5, 5, 100])
    r = [s.take() for s in splits]
    assert r == [[0, 1], [2, 3, 4], [], [5, 6, 7, 8, 9], []]

    splits = ds.split_at_indices([100])
    r = [s.take() for s in splits]
    assert r == [[0, 1, 2, 3, 4, 5, 6, 7, 8, 9], []]

    splits = ds.split_at_indices([0])
    r = [s.take() for s in splits]
    assert r == [[], [0, 1, 2, 3, 4, 5, 6, 7, 8, 9]]


def test_split(ray_start_regular_shared):
    ds = ray.data.range(20, parallelism=10)
    assert ds.num_blocks() == 10
    assert ds.sum() == 190
    assert ds._block_num_rows() == [2] * 10

    datasets = ds.split(5)
    assert [2] * 5 == [dataset._blocks.initial_num_blocks() for dataset in datasets]
    assert 190 == sum([dataset.sum() for dataset in datasets])

    datasets = ds.split(3)
    assert [4, 3, 3] == [dataset._blocks.initial_num_blocks() for dataset in datasets]
    assert 190 == sum([dataset.sum() for dataset in datasets])

    datasets = ds.split(1)
    assert [10] == [dataset._blocks.initial_num_blocks() for dataset in datasets]
    assert 190 == sum([dataset.sum() for dataset in datasets])

    datasets = ds.split(10)
    assert [1] * 10 == [dataset._blocks.initial_num_blocks() for dataset in datasets]
    assert 190 == sum([dataset.sum() for dataset in datasets])

    datasets = ds.split(11)
    assert [1] * 10 + [0] == [
        dataset._blocks.initial_num_blocks() for dataset in datasets
    ]
    assert 190 == sum([dataset.sum() for dataset in datasets])


def test_split_hints(ray_start_regular_shared):
    @ray.remote
    class Actor(object):
        def __init__(self):
            pass

    def assert_split_assignment(block_node_ids, actor_node_ids, expected_split_result):
        """Helper function to setup split hints test.

        Args:
            block_node_ids: a list of blocks with their locations. For
                example ["node1", "node2"] represents two blocks with
                "node1", "node2" as their location respectively.
            actor_node_ids: a list of actors with their locations. For
                example ["node1", "node2"] represents two actors with
                "node1", "node2" as their location respectively.
            expected_split_result: a list of allocation result, each entry
                in the list stores the block_index in the split dataset.
                For example, [[0, 1], [2]] represents the split result has
                two datasets, datasets[0] contains block 0 and 1; and
                datasets[1] contains block 2.
        """
        num_blocks = len(block_node_ids)
        ds = ray.data.range(num_blocks, parallelism=num_blocks)
        blocks = ds._blocks.get_blocks()
        assert len(block_node_ids) == len(blocks)
        actors = [Actor.remote() for i in range(len(actor_node_ids))]
        with patch("ray.experimental.get_object_locations") as location_mock:
            with patch("ray.state.actors") as state_mock:
                block_locations = {}
                for i, node_id in enumerate(block_node_ids):
                    if node_id:
                        block_locations[blocks[i]] = {"node_ids": [node_id]}
                location_mock.return_value = block_locations

                actor_state = {}
                for i, node_id in enumerate(actor_node_ids):
                    actor_state[actors[i]._actor_id.hex()] = {
                        "Address": {"NodeID": node_id}
                    }

                state_mock.return_value = actor_state

                datasets = ds.split(len(actors), locality_hints=actors)
                assert len(datasets) == len(actors)
                for i in range(len(actors)):
                    assert {blocks[j] for j in expected_split_result[i]} == set(
                        datasets[i]._blocks.get_blocks()
                    )

    assert_split_assignment(
        ["node2", "node1", "node1"], ["node1", "node2"], [[1, 2], [0]]
    )
    assert_split_assignment(
        ["node1", "node1", "node1"], ["node1", "node2"], [[2, 1], [0]]
    )
    assert_split_assignment(["node2", "node2", None], ["node1", "node2"], [[0, 2], [1]])
    assert_split_assignment(["node2", "node2", None], [None, None], [[2, 1], [0]])
    assert_split_assignment(
        ["n1", "n2", "n3", "n1", "n2"], ["n1", "n2"], [[0, 2, 3], [1, 4]]
    )

    assert_split_assignment(["n1", "n2"], ["n1", "n2", "n3"], [[0], [1], []])

    # perfect split:
    #
    # split 300 blocks
    #   with node_ids interleaving between "n0", "n1", "n2"
    #
    # to 3 actors
    #   with has node_id "n1", "n2", "n0"
    #
    # expect that block 1, 4, 7... are assigned to actor with node_id n1
    #             block 2, 5, 8... are assigned to actor with node_id n2
    #             block 0, 3, 6... are assigned to actor with node_id n0
    assert_split_assignment(
        ["n0", "n1", "n2"] * 100,
        ["n1", "n2", "n0"],
        [range(1, 300, 3), range(2, 300, 3), range(0, 300, 3)],
    )

    # even split regardless of locality:
    #
    # split 301 blocks
    #   with block 0 to block 50 on "n0",
    #        block 51 to block 300 on "n1"
    #
    # to 3 actors
    #   with node_ids "n1", "n2", "n0"
    #
    # expect that block 200 to block 300 are assigned to actor with node_id n1
    #             block 100 to block 199 are assigned to actor with node_id n2
    #             block 0 to block 99 are assigned to actor with node_id n0
    assert_split_assignment(
        ["n0"] * 50 + ["n1"] * 251,
        ["n1", "n2", "n0"],
        [range(200, 301), range(100, 200), list(range(0, 50)) + list(range(50, 100))],
    )


def test_from_dask(ray_start_regular_shared):
    import dask.dataframe as dd

    df = pd.DataFrame({"one": list(range(100)), "two": list(range(100))})
    ddf = dd.from_pandas(df, npartitions=10)
    ds = ray.data.from_dask(ddf)
    dfds = ds.to_pandas()
    assert df.equals(dfds)


def test_to_dask(ray_start_regular_shared):
    from ray.util.dask import ray_dask_get

    df1 = pd.DataFrame({"one": [1, 2, 3], "two": ["a", "b", "c"]})
    df2 = pd.DataFrame({"one": [4, 5, 6], "two": ["e", "f", "g"]})
    df = pd.concat([df1, df2])
    ds = ray.data.from_pandas([df1, df2])
    ddf = ds.to_dask()
    # Explicit Dask-on-Ray
    assert df.equals(ddf.compute(scheduler=ray_dask_get))
    # Implicit Dask-on-Ray.
    assert df.equals(ddf.compute())


def test_from_modin(ray_start_regular_shared):
    import modin.pandas as mopd

    df = pd.DataFrame(
        {"one": list(range(100)), "two": list(range(100))},
    )
    modf = mopd.DataFrame(df)
    ds = ray.data.from_modin(modf)
    dfds = ds.to_pandas()
    assert df.equals(dfds)


def test_to_modin(ray_start_regular_shared):
    # create two modin dataframes
    # one directly from a pandas dataframe, and
    # another from ray.dataset created from the original pandas dataframe
    #
    import modin.pandas as mopd

    df = pd.DataFrame(
        {"one": list(range(100)), "two": list(range(100))},
    )
    modf1 = mopd.DataFrame(df)
    ds = ray.data.from_pandas([df])
    modf2 = ds.to_modin()
    assert modf1.equals(modf2)


@pytest.mark.parametrize("pipelined", [False, True])
def test_to_tf(ray_start_regular_shared, pipelined):
    import tensorflow as tf

    df1 = pd.DataFrame(
        {"one": [1, 2, 3], "two": [1.0, 2.0, 3.0], "label": [1.0, 2.0, 3.0]}
    )
    df2 = pd.DataFrame(
        {"one": [4, 5, 6], "two": [4.0, 5.0, 6.0], "label": [4.0, 5.0, 6.0]}
    )
    df3 = pd.DataFrame({"one": [7, 8], "two": [7.0, 8.0], "label": [7.0, 8.0]})
    df = pd.concat([df1, df2, df3])
    ds = ray.data.from_pandas([df1, df2, df3])
    ds = maybe_pipeline(ds, pipelined)
    tfd = ds.to_tf(
        label_column="label",
        output_signature=(
            tf.TensorSpec(shape=(None, 2), dtype=tf.float32),
            tf.TensorSpec(shape=(None), dtype=tf.float32),
        ),
    )
    iterations = []
    for batch in tfd.as_numpy_iterator():
        iterations.append(np.concatenate((batch[0], batch[1].reshape(-1, 1)), axis=1))
    combined_iterations = np.concatenate(iterations)
    assert np.array_equal(df.values, combined_iterations)


def test_to_tf_feature_columns(ray_start_regular_shared):
    import tensorflow as tf

    df1 = pd.DataFrame(
        {"one": [1, 2, 3], "two": [1.0, 2.0, 3.0], "label": [1.0, 2.0, 3.0]}
    )
    df2 = pd.DataFrame(
        {"one": [4, 5, 6], "two": [4.0, 5.0, 6.0], "label": [4.0, 5.0, 6.0]}
    )
    df3 = pd.DataFrame({"one": [7, 8], "two": [7.0, 8.0], "label": [7.0, 8.0]})
    df = pd.concat([df1, df2, df3]).drop("two", axis=1)
    ds = ray.data.from_pandas([df1, df2, df3])
    tfd = ds.to_tf(
        label_column="label",
        feature_columns=["one"],
        output_signature=(
            tf.TensorSpec(shape=(None, 1), dtype=tf.float32),
            tf.TensorSpec(shape=(None), dtype=tf.float32),
        ),
    )
    iterations = []
    for batch in tfd.as_numpy_iterator():
        iterations.append(np.concatenate((batch[0], batch[1].reshape(-1, 1)), axis=1))
    combined_iterations = np.concatenate(iterations)
    assert np.array_equal(df.values, combined_iterations)


@pytest.mark.parametrize("pipelined", [False, True])
def test_to_torch(ray_start_regular_shared, pipelined):
    import torch

    df1 = pd.DataFrame(
        {"one": [1, 2, 3], "two": [1.0, 2.0, 3.0], "label": [1.0, 2.0, 3.0]}
    )
    df2 = pd.DataFrame(
        {"one": [4, 5, 6], "two": [4.0, 5.0, 6.0], "label": [4.0, 5.0, 6.0]}
    )
    df3 = pd.DataFrame({"one": [7, 8], "two": [7.0, 8.0], "label": [7.0, 8.0]})
    df = pd.concat([df1, df2, df3])
    ds = ray.data.from_pandas([df1, df2, df3])
    ds = maybe_pipeline(ds, pipelined)
    torchd = ds.to_torch(label_column="label", batch_size=3)

    num_epochs = 1 if pipelined else 2
    for _ in range(num_epochs):
        iterations = []
        for batch in iter(torchd):
            iterations.append(torch.cat((batch[0], batch[1]), dim=1).numpy())
        combined_iterations = np.concatenate(iterations)
        assert np.array_equal(np.sort(df.values), np.sort(combined_iterations))


@pytest.mark.parametrize("input", ["single", "list", "dict"])
@pytest.mark.parametrize("force_dtype", [False, True])
@pytest.mark.parametrize("label_type", [None, "squeezed", "unsqueezed"])
def test_to_torch_feature_columns(
    ray_start_regular_shared, input, force_dtype, label_type
):
    import torch

    df1 = pd.DataFrame(
        {
            "one": [1, 2, 3],
            "two": [1.0, 2.0, 3.0],
            "three": [4.0, 5.0, 6.0],
            "label": [1.0, 2.0, 3.0],
        }
    )
    df2 = pd.DataFrame(
        {
            "one": [4, 5, 6],
            "two": [4.0, 5.0, 6.0],
            "three": [7.0, 8.0, 9.0],
            "label": [4.0, 5.0, 6.0],
        }
    )
    df3 = pd.DataFrame(
        {"one": [7, 8], "two": [7.0, 8.0], "three": [10.0, 11.0], "label": [7.0, 8.0]}
    )
    df = pd.concat([df1, df2, df3]).drop("three", axis=1)
    ds = ray.data.from_pandas([df1, df2, df3])

    feature_column_dtypes = None
    label_column_dtype = None
    if force_dtype:
        label_column_dtype = torch.long
    if input == "single":
        feature_columns = ["one", "two"]
        if force_dtype:
            feature_column_dtypes = torch.long
    elif input == "list":
        feature_columns = [["one"], ["two"]]
        if force_dtype:
            feature_column_dtypes = [torch.long, torch.long]
    elif input == "dict":
        feature_columns = {"X1": ["one"], "X2": ["two"]}
        if force_dtype:
            feature_column_dtypes = {"X1": torch.long, "X2": torch.long}

    label_column = None if label_type is None else "label"
    unsqueeze_label_tensor = label_type == "unsqueezed"

    torchd = ds.to_torch(
        label_column=label_column,
        feature_columns=feature_columns,
        feature_column_dtypes=feature_column_dtypes,
        label_column_dtype=label_column_dtype,
        unsqueeze_label_tensor=unsqueeze_label_tensor,
        batch_size=3,
    )
    iterations = []

    for batch in iter(torchd):
        features, label = batch

        if input == "single":
            assert isinstance(features, torch.Tensor)
            if force_dtype:
                assert features.dtype == torch.long
            data = features
        elif input == "list":
            assert isinstance(features, list)
            assert all(isinstance(item, torch.Tensor) for item in features)
            if force_dtype:
                assert all(item.dtype == torch.long for item in features)
            data = torch.cat(tuple(features), dim=1)
        elif input == "dict":
            assert isinstance(features, dict)
            assert all(isinstance(item, torch.Tensor) for item in features.values())
            if force_dtype:
                assert all(item.dtype == torch.long for item in features.values())
            data = torch.cat(tuple(features.values()), dim=1)

        if not label_type:
            assert label is None
        else:
            assert isinstance(label, torch.Tensor)
            if force_dtype:
                assert label.dtype == torch.long
            if unsqueeze_label_tensor:
                assert label.dim() == 2
            else:
                assert label.dim() == 1
                label = label.view(-1, 1)
            data = torch.cat((data, label), dim=1)
        iterations.append(data.numpy())

    combined_iterations = np.concatenate(iterations)
    if not label_type:
        df.drop("label", axis=1, inplace=True)
    assert np.array_equal(df.values, combined_iterations)


@pytest.mark.parametrize(
    "fs,data_path,endpoint_url",
    [
        (None, lazy_fixture("local_path"), None),
        (lazy_fixture("local_fs"), lazy_fixture("local_path"), None),
        (lazy_fixture("s3_fs"), lazy_fixture("s3_path"), lazy_fixture("s3_server")),
    ],
)
def test_json_read(ray_start_regular_shared, fs, data_path, endpoint_url):
    if endpoint_url is None:
        storage_options = {}
    else:
        storage_options = dict(client_kwargs=dict(endpoint_url=endpoint_url))
    # Single file.
    df1 = pd.DataFrame({"one": [1, 2, 3], "two": ["a", "b", "c"]})
    path1 = os.path.join(data_path, "test1.json")
    df1.to_json(path1, orient="records", lines=True, storage_options=storage_options)
    ds = ray.data.read_json(path1, filesystem=fs)
    dsdf = ds.to_pandas()
    assert df1.equals(dsdf)
    # Test metadata ops.
    assert ds.count() == 3
    assert ds.input_files() == [_unwrap_protocol(path1)]
    assert "{one: int64, two: string}" in str(ds), ds

    # Two files, parallelism=2.
    df2 = pd.DataFrame({"one": [4, 5, 6], "two": ["e", "f", "g"]})
    path2 = os.path.join(data_path, "test2.json")
    df2.to_json(path2, orient="records", lines=True, storage_options=storage_options)
    ds = ray.data.read_json([path1, path2], parallelism=2, filesystem=fs)
    dsdf = ds.to_pandas()
    df = pd.concat([df1, df2], ignore_index=True)
    assert df.equals(dsdf)
    # Test metadata ops.
    for block, meta in ds._blocks.get_blocks_with_metadata():
        BlockAccessor.for_block(ray.get(block)).size_bytes() == meta.size_bytes

    # Three files, parallelism=2.
    df3 = pd.DataFrame({"one": [7, 8, 9], "two": ["h", "i", "j"]})
    path3 = os.path.join(data_path, "test3.json")
    df3.to_json(path3, orient="records", lines=True, storage_options=storage_options)
    ds = ray.data.read_json([path1, path2, path3], parallelism=2, filesystem=fs)
    df = pd.concat([df1, df2, df3], ignore_index=True)
    dsdf = ds.to_pandas()
    assert df.equals(dsdf)

    # Directory, two files.
    path = os.path.join(data_path, "test_json_dir")
    if fs is None:
        os.mkdir(path)
    else:
        fs.create_dir(_unwrap_protocol(path))
    df1 = pd.DataFrame({"one": [1, 2, 3], "two": ["a", "b", "c"]})
    path1 = os.path.join(path, "data0.json")
    df1.to_json(path1, orient="records", lines=True, storage_options=storage_options)
    df2 = pd.DataFrame({"one": [4, 5, 6], "two": ["e", "f", "g"]})
    path2 = os.path.join(path, "data1.json")
    df2.to_json(path2, orient="records", lines=True, storage_options=storage_options)
    ds = ray.data.read_json(path, filesystem=fs)
    df = pd.concat([df1, df2], ignore_index=True)
    dsdf = ds.to_pandas()
    assert df.equals(dsdf)
    if fs is None:
        shutil.rmtree(path)
    else:
        fs.delete_dir(_unwrap_protocol(path))

    # Two directories, three files.
    path1 = os.path.join(data_path, "test_json_dir1")
    path2 = os.path.join(data_path, "test_json_dir2")
    if fs is None:
        os.mkdir(path1)
        os.mkdir(path2)
    else:
        fs.create_dir(_unwrap_protocol(path1))
        fs.create_dir(_unwrap_protocol(path2))
    df1 = pd.DataFrame({"one": [1, 2, 3], "two": ["a", "b", "c"]})
    file_path1 = os.path.join(path1, "data0.json")
    df1.to_json(
        file_path1, orient="records", lines=True, storage_options=storage_options
    )
    df2 = pd.DataFrame({"one": [4, 5, 6], "two": ["e", "f", "g"]})
    file_path2 = os.path.join(path2, "data1.json")
    df2.to_json(
        file_path2, orient="records", lines=True, storage_options=storage_options
    )
    df3 = pd.DataFrame({"one": [7, 8, 9], "two": ["h", "i", "j"]})
    file_path3 = os.path.join(path2, "data2.json")
    df3.to_json(
        file_path3, orient="records", lines=True, storage_options=storage_options
    )
    ds = ray.data.read_json([path1, path2], filesystem=fs)
    df = pd.concat([df1, df2, df3], ignore_index=True)
    dsdf = ds.to_pandas()
    assert df.equals(dsdf)
    if fs is None:
        shutil.rmtree(path1)
        shutil.rmtree(path2)
    else:
        fs.delete_dir(_unwrap_protocol(path1))
        fs.delete_dir(_unwrap_protocol(path2))

    # Directory and file, two files.
    dir_path = os.path.join(data_path, "test_json_dir")
    if fs is None:
        os.mkdir(dir_path)
    else:
        fs.create_dir(_unwrap_protocol(dir_path))
    df1 = pd.DataFrame({"one": [1, 2, 3], "two": ["a", "b", "c"]})
    path1 = os.path.join(dir_path, "data0.json")
    df1.to_json(path1, orient="records", lines=True, storage_options=storage_options)
    df2 = pd.DataFrame({"one": [4, 5, 6], "two": ["e", "f", "g"]})
    path2 = os.path.join(data_path, "data1.json")
    df2.to_json(path2, orient="records", lines=True, storage_options=storage_options)
    ds = ray.data.read_json([dir_path, path2], filesystem=fs)
    df = pd.concat([df1, df2], ignore_index=True)
    dsdf = ds.to_pandas()
    assert df.equals(dsdf)
    if fs is None:
        shutil.rmtree(dir_path)
    else:
        fs.delete_dir(_unwrap_protocol(dir_path))


def test_zipped_json_read(ray_start_regular_shared, tmp_path):
    # Single file.
    df1 = pd.DataFrame({"one": [1, 2, 3], "two": ["a", "b", "c"]})
    path1 = os.path.join(tmp_path, "test1.json.gz")
    df1.to_json(path1, compression="gzip", orient="records", lines=True)
    ds = ray.data.read_json(path1)
    assert df1.equals(ds.to_pandas())
    # Test metadata ops.
    assert ds.count() == 3
    assert ds.input_files() == [path1]

    # Two files, parallelism=2.
    df2 = pd.DataFrame({"one": [4, 5, 6], "two": ["e", "f", "g"]})
    path2 = os.path.join(tmp_path, "test2.json.gz")
    df2.to_json(path2, compression="gzip", orient="records", lines=True)
    ds = ray.data.read_json([path1, path2], parallelism=2)
    dsdf = ds.to_pandas()
    assert pd.concat([df1, df2], ignore_index=True).equals(dsdf)
    # Test metadata ops.
    for block, meta in ds._blocks.get_blocks_with_metadata():
        BlockAccessor.for_block(ray.get(block)).size_bytes()

    # Directory and file, two files.
    dir_path = os.path.join(tmp_path, "test_json_dir")
    os.mkdir(dir_path)
    df1 = pd.DataFrame({"one": [1, 2, 3], "two": ["a", "b", "c"]})
    path1 = os.path.join(dir_path, "data0.json.gz")
    df1.to_json(path1, compression="gzip", orient="records", lines=True)
    df2 = pd.DataFrame({"one": [4, 5, 6], "two": ["e", "f", "g"]})
    path2 = os.path.join(tmp_path, "data1.json.gz")
    df2.to_json(path2, compression="gzip", orient="records", lines=True)
    ds = ray.data.read_json([dir_path, path2])
    df = pd.concat([df1, df2], ignore_index=True)
    dsdf = ds.to_pandas()
    assert df.equals(dsdf)
    shutil.rmtree(dir_path)


@pytest.mark.parametrize(
    "fs,data_path,endpoint_url",
    [
        (None, lazy_fixture("local_path"), None),
        (lazy_fixture("local_fs"), lazy_fixture("local_path"), None),
        (lazy_fixture("s3_fs"), lazy_fixture("s3_path"), lazy_fixture("s3_server")),
    ],
)
def test_json_write(ray_start_regular_shared, fs, data_path, endpoint_url):
    if endpoint_url is None:
        storage_options = {}
    else:
        storage_options = dict(client_kwargs=dict(endpoint_url=endpoint_url))
    # Single block.
    df1 = pd.DataFrame({"one": [1, 2, 3], "two": ["a", "b", "c"]})
    ds = ray.data.from_pandas([df1])
    ds._set_uuid("data")
    ds.write_json(data_path, filesystem=fs)
    file_path = os.path.join(data_path, "data_000000.json")
    assert df1.equals(
        pd.read_json(
            file_path, orient="records", lines=True, storage_options=storage_options
        )
    )

    # Two blocks.
    df2 = pd.DataFrame({"one": [4, 5, 6], "two": ["e", "f", "g"]})
    ds = ray.data.from_pandas([df1, df2])
    ds._set_uuid("data")
    ds.write_json(data_path, filesystem=fs)
    file_path2 = os.path.join(data_path, "data_000001.json")
    df = pd.concat([df1, df2])
    ds_df = pd.concat(
        [
            pd.read_json(
                file_path, orient="records", lines=True, storage_options=storage_options
            ),
            pd.read_json(
                file_path2,
                orient="records",
                lines=True,
                storage_options=storage_options,
            ),
        ]
    )
    assert df.equals(ds_df)


@pytest.mark.parametrize(
    "fs,data_path",
    [
        (None, lazy_fixture("local_path")),
        (lazy_fixture("local_fs"), lazy_fixture("local_path")),
        (lazy_fixture("s3_fs"), lazy_fixture("s3_path")),
    ],
)
def test_json_roundtrip(ray_start_regular_shared, fs, data_path):
    # Single block.
    df = pd.DataFrame({"one": [1, 2, 3], "two": ["a", "b", "c"]})
    ds = ray.data.from_pandas([df])
    ds._set_uuid("data")
    ds.write_json(data_path, filesystem=fs)
    file_path = os.path.join(data_path, "data_000000.json")
    ds2 = ray.data.read_json([file_path], filesystem=fs)
    ds2df = ds2.to_pandas()
    assert ds2df.equals(df)
    # Test metadata ops.
    for block, meta in ds2._blocks.get_blocks_with_metadata():
        BlockAccessor.for_block(ray.get(block)).size_bytes() == meta.size_bytes

    if fs is None:
        os.remove(file_path)
    else:
        fs.delete_file(_unwrap_protocol(file_path))

    # Two blocks.
    df2 = pd.DataFrame({"one": [4, 5, 6], "two": ["e", "f", "g"]})
    ds = ray.data.from_pandas([df, df2])
    ds._set_uuid("data")
    ds.write_json(data_path, filesystem=fs)
    ds2 = ray.data.read_json(data_path, parallelism=2, filesystem=fs)
    ds2df = ds2.to_pandas()
    assert pd.concat([df, df2], ignore_index=True).equals(ds2df)
    # Test metadata ops.
    for block, meta in ds2._blocks.get_blocks_with_metadata():
        BlockAccessor.for_block(ray.get(block)).size_bytes() == meta.size_bytes


@pytest.mark.parametrize(
    "fs,data_path,endpoint_url",
    [
        (None, lazy_fixture("local_path"), None),
        (lazy_fixture("local_fs"), lazy_fixture("local_path"), None),
        (lazy_fixture("s3_fs"), lazy_fixture("s3_path"), lazy_fixture("s3_server")),
    ],
)
def test_json_write_block_path_provider(
    ray_start_regular_shared,
    fs,
    data_path,
    endpoint_url,
    test_block_write_path_provider,
):
    if endpoint_url is None:
        storage_options = {}
    else:
        storage_options = dict(client_kwargs=dict(endpoint_url=endpoint_url))

    # Single block.
    df1 = pd.DataFrame({"one": [1, 2, 3], "two": ["a", "b", "c"]})
    ds = ray.data.from_pandas([df1])
    ds._set_uuid("data")
    ds.write_json(
        data_path, filesystem=fs, block_path_provider=test_block_write_path_provider
    )
    file_path = os.path.join(data_path, "000000_03_data.test.json")
    assert df1.equals(
        pd.read_json(
            file_path, orient="records", lines=True, storage_options=storage_options
        )
    )

    # Two blocks.
    df2 = pd.DataFrame({"one": [4, 5, 6], "two": ["e", "f", "g"]})
    ds = ray.data.from_pandas([df1, df2])
    ds._set_uuid("data")
    ds.write_json(
        data_path, filesystem=fs, block_path_provider=test_block_write_path_provider
    )
    file_path2 = os.path.join(data_path, "000001_03_data.test.json")
    df = pd.concat([df1, df2])
    ds_df = pd.concat(
        [
            pd.read_json(
                file_path, orient="records", lines=True, storage_options=storage_options
            ),
            pd.read_json(
                file_path2,
                orient="records",
                lines=True,
                storage_options=storage_options,
            ),
        ]
    )
    assert df.equals(ds_df)


@pytest.mark.parametrize(
    "fs,data_path,endpoint_url",
    [
        (None, lazy_fixture("local_path"), None),
        (lazy_fixture("local_fs"), lazy_fixture("local_path"), None),
        (lazy_fixture("s3_fs"), lazy_fixture("s3_path"), lazy_fixture("s3_server")),
        (
            lazy_fixture("s3_fs_with_space"),
            lazy_fixture("s3_path_with_space"),
            lazy_fixture("s3_server"),
        ),
    ],
)
def test_csv_read(ray_start_regular_shared, fs, data_path, endpoint_url):
    if endpoint_url is None:
        storage_options = {}
    else:
        storage_options = dict(client_kwargs=dict(endpoint_url=endpoint_url))
    # Single file.
    df1 = pd.DataFrame({"one": [1, 2, 3], "two": ["a", "b", "c"]})
    path1 = os.path.join(data_path, "test1.csv")
    df1.to_csv(path1, index=False, storage_options=storage_options)
    ds = ray.data.read_csv(path1, filesystem=fs)
    dsdf = ds.to_pandas()
    assert df1.equals(dsdf)
    # Test metadata ops.
    assert ds.count() == 3
    assert ds.input_files() == [_unwrap_protocol(path1)]
    assert "{one: int64, two: string}" in str(ds), ds

    # Two files, parallelism=2.
    df2 = pd.DataFrame({"one": [4, 5, 6], "two": ["e", "f", "g"]})
    path2 = os.path.join(data_path, "test2.csv")
    df2.to_csv(path2, index=False, storage_options=storage_options)
    ds = ray.data.read_csv([path1, path2], parallelism=2, filesystem=fs)
    dsdf = ds.to_pandas()
    df = pd.concat([df1, df2], ignore_index=True)
    assert df.equals(dsdf)
    # Test metadata ops.
    for block, meta in ds._blocks.get_blocks_with_metadata():
        BlockAccessor.for_block(ray.get(block)).size_bytes() == meta.size_bytes

    # Three files, parallelism=2.
    df3 = pd.DataFrame({"one": [7, 8, 9], "two": ["h", "i", "j"]})
    path3 = os.path.join(data_path, "test3.csv")
    df3.to_csv(path3, index=False, storage_options=storage_options)
    ds = ray.data.read_csv([path1, path2, path3], parallelism=2, filesystem=fs)
    df = pd.concat([df1, df2, df3], ignore_index=True)
    dsdf = ds.to_pandas()
    assert df.equals(dsdf)

    # Directory, two files.
    path = os.path.join(data_path, "test_csv_dir")
    if fs is None:
        os.mkdir(path)
    else:
        fs.create_dir(_unwrap_protocol(path))
    df1 = pd.DataFrame({"one": [1, 2, 3], "two": ["a", "b", "c"]})
    path1 = os.path.join(path, "data0.csv")
    df1.to_csv(path1, index=False, storage_options=storage_options)
    df2 = pd.DataFrame({"one": [4, 5, 6], "two": ["e", "f", "g"]})
    path2 = os.path.join(path, "data1.csv")
    df2.to_csv(path2, index=False, storage_options=storage_options)
    ds = ray.data.read_csv(path, filesystem=fs)
    df = pd.concat([df1, df2], ignore_index=True)
    dsdf = ds.to_pandas()
    assert df.equals(dsdf)
    if fs is None:
        shutil.rmtree(path)
    else:
        fs.delete_dir(_unwrap_protocol(path))

    # Two directories, three files.
    path1 = os.path.join(data_path, "test_csv_dir1")
    path2 = os.path.join(data_path, "test_csv_dir2")
    if fs is None:
        os.mkdir(path1)
        os.mkdir(path2)
    else:
        fs.create_dir(_unwrap_protocol(path1))
        fs.create_dir(_unwrap_protocol(path2))
    df1 = pd.DataFrame({"one": [1, 2, 3], "two": ["a", "b", "c"]})
    file_path1 = os.path.join(path1, "data0.csv")
    df1.to_csv(file_path1, index=False, storage_options=storage_options)
    df2 = pd.DataFrame({"one": [4, 5, 6], "two": ["e", "f", "g"]})
    file_path2 = os.path.join(path2, "data1.csv")
    df2.to_csv(file_path2, index=False, storage_options=storage_options)
    df3 = pd.DataFrame({"one": [7, 8, 9], "two": ["h", "i", "j"]})
    file_path3 = os.path.join(path2, "data2.csv")
    df3.to_csv(file_path3, index=False, storage_options=storage_options)
    ds = ray.data.read_csv([path1, path2], filesystem=fs)
    df = pd.concat([df1, df2, df3], ignore_index=True)
    dsdf = ds.to_pandas()
    assert df.equals(dsdf)
    if fs is None:
        shutil.rmtree(path1)
        shutil.rmtree(path2)
    else:
        fs.delete_dir(_unwrap_protocol(path1))
        fs.delete_dir(_unwrap_protocol(path2))

    # Directory and file, two files.
    dir_path = os.path.join(data_path, "test_csv_dir")
    if fs is None:
        os.mkdir(dir_path)
    else:
        fs.create_dir(_unwrap_protocol(dir_path))
    df1 = pd.DataFrame({"one": [1, 2, 3], "two": ["a", "b", "c"]})
    path1 = os.path.join(dir_path, "data0.csv")
    df1.to_csv(path1, index=False, storage_options=storage_options)
    df2 = pd.DataFrame({"one": [4, 5, 6], "two": ["e", "f", "g"]})
    path2 = os.path.join(data_path, "data1.csv")
    df2.to_csv(path2, index=False, storage_options=storage_options)
    ds = ray.data.read_csv([dir_path, path2], filesystem=fs)
    df = pd.concat([df1, df2], ignore_index=True)
    dsdf = ds.to_pandas()
    assert df.equals(dsdf)
    if fs is None:
        shutil.rmtree(dir_path)
    else:
        fs.delete_dir(_unwrap_protocol(dir_path))


@pytest.mark.parametrize(
    "fs,data_path,endpoint_url",
    [
        (None, lazy_fixture("local_path"), None),
        (lazy_fixture("local_fs"), lazy_fixture("local_path"), None),
        (lazy_fixture("s3_fs"), lazy_fixture("s3_path"), lazy_fixture("s3_server")),
    ],
)
def test_csv_write(ray_start_regular_shared, fs, data_path, endpoint_url):
    if endpoint_url is None:
        storage_options = {}
    else:
        storage_options = dict(client_kwargs=dict(endpoint_url=endpoint_url))
    # Single block.
    df1 = pd.DataFrame({"one": [1, 2, 3], "two": ["a", "b", "c"]})
    ds = ray.data.from_pandas([df1])
    ds._set_uuid("data")
    ds.write_csv(data_path, filesystem=fs)
    file_path = os.path.join(data_path, "data_000000.csv")
    assert df1.equals(pd.read_csv(file_path, storage_options=storage_options))

    # Two blocks.
    df2 = pd.DataFrame({"one": [4, 5, 6], "two": ["e", "f", "g"]})
    ds = ray.data.from_pandas([df1, df2])
    ds._set_uuid("data")
    ds.write_csv(data_path, filesystem=fs)
    file_path2 = os.path.join(data_path, "data_000001.csv")
    df = pd.concat([df1, df2])
    ds_df = pd.concat(
        [
            pd.read_csv(file_path, storage_options=storage_options),
            pd.read_csv(file_path2, storage_options=storage_options),
        ]
    )
    assert df.equals(ds_df)


@pytest.mark.parametrize(
    "fs,data_path",
    [
        (None, lazy_fixture("local_path")),
        (lazy_fixture("local_fs"), lazy_fixture("local_path")),
        (lazy_fixture("s3_fs"), lazy_fixture("s3_path")),
    ],
)
def test_csv_roundtrip(ray_start_regular_shared, fs, data_path):
    # Single block.
    df = pd.DataFrame({"one": [1, 2, 3], "two": ["a", "b", "c"]})
    ds = ray.data.from_pandas([df])
    ds._set_uuid("data")
    ds.write_csv(data_path, filesystem=fs)
    file_path = os.path.join(data_path, "data_000000.csv")
    ds2 = ray.data.read_csv([file_path], filesystem=fs)
    ds2df = ds2.to_pandas()
    assert ds2df.equals(df)
    # Test metadata ops.
    for block, meta in ds2._blocks.get_blocks_with_metadata():
        BlockAccessor.for_block(ray.get(block)).size_bytes() == meta.size_bytes

    # Two blocks.
    df2 = pd.DataFrame({"one": [4, 5, 6], "two": ["e", "f", "g"]})
    ds = ray.data.from_pandas([df, df2])
    ds._set_uuid("data")
    ds.write_csv(data_path, filesystem=fs)
    ds2 = ray.data.read_csv(data_path, parallelism=2, filesystem=fs)
    ds2df = ds2.to_pandas()
    assert pd.concat([df, df2], ignore_index=True).equals(ds2df)
    # Test metadata ops.
    for block, meta in ds2._blocks.get_blocks_with_metadata():
        BlockAccessor.for_block(ray.get(block)).size_bytes() == meta.size_bytes


@pytest.mark.parametrize(
    "fs,data_path,endpoint_url",
    [
        (None, lazy_fixture("local_path"), None),
        (lazy_fixture("local_fs"), lazy_fixture("local_path"), None),
        (lazy_fixture("s3_fs"), lazy_fixture("s3_path"), lazy_fixture("s3_server")),
    ],
)
def test_csv_write_block_path_provider(
    ray_start_regular_shared,
    fs,
    data_path,
    endpoint_url,
    test_block_write_path_provider,
):
    if endpoint_url is None:
        storage_options = {}
    else:
        storage_options = dict(client_kwargs=dict(endpoint_url=endpoint_url))

    # Single block.
    df1 = pd.DataFrame({"one": [1, 2, 3], "two": ["a", "b", "c"]})
    ds = ray.data.from_pandas([df1])
    ds._set_uuid("data")
    ds.write_csv(
        data_path, filesystem=fs, block_path_provider=test_block_write_path_provider
    )
    file_path = os.path.join(data_path, "000000_03_data.test.csv")
    assert df1.equals(pd.read_csv(file_path, storage_options=storage_options))

    # Two blocks.
    df2 = pd.DataFrame({"one": [4, 5, 6], "two": ["e", "f", "g"]})
    ds = ray.data.from_pandas([df1, df2])
    ds._set_uuid("data")
    ds.write_csv(
        data_path, filesystem=fs, block_path_provider=test_block_write_path_provider
    )
    file_path2 = os.path.join(data_path, "000001_03_data.test.csv")
    df = pd.concat([df1, df2])
    ds_df = pd.concat(
        [
            pd.read_csv(file_path, storage_options=storage_options),
            pd.read_csv(file_path2, storage_options=storage_options),
        ]
    )
    assert df.equals(ds_df)


def test_groupby_arrow(ray_start_regular_shared):
    # Test empty dataset.
    agg_ds = (
        ray.data.range_arrow(10)
        .filter(lambda r: r["value"] > 10)
        .groupby("value")
        .count()
    )
    assert agg_ds.count() == 0


def test_groupby_errors(ray_start_regular_shared):
    ds = ray.data.range(100)

    ds.groupby(None).count().show()  # OK
    ds.groupby(lambda x: x % 2).count().show()  # OK
    with pytest.raises(ValueError):
        ds.groupby("foo").count().show()

    ds = ray.data.range_arrow(100)
    ds.groupby(None).count().show()  # OK
    with pytest.raises(ValueError):
        ds.groupby(lambda x: x % 2).count().show()


def test_agg_errors(ray_start_regular_shared):
    ds = ray.data.range(100)
    from ray.data.aggregate import Max

    ds.aggregate(Max())  # OK
    ds.aggregate(Max(lambda x: x))  # OK
    with pytest.raises(ValueError):
        ds.aggregate(Max("foo"))

    ds = ray.data.range_arrow(100)
    ds.aggregate(Max("value"))  # OK
    with pytest.raises(ValueError):
        ds.aggregate(Max())
    with pytest.raises(ValueError):
        ds.aggregate(Max(lambda x: x))
    with pytest.raises(ValueError):
        ds.aggregate(Max("bad_field"))


@pytest.mark.parametrize("num_parts", [1, 30])
def test_groupby_agg_name_conflict(ray_start_regular_shared, num_parts):
    # Test aggregation name conflict.
    xs = list(range(100))
    grouped_ds = (
        ray.data.from_items([{"A": (x % 3), "B": x} for x in xs])
        .repartition(num_parts)
        .groupby("A")
    )
    agg_ds = grouped_ds.aggregate(
        AggregateFn(
            init=lambda k: [0, 0],
            accumulate=lambda a, r: [a[0] + r["B"], a[1] + 1],
            merge=lambda a1, a2: [a1[0] + a2[0], a1[1] + a2[1]],
            finalize=lambda a: a[0] / a[1],
            name="foo",
        ),
        AggregateFn(
            init=lambda k: [0, 0],
            accumulate=lambda a, r: [a[0] + r["B"], a[1] + 1],
            merge=lambda a1, a2: [a1[0] + a2[0], a1[1] + a2[1]],
            finalize=lambda a: a[0] / a[1],
            name="foo",
        ),
    )
    assert agg_ds.count() == 3
    assert [row.as_pydict() for row in agg_ds.sort("A").iter_rows()] == [
        {"A": 0, "foo": 49.5, "foo_2": 49.5},
        {"A": 1, "foo": 49.0, "foo_2": 49.0},
        {"A": 2, "foo": 50.0, "foo_2": 50.0},
    ]


@pytest.mark.parametrize("num_parts", [1, 30])
def test_groupby_arrow_count(ray_start_regular_shared, num_parts):
    # Test built-in count aggregation
    seed = int(time.time())
    print(f"Seeding RNG for test_groupby_arrow_count with: {seed}")
    random.seed(seed)
    xs = list(range(100))
    random.shuffle(xs)
    agg_ds = (
        ray.data.from_items([{"A": (x % 3), "B": x} for x in xs])
        .repartition(num_parts)
        .groupby("A")
        .count()
    )
    assert agg_ds.count() == 3
    assert [row.as_pydict() for row in agg_ds.sort("A").iter_rows()] == [
        {"A": 0, "count()": 34},
        {"A": 1, "count()": 33},
        {"A": 2, "count()": 33},
    ]


@pytest.mark.parametrize("num_parts", [1, 30])
def test_groupby_arrow_sum(ray_start_regular_shared, num_parts):
    # Test built-in sum aggregation
    seed = int(time.time())
    print(f"Seeding RNG for test_groupby_arrow_sum with: {seed}")
    random.seed(seed)
    xs = list(range(100))
    random.shuffle(xs)
    agg_ds = (
        ray.data.from_items([{"A": (x % 3), "B": x} for x in xs])
        .repartition(num_parts)
        .groupby("A")
        .sum("B")
    )
    assert agg_ds.count() == 3
    assert [row.as_pydict() for row in agg_ds.sort("A").iter_rows()] == [
        {"A": 0, "sum(B)": 1683},
        {"A": 1, "sum(B)": 1617},
        {"A": 2, "sum(B)": 1650},
    ]
    # Test built-in global sum aggregation
    assert (
        ray.data.from_items([{"A": x} for x in xs]).repartition(num_parts).sum("A")
        == 4950
    )
    assert ray.data.range_arrow(10).filter(lambda r: r["value"] > 10).sum("value") == 0


@pytest.mark.parametrize("num_parts", [1, 30])
def test_groupby_arrow_min(ray_start_regular_shared, num_parts):
    # Test built-in min aggregation
    seed = int(time.time())
    print(f"Seeding RNG for test_groupby_arrow_min with: {seed}")
    random.seed(seed)
    xs = list(range(100))
    random.shuffle(xs)
    agg_ds = (
        ray.data.from_items([{"A": (x % 3), "B": x} for x in xs])
        .repartition(num_parts)
        .groupby("A")
        .min("B")
    )
    assert agg_ds.count() == 3
    assert [row.as_pydict() for row in agg_ds.sort("A").iter_rows()] == [
        {"A": 0, "min(B)": 0},
        {"A": 1, "min(B)": 1},
        {"A": 2, "min(B)": 2},
    ]
    # Test built-in global min aggregation
    assert (
        ray.data.from_items([{"A": x} for x in xs]).repartition(num_parts).min("A") == 0
    )
    with pytest.raises(ValueError):
        ray.data.range_arrow(10).filter(lambda r: r["value"] > 10).min("value")


@pytest.mark.parametrize("num_parts", [1, 30])
def test_groupby_arrow_max(ray_start_regular_shared, num_parts):
    # Test built-in max aggregation
    seed = int(time.time())
    print(f"Seeding RNG for test_groupby_arrow_max with: {seed}")
    random.seed(seed)
    xs = list(range(100))
    random.shuffle(xs)
    agg_ds = (
        ray.data.from_items([{"A": (x % 3), "B": x} for x in xs])
        .repartition(num_parts)
        .groupby("A")
        .max("B")
    )
    assert agg_ds.count() == 3
    assert [row.as_pydict() for row in agg_ds.sort("A").iter_rows()] == [
        {"A": 0, "max(B)": 99},
        {"A": 1, "max(B)": 97},
        {"A": 2, "max(B)": 98},
    ]
    # Test built-in global max aggregation
    assert (
        ray.data.from_items([{"A": x} for x in xs]).repartition(num_parts).max("A")
        == 99
    )
    with pytest.raises(ValueError):
        ray.data.range_arrow(10).filter(lambda r: r["value"] > 10).max("value")


@pytest.mark.parametrize("num_parts", [1, 30])
def test_groupby_arrow_mean(ray_start_regular_shared, num_parts):
    # Test built-in mean aggregation
    seed = int(time.time())
    print(f"Seeding RNG for test_groupby_arrow_mean with: {seed}")
    random.seed(seed)
    xs = list(range(100))
    random.shuffle(xs)
    agg_ds = (
        ray.data.from_items([{"A": (x % 3), "B": x} for x in xs])
        .repartition(num_parts)
        .groupby("A")
        .mean("B")
    )
    assert agg_ds.count() == 3
    assert [row.as_pydict() for row in agg_ds.sort("A").iter_rows()] == [
        {"A": 0, "mean(B)": 49.5},
        {"A": 1, "mean(B)": 49.0},
        {"A": 2, "mean(B)": 50.0},
    ]
    # Test built-in global mean aggregation
    assert (
        ray.data.from_items([{"A": x} for x in xs]).repartition(num_parts).mean("A")
        == 49.5
    )
    with pytest.raises(ValueError):
        ray.data.range_arrow(10).filter(lambda r: r["value"] > 10).mean("value")


@pytest.mark.parametrize("num_parts", [1, 30])
def test_groupby_arrow_std(ray_start_regular_shared, num_parts):
    # Test built-in std aggregation
    seed = int(time.time())
    print(f"Seeding RNG for test_groupby_arrow_std with: {seed}")
    random.seed(seed)
    xs = list(range(100))
    random.shuffle(xs)
    df = pd.DataFrame({"A": [x % 3 for x in xs], "B": xs})
    agg_ds = ray.data.from_pandas(df).repartition(num_parts).groupby("A").std("B")
    assert agg_ds.count() == 3
    result = agg_ds.to_pandas()["std(B)"].to_numpy()
    expected = df.groupby("A")["B"].std().to_numpy()
    np.testing.assert_array_almost_equal(result, expected)
    # ddof of 0
    agg_ds = (
        ray.data.from_pandas(df).repartition(num_parts).groupby("A").std("B", ddof=0)
    )
    assert agg_ds.count() == 3
    result = agg_ds.to_pandas()["std(B)"].to_numpy()
    expected = df.groupby("A")["B"].std(ddof=0).to_numpy()
    np.testing.assert_array_almost_equal(result, expected)
    # Test built-in global std aggregation
    df = pd.DataFrame({"A": xs})
    assert math.isclose(
        ray.data.from_pandas(df).repartition(num_parts).std("A"), df["A"].std()
    )
    # ddof of 0
    assert math.isclose(
        ray.data.from_pandas(df).repartition(num_parts).std("A", ddof=0),
        df["A"].std(ddof=0),
    )
    with pytest.raises(ValueError):
        ray.data.from_pandas(pd.DataFrame({"A": []})).std("A")
    # Test edge cases
    assert ray.data.from_pandas(pd.DataFrame({"A": [3]})).std("A") == 0


@pytest.mark.parametrize("num_parts", [1, 30])
def test_groupby_arrow_multicolumn(ray_start_regular_shared, num_parts):
    # Test built-in mean aggregation on multiple columns
    seed = int(time.time())
    print(f"Seeding RNG for test_groupby_arrow_multicolumn with: {seed}")
    random.seed(seed)
    xs = list(range(100))
    random.shuffle(xs)
    df = pd.DataFrame({"A": [x % 3 for x in xs], "B": xs, "C": [2 * x for x in xs]})
    agg_ds = (
        ray.data.from_pandas(df).repartition(num_parts).groupby("A").mean(["B", "C"])
    )
    assert agg_ds.count() == 3
    assert [row.as_pydict() for row in agg_ds.sort("A").iter_rows()] == [
        {"A": 0, "mean(B)": 49.5, "mean(C)": 99.0},
        {"A": 1, "mean(B)": 49.0, "mean(C)": 98.0},
        {"A": 2, "mean(B)": 50.0, "mean(C)": 100.0},
    ]
    # Test that unspecified agg column ==> agg on all columns except for
    # groupby keys.
    agg_ds = ray.data.from_pandas(df).repartition(num_parts).groupby("A").mean()
    assert agg_ds.count() == 3
    assert [row.as_pydict() for row in agg_ds.sort("A").iter_rows()] == [
        {"A": 0, "mean(B)": 49.5, "mean(C)": 99.0},
        {"A": 1, "mean(B)": 49.0, "mean(C)": 98.0},
        {"A": 2, "mean(B)": 50.0, "mean(C)": 100.0},
    ]
    # Test built-in global mean aggregation
    df = pd.DataFrame({"A": xs, "B": [2 * x for x in xs]})
    result_row = ray.data.from_pandas(df).repartition(num_parts).mean(["A", "B"])
    assert result_row["mean(A)"] == df["A"].mean()
    assert result_row["mean(B)"] == df["B"].mean()


def test_groupby_agg_bad_on(ray_start_regular_shared):
    # Test bad on for groupby aggregation
    xs = list(range(100))
    df = pd.DataFrame({"A": [x % 3 for x in xs], "B": xs, "C": [2 * x for x in xs]})
    # Wrong type.
    with pytest.raises(TypeError):
        ray.data.from_pandas(df).groupby("A").mean(5)
    with pytest.raises(TypeError):
        ray.data.from_pandas(df).groupby("A").mean([5])
    # Empty list.
    with pytest.raises(ValueError):
        ray.data.from_pandas(df).groupby("A").mean([])
    # Nonexistent column.
    with pytest.raises(ValueError):
        ray.data.from_pandas(df).groupby("A").mean("D")
    with pytest.raises(ValueError):
        ray.data.from_pandas(df).groupby("A").mean(["B", "D"])
    # Columns for simple Dataset.
    with pytest.raises(ValueError):
        ray.data.from_items(xs).groupby(lambda x: x % 3 == 0).mean("A")

    # Test bad on for global aggregation
    # Wrong type.
    with pytest.raises(TypeError):
        ray.data.from_pandas(df).mean(5)
    with pytest.raises(TypeError):
        ray.data.from_pandas(df).mean([5])
    # Empty list.
    with pytest.raises(ValueError):
        ray.data.from_pandas(df).mean([])
    # Nonexistent column.
    with pytest.raises(ValueError):
        ray.data.from_pandas(df).mean("D")
    with pytest.raises(ValueError):
        ray.data.from_pandas(df).mean(["B", "D"])
    # Columns for simple Dataset.
    with pytest.raises(ValueError):
        ray.data.from_items(xs).mean("A")


@pytest.mark.parametrize("num_parts", [1, 30])
def test_groupby_arrow_multi_agg(ray_start_regular_shared, num_parts):
    seed = int(time.time())
    print(f"Seeding RNG for test_groupby_arrow_multi_agg with: {seed}")
    random.seed(seed)
    xs = list(range(100))
    random.shuffle(xs)
    df = pd.DataFrame({"A": [x % 3 for x in xs], "B": xs})
    agg_ds = (
        ray.data.from_pandas(df)
        .repartition(num_parts)
        .groupby("A")
        .aggregate(
            Count(),
            Sum("B"),
            Min("B"),
            Max("B"),
            Mean("B"),
            Std("B"),
        )
    )
    assert agg_ds.count() == 3
    agg_df = agg_ds.to_pandas()
    expected_grouped = df.groupby("A")["B"]
    np.testing.assert_array_equal(agg_df["count()"].to_numpy(), [34, 33, 33])
    for agg in ["sum", "min", "max", "mean", "std"]:
        result = agg_df[f"{agg}(B)"].to_numpy()
        expected = getattr(expected_grouped, agg)().to_numpy()
        if agg == "std":
            np.testing.assert_array_almost_equal(result, expected)
        else:
            np.testing.assert_array_equal(result, expected)
    # Test built-in global std aggregation
    df = pd.DataFrame({"A": xs})
    result_row = (
        ray.data.from_pandas(df)
        .repartition(num_parts)
        .aggregate(
            Sum("A"),
            Min("A"),
            Max("A"),
            Mean("A"),
            Std("A"),
        )
    )
    for agg in ["sum", "min", "max", "mean", "std"]:
        result = result_row[f"{agg}(A)"]
        expected = getattr(df["A"], agg)()
        if agg == "std":
            assert math.isclose(result, expected)
        else:
            assert result == expected


def test_groupby_simple(ray_start_regular_shared):
    seed = int(time.time())
    print(f"Seeding RNG for test_groupby_simple with: {seed}")
    random.seed(seed)
    parallelism = 3
    xs = [
        ("A", 2),
        ("A", 4),
        ("A", 9),
        ("B", 10),
        ("B", 20),
        ("C", 3),
        ("C", 5),
        ("C", 8),
        ("C", 12),
    ]
    random.shuffle(xs)
    ds = ray.data.from_items(xs, parallelism=parallelism)
    # Mean aggregation
    agg_ds = ds.groupby(lambda r: r[0]).aggregate(
        AggregateFn(
            init=lambda k: (0, 0),
            accumulate=lambda a, r: (a[0] + r[1], a[1] + 1),
            merge=lambda a1, a2: (a1[0] + a2[0], a1[1] + a2[1]),
            finalize=lambda a: a[0] / a[1],
        )
    )
    assert agg_ds.count() == 3
    assert agg_ds.sort(key=lambda r: r[0]).take(3) == [("A", 5), ("B", 15), ("C", 7)]

    # Test None row
    parallelism = 2
    xs = ["A", "A", "A", None, None, None, "B"]
    random.shuffle(xs)
    ds = ray.data.from_items(xs, parallelism=parallelism)
    # Count aggregation
    agg_ds = ds.groupby(lambda r: str(r)).aggregate(
        AggregateFn(
            init=lambda k: 0,
            accumulate=lambda a, r: a + 1,
            merge=lambda a1, a2: a1 + a2,
        )
    )
    assert agg_ds.count() == 3
    assert agg_ds.sort(key=lambda r: str(r[0])).take(3) == [
        ("A", 3),
        ("B", 1),
        ("None", 3),
    ]

    # Test empty dataset.
    ds = ray.data.from_items([])
    agg_ds = ds.groupby(lambda r: r[0]).aggregate(
        AggregateFn(
            init=lambda k: 1 / 0,  # should never reach here
            accumulate=lambda a, r: 1 / 0,
            merge=lambda a1, a2: 1 / 0,
            finalize=lambda a: 1 / 0,
        )
    )
    assert agg_ds.count() == 0
    assert agg_ds == ds
    agg_ds = ray.data.range(10).filter(lambda r: r > 10).groupby(lambda r: r).count()
    assert agg_ds.count() == 0


@pytest.mark.parametrize("num_parts", [1, 30])
def test_groupby_simple_count(ray_start_regular_shared, num_parts):
    # Test built-in count aggregation
    seed = int(time.time())
    print(f"Seeding RNG for test_groupby_simple_count with: {seed}")
    random.seed(seed)
    xs = list(range(100))
    random.shuffle(xs)
    agg_ds = (
        ray.data.from_items(xs).repartition(num_parts).groupby(lambda x: x % 3).count()
    )
    assert agg_ds.count() == 3
    assert agg_ds.sort(key=lambda r: r[0]).take(3) == [(0, 34), (1, 33), (2, 33)]


@pytest.mark.parametrize("num_parts", [1, 30])
def test_groupby_simple_sum(ray_start_regular_shared, num_parts):
    # Test built-in sum aggregation
    seed = int(time.time())
    print(f"Seeding RNG for test_groupby_simple_sum with: {seed}")
    random.seed(seed)
    xs = list(range(100))
    random.shuffle(xs)
    agg_ds = (
        ray.data.from_items(xs).repartition(num_parts).groupby(lambda x: x % 3).sum()
    )
    assert agg_ds.count() == 3
    assert agg_ds.sort(key=lambda r: r[0]).take(3) == [(0, 1683), (1, 1617), (2, 1650)]
    # Test built-in global sum aggregation
    assert ray.data.from_items(xs).repartition(num_parts).sum() == 4950
    assert ray.data.range(10).filter(lambda r: r > 10).sum() == 0


@pytest.mark.parametrize("num_parts", [1, 30])
def test_groupby_simple_min(ray_start_regular_shared, num_parts):
    # Test built-in min aggregation
    seed = int(time.time())
    print(f"Seeding RNG for test_groupby_simple_min with: {seed}")
    random.seed(seed)
    xs = list(range(100))
    random.shuffle(xs)
    agg_ds = (
        ray.data.from_items(xs).repartition(num_parts).groupby(lambda x: x % 3).min()
    )
    assert agg_ds.count() == 3
    assert agg_ds.sort(key=lambda r: r[0]).take(3) == [(0, 0), (1, 1), (2, 2)]
    # Test built-in global min aggregation
    assert ray.data.from_items(xs).repartition(num_parts).min() == 0
    with pytest.raises(ValueError):
        ray.data.range(10).filter(lambda r: r > 10).min()


@pytest.mark.parametrize("num_parts", [1, 30])
def test_groupby_simple_max(ray_start_regular_shared, num_parts):
    # Test built-in max aggregation
    seed = int(time.time())
    print(f"Seeding RNG for test_groupby_simple_max with: {seed}")
    random.seed(seed)
    xs = list(range(100))
    random.shuffle(xs)
    agg_ds = (
        ray.data.from_items(xs).repartition(num_parts).groupby(lambda x: x % 3).max()
    )
    assert agg_ds.count() == 3
    assert agg_ds.sort(key=lambda r: r[0]).take(3) == [(0, 99), (1, 97), (2, 98)]
    # Test built-in global max aggregation
    assert ray.data.from_items(xs).repartition(num_parts).max() == 99
    with pytest.raises(ValueError):
        ray.data.range(10).filter(lambda r: r > 10).max()


@pytest.mark.parametrize("num_parts", [1, 30])
def test_groupby_simple_mean(ray_start_regular_shared, num_parts):
    # Test built-in mean aggregation
    seed = int(time.time())
    print(f"Seeding RNG for test_groupby_simple_mean with: {seed}")
    random.seed(seed)
    xs = list(range(100))
    random.shuffle(xs)
    agg_ds = (
        ray.data.from_items(xs).repartition(num_parts).groupby(lambda x: x % 3).mean()
    )
    assert agg_ds.count() == 3
    assert agg_ds.sort(key=lambda r: r[0]).take(3) == [(0, 49.5), (1, 49.0), (2, 50.0)]
    # Test built-in global mean aggregation
    assert ray.data.from_items(xs).repartition(num_parts).mean() == 49.5
    with pytest.raises(ValueError):
        ray.data.range(10).filter(lambda r: r > 10).mean()


@pytest.mark.parametrize("num_parts", [1, 30])
def test_groupby_simple_std(ray_start_regular_shared, num_parts):
    # Test built-in std aggregation
    seed = int(time.time())
    print(f"Seeding RNG for test_groupby_simple_std with: {seed}")
    random.seed(seed)
    xs = list(range(100))
    random.shuffle(xs)
    agg_ds = (
        ray.data.from_items(xs).repartition(num_parts).groupby(lambda x: x % 3).std()
    )
    assert agg_ds.count() == 3
    df = pd.DataFrame({"A": [x % 3 for x in xs], "B": xs})
    expected = df.groupby("A")["B"].std()
    result = agg_ds.sort(key=lambda r: r[0]).take(3)
    groups, stds = zip(*result)
    result_df = pd.DataFrame({"A": list(groups), "B": list(stds)})
    result_df = result_df.set_index("A")
    pd.testing.assert_series_equal(result_df["B"], expected)
    # ddof of 0
    agg_ds = (
        ray.data.from_items(xs)
        .repartition(num_parts)
        .groupby(lambda x: x % 3)
        .std(ddof=0)
    )
    assert agg_ds.count() == 3
    df = pd.DataFrame({"A": [x % 3 for x in xs], "B": xs})
    expected = df.groupby("A")["B"].std(ddof=0)
    result = agg_ds.sort(key=lambda r: r[0]).take(3)
    groups, stds = zip(*result)
    result_df = pd.DataFrame({"A": list(groups), "B": list(stds)})
    result_df = result_df.set_index("A")
    pd.testing.assert_series_equal(result_df["B"], expected)
    # Test built-in global std aggregation
    assert math.isclose(
        ray.data.from_items(xs).repartition(num_parts).std(), pd.Series(xs).std()
    )
    # ddof of 0
    assert math.isclose(
        ray.data.from_items(xs).repartition(num_parts).std(ddof=0),
        pd.Series(xs).std(ddof=0),
    )
    with pytest.raises(ValueError):
        ray.data.from_items([]).std()
    # Test edge cases
    assert ray.data.from_items([3]).std() == 0


@pytest.mark.parametrize("num_parts", [1, 30])
def test_groupby_simple_multilambda(ray_start_regular_shared, num_parts):
    # Test built-in mean aggregation
    seed = int(time.time())
    print(f"Seeding RNG for test_groupby_simple_multilambda with: {seed}")
    random.seed(seed)
    xs = list(range(100))
    random.shuffle(xs)
    agg_ds = (
        ray.data.from_items([[x, 2 * x] for x in xs])
        .repartition(num_parts)
        .groupby(lambda x: x[0] % 3)
        .mean([lambda x: x[0], lambda x: x[1]])
    )
    assert agg_ds.count() == 3
    assert agg_ds.sort(key=lambda r: r[0]).take(3) == [
        (0, 49.5, 99.0),
        (1, 49.0, 98.0),
        (2, 50.0, 100.0),
    ]
    # Test built-in global mean aggregation
    assert ray.data.from_items([[x, 2 * x] for x in xs]).repartition(num_parts).mean(
        [lambda x: x[0], lambda x: x[1]]
    ) == (49.5, 99.0)
    with pytest.raises(ValueError):
        ray.data.from_items([[x, 2 * x] for x in range(10)]).filter(
            lambda r: r[0] > 10
        ).mean([lambda x: x[0], lambda x: x[1]])


@pytest.mark.parametrize("num_parts", [1, 30])
def test_groupby_simple_multi_agg(ray_start_regular_shared, num_parts):
    seed = int(time.time())
    print(f"Seeding RNG for test_groupby_simple_multi_agg with: {seed}")
    random.seed(seed)
    xs = list(range(100))
    random.shuffle(xs)
    df = pd.DataFrame({"A": [x % 3 for x in xs], "B": xs})
    agg_ds = (
        ray.data.from_items(xs)
        .repartition(num_parts)
        .groupby(lambda x: x % 3)
        .aggregate(
            Count(),
            Sum(),
            Min(),
            Max(),
            Mean(),
            Std(),
        )
    )
    assert agg_ds.count() == 3
    result = agg_ds.sort(key=lambda r: r[0]).take(3)
    groups, counts, sums, mins, maxs, means, stds = zip(*result)
    agg_df = pd.DataFrame(
        {
            "groups": list(groups),
            "count": list(counts),
            "sum": list(sums),
            "min": list(mins),
            "max": list(maxs),
            "mean": list(means),
            "std": list(stds),
        }
    )
    agg_df = agg_df.set_index("groups")
    df = pd.DataFrame({"groups": [x % 3 for x in xs], "B": xs})
    expected_grouped = df.groupby("groups")["B"]
    np.testing.assert_array_equal(agg_df["count"].to_numpy(), [34, 33, 33])
    for agg in ["sum", "min", "max", "mean", "std"]:
        result = agg_df[agg].to_numpy()
        expected = getattr(expected_grouped, agg)().to_numpy()
        if agg == "std":
            np.testing.assert_array_almost_equal(result, expected)
        else:
            np.testing.assert_array_equal(result, expected)
    # Test built-in global multi-aggregation
    result_row = (
        ray.data.from_items(xs)
        .repartition(num_parts)
        .aggregate(
            Sum(),
            Min(),
            Max(),
            Mean(),
            Std(),
        )
    )
    series = pd.Series(xs)
    for idx, agg in enumerate(["sum", "min", "max", "mean", "std"]):
        result = result_row[idx]
        expected = getattr(series, agg)()
        if agg == "std":
            assert math.isclose(result, expected)
        else:
            assert result == expected


def test_sort_simple(ray_start_regular_shared):
    num_items = 100
    parallelism = 4
    xs = list(range(num_items))
    random.shuffle(xs)
    ds = ray.data.from_items(xs, parallelism=parallelism)
    assert ds.sort().take(num_items) == list(range(num_items))
    # Make sure we have rows in each block.
    assert len([n for n in ds.sort()._block_num_rows() if n > 0]) == parallelism
    assert ds.sort(descending=True).take(num_items) == list(reversed(range(num_items)))
    assert ds.sort(key=lambda x: -x).take(num_items) == list(reversed(range(num_items)))

    # Test empty dataset.
    ds = ray.data.from_items([])
    s1 = ds.sort()
    assert s1.count() == 0
    assert s1 == ds
    ds = ray.data.range(10).filter(lambda r: r > 10).sort()
    assert ds.count() == 0


def test_column_name_type_check(ray_start_regular_shared):
    df = pd.DataFrame({"1": np.random.rand(10), "a": np.random.rand(10)})
    ds = ray.data.from_pandas(df)
    expected_str = (
        "Dataset(num_blocks=1, num_rows=10, " "schema={1: float64, a: float64})"
    )
    assert str(ds) == expected_str, str(ds)
    df = pd.DataFrame({1: np.random.rand(10), "a": np.random.rand(10)})
    with pytest.raises(ValueError):
        ray.data.from_pandas(df)


@pytest.mark.parametrize("pipelined", [False, True])
def test_random_shuffle(shutdown_only, pipelined):
    def range(n, parallelism=200):
        ds = ray.data.range(n, parallelism=parallelism)
        if pipelined:
            pipe = ds.repeat(2)
            pipe.random_shuffle = pipe.random_shuffle_each_window
            return pipe
        else:
            return ds

    r1 = range(100).random_shuffle().take(999)
    r2 = range(100).random_shuffle().take(999)
    assert r1 != r2, (r1, r2)

    r1 = range(100, parallelism=1).random_shuffle().take(999)
    r2 = range(100, parallelism=1).random_shuffle().take(999)
    assert r1 != r2, (r1, r2)

    r1 = range(100).random_shuffle(num_blocks=1).take(999)
    r2 = range(100).random_shuffle(num_blocks=1).take(999)
    assert r1 != r2, (r1, r2)

    r0 = range(100, parallelism=5).take(999)
    r1 = range(100, parallelism=5).random_shuffle(seed=0).take(999)
    r2 = range(100, parallelism=5).random_shuffle(seed=0).take(999)
    r3 = range(100, parallelism=5).random_shuffle(seed=12345).take(999)
    assert r1 == r2, (r1, r2)
    assert r1 != r0, (r1, r0)
    assert r1 != r3, (r1, r3)

    r0 = ray.data.range_arrow(100, parallelism=5).take(999)
    r1 = ray.data.range_arrow(100, parallelism=5).random_shuffle(seed=0).take(999)
    r2 = ray.data.range_arrow(100, parallelism=5).random_shuffle(seed=0).take(999)
    assert r1 == r2, (r1, r2)
    assert r1 != r0, (r1, r0)

    # Test move.
    ds = range(100, parallelism=2)
    r1 = ds.random_shuffle(_move=True).take(999)
    if pipelined:
        with pytest.raises(RuntimeError):
            ds = ds.map(lambda x: x).take(999)
    else:
        # Source dataset should be unusable if not pipelining.
        with pytest.raises(ValueError):
            ds = ds.map(lambda x: x).take(999)
    r2 = range(100).random_shuffle(_move=True).take(999)
    assert r1 != r2, (r1, r2)

    # Test empty dataset.
    ds = ray.data.from_items([])
    r1 = ds.random_shuffle()
    assert r1.count() == 0
    assert r1 == ds


@pytest.mark.parametrize("use_spread_resource_prefix", [False, True])
def test_random_shuffle_spread(ray_start_cluster, use_spread_resource_prefix):
    cluster = ray_start_cluster
    cluster.add_node(
<<<<<<< HEAD
        resources={"bar:1": 100},
        num_cpus=10,
        _system_config={"max_direct_call_object_size": 0})
    cluster.add_node(resources={"bar:2": 100}, num_cpus=10)
=======
        resources={"foo": 100}, _system_config={"max_direct_call_object_size": 0}
    )
    cluster.add_node(resources={"bar:1": 100})
    cluster.add_node(resources={"bar:2": 100})
>>>>>>> e3af8282
    cluster.add_node(resources={"bar:3": 100}, num_cpus=0)

    ray.init(cluster.address)

    @ray.remote
    def get_node_id():
        return ray.get_runtime_context().node_id.hex()

    node1_id = ray.get(get_node_id.options(resources={"bar:1": 1}).remote())
    node2_id = ray.get(get_node_id.options(resources={"bar:2": 1}).remote())

<<<<<<< HEAD
    ds = ray.data.range(
        100, parallelism=2).random_shuffle(
            _spread_resource_prefix=(
                "bar:" if use_spread_resource_prefix else None))
=======
    ds = ray.data.range(100, parallelism=2).random_shuffle(
        _spread_resource_prefix="bar:"
    )
>>>>>>> e3af8282
    blocks = ds.get_internal_block_refs()
    ray.wait(blocks, num_returns=len(blocks), fetch_local=False)
    location_data = ray.experimental.get_object_locations(blocks)
    locations = []
    for block in blocks:
        locations.extend(location_data[block]["node_ids"])
    assert set(locations) == {node1_id, node2_id}


@pytest.mark.parametrize("use_spread_resource_prefix", [False, True])
def test_parquet_read_spread(ray_start_cluster, tmp_path,
                             use_spread_resource_prefix):
    cluster = ray_start_cluster
    cluster.add_node(
<<<<<<< HEAD
        resources={"bar:1": 100},
        num_cpus=10,
        _system_config={"max_direct_call_object_size": 0})
    cluster.add_node(resources={"bar:2": 100}, num_cpus=10)
=======
        resources={"foo": 100}, _system_config={"max_direct_call_object_size": 0}
    )
    cluster.add_node(resources={"bar:1": 100})
    cluster.add_node(resources={"bar:2": 100})
>>>>>>> e3af8282
    cluster.add_node(resources={"bar:3": 100}, num_cpus=0)

    ray.init(cluster.address)

    @ray.remote
    def get_node_id():
        return ray.get_runtime_context().node_id.hex()

    node1_id = ray.get(get_node_id.options(resources={"bar:1": 1}).remote())
    node2_id = ray.get(get_node_id.options(resources={"bar:2": 1}).remote())

    data_path = str(tmp_path)
    df1 = pd.DataFrame({"one": list(range(100)), "two": list(range(100, 200))})
    path1 = os.path.join(data_path, "test1.parquet")
    df1.to_parquet(path1)
    df2 = pd.DataFrame({"one": list(range(300, 400)), "two": list(range(400, 500))})
    path2 = os.path.join(data_path, "test2.parquet")
    df2.to_parquet(path2)

    ds = ray.data.read_parquet(
        data_path,
        _spread_resource_prefix=("bar:"
                                 if use_spread_resource_prefix else None))

    # Force reads.
    blocks = ds.get_internal_block_refs()
    assert len(blocks) == 2

    ray.wait(blocks, num_returns=len(blocks), fetch_local=False)
    location_data = ray.experimental.get_object_locations(blocks)
    locations = []
    for block in blocks:
        locations.extend(location_data[block]["node_ids"])
    assert set(locations) == {node1_id, node2_id}


def test_parquet_read_spread_no_cpus(ray_start_cluster, tmp_path):
    cluster = ray_start_cluster
    cluster.add_node(
        resources={"foo": 100}, _system_config={"max_direct_call_object_size": 0}
    )
    cluster.add_node(resources={"bar:1": 100})
    cluster.add_node(resources={"bar:2": 100}, num_cpus=0)

    ray.init(cluster.address)

    @ray.remote(num_cpus=0)
    def get_node_id():
        return ray.get_runtime_context().node_id.hex()

    node1_id = ray.get(get_node_id.options(resources={"bar:1": 1}).remote())
    node2_id = ray.get(get_node_id.options(resources={"bar:2": 1}).remote())

    data_path = str(tmp_path)
    df1 = pd.DataFrame({"one": list(range(100)), "two": list(range(100, 200))})
    path1 = os.path.join(data_path, "test1.parquet")
    df1.to_parquet(path1)
    df2 = pd.DataFrame({"one": list(range(300, 400)), "two": list(range(400, 500))})
    path2 = os.path.join(data_path, "test2.parquet")
    df2.to_parquet(path2)

    ds = ray.data.read_parquet(
        data_path, ray_remote_args={"num_cpus": 0}, _spread_resource_prefix="bar:"
    )

    # Force reads.
    blocks = ds.get_internal_block_refs()
    assert len(blocks) == 2

    ray.wait(blocks, num_returns=len(blocks), fetch_local=False)
    location_data = ray.experimental.get_object_locations(blocks)
    locations = []
    for block in blocks:
        locations.extend(location_data[block]["node_ids"])
    assert set(locations) == {node1_id, node2_id}


@pytest.mark.parametrize("num_items,parallelism", [(100, 1), (1000, 4)])
def test_sort_arrow(ray_start_regular, num_items, parallelism):
    a = list(reversed(range(num_items)))
    b = [f"{x:03}" for x in range(num_items)]
    shard = int(np.ceil(num_items / parallelism))
    offset = 0
    dfs = []
    while offset < num_items:
        dfs.append(
            pd.DataFrame(
                {"a": a[offset : offset + shard], "b": b[offset : offset + shard]}
            )
        )
        offset += shard
    if offset < num_items:
        dfs.append(pd.DataFrame({"a": a[offset:], "b": b[offset:]}))
    ds = ray.data.from_pandas(dfs)

    def assert_sorted(sorted_ds, expected_rows):
        assert [tuple(row.values()) for row in sorted_ds.iter_rows()] == list(
            expected_rows
        )

    assert_sorted(ds.sort(key="a"), zip(reversed(a), reversed(b)))
    # Make sure we have rows in each block.
    assert len([n for n in ds.sort(key="a")._block_num_rows() if n > 0]) == parallelism
    assert_sorted(ds.sort(key="b"), zip(a, b))
    assert_sorted(ds.sort(key="a", descending=True), zip(a, b))


def test_sort_arrow_with_empty_blocks(ray_start_regular):
    assert (
        BlockAccessor.for_block(pa.Table.from_pydict({})).sample(10, "A").num_rows == 0
    )

    partitions = BlockAccessor.for_block(pa.Table.from_pydict({})).sort_and_partition(
        [1, 5, 10], "A", descending=False
    )
    assert len(partitions) == 4
    for partition in partitions:
        assert partition.num_rows == 0

    assert (
        BlockAccessor.for_block(pa.Table.from_pydict({}))
        .merge_sorted_blocks([pa.Table.from_pydict({})], "A", False)[0]
        .num_rows
        == 0
    )

    ds = ray.data.from_items([{"A": (x % 3), "B": x} for x in range(3)], parallelism=3)
    ds = ds.filter(lambda r: r["A"] == 0)
    assert [row.as_pydict() for row in ds.sort("A").iter_rows()] == [{"A": 0, "B": 0}]

    # Test empty dataset.
    ds = ray.data.range_arrow(10).filter(lambda r: r["value"] > 10)
    assert (
        len(ray.data.impl.sort.sample_boundaries(ds._blocks.get_blocks(), "value", 3))
        == 2
    )
    assert ds.sort("value").count() == 0


@ray.remote
class Counter:
    def __init__(self):
        self.value = 0

    def increment(self):
        self.value += 1
        return self.value


class FlakyCSVDatasource(CSVDatasource):
    def __init__(self):
        self.counter = Counter.remote()

    def _read_stream(self, f: "pa.NativeFile", path: str, **reader_args):
        count = self.counter.increment.remote()
        if ray.get(count) == 1:
            raise ValueError("oops")
        else:
            for block in CSVDatasource._read_stream(self, f, path, **reader_args):
                yield block

    def _write_block(self, f: "pa.NativeFile", block: BlockAccessor, **writer_args):
        count = self.counter.increment.remote()
        if ray.get(count) == 1:
            raise ValueError("oops")
        else:
            CSVDatasource._write_block(self, f, block, **writer_args)


def test_dataset_retry_exceptions(ray_start_regular, local_path):
    df1 = pd.DataFrame({"one": [1, 2, 3], "two": ["a", "b", "c"]})
    path1 = os.path.join(local_path, "test1.csv")
    df1.to_csv(path1, index=False, storage_options={})
    ds1 = ray.data.read_datasource(FlakyCSVDatasource(), parallelism=1, paths=path1)
    ds1.write_datasource(FlakyCSVDatasource(), path=local_path, dataset_uuid="data")
    assert df1.equals(
        pd.read_csv(os.path.join(local_path, "data_000000.csv"), storage_options={})
    )

    counter = Counter.remote()

    def flaky_mapper(x):
        count = counter.increment.remote()
        if ray.get(count) == 1:
            raise ValueError("oops")
        else:
            return ray.get(count)

    assert sorted(ds1.map(flaky_mapper).take()) == [2, 3, 4]

    with pytest.raises(ValueError):
        ray.data.read_datasource(
            FlakyCSVDatasource(),
            parallelism=1,
            paths=path1,
            ray_remote_args={"retry_exceptions": False},
        ).take()


if __name__ == "__main__":
    import sys

    sys.exit(pytest.main(["-v", __file__]))<|MERGE_RESOLUTION|>--- conflicted
+++ resolved
@@ -3928,17 +3928,11 @@
 def test_random_shuffle_spread(ray_start_cluster, use_spread_resource_prefix):
     cluster = ray_start_cluster
     cluster.add_node(
-<<<<<<< HEAD
         resources={"bar:1": 100},
         num_cpus=10,
-        _system_config={"max_direct_call_object_size": 0})
+        _system_config={"max_direct_call_object_size": 0},
+    )
     cluster.add_node(resources={"bar:2": 100}, num_cpus=10)
-=======
-        resources={"foo": 100}, _system_config={"max_direct_call_object_size": 0}
-    )
-    cluster.add_node(resources={"bar:1": 100})
-    cluster.add_node(resources={"bar:2": 100})
->>>>>>> e3af8282
     cluster.add_node(resources={"bar:3": 100}, num_cpus=0)
 
     ray.init(cluster.address)
@@ -3950,16 +3944,9 @@
     node1_id = ray.get(get_node_id.options(resources={"bar:1": 1}).remote())
     node2_id = ray.get(get_node_id.options(resources={"bar:2": 1}).remote())
 
-<<<<<<< HEAD
-    ds = ray.data.range(
-        100, parallelism=2).random_shuffle(
-            _spread_resource_prefix=(
-                "bar:" if use_spread_resource_prefix else None))
-=======
     ds = ray.data.range(100, parallelism=2).random_shuffle(
-        _spread_resource_prefix="bar:"
-    )
->>>>>>> e3af8282
+        _spread_resource_prefix=("bar:" if use_spread_resource_prefix else None)
+    )
     blocks = ds.get_internal_block_refs()
     ray.wait(blocks, num_returns=len(blocks), fetch_local=False)
     location_data = ray.experimental.get_object_locations(blocks)
@@ -3970,21 +3957,14 @@
 
 
 @pytest.mark.parametrize("use_spread_resource_prefix", [False, True])
-def test_parquet_read_spread(ray_start_cluster, tmp_path,
-                             use_spread_resource_prefix):
+def test_parquet_read_spread(ray_start_cluster, tmp_path, use_spread_resource_prefix):
     cluster = ray_start_cluster
     cluster.add_node(
-<<<<<<< HEAD
         resources={"bar:1": 100},
         num_cpus=10,
-        _system_config={"max_direct_call_object_size": 0})
+        _system_config={"max_direct_call_object_size": 0},
+    )
     cluster.add_node(resources={"bar:2": 100}, num_cpus=10)
-=======
-        resources={"foo": 100}, _system_config={"max_direct_call_object_size": 0}
-    )
-    cluster.add_node(resources={"bar:1": 100})
-    cluster.add_node(resources={"bar:2": 100})
->>>>>>> e3af8282
     cluster.add_node(resources={"bar:3": 100}, num_cpus=0)
 
     ray.init(cluster.address)
@@ -4006,8 +3986,8 @@
 
     ds = ray.data.read_parquet(
         data_path,
-        _spread_resource_prefix=("bar:"
-                                 if use_spread_resource_prefix else None))
+        _spread_resource_prefix=("bar:" if use_spread_resource_prefix else None),
+    )
 
     # Force reads.
     blocks = ds.get_internal_block_refs()
