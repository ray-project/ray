import math
import os
import random
import requests
import shutil
import time

from unittest.mock import patch
import numpy as np
import pandas as pd
import pyarrow as pa
import pyarrow.parquet as pq
import pytest
from fsspec.implementations.local import LocalFileSystem
from pytest_lazyfixture import lazy_fixture

import ray

from ray.tests.conftest import *  # noqa
from ray.data.dataset import Dataset, _sliding_window
from ray.data.datasource import DummyOutputDatasource
from ray.data.datasource.csv_datasource import CSVDatasource
from ray.data.block import BlockAccessor
from ray.data.impl.block_list import BlockList
from ray.data.impl.stats import DatasetStats
from ray.data.aggregate import AggregateFn, Count, Sum, Min, Max, Mean, Std
from ray.data.datasource.file_based_datasource import _unwrap_protocol
from ray.data.datasource.parquet_datasource import PARALLELIZE_META_FETCH_THRESHOLD
from ray.data.extensions.tensor_extension import (
    TensorArray,
    TensorDtype,
    ArrowTensorType,
    ArrowTensorArray,
)
import ray.data.tests.util as util
from ray.data.tests.conftest import *  # noqa


def maybe_pipeline(ds, enabled):
    if enabled:
        return ds.window(blocks_per_window=1)
    else:
        return ds


# Tests that we don't block on exponential rampup when doing bulk reads.
# https://github.com/ray-project/ray/issues/20625
@pytest.mark.parametrize("block_split", [False, True])
def test_bulk_lazy_eval_split_mode(shutdown_only, block_split, tmp_path):
    ray.init(num_cpus=8)
    ctx = ray.data.context.DatasetContext.get_current()

    class SlowCSVDatasource(CSVDatasource):
        def _read_stream(self, f: "pa.NativeFile", path: str, **reader_args):
            for block in CSVDatasource._read_stream(self, f, path, **reader_args):
                time.sleep(3)
                yield block

    try:
        original = ctx.block_splitting_enabled

        ray.data.range(8, parallelism=8).write_csv(str(tmp_path))
        ctx.block_splitting_enabled = True
        ds = ray.data.read_datasource(
            SlowCSVDatasource(), parallelism=8, paths=str(tmp_path)
        )

        start = time.time()
        ds.map(lambda x: x)
        delta = time.time() - start

        print("full read time", delta)
        # Should run in ~3 seconds. It takes >9 seconds if bulk read is broken.
        assert delta < 8, delta
    finally:
        ctx.block_splitting_enabled = original


@pytest.mark.parametrize("pipelined", [False, True])
def test_basic_actors(shutdown_only, pipelined):
    ray.init(num_cpus=2)
    n = 5
    ds = ray.data.range(n)
    ds = maybe_pipeline(ds, pipelined)
<<<<<<< HEAD
    assert sorted(ds.map(lambda x: x + 1, compute="actors").take()) == [1, 2, 3, 4, 5]
=======
    assert sorted(ds.map(lambda x: x + 1, compute="actors").take()) == list(
        range(1, n + 1)
    )
>>>>>>> b73a007c


@pytest.mark.parametrize("pipelined", [False, True])
def test_avoid_placement_group_capture(shutdown_only, pipelined):
    ray.init(num_cpus=2)

    @ray.remote
    def run():
        ds0 = ray.data.range(5)
        ds = maybe_pipeline(ds0, pipelined)
        assert sorted(ds.map(lambda x: x + 1).take()) == [1, 2, 3, 4, 5]
        ds = maybe_pipeline(ds0, pipelined)
        assert ds.count() == 5
        ds = maybe_pipeline(ds0, pipelined)
        assert sorted(ds.iter_rows()) == [0, 1, 2, 3, 4]

    pg = ray.util.placement_group([{"CPU": 1}])
    ray.get(
        run.options(
            placement_group=pg, placement_group_capture_child_tasks=True
        ).remote()
    )


@pytest.mark.parametrize("pipelined", [False, True])
def test_equal_split(shutdown_only, pipelined):
    ray.init(num_cpus=2)

    def range2x(n):
        if pipelined:
            return ray.data.range(n).repeat(2)
        else:
            return ray.data.range(2 * n)

    def counts(shards):
        @ray.remote(num_cpus=0)
        def count(s):
            return s.count()

        return ray.get([count.remote(s) for s in shards])

    r1 = counts(range2x(10).split(3, equal=True))
    assert all(c == 6 for c in r1), r1

    r2 = counts(range2x(10).split(3, equal=False))
    assert all(c >= 6 for c in r2), r2
    assert not all(c == 6 for c in r2), r2


def test_callable_classes(shutdown_only):
    ray.init(num_cpus=1)
    ds = ray.data.range(10)

    class StatefulFn:
        def __init__(self):
            self.num_reuses = 0

        def __call__(self, x):
            r = self.num_reuses
            self.num_reuses += 1
            return r

    # map
    task_reuse = ds.map(StatefulFn, compute="tasks").take()
    assert sorted(task_reuse) == list(range(10)), task_reuse
    actor_reuse = ds.map(StatefulFn, compute="actors").take()
    assert sorted(actor_reuse) == list(range(10, 20)), actor_reuse

    class StatefulFn:
        def __init__(self):
            self.num_reuses = 0

        def __call__(self, x):
            r = self.num_reuses
            self.num_reuses += 1
            return [r]

    # flat map
    task_reuse = ds.flat_map(StatefulFn, compute="tasks").take()
    assert sorted(task_reuse) == list(range(10)), task_reuse
    actor_reuse = ds.flat_map(StatefulFn, compute="actors").take()
    assert sorted(actor_reuse) == list(range(10, 20)), actor_reuse

    # map batches
    task_reuse = ds.map_batches(StatefulFn, compute="tasks").take()
    assert sorted(task_reuse) == list(range(10)), task_reuse
    actor_reuse = ds.map_batches(StatefulFn, compute="actors").take()
    assert sorted(actor_reuse) == list(range(10, 20)), actor_reuse

    class StatefulFn:
        def __init__(self):
            self.num_reuses = 0

        def __call__(self, x):
            r = self.num_reuses
            self.num_reuses += 1
            return r > 0

    # filter
    task_reuse = ds.filter(StatefulFn, compute="tasks").take()
    assert len(task_reuse) == 9, task_reuse
    actor_reuse = ds.filter(StatefulFn, compute="actors").take()
    assert len(actor_reuse) == 10, actor_reuse


def test_transform_failure(shutdown_only):
    ray.init(num_cpus=2)
    ds = ray.data.from_items([0, 10], parallelism=2)

    def mapper(x):
        time.sleep(x)
        raise ValueError("oops")
        return x

    with pytest.raises(ray.exceptions.RayTaskError):
        ds.map(mapper)


@pytest.mark.parametrize(
    "block_sizes,num_splits",
    [
        ([3, 6, 3], 3),  # Test baseline.
        ([3, 3, 3], 3),  # Already balanced.
        ([3, 6, 4], 3),  # Row truncation.
        ([3, 6, 2, 3], 3),  # Row truncation, smaller number of blocks.
        ([5, 6, 2, 5], 5),  # Row truncation, larger number of blocks.
        ([1, 1, 1, 1, 6], 5),  # All smaller but one.
        ([4, 4, 4, 4, 1], 5),  # All larger but one.
        ([2], 2),  # Single block.
        ([2, 5], 1),  # Single split.
    ],
)
def test_equal_split_balanced(ray_start_regular_shared, block_sizes, num_splits):
    _test_equal_split_balanced(block_sizes, num_splits)


def _test_equal_split_balanced(block_sizes, num_splits):
    blocks = []
    metadata = []
    total_rows = 0
    for block_size in block_sizes:
        block = list(range(total_rows, total_rows + block_size))
        blocks.append(ray.put(block))
        metadata.append(BlockAccessor.for_block(block).get_metadata(None, None))
        total_rows += block_size
    block_list = BlockList(blocks, metadata)
    ds = Dataset(block_list, 0, DatasetStats(stages={}, parent=None))

    splits = ds.split(num_splits, equal=True)
    split_counts = [split.count() for split in splits]
    assert len(split_counts) == num_splits
    expected_block_size = total_rows // num_splits
    # Check that all splits are the expected size.
    assert all([count == expected_block_size for count in split_counts])
    expected_total_rows = sum(split_counts)
    # Check that the expected number of rows were dropped.
    assert total_rows - expected_total_rows == total_rows % num_splits
    # Check that all rows are unique (content check).
    split_rows = [row for split in splits for row in split.take(total_rows)]
    assert len(set(split_rows)) == len(split_rows)


def test_equal_split_balanced_grid(ray_start_regular_shared):

    # Tests balanced equal splitting over a grid of configurations.
    # Grid: num_blocks x num_splits x num_rows_block_1 x ... x num_rows_block_n
    seed = int(time.time())
    print(f"Seeding RNG for test_equal_split_balanced_grid with: {seed}")
    random.seed(seed)
    max_num_splits = 20
    num_splits_samples = 5
    max_num_blocks = 50
    max_num_rows_per_block = 100
    num_blocks_samples = 5
    block_sizes_samples = 5
    for num_splits in np.random.randint(2, max_num_splits + 1, size=num_splits_samples):
        for num_blocks in np.random.randint(
            1, max_num_blocks + 1, size=num_blocks_samples
        ):
            block_sizes_list = [
                np.random.randint(1, max_num_rows_per_block + 1, size=num_blocks)
                for _ in range(block_sizes_samples)
            ]
            for block_sizes in block_sizes_list:
                if sum(block_sizes) < num_splits:
                    min_ = math.ceil(num_splits / num_blocks)
                    block_sizes = np.random.randint(
                        min_, max_num_rows_per_block + 1, size=num_blocks
                    )
                _test_equal_split_balanced(block_sizes, num_splits)


@pytest.mark.parametrize("pipelined", [False, True])
def test_basic(ray_start_regular_shared, pipelined):
    ds0 = ray.data.range(5)
    ds = maybe_pipeline(ds0, pipelined)
    assert sorted(ds.map(lambda x: x + 1).take()) == [1, 2, 3, 4, 5]
    ds = maybe_pipeline(ds0, pipelined)
    assert ds.count() == 5
    ds = maybe_pipeline(ds0, pipelined)
    assert sorted(ds.iter_rows()) == [0, 1, 2, 3, 4]


def test_zip(ray_start_regular_shared):
    ds1 = ray.data.range(5)
    ds2 = ray.data.range(5).map(lambda x: x + 1)
    ds = ds1.zip(ds2)
    assert ds.schema() == tuple
    assert ds.take() == [(0, 1), (1, 2), (2, 3), (3, 4), (4, 5)]
    with pytest.raises(ValueError):
        ds.zip(ray.data.range(3))


def test_zip_arrow(ray_start_regular_shared):
    ds1 = ray.data.range_arrow(5).map(lambda r: {"id": r["value"]})
    ds2 = ray.data.range_arrow(5).map(
        lambda r: {"a": r["value"] + 1, "b": r["value"] + 2}
    )
    ds = ds1.zip(ds2)
    assert "{id: int64, a: int64, b: int64}" in str(ds)
    assert ds.count() == 5
    result = [r.as_pydict() for r in ds.take()]
    assert result[0] == {"id": 0, "a": 1, "b": 2}

    # Test duplicate column names.
    ds = ds1.zip(ds1).zip(ds1)
    assert ds.count() == 5
    assert "{id: int64, id_1: int64, id_2: int64}" in str(ds)
    result = [r.as_pydict() for r in ds.take()]
    assert result[0] == {"id": 0, "id_1": 0, "id_2": 0}


def test_batch_tensors(ray_start_regular_shared):
    import torch

    ds = ray.data.from_items([torch.tensor([0, 0]) for _ in range(40)])
    res = "Dataset(num_blocks=40, num_rows=40, " "schema=<class 'torch.Tensor'>)"
    assert str(ds) == res, str(ds)
    with pytest.raises(pa.lib.ArrowInvalid):
        next(ds.iter_batches(batch_format="pyarrow"))
    df = next(ds.iter_batches(batch_format="pandas"))
    assert df.to_dict().keys() == {0, 1}


def test_arrow_block_slice_copy():
    # Test that ArrowBlock slicing properly copies the underlying Arrow
    # table.
    def check_for_copy(table1, table2, a, b, is_copy):
        expected_slice = table1.slice(a, b - a)
        assert table2.equals(expected_slice)
        assert table2.schema == table1.schema
        assert table1.num_columns == table2.num_columns
        for col1, col2 in zip(table1.columns, table2.columns):
            assert col1.num_chunks == col2.num_chunks
            for chunk1, chunk2 in zip(col1.chunks, col2.chunks):
                bufs1 = chunk1.buffers()
                bufs2 = chunk2.buffers()
                expected_offset = 0 if is_copy else a
                assert chunk2.offset == expected_offset
                assert len(chunk2) == b - a
                if is_copy:
                    assert bufs2[1].address != bufs1[1].address
                else:
                    assert bufs2[1].address == bufs1[1].address

    n = 20
    df = pd.DataFrame(
        {"one": list(range(n)), "two": ["a"] * n, "three": [np.nan] + [1.5] * (n - 1)}
    )
    table = pa.Table.from_pandas(df)
    a, b = 5, 10
    block_accessor = BlockAccessor.for_block(table)

    # Test with copy.
    table2 = block_accessor.slice(a, b, True)
    check_for_copy(table, table2, a, b, is_copy=True)

    # Test without copy.
    table2 = block_accessor.slice(a, b, False)
    check_for_copy(table, table2, a, b, is_copy=False)


def test_arrow_block_slice_copy_empty():
    # Test that ArrowBlock slicing properly copies the underlying Arrow
    # table when the table is empty.
    df = pd.DataFrame({"one": []})
    table = pa.Table.from_pandas(df)
    a, b = 0, 0
    expected_slice = table.slice(a, b - a)
    block_accessor = BlockAccessor.for_block(table)

    # Test with copy.
    table2 = block_accessor.slice(a, b, True)
    assert table2.equals(expected_slice)
    assert table2.schema == table.schema
    assert table2.num_rows == 0

    # Test without copy.
    table2 = block_accessor.slice(a, b, False)
    assert table2.equals(expected_slice)
    assert table2.schema == table.schema
    assert table2.num_rows == 0


def test_tensors(ray_start_regular_shared):
    # Create directly.
    ds = ray.data.range_tensor(5, shape=(3, 5))
    assert str(ds) == (
        "Dataset(num_blocks=5, num_rows=5, "
        "schema={value: <ArrowTensorType: shape=(3, 5), dtype=int64>})"
    )

    # Pandas conversion.
    res = (
        ray.data.range_tensor(10)
        .map_batches(lambda t: t + 2, batch_format="pandas")
        .take(2)
    )
    assert str(res) == "[{'value': array([2])}, {'value': array([3])}]"


def test_tensor_array_ops(ray_start_regular_shared):
    outer_dim = 3
    inner_shape = (2, 2, 2)
    shape = (outer_dim,) + inner_shape
    num_items = np.prod(np.array(shape))
    arr = np.arange(num_items).reshape(shape)

    df = pd.DataFrame({"one": [1, 2, 3], "two": TensorArray(arr)})

    def apply_arithmetic_ops(arr):
        return 2 * (arr + 1) / 3

    def apply_comparison_ops(arr):
        return arr % 2 == 0

    def apply_logical_ops(arr):
        return arr & (3 * arr) | (5 * arr)

    # Op tests, using NumPy as the groundtruth.
    np.testing.assert_equal(apply_arithmetic_ops(arr), apply_arithmetic_ops(df["two"]))

    np.testing.assert_equal(apply_comparison_ops(arr), apply_comparison_ops(df["two"]))

    np.testing.assert_equal(apply_logical_ops(arr), apply_logical_ops(df["two"]))


def test_tensor_array_reductions(ray_start_regular_shared):
    outer_dim = 3
    inner_shape = (2, 2, 2)
    shape = (outer_dim,) + inner_shape
    num_items = np.prod(np.array(shape))
    arr = np.arange(num_items).reshape(shape)

    df = pd.DataFrame({"one": list(range(outer_dim)), "two": TensorArray(arr)})

    # Reduction tests, using NumPy as the groundtruth.
    for name, reducer in TensorArray.SUPPORTED_REDUCERS.items():
        np_kwargs = {}
        if name in ("std", "var"):
            # Pandas uses a ddof default of 1 while NumPy uses 0.
            # Give NumPy a ddof kwarg of 1 in order to ensure equivalent
            # standard deviation calculations.
            np_kwargs["ddof"] = 1
        np.testing.assert_equal(df["two"].agg(name), reducer(arr, axis=0, **np_kwargs))


def test_tensor_array_block_slice():
    # Test that ArrowBlock slicing works with tensor column extension type.
    def check_for_copy(table1, table2, a, b, is_copy):
        expected_slice = table1.slice(a, b - a)
        assert table2.equals(expected_slice)
        assert table2.schema == table1.schema
        assert table1.num_columns == table2.num_columns
        for col1, col2 in zip(table1.columns, table2.columns):
            assert col1.num_chunks == col2.num_chunks
            for chunk1, chunk2 in zip(col1.chunks, col2.chunks):
                bufs1 = chunk1.buffers()
                bufs2 = chunk2.buffers()
                expected_offset = 0 if is_copy else a
                assert chunk2.offset == expected_offset
                assert len(chunk2) == b - a
                if is_copy:
                    assert bufs2[1].address != bufs1[1].address
                else:
                    assert bufs2[1].address == bufs1[1].address

    n = 20
    one_arr = np.arange(4 * n).reshape(n, 2, 2)
    df = pd.DataFrame({"one": TensorArray(one_arr), "two": ["a"] * n})
    table = pa.Table.from_pandas(df)
    a, b = 5, 10
    block_accessor = BlockAccessor.for_block(table)

    # Test with copy.
    table2 = block_accessor.slice(a, b, True)
    np.testing.assert_array_equal(table2["one"].chunk(0).to_numpy(), one_arr[a:b, :, :])
    check_for_copy(table, table2, a, b, is_copy=True)

    # Test without copy.
    table2 = block_accessor.slice(a, b, False)
    np.testing.assert_array_equal(table2["one"].chunk(0).to_numpy(), one_arr[a:b, :, :])
    check_for_copy(table, table2, a, b, is_copy=False)


def test_arrow_tensor_array_getitem(ray_start_regular_shared):
    outer_dim = 3
    inner_shape = (2, 2, 2)
    shape = (outer_dim,) + inner_shape
    num_items = np.prod(np.array(shape))
    arr = np.arange(num_items).reshape(shape)

    t_arr = ArrowTensorArray.from_numpy(arr)

    for idx in range(outer_dim):
        np.testing.assert_array_equal(t_arr[idx], arr[idx])

    # Test __iter__.
    for t_subarr, subarr in zip(t_arr, arr):
        np.testing.assert_array_equal(t_subarr, subarr)

    # Test to_pylist.
    np.testing.assert_array_equal(t_arr.to_pylist(), list(arr))

    # Test slicing and indexing.
    t_arr2 = t_arr[1:]

    np.testing.assert_array_equal(t_arr2.to_numpy(), arr[1:])

    for idx in range(1, outer_dim):
        np.testing.assert_array_equal(t_arr2[idx - 1], arr[idx])


@pytest.mark.parametrize(
    "test_arr,dtype",
    [
        ([[1, 2], [3, 4], [5, 6], [7, 8]], None),
        ([[1, 2], [3, 4], [5, 6], [7, 8]], np.int32),
        ([[1, 2], [3, 4], [5, 6], [7, 8]], np.int16),
        ([[1, 2], [3, 4], [5, 6], [7, 8]], np.longlong),
        ([[1.5, 2.5], [3.3, 4.2], [5.2, 6.9], [7.6, 8.1]], None),
        ([[1.5, 2.5], [3.3, 4.2], [5.2, 6.9], [7.6, 8.1]], np.float32),
        ([[1.5, 2.5], [3.3, 4.2], [5.2, 6.9], [7.6, 8.1]], np.float16),
        ([[False, True], [True, False], [True, True], [False, False]], None),
    ],
)
def test_arrow_tensor_array_slice(test_arr, dtype):
    # Test that ArrowTensorArray slicing works as expected.
    arr = np.array(test_arr, dtype=dtype)
    ata = ArrowTensorArray.from_numpy(arr)
    np.testing.assert_array_equal(ata.to_numpy(), arr)
    slice1 = ata.slice(0, 2)
    np.testing.assert_array_equal(slice1.to_numpy(), arr[0:2])
    np.testing.assert_array_equal(slice1[1], arr[1])
    slice2 = ata.slice(2, 2)
    np.testing.assert_array_equal(slice2.to_numpy(), arr[2:4])
    np.testing.assert_array_equal(slice2[1], arr[3])


def test_tensors_in_tables_from_pandas(ray_start_regular_shared):
    outer_dim = 3
    inner_shape = (2, 2, 2)
    shape = (outer_dim,) + inner_shape
    num_items = np.prod(np.array(shape))
    arr = np.arange(num_items).reshape(shape)
    df = pd.DataFrame({"one": list(range(outer_dim)), "two": list(arr)})
    # Cast column to tensor extension dtype.
    df["two"] = df["two"].astype(TensorDtype())
    ds = ray.data.from_pandas([df])
    values = [[s["one"], s["two"]] for s in ds.take()]
    expected = list(zip(list(range(outer_dim)), arr))
    for v, e in zip(sorted(values), expected):
        np.testing.assert_equal(v, e)


def test_tensors_in_tables_pandas_roundtrip(ray_start_regular_shared):
    outer_dim = 3
    inner_shape = (2, 2, 2)
    shape = (outer_dim,) + inner_shape
    num_items = np.prod(np.array(shape))
    arr = np.arange(num_items).reshape(shape)
    df = pd.DataFrame({"one": list(range(outer_dim)), "two": TensorArray(arr)})
    ds = ray.data.from_pandas([df])
    ds_df = ds.to_pandas()
    assert ds_df.equals(df)


def test_tensors_in_tables_parquet_roundtrip(ray_start_regular_shared, tmp_path):
    outer_dim = 3
    inner_shape = (2, 2, 2)
    shape = (outer_dim,) + inner_shape
    num_items = np.prod(np.array(shape))
    arr = np.arange(num_items).reshape(shape)
    df = pd.DataFrame({"one": list(range(outer_dim)), "two": TensorArray(arr)})
    ds = ray.data.from_pandas([df])
    ds.write_parquet(str(tmp_path))
    ds = ray.data.read_parquet(str(tmp_path))
    values = [[s["one"], s["two"]] for s in ds.take()]
    expected = list(zip(list(range(outer_dim)), arr))
    for v, e in zip(sorted(values), expected):
        np.testing.assert_equal(v, e)


def test_tensors_in_tables_parquet_with_schema(ray_start_regular_shared, tmp_path):
    outer_dim = 3
    inner_shape = (2, 2, 2)
    shape = (outer_dim,) + inner_shape
    num_items = np.prod(np.array(shape))
    arr = np.arange(num_items).reshape(shape)
    df = pd.DataFrame({"one": list(range(outer_dim)), "two": TensorArray(arr)})
    ds = ray.data.from_pandas([df])
    ds.write_parquet(str(tmp_path))
    schema = pa.schema(
        [
            ("one", pa.int32()),
            ("two", ArrowTensorType(inner_shape, pa.from_numpy_dtype(arr.dtype))),
        ]
    )
    ds = ray.data.read_parquet(str(tmp_path), schema=schema)
    values = [[s["one"], s["two"]] for s in ds.take()]
    expected = list(zip(list(range(outer_dim)), arr))
    for v, e in zip(sorted(values), expected):
        np.testing.assert_equal(v, e)


def test_tensors_in_tables_parquet_pickle_manual_serde(
    ray_start_regular_shared, tmp_path
):
    import pickle

    outer_dim = 3
    inner_shape = (2, 2, 2)
    shape = (outer_dim,) + inner_shape
    num_items = np.prod(np.array(shape))
    arr = np.arange(num_items).reshape(shape)
    df = pd.DataFrame(
        {"one": list(range(outer_dim)), "two": [pickle.dumps(a) for a in arr]}
    )
    ds = ray.data.from_pandas([df])
    ds.write_parquet(str(tmp_path))
    ds = ray.data.read_parquet(str(tmp_path))

    # Manually deserialize the tensor pickle bytes and cast to our tensor
    # extension type.
    def deser_mapper(batch: pd.DataFrame):
        batch["two"] = [pickle.loads(a) for a in batch["two"]]
        batch["two"] = batch["two"].astype(TensorDtype())
        return batch

    casted_ds = ds.map_batches(deser_mapper, batch_format="pandas")

    values = [[s["one"], s["two"]] for s in casted_ds.take()]
    expected = list(zip(list(range(outer_dim)), arr))
    for v, e in zip(sorted(values), expected):
        np.testing.assert_equal(v, e)

    # Manually deserialize the pickle tensor bytes and directly cast it to a
    # TensorArray.
    def deser_mapper_direct(batch: pd.DataFrame):
        batch["two"] = TensorArray([pickle.loads(a) for a in batch["two"]])
        return batch

    casted_ds = ds.map_batches(deser_mapper_direct, batch_format="pandas")

    values = [[s["one"], s["two"]] for s in casted_ds.take()]
    expected = list(zip(list(range(outer_dim)), arr))
    for v, e in zip(sorted(values), expected):
        np.testing.assert_equal(v, e)


def test_tensors_in_tables_parquet_bytes_manual_serde(
    ray_start_regular_shared, tmp_path
):
    outer_dim = 3
    inner_shape = (2, 2, 2)
    shape = (outer_dim,) + inner_shape
    num_items = np.prod(np.array(shape))
    arr = np.arange(num_items).reshape(shape)
    df = pd.DataFrame(
        {"one": list(range(outer_dim)), "two": [a.tobytes() for a in arr]}
    )
    ds = ray.data.from_pandas([df])
    ds.write_parquet(str(tmp_path))
    ds = ray.data.read_parquet(str(tmp_path))

    tensor_col_name = "two"

    # Manually deserialize the tensor bytes and cast to a TensorArray.
    def np_deser_mapper(batch: pa.Table):
        # NOTE(Clark): We use NumPy to consolidate these potentially
        # non-contiguous buffers, and to do buffer bookkeeping in general.
        np_col = np.array(
            [
                np.ndarray(inner_shape, buffer=buf.as_buffer(), dtype=arr.dtype)
                for buf in batch.column(tensor_col_name)
            ]
        )

        return batch.set_column(
            batch._ensure_integer_index(tensor_col_name),
            tensor_col_name,
            ArrowTensorArray.from_numpy(np_col),
        )

    ds = ds.map_batches(np_deser_mapper, batch_format="pyarrow")

    values = [[s["one"], s["two"]] for s in ds.take()]
    expected = list(zip(list(range(outer_dim)), arr))
    for v, e in zip(sorted(values), expected):
        np.testing.assert_equal(v, e)


def test_tensors_in_tables_parquet_bytes_manual_serde_udf(
    ray_start_regular_shared, tmp_path
):
    outer_dim = 3
    inner_shape = (2, 2, 2)
    shape = (outer_dim,) + inner_shape
    num_items = np.prod(np.array(shape))
    arr = np.arange(num_items).reshape(shape)
    tensor_col_name = "two"
    df = pd.DataFrame(
        {"one": list(range(outer_dim)), tensor_col_name: [a.tobytes() for a in arr]}
    )
    ds = ray.data.from_pandas([df])
    ds.write_parquet(str(tmp_path))

    # Manually deserialize the tensor bytes and cast to a TensorArray.
    def np_deser_udf(block: pa.Table):
        # NOTE(Clark): We use NumPy to consolidate these potentially
        # non-contiguous buffers, and to do buffer bookkeeping in general.
        np_col = np.array(
            [
                np.ndarray(inner_shape, buffer=buf.as_buffer(), dtype=arr.dtype)
                for buf in block.column(tensor_col_name)
            ]
        )

        return block.set_column(
            block._ensure_integer_index(tensor_col_name),
            tensor_col_name,
            ArrowTensorArray.from_numpy(np_col),
        )

    ds = ray.data.read_parquet(str(tmp_path), _block_udf=np_deser_udf)

    assert isinstance(ds.schema().field_by_name(tensor_col_name).type, ArrowTensorType)

    values = [[s["one"], s["two"]] for s in ds.take()]
    expected = list(zip(list(range(outer_dim)), arr))
    for v, e in zip(sorted(values), expected):
        np.testing.assert_equal(v, e)


def test_tensors_in_tables_parquet_bytes_manual_serde_col_schema(
    ray_start_regular_shared, tmp_path
):
    outer_dim = 3
    inner_shape = (2, 2, 2)
    shape = (outer_dim,) + inner_shape
    num_items = np.prod(np.array(shape))
    arr = np.arange(num_items).reshape(shape)
    tensor_col_name = "two"
    df = pd.DataFrame(
        {"one": list(range(outer_dim)), tensor_col_name: [a.tobytes() for a in arr]}
    )
    ds = ray.data.from_pandas([df])
    ds.write_parquet(str(tmp_path))

    def _block_udf(block: pa.Table):
        df = block.to_pandas()
        df[tensor_col_name] += 1
        return pa.Table.from_pandas(df)

    ds = ray.data.read_parquet(
        str(tmp_path),
        _block_udf=_block_udf,
        _tensor_column_schema={tensor_col_name: (arr.dtype, inner_shape)},
    )

    assert isinstance(ds.schema().field_by_name(tensor_col_name).type, ArrowTensorType)

    values = [[s["one"], s["two"]] for s in ds.take()]
    expected = list(zip(list(range(outer_dim)), arr + 1))
    for v, e in zip(sorted(values), expected):
        np.testing.assert_equal(v, e)


@pytest.mark.skip(
    reason=(
        "Waiting for Arrow to support registering custom ExtensionType "
        "casting kernels. See "
        "https://issues.apache.org/jira/browse/ARROW-5890#"
    )
)
def test_tensors_in_tables_parquet_bytes_with_schema(
    ray_start_regular_shared, tmp_path
):
    outer_dim = 3
    inner_shape = (2, 2, 2)
    shape = (outer_dim,) + inner_shape
    num_items = np.prod(np.array(shape))
    arr = np.arange(num_items).reshape(shape)
    df = pd.DataFrame(
        {"one": list(range(outer_dim)), "two": [a.tobytes() for a in arr]}
    )
    ds = ray.data.from_pandas([df])
    ds.write_parquet(str(tmp_path))
    schema = pa.schema(
        [
            ("one", pa.int32()),
            ("two", ArrowTensorType(inner_shape, pa.from_numpy_dtype(arr.dtype))),
        ]
    )
    ds = ray.data.read_parquet(str(tmp_path), schema=schema)
    values = [[s["one"], s["two"]] for s in ds.take()]
    expected = list(zip(list(range(outer_dim)), arr))
    for v, e in zip(sorted(values), expected):
        np.testing.assert_equal(v, e)


@pytest.mark.skip(
    reason=(
        "Waiting for pytorch to support tensor creation from objects that "
        "implement the __array__ interface. See "
        "https://github.com/pytorch/pytorch/issues/51156"
    )
)
@pytest.mark.parametrize("pipelined", [False, True])
def test_tensors_in_tables_to_torch(ray_start_regular_shared, pipelined):
    import torch

    outer_dim = 3
    inner_shape = (2, 2, 2)
    shape = (outer_dim,) + inner_shape
    num_items = np.prod(np.array(shape))
    arr = np.arange(num_items).reshape(shape)
    df1 = pd.DataFrame(
        {"one": [1, 2, 3], "two": TensorArray(arr), "label": [1.0, 2.0, 3.0]}
    )
    arr2 = np.arange(num_items, 2 * num_items).reshape(shape)
    df2 = pd.DataFrame(
        {"one": [4, 5, 6], "two": TensorArray(arr2), "label": [4.0, 5.0, 6.0]}
    )
    df = pd.concat([df1, df2])
    ds = ray.data.from_pandas([df1, df2])
    ds = maybe_pipeline(ds, pipelined)
    torchd = ds.to_torch(label_column="label", batch_size=2)

    num_epochs = 2
    for _ in range(num_epochs):
        iterations = []
        for batch in iter(torchd):
            iterations.append(torch.cat((*batch[0], batch[1]), axis=1).numpy())
        combined_iterations = np.concatenate(iterations)
        assert np.array_equal(np.sort(df.values), np.sort(combined_iterations))


@pytest.mark.skip(
    reason=(
        "Waiting for Pandas DataFrame.values for extension arrays fix to be "
        "released. See https://github.com/pandas-dev/pandas/pull/43160"
    )
)
@pytest.mark.parametrize("pipelined", [False, True])
def test_tensors_in_tables_to_tf(ray_start_regular_shared, pipelined):
    import tensorflow as tf

    outer_dim = 3
    inner_shape = (2, 2, 2)
    shape = (outer_dim,) + inner_shape
    num_items = np.prod(np.array(shape))
    arr = np.arange(num_items).reshape(shape).astype(np.float)
    # TODO(Clark): Ensure that heterogeneous columns is properly supported
    # (tf.RaggedTensorSpec)
    df1 = pd.DataFrame(
        {
            "one": TensorArray(arr),
            "two": TensorArray(arr),
            "label": TensorArray(arr),
        }
    )
    arr2 = np.arange(num_items, 2 * num_items).reshape(shape).astype(np.float)
    df2 = pd.DataFrame(
        {
            "one": TensorArray(arr2),
            "two": TensorArray(arr2),
            "label": TensorArray(arr2),
        }
    )
    df = pd.concat([df1, df2])
    ds = ray.data.from_pandas([df1, df2])
    ds = maybe_pipeline(ds, pipelined)
    tfd = ds.to_tf(
        label_column="label",
        output_signature=(
            tf.TensorSpec(shape=(None, 2, 2, 2, 2), dtype=tf.float32),
            tf.TensorSpec(shape=(None, 1, 2, 2, 2), dtype=tf.float32),
        ),
    )
    iterations = []
    for batch in tfd.as_numpy_iterator():
        iterations.append(np.concatenate((batch[0], batch[1]), axis=1))
    combined_iterations = np.concatenate(iterations)
    arr = np.array([[np.asarray(v) for v in values] for values in df.to_numpy()])
    np.testing.assert_array_equal(arr, combined_iterations)


@pytest.mark.parametrize(
    "fs,data_path",
    [
        (None, lazy_fixture("local_path")),
        (lazy_fixture("local_fs"), lazy_fixture("local_path")),
        (lazy_fixture("s3_fs"), lazy_fixture("s3_path")),
    ],
)
def test_numpy_roundtrip(ray_start_regular_shared, fs, data_path):
    ds = ray.data.range_tensor(10, parallelism=2)
    ds.write_numpy(data_path, filesystem=fs)
    ds = ray.data.read_numpy(data_path, filesystem=fs)
    assert str(ds) == (
        "Dataset(num_blocks=2, num_rows=None, "
        "schema={value: <ArrowTensorType: shape=(1,), dtype=int64>})"
    )
    assert str(ds.take(2)) == "[{'value': array([0])}, {'value': array([1])}]"


def test_numpy_read(ray_start_regular_shared, tmp_path):
    path = os.path.join(tmp_path, "test_np_dir")
    os.mkdir(path)
    np.save(os.path.join(path, "test.npy"), np.expand_dims(np.arange(0, 10), 1))
    ds = ray.data.read_numpy(path)
    assert str(ds) == (
        "Dataset(num_blocks=1, num_rows=None, "
        "schema={value: <ArrowTensorType: shape=(1,), dtype=int64>})"
    )
    assert str(ds.take(2)) == "[{'value': array([0])}, {'value': array([1])}]"


@pytest.mark.parametrize(
    "fs,data_path,endpoint_url",
    [
        (None, lazy_fixture("local_path"), None),
        (lazy_fixture("local_fs"), lazy_fixture("local_path"), None),
        (lazy_fixture("s3_fs"), lazy_fixture("s3_path"), lazy_fixture("s3_server")),
    ],
)
def test_numpy_write(ray_start_regular_shared, fs, data_path, endpoint_url):
    ds = ray.data.range_tensor(10, parallelism=2)
    ds._set_uuid("data")
    ds.write_numpy(data_path, filesystem=fs)
    file_path1 = os.path.join(data_path, "data_000000.npy")
    file_path2 = os.path.join(data_path, "data_000001.npy")
    if endpoint_url is None:
        arr1 = np.load(file_path1)
        arr2 = np.load(file_path2)
    else:
        from s3fs.core import S3FileSystem

        s3 = S3FileSystem(client_kwargs={"endpoint_url": endpoint_url})
        arr1 = np.load(s3.open(file_path1))
        arr2 = np.load(s3.open(file_path2))
    assert ds.count() == 10
    assert len(arr1) == 5
    assert len(arr2) == 5
    assert arr1.sum() == 10
    assert arr2.sum() == 35
    assert str(ds.take(1)) == "[{'value': array([0])}]"


@pytest.mark.parametrize(
    "fs,data_path,endpoint_url",
    [
        (None, lazy_fixture("local_path"), None),
        (lazy_fixture("local_fs"), lazy_fixture("local_path"), None),
        (lazy_fixture("s3_fs"), lazy_fixture("s3_path"), lazy_fixture("s3_server")),
    ],
)
def test_numpy_write_block_path_provider(
    ray_start_regular_shared,
    fs,
    data_path,
    endpoint_url,
    test_block_write_path_provider,
):
    ds = ray.data.range_tensor(10, parallelism=2)
    ds._set_uuid("data")
    ds.write_numpy(
        data_path, filesystem=fs, block_path_provider=test_block_write_path_provider
    )
    file_path1 = os.path.join(data_path, "000000_05_data.test.npy")
    file_path2 = os.path.join(data_path, "000001_05_data.test.npy")
    if endpoint_url is None:
        arr1 = np.load(file_path1)
        arr2 = np.load(file_path2)
    else:
        from s3fs.core import S3FileSystem

        s3 = S3FileSystem(client_kwargs={"endpoint_url": endpoint_url})
        arr1 = np.load(s3.open(file_path1))
        arr2 = np.load(s3.open(file_path2))
    assert ds.count() == 10
    assert len(arr1) == 5
    assert len(arr2) == 5
    assert arr1.sum() == 10
    assert arr2.sum() == 35
    assert str(ds.take(1)) == "[{'value': array([0])}]"


def test_read_text(ray_start_regular_shared, tmp_path):
    path = os.path.join(tmp_path, "test_text")
    os.mkdir(path)
    with open(os.path.join(path, "file1.txt"), "w") as f:
        f.write("hello\n")
        f.write("world")
    with open(os.path.join(path, "file2.txt"), "w") as f:
        f.write("goodbye")
    ds = ray.data.read_text(path)
    assert sorted(ds.take()) == ["goodbye", "hello", "world"]


@pytest.mark.parametrize("pipelined", [False, True])
def test_write_datasource(ray_start_regular_shared, pipelined):
    output = DummyOutputDatasource()
    ds0 = ray.data.range(10, parallelism=2)
    ds = maybe_pipeline(ds0, pipelined)
    ds.write_datasource(output)
    if pipelined:
        assert output.num_ok == 2
    else:
        assert output.num_ok == 1
    assert output.num_failed == 0
    assert ray.get(output.data_sink.get_rows_written.remote()) == 10

    ray.get(output.data_sink.set_enabled.remote(False))
    ds = maybe_pipeline(ds0, pipelined)
    with pytest.raises(ValueError):
        ds.write_datasource(output)
    if pipelined:
        assert output.num_ok == 2
    else:
        assert output.num_ok == 1
    assert output.num_failed == 1
    assert ray.get(output.data_sink.get_rows_written.remote()) == 10


def test_empty_dataset(ray_start_regular_shared):
    ds = ray.data.range(0)
    assert ds.count() == 0
    assert ds.size_bytes() is None
    assert ds.schema() is None

    ds = ray.data.range(1)
    ds = ds.filter(lambda x: x > 1)
    assert str(ds) == "Dataset(num_blocks=1, num_rows=0, schema=Unknown schema)"

    # Test map on empty dataset.
    ds = ray.data.from_items([])
    ds = ds.map(lambda x: x)
    assert ds.count() == 0

    # Test filter on empty dataset.
    ds = ray.data.from_items([])
    ds = ds.filter(lambda: True)
    assert ds.count() == 0


def test_schema(ray_start_regular_shared):
    ds = ray.data.range(10)
    ds2 = ray.data.range_arrow(10)
    ds3 = ds2.repartition(5)
    ds4 = ds3.map(lambda x: {"a": "hi", "b": 1.0}).limit(5).repartition(1)
    assert str(ds) == "Dataset(num_blocks=10, num_rows=10, schema=<class 'int'>)"
    assert str(ds2) == "Dataset(num_blocks=10, num_rows=10, schema={value: int64})"
    assert str(ds3) == "Dataset(num_blocks=5, num_rows=10, schema={value: int64})"
    assert (
        str(ds4) == "Dataset(num_blocks=1, num_rows=5, schema={a: string, b: double})"
    )


def test_lazy_loading_exponential_rampup(ray_start_regular_shared):
    ds = ray.data.range(100, parallelism=20)
    assert ds._blocks._num_computed() == 1
    assert ds.take(10) == list(range(10))
    assert ds._blocks._num_computed() == 2
    assert ds.take(20) == list(range(20))
    assert ds._blocks._num_computed() == 4
    assert ds.take(30) == list(range(30))
    assert ds._blocks._num_computed() == 8
    assert ds.take(50) == list(range(50))
    assert ds._blocks._num_computed() == 16
    assert ds.take(100) == list(range(100))
    assert ds._blocks._num_computed() == 20


def test_limit(ray_start_regular_shared):
    ds = ray.data.range(100, parallelism=20)
    for i in range(100):
        assert ds.limit(i).take(200) == list(range(i))


def test_convert_types(ray_start_regular_shared):
    plain_ds = ray.data.range(1)
    arrow_ds = plain_ds.map(lambda x: {"a": x})
    assert arrow_ds.take() == [{"a": 0}]
    assert "ArrowRow" in arrow_ds.map(lambda x: str(type(x))).take()[0]

    arrow_ds = ray.data.range_arrow(1)
    assert arrow_ds.map(lambda x: "plain_{}".format(x["value"])).take() == ["plain_0"]
    assert arrow_ds.map(lambda x: {"a": (x["value"],)}).take() == [{"a": (0,)}]


def test_from_items(ray_start_regular_shared):
    ds = ray.data.from_items(["hello", "world"])
    assert ds.take() == ["hello", "world"]


def test_repartition_shuffle(ray_start_regular_shared):
    ds = ray.data.range(20, parallelism=10)
    assert ds.num_blocks() == 10
    assert ds.sum() == 190
    assert ds._block_num_rows() == [2] * 10

    ds2 = ds.repartition(5, shuffle=True)
    assert ds2.num_blocks() == 5
    assert ds2.sum() == 190
    assert ds2._block_num_rows() == [10, 10, 0, 0, 0]

    ds3 = ds2.repartition(20, shuffle=True)
    assert ds3.num_blocks() == 20
    assert ds3.sum() == 190
    assert ds3._block_num_rows() == [2] * 10 + [0] * 10

    large = ray.data.range(10000, parallelism=10)
    large = large.repartition(20, shuffle=True)
    assert large._block_num_rows() == [500] * 20


def test_repartition_noshuffle(ray_start_regular_shared):
    ds = ray.data.range(20, parallelism=10)
    assert ds.num_blocks() == 10
    assert ds.sum() == 190
    assert ds._block_num_rows() == [2] * 10

    ds2 = ds.repartition(5, shuffle=False)
    assert ds2.num_blocks() == 5
    assert ds2.sum() == 190
    assert ds2._block_num_rows() == [4, 4, 4, 4, 4]

    ds3 = ds2.repartition(20, shuffle=False)
    assert ds3.num_blocks() == 20
    assert ds3.sum() == 190
    assert ds3._block_num_rows() == [1] * 20

    # Test num_partitions > num_rows
    ds4 = ds.repartition(40, shuffle=False)
    assert ds4.num_blocks() == 40
    blocks = ray.get(ds4.get_internal_block_refs())
    assert all(isinstance(block, list) for block in blocks), blocks
    assert ds4.sum() == 190
    assert ds4._block_num_rows() == ([1] * 20) + ([0] * 20)

    ds5 = ray.data.range(22).repartition(4)
    assert ds5.num_blocks() == 4
    assert ds5._block_num_rows() == [5, 6, 5, 6]

    large = ray.data.range(10000, parallelism=10)
    large = large.repartition(20)
    assert large._block_num_rows() == [500] * 20


def test_repartition_shuffle_arrow(ray_start_regular_shared):
    ds = ray.data.range_arrow(20, parallelism=10)
    assert ds.num_blocks() == 10
    assert ds.count() == 20
    assert ds._block_num_rows() == [2] * 10

    ds2 = ds.repartition(5, shuffle=True)
    assert ds2.num_blocks() == 5
    assert ds2.count() == 20
    assert ds2._block_num_rows() == [10, 10, 0, 0, 0]

    ds3 = ds2.repartition(20, shuffle=True)
    assert ds3.num_blocks() == 20
    assert ds3.count() == 20
    assert ds3._block_num_rows() == [2] * 10 + [0] * 10

    large = ray.data.range_arrow(10000, parallelism=10)
    large = large.repartition(20, shuffle=True)
    assert large._block_num_rows() == [500] * 20


def test_from_pandas(ray_start_regular_shared):
    df1 = pd.DataFrame({"one": [1, 2, 3], "two": ["a", "b", "c"]})
    df2 = pd.DataFrame({"one": [4, 5, 6], "two": ["e", "f", "g"]})
    ds = ray.data.from_pandas([df1, df2])
    values = [(r["one"], r["two"]) for r in ds.take(6)]
    rows = [(r.one, r.two) for _, r in pd.concat([df1, df2]).iterrows()]
    assert values == rows

    # test from single pandas dataframe
    ds = ray.data.from_pandas(df1)
    values = [(r["one"], r["two"]) for r in ds.take(3)]
    rows = [(r.one, r.two) for _, r in df1.iterrows()]
    assert values == rows


def test_from_pandas_refs(ray_start_regular_shared):
    df1 = pd.DataFrame({"one": [1, 2, 3], "two": ["a", "b", "c"]})
    df2 = pd.DataFrame({"one": [4, 5, 6], "two": ["e", "f", "g"]})
    ds = ray.data.from_pandas_refs([ray.put(df1), ray.put(df2)])
    values = [(r["one"], r["two"]) for r in ds.take(6)]
    rows = [(r.one, r.two) for _, r in pd.concat([df1, df2]).iterrows()]
    assert values == rows

    # test from single pandas dataframe ref
    ds = ray.data.from_pandas_refs(ray.put(df1))
    values = [(r["one"], r["two"]) for r in ds.take(3)]
    rows = [(r.one, r.two) for _, r in df1.iterrows()]
    assert values == rows


def test_from_numpy(ray_start_regular_shared):
    arr1 = np.expand_dims(np.arange(0, 4), axis=1)
    arr2 = np.expand_dims(np.arange(4, 8), axis=1)
    ds = ray.data.from_numpy([ray.put(arr1), ray.put(arr2)])
    values = np.array(ds.take(8))
    np.testing.assert_array_equal(
        values, np.expand_dims(np.concatenate((arr1, arr2)), axis=1)
    )


def test_from_arrow(ray_start_regular_shared):
    df1 = pd.DataFrame({"one": [1, 2, 3], "two": ["a", "b", "c"]})
    df2 = pd.DataFrame({"one": [4, 5, 6], "two": ["e", "f", "g"]})
    ds = ray.data.from_arrow([pa.Table.from_pandas(df1), pa.Table.from_pandas(df2)])
    values = [(r["one"], r["two"]) for r in ds.take(6)]
    rows = [(r.one, r.two) for _, r in pd.concat([df1, df2]).iterrows()]
    assert values == rows

    # test from single pyarrow table
    ds = ray.data.from_arrow(pa.Table.from_pandas(df1))
    values = [(r["one"], r["two"]) for r in ds.take(3)]
    rows = [(r.one, r.two) for _, r in df1.iterrows()]
    assert values == rows


def test_from_arrow_refs(ray_start_regular_shared):
    df1 = pd.DataFrame({"one": [1, 2, 3], "two": ["a", "b", "c"]})
    df2 = pd.DataFrame({"one": [4, 5, 6], "two": ["e", "f", "g"]})
    ds = ray.data.from_arrow_refs(
        [ray.put(pa.Table.from_pandas(df1)), ray.put(pa.Table.from_pandas(df2))]
    )
    values = [(r["one"], r["two"]) for r in ds.take(6)]
    rows = [(r.one, r.two) for _, r in pd.concat([df1, df2]).iterrows()]
    assert values == rows

    # test from single pyarrow table ref
    ds = ray.data.from_arrow_refs(ray.put(pa.Table.from_pandas(df1)))
    values = [(r["one"], r["two"]) for r in ds.take(3)]
    rows = [(r.one, r.two) for _, r in df1.iterrows()]
    assert values == rows


def test_to_pandas(ray_start_regular_shared):
    n = 5
    df = pd.DataFrame({"value": list(range(n))})
    ds = ray.data.range_arrow(n)
    dfds = ds.to_pandas()
    assert df.equals(dfds)

    # Test limit.
    with pytest.raises(ValueError):
        dfds = ds.to_pandas(limit=3)

    # Test limit greater than number of rows.
    dfds = ds.to_pandas(limit=6)
    assert df.equals(dfds)


def test_take_all(ray_start_regular_shared):
    assert ray.data.range(5).take_all() == [0, 1, 2, 3, 4]

    with pytest.raises(ValueError):
        assert ray.data.range(5).take_all(4)


def test_to_pandas_refs(ray_start_regular_shared):
    n = 5
    df = pd.DataFrame({"value": list(range(n))})
    ds = ray.data.range_arrow(n)
    dfds = pd.concat(ray.get(ds.to_pandas_refs()), ignore_index=True)
    assert df.equals(dfds)


def test_to_numpy_refs(ray_start_regular_shared):
    # Simple Dataset
    ds = ray.data.range(10)
    arr = np.concatenate(ray.get(ds.to_numpy_refs()))
    np.testing.assert_equal(arr, np.arange(0, 10))

    # Tensor Dataset
    ds = ray.data.range_tensor(10, parallelism=2)
    arr = np.concatenate(ray.get(ds.to_numpy_refs(column="value")))
    np.testing.assert_equal(arr, np.expand_dims(np.arange(0, 10), 1))

    # Table Dataset
    ds = ray.data.range_arrow(10)
    arr = np.concatenate(ray.get(ds.to_numpy_refs(column="value")))
    np.testing.assert_equal(arr, np.arange(0, 10))


def test_to_arrow_refs(ray_start_regular_shared):
    n = 5

    # Zero-copy.
    df = pd.DataFrame({"value": list(range(n))})
    ds = ray.data.range_arrow(n)
    dfds = pd.concat(
        [t.to_pandas() for t in ray.get(ds.to_arrow_refs())], ignore_index=True
    )
    assert df.equals(dfds)

    # Conversion.
    df = pd.DataFrame({0: list(range(n))})
    ds = ray.data.range(n)
    dfds = pd.concat(
        [t.to_pandas() for t in ray.get(ds.to_arrow_refs())], ignore_index=True
    )
    assert df.equals(dfds)


def test_get_internal_block_refs(ray_start_regular_shared):
    blocks = ray.data.range(10).get_internal_block_refs()
    assert len(blocks) == 10
    out = []
    for b in ray.get(blocks):
        out.extend(list(BlockAccessor.for_block(b).iter_rows()))
    out = sorted(out)
    assert out == list(range(10)), out


def test_pandas_roundtrip(ray_start_regular_shared, tmp_path):
    df1 = pd.DataFrame({"one": [1, 2, 3], "two": ["a", "b", "c"]})
    df2 = pd.DataFrame({"one": [4, 5, 6], "two": ["e", "f", "g"]})
    ds = ray.data.from_pandas([df1, df2])
    dfds = ds.to_pandas()
    assert pd.concat([df1, df2], ignore_index=True).equals(dfds)


def test_fsspec_filesystem(ray_start_regular_shared, tmp_path):
    """Same as `test_parquet_write` but using a custom, fsspec filesystem.

    TODO (Alex): We should write a similar test with a mock PyArrow fs, but
    unfortunately pa.fs._MockFileSystem isn't serializable, so this may require
    some effort.
    """
    df1 = pd.DataFrame({"one": [1, 2, 3], "two": ["a", "b", "c"]})
    table = pa.Table.from_pandas(df1)
    path1 = os.path.join(str(tmp_path), "test1.parquet")
    pq.write_table(table, path1)
    df2 = pd.DataFrame({"one": [4, 5, 6], "two": ["e", "f", "g"]})
    table = pa.Table.from_pandas(df2)
    path2 = os.path.join(str(tmp_path), "test2.parquet")
    pq.write_table(table, path2)

    fs = LocalFileSystem()

    ds = ray.data.read_parquet([path1, path2], filesystem=fs)

    # Test metadata-only parquet ops.
    assert ds._blocks._num_computed() == 1
    assert ds.count() == 6

    out_path = os.path.join(tmp_path, "out")
    os.mkdir(out_path)

    ds._set_uuid("data")
    ds.write_parquet(out_path)

    ds_df1 = pd.read_parquet(os.path.join(out_path, "data_000000.parquet"))
    ds_df2 = pd.read_parquet(os.path.join(out_path, "data_000001.parquet"))
    ds_df = pd.concat([ds_df1, ds_df2])
    df = pd.concat([df1, df2])
    assert ds_df.equals(df)


@pytest.mark.parametrize(
    "fs,data_path",
    [
        (None, lazy_fixture("local_path")),
        (lazy_fixture("local_fs"), lazy_fixture("local_path")),
        (lazy_fixture("s3_fs"), lazy_fixture("s3_path")),
        (
            lazy_fixture("s3_fs_with_space"),
            lazy_fixture("s3_path_with_space"),
        ),  # Path contains space.
    ],
)
def test_parquet_read(ray_start_regular_shared, fs, data_path):
    df1 = pd.DataFrame({"one": [1, 2, 3], "two": ["a", "b", "c"]})
    table = pa.Table.from_pandas(df1)
    setup_data_path = _unwrap_protocol(data_path)
    path1 = os.path.join(setup_data_path, "test1.parquet")
    pq.write_table(table, path1, filesystem=fs)
    df2 = pd.DataFrame({"one": [4, 5, 6], "two": ["e", "f", "g"]})
    table = pa.Table.from_pandas(df2)
    path2 = os.path.join(setup_data_path, "test2.parquet")
    pq.write_table(table, path2, filesystem=fs)

    ds = ray.data.read_parquet(data_path, filesystem=fs)

    # Test metadata-only parquet ops.
    assert ds._blocks._num_computed() == 1
    assert ds.count() == 6
    assert ds.size_bytes() > 0
    assert ds.schema() is not None
    input_files = ds.input_files()
    assert len(input_files) == 2, input_files
    assert "test1.parquet" in str(input_files)
    assert "test2.parquet" in str(input_files)
    assert (
        str(ds) == "Dataset(num_blocks=2, num_rows=6, "
        "schema={one: int64, two: string})"
    ), ds
    assert (
        repr(ds) == "Dataset(num_blocks=2, num_rows=6, "
        "schema={one: int64, two: string})"
    ), ds
    assert ds._blocks._num_computed() == 1

    # Forces a data read.
    values = [[s["one"], s["two"]] for s in ds.take()]
    assert ds._blocks._num_computed() == 2
    assert sorted(values) == [
        [1, "a"],
        [2, "b"],
        [3, "c"],
        [4, "e"],
        [5, "f"],
        [6, "g"],
    ]

    # Test column selection.
    ds = ray.data.read_parquet(data_path, columns=["one"], filesystem=fs)
    values = [s["one"] for s in ds.take()]
    assert sorted(values) == [1, 2, 3, 4, 5, 6]
    assert ds.schema().names == ["one"]


@pytest.mark.parametrize(
    "fs,data_path",
    [
        (None, lazy_fixture("local_path")),
        (lazy_fixture("local_fs"), lazy_fixture("local_path")),
        (lazy_fixture("s3_fs"), lazy_fixture("s3_path")),
    ],
)
def test_parquet_read_partitioned(ray_start_regular_shared, fs, data_path):
    df = pd.DataFrame(
        {"one": [1, 1, 1, 3, 3, 3], "two": ["a", "b", "c", "e", "f", "g"]}
    )
    table = pa.Table.from_pandas(df)
    pq.write_to_dataset(
        table,
        root_path=_unwrap_protocol(data_path),
        partition_cols=["one"],
        filesystem=fs,
        use_legacy_dataset=False,
    )

    ds = ray.data.read_parquet(data_path, filesystem=fs)

    # Test metadata-only parquet ops.
    assert ds._blocks._num_computed() == 1
    assert ds.count() == 6
    assert ds.size_bytes() > 0
    assert ds.schema() is not None
    input_files = ds.input_files()
    assert len(input_files) == 2, input_files
    assert (
        str(ds) == "Dataset(num_blocks=2, num_rows=6, "
        "schema={two: string, "
        "one: dictionary<values=int32, indices=int32, ordered=0>})"
    ), ds
    assert (
        repr(ds) == "Dataset(num_blocks=2, num_rows=6, "
        "schema={two: string, "
        "one: dictionary<values=int32, indices=int32, ordered=0>})"
    ), ds
    assert ds._blocks._num_computed() == 1

    # Forces a data read.
    values = [[s["one"], s["two"]] for s in ds.take()]
    assert ds._blocks._num_computed() == 2
    assert sorted(values) == [
        [1, "a"],
        [1, "b"],
        [1, "c"],
        [3, "e"],
        [3, "f"],
        [3, "g"],
    ]

    # Test column selection.
    ds = ray.data.read_parquet(data_path, columns=["one"], filesystem=fs)
    values = [s["one"] for s in ds.take()]
    assert sorted(values) == [1, 1, 1, 3, 3, 3]


def test_parquet_read_partitioned_with_filter(ray_start_regular_shared, tmp_path):
    df = pd.DataFrame(
        {"one": [1, 1, 1, 3, 3, 3], "two": ["a", "a", "b", "b", "c", "c"]}
    )
    table = pa.Table.from_pandas(df)
    pq.write_to_dataset(
        table, root_path=str(tmp_path), partition_cols=["one"], use_legacy_dataset=False
    )

    # 2 partitions, 1 empty partition, 1 block/read task

    ds = ray.data.read_parquet(
        str(tmp_path), parallelism=1, filter=(pa.dataset.field("two") == "a")
    )

    values = [[s["one"], s["two"]] for s in ds.take()]
    assert ds._blocks._num_computed() == 1
    assert sorted(values) == [[1, "a"], [1, "a"]]

    # 2 partitions, 1 empty partition, 2 block/read tasks, 1 empty block

    ds = ray.data.read_parquet(
        str(tmp_path), parallelism=2, filter=(pa.dataset.field("two") == "a")
    )

    values = [[s["one"], s["two"]] for s in ds.take()]
    assert ds._blocks._num_computed() == 2
    assert sorted(values) == [[1, "a"], [1, "a"]]


def test_parquet_read_with_udf(ray_start_regular_shared, tmp_path):
    one_data = list(range(6))
    df = pd.DataFrame({"one": one_data, "two": 2 * ["a"] + 2 * ["b"] + 2 * ["c"]})
    table = pa.Table.from_pandas(df)
    pq.write_to_dataset(
        table, root_path=str(tmp_path), partition_cols=["two"], use_legacy_dataset=False
    )

    def _block_udf(block: pa.Table):
        df = block.to_pandas()
        df["one"] += 1
        return pa.Table.from_pandas(df)

    # 1 block/read task

    ds = ray.data.read_parquet(str(tmp_path), parallelism=1, _block_udf=_block_udf)

    ones, twos = zip(*[[s["one"], s["two"]] for s in ds.take()])
    assert ds._blocks._num_computed() == 1
    np.testing.assert_array_equal(sorted(ones), np.array(one_data) + 1)

    # 2 blocks/read tasks

    ds = ray.data.read_parquet(str(tmp_path), parallelism=2, _block_udf=_block_udf)

    ones, twos = zip(*[[s["one"], s["two"]] for s in ds.take()])
    assert ds._blocks._num_computed() == 2
    np.testing.assert_array_equal(sorted(ones), np.array(one_data) + 1)

    # 2 blocks/read tasks, 1 empty block

    ds = ray.data.read_parquet(
        str(tmp_path),
        parallelism=2,
        filter=(pa.dataset.field("two") == "a"),
        _block_udf=_block_udf,
    )

    ones, twos = zip(*[[s["one"], s["two"]] for s in ds.take()])
    assert ds._blocks._num_computed() == 2
    np.testing.assert_array_equal(sorted(ones), np.array(one_data[:2]) + 1)


@pytest.mark.parametrize(
    "fs,data_path",
    [
        (None, lazy_fixture("local_path")),
        (lazy_fixture("local_fs"), lazy_fixture("local_path")),
        (lazy_fixture("s3_fs"), lazy_fixture("s3_path")),
        (lazy_fixture("s3_fs_with_space"), lazy_fixture("s3_path_with_space")),
    ],
)
def test_parquet_read_parallel_meta_fetch(ray_start_regular_shared, fs, data_path):
    setup_data_path = _unwrap_protocol(data_path)
    num_dfs = PARALLELIZE_META_FETCH_THRESHOLD + 1
    for idx in range(num_dfs):
        df = pd.DataFrame({"one": list(range(3 * idx, 3 * (idx + 1)))})
        table = pa.Table.from_pandas(df)
        path = os.path.join(setup_data_path, f"test_{idx}.parquet")
        pq.write_table(table, path, filesystem=fs)

    parallelism = 8
    ds = ray.data.read_parquet(data_path, filesystem=fs, parallelism=parallelism)

    # Test metadata-only parquet ops.
    assert ds._blocks._num_computed() == 1
    assert ds.count() == num_dfs * 3
    assert ds.size_bytes() > 0
    assert ds.schema() is not None
    input_files = ds.input_files()
    assert len(input_files) == num_dfs, input_files
    assert ds._blocks._num_computed() == 1

    # Forces a data read.
    values = [s["one"] for s in ds.take(limit=3 * num_dfs)]
    assert ds._blocks._num_computed() == parallelism
    assert sorted(values) == list(range(3 * num_dfs))


@pytest.mark.parametrize(
    "fs,data_path,endpoint_url",
    [
        (None, lazy_fixture("local_path"), None),
        (lazy_fixture("local_fs"), lazy_fixture("local_path"), None),
        (lazy_fixture("s3_fs"), lazy_fixture("s3_path"), lazy_fixture("s3_server")),
    ],
)
def test_parquet_write(ray_start_regular_shared, fs, data_path, endpoint_url):
    if endpoint_url is None:
        storage_options = {}
    else:
        storage_options = dict(client_kwargs=dict(endpoint_url=endpoint_url))
    df1 = pd.DataFrame({"one": [1, 2, 3], "two": ["a", "b", "c"]})
    df2 = pd.DataFrame({"one": [4, 5, 6], "two": ["e", "f", "g"]})
    df = pd.concat([df1, df2])
    ds = ray.data.from_pandas([df1, df2])
    path = os.path.join(data_path, "test_parquet_dir")
    if fs is None:
        os.mkdir(path)
    else:
        fs.create_dir(_unwrap_protocol(path))
    ds._set_uuid("data")
    ds.write_parquet(path, filesystem=fs)
    path1 = os.path.join(path, "data_000000.parquet")
    path2 = os.path.join(path, "data_000001.parquet")
    dfds = pd.concat(
        [
            pd.read_parquet(path1, storage_options=storage_options),
            pd.read_parquet(path2, storage_options=storage_options),
        ]
    )
    assert df.equals(dfds)
    if fs is None:
        shutil.rmtree(path)
    else:
        fs.delete_dir(_unwrap_protocol(path))


@pytest.mark.parametrize(
    "fs,data_path,endpoint_url",
    [
        (None, lazy_fixture("local_path"), None),
        (lazy_fixture("local_fs"), lazy_fixture("local_path"), None),
        (lazy_fixture("s3_fs"), lazy_fixture("s3_path"), lazy_fixture("s3_server")),
    ],
)
def test_parquet_write_create_dir(
    ray_start_regular_shared, fs, data_path, endpoint_url
):
    if endpoint_url is None:
        storage_options = {}
    else:
        storage_options = dict(client_kwargs=dict(endpoint_url=endpoint_url))
    df1 = pd.DataFrame({"one": [1, 2, 3], "two": ["a", "b", "c"]})
    df2 = pd.DataFrame({"one": [4, 5, 6], "two": ["e", "f", "g"]})
    df = pd.concat([df1, df2])
    ds = ray.data.from_pandas([df1, df2])
    path = os.path.join(data_path, "test_parquet_dir")
    ds._set_uuid("data")
    ds.write_parquet(path, filesystem=fs)

    # Ensure that directory was created.
    if fs is None:
        assert os.path.isdir(path)
    else:
        assert fs.get_file_info(_unwrap_protocol(path)).type == pa.fs.FileType.Directory

    # Check that data was properly written to the directory.
    path1 = os.path.join(path, "data_000000.parquet")
    path2 = os.path.join(path, "data_000001.parquet")
    dfds = pd.concat(
        [
            pd.read_parquet(path1, storage_options=storage_options),
            pd.read_parquet(path2, storage_options=storage_options),
        ]
    )
    assert df.equals(dfds)

    # Ensure that directories that already exist are left alone and that the
    # attempted creation still succeeds.
    path3 = os.path.join(path, "data_0000002.parquet")
    path4 = os.path.join(path, "data_0000003.parquet")
    if fs is None:
        os.rename(path1, path3)
        os.rename(path2, path4)
    else:
        fs.move(_unwrap_protocol(path1), _unwrap_protocol(path3))
        fs.move(_unwrap_protocol(path2), _unwrap_protocol(path4))
    ds.write_parquet(path, filesystem=fs)

    # Check that the original Parquet files were left untouched and that the
    # new ones were added.
    dfds = pd.concat(
        [
            pd.read_parquet(path1, storage_options=storage_options),
            pd.read_parquet(path2, storage_options=storage_options),
            pd.read_parquet(path3, storage_options=storage_options),
            pd.read_parquet(path4, storage_options=storage_options),
        ]
    )
    assert pd.concat([df, df]).equals(dfds)
    if fs is None:
        shutil.rmtree(path)
    else:
        fs.delete_dir(_unwrap_protocol(path))


def test_parquet_write_with_udf(ray_start_regular_shared, tmp_path):
    data_path = str(tmp_path)
    one_data = list(range(6))
    df1 = pd.DataFrame({"one": one_data[:3], "two": ["a", "b", "c"]})
    df2 = pd.DataFrame({"one": one_data[3:], "two": ["e", "f", "g"]})
    df = pd.concat([df1, df2])
    ds = ray.data.from_pandas([df1, df2])

    def _block_udf(block: pa.Table):
        df = block.to_pandas()
        df["one"] += 1
        return pa.Table.from_pandas(df)

    # 2 write tasks
    ds._set_uuid("data")
    ds.write_parquet(data_path, _block_udf=_block_udf)
    path1 = os.path.join(data_path, "data_000000.parquet")
    path2 = os.path.join(data_path, "data_000001.parquet")
    dfds = pd.concat([pd.read_parquet(path1), pd.read_parquet(path2)])
    expected_df = df
    expected_df["one"] += 1
    assert expected_df.equals(dfds)


@pytest.mark.parametrize(
    "fs,data_path,endpoint_url",
    [
        (None, lazy_fixture("local_path"), None),
        (lazy_fixture("local_fs"), lazy_fixture("local_path"), None),
        (lazy_fixture("s3_fs"), lazy_fixture("s3_path"), lazy_fixture("s3_server")),
    ],
)
def test_parquet_write_block_path_provider(
    ray_start_regular_shared,
    fs,
    data_path,
    endpoint_url,
    test_block_write_path_provider,
):
    if endpoint_url is None:
        storage_options = {}
    else:
        storage_options = dict(client_kwargs=dict(endpoint_url=endpoint_url))

    df1 = pd.DataFrame({"one": [1, 2, 3], "two": ["a", "b", "c"]})
    df2 = pd.DataFrame({"one": [4, 5, 6], "two": ["e", "f", "g"]})
    df = pd.concat([df1, df2])
    ds = ray.data.from_pandas([df1, df2])
    path = os.path.join(data_path, "test_parquet_dir")
    if fs is None:
        os.mkdir(path)
    else:
        fs.create_dir(_unwrap_protocol(path))
    ds._set_uuid("data")

    ds.write_parquet(
        path, filesystem=fs, block_path_provider=test_block_write_path_provider
    )
    path1 = os.path.join(path, "000000_03_data.test.parquet")
    path2 = os.path.join(path, "000001_03_data.test.parquet")
    dfds = pd.concat(
        [
            pd.read_parquet(path1, storage_options=storage_options),
            pd.read_parquet(path2, storage_options=storage_options),
        ]
    )
    assert df.equals(dfds)
    if fs is None:
        shutil.rmtree(path)
    else:
        fs.delete_dir(_unwrap_protocol(path))


@pytest.mark.parametrize(
    "fs,data_path",
    [
        (None, lazy_fixture("local_path")),
        (lazy_fixture("local_fs"), lazy_fixture("local_path")),
        (lazy_fixture("s3_fs"), lazy_fixture("s3_path")),
    ],
)
def test_parquet_roundtrip(ray_start_regular_shared, fs, data_path):
    df1 = pd.DataFrame({"one": [1, 2, 3], "two": ["a", "b", "c"]})
    df2 = pd.DataFrame({"one": [4, 5, 6], "two": ["e", "f", "g"]})
    ds = ray.data.from_pandas([df1, df2])
    ds._set_uuid("data")
    path = os.path.join(data_path, "test_parquet_dir")
    if fs is None:
        os.mkdir(path)
    else:
        fs.create_dir(_unwrap_protocol(path))
    ds.write_parquet(path, filesystem=fs)
    ds2 = ray.data.read_parquet(path, parallelism=2, filesystem=fs)
    ds2df = ds2.to_pandas()
    assert pd.concat([df1, df2], ignore_index=True).equals(ds2df)
    # Test metadata ops.
    for block, meta in ds2._blocks.get_blocks_with_metadata():
        BlockAccessor.for_block(ray.get(block)).size_bytes() == meta.size_bytes
    if fs is None:
        shutil.rmtree(path)
    else:
        fs.delete_dir(_unwrap_protocol(path))


def test_convert_to_pyarrow(ray_start_regular_shared, tmp_path):
    ds = ray.data.range(100)
    assert ds.to_dask().sum().compute()[0] == 4950
    path = os.path.join(tmp_path, "test_parquet_dir")
    os.mkdir(path)
    ds.write_parquet(path)
    assert ray.data.read_parquet(path).count() == 100


def test_pyarrow(ray_start_regular_shared):
    ds = ray.data.range_arrow(5)
    assert ds.map(lambda x: {"b": x["value"] + 2}).take() == [
        {"b": 2},
        {"b": 3},
        {"b": 4},
        {"b": 5},
        {"b": 6},
    ]
    assert ds.map(lambda x: {"b": x["value"] + 2}).filter(
        lambda x: x["b"] % 2 == 0
    ).take() == [{"b": 2}, {"b": 4}, {"b": 6}]
    assert ds.filter(lambda x: x["value"] == 0).flat_map(
        lambda x: [{"b": x["value"] + 2}, {"b": x["value"] + 20}]
    ).take() == [{"b": 2}, {"b": 20}]


def test_read_binary_files(ray_start_regular_shared):
    with util.gen_bin_files(10) as (_, paths):
        ds = ray.data.read_binary_files(paths, parallelism=10)
        for i, item in enumerate(ds.iter_rows()):
            expected = open(paths[i], "rb").read()
            assert expected == item
        # Test metadata ops.
        assert ds.count() == 10
        assert "bytes" in str(ds.schema()), ds
        assert "bytes" in str(ds), ds


def test_read_binary_files_with_fs(ray_start_regular_shared):
    with util.gen_bin_files(10) as (tempdir, paths):
        # All the paths are absolute, so we want the root file system.
        fs, _ = pa.fs.FileSystem.from_uri("/")
        ds = ray.data.read_binary_files(paths, filesystem=fs, parallelism=10)
        for i, item in enumerate(ds.iter_rows()):
            expected = open(paths[i], "rb").read()
            assert expected == item


def test_read_binary_files_with_paths(ray_start_regular_shared):
    with util.gen_bin_files(10) as (_, paths):
        ds = ray.data.read_binary_files(paths, include_paths=True, parallelism=10)
        for i, (path, item) in enumerate(ds.iter_rows()):
            assert path == paths[i]
            expected = open(paths[i], "rb").read()
            assert expected == item


# TODO(Clark): Hitting S3 in CI is currently broken due to some AWS
# credentials issue, unskip this test once that's fixed or once ported to moto.
@pytest.mark.skip(reason="Shouldn't hit S3 in CI")
def test_read_binary_files_s3(ray_start_regular_shared):
    ds = ray.data.read_binary_files(["s3://anyscale-data/small-files/0.dat"])
    item = ds.take(1).pop()
    expected = requests.get(
        "https://anyscale-data.s3.us-west-2.amazonaws.com/small-files/0.dat"
    ).content
    assert item == expected


def test_sliding_window():
    arr = list(range(10))

    # Test all windows over this iterable.
    window_sizes = list(range(1, len(arr) + 1))
    for window_size in window_sizes:
        windows = list(_sliding_window(arr, window_size))
        assert len(windows) == len(arr) - window_size + 1
        assert all(len(window) == window_size for window in windows)
        assert all(
            list(window) == arr[i : i + window_size] for i, window in enumerate(windows)
        )

    # Test window size larger than iterable length.
    windows = list(_sliding_window(arr, 15))
    assert len(windows) == 1
    assert list(windows[0]) == arr


def test_iter_batches_basic(ray_start_regular_shared):
    df1 = pd.DataFrame({"one": [1, 2, 3], "two": [2, 3, 4]})
    df2 = pd.DataFrame({"one": [4, 5, 6], "two": [5, 6, 7]})
    df3 = pd.DataFrame({"one": [7, 8, 9], "two": [8, 9, 10]})
    df4 = pd.DataFrame({"one": [10, 11, 12], "two": [11, 12, 13]})
    dfs = [df1, df2, df3, df4]
    ds = ray.data.from_pandas(dfs)

    # Default.
    for batch, df in zip(ds.iter_batches(batch_format="pandas"), dfs):
        assert isinstance(batch, pd.DataFrame)
        assert batch.equals(df)

    # pyarrow.Table format.
    for batch, df in zip(ds.iter_batches(batch_format="pyarrow"), dfs):
        assert isinstance(batch, pa.Table)
        assert batch.equals(pa.Table.from_pandas(df))

    # blocks format.
    for batch, df in zip(ds.iter_batches(batch_format="native"), dfs):
        assert batch.to_pandas().equals(df)

    # Batch size.
    batch_size = 2
    batches = list(ds.iter_batches(batch_size=batch_size, batch_format="pandas"))
    assert all(len(batch) == batch_size for batch in batches)
    assert len(batches) == math.ceil(
        (len(df1) + len(df2) + len(df3) + len(df4)) / batch_size
    )
    assert pd.concat(batches, ignore_index=True).equals(
        pd.concat(dfs, ignore_index=True)
    )

    # Batch size larger than block.
    batch_size = 4
    batches = list(ds.iter_batches(batch_size=batch_size, batch_format="pandas"))
    assert all(len(batch) == batch_size for batch in batches)
    assert len(batches) == math.ceil(
        (len(df1) + len(df2) + len(df3) + len(df4)) / batch_size
    )
    assert pd.concat(batches, ignore_index=True).equals(
        pd.concat(dfs, ignore_index=True)
    )

    # Batch size drop partial.
    batch_size = 5
    batches = list(
        ds.iter_batches(batch_size=batch_size, drop_last=True, batch_format="pandas")
    )
    assert all(len(batch) == batch_size for batch in batches)
    assert len(batches) == (len(df1) + len(df2) + len(df3) + len(df4)) // batch_size
    assert pd.concat(batches, ignore_index=True).equals(
        pd.concat(dfs, ignore_index=True)[:10]
    )

    # Batch size don't drop partial.
    batch_size = 5
    batches = list(
        ds.iter_batches(batch_size=batch_size, drop_last=False, batch_format="pandas")
    )
    assert all(len(batch) == batch_size for batch in batches[:-1])
    assert len(batches[-1]) == (len(df1) + len(df2) + len(df3) + len(df4)) % batch_size
    assert len(batches) == math.ceil(
        (len(df1) + len(df2) + len(df3) + len(df4)) / batch_size
    )
    assert pd.concat(batches, ignore_index=True).equals(
        pd.concat(dfs, ignore_index=True)
    )

    # Prefetch.
    batches = list(ds.iter_batches(prefetch_blocks=1, batch_format="pandas"))
    assert len(batches) == len(dfs)
    for batch, df in zip(batches, dfs):
        assert isinstance(batch, pd.DataFrame)
        assert batch.equals(df)

    batch_size = 2
    batches = list(
        ds.iter_batches(prefetch_blocks=2, batch_size=batch_size, batch_format="pandas")
    )
    assert all(len(batch) == batch_size for batch in batches)
    assert len(batches) == math.ceil(
        (len(df1) + len(df2) + len(df3) + len(df4)) / batch_size
    )
    assert pd.concat(batches, ignore_index=True).equals(
        pd.concat(dfs, ignore_index=True)
    )

    # Prefetch more than number of blocks.
    batches = list(ds.iter_batches(prefetch_blocks=len(dfs), batch_format="pandas"))
    assert len(batches) == len(dfs)
    for batch, df in zip(batches, dfs):
        assert isinstance(batch, pd.DataFrame)
        assert batch.equals(df)


def test_iter_batches_grid(ray_start_regular_shared):
    # Tests slicing, batch combining, and partial batch dropping logic over
    # a grid of dataset, batching, and dropping configurations.
    # Grid: num_blocks x num_rows_block_1 x ... x num_rows_block_N x
    #       batch_size x drop_last
    seed = int(time.time())
    print(f"Seeding RNG for test_iter_batches_grid with: {seed}")
    random.seed(seed)
    max_num_blocks = 20
    max_num_rows_per_block = 20
    num_blocks_samples = 3
    block_sizes_samples = 3
    batch_size_samples = 3

    for num_blocks in np.random.randint(1, max_num_blocks + 1, size=num_blocks_samples):
        block_sizes_list = [
            np.random.randint(1, max_num_rows_per_block + 1, size=num_blocks)
            for _ in range(block_sizes_samples)
        ]
        for block_sizes in block_sizes_list:
            # Create the dataset with the given block sizes.
            dfs = []
            running_size = 0
            for block_size in block_sizes:
                dfs.append(
                    pd.DataFrame(
                        {"value": list(range(running_size, running_size + block_size))}
                    )
                )
                running_size += block_size
            num_rows = running_size
            ds = ray.data.from_pandas(dfs)
            for batch_size in np.random.randint(
                1, num_rows + 1, size=batch_size_samples
            ):
                for drop_last in (False, True):
                    batches = list(
                        ds.iter_batches(
                            batch_size=batch_size,
                            drop_last=drop_last,
                            batch_format="pandas",
                        )
                    )
                    if num_rows % batch_size == 0 or not drop_last:
                        # Number of batches should be equal to
                        # num_rows / batch_size,  rounded up.
                        assert len(batches) == math.ceil(num_rows / batch_size)
                        # Concatenated batches should equal the DataFrame
                        # representation of the entire dataset.
                        assert pd.concat(batches, ignore_index=True).equals(
                            ds.to_pandas()
                        )
                    else:
                        # Number of batches should be equal to
                        # num_rows / batch_size, rounded down.
                        assert len(batches) == num_rows // batch_size
                        # Concatenated batches should equal the DataFrame
                        # representation of the dataset with the partial batch
                        # remainder sliced off.
                        assert pd.concat(batches, ignore_index=True).equals(
                            ds.to_pandas()[: batch_size * (num_rows // batch_size)]
                        )
                    if num_rows % batch_size == 0 or drop_last:
                        assert all(len(batch) == batch_size for batch in batches)
                    else:
                        assert all(len(batch) == batch_size for batch in batches[:-1])
                        assert len(batches[-1]) == num_rows % batch_size


def test_lazy_loading_iter_batches_exponential_rampup(ray_start_regular_shared):
    ds = ray.data.range(32, parallelism=8)
    expected_num_blocks = [1, 2, 4, 4, 8, 8, 8, 8]
    for _, expected in zip(ds.iter_batches(), expected_num_blocks):
        assert ds._blocks._num_computed() == expected


def test_map_batch(ray_start_regular_shared, tmp_path):
    # Test input validation
    ds = ray.data.range(5)
    with pytest.raises(ValueError):
        ds.map_batches(lambda x: x + 1, batch_format="pyarrow", batch_size=-1).take()

    # Test pandas
    df = pd.DataFrame({"one": [1, 2, 3], "two": [2, 3, 4]})
    table = pa.Table.from_pandas(df)
    pq.write_table(table, os.path.join(tmp_path, "test1.parquet"))
    ds = ray.data.read_parquet(str(tmp_path))
    ds_list = ds.map_batches(
        lambda df: df + 1, batch_size=1, batch_format="pandas"
    ).take()
    values = [s["one"] for s in ds_list]
    assert values == [2, 3, 4]
    values = [s["two"] for s in ds_list]
    assert values == [3, 4, 5]

    # Test Pyarrow
    ds = ray.data.read_parquet(str(tmp_path))
    ds_list = ds.map_batches(lambda pa: pa, batch_size=1, batch_format="pyarrow").take()
    values = [s["one"] for s in ds_list]
    assert values == [1, 2, 3]
    values = [s["two"] for s in ds_list]
    assert values == [2, 3, 4]

    # Test batch
    size = 300
    ds = ray.data.range(size)
    ds_list = ds.map_batches(
        lambda df: df + 1, batch_size=17, batch_format="pandas"
    ).take(limit=size)
    for i in range(size):
        # The pandas column is "0", and it originally has rows from 0~299.
        # After the map batch, it should have 1~300.
        row = ds_list[i]
        assert row["0"] == i + 1
    assert ds.count() == 300

    # Test the lambda returns different types than the batch_format
    # pandas => list block
    ds = ray.data.read_parquet(str(tmp_path))
    ds_list = ds.map_batches(lambda df: [1], batch_size=1).take()
    assert ds_list == [1, 1, 1]
    assert ds.count() == 3

    # pyarrow => list block
    ds = ray.data.read_parquet(str(tmp_path))
    ds_list = ds.map_batches(
        lambda df: [1], batch_size=1, batch_format="pyarrow"
    ).take()
    assert ds_list == [1, 1, 1]
    assert ds.count() == 3

    # Test the wrong return value raises an exception.
    ds = ray.data.read_parquet(str(tmp_path))
    with pytest.raises(ValueError):
        ds_list = ds.map_batches(
            lambda df: 1, batch_size=2, batch_format="pyarrow"
        ).take()


def test_union(ray_start_regular_shared):
    ds = ray.data.range(20, parallelism=10)

    # Test lazy union.
    ds = ds.union(ds, ds, ds, ds)
    assert ds.num_blocks() == 50
    assert ds.count() == 100
    assert ds.sum() == 950

    ds = ds.union(ds)
    assert ds.count() == 200
    assert ds.sum() == (950 * 2)

    # Test materialized union.
    ds2 = ray.data.from_items([1, 2, 3, 4, 5])
    assert ds2.count() == 5
    ds2 = ds2.union(ds2)
    assert ds2.count() == 10
    ds2 = ds2.union(ds)
    assert ds2.count() == 210


def test_split_at_indices(ray_start_regular_shared):
    ds = ray.data.range(10, parallelism=3)

    with pytest.raises(ValueError):
        ds.split_at_indices([])

    with pytest.raises(ValueError):
        ds.split_at_indices([-1])

    with pytest.raises(ValueError):
        ds.split_at_indices([3, 1])

    splits = ds.split_at_indices([5])
    r = [s.take() for s in splits]
    assert r == [[0, 1, 2, 3, 4], [5, 6, 7, 8, 9]]

    splits = ds.split_at_indices([2, 5])
    r = [s.take() for s in splits]
    assert r == [[0, 1], [2, 3, 4], [5, 6, 7, 8, 9]]

    splits = ds.split_at_indices([2, 5, 5, 100])
    r = [s.take() for s in splits]
    assert r == [[0, 1], [2, 3, 4], [], [5, 6, 7, 8, 9], []]

    splits = ds.split_at_indices([100])
    r = [s.take() for s in splits]
    assert r == [[0, 1, 2, 3, 4, 5, 6, 7, 8, 9], []]

    splits = ds.split_at_indices([0])
    r = [s.take() for s in splits]
    assert r == [[], [0, 1, 2, 3, 4, 5, 6, 7, 8, 9]]


def test_split(ray_start_regular_shared):
    ds = ray.data.range(20, parallelism=10)
    assert ds.num_blocks() == 10
    assert ds.sum() == 190
    assert ds._block_num_rows() == [2] * 10

    datasets = ds.split(5)
    assert [2] * 5 == [dataset._blocks.initial_num_blocks() for dataset in datasets]
    assert 190 == sum([dataset.sum() for dataset in datasets])

    datasets = ds.split(3)
    assert [4, 3, 3] == [dataset._blocks.initial_num_blocks() for dataset in datasets]
    assert 190 == sum([dataset.sum() for dataset in datasets])

    datasets = ds.split(1)
    assert [10] == [dataset._blocks.initial_num_blocks() for dataset in datasets]
    assert 190 == sum([dataset.sum() for dataset in datasets])

    datasets = ds.split(10)
    assert [1] * 10 == [dataset._blocks.initial_num_blocks() for dataset in datasets]
    assert 190 == sum([dataset.sum() for dataset in datasets])

    datasets = ds.split(11)
    assert [1] * 10 + [0] == [
        dataset._blocks.initial_num_blocks() for dataset in datasets
    ]
    assert 190 == sum([dataset.sum() for dataset in datasets])


def test_split_hints(ray_start_regular_shared):
    @ray.remote
    class Actor(object):
        def __init__(self):
            pass

    def assert_split_assignment(block_node_ids, actor_node_ids, expected_split_result):
        """Helper function to setup split hints test.

        Args:
            block_node_ids: a list of blocks with their locations. For
                example ["node1", "node2"] represents two blocks with
                "node1", "node2" as their location respectively.
            actor_node_ids: a list of actors with their locations. For
                example ["node1", "node2"] represents two actors with
                "node1", "node2" as their location respectively.
            expected_split_result: a list of allocation result, each entry
                in the list stores the block_index in the split dataset.
                For example, [[0, 1], [2]] represents the split result has
                two datasets, datasets[0] contains block 0 and 1; and
                datasets[1] contains block 2.
        """
        num_blocks = len(block_node_ids)
        ds = ray.data.range(num_blocks, parallelism=num_blocks)
        blocks = ds._blocks.get_blocks()
        assert len(block_node_ids) == len(blocks)
        actors = [Actor.remote() for i in range(len(actor_node_ids))]
        with patch("ray.experimental.get_object_locations") as location_mock:
            with patch("ray.state.actors") as state_mock:
                block_locations = {}
                for i, node_id in enumerate(block_node_ids):
                    if node_id:
                        block_locations[blocks[i]] = {"node_ids": [node_id]}
                location_mock.return_value = block_locations

                actor_state = {}
                for i, node_id in enumerate(actor_node_ids):
                    actor_state[actors[i]._actor_id.hex()] = {
                        "Address": {"NodeID": node_id}
                    }

                state_mock.return_value = actor_state

                datasets = ds.split(len(actors), locality_hints=actors)
                assert len(datasets) == len(actors)
                for i in range(len(actors)):
                    assert {blocks[j] for j in expected_split_result[i]} == set(
                        datasets[i]._blocks.get_blocks()
                    )

    assert_split_assignment(
        ["node2", "node1", "node1"], ["node1", "node2"], [[1, 2], [0]]
    )
    assert_split_assignment(
        ["node1", "node1", "node1"], ["node1", "node2"], [[2, 1], [0]]
    )
    assert_split_assignment(["node2", "node2", None], ["node1", "node2"], [[0, 2], [1]])
    assert_split_assignment(["node2", "node2", None], [None, None], [[2, 1], [0]])
    assert_split_assignment(
        ["n1", "n2", "n3", "n1", "n2"], ["n1", "n2"], [[0, 2, 3], [1, 4]]
    )

    assert_split_assignment(["n1", "n2"], ["n1", "n2", "n3"], [[0], [1], []])

    # perfect split:
    #
    # split 300 blocks
    #   with node_ids interleaving between "n0", "n1", "n2"
    #
    # to 3 actors
    #   with has node_id "n1", "n2", "n0"
    #
    # expect that block 1, 4, 7... are assigned to actor with node_id n1
    #             block 2, 5, 8... are assigned to actor with node_id n2
    #             block 0, 3, 6... are assigned to actor with node_id n0
    assert_split_assignment(
        ["n0", "n1", "n2"] * 100,
        ["n1", "n2", "n0"],
        [range(1, 300, 3), range(2, 300, 3), range(0, 300, 3)],
    )

    # even split regardless of locality:
    #
    # split 301 blocks
    #   with block 0 to block 50 on "n0",
    #        block 51 to block 300 on "n1"
    #
    # to 3 actors
    #   with node_ids "n1", "n2", "n0"
    #
    # expect that block 200 to block 300 are assigned to actor with node_id n1
    #             block 100 to block 199 are assigned to actor with node_id n2
    #             block 0 to block 99 are assigned to actor with node_id n0
    assert_split_assignment(
        ["n0"] * 50 + ["n1"] * 251,
        ["n1", "n2", "n0"],
        [range(200, 301), range(100, 200), list(range(0, 50)) + list(range(50, 100))],
    )


def test_from_dask(ray_start_regular_shared):
    import dask.dataframe as dd

    df = pd.DataFrame({"one": list(range(100)), "two": list(range(100))})
    ddf = dd.from_pandas(df, npartitions=10)
    ds = ray.data.from_dask(ddf)
    dfds = ds.to_pandas()
    assert df.equals(dfds)


def test_to_dask(ray_start_regular_shared):
    from ray.util.dask import ray_dask_get

    df1 = pd.DataFrame({"one": [1, 2, 3], "two": ["a", "b", "c"]})
    df2 = pd.DataFrame({"one": [4, 5, 6], "two": ["e", "f", "g"]})
    df = pd.concat([df1, df2])
    ds = ray.data.from_pandas([df1, df2])
    ddf = ds.to_dask()
    # Explicit Dask-on-Ray
    assert df.equals(ddf.compute(scheduler=ray_dask_get))
    # Implicit Dask-on-Ray.
    assert df.equals(ddf.compute())


def test_from_modin(ray_start_regular_shared):
    import modin.pandas as mopd

    df = pd.DataFrame(
        {"one": list(range(100)), "two": list(range(100))},
    )
    modf = mopd.DataFrame(df)
    ds = ray.data.from_modin(modf)
    dfds = ds.to_pandas()
    assert df.equals(dfds)


def test_to_modin(ray_start_regular_shared):
    # create two modin dataframes
    # one directly from a pandas dataframe, and
    # another from ray.dataset created from the original pandas dataframe
    #
    import modin.pandas as mopd

    df = pd.DataFrame(
        {"one": list(range(100)), "two": list(range(100))},
    )
    modf1 = mopd.DataFrame(df)
    ds = ray.data.from_pandas([df])
    modf2 = ds.to_modin()
    assert modf1.equals(modf2)


@pytest.mark.parametrize("pipelined", [False, True])
def test_to_tf(ray_start_regular_shared, pipelined):
    import tensorflow as tf

    df1 = pd.DataFrame(
        {"one": [1, 2, 3], "two": [1.0, 2.0, 3.0], "label": [1.0, 2.0, 3.0]}
    )
    df2 = pd.DataFrame(
        {"one": [4, 5, 6], "two": [4.0, 5.0, 6.0], "label": [4.0, 5.0, 6.0]}
    )
    df3 = pd.DataFrame({"one": [7, 8], "two": [7.0, 8.0], "label": [7.0, 8.0]})
    df = pd.concat([df1, df2, df3])
    ds = ray.data.from_pandas([df1, df2, df3])
    ds = maybe_pipeline(ds, pipelined)
    tfd = ds.to_tf(
        label_column="label",
        output_signature=(
            tf.TensorSpec(shape=(None, 2), dtype=tf.float32),
            tf.TensorSpec(shape=(None), dtype=tf.float32),
        ),
    )
    iterations = []
    for batch in tfd.as_numpy_iterator():
        iterations.append(np.concatenate((batch[0], batch[1].reshape(-1, 1)), axis=1))
    combined_iterations = np.concatenate(iterations)
    assert np.array_equal(df.values, combined_iterations)


def test_to_tf_feature_columns(ray_start_regular_shared):
    import tensorflow as tf

    df1 = pd.DataFrame(
        {"one": [1, 2, 3], "two": [1.0, 2.0, 3.0], "label": [1.0, 2.0, 3.0]}
    )
    df2 = pd.DataFrame(
        {"one": [4, 5, 6], "two": [4.0, 5.0, 6.0], "label": [4.0, 5.0, 6.0]}
    )
    df3 = pd.DataFrame({"one": [7, 8], "two": [7.0, 8.0], "label": [7.0, 8.0]})
    df = pd.concat([df1, df2, df3]).drop("two", axis=1)
    ds = ray.data.from_pandas([df1, df2, df3])
    tfd = ds.to_tf(
        label_column="label",
        feature_columns=["one"],
        output_signature=(
            tf.TensorSpec(shape=(None, 1), dtype=tf.float32),
            tf.TensorSpec(shape=(None), dtype=tf.float32),
        ),
    )
    iterations = []
    for batch in tfd.as_numpy_iterator():
        iterations.append(np.concatenate((batch[0], batch[1].reshape(-1, 1)), axis=1))
    combined_iterations = np.concatenate(iterations)
    assert np.array_equal(df.values, combined_iterations)


@pytest.mark.parametrize("pipelined", [False, True])
def test_to_torch(ray_start_regular_shared, pipelined):
    import torch

    df1 = pd.DataFrame(
        {"one": [1, 2, 3], "two": [1.0, 2.0, 3.0], "label": [1.0, 2.0, 3.0]}
    )
    df2 = pd.DataFrame(
        {"one": [4, 5, 6], "two": [4.0, 5.0, 6.0], "label": [4.0, 5.0, 6.0]}
    )
    df3 = pd.DataFrame({"one": [7, 8], "two": [7.0, 8.0], "label": [7.0, 8.0]})
    df = pd.concat([df1, df2, df3])
    ds = ray.data.from_pandas([df1, df2, df3])
    ds = maybe_pipeline(ds, pipelined)
    torchd = ds.to_torch(label_column="label", batch_size=3)

    num_epochs = 1 if pipelined else 2
    for _ in range(num_epochs):
        iterations = []
        for batch in iter(torchd):
            iterations.append(torch.cat((batch[0], batch[1]), dim=1).numpy())
        combined_iterations = np.concatenate(iterations)
        assert np.array_equal(np.sort(df.values), np.sort(combined_iterations))


@pytest.mark.parametrize("input", ["single", "list", "dict"])
@pytest.mark.parametrize("force_dtype", [False, True])
@pytest.mark.parametrize("label_type", [None, "squeezed", "unsqueezed"])
def test_to_torch_feature_columns(
    ray_start_regular_shared, input, force_dtype, label_type
):
    import torch

    df1 = pd.DataFrame(
        {
            "one": [1, 2, 3],
            "two": [1.0, 2.0, 3.0],
            "three": [4.0, 5.0, 6.0],
            "label": [1.0, 2.0, 3.0],
        }
    )
    df2 = pd.DataFrame(
        {
            "one": [4, 5, 6],
            "two": [4.0, 5.0, 6.0],
            "three": [7.0, 8.0, 9.0],
            "label": [4.0, 5.0, 6.0],
        }
    )
    df3 = pd.DataFrame(
        {"one": [7, 8], "two": [7.0, 8.0], "three": [10.0, 11.0], "label": [7.0, 8.0]}
    )
    df = pd.concat([df1, df2, df3]).drop("three", axis=1)
    ds = ray.data.from_pandas([df1, df2, df3])

    feature_column_dtypes = None
    label_column_dtype = None
    if force_dtype:
        label_column_dtype = torch.long
    if input == "single":
        feature_columns = ["one", "two"]
        if force_dtype:
            feature_column_dtypes = torch.long
    elif input == "list":
        feature_columns = [["one"], ["two"]]
        if force_dtype:
            feature_column_dtypes = [torch.long, torch.long]
    elif input == "dict":
        feature_columns = {"X1": ["one"], "X2": ["two"]}
        if force_dtype:
            feature_column_dtypes = {"X1": torch.long, "X2": torch.long}

    label_column = None if label_type is None else "label"
    unsqueeze_label_tensor = label_type == "unsqueezed"

    torchd = ds.to_torch(
        label_column=label_column,
        feature_columns=feature_columns,
        feature_column_dtypes=feature_column_dtypes,
        label_column_dtype=label_column_dtype,
        unsqueeze_label_tensor=unsqueeze_label_tensor,
        batch_size=3,
    )
    iterations = []

    for batch in iter(torchd):
        features, label = batch

        if input == "single":
            assert isinstance(features, torch.Tensor)
            if force_dtype:
                assert features.dtype == torch.long
            data = features
        elif input == "list":
            assert isinstance(features, list)
            assert all(isinstance(item, torch.Tensor) for item in features)
            if force_dtype:
                assert all(item.dtype == torch.long for item in features)
            data = torch.cat(tuple(features), dim=1)
        elif input == "dict":
            assert isinstance(features, dict)
            assert all(isinstance(item, torch.Tensor) for item in features.values())
            if force_dtype:
                assert all(item.dtype == torch.long for item in features.values())
            data = torch.cat(tuple(features.values()), dim=1)

        if not label_type:
            assert label is None
        else:
            assert isinstance(label, torch.Tensor)
            if force_dtype:
                assert label.dtype == torch.long
            if unsqueeze_label_tensor:
                assert label.dim() == 2
            else:
                assert label.dim() == 1
                label = label.view(-1, 1)
            data = torch.cat((data, label), dim=1)
        iterations.append(data.numpy())

    combined_iterations = np.concatenate(iterations)
    if not label_type:
        df.drop("label", axis=1, inplace=True)
    assert np.array_equal(df.values, combined_iterations)


@pytest.mark.parametrize(
    "fs,data_path,endpoint_url",
    [
        (None, lazy_fixture("local_path"), None),
        (lazy_fixture("local_fs"), lazy_fixture("local_path"), None),
        (lazy_fixture("s3_fs"), lazy_fixture("s3_path"), lazy_fixture("s3_server")),
    ],
)
def test_json_read(ray_start_regular_shared, fs, data_path, endpoint_url):
    if endpoint_url is None:
        storage_options = {}
    else:
        storage_options = dict(client_kwargs=dict(endpoint_url=endpoint_url))
    # Single file.
    df1 = pd.DataFrame({"one": [1, 2, 3], "two": ["a", "b", "c"]})
    path1 = os.path.join(data_path, "test1.json")
    df1.to_json(path1, orient="records", lines=True, storage_options=storage_options)
    ds = ray.data.read_json(path1, filesystem=fs)
    dsdf = ds.to_pandas()
    assert df1.equals(dsdf)
    # Test metadata ops.
    assert ds.count() == 3
    assert ds.input_files() == [_unwrap_protocol(path1)]
    assert "{one: int64, two: string}" in str(ds), ds

    # Two files, parallelism=2.
    df2 = pd.DataFrame({"one": [4, 5, 6], "two": ["e", "f", "g"]})
    path2 = os.path.join(data_path, "test2.json")
    df2.to_json(path2, orient="records", lines=True, storage_options=storage_options)
    ds = ray.data.read_json([path1, path2], parallelism=2, filesystem=fs)
    dsdf = ds.to_pandas()
    df = pd.concat([df1, df2], ignore_index=True)
    assert df.equals(dsdf)
    # Test metadata ops.
    for block, meta in ds._blocks.get_blocks_with_metadata():
        BlockAccessor.for_block(ray.get(block)).size_bytes() == meta.size_bytes

    # Three files, parallelism=2.
    df3 = pd.DataFrame({"one": [7, 8, 9], "two": ["h", "i", "j"]})
    path3 = os.path.join(data_path, "test3.json")
    df3.to_json(path3, orient="records", lines=True, storage_options=storage_options)
    ds = ray.data.read_json([path1, path2, path3], parallelism=2, filesystem=fs)
    df = pd.concat([df1, df2, df3], ignore_index=True)
    dsdf = ds.to_pandas()
    assert df.equals(dsdf)

    # Directory, two files.
    path = os.path.join(data_path, "test_json_dir")
    if fs is None:
        os.mkdir(path)
    else:
        fs.create_dir(_unwrap_protocol(path))
    df1 = pd.DataFrame({"one": [1, 2, 3], "two": ["a", "b", "c"]})
    path1 = os.path.join(path, "data0.json")
    df1.to_json(path1, orient="records", lines=True, storage_options=storage_options)
    df2 = pd.DataFrame({"one": [4, 5, 6], "two": ["e", "f", "g"]})
    path2 = os.path.join(path, "data1.json")
    df2.to_json(path2, orient="records", lines=True, storage_options=storage_options)
    ds = ray.data.read_json(path, filesystem=fs)
    df = pd.concat([df1, df2], ignore_index=True)
    dsdf = ds.to_pandas()
    assert df.equals(dsdf)
    if fs is None:
        shutil.rmtree(path)
    else:
        fs.delete_dir(_unwrap_protocol(path))

    # Two directories, three files.
    path1 = os.path.join(data_path, "test_json_dir1")
    path2 = os.path.join(data_path, "test_json_dir2")
    if fs is None:
        os.mkdir(path1)
        os.mkdir(path2)
    else:
        fs.create_dir(_unwrap_protocol(path1))
        fs.create_dir(_unwrap_protocol(path2))
    df1 = pd.DataFrame({"one": [1, 2, 3], "two": ["a", "b", "c"]})
    file_path1 = os.path.join(path1, "data0.json")
    df1.to_json(
        file_path1, orient="records", lines=True, storage_options=storage_options
    )
    df2 = pd.DataFrame({"one": [4, 5, 6], "two": ["e", "f", "g"]})
    file_path2 = os.path.join(path2, "data1.json")
    df2.to_json(
        file_path2, orient="records", lines=True, storage_options=storage_options
    )
    df3 = pd.DataFrame({"one": [7, 8, 9], "two": ["h", "i", "j"]})
    file_path3 = os.path.join(path2, "data2.json")
    df3.to_json(
        file_path3, orient="records", lines=True, storage_options=storage_options
    )
    ds = ray.data.read_json([path1, path2], filesystem=fs)
    df = pd.concat([df1, df2, df3], ignore_index=True)
    dsdf = ds.to_pandas()
    assert df.equals(dsdf)
    if fs is None:
        shutil.rmtree(path1)
        shutil.rmtree(path2)
    else:
        fs.delete_dir(_unwrap_protocol(path1))
        fs.delete_dir(_unwrap_protocol(path2))

    # Directory and file, two files.
    dir_path = os.path.join(data_path, "test_json_dir")
    if fs is None:
        os.mkdir(dir_path)
    else:
        fs.create_dir(_unwrap_protocol(dir_path))
    df1 = pd.DataFrame({"one": [1, 2, 3], "two": ["a", "b", "c"]})
    path1 = os.path.join(dir_path, "data0.json")
    df1.to_json(path1, orient="records", lines=True, storage_options=storage_options)
    df2 = pd.DataFrame({"one": [4, 5, 6], "two": ["e", "f", "g"]})
    path2 = os.path.join(data_path, "data1.json")
    df2.to_json(path2, orient="records", lines=True, storage_options=storage_options)
    ds = ray.data.read_json([dir_path, path2], filesystem=fs)
    df = pd.concat([df1, df2], ignore_index=True)
    dsdf = ds.to_pandas()
    assert df.equals(dsdf)
    if fs is None:
        shutil.rmtree(dir_path)
    else:
        fs.delete_dir(_unwrap_protocol(dir_path))


def test_zipped_json_read(ray_start_regular_shared, tmp_path):
    # Single file.
    df1 = pd.DataFrame({"one": [1, 2, 3], "two": ["a", "b", "c"]})
    path1 = os.path.join(tmp_path, "test1.json.gz")
    df1.to_json(path1, compression="gzip", orient="records", lines=True)
    ds = ray.data.read_json(path1)
    assert df1.equals(ds.to_pandas())
    # Test metadata ops.
    assert ds.count() == 3
    assert ds.input_files() == [path1]

    # Two files, parallelism=2.
    df2 = pd.DataFrame({"one": [4, 5, 6], "two": ["e", "f", "g"]})
    path2 = os.path.join(tmp_path, "test2.json.gz")
    df2.to_json(path2, compression="gzip", orient="records", lines=True)
    ds = ray.data.read_json([path1, path2], parallelism=2)
    dsdf = ds.to_pandas()
    assert pd.concat([df1, df2], ignore_index=True).equals(dsdf)
    # Test metadata ops.
    for block, meta in ds._blocks.get_blocks_with_metadata():
        BlockAccessor.for_block(ray.get(block)).size_bytes()

    # Directory and file, two files.
    dir_path = os.path.join(tmp_path, "test_json_dir")
    os.mkdir(dir_path)
    df1 = pd.DataFrame({"one": [1, 2, 3], "two": ["a", "b", "c"]})
    path1 = os.path.join(dir_path, "data0.json.gz")
    df1.to_json(path1, compression="gzip", orient="records", lines=True)
    df2 = pd.DataFrame({"one": [4, 5, 6], "two": ["e", "f", "g"]})
    path2 = os.path.join(tmp_path, "data1.json.gz")
    df2.to_json(path2, compression="gzip", orient="records", lines=True)
    ds = ray.data.read_json([dir_path, path2])
    df = pd.concat([df1, df2], ignore_index=True)
    dsdf = ds.to_pandas()
    assert df.equals(dsdf)
    shutil.rmtree(dir_path)


@pytest.mark.parametrize(
    "fs,data_path,endpoint_url",
    [
        (None, lazy_fixture("local_path"), None),
        (lazy_fixture("local_fs"), lazy_fixture("local_path"), None),
        (lazy_fixture("s3_fs"), lazy_fixture("s3_path"), lazy_fixture("s3_server")),
    ],
)
def test_json_write(ray_start_regular_shared, fs, data_path, endpoint_url):
    if endpoint_url is None:
        storage_options = {}
    else:
        storage_options = dict(client_kwargs=dict(endpoint_url=endpoint_url))
    # Single block.
    df1 = pd.DataFrame({"one": [1, 2, 3], "two": ["a", "b", "c"]})
    ds = ray.data.from_pandas([df1])
    ds._set_uuid("data")
    ds.write_json(data_path, filesystem=fs)
    file_path = os.path.join(data_path, "data_000000.json")
    assert df1.equals(
        pd.read_json(
            file_path, orient="records", lines=True, storage_options=storage_options
        )
    )

    # Two blocks.
    df2 = pd.DataFrame({"one": [4, 5, 6], "two": ["e", "f", "g"]})
    ds = ray.data.from_pandas([df1, df2])
    ds._set_uuid("data")
    ds.write_json(data_path, filesystem=fs)
    file_path2 = os.path.join(data_path, "data_000001.json")
    df = pd.concat([df1, df2])
    ds_df = pd.concat(
        [
            pd.read_json(
                file_path, orient="records", lines=True, storage_options=storage_options
            ),
            pd.read_json(
                file_path2,
                orient="records",
                lines=True,
                storage_options=storage_options,
            ),
        ]
    )
    assert df.equals(ds_df)


@pytest.mark.parametrize(
    "fs,data_path",
    [
        (None, lazy_fixture("local_path")),
        (lazy_fixture("local_fs"), lazy_fixture("local_path")),
        (lazy_fixture("s3_fs"), lazy_fixture("s3_path")),
    ],
)
def test_json_roundtrip(ray_start_regular_shared, fs, data_path):
    # Single block.
    df = pd.DataFrame({"one": [1, 2, 3], "two": ["a", "b", "c"]})
    ds = ray.data.from_pandas([df])
    ds._set_uuid("data")
    ds.write_json(data_path, filesystem=fs)
    file_path = os.path.join(data_path, "data_000000.json")
    ds2 = ray.data.read_json([file_path], filesystem=fs)
    ds2df = ds2.to_pandas()
    assert ds2df.equals(df)
    # Test metadata ops.
    for block, meta in ds2._blocks.get_blocks_with_metadata():
        BlockAccessor.for_block(ray.get(block)).size_bytes() == meta.size_bytes

    if fs is None:
        os.remove(file_path)
    else:
        fs.delete_file(_unwrap_protocol(file_path))

    # Two blocks.
    df2 = pd.DataFrame({"one": [4, 5, 6], "two": ["e", "f", "g"]})
    ds = ray.data.from_pandas([df, df2])
    ds._set_uuid("data")
    ds.write_json(data_path, filesystem=fs)
    ds2 = ray.data.read_json(data_path, parallelism=2, filesystem=fs)
    ds2df = ds2.to_pandas()
    assert pd.concat([df, df2], ignore_index=True).equals(ds2df)
    # Test metadata ops.
    for block, meta in ds2._blocks.get_blocks_with_metadata():
        BlockAccessor.for_block(ray.get(block)).size_bytes() == meta.size_bytes


@pytest.mark.parametrize(
    "fs,data_path,endpoint_url",
    [
        (None, lazy_fixture("local_path"), None),
        (lazy_fixture("local_fs"), lazy_fixture("local_path"), None),
        (lazy_fixture("s3_fs"), lazy_fixture("s3_path"), lazy_fixture("s3_server")),
    ],
)
def test_json_write_block_path_provider(
    ray_start_regular_shared,
    fs,
    data_path,
    endpoint_url,
    test_block_write_path_provider,
):
    if endpoint_url is None:
        storage_options = {}
    else:
        storage_options = dict(client_kwargs=dict(endpoint_url=endpoint_url))

    # Single block.
    df1 = pd.DataFrame({"one": [1, 2, 3], "two": ["a", "b", "c"]})
    ds = ray.data.from_pandas([df1])
    ds._set_uuid("data")
    ds.write_json(
        data_path, filesystem=fs, block_path_provider=test_block_write_path_provider
    )
    file_path = os.path.join(data_path, "000000_03_data.test.json")
    assert df1.equals(
        pd.read_json(
            file_path, orient="records", lines=True, storage_options=storage_options
        )
    )

    # Two blocks.
    df2 = pd.DataFrame({"one": [4, 5, 6], "two": ["e", "f", "g"]})
    ds = ray.data.from_pandas([df1, df2])
    ds._set_uuid("data")
    ds.write_json(
        data_path, filesystem=fs, block_path_provider=test_block_write_path_provider
    )
    file_path2 = os.path.join(data_path, "000001_03_data.test.json")
    df = pd.concat([df1, df2])
    ds_df = pd.concat(
        [
            pd.read_json(
                file_path, orient="records", lines=True, storage_options=storage_options
            ),
            pd.read_json(
                file_path2,
                orient="records",
                lines=True,
                storage_options=storage_options,
            ),
        ]
    )
    assert df.equals(ds_df)


@pytest.mark.parametrize(
    "fs,data_path,endpoint_url",
    [
        (None, lazy_fixture("local_path"), None),
        (lazy_fixture("local_fs"), lazy_fixture("local_path"), None),
        (lazy_fixture("s3_fs"), lazy_fixture("s3_path"), lazy_fixture("s3_server")),
        (
            lazy_fixture("s3_fs_with_space"),
            lazy_fixture("s3_path_with_space"),
            lazy_fixture("s3_server"),
        ),
    ],
)
def test_csv_read(ray_start_regular_shared, fs, data_path, endpoint_url):
    if endpoint_url is None:
        storage_options = {}
    else:
        storage_options = dict(client_kwargs=dict(endpoint_url=endpoint_url))
    # Single file.
    df1 = pd.DataFrame({"one": [1, 2, 3], "two": ["a", "b", "c"]})
    path1 = os.path.join(data_path, "test1.csv")
    df1.to_csv(path1, index=False, storage_options=storage_options)
    ds = ray.data.read_csv(path1, filesystem=fs)
    dsdf = ds.to_pandas()
    assert df1.equals(dsdf)
    # Test metadata ops.
    assert ds.count() == 3
    assert ds.input_files() == [_unwrap_protocol(path1)]
    assert "{one: int64, two: string}" in str(ds), ds

    # Two files, parallelism=2.
    df2 = pd.DataFrame({"one": [4, 5, 6], "two": ["e", "f", "g"]})
    path2 = os.path.join(data_path, "test2.csv")
    df2.to_csv(path2, index=False, storage_options=storage_options)
    ds = ray.data.read_csv([path1, path2], parallelism=2, filesystem=fs)
    dsdf = ds.to_pandas()
    df = pd.concat([df1, df2], ignore_index=True)
    assert df.equals(dsdf)
    # Test metadata ops.
    for block, meta in ds._blocks.get_blocks_with_metadata():
        BlockAccessor.for_block(ray.get(block)).size_bytes() == meta.size_bytes

    # Three files, parallelism=2.
    df3 = pd.DataFrame({"one": [7, 8, 9], "two": ["h", "i", "j"]})
    path3 = os.path.join(data_path, "test3.csv")
    df3.to_csv(path3, index=False, storage_options=storage_options)
    ds = ray.data.read_csv([path1, path2, path3], parallelism=2, filesystem=fs)
    df = pd.concat([df1, df2, df3], ignore_index=True)
    dsdf = ds.to_pandas()
    assert df.equals(dsdf)

    # Directory, two files.
    path = os.path.join(data_path, "test_csv_dir")
    if fs is None:
        os.mkdir(path)
    else:
        fs.create_dir(_unwrap_protocol(path))
    df1 = pd.DataFrame({"one": [1, 2, 3], "two": ["a", "b", "c"]})
    path1 = os.path.join(path, "data0.csv")
    df1.to_csv(path1, index=False, storage_options=storage_options)
    df2 = pd.DataFrame({"one": [4, 5, 6], "two": ["e", "f", "g"]})
    path2 = os.path.join(path, "data1.csv")
    df2.to_csv(path2, index=False, storage_options=storage_options)
    ds = ray.data.read_csv(path, filesystem=fs)
    df = pd.concat([df1, df2], ignore_index=True)
    dsdf = ds.to_pandas()
    assert df.equals(dsdf)
    if fs is None:
        shutil.rmtree(path)
    else:
        fs.delete_dir(_unwrap_protocol(path))

    # Two directories, three files.
    path1 = os.path.join(data_path, "test_csv_dir1")
    path2 = os.path.join(data_path, "test_csv_dir2")
    if fs is None:
        os.mkdir(path1)
        os.mkdir(path2)
    else:
        fs.create_dir(_unwrap_protocol(path1))
        fs.create_dir(_unwrap_protocol(path2))
    df1 = pd.DataFrame({"one": [1, 2, 3], "two": ["a", "b", "c"]})
    file_path1 = os.path.join(path1, "data0.csv")
    df1.to_csv(file_path1, index=False, storage_options=storage_options)
    df2 = pd.DataFrame({"one": [4, 5, 6], "two": ["e", "f", "g"]})
    file_path2 = os.path.join(path2, "data1.csv")
    df2.to_csv(file_path2, index=False, storage_options=storage_options)
    df3 = pd.DataFrame({"one": [7, 8, 9], "two": ["h", "i", "j"]})
    file_path3 = os.path.join(path2, "data2.csv")
    df3.to_csv(file_path3, index=False, storage_options=storage_options)
    ds = ray.data.read_csv([path1, path2], filesystem=fs)
    df = pd.concat([df1, df2, df3], ignore_index=True)
    dsdf = ds.to_pandas()
    assert df.equals(dsdf)
    if fs is None:
        shutil.rmtree(path1)
        shutil.rmtree(path2)
    else:
        fs.delete_dir(_unwrap_protocol(path1))
        fs.delete_dir(_unwrap_protocol(path2))

    # Directory and file, two files.
    dir_path = os.path.join(data_path, "test_csv_dir")
    if fs is None:
        os.mkdir(dir_path)
    else:
        fs.create_dir(_unwrap_protocol(dir_path))
    df1 = pd.DataFrame({"one": [1, 2, 3], "two": ["a", "b", "c"]})
    path1 = os.path.join(dir_path, "data0.csv")
    df1.to_csv(path1, index=False, storage_options=storage_options)
    df2 = pd.DataFrame({"one": [4, 5, 6], "two": ["e", "f", "g"]})
    path2 = os.path.join(data_path, "data1.csv")
    df2.to_csv(path2, index=False, storage_options=storage_options)
    ds = ray.data.read_csv([dir_path, path2], filesystem=fs)
    df = pd.concat([df1, df2], ignore_index=True)
    dsdf = ds.to_pandas()
    assert df.equals(dsdf)
    if fs is None:
        shutil.rmtree(dir_path)
    else:
        fs.delete_dir(_unwrap_protocol(dir_path))


@pytest.mark.parametrize(
    "fs,data_path,endpoint_url",
    [
        (None, lazy_fixture("local_path"), None),
        (lazy_fixture("local_fs"), lazy_fixture("local_path"), None),
        (lazy_fixture("s3_fs"), lazy_fixture("s3_path"), lazy_fixture("s3_server")),
    ],
)
def test_csv_write(ray_start_regular_shared, fs, data_path, endpoint_url):
    if endpoint_url is None:
        storage_options = {}
    else:
        storage_options = dict(client_kwargs=dict(endpoint_url=endpoint_url))
    # Single block.
    df1 = pd.DataFrame({"one": [1, 2, 3], "two": ["a", "b", "c"]})
    ds = ray.data.from_pandas([df1])
    ds._set_uuid("data")
    ds.write_csv(data_path, filesystem=fs)
    file_path = os.path.join(data_path, "data_000000.csv")
    assert df1.equals(pd.read_csv(file_path, storage_options=storage_options))

    # Two blocks.
    df2 = pd.DataFrame({"one": [4, 5, 6], "two": ["e", "f", "g"]})
    ds = ray.data.from_pandas([df1, df2])
    ds._set_uuid("data")
    ds.write_csv(data_path, filesystem=fs)
    file_path2 = os.path.join(data_path, "data_000001.csv")
    df = pd.concat([df1, df2])
    ds_df = pd.concat(
        [
            pd.read_csv(file_path, storage_options=storage_options),
            pd.read_csv(file_path2, storage_options=storage_options),
        ]
    )
    assert df.equals(ds_df)


@pytest.mark.parametrize(
    "fs,data_path",
    [
        (None, lazy_fixture("local_path")),
        (lazy_fixture("local_fs"), lazy_fixture("local_path")),
        (lazy_fixture("s3_fs"), lazy_fixture("s3_path")),
    ],
)
def test_csv_roundtrip(ray_start_regular_shared, fs, data_path):
    # Single block.
    df = pd.DataFrame({"one": [1, 2, 3], "two": ["a", "b", "c"]})
    ds = ray.data.from_pandas([df])
    ds._set_uuid("data")
    ds.write_csv(data_path, filesystem=fs)
    file_path = os.path.join(data_path, "data_000000.csv")
    ds2 = ray.data.read_csv([file_path], filesystem=fs)
    ds2df = ds2.to_pandas()
    assert ds2df.equals(df)
    # Test metadata ops.
    for block, meta in ds2._blocks.get_blocks_with_metadata():
        BlockAccessor.for_block(ray.get(block)).size_bytes() == meta.size_bytes

    # Two blocks.
    df2 = pd.DataFrame({"one": [4, 5, 6], "two": ["e", "f", "g"]})
    ds = ray.data.from_pandas([df, df2])
    ds._set_uuid("data")
    ds.write_csv(data_path, filesystem=fs)
    ds2 = ray.data.read_csv(data_path, parallelism=2, filesystem=fs)
    ds2df = ds2.to_pandas()
    assert pd.concat([df, df2], ignore_index=True).equals(ds2df)
    # Test metadata ops.
    for block, meta in ds2._blocks.get_blocks_with_metadata():
        BlockAccessor.for_block(ray.get(block)).size_bytes() == meta.size_bytes


@pytest.mark.parametrize(
    "fs,data_path,endpoint_url",
    [
        (None, lazy_fixture("local_path"), None),
        (lazy_fixture("local_fs"), lazy_fixture("local_path"), None),
        (lazy_fixture("s3_fs"), lazy_fixture("s3_path"), lazy_fixture("s3_server")),
    ],
)
def test_csv_write_block_path_provider(
    ray_start_regular_shared,
    fs,
    data_path,
    endpoint_url,
    test_block_write_path_provider,
):
    if endpoint_url is None:
        storage_options = {}
    else:
        storage_options = dict(client_kwargs=dict(endpoint_url=endpoint_url))

    # Single block.
    df1 = pd.DataFrame({"one": [1, 2, 3], "two": ["a", "b", "c"]})
    ds = ray.data.from_pandas([df1])
    ds._set_uuid("data")
    ds.write_csv(
        data_path, filesystem=fs, block_path_provider=test_block_write_path_provider
    )
    file_path = os.path.join(data_path, "000000_03_data.test.csv")
    assert df1.equals(pd.read_csv(file_path, storage_options=storage_options))

    # Two blocks.
    df2 = pd.DataFrame({"one": [4, 5, 6], "two": ["e", "f", "g"]})
    ds = ray.data.from_pandas([df1, df2])
    ds._set_uuid("data")
    ds.write_csv(
        data_path, filesystem=fs, block_path_provider=test_block_write_path_provider
    )
    file_path2 = os.path.join(data_path, "000001_03_data.test.csv")
    df = pd.concat([df1, df2])
    ds_df = pd.concat(
        [
            pd.read_csv(file_path, storage_options=storage_options),
            pd.read_csv(file_path2, storage_options=storage_options),
        ]
    )
    assert df.equals(ds_df)


def test_groupby_arrow(ray_start_regular_shared):
    # Test empty dataset.
    agg_ds = (
        ray.data.range_arrow(10)
        .filter(lambda r: r["value"] > 10)
        .groupby("value")
        .count()
    )
    assert agg_ds.count() == 0


def test_groupby_errors(ray_start_regular_shared):
    ds = ray.data.range(100)

    ds.groupby(None).count().show()  # OK
    ds.groupby(lambda x: x % 2).count().show()  # OK
    with pytest.raises(ValueError):
        ds.groupby("foo").count().show()

    ds = ray.data.range_arrow(100)
    ds.groupby(None).count().show()  # OK
    with pytest.raises(ValueError):
        ds.groupby(lambda x: x % 2).count().show()


def test_agg_errors(ray_start_regular_shared):
    ds = ray.data.range(100)
    from ray.data.aggregate import Max

    ds.aggregate(Max())  # OK
    ds.aggregate(Max(lambda x: x))  # OK
    with pytest.raises(ValueError):
        ds.aggregate(Max("foo"))

    ds = ray.data.range_arrow(100)
    ds.aggregate(Max("value"))  # OK
    with pytest.raises(ValueError):
        ds.aggregate(Max())
    with pytest.raises(ValueError):
        ds.aggregate(Max(lambda x: x))
    with pytest.raises(ValueError):
        ds.aggregate(Max("bad_field"))


@pytest.mark.parametrize("num_parts", [1, 30])
def test_groupby_agg_name_conflict(ray_start_regular_shared, num_parts):
    # Test aggregation name conflict.
    xs = list(range(100))
    grouped_ds = (
        ray.data.from_items([{"A": (x % 3), "B": x} for x in xs])
        .repartition(num_parts)
        .groupby("A")
    )
    agg_ds = grouped_ds.aggregate(
        AggregateFn(
            init=lambda k: [0, 0],
            accumulate=lambda a, r: [a[0] + r["B"], a[1] + 1],
            merge=lambda a1, a2: [a1[0] + a2[0], a1[1] + a2[1]],
            finalize=lambda a: a[0] / a[1],
            name="foo",
        ),
        AggregateFn(
            init=lambda k: [0, 0],
            accumulate=lambda a, r: [a[0] + r["B"], a[1] + 1],
            merge=lambda a1, a2: [a1[0] + a2[0], a1[1] + a2[1]],
            finalize=lambda a: a[0] / a[1],
            name="foo",
        ),
    )
    assert agg_ds.count() == 3
    assert [row.as_pydict() for row in agg_ds.sort("A").iter_rows()] == [
        {"A": 0, "foo": 49.5, "foo_2": 49.5},
        {"A": 1, "foo": 49.0, "foo_2": 49.0},
        {"A": 2, "foo": 50.0, "foo_2": 50.0},
    ]


@pytest.mark.parametrize("num_parts", [1, 30])
def test_groupby_arrow_count(ray_start_regular_shared, num_parts):
    # Test built-in count aggregation
    seed = int(time.time())
    print(f"Seeding RNG for test_groupby_arrow_count with: {seed}")
    random.seed(seed)
    xs = list(range(100))
    random.shuffle(xs)
    agg_ds = (
        ray.data.from_items([{"A": (x % 3), "B": x} for x in xs])
        .repartition(num_parts)
        .groupby("A")
        .count()
    )
    assert agg_ds.count() == 3
    assert [row.as_pydict() for row in agg_ds.sort("A").iter_rows()] == [
        {"A": 0, "count()": 34},
        {"A": 1, "count()": 33},
        {"A": 2, "count()": 33},
    ]


@pytest.mark.parametrize("num_parts", [1, 30])
def test_groupby_arrow_sum(ray_start_regular_shared, num_parts):
    # Test built-in sum aggregation
    seed = int(time.time())
    print(f"Seeding RNG for test_groupby_arrow_sum with: {seed}")
    random.seed(seed)
    xs = list(range(100))
    random.shuffle(xs)
    agg_ds = (
        ray.data.from_items([{"A": (x % 3), "B": x} for x in xs])
        .repartition(num_parts)
        .groupby("A")
        .sum("B")
    )
    assert agg_ds.count() == 3
    assert [row.as_pydict() for row in agg_ds.sort("A").iter_rows()] == [
        {"A": 0, "sum(B)": 1683},
        {"A": 1, "sum(B)": 1617},
        {"A": 2, "sum(B)": 1650},
    ]
    # Test built-in global sum aggregation
    assert (
        ray.data.from_items([{"A": x} for x in xs]).repartition(num_parts).sum("A")
        == 4950
    )
    assert ray.data.range_arrow(10).filter(lambda r: r["value"] > 10).sum("value") == 0


@pytest.mark.parametrize("num_parts", [1, 30])
def test_groupby_arrow_min(ray_start_regular_shared, num_parts):
    # Test built-in min aggregation
    seed = int(time.time())
    print(f"Seeding RNG for test_groupby_arrow_min with: {seed}")
    random.seed(seed)
    xs = list(range(100))
    random.shuffle(xs)
    agg_ds = (
        ray.data.from_items([{"A": (x % 3), "B": x} for x in xs])
        .repartition(num_parts)
        .groupby("A")
        .min("B")
    )
    assert agg_ds.count() == 3
    assert [row.as_pydict() for row in agg_ds.sort("A").iter_rows()] == [
        {"A": 0, "min(B)": 0},
        {"A": 1, "min(B)": 1},
        {"A": 2, "min(B)": 2},
    ]
    # Test built-in global min aggregation
    assert (
        ray.data.from_items([{"A": x} for x in xs]).repartition(num_parts).min("A") == 0
    )
    with pytest.raises(ValueError):
        ray.data.range_arrow(10).filter(lambda r: r["value"] > 10).min("value")


@pytest.mark.parametrize("num_parts", [1, 30])
def test_groupby_arrow_max(ray_start_regular_shared, num_parts):
    # Test built-in max aggregation
    seed = int(time.time())
    print(f"Seeding RNG for test_groupby_arrow_max with: {seed}")
    random.seed(seed)
    xs = list(range(100))
    random.shuffle(xs)
    agg_ds = (
        ray.data.from_items([{"A": (x % 3), "B": x} for x in xs])
        .repartition(num_parts)
        .groupby("A")
        .max("B")
    )
    assert agg_ds.count() == 3
    assert [row.as_pydict() for row in agg_ds.sort("A").iter_rows()] == [
        {"A": 0, "max(B)": 99},
        {"A": 1, "max(B)": 97},
        {"A": 2, "max(B)": 98},
    ]
    # Test built-in global max aggregation
    assert (
        ray.data.from_items([{"A": x} for x in xs]).repartition(num_parts).max("A")
        == 99
    )
    with pytest.raises(ValueError):
        ray.data.range_arrow(10).filter(lambda r: r["value"] > 10).max("value")


@pytest.mark.parametrize("num_parts", [1, 30])
def test_groupby_arrow_mean(ray_start_regular_shared, num_parts):
    # Test built-in mean aggregation
    seed = int(time.time())
    print(f"Seeding RNG for test_groupby_arrow_mean with: {seed}")
    random.seed(seed)
    xs = list(range(100))
    random.shuffle(xs)
    agg_ds = (
        ray.data.from_items([{"A": (x % 3), "B": x} for x in xs])
        .repartition(num_parts)
        .groupby("A")
        .mean("B")
    )
    assert agg_ds.count() == 3
    assert [row.as_pydict() for row in agg_ds.sort("A").iter_rows()] == [
        {"A": 0, "mean(B)": 49.5},
        {"A": 1, "mean(B)": 49.0},
        {"A": 2, "mean(B)": 50.0},
    ]
    # Test built-in global mean aggregation
    assert (
        ray.data.from_items([{"A": x} for x in xs]).repartition(num_parts).mean("A")
        == 49.5
    )
    with pytest.raises(ValueError):
        ray.data.range_arrow(10).filter(lambda r: r["value"] > 10).mean("value")


@pytest.mark.parametrize("num_parts", [1, 30])
def test_groupby_arrow_std(ray_start_regular_shared, num_parts):
    # Test built-in std aggregation
    seed = int(time.time())
    print(f"Seeding RNG for test_groupby_arrow_std with: {seed}")
    random.seed(seed)
    xs = list(range(100))
    random.shuffle(xs)
    df = pd.DataFrame({"A": [x % 3 for x in xs], "B": xs})
    agg_ds = ray.data.from_pandas(df).repartition(num_parts).groupby("A").std("B")
    assert agg_ds.count() == 3
    result = agg_ds.to_pandas()["std(B)"].to_numpy()
    expected = df.groupby("A")["B"].std().to_numpy()
    np.testing.assert_array_almost_equal(result, expected)
    # ddof of 0
    agg_ds = (
        ray.data.from_pandas(df).repartition(num_parts).groupby("A").std("B", ddof=0)
    )
    assert agg_ds.count() == 3
    result = agg_ds.to_pandas()["std(B)"].to_numpy()
    expected = df.groupby("A")["B"].std(ddof=0).to_numpy()
    np.testing.assert_array_almost_equal(result, expected)
    # Test built-in global std aggregation
    df = pd.DataFrame({"A": xs})
    assert math.isclose(
        ray.data.from_pandas(df).repartition(num_parts).std("A"), df["A"].std()
    )
    # ddof of 0
    assert math.isclose(
        ray.data.from_pandas(df).repartition(num_parts).std("A", ddof=0),
        df["A"].std(ddof=0),
    )
    with pytest.raises(ValueError):
        ray.data.from_pandas(pd.DataFrame({"A": []})).std("A")
    # Test edge cases
    assert ray.data.from_pandas(pd.DataFrame({"A": [3]})).std("A") == 0


@pytest.mark.parametrize("num_parts", [1, 30])
def test_groupby_arrow_multicolumn(ray_start_regular_shared, num_parts):
    # Test built-in mean aggregation on multiple columns
    seed = int(time.time())
    print(f"Seeding RNG for test_groupby_arrow_multicolumn with: {seed}")
    random.seed(seed)
    xs = list(range(100))
    random.shuffle(xs)
    df = pd.DataFrame({"A": [x % 3 for x in xs], "B": xs, "C": [2 * x for x in xs]})
    agg_ds = (
        ray.data.from_pandas(df).repartition(num_parts).groupby("A").mean(["B", "C"])
    )
    assert agg_ds.count() == 3
    assert [row.as_pydict() for row in agg_ds.sort("A").iter_rows()] == [
        {"A": 0, "mean(B)": 49.5, "mean(C)": 99.0},
        {"A": 1, "mean(B)": 49.0, "mean(C)": 98.0},
        {"A": 2, "mean(B)": 50.0, "mean(C)": 100.0},
    ]
    # Test that unspecified agg column ==> agg on all columns except for
    # groupby keys.
    agg_ds = ray.data.from_pandas(df).repartition(num_parts).groupby("A").mean()
    assert agg_ds.count() == 3
    assert [row.as_pydict() for row in agg_ds.sort("A").iter_rows()] == [
        {"A": 0, "mean(B)": 49.5, "mean(C)": 99.0},
        {"A": 1, "mean(B)": 49.0, "mean(C)": 98.0},
        {"A": 2, "mean(B)": 50.0, "mean(C)": 100.0},
    ]
    # Test built-in global mean aggregation
    df = pd.DataFrame({"A": xs, "B": [2 * x for x in xs]})
    result_row = ray.data.from_pandas(df).repartition(num_parts).mean(["A", "B"])
    assert result_row["mean(A)"] == df["A"].mean()
    assert result_row["mean(B)"] == df["B"].mean()


def test_groupby_agg_bad_on(ray_start_regular_shared):
    # Test bad on for groupby aggregation
    xs = list(range(100))
    df = pd.DataFrame({"A": [x % 3 for x in xs], "B": xs, "C": [2 * x for x in xs]})
    # Wrong type.
    with pytest.raises(TypeError):
        ray.data.from_pandas(df).groupby("A").mean(5)
    with pytest.raises(TypeError):
        ray.data.from_pandas(df).groupby("A").mean([5])
    # Empty list.
    with pytest.raises(ValueError):
        ray.data.from_pandas(df).groupby("A").mean([])
    # Nonexistent column.
    with pytest.raises(ValueError):
        ray.data.from_pandas(df).groupby("A").mean("D")
    with pytest.raises(ValueError):
        ray.data.from_pandas(df).groupby("A").mean(["B", "D"])
    # Columns for simple Dataset.
    with pytest.raises(ValueError):
        ray.data.from_items(xs).groupby(lambda x: x % 3 == 0).mean("A")

    # Test bad on for global aggregation
    # Wrong type.
    with pytest.raises(TypeError):
        ray.data.from_pandas(df).mean(5)
    with pytest.raises(TypeError):
        ray.data.from_pandas(df).mean([5])
    # Empty list.
    with pytest.raises(ValueError):
        ray.data.from_pandas(df).mean([])
    # Nonexistent column.
    with pytest.raises(ValueError):
        ray.data.from_pandas(df).mean("D")
    with pytest.raises(ValueError):
        ray.data.from_pandas(df).mean(["B", "D"])
    # Columns for simple Dataset.
    with pytest.raises(ValueError):
        ray.data.from_items(xs).mean("A")


@pytest.mark.parametrize("num_parts", [1, 30])
def test_groupby_arrow_multi_agg(ray_start_regular_shared, num_parts):
    seed = int(time.time())
    print(f"Seeding RNG for test_groupby_arrow_multi_agg with: {seed}")
    random.seed(seed)
    xs = list(range(100))
    random.shuffle(xs)
    df = pd.DataFrame({"A": [x % 3 for x in xs], "B": xs})
    agg_ds = (
        ray.data.from_pandas(df)
        .repartition(num_parts)
        .groupby("A")
        .aggregate(
            Count(),
            Sum("B"),
            Min("B"),
            Max("B"),
            Mean("B"),
            Std("B"),
        )
    )
    assert agg_ds.count() == 3
    agg_df = agg_ds.to_pandas()
    expected_grouped = df.groupby("A")["B"]
    np.testing.assert_array_equal(agg_df["count()"].to_numpy(), [34, 33, 33])
    for agg in ["sum", "min", "max", "mean", "std"]:
        result = agg_df[f"{agg}(B)"].to_numpy()
        expected = getattr(expected_grouped, agg)().to_numpy()
        if agg == "std":
            np.testing.assert_array_almost_equal(result, expected)
        else:
            np.testing.assert_array_equal(result, expected)
    # Test built-in global std aggregation
    df = pd.DataFrame({"A": xs})
    result_row = (
        ray.data.from_pandas(df)
        .repartition(num_parts)
        .aggregate(
            Sum("A"),
            Min("A"),
            Max("A"),
            Mean("A"),
            Std("A"),
        )
    )
    for agg in ["sum", "min", "max", "mean", "std"]:
        result = result_row[f"{agg}(A)"]
        expected = getattr(df["A"], agg)()
        if agg == "std":
            assert math.isclose(result, expected)
        else:
            assert result == expected


def test_groupby_simple(ray_start_regular_shared):
    seed = int(time.time())
    print(f"Seeding RNG for test_groupby_simple with: {seed}")
    random.seed(seed)
    parallelism = 3
    xs = [
        ("A", 2),
        ("A", 4),
        ("A", 9),
        ("B", 10),
        ("B", 20),
        ("C", 3),
        ("C", 5),
        ("C", 8),
        ("C", 12),
    ]
    random.shuffle(xs)
    ds = ray.data.from_items(xs, parallelism=parallelism)
    # Mean aggregation
    agg_ds = ds.groupby(lambda r: r[0]).aggregate(
        AggregateFn(
            init=lambda k: (0, 0),
            accumulate=lambda a, r: (a[0] + r[1], a[1] + 1),
            merge=lambda a1, a2: (a1[0] + a2[0], a1[1] + a2[1]),
            finalize=lambda a: a[0] / a[1],
        )
    )
    assert agg_ds.count() == 3
    assert agg_ds.sort(key=lambda r: r[0]).take(3) == [("A", 5), ("B", 15), ("C", 7)]

    # Test None row
    parallelism = 2
    xs = ["A", "A", "A", None, None, None, "B"]
    random.shuffle(xs)
    ds = ray.data.from_items(xs, parallelism=parallelism)
    # Count aggregation
    agg_ds = ds.groupby(lambda r: str(r)).aggregate(
        AggregateFn(
            init=lambda k: 0,
            accumulate=lambda a, r: a + 1,
            merge=lambda a1, a2: a1 + a2,
        )
    )
    assert agg_ds.count() == 3
    assert agg_ds.sort(key=lambda r: str(r[0])).take(3) == [
        ("A", 3),
        ("B", 1),
        ("None", 3),
    ]

    # Test empty dataset.
    ds = ray.data.from_items([])
    agg_ds = ds.groupby(lambda r: r[0]).aggregate(
        AggregateFn(
            init=lambda k: 1 / 0,  # should never reach here
            accumulate=lambda a, r: 1 / 0,
            merge=lambda a1, a2: 1 / 0,
            finalize=lambda a: 1 / 0,
        )
    )
    assert agg_ds.count() == 0
    assert agg_ds == ds
    agg_ds = ray.data.range(10).filter(lambda r: r > 10).groupby(lambda r: r).count()
    assert agg_ds.count() == 0


@pytest.mark.parametrize("num_parts", [1, 30])
def test_groupby_simple_count(ray_start_regular_shared, num_parts):
    # Test built-in count aggregation
    seed = int(time.time())
    print(f"Seeding RNG for test_groupby_simple_count with: {seed}")
    random.seed(seed)
    xs = list(range(100))
    random.shuffle(xs)
    agg_ds = (
        ray.data.from_items(xs).repartition(num_parts).groupby(lambda x: x % 3).count()
    )
    assert agg_ds.count() == 3
    assert agg_ds.sort(key=lambda r: r[0]).take(3) == [(0, 34), (1, 33), (2, 33)]


@pytest.mark.parametrize("num_parts", [1, 30])
def test_groupby_simple_sum(ray_start_regular_shared, num_parts):
    # Test built-in sum aggregation
    seed = int(time.time())
    print(f"Seeding RNG for test_groupby_simple_sum with: {seed}")
    random.seed(seed)
    xs = list(range(100))
    random.shuffle(xs)
    agg_ds = (
        ray.data.from_items(xs).repartition(num_parts).groupby(lambda x: x % 3).sum()
    )
    assert agg_ds.count() == 3
    assert agg_ds.sort(key=lambda r: r[0]).take(3) == [(0, 1683), (1, 1617), (2, 1650)]
    # Test built-in global sum aggregation
    assert ray.data.from_items(xs).repartition(num_parts).sum() == 4950
    assert ray.data.range(10).filter(lambda r: r > 10).sum() == 0


@pytest.mark.parametrize("num_parts", [1, 30])
def test_groupby_simple_min(ray_start_regular_shared, num_parts):
    # Test built-in min aggregation
    seed = int(time.time())
    print(f"Seeding RNG for test_groupby_simple_min with: {seed}")
    random.seed(seed)
    xs = list(range(100))
    random.shuffle(xs)
    agg_ds = (
        ray.data.from_items(xs).repartition(num_parts).groupby(lambda x: x % 3).min()
    )
    assert agg_ds.count() == 3
    assert agg_ds.sort(key=lambda r: r[0]).take(3) == [(0, 0), (1, 1), (2, 2)]
    # Test built-in global min aggregation
    assert ray.data.from_items(xs).repartition(num_parts).min() == 0
    with pytest.raises(ValueError):
        ray.data.range(10).filter(lambda r: r > 10).min()


@pytest.mark.parametrize("num_parts", [1, 30])
def test_groupby_simple_max(ray_start_regular_shared, num_parts):
    # Test built-in max aggregation
    seed = int(time.time())
    print(f"Seeding RNG for test_groupby_simple_max with: {seed}")
    random.seed(seed)
    xs = list(range(100))
    random.shuffle(xs)
    agg_ds = (
        ray.data.from_items(xs).repartition(num_parts).groupby(lambda x: x % 3).max()
    )
    assert agg_ds.count() == 3
    assert agg_ds.sort(key=lambda r: r[0]).take(3) == [(0, 99), (1, 97), (2, 98)]
    # Test built-in global max aggregation
    assert ray.data.from_items(xs).repartition(num_parts).max() == 99
    with pytest.raises(ValueError):
        ray.data.range(10).filter(lambda r: r > 10).max()


@pytest.mark.parametrize("num_parts", [1, 30])
def test_groupby_simple_mean(ray_start_regular_shared, num_parts):
    # Test built-in mean aggregation
    seed = int(time.time())
    print(f"Seeding RNG for test_groupby_simple_mean with: {seed}")
    random.seed(seed)
    xs = list(range(100))
    random.shuffle(xs)
    agg_ds = (
        ray.data.from_items(xs).repartition(num_parts).groupby(lambda x: x % 3).mean()
    )
    assert agg_ds.count() == 3
    assert agg_ds.sort(key=lambda r: r[0]).take(3) == [(0, 49.5), (1, 49.0), (2, 50.0)]
    # Test built-in global mean aggregation
    assert ray.data.from_items(xs).repartition(num_parts).mean() == 49.5
    with pytest.raises(ValueError):
        ray.data.range(10).filter(lambda r: r > 10).mean()


@pytest.mark.parametrize("num_parts", [1, 30])
def test_groupby_simple_std(ray_start_regular_shared, num_parts):
    # Test built-in std aggregation
    seed = int(time.time())
    print(f"Seeding RNG for test_groupby_simple_std with: {seed}")
    random.seed(seed)
    xs = list(range(100))
    random.shuffle(xs)
    agg_ds = (
        ray.data.from_items(xs).repartition(num_parts).groupby(lambda x: x % 3).std()
    )
    assert agg_ds.count() == 3
    df = pd.DataFrame({"A": [x % 3 for x in xs], "B": xs})
    expected = df.groupby("A")["B"].std()
    result = agg_ds.sort(key=lambda r: r[0]).take(3)
    groups, stds = zip(*result)
    result_df = pd.DataFrame({"A": list(groups), "B": list(stds)})
    result_df = result_df.set_index("A")
    pd.testing.assert_series_equal(result_df["B"], expected)
    # ddof of 0
    agg_ds = (
        ray.data.from_items(xs)
        .repartition(num_parts)
        .groupby(lambda x: x % 3)
        .std(ddof=0)
    )
    assert agg_ds.count() == 3
    df = pd.DataFrame({"A": [x % 3 for x in xs], "B": xs})
    expected = df.groupby("A")["B"].std(ddof=0)
    result = agg_ds.sort(key=lambda r: r[0]).take(3)
    groups, stds = zip(*result)
    result_df = pd.DataFrame({"A": list(groups), "B": list(stds)})
    result_df = result_df.set_index("A")
    pd.testing.assert_series_equal(result_df["B"], expected)
    # Test built-in global std aggregation
    assert math.isclose(
        ray.data.from_items(xs).repartition(num_parts).std(), pd.Series(xs).std()
    )
    # ddof of 0
    assert math.isclose(
        ray.data.from_items(xs).repartition(num_parts).std(ddof=0),
        pd.Series(xs).std(ddof=0),
    )
    with pytest.raises(ValueError):
        ray.data.from_items([]).std()
    # Test edge cases
    assert ray.data.from_items([3]).std() == 0


@pytest.mark.parametrize("num_parts", [1, 30])
def test_groupby_simple_multilambda(ray_start_regular_shared, num_parts):
    # Test built-in mean aggregation
    seed = int(time.time())
    print(f"Seeding RNG for test_groupby_simple_multilambda with: {seed}")
    random.seed(seed)
    xs = list(range(100))
    random.shuffle(xs)
    agg_ds = (
        ray.data.from_items([[x, 2 * x] for x in xs])
        .repartition(num_parts)
        .groupby(lambda x: x[0] % 3)
        .mean([lambda x: x[0], lambda x: x[1]])
    )
    assert agg_ds.count() == 3
    assert agg_ds.sort(key=lambda r: r[0]).take(3) == [
        (0, 49.5, 99.0),
        (1, 49.0, 98.0),
        (2, 50.0, 100.0),
    ]
    # Test built-in global mean aggregation
    assert ray.data.from_items([[x, 2 * x] for x in xs]).repartition(num_parts).mean(
        [lambda x: x[0], lambda x: x[1]]
    ) == (49.5, 99.0)
    with pytest.raises(ValueError):
        ray.data.from_items([[x, 2 * x] for x in range(10)]).filter(
            lambda r: r[0] > 10
        ).mean([lambda x: x[0], lambda x: x[1]])


@pytest.mark.parametrize("num_parts", [1, 30])
def test_groupby_simple_multi_agg(ray_start_regular_shared, num_parts):
    seed = int(time.time())
    print(f"Seeding RNG for test_groupby_simple_multi_agg with: {seed}")
    random.seed(seed)
    xs = list(range(100))
    random.shuffle(xs)
    df = pd.DataFrame({"A": [x % 3 for x in xs], "B": xs})
    agg_ds = (
        ray.data.from_items(xs)
        .repartition(num_parts)
        .groupby(lambda x: x % 3)
        .aggregate(
            Count(),
            Sum(),
            Min(),
            Max(),
            Mean(),
            Std(),
        )
    )
    assert agg_ds.count() == 3
    result = agg_ds.sort(key=lambda r: r[0]).take(3)
    groups, counts, sums, mins, maxs, means, stds = zip(*result)
    agg_df = pd.DataFrame(
        {
            "groups": list(groups),
            "count": list(counts),
            "sum": list(sums),
            "min": list(mins),
            "max": list(maxs),
            "mean": list(means),
            "std": list(stds),
        }
    )
    agg_df = agg_df.set_index("groups")
    df = pd.DataFrame({"groups": [x % 3 for x in xs], "B": xs})
    expected_grouped = df.groupby("groups")["B"]
    np.testing.assert_array_equal(agg_df["count"].to_numpy(), [34, 33, 33])
    for agg in ["sum", "min", "max", "mean", "std"]:
        result = agg_df[agg].to_numpy()
        expected = getattr(expected_grouped, agg)().to_numpy()
        if agg == "std":
            np.testing.assert_array_almost_equal(result, expected)
        else:
            np.testing.assert_array_equal(result, expected)
    # Test built-in global multi-aggregation
    result_row = (
        ray.data.from_items(xs)
        .repartition(num_parts)
        .aggregate(
            Sum(),
            Min(),
            Max(),
            Mean(),
            Std(),
        )
    )
    series = pd.Series(xs)
    for idx, agg in enumerate(["sum", "min", "max", "mean", "std"]):
        result = result_row[idx]
        expected = getattr(series, agg)()
        if agg == "std":
            assert math.isclose(result, expected)
        else:
            assert result == expected


def test_sort_simple(ray_start_regular_shared):
    num_items = 100
    parallelism = 4
    xs = list(range(num_items))
    random.shuffle(xs)
    ds = ray.data.from_items(xs, parallelism=parallelism)
    assert ds.sort().take(num_items) == list(range(num_items))
    # Make sure we have rows in each block.
    assert len([n for n in ds.sort()._block_num_rows() if n > 0]) == parallelism
    assert ds.sort(descending=True).take(num_items) == list(reversed(range(num_items)))
    assert ds.sort(key=lambda x: -x).take(num_items) == list(reversed(range(num_items)))

    # Test empty dataset.
    ds = ray.data.from_items([])
    s1 = ds.sort()
    assert s1.count() == 0
    assert s1 == ds
    ds = ray.data.range(10).filter(lambda r: r > 10).sort()
    assert ds.count() == 0


@pytest.mark.parametrize("pipelined", [False, True])
def test_random_shuffle(shutdown_only, pipelined):
    def range(n, parallelism=200):
        ds = ray.data.range(n, parallelism=parallelism)
        if pipelined:
            pipe = ds.repeat(2)
            pipe.random_shuffle = pipe.random_shuffle_each_window
            return pipe
        else:
            return ds

    r1 = range(100).random_shuffle().take(999)
    r2 = range(100).random_shuffle().take(999)
    assert r1 != r2, (r1, r2)

    r1 = range(100, parallelism=1).random_shuffle().take(999)
    r2 = range(100, parallelism=1).random_shuffle().take(999)
    assert r1 != r2, (r1, r2)

    r1 = range(100).random_shuffle(num_blocks=1).take(999)
    r2 = range(100).random_shuffle(num_blocks=1).take(999)
    assert r1 != r2, (r1, r2)

    r0 = range(100, parallelism=5).take(999)
    r1 = range(100, parallelism=5).random_shuffle(seed=0).take(999)
    r2 = range(100, parallelism=5).random_shuffle(seed=0).take(999)
    r3 = range(100, parallelism=5).random_shuffle(seed=12345).take(999)
    assert r1 == r2, (r1, r2)
    assert r1 != r0, (r1, r0)
    assert r1 != r3, (r1, r3)

    r0 = ray.data.range_arrow(100, parallelism=5).take(999)
    r1 = ray.data.range_arrow(100, parallelism=5).random_shuffle(seed=0).take(999)
    r2 = ray.data.range_arrow(100, parallelism=5).random_shuffle(seed=0).take(999)
    assert r1 == r2, (r1, r2)
    assert r1 != r0, (r1, r0)

    # Test move.
    ds = range(100, parallelism=2)
    r1 = ds.random_shuffle(_move=True).take(999)
    if pipelined:
        with pytest.raises(RuntimeError):
            ds = ds.map(lambda x: x).take(999)
    else:
        # Source dataset should be unusable if not pipelining.
        with pytest.raises(ValueError):
            ds = ds.map(lambda x: x).take(999)
    r2 = range(100).random_shuffle(_move=True).take(999)
    assert r1 != r2, (r1, r2)

    # Test empty dataset.
    ds = ray.data.from_items([])
    r1 = ds.random_shuffle()
    assert r1.count() == 0
    assert r1 == ds


def test_random_shuffle_spread(ray_start_cluster):
    cluster = ray_start_cluster
    cluster.add_node(
        resources={"foo": 100}, _system_config={"max_direct_call_object_size": 0}
    )
    cluster.add_node(resources={"bar:1": 100})
    cluster.add_node(resources={"bar:2": 100})
    cluster.add_node(resources={"bar:3": 100}, num_cpus=0)

    ray.init(cluster.address)

    @ray.remote
    def get_node_id():
        return ray.get_runtime_context().node_id.hex()

    node1_id = ray.get(get_node_id.options(resources={"bar:1": 1}).remote())
    node2_id = ray.get(get_node_id.options(resources={"bar:2": 1}).remote())

    ds = ray.data.range(100, parallelism=2).random_shuffle(
        _spread_resource_prefix="bar:"
    )
    blocks = ds.get_internal_block_refs()
    ray.wait(blocks, num_returns=len(blocks), fetch_local=False)
    location_data = ray.experimental.get_object_locations(blocks)
    locations = []
    for block in blocks:
        locations.extend(location_data[block]["node_ids"])
    assert set(locations) == {node1_id, node2_id}


def test_parquet_read_spread(ray_start_cluster, tmp_path):
    cluster = ray_start_cluster
    cluster.add_node(
        resources={"foo": 100}, _system_config={"max_direct_call_object_size": 0}
    )
    cluster.add_node(resources={"bar:1": 100})
    cluster.add_node(resources={"bar:2": 100})
    cluster.add_node(resources={"bar:3": 100}, num_cpus=0)

    ray.init(cluster.address)

    @ray.remote
    def get_node_id():
        return ray.get_runtime_context().node_id.hex()

    node1_id = ray.get(get_node_id.options(resources={"bar:1": 1}).remote())
    node2_id = ray.get(get_node_id.options(resources={"bar:2": 1}).remote())

    data_path = str(tmp_path)
    df1 = pd.DataFrame({"one": list(range(100)), "two": list(range(100, 200))})
    path1 = os.path.join(data_path, "test1.parquet")
    df1.to_parquet(path1)
    df2 = pd.DataFrame({"one": list(range(300, 400)), "two": list(range(400, 500))})
    path2 = os.path.join(data_path, "test2.parquet")
    df2.to_parquet(path2)

    ds = ray.data.read_parquet(data_path, _spread_resource_prefix="bar:")

    # Force reads.
    blocks = ds.get_internal_block_refs()
    assert len(blocks) == 2

    ray.wait(blocks, num_returns=len(blocks), fetch_local=False)
    location_data = ray.experimental.get_object_locations(blocks)
    locations = []
    for block in blocks:
        locations.extend(location_data[block]["node_ids"])
    assert set(locations) == {node1_id, node2_id}


@pytest.mark.parametrize("num_items,parallelism", [(100, 1), (1000, 4)])
def test_sort_arrow(ray_start_regular, num_items, parallelism):
    a = list(reversed(range(num_items)))
    b = [f"{x:03}" for x in range(num_items)]
    shard = int(np.ceil(num_items / parallelism))
    offset = 0
    dfs = []
    while offset < num_items:
        dfs.append(
            pd.DataFrame(
                {"a": a[offset : offset + shard], "b": b[offset : offset + shard]}
            )
        )
        offset += shard
    if offset < num_items:
        dfs.append(pd.DataFrame({"a": a[offset:], "b": b[offset:]}))
    ds = ray.data.from_pandas(dfs)

    def assert_sorted(sorted_ds, expected_rows):
        assert [tuple(row.values()) for row in sorted_ds.iter_rows()] == list(
            expected_rows
        )

    assert_sorted(ds.sort(key="a"), zip(reversed(a), reversed(b)))
    # Make sure we have rows in each block.
    assert len([n for n in ds.sort(key="a")._block_num_rows() if n > 0]) == parallelism
    assert_sorted(ds.sort(key="b"), zip(a, b))
    assert_sorted(ds.sort(key="a", descending=True), zip(a, b))


def test_sort_arrow_with_empty_blocks(ray_start_regular):
    assert (
        BlockAccessor.for_block(pa.Table.from_pydict({})).sample(10, "A").num_rows == 0
    )

    partitions = BlockAccessor.for_block(pa.Table.from_pydict({})).sort_and_partition(
        [1, 5, 10], "A", descending=False
    )
    assert len(partitions) == 4
    for partition in partitions:
        assert partition.num_rows == 0

    assert (
        BlockAccessor.for_block(pa.Table.from_pydict({}))
        .merge_sorted_blocks([pa.Table.from_pydict({})], "A", False)[0]
        .num_rows
        == 0
    )

    ds = ray.data.from_items([{"A": (x % 3), "B": x} for x in range(3)], parallelism=3)
    ds = ds.filter(lambda r: r["A"] == 0)
    assert [row.as_pydict() for row in ds.sort("A").iter_rows()] == [{"A": 0, "B": 0}]

    # Test empty dataset.
    ds = ray.data.range_arrow(10).filter(lambda r: r["value"] > 10)
    assert (
        len(ray.data.impl.sort.sample_boundaries(ds._blocks.get_blocks(), "value", 3))
        == 2
    )
    assert ds.sort("value").count() == 0


def test_dataset_retry_exceptions(ray_start_regular, local_path):
    @ray.remote
    class Counter:
        def __init__(self):
            self.value = 0

        def increment(self):
            self.value += 1
            return self.value

    class FlakyCSVDatasource(CSVDatasource):
        def __init__(self):
            self.counter = Counter.remote()

        def _read_stream(self, f: "pa.NativeFile", path: str, **reader_args):
            count = self.counter.increment.remote()
            if ray.get(count) == 1:
                raise ValueError("oops")
            else:
                for block in CSVDatasource._read_stream(self, f, path, **reader_args):
                    yield block

        def _write_block(self, f: "pa.NativeFile", block: BlockAccessor, **writer_args):
            count = self.counter.increment.remote()
            if ray.get(count) == 1:
                raise ValueError("oops")
            else:
                CSVDatasource._write_block(self, f, block, **writer_args)

    df1 = pd.DataFrame({"one": [1, 2, 3], "two": ["a", "b", "c"]})
    path1 = os.path.join(local_path, "test1.csv")
    df1.to_csv(path1, index=False, storage_options={})
    ds1 = ray.data.read_datasource(FlakyCSVDatasource(), parallelism=1, paths=path1)
    ds1.write_datasource(FlakyCSVDatasource(), path=local_path, dataset_uuid="data")
    assert df1.equals(
        pd.read_csv(os.path.join(local_path, "data_000000.csv"), storage_options={})
    )

    counter = Counter.remote()

    def flaky_mapper(x):
        count = counter.increment.remote()
        if ray.get(count) == 1:
            raise ValueError("oops")
        else:
            return ray.get(count)

    assert sorted(ds1.map(flaky_mapper).take()) == [2, 3, 4]

    with pytest.raises(ValueError):
        ray.data.read_datasource(
            FlakyCSVDatasource(),
            parallelism=1,
            paths=path1,
            ray_remote_args={"retry_exceptions": False},
        ).take()


if __name__ == "__main__":
    import sys

    sys.exit(pytest.main(["-v", __file__]))<|MERGE_RESOLUTION|>--- conflicted
+++ resolved
@@ -82,13 +82,9 @@
     n = 5
     ds = ray.data.range(n)
     ds = maybe_pipeline(ds, pipelined)
-<<<<<<< HEAD
-    assert sorted(ds.map(lambda x: x + 1, compute="actors").take()) == [1, 2, 3, 4, 5]
-=======
     assert sorted(ds.map(lambda x: x + 1, compute="actors").take()) == list(
         range(1, n + 1)
     )
->>>>>>> b73a007c
 
 
 @pytest.mark.parametrize("pipelined", [False, True])
