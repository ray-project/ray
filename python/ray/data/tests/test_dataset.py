--- conflicted
+++ resolved
@@ -3648,7 +3648,6 @@
         ray.data.from_pandas(df)
 
 
-<<<<<<< HEAD
 def test_len(ray_start_regular_shared):
     ds = ray.data.range(10)
     assert len(ds) == 10
@@ -3658,8 +3657,6 @@
     assert len(ds) == 10
 
 
-=======
->>>>>>> 88d11db7
 def test_random_sample(ray_start_regular_shared):
     import math
 
@@ -3672,11 +3669,7 @@
     ds = ray.data.range(10, parallelism=2)
     ensure_sample_size_close(ds)
 
-<<<<<<< HEAD
-    ds = ray.data.range_table(10, parallelism=2)
-=======
     ds = ray.data.range_arrow(10, parallelism=2)
->>>>>>> 88d11db7
     ensure_sample_size_close(ds)
 
     ds = ray.data.range_tensor(5, parallelism=2, shape=(2, 2))
