--- conflicted
+++ resolved
@@ -57,15 +57,6 @@
     ray.init(num_cpus=8)
     ctx = ray.data.context.DatasetContext.get_current()
 
-<<<<<<< HEAD
-    class SlowCSVDatasource(CSVDatasource):
-        def _read_stream(self, f: "pa.NativeFile", path: str, **reader_args):
-            for block in CSVDatasource._read_stream(self, f, path, **reader_args):
-                time.sleep(3)
-                yield block
-
-=======
->>>>>>> 03024b89
     try:
         original = ctx.block_splitting_enabled
 
@@ -92,13 +83,9 @@
     n = 5
     ds = ray.data.range(n)
     ds = maybe_pipeline(ds, pipelined)
-<<<<<<< HEAD
-    assert sorted(ds.map(lambda x: x + 1, compute="actors").take()) == [1, 2, 3, 4, 5]
-=======
     assert sorted(ds.map(lambda x: x + 1, compute="actors").take()) == list(
         range(1, n + 1)
     )
->>>>>>> 03024b89
 
 
 @pytest.mark.parametrize("pipelined", [False, True])
@@ -1979,8 +1966,6 @@
     assert pd.concat(batches, ignore_index=True).equals(
         pd.concat(dfs, ignore_index=True)
     )
-<<<<<<< HEAD
-=======
 
     # Batch size larger than dataset.
     batch_size = 15
@@ -1990,7 +1975,6 @@
     assert len(batches) == 1
     assert pd.concat(
         batches, ignore_index=True).equals(pd.concat(dfs, ignore_index=True))
->>>>>>> 03024b89
 
     # Batch size drop partial.
     batch_size = 5
@@ -4070,22 +4054,6 @@
         return self.value
 
 
-<<<<<<< HEAD
-        def _read_stream(self, f: "pa.NativeFile", path: str, **reader_args):
-            count = self.counter.increment.remote()
-            if ray.get(count) == 1:
-                raise ValueError("oops")
-            else:
-                for block in CSVDatasource._read_stream(self, f, path, **reader_args):
-                    yield block
-
-        def _write_block(self, f: "pa.NativeFile", block: BlockAccessor, **writer_args):
-            count = self.counter.increment.remote()
-            if ray.get(count) == 1:
-                raise ValueError("oops")
-            else:
-                CSVDatasource._write_block(self, f, block, **writer_args)
-=======
 class FlakyCSVDatasource(CSVDatasource):
     def __init__(self):
         self.counter = Counter.remote()
@@ -4097,7 +4065,6 @@
         else:
             for block in CSVDatasource._read_stream(self, f, path, **reader_args):
                 yield block
->>>>>>> 03024b89
 
     def _write_block(self, f: "pa.NativeFile", block: BlockAccessor, **writer_args):
         count = self.counter.increment.remote()
