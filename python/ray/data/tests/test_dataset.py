--- conflicted
+++ resolved
@@ -1058,11 +1058,6 @@
     assert ds3.sum() == 190
     assert ds3._block_num_rows() == [1] * 20
 
-<<<<<<< HEAD
-    ds4 = ray.data.range(22).repartition(4)
-    assert ds4.num_blocks() == 4
-    assert ds4._block_num_rows() == [5, 6, 5, 6]
-=======
     # Test num_partitions > num_rows
     ds4 = ds.repartition(40, shuffle=False)
     assert ds4.num_blocks() == 40
@@ -1074,7 +1069,6 @@
     ds5 = ray.data.range(22).repartition(4)
     assert ds5.num_blocks() == 4
     assert ds5._block_sizes() == [5, 6, 5, 6]
->>>>>>> 918a2154
 
     large = ray.data.range(10000, parallelism=10)
     large = large.repartition(20)
