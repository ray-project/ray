--- conflicted
+++ resolved
@@ -4912,18 +4912,6 @@
     ), "Number of actors is out of the expected bound"
 
 
-<<<<<<< HEAD
-def test_native_batch_format(shutdown_only):
-    ds = ray.data.range(100)
-    assert ds.native_batch_format() == list
-
-    ds = ray.data.range_tensor(100)
-    assert ds.native_batch_format() == np.ndarray
-
-    df = pd.DataFrame({"foo": ["a", "b"], "bar": [0, 1]})
-    ds = ray.data.from_pandas(df)
-    assert ds.native_batch_format() == pd.DataFrame
-=======
 def test_default_batch_format(shutdown_only):
     ds = ray.data.range(100)
     assert ds.default_batch_format() == list
@@ -4934,7 +4922,6 @@
     df = pd.DataFrame({"foo": ["a", "b"], "bar": [0, 1]})
     ds = ray.data.from_pandas(df)
     assert ds.default_batch_format() == pd.DataFrame
->>>>>>> a596e4d6
 
 
 if __name__ == "__main__":
