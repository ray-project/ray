--- conflicted
+++ resolved
@@ -1046,553 +1046,6 @@
         assert ray.data.range(5).take_all(4)
 
 
-<<<<<<< HEAD
-def test_to_pandas_refs(ray_start_regular_shared):
-    n = 5
-    df = pd.DataFrame({"value": list(range(n))})
-    ds = ray.data.range_arrow(n)
-    dfds = pd.concat(ray.get(ds.to_pandas_refs()), ignore_index=True)
-    assert df.equals(dfds)
-
-
-def test_to_numpy_refs(ray_start_regular_shared):
-    # Simple Dataset
-    ds = ray.data.range(10)
-    arr = np.concatenate(ray.get(ds.to_numpy_refs()))
-    np.testing.assert_equal(arr, np.arange(0, 10))
-
-    # Tensor Dataset
-    ds = ray.data.range_tensor(10, parallelism=2)
-    arr = np.concatenate(ray.get(ds.to_numpy_refs(column="value")))
-    np.testing.assert_equal(arr, np.expand_dims(np.arange(0, 10), 1))
-
-    # Table Dataset
-    ds = ray.data.range_arrow(10)
-    arr = np.concatenate(ray.get(ds.to_numpy_refs(column="value")))
-    np.testing.assert_equal(arr, np.arange(0, 10))
-
-
-def test_to_arrow_refs(ray_start_regular_shared):
-    n = 5
-
-    # Zero-copy.
-    df = pd.DataFrame({"value": list(range(n))})
-    ds = ray.data.range_arrow(n)
-    dfds = pd.concat(
-        [t.to_pandas() for t in ray.get(ds.to_arrow_refs())], ignore_index=True
-    )
-    assert df.equals(dfds)
-
-    # Conversion.
-    df = pd.DataFrame({"value": list(range(n))})
-    ds = ray.data.range(n)
-    dfds = pd.concat(
-        [t.to_pandas() for t in ray.get(ds.to_arrow_refs())], ignore_index=True
-    )
-    assert df.equals(dfds)
-
-
-def test_get_internal_block_refs(ray_start_regular_shared):
-    blocks = ray.data.range(10).get_internal_block_refs()
-    assert len(blocks) == 10
-    out = []
-    for b in ray.get(blocks):
-        out.extend(list(BlockAccessor.for_block(b).iter_rows()))
-    out = sorted(out)
-    assert out == list(range(10)), out
-
-
-def test_pandas_roundtrip(ray_start_regular_shared, tmp_path):
-    df1 = pd.DataFrame({"one": [1, 2, 3], "two": ["a", "b", "c"]})
-    df2 = pd.DataFrame({"one": [4, 5, 6], "two": ["e", "f", "g"]})
-    ds = ray.data.from_pandas([df1, df2])
-    dfds = ds.to_pandas()
-    assert pd.concat([df1, df2], ignore_index=True).equals(dfds)
-
-
-def test_fsspec_filesystem(ray_start_regular_shared, tmp_path):
-    """Same as `test_parquet_write` but using a custom, fsspec filesystem.
-
-    TODO (Alex): We should write a similar test with a mock PyArrow fs, but
-    unfortunately pa.fs._MockFileSystem isn't serializable, so this may require
-    some effort.
-    """
-    df1 = pd.DataFrame({"one": [1, 2, 3], "two": ["a", "b", "c"]})
-    table = pa.Table.from_pandas(df1)
-    path1 = os.path.join(str(tmp_path), "test1.parquet")
-    pq.write_table(table, path1)
-    df2 = pd.DataFrame({"one": [4, 5, 6], "two": ["e", "f", "g"]})
-    table = pa.Table.from_pandas(df2)
-    path2 = os.path.join(str(tmp_path), "test2.parquet")
-    pq.write_table(table, path2)
-
-    fs = LocalFileSystem()
-
-    ds = ray.data.read_parquet([path1, path2], filesystem=fs)
-
-    # Test metadata-only parquet ops.
-    assert ds._plan.execute()._num_computed() == 1
-    assert ds.count() == 6
-
-    out_path = os.path.join(tmp_path, "out")
-    os.mkdir(out_path)
-
-    ds._set_uuid("data")
-    ds.write_parquet(out_path)
-
-    ds_df1 = pd.read_parquet(os.path.join(out_path, "data_000000.parquet"))
-    ds_df2 = pd.read_parquet(os.path.join(out_path, "data_000001.parquet"))
-    ds_df = pd.concat([ds_df1, ds_df2])
-    df = pd.concat([df1, df2])
-    assert ds_df.equals(df)
-
-
-@pytest.mark.parametrize(
-    "fs,data_path",
-    [
-        (None, lazy_fixture("local_path")),
-        (lazy_fixture("local_fs"), lazy_fixture("local_path")),
-        (lazy_fixture("s3_fs"), lazy_fixture("s3_path")),
-        (
-            lazy_fixture("s3_fs_with_space"),
-            lazy_fixture("s3_path_with_space"),
-        ),  # Path contains space.
-    ],
-)
-def test_parquet_read(ray_start_regular_shared, fs, data_path):
-    df1 = pd.DataFrame({"one": [1, 2, 3], "two": ["a", "b", "c"]})
-    table = pa.Table.from_pandas(df1)
-    setup_data_path = _unwrap_protocol(data_path)
-    path1 = os.path.join(setup_data_path, "test1.parquet")
-    pq.write_table(table, path1, filesystem=fs)
-    df2 = pd.DataFrame({"one": [4, 5, 6], "two": ["e", "f", "g"]})
-    table = pa.Table.from_pandas(df2)
-    path2 = os.path.join(setup_data_path, "test2.parquet")
-    pq.write_table(table, path2, filesystem=fs)
-
-    ds = ray.data.read_parquet(data_path, filesystem=fs)
-
-    # Test metadata-only parquet ops.
-    assert ds._plan.execute()._num_computed() == 1
-    assert ds.count() == 6
-    assert ds.size_bytes() > 0
-    assert ds.schema() is not None
-    input_files = ds.input_files()
-    assert len(input_files) == 2, input_files
-    assert "test1.parquet" in str(input_files)
-    assert "test2.parquet" in str(input_files)
-    assert (
-        str(ds) == "Dataset(num_blocks=2, num_rows=6, "
-        "schema={one: int64, two: string})"
-    ), ds
-    assert (
-        repr(ds) == "Dataset(num_blocks=2, num_rows=6, "
-        "schema={one: int64, two: string})"
-    ), ds
-    assert ds._plan.execute()._num_computed() == 1
-
-    # Forces a data read.
-    values = [[s["one"], s["two"]] for s in ds.take()]
-    assert ds._plan.execute()._num_computed() == 2
-    assert sorted(values) == [
-        [1, "a"],
-        [2, "b"],
-        [3, "c"],
-        [4, "e"],
-        [5, "f"],
-        [6, "g"],
-    ]
-
-    # Test column selection.
-    ds = ray.data.read_parquet(data_path, columns=["one"], filesystem=fs)
-    values = [s["one"] for s in ds.take()]
-    assert sorted(values) == [1, 2, 3, 4, 5, 6]
-    assert ds.schema().names == ["one"]
-
-
-@pytest.mark.parametrize(
-    "fs,data_path",
-    [
-        (None, lazy_fixture("local_path")),
-        (lazy_fixture("local_fs"), lazy_fixture("local_path")),
-        (lazy_fixture("s3_fs"), lazy_fixture("s3_path")),
-    ],
-)
-def test_parquet_read_partitioned(ray_start_regular_shared, fs, data_path):
-    df = pd.DataFrame(
-        {"one": [1, 1, 1, 3, 3, 3], "two": ["a", "b", "c", "e", "f", "g"]}
-    )
-    table = pa.Table.from_pandas(df)
-    pq.write_to_dataset(
-        table,
-        root_path=_unwrap_protocol(data_path),
-        partition_cols=["one"],
-        filesystem=fs,
-        use_legacy_dataset=False,
-    )
-
-    ds = ray.data.read_parquet(data_path, filesystem=fs)
-
-    # Test metadata-only parquet ops.
-    assert ds._plan.execute()._num_computed() == 1
-    assert ds.count() == 6
-    assert ds.size_bytes() > 0
-    assert ds.schema() is not None
-    input_files = ds.input_files()
-    assert len(input_files) == 2, input_files
-    assert (
-        str(ds) == "Dataset(num_blocks=2, num_rows=6, "
-        "schema={two: string, "
-        "one: dictionary<values=int32, indices=int32, ordered=0>})"
-    ), ds
-    assert (
-        repr(ds) == "Dataset(num_blocks=2, num_rows=6, "
-        "schema={two: string, "
-        "one: dictionary<values=int32, indices=int32, ordered=0>})"
-    ), ds
-    assert ds._plan.execute()._num_computed() == 1
-
-    # Forces a data read.
-    values = [[s["one"], s["two"]] for s in ds.take()]
-    assert ds._plan.execute()._num_computed() == 2
-    assert sorted(values) == [
-        [1, "a"],
-        [1, "b"],
-        [1, "c"],
-        [3, "e"],
-        [3, "f"],
-        [3, "g"],
-    ]
-
-    # Test column selection.
-    ds = ray.data.read_parquet(data_path, columns=["one"], filesystem=fs)
-    values = [s["one"] for s in ds.take()]
-    assert sorted(values) == [1, 1, 1, 3, 3, 3]
-
-
-def test_parquet_read_partitioned_with_filter(ray_start_regular_shared, tmp_path):
-    df = pd.DataFrame(
-        {"one": [1, 1, 1, 3, 3, 3], "two": ["a", "a", "b", "b", "c", "c"]}
-    )
-    table = pa.Table.from_pandas(df)
-    pq.write_to_dataset(
-        table, root_path=str(tmp_path), partition_cols=["one"], use_legacy_dataset=False
-    )
-
-    # 2 partitions, 1 empty partition, 1 block/read task
-
-    ds = ray.data.read_parquet(
-        str(tmp_path), parallelism=1, filter=(pa.dataset.field("two") == "a")
-    )
-
-    values = [[s["one"], s["two"]] for s in ds.take()]
-    assert ds._plan.execute()._num_computed() == 1
-    assert sorted(values) == [[1, "a"], [1, "a"]]
-
-    # 2 partitions, 1 empty partition, 2 block/read tasks, 1 empty block
-
-    ds = ray.data.read_parquet(
-        str(tmp_path), parallelism=2, filter=(pa.dataset.field("two") == "a")
-    )
-
-    values = [[s["one"], s["two"]] for s in ds.take()]
-    assert ds._plan.execute()._num_computed() == 2
-    assert sorted(values) == [[1, "a"], [1, "a"]]
-
-
-def test_parquet_read_with_udf(ray_start_regular_shared, tmp_path):
-    one_data = list(range(6))
-    df = pd.DataFrame({"one": one_data, "two": 2 * ["a"] + 2 * ["b"] + 2 * ["c"]})
-    table = pa.Table.from_pandas(df)
-    pq.write_to_dataset(
-        table, root_path=str(tmp_path), partition_cols=["two"], use_legacy_dataset=False
-    )
-
-    def _block_udf(block: pa.Table):
-        df = block.to_pandas()
-        df["one"] += 1
-        return pa.Table.from_pandas(df)
-
-    # 1 block/read task
-
-    ds = ray.data.read_parquet(str(tmp_path), parallelism=1, _block_udf=_block_udf)
-
-    ones, twos = zip(*[[s["one"], s["two"]] for s in ds.take()])
-    assert ds._plan.execute()._num_computed() == 1
-    np.testing.assert_array_equal(sorted(ones), np.array(one_data) + 1)
-
-    # 2 blocks/read tasks
-
-    ds = ray.data.read_parquet(str(tmp_path), parallelism=2, _block_udf=_block_udf)
-
-    ones, twos = zip(*[[s["one"], s["two"]] for s in ds.take()])
-    assert ds._plan.execute()._num_computed() == 2
-    np.testing.assert_array_equal(sorted(ones), np.array(one_data) + 1)
-
-    # 2 blocks/read tasks, 1 empty block
-
-    ds = ray.data.read_parquet(
-        str(tmp_path),
-        parallelism=2,
-        filter=(pa.dataset.field("two") == "a"),
-        _block_udf=_block_udf,
-    )
-
-    ones, twos = zip(*[[s["one"], s["two"]] for s in ds.take()])
-    assert ds._plan.execute()._num_computed() == 2
-    np.testing.assert_array_equal(sorted(ones), np.array(one_data[:2]) + 1)
-
-
-@pytest.mark.parametrize(
-    "fs,data_path",
-    [
-        (None, lazy_fixture("local_path")),
-        (lazy_fixture("local_fs"), lazy_fixture("local_path")),
-        (lazy_fixture("s3_fs"), lazy_fixture("s3_path")),
-        (lazy_fixture("s3_fs_with_space"), lazy_fixture("s3_path_with_space")),
-    ],
-)
-def test_parquet_read_parallel_meta_fetch(ray_start_regular_shared, fs, data_path):
-    setup_data_path = _unwrap_protocol(data_path)
-    num_dfs = PARALLELIZE_META_FETCH_THRESHOLD + 1
-    for idx in range(num_dfs):
-        df = pd.DataFrame({"one": list(range(3 * idx, 3 * (idx + 1)))})
-        table = pa.Table.from_pandas(df)
-        path = os.path.join(setup_data_path, f"test_{idx}.parquet")
-        pq.write_table(table, path, filesystem=fs)
-
-    parallelism = 8
-    ds = ray.data.read_parquet(data_path, filesystem=fs, parallelism=parallelism)
-
-    # Test metadata-only parquet ops.
-    assert ds._plan.execute()._num_computed() == 1
-    assert ds.count() == num_dfs * 3
-    assert ds.size_bytes() > 0
-    assert ds.schema() is not None
-    input_files = ds.input_files()
-    assert len(input_files) == num_dfs, input_files
-    assert ds._plan.execute()._num_computed() == 1
-
-    # Forces a data read.
-    values = [s["one"] for s in ds.take(limit=3 * num_dfs)]
-    assert ds._plan.execute()._num_computed() == parallelism
-    assert sorted(values) == list(range(3 * num_dfs))
-
-
-@pytest.mark.parametrize(
-    "fs,data_path,endpoint_url",
-    [
-        (None, lazy_fixture("local_path"), None),
-        (lazy_fixture("local_fs"), lazy_fixture("local_path"), None),
-        (lazy_fixture("s3_fs"), lazy_fixture("s3_path"), lazy_fixture("s3_server")),
-    ],
-)
-def test_parquet_write(ray_start_regular_shared, fs, data_path, endpoint_url):
-    if endpoint_url is None:
-        storage_options = {}
-    else:
-        storage_options = dict(client_kwargs=dict(endpoint_url=endpoint_url))
-    df1 = pd.DataFrame({"one": [1, 2, 3], "two": ["a", "b", "c"]})
-    df2 = pd.DataFrame({"one": [4, 5, 6], "two": ["e", "f", "g"]})
-    df = pd.concat([df1, df2])
-    ds = ray.data.from_pandas([df1, df2])
-    path = os.path.join(data_path, "test_parquet_dir")
-    if fs is None:
-        os.mkdir(path)
-    else:
-        fs.create_dir(_unwrap_protocol(path))
-    ds._set_uuid("data")
-    ds.write_parquet(path, filesystem=fs)
-    path1 = os.path.join(path, "data_000000.parquet")
-    path2 = os.path.join(path, "data_000001.parquet")
-    dfds = pd.concat(
-        [
-            pd.read_parquet(path1, storage_options=storage_options),
-            pd.read_parquet(path2, storage_options=storage_options),
-        ]
-    )
-    assert df.equals(dfds)
-    if fs is None:
-        shutil.rmtree(path)
-    else:
-        fs.delete_dir(_unwrap_protocol(path))
-
-
-@pytest.mark.parametrize(
-    "fs,data_path,endpoint_url",
-    [
-        (None, lazy_fixture("local_path"), None),
-        (lazy_fixture("local_fs"), lazy_fixture("local_path"), None),
-        (lazy_fixture("s3_fs"), lazy_fixture("s3_path"), lazy_fixture("s3_server")),
-    ],
-)
-def test_parquet_write_create_dir(
-    ray_start_regular_shared, fs, data_path, endpoint_url
-):
-    if endpoint_url is None:
-        storage_options = {}
-    else:
-        storage_options = dict(client_kwargs=dict(endpoint_url=endpoint_url))
-    df1 = pd.DataFrame({"one": [1, 2, 3], "two": ["a", "b", "c"]})
-    df2 = pd.DataFrame({"one": [4, 5, 6], "two": ["e", "f", "g"]})
-    df = pd.concat([df1, df2])
-    ds = ray.data.from_pandas([df1, df2])
-    path = os.path.join(data_path, "test_parquet_dir")
-    ds._set_uuid("data")
-    ds.write_parquet(path, filesystem=fs)
-
-    # Ensure that directory was created.
-    if fs is None:
-        assert os.path.isdir(path)
-    else:
-        assert fs.get_file_info(_unwrap_protocol(path)).type == pa.fs.FileType.Directory
-
-    # Check that data was properly written to the directory.
-    path1 = os.path.join(path, "data_000000.parquet")
-    path2 = os.path.join(path, "data_000001.parquet")
-    dfds = pd.concat(
-        [
-            pd.read_parquet(path1, storage_options=storage_options),
-            pd.read_parquet(path2, storage_options=storage_options),
-        ]
-    )
-    assert df.equals(dfds)
-
-    # Ensure that directories that already exist are left alone and that the
-    # attempted creation still succeeds.
-    path3 = os.path.join(path, "data_0000002.parquet")
-    path4 = os.path.join(path, "data_0000003.parquet")
-    if fs is None:
-        os.rename(path1, path3)
-        os.rename(path2, path4)
-    else:
-        fs.move(_unwrap_protocol(path1), _unwrap_protocol(path3))
-        fs.move(_unwrap_protocol(path2), _unwrap_protocol(path4))
-    ds.write_parquet(path, filesystem=fs)
-
-    # Check that the original Parquet files were left untouched and that the
-    # new ones were added.
-    dfds = pd.concat(
-        [
-            pd.read_parquet(path1, storage_options=storage_options),
-            pd.read_parquet(path2, storage_options=storage_options),
-            pd.read_parquet(path3, storage_options=storage_options),
-            pd.read_parquet(path4, storage_options=storage_options),
-        ]
-    )
-    assert pd.concat([df, df]).equals(dfds)
-    if fs is None:
-        shutil.rmtree(path)
-    else:
-        fs.delete_dir(_unwrap_protocol(path))
-
-
-def test_parquet_write_with_udf(ray_start_regular_shared, tmp_path):
-    data_path = str(tmp_path)
-    one_data = list(range(6))
-    df1 = pd.DataFrame({"one": one_data[:3], "two": ["a", "b", "c"]})
-    df2 = pd.DataFrame({"one": one_data[3:], "two": ["e", "f", "g"]})
-    df = pd.concat([df1, df2])
-    ds = ray.data.from_pandas([df1, df2])
-
-    def _block_udf(block):
-        df = BlockAccessor.for_block(block).to_pandas().copy()
-        df["one"] += 1
-        return pa.Table.from_pandas(df)
-
-    # 2 write tasks
-    ds._set_uuid("data")
-    ds.write_parquet(data_path, _block_udf=_block_udf)
-    path1 = os.path.join(data_path, "data_000000.parquet")
-    path2 = os.path.join(data_path, "data_000001.parquet")
-    dfds = pd.concat([pd.read_parquet(path1), pd.read_parquet(path2)])
-    expected_df = df
-    expected_df["one"] += 1
-    assert expected_df.equals(dfds)
-
-
-@pytest.mark.parametrize(
-    "fs,data_path,endpoint_url",
-    [
-        (None, lazy_fixture("local_path"), None),
-        (lazy_fixture("local_fs"), lazy_fixture("local_path"), None),
-        (lazy_fixture("s3_fs"), lazy_fixture("s3_path"), lazy_fixture("s3_server")),
-    ],
-)
-def test_parquet_write_block_path_provider(
-    ray_start_regular_shared,
-    fs,
-    data_path,
-    endpoint_url,
-    test_block_write_path_provider,
-):
-    if endpoint_url is None:
-        storage_options = {}
-    else:
-        storage_options = dict(client_kwargs=dict(endpoint_url=endpoint_url))
-
-    df1 = pd.DataFrame({"one": [1, 2, 3], "two": ["a", "b", "c"]})
-    df2 = pd.DataFrame({"one": [4, 5, 6], "two": ["e", "f", "g"]})
-    df = pd.concat([df1, df2])
-    ds = ray.data.from_pandas([df1, df2])
-    path = os.path.join(data_path, "test_parquet_dir")
-    if fs is None:
-        os.mkdir(path)
-    else:
-        fs.create_dir(_unwrap_protocol(path))
-    ds._set_uuid("data")
-
-    ds.write_parquet(
-        path, filesystem=fs, block_path_provider=test_block_write_path_provider
-    )
-    path1 = os.path.join(path, "000000_03_data.test.parquet")
-    path2 = os.path.join(path, "000001_03_data.test.parquet")
-    dfds = pd.concat(
-        [
-            pd.read_parquet(path1, storage_options=storage_options),
-            pd.read_parquet(path2, storage_options=storage_options),
-        ]
-    )
-    assert df.equals(dfds)
-    if fs is None:
-        shutil.rmtree(path)
-    else:
-        fs.delete_dir(_unwrap_protocol(path))
-
-
-@pytest.mark.parametrize(
-    "fs,data_path",
-    [
-        (None, lazy_fixture("local_path")),
-        (lazy_fixture("local_fs"), lazy_fixture("local_path")),
-        (lazy_fixture("s3_fs"), lazy_fixture("s3_path")),
-    ],
-)
-def test_parquet_roundtrip(ray_start_regular_shared, fs, data_path):
-    df1 = pd.DataFrame({"one": [1, 2, 3], "two": ["a", "b", "c"]})
-    df2 = pd.DataFrame({"one": [4, 5, 6], "two": ["e", "f", "g"]})
-    ds = ray.data.from_pandas([df1, df2])
-    ds._set_uuid("data")
-    path = os.path.join(data_path, "test_parquet_dir")
-    if fs is None:
-        os.mkdir(path)
-    else:
-        fs.create_dir(_unwrap_protocol(path))
-    ds.write_parquet(path, filesystem=fs)
-    ds2 = ray.data.read_parquet(path, parallelism=2, filesystem=fs)
-    ds2df = ds2.to_pandas()
-    assert pd.concat([df1, df2], ignore_index=True).equals(ds2df)
-    # Test metadata ops.
-    for block, meta in ds2._plan.execute().get_blocks_with_metadata():
-        BlockAccessor.for_block(ray.get(block)).size_bytes() == meta.size_bytes
-    if fs is None:
-        shutil.rmtree(path)
-    else:
-        fs.delete_dir(_unwrap_protocol(path))
-
-
-=======
->>>>>>> 276ff2b7
 def test_convert_to_pyarrow(ray_start_regular_shared, tmp_path):
     ds = ray.data.range(100)
     assert ds.to_dask().sum().compute()[0] == 4950
@@ -2296,7 +1749,6 @@
     )
     df = pd.concat([df1, df2, df3]).drop("three", axis=1)
     ds = ray.data.from_pandas([df1, df2, df3])
-<<<<<<< HEAD
 
     feature_column_dtypes = None
     label_column_dtype = None
@@ -2327,549 +1779,6 @@
         batch_size=3,
     )
     iterations = []
-
-    for batch in iter(torchd):
-        features, label = batch
-
-        if input == "single":
-            assert isinstance(features, torch.Tensor)
-            if force_dtype:
-                assert features.dtype == torch.long
-            data = features
-        elif input == "list":
-            assert isinstance(features, list)
-            assert all(isinstance(item, torch.Tensor) for item in features)
-            if force_dtype:
-                assert all(item.dtype == torch.long for item in features)
-            data = torch.cat(tuple(features), dim=1)
-        elif input == "dict":
-            assert isinstance(features, dict)
-            assert all(isinstance(item, torch.Tensor) for item in features.values())
-            if force_dtype:
-                assert all(item.dtype == torch.long for item in features.values())
-            data = torch.cat(tuple(features.values()), dim=1)
-
-        if not label_type:
-            assert label is None
-        else:
-            assert isinstance(label, torch.Tensor)
-            if force_dtype:
-                assert label.dtype == torch.long
-            if unsqueeze_label_tensor:
-                assert label.dim() == 2
-            else:
-                assert label.dim() == 1
-                label = label.view(-1, 1)
-            data = torch.cat((data, label), dim=1)
-        iterations.append(data.numpy())
-
-    combined_iterations = np.concatenate(iterations)
-    if not label_type:
-        df.drop("label", axis=1, inplace=True)
-    assert np.array_equal(df.values, combined_iterations)
-
-
-@pytest.mark.parametrize(
-    "fs,data_path,endpoint_url",
-    [
-        (None, lazy_fixture("local_path"), None),
-        (lazy_fixture("local_fs"), lazy_fixture("local_path"), None),
-        (lazy_fixture("s3_fs"), lazy_fixture("s3_path"), lazy_fixture("s3_server")),
-    ],
-)
-def test_json_read(ray_start_regular_shared, fs, data_path, endpoint_url):
-    if endpoint_url is None:
-        storage_options = {}
-    else:
-        storage_options = dict(client_kwargs=dict(endpoint_url=endpoint_url))
-    # Single file.
-    df1 = pd.DataFrame({"one": [1, 2, 3], "two": ["a", "b", "c"]})
-    path1 = os.path.join(data_path, "test1.json")
-    df1.to_json(path1, orient="records", lines=True, storage_options=storage_options)
-    ds = ray.data.read_json(path1, filesystem=fs)
-    dsdf = ds.to_pandas()
-    assert df1.equals(dsdf)
-    # Test metadata ops.
-    assert ds.count() == 3
-    assert ds.input_files() == [_unwrap_protocol(path1)]
-    assert "{one: int64, two: string}" in str(ds), ds
-
-    # Two files, parallelism=2.
-    df2 = pd.DataFrame({"one": [4, 5, 6], "two": ["e", "f", "g"]})
-    path2 = os.path.join(data_path, "test2.json")
-    df2.to_json(path2, orient="records", lines=True, storage_options=storage_options)
-    ds = ray.data.read_json([path1, path2], parallelism=2, filesystem=fs)
-    dsdf = ds.to_pandas()
-    df = pd.concat([df1, df2], ignore_index=True)
-    assert df.equals(dsdf)
-    # Test metadata ops.
-    for block, meta in ds._plan.execute().get_blocks_with_metadata():
-        BlockAccessor.for_block(ray.get(block)).size_bytes() == meta.size_bytes
-
-    # Three files, parallelism=2.
-    df3 = pd.DataFrame({"one": [7, 8, 9], "two": ["h", "i", "j"]})
-    path3 = os.path.join(data_path, "test3.json")
-    df3.to_json(path3, orient="records", lines=True, storage_options=storage_options)
-    ds = ray.data.read_json([path1, path2, path3], parallelism=2, filesystem=fs)
-    df = pd.concat([df1, df2, df3], ignore_index=True)
-    dsdf = ds.to_pandas()
-    assert df.equals(dsdf)
-
-    # Directory, two files.
-    path = os.path.join(data_path, "test_json_dir")
-    if fs is None:
-        os.mkdir(path)
-    else:
-        fs.create_dir(_unwrap_protocol(path))
-    df1 = pd.DataFrame({"one": [1, 2, 3], "two": ["a", "b", "c"]})
-    path1 = os.path.join(path, "data0.json")
-    df1.to_json(path1, orient="records", lines=True, storage_options=storage_options)
-    df2 = pd.DataFrame({"one": [4, 5, 6], "two": ["e", "f", "g"]})
-    path2 = os.path.join(path, "data1.json")
-    df2.to_json(path2, orient="records", lines=True, storage_options=storage_options)
-    ds = ray.data.read_json(path, filesystem=fs)
-    df = pd.concat([df1, df2], ignore_index=True)
-    dsdf = ds.to_pandas()
-    assert df.equals(dsdf)
-    if fs is None:
-        shutil.rmtree(path)
-    else:
-        fs.delete_dir(_unwrap_protocol(path))
-
-    # Two directories, three files.
-    path1 = os.path.join(data_path, "test_json_dir1")
-    path2 = os.path.join(data_path, "test_json_dir2")
-    if fs is None:
-        os.mkdir(path1)
-        os.mkdir(path2)
-    else:
-        fs.create_dir(_unwrap_protocol(path1))
-        fs.create_dir(_unwrap_protocol(path2))
-    df1 = pd.DataFrame({"one": [1, 2, 3], "two": ["a", "b", "c"]})
-    file_path1 = os.path.join(path1, "data0.json")
-    df1.to_json(
-        file_path1, orient="records", lines=True, storage_options=storage_options
-    )
-    df2 = pd.DataFrame({"one": [4, 5, 6], "two": ["e", "f", "g"]})
-    file_path2 = os.path.join(path2, "data1.json")
-    df2.to_json(
-        file_path2, orient="records", lines=True, storage_options=storage_options
-    )
-    df3 = pd.DataFrame({"one": [7, 8, 9], "two": ["h", "i", "j"]})
-    file_path3 = os.path.join(path2, "data2.json")
-    df3.to_json(
-        file_path3, orient="records", lines=True, storage_options=storage_options
-    )
-    ds = ray.data.read_json([path1, path2], filesystem=fs)
-    df = pd.concat([df1, df2, df3], ignore_index=True)
-    dsdf = ds.to_pandas()
-    assert df.equals(dsdf)
-    if fs is None:
-        shutil.rmtree(path1)
-        shutil.rmtree(path2)
-    else:
-        fs.delete_dir(_unwrap_protocol(path1))
-        fs.delete_dir(_unwrap_protocol(path2))
-
-    # Directory and file, two files.
-    dir_path = os.path.join(data_path, "test_json_dir")
-    if fs is None:
-        os.mkdir(dir_path)
-    else:
-        fs.create_dir(_unwrap_protocol(dir_path))
-    df1 = pd.DataFrame({"one": [1, 2, 3], "two": ["a", "b", "c"]})
-    path1 = os.path.join(dir_path, "data0.json")
-    df1.to_json(path1, orient="records", lines=True, storage_options=storage_options)
-    df2 = pd.DataFrame({"one": [4, 5, 6], "two": ["e", "f", "g"]})
-    path2 = os.path.join(data_path, "data1.json")
-    df2.to_json(path2, orient="records", lines=True, storage_options=storage_options)
-    ds = ray.data.read_json([dir_path, path2], filesystem=fs)
-    df = pd.concat([df1, df2], ignore_index=True)
-    dsdf = ds.to_pandas()
-    assert df.equals(dsdf)
-    if fs is None:
-        shutil.rmtree(dir_path)
-    else:
-        fs.delete_dir(_unwrap_protocol(dir_path))
-
-
-def test_zipped_json_read(ray_start_regular_shared, tmp_path):
-    # Single file.
-    df1 = pd.DataFrame({"one": [1, 2, 3], "two": ["a", "b", "c"]})
-    path1 = os.path.join(tmp_path, "test1.json.gz")
-    df1.to_json(path1, compression="gzip", orient="records", lines=True)
-    ds = ray.data.read_json(path1)
-    assert df1.equals(ds.to_pandas())
-    # Test metadata ops.
-    assert ds.count() == 3
-    assert ds.input_files() == [path1]
-
-    # Two files, parallelism=2.
-    df2 = pd.DataFrame({"one": [4, 5, 6], "two": ["e", "f", "g"]})
-    path2 = os.path.join(tmp_path, "test2.json.gz")
-    df2.to_json(path2, compression="gzip", orient="records", lines=True)
-    ds = ray.data.read_json([path1, path2], parallelism=2)
-    dsdf = ds.to_pandas()
-    assert pd.concat([df1, df2], ignore_index=True).equals(dsdf)
-    # Test metadata ops.
-    for block, meta in ds._plan.execute().get_blocks_with_metadata():
-        BlockAccessor.for_block(ray.get(block)).size_bytes()
-
-    # Directory and file, two files.
-    dir_path = os.path.join(tmp_path, "test_json_dir")
-    os.mkdir(dir_path)
-    df1 = pd.DataFrame({"one": [1, 2, 3], "two": ["a", "b", "c"]})
-    path1 = os.path.join(dir_path, "data0.json.gz")
-    df1.to_json(path1, compression="gzip", orient="records", lines=True)
-    df2 = pd.DataFrame({"one": [4, 5, 6], "two": ["e", "f", "g"]})
-    path2 = os.path.join(tmp_path, "data1.json.gz")
-    df2.to_json(path2, compression="gzip", orient="records", lines=True)
-    ds = ray.data.read_json([dir_path, path2])
-    df = pd.concat([df1, df2], ignore_index=True)
-    dsdf = ds.to_pandas()
-    assert df.equals(dsdf)
-    shutil.rmtree(dir_path)
-
-
-@pytest.mark.parametrize(
-    "fs,data_path,endpoint_url",
-    [
-        (None, lazy_fixture("local_path"), None),
-        (lazy_fixture("local_fs"), lazy_fixture("local_path"), None),
-        (lazy_fixture("s3_fs"), lazy_fixture("s3_path"), lazy_fixture("s3_server")),
-    ],
-)
-def test_json_write(ray_start_regular_shared, fs, data_path, endpoint_url):
-    if endpoint_url is None:
-        storage_options = {}
-    else:
-        storage_options = dict(client_kwargs=dict(endpoint_url=endpoint_url))
-    # Single block.
-    df1 = pd.DataFrame({"one": [1, 2, 3], "two": ["a", "b", "c"]})
-    ds = ray.data.from_pandas([df1])
-    ds._set_uuid("data")
-    ds.write_json(data_path, filesystem=fs)
-    file_path = os.path.join(data_path, "data_000000.json")
-    assert df1.equals(
-        pd.read_json(
-            file_path, orient="records", lines=True, storage_options=storage_options
-        )
-    )
-
-    # Two blocks.
-    df2 = pd.DataFrame({"one": [4, 5, 6], "two": ["e", "f", "g"]})
-    ds = ray.data.from_pandas([df1, df2])
-    ds._set_uuid("data")
-    ds.write_json(data_path, filesystem=fs)
-    file_path2 = os.path.join(data_path, "data_000001.json")
-    df = pd.concat([df1, df2])
-    ds_df = pd.concat(
-        [
-            pd.read_json(
-                file_path, orient="records", lines=True, storage_options=storage_options
-            ),
-            pd.read_json(
-                file_path2,
-                orient="records",
-                lines=True,
-                storage_options=storage_options,
-            ),
-        ]
-    )
-    assert df.equals(ds_df)
-
-
-@pytest.mark.parametrize(
-    "fs,data_path",
-    [
-        (None, lazy_fixture("local_path")),
-        (lazy_fixture("local_fs"), lazy_fixture("local_path")),
-        (lazy_fixture("s3_fs"), lazy_fixture("s3_path")),
-    ],
-)
-def test_json_roundtrip(ray_start_regular_shared, fs, data_path):
-    # Single block.
-    df = pd.DataFrame({"one": [1, 2, 3], "two": ["a", "b", "c"]})
-    ds = ray.data.from_pandas([df])
-    ds._set_uuid("data")
-    ds.write_json(data_path, filesystem=fs)
-    file_path = os.path.join(data_path, "data_000000.json")
-    ds2 = ray.data.read_json([file_path], filesystem=fs)
-    ds2df = ds2.to_pandas()
-    assert ds2df.equals(df)
-    # Test metadata ops.
-    for block, meta in ds2._plan.execute().get_blocks_with_metadata():
-        BlockAccessor.for_block(ray.get(block)).size_bytes() == meta.size_bytes
-
-    if fs is None:
-        os.remove(file_path)
-    else:
-        fs.delete_file(_unwrap_protocol(file_path))
-
-    # Two blocks.
-    df2 = pd.DataFrame({"one": [4, 5, 6], "two": ["e", "f", "g"]})
-    ds = ray.data.from_pandas([df, df2])
-    ds._set_uuid("data")
-    ds.write_json(data_path, filesystem=fs)
-    ds2 = ray.data.read_json(data_path, parallelism=2, filesystem=fs)
-    ds2df = ds2.to_pandas()
-    assert pd.concat([df, df2], ignore_index=True).equals(ds2df)
-    # Test metadata ops.
-    for block, meta in ds2._plan.execute().get_blocks_with_metadata():
-        BlockAccessor.for_block(ray.get(block)).size_bytes() == meta.size_bytes
-
-
-@pytest.mark.parametrize(
-    "fs,data_path,endpoint_url",
-    [
-        (None, lazy_fixture("local_path"), None),
-        (lazy_fixture("local_fs"), lazy_fixture("local_path"), None),
-        (lazy_fixture("s3_fs"), lazy_fixture("s3_path"), lazy_fixture("s3_server")),
-    ],
-)
-def test_json_write_block_path_provider(
-    ray_start_regular_shared,
-    fs,
-    data_path,
-    endpoint_url,
-    test_block_write_path_provider,
-):
-    if endpoint_url is None:
-        storage_options = {}
-    else:
-        storage_options = dict(client_kwargs=dict(endpoint_url=endpoint_url))
-
-    # Single block.
-    df1 = pd.DataFrame({"one": [1, 2, 3], "two": ["a", "b", "c"]})
-    ds = ray.data.from_pandas([df1])
-    ds._set_uuid("data")
-    ds.write_json(
-        data_path, filesystem=fs, block_path_provider=test_block_write_path_provider
-    )
-    file_path = os.path.join(data_path, "000000_03_data.test.json")
-    assert df1.equals(
-        pd.read_json(
-            file_path, orient="records", lines=True, storage_options=storage_options
-        )
-    )
-
-    # Two blocks.
-    df2 = pd.DataFrame({"one": [4, 5, 6], "two": ["e", "f", "g"]})
-    ds = ray.data.from_pandas([df1, df2])
-    ds._set_uuid("data")
-    ds.write_json(
-        data_path, filesystem=fs, block_path_provider=test_block_write_path_provider
-    )
-    file_path2 = os.path.join(data_path, "000001_03_data.test.json")
-    df = pd.concat([df1, df2])
-    ds_df = pd.concat(
-        [
-            pd.read_json(
-                file_path, orient="records", lines=True, storage_options=storage_options
-            ),
-            pd.read_json(
-                file_path2,
-                orient="records",
-                lines=True,
-                storage_options=storage_options,
-            ),
-        ]
-    )
-    assert df.equals(ds_df)
-
-
-@pytest.mark.parametrize(
-    "fs,data_path,endpoint_url",
-    [
-        (None, lazy_fixture("local_path"), None),
-        (lazy_fixture("local_fs"), lazy_fixture("local_path"), None),
-        (lazy_fixture("s3_fs"), lazy_fixture("s3_path"), lazy_fixture("s3_server")),
-        (
-            lazy_fixture("s3_fs_with_space"),
-            lazy_fixture("s3_path_with_space"),
-            lazy_fixture("s3_server"),
-        ),
-    ],
-)
-def test_csv_read(ray_start_regular_shared, fs, data_path, endpoint_url):
-    if endpoint_url is None:
-        storage_options = {}
-    else:
-        storage_options = dict(client_kwargs=dict(endpoint_url=endpoint_url))
-    # Single file.
-    df1 = pd.DataFrame({"one": [1, 2, 3], "two": ["a", "b", "c"]})
-    path1 = os.path.join(data_path, "test1.csv")
-    df1.to_csv(path1, index=False, storage_options=storage_options)
-    ds = ray.data.read_csv(path1, filesystem=fs)
-    dsdf = ds.to_pandas()
-    assert df1.equals(dsdf)
-    # Test metadata ops.
-    assert ds.count() == 3
-    assert ds.input_files() == [_unwrap_protocol(path1)]
-    assert "{one: int64, two: string}" in str(ds), ds
-
-    # Two files, parallelism=2.
-    df2 = pd.DataFrame({"one": [4, 5, 6], "two": ["e", "f", "g"]})
-    path2 = os.path.join(data_path, "test2.csv")
-    df2.to_csv(path2, index=False, storage_options=storage_options)
-    ds = ray.data.read_csv([path1, path2], parallelism=2, filesystem=fs)
-    dsdf = ds.to_pandas()
-    df = pd.concat([df1, df2], ignore_index=True)
-    assert df.equals(dsdf)
-    # Test metadata ops.
-    for block, meta in ds._plan.execute().get_blocks_with_metadata():
-        BlockAccessor.for_block(ray.get(block)).size_bytes() == meta.size_bytes
-
-    # Three files, parallelism=2.
-    df3 = pd.DataFrame({"one": [7, 8, 9], "two": ["h", "i", "j"]})
-    path3 = os.path.join(data_path, "test3.csv")
-    df3.to_csv(path3, index=False, storage_options=storage_options)
-    ds = ray.data.read_csv([path1, path2, path3], parallelism=2, filesystem=fs)
-    df = pd.concat([df1, df2, df3], ignore_index=True)
-    dsdf = ds.to_pandas()
-    assert df.equals(dsdf)
-
-    # Directory, two files.
-    path = os.path.join(data_path, "test_csv_dir")
-    if fs is None:
-        os.mkdir(path)
-    else:
-        fs.create_dir(_unwrap_protocol(path))
-    df1 = pd.DataFrame({"one": [1, 2, 3], "two": ["a", "b", "c"]})
-    path1 = os.path.join(path, "data0.csv")
-    df1.to_csv(path1, index=False, storage_options=storage_options)
-    df2 = pd.DataFrame({"one": [4, 5, 6], "two": ["e", "f", "g"]})
-    path2 = os.path.join(path, "data1.csv")
-    df2.to_csv(path2, index=False, storage_options=storage_options)
-    ds = ray.data.read_csv(path, filesystem=fs)
-    df = pd.concat([df1, df2], ignore_index=True)
-    dsdf = ds.to_pandas()
-    assert df.equals(dsdf)
-    if fs is None:
-        shutil.rmtree(path)
-    else:
-        fs.delete_dir(_unwrap_protocol(path))
-
-    # Two directories, three files.
-    path1 = os.path.join(data_path, "test_csv_dir1")
-    path2 = os.path.join(data_path, "test_csv_dir2")
-    if fs is None:
-        os.mkdir(path1)
-        os.mkdir(path2)
-    else:
-        fs.create_dir(_unwrap_protocol(path1))
-        fs.create_dir(_unwrap_protocol(path2))
-    df1 = pd.DataFrame({"one": [1, 2, 3], "two": ["a", "b", "c"]})
-    file_path1 = os.path.join(path1, "data0.csv")
-    df1.to_csv(file_path1, index=False, storage_options=storage_options)
-    df2 = pd.DataFrame({"one": [4, 5, 6], "two": ["e", "f", "g"]})
-    file_path2 = os.path.join(path2, "data1.csv")
-    df2.to_csv(file_path2, index=False, storage_options=storage_options)
-    df3 = pd.DataFrame({"one": [7, 8, 9], "two": ["h", "i", "j"]})
-    file_path3 = os.path.join(path2, "data2.csv")
-    df3.to_csv(file_path3, index=False, storage_options=storage_options)
-    ds = ray.data.read_csv([path1, path2], filesystem=fs)
-    df = pd.concat([df1, df2, df3], ignore_index=True)
-    dsdf = ds.to_pandas()
-    assert df.equals(dsdf)
-    if fs is None:
-        shutil.rmtree(path1)
-        shutil.rmtree(path2)
-    else:
-        fs.delete_dir(_unwrap_protocol(path1))
-        fs.delete_dir(_unwrap_protocol(path2))
-
-    # Directory and file, two files.
-    dir_path = os.path.join(data_path, "test_csv_dir")
-    if fs is None:
-        os.mkdir(dir_path)
-    else:
-        fs.create_dir(_unwrap_protocol(dir_path))
-    df1 = pd.DataFrame({"one": [1, 2, 3], "two": ["a", "b", "c"]})
-    path1 = os.path.join(dir_path, "data0.csv")
-    df1.to_csv(path1, index=False, storage_options=storage_options)
-    df2 = pd.DataFrame({"one": [4, 5, 6], "two": ["e", "f", "g"]})
-    path2 = os.path.join(data_path, "data1.csv")
-    df2.to_csv(path2, index=False, storage_options=storage_options)
-    ds = ray.data.read_csv([dir_path, path2], filesystem=fs)
-    df = pd.concat([df1, df2], ignore_index=True)
-    dsdf = ds.to_pandas()
-    assert df.equals(dsdf)
-    if fs is None:
-        shutil.rmtree(dir_path)
-    else:
-        fs.delete_dir(_unwrap_protocol(dir_path))
-=======
->>>>>>> 276ff2b7
-
-    feature_column_dtypes = None
-    label_column_dtype = None
-    if force_dtype:
-        label_column_dtype = torch.long
-    if input == "single":
-        feature_columns = ["one", "two"]
-        if force_dtype:
-            feature_column_dtypes = torch.long
-    elif input == "list":
-        feature_columns = [["one"], ["two"]]
-        if force_dtype:
-            feature_column_dtypes = [torch.long, torch.long]
-    elif input == "dict":
-        feature_columns = {"X1": ["one"], "X2": ["two"]}
-        if force_dtype:
-            feature_column_dtypes = {"X1": torch.long, "X2": torch.long}
-
-    label_column = None if label_type is None else "label"
-    unsqueeze_label_tensor = label_type == "unsqueezed"
-
-    torchd = ds.to_torch(
-        label_column=label_column,
-        feature_columns=feature_columns,
-        feature_column_dtypes=feature_column_dtypes,
-        label_column_dtype=label_column_dtype,
-        unsqueeze_label_tensor=unsqueeze_label_tensor,
-        batch_size=3,
-    )
-<<<<<<< HEAD
-    assert df.equals(ds_df)
-
-
-@pytest.mark.parametrize(
-    "fs,data_path",
-    [
-        (None, lazy_fixture("local_path")),
-        (lazy_fixture("local_fs"), lazy_fixture("local_path")),
-        (lazy_fixture("s3_fs"), lazy_fixture("s3_path")),
-    ],
-)
-def test_csv_roundtrip(ray_start_regular_shared, fs, data_path):
-    # Single block.
-    df = pd.DataFrame({"one": [1, 2, 3], "two": ["a", "b", "c"]})
-    ds = ray.data.from_pandas([df])
-    ds._set_uuid("data")
-    ds.write_csv(data_path, filesystem=fs)
-    file_path = os.path.join(data_path, "data_000000.csv")
-    ds2 = ray.data.read_csv([file_path], filesystem=fs)
-    ds2df = ds2.to_pandas()
-    assert ds2df.equals(df)
-    # Test metadata ops.
-    for block, meta in ds2._plan.execute().get_blocks_with_metadata():
-        BlockAccessor.for_block(ray.get(block)).size_bytes() == meta.size_bytes
-
-    # Two blocks.
-    df2 = pd.DataFrame({"one": [4, 5, 6], "two": ["e", "f", "g"]})
-    ds = ray.data.from_pandas([df, df2])
-    ds._set_uuid("data")
-    ds.write_csv(data_path, filesystem=fs)
-    ds2 = ray.data.read_csv(data_path, parallelism=2, filesystem=fs)
-    ds2df = ds2.to_pandas()
-    assert pd.concat([df, df2], ignore_index=True).equals(ds2df)
-    # Test metadata ops.
-    for block, meta in ds2._plan.execute().get_blocks_with_metadata():
-        BlockAccessor.for_block(ray.get(block)).size_bytes() == meta.size_bytes
-=======
-    iterations = []
->>>>>>> 276ff2b7
 
     for batch in iter(torchd):
         features, label = batch
