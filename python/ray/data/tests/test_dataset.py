--- conflicted
+++ resolved
@@ -1487,9 +1487,6 @@
     assert ds._plan.execute()._num_computed() == 1
 
 
-<<<<<<< HEAD
-def test_lazy_execution_doesnt_share_plan_state(ray_start_regular_shared):
-=======
 def test_count_lazy(ray_start_regular_shared):
     ds = ray.data.range(100, parallelism=10)
     # We do not kick off the read task by default.
@@ -1500,8 +1497,7 @@
     assert ds._plan._in_blocks._num_computed() == 0
 
 
-def test_lazy_loading_exponential_rampup(ray_start_regular_shared):
->>>>>>> 9ab64212
+def test_lazy_execution_doesnt_share_plan_state(ray_start_regular_shared):
     ds = ray.data.range(100, parallelism=20)
     assert ds._plan.execute()._num_computed() == 0
     assert ds.take(10) == list(range(10))
