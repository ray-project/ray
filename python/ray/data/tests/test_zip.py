--- conflicted
+++ resolved
@@ -70,11 +70,7 @@
     )
     ds = ds1.zip(ds2).materialize()
     bundles = ds.iter_internal_ref_bundles()
-<<<<<<< HEAD
-    num_blocks = sum([len(b.block_refs) for b in bundles])
-=======
     num_blocks = sum(len(b.block_refs) for b in bundles)
->>>>>>> 19dc58ef
     assert ds.take() == [{str(i): i for i in range(num_cols1 + num_cols2)}] * n
     if should_invert:
         assert num_blocks == num_blocks2
