--- conflicted
+++ resolved
@@ -3,11 +3,7 @@
 import pytest
 
 import ray
-<<<<<<< HEAD
-from ray.internal.internal_api import memory_summary
-=======
 from ray._private.internal_api import memory_summary
->>>>>>> a8ef2966
 from ray.tests.conftest import *  # noqa
 
 
