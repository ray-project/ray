import time

import pytest

import ray
from ray._private.internal_api import memory_summary
from ray.tests.conftest import *  # noqa


def check_no_spill(ctx, pipe, prefetch_blocks: int = 0):
    # Run .iter_batches() for 10 secs, and we expect no object spilling.
    end_time = time.time() + 10
    for batch in pipe.iter_batches(batch_size=None, prefetch_blocks=prefetch_blocks):
        if time.time() > end_time:
            break
    meminfo = memory_summary(ctx.address_info["address"], stats_only=True)
    assert "Spilled" not in meminfo, meminfo


def test_iter_batches_no_spilling_upon_no_transformation(shutdown_only):
    # The object store is about 500MB.
    ctx = ray.init(num_cpus=1, object_store_memory=500e6)
    # The size of dataset is 500*(80*80*4)*8B, about 100MB.
    ds = ray.data.range_tensor(500, shape=(80, 80, 4), parallelism=100)

    check_no_spill(ctx, ds.repeat())
    check_no_spill(ctx, ds.repeat(), 5)

    check_no_spill(ctx, ds.window(blocks_per_window=20))
    check_no_spill(ctx, ds.window(blocks_per_window=20), 5)


def test_iter_batches_no_spilling_upon_rewindow(shutdown_only):
    # The object store is about 300MB.
    ctx = ray.init(num_cpus=1, object_store_memory=300e6)
    # The size of dataset is 500*(80*80*4)*8B, about 100MB.
    ds = ray.data.range_tensor(500, shape=(80, 80, 4), parallelism=100)

    check_no_spill(
        ctx, ds.window(blocks_per_window=20).repeat().rewindow(blocks_per_window=10)
    )
    check_no_spill(
        ctx, ds.window(blocks_per_window=20).repeat().rewindow(blocks_per_window=10), 5
    )


def test_iter_batches_no_spilling_upon_prior_transformation(shutdown_only):
    # The object store is about 500MB.
    ctx = ray.init(num_cpus=1, object_store_memory=500e6)
    # The size of dataset is 500*(80*80*4)*8B, about 100MB.
    ds = ray.data.range_tensor(500, shape=(80, 80, 4), parallelism=100)

    # Repeat, with transformation prior to the pipeline.
    check_no_spill(ctx, ds.map_batches(lambda x: x).repeat())
    check_no_spill(ctx, ds.map_batches(lambda x: x).repeat(), 5)

    # Window, with transformation prior to the pipeline.
    check_no_spill(ctx, ds.map_batches(lambda x: x).window(blocks_per_window=20))
    check_no_spill(ctx, ds.map_batches(lambda x: x).window(blocks_per_window=20), 5)


def test_iter_batches_no_spilling_upon_post_transformation(shutdown_only):
    # The object store is about 500MB.
    ctx = ray.init(num_cpus=1, object_store_memory=500e6)
    # The size of dataset is 500*(80*80*4)*8B, about 100MB.
    ds = ray.data.range_tensor(500, shape=(80, 80, 4), parallelism=100)

    # Repeat, with transformation post the pipeline creation.
    check_no_spill(ctx, ds.repeat().map_batches(lambda x: x, batch_size=5))
    check_no_spill(ctx, ds.repeat().map_batches(lambda x: x, batch_size=5), 5)

    # Window, with transformation post the pipeline creation.
    check_no_spill(ctx, ds.window(blocks_per_window=20).map_batches(lambda x: x))
    check_no_spill(ctx, ds.window(blocks_per_window=20).map_batches(lambda x: x), 5)


def test_iter_batches_no_spilling_upon_transformations(shutdown_only):
    # The object store is about 700MB.
    ctx = ray.init(num_cpus=1, object_store_memory=700e6)
    # The size of dataset is 500*(80*80*4)*8B, about 100MB.
    ds = ray.data.range_tensor(500, shape=(80, 80, 4), parallelism=100)

    # Repeat, with transformation before and post the pipeline.
    check_no_spill(
        ctx,
        ds.map_batches(lambda x: x, batch_size=5)
        .repeat()
        .map_batches(lambda x: x, batch_size=5),
    )
    check_no_spill(
        ctx,
        ds.map_batches(lambda x: x, batch_size=5)
        .repeat()
        .map_batches(lambda x: x, batch_size=5),
        5,
    )

    # Window, with transformation before and post the pipeline.
    check_no_spill(
        ctx,
        ds.map_batches(lambda x: x)
        .window(blocks_per_window=20)
        .map_batches(lambda x: x),
    )
    check_no_spill(
        ctx,
        ds.map_batches(lambda x: x)
        .window(blocks_per_window=20)
        .map_batches(lambda x: x),
        5,
    )


def test_iter_batches_no_spilling_upon_shuffle(shutdown_only):
    # The object store is about 500MB.
    ctx = ray.init(num_cpus=1, object_store_memory=500e6)
    # The size of dataset is 500*(80*80*4)*8B, about 100MB.
    ds = ray.data.range_tensor(500, shape=(80, 80, 4), parallelism=100)

    check_no_spill(ctx, ds.repeat().random_shuffle_each_window())
    check_no_spill(ctx, ds.repeat().random_shuffle_each_window(), 5)

    check_no_spill(ctx, ds.window(blocks_per_window=20).random_shuffle_each_window())
    check_no_spill(ctx, ds.window(blocks_per_window=20).random_shuffle_each_window(), 5)


def test_pipeline_splitting_has_no_spilling(shutdown_only):
<<<<<<< HEAD
    # The object store is about 2000MiB.
    ctx = ray.init(num_cpus=1, object_store_memory=2000e6)
=======
    # The object store is about 800MiB.
    ctx = ray.init(num_cpus=1, object_store_memory=1200e6)
>>>>>>> 997e95ee
    # The size of dataset is 50000*(80*80*4)*8B, about 10GiB, 50MiB/block.
    ds = ray.data.range_tensor(5000, shape=(80, 80, 4), parallelism=20)

    # 2 blocks/window.
    p = ds.window(bytes_per_window=100 * 1024 * 1024).repeat(2)
    p1, p2 = p.split(2)

    @ray.remote
    def consume(p):
        for batch in p.iter_batches(batch_size=None):
            pass
        print(p.stats())

    tasks = [consume.remote(p1), consume.remote(p2)]
    ray.get(tasks)
    meminfo = memory_summary(ctx.address_info["address"], stats_only=True)
    assert "Spilled" not in meminfo, meminfo


def test_pipeline_splitting_has_no_spilling_with_equal_splitting(shutdown_only):
    # The object store is about 2000MiB.
    ctx = ray.init(num_cpus=1, object_store_memory=2000e6)
    # The size of dataset is 50000*(80*80*4)*8B, about 10GiB, 50MiB/block.
    ds = ray.data.range_tensor(50000, shape=(80, 80, 4), parallelism=200)

    # 150Mib/window, which is 3 blocks/window, which means equal splitting
    # will need to split one block.
    p = ds.window(bytes_per_window=150 * 1024 * 1024).repeat()
    p1, p2 = p.split(2, equal=True)

    @ray.remote
    def consume(p):
        for batch in p.iter_batches():
            pass

    tasks = [consume.remote(p1), consume.remote(p2)]
    try:
        # Run it for 20 seconds.
        ray.get(tasks, timeout=20)
    except Exception:
        for t in tasks:
            ray.cancel(t, force=True)
    meminfo = memory_summary(ctx.address_info["address"], stats_only=True)
    assert "Spilled" not in meminfo, meminfo


if __name__ == "__main__":
    import sys

    sys.exit(pytest.main(["-v", __file__]))<|MERGE_RESOLUTION|>--- conflicted
+++ resolved
@@ -125,13 +125,8 @@
 
 
 def test_pipeline_splitting_has_no_spilling(shutdown_only):
-<<<<<<< HEAD
-    # The object store is about 2000MiB.
-    ctx = ray.init(num_cpus=1, object_store_memory=2000e6)
-=======
     # The object store is about 800MiB.
     ctx = ray.init(num_cpus=1, object_store_memory=1200e6)
->>>>>>> 997e95ee
     # The size of dataset is 50000*(80*80*4)*8B, about 10GiB, 50MiB/block.
     ds = ray.data.range_tensor(5000, shape=(80, 80, 4), parallelism=20)
 
