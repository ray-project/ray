--- conflicted
+++ resolved
@@ -29,11 +29,7 @@
     assert df.equals(dfds)
 
 
-<<<<<<< HEAD
-def test_from_dask_e2e(ray_start_regular_shared_2_cpus):
-=======
 def test_from_dask_e2e(ray_start_regular_shared):
->>>>>>> 3ee7e806
     import dask.dataframe as dd
 
     df = pd.DataFrame({"one": list(range(100)), "two": list(range(100))})
