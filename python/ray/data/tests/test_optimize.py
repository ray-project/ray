import os
from typing import List

import numpy as np
import pandas as pd
import pyarrow as pa
import pyarrow.parquet as pq
import pytest

import ray
from ray._private.internal_api import memory_summary
from ray.data import Dataset
from ray.data.block import BlockMetadata
from ray.data.context import DatasetContext
from ray.data.datasource import Datasource, ReadTask
from ray.data.datasource.csv_datasource import CSVDatasource
from ray.tests.conftest import *  # noqa


@ray.remote
class Counter:
    def __init__(self):
        self.value = 0

    def increment(self):
        self.value += 1
        return self.value

    def get(self):
        return self.value

    def reset(self):
        self.value = 0


class MySource(CSVDatasource):
    def __init__(self, counter):
        self.counter = counter

    def _read_stream(self, f, path: str, **reader_args):
        count = self.counter.increment.remote()
        ray.get(count)
        for block in super()._read_stream(f, path, **reader_args):
            yield block


def expect_stages(pipe, num_stages_expected, stage_names):
    stats = pipe.stats()
    for name in stage_names:
        name = " " + name + ":"
        assert name in stats, (name, stats)
    if isinstance(pipe, Dataset):
        assert (
            len(pipe._plan._stages_before_snapshot) == num_stages_expected
        ), pipe._plan._stages_before_snapshot
    else:
        assert (
            len(pipe._optimized_stages) == num_stages_expected
        ), pipe._optimized_stages


def dummy_map(x):
    """Dummy function used in calls to map_batches in these tests."""
    return x


def test_memory_sanity(shutdown_only):
    info = ray.init(num_cpus=1, object_store_memory=500e6)
    ds = ray.data.range(10)
    ds = ds.map(lambda x: np.ones(100 * 1024 * 1024, dtype=np.uint8))
    ds.cache()
    meminfo = memory_summary(info.address_info["address"], stats_only=True)

    # Sanity check spilling is happening as expected.
    assert "Spilled" in meminfo, meminfo


class OnesSource(Datasource):
    def prepare_read(
        self,
        parallelism: int,
        n_per_block: int,
    ) -> List[ReadTask]:
        read_tasks: List[ReadTask] = []
        meta = BlockMetadata(
            num_rows=1,
            size_bytes=n_per_block,
            schema=None,
            input_files=None,
            exec_stats=None,
        )

        for _ in range(parallelism):
            read_tasks.append(
                ReadTask(lambda: [[np.ones(n_per_block, dtype=np.uint8)]], meta)
            )
        return read_tasks


@pytest.mark.skip(reason="Flaky, see https://github.com/ray-project/ray/issues/24757")
@pytest.mark.parametrize("lazy_input", [True, False])
def test_memory_release_pipeline(shutdown_only, lazy_input):
    context = DatasetContext.get_current()
    # Disable stage fusion so we can keep reads and maps from being fused together,
    # since we're trying to test multi-stage memory releasing here.
    context.optimize_fuse_stages = False
    # This object store allocation can hold at most 1 copy of the transformed dataset.
    if lazy_input:
        object_store_memory = 3000e6
    else:
        object_store_memory = 3000e6

    n = 10
    info = ray.init(num_cpus=n, object_store_memory=object_store_memory)
    if lazy_input:
        ds = ray.data.read_datasource(
            OnesSource(),
            parallelism=n,
            n_per_block=100 * 1024 * 1024,
        )
    else:
        ds = ray.data.from_items(list(range(n)), parallelism=n)

    # Create a single-window pipeline.
    pipe = ds.window(blocks_per_window=n)

    # Round 1.
    def gen(x):
        import time

        # TODO(Clark): Remove this sleep once we have fixed memory pressure handling.
        time.sleep(2)
        if isinstance(x, np.ndarray):
            return x
        else:
            return np.ones(100 * 1024 * 1024, dtype=np.uint8)

    pipe = pipe.map(gen)

    def inc(x):
        import time

        # TODO(Clark): Remove this sleep once we have fixed memory pressure handling.
        time.sleep(2)
        return x + 1

    num_rounds = 10
    for _ in range(num_rounds):
        pipe = pipe.map(inc)

    for block in pipe.iter_batches(batch_size=None):
        for arr in block:
            np.testing.assert_equal(
                arr,
                np.ones(100 * 1024 * 1024, dtype=np.uint8) + num_rounds,
            )
    meminfo = memory_summary(info["address"], stats_only=True)
    assert "Spilled" not in meminfo, meminfo


def test_memory_release_lazy(shutdown_only):
    context = DatasetContext.get_current()
    # Ensure that stage fusion is enabled.
    context.optimize_fuse_stages = True
    info = ray.init(num_cpus=1, object_store_memory=1500e6)
    ds = ray.data.range(10)

    # Should get fused into single stage.
    ds = ds.lazy()
    ds = ds.map(lambda x: np.ones(100 * 1024 * 1024, dtype=np.uint8))
    ds = ds.map(lambda x: np.ones(100 * 1024 * 1024, dtype=np.uint8))
    ds = ds.map(lambda x: np.ones(100 * 1024 * 1024, dtype=np.uint8))
    ds.cache()
    meminfo = memory_summary(info.address_info["address"], stats_only=True)
    assert "Spilled" not in meminfo, meminfo


@pytest.mark.skip(reason="Flaky, see https://github.com/ray-project/ray/issues/24757")
def test_memory_release_lazy_shuffle(shutdown_only):
    # TODO(ekl) why is this flaky? Due to eviction delay?
    error = None
    for trial in range(3):
        print("Try", trial)
        try:
            info = ray.init(num_cpus=1, object_store_memory=1800e6)
            ds = ray.data.range(10)

            # Should get fused into single stage.
            ds = ds.lazy()
            ds = ds.map(lambda x: np.ones(100 * 1024 * 1024, dtype=np.uint8))
            ds.random_shuffle().cache()
            meminfo = memory_summary(info.address_info["address"], stats_only=True)
            assert "Spilled" not in meminfo, meminfo
            return
        except Exception as e:
            error = e
            print("Failed", e)
        finally:
            ray.shutdown()
    raise error


def test_lazy_fanout(shutdown_only, local_path):
    ray.init(num_cpus=1)
    map_counter = Counter.remote()

    def inc(row):
        map_counter.increment.remote()
        row = row.as_pydict()
        row["one"] += 1
        return row

    df = pd.DataFrame({"one": [1, 2, 3], "two": ["a", "b", "c"]})
    path = os.path.join(local_path, "test.csv")
    df.to_csv(path, index=False, storage_options={})
    read_counter = Counter.remote()
    source = MySource(read_counter)

    # Test that fan-out of a lazy dataset results in re-execution up to the datasource,
    # due to block move semantics.
    ds = ray.data.read_datasource(source, parallelism=1, paths=path)
    ds = ds.lazy()
    ds1 = ds.map(inc)
    ds2 = ds1.map(inc)
    ds3 = ds1.map(inc)
    # Test content.
    assert ds2.cache().take() == [
        {"one": 3, "two": "a"},
        {"one": 4, "two": "b"},
        {"one": 5, "two": "c"},
    ]
    assert ds3.cache().take() == [
        {"one": 3, "two": "a"},
        {"one": 4, "two": "b"},
        {"one": 5, "two": "c"},
    ]
    # Test that data is read twice.
    assert ray.get(read_counter.get.remote()) == 2
    # Test that first map is executed twice.
    assert ray.get(map_counter.get.remote()) == 2 * 3 + 3 + 3

    # Test that fan-out of a lazy dataset with a non-lazy datasource results in
    # re-execution up to the datasource, due to block move semantics.
    ray.get(map_counter.reset.remote())

    def inc(x):
        map_counter.increment.remote()
        return x + 1

    # The source data shouldn't be cleared since it's non-lazy.
    ds = ray.data.from_items(list(range(10)))
    ds = ds.lazy()
    ds1 = ds.map(inc)
    ds2 = ds1.map(inc)
    ds3 = ds1.map(inc)
    # Test content.
    assert ds2.cache().take() == list(range(2, 12))
    assert ds3.cache().take() == list(range(2, 12))
    # Test that first map is executed twice.
    assert ray.get(map_counter.get.remote()) == 2 * 10 + 10 + 10

    ray.get(map_counter.reset.remote())
    # The source data shouldn't be cleared since it's non-lazy.
    ds = ray.data.from_items(list(range(10)))
    # Add extra transformation after being lazy.
    ds = ds.lazy()
    ds = ds.map(inc)
    ds1 = ds.map(inc)
    ds2 = ds.map(inc)
    # Test content.
    assert ds1.cache().take() == list(range(2, 12))
    assert ds2.cache().take() == list(range(2, 12))
    # Test that first map is executed twice, because ds1.cache()
    # clears up the previous snapshot blocks, and ds2.cache()
    # has to re-execute ds.map(inc) again.
    assert ray.get(map_counter.get.remote()) == 2 * 10 + 10 + 10


def test_spread_hint_inherit(ray_start_regular_shared):
    ds = ray.data.range(10).lazy()
    ds = ds.map(lambda x: x + 1)
    ds = ds.random_shuffle()
    for s in ds._plan._stages_before_snapshot:
        assert s.ray_remote_args == {}, s.ray_remote_args
    for s in ds._plan._stages_after_snapshot:
        assert s.ray_remote_args == {}, s.ray_remote_args
    _, _, optimized_stages = ds._plan._optimize()
    assert len(optimized_stages) == 1, optimized_stages
    assert optimized_stages[0].ray_remote_args == {"scheduling_strategy": "SPREAD"}


def _assert_has_stages(stages, stage_names):
    assert len(stages) == len(stage_names)
    for stage, name in zip(stages, stage_names):
        assert stage.name == name


def test_stage_linking(ray_start_regular_shared):
    # Test lazy dataset.
    ds = ray.data.range(10).lazy()
    assert len(ds._plan._stages_before_snapshot) == 0
    assert len(ds._plan._stages_after_snapshot) == 0
    assert ds._plan._last_optimized_stages is None
    ds = ds.map(lambda x: x + 1)
    assert len(ds._plan._stages_before_snapshot) == 0
    _assert_has_stages(ds._plan._stages_after_snapshot, ["Map"])
    assert ds._plan._last_optimized_stages is None
<<<<<<< HEAD
    ds = ds.cache()
    _assert_has_stages(ds._plan._stages_before_snapshot, ["map"])
=======
    ds = ds.fully_executed()
    _assert_has_stages(ds._plan._stages_before_snapshot, ["Map"])
>>>>>>> 836cac69
    assert len(ds._plan._stages_after_snapshot) == 0
    _assert_has_stages(ds._plan._last_optimized_stages, ["ReadRange->Map"])


def test_optimize_reorder(ray_start_regular_shared):
    context = DatasetContext.get_current()
    context.optimize_fuse_stages = True
    context.optimize_fuse_read_stages = True
    context.optimize_reorder_stages = True

    ds = ray.data.range(10).randomize_block_order().map_batches(dummy_map).cache()
    expect_stages(
        ds,
        2,
        ["ReadRange->MapBatches(dummy_map)", "RandomizeBlockOrder"],
    )

    ds2 = (
        ray.data.range(10)
        .randomize_block_order()
        .repartition(10)
        .map_batches(dummy_map)
        .cache()
    )
    expect_stages(
        ds2,
        3,
        ["ReadRange->RandomizeBlockOrder", "Repartition", "MapBatches(dummy_map)"],
    )


def test_window_randomize_fusion(ray_start_regular_shared):
    context = DatasetContext.get_current()
    context.optimize_fuse_stages = True
    context.optimize_fuse_read_stages = True
    context.optimize_reorder_stages = True

    pipe = ray.data.range(100).randomize_block_order().window().map_batches(dummy_map)
    pipe.take()
    stats = pipe.stats()
    assert "ReadRange->RandomizeBlockOrder->MapBatches(dummy_map)" in stats, stats


def test_write_fusion(ray_start_regular_shared, tmp_path):
    context = DatasetContext.get_current()
    context.optimize_fuse_stages = True
    context.optimize_fuse_read_stages = True
    context.optimize_fuse_shuffle_stages = True

    path = os.path.join(tmp_path, "out")
    ds = ray.data.range(100).map_batches(lambda x: x)
    ds.write_csv(path)
    stats = ds._write_ds.stats()
    assert "ReadRange->MapBatches(<lambda>)->Write" in stats, stats

    ds = (
        ray.data.range(100)
        .map_batches(lambda x: x)
        .random_shuffle()
        .map_batches(lambda x: x)
    )
    ds.write_csv(path)
    stats = ds._write_ds.stats()
    assert "ReadRange->MapBatches(<lambda>)" in stats, stats
    assert "RandomShuffle" in stats, stats
    assert "MapBatches(<lambda>)->Write" in stats, stats


def test_write_doesnt_reorder_randomize_block(ray_start_regular_shared, tmp_path):
    path = os.path.join(tmp_path, "out")
    ds = ray.data.range(100).randomize_block_order().map_batches(lambda x: x)
    ds.write_csv(path)
    stats = ds._write_ds.stats()

    # The randomize_block_order will switch order with the following map_batches,
    # but not the tailing write operator.
    assert "ReadRange->MapBatches(<lambda>)" in stats, stats
    assert "RandomizeBlockOrder" in stats, stats
    assert "Write" in stats, stats


def test_optimize_fuse(ray_start_regular_shared):
    context = DatasetContext.get_current()

    def build_pipe():
        pipe = ray.data.range(3).window(blocks_per_window=1).repeat(2)
        pipe = pipe.map_batches(dummy_map)
        pipe = pipe.map_batches(dummy_map)
        pipe = pipe.random_shuffle_each_window()
        results = [sorted(p.take()) for p in pipe.iter_epochs()]
        assert results == [[0, 1, 2], [0, 1, 2]], results
        return pipe

    context.optimize_fuse_stages = True
    context.optimize_fuse_read_stages = True
    context.optimize_fuse_shuffle_stages = True
    expect_stages(
        build_pipe(),
        1,
        [
            "ReadRange->MapBatches(dummy_map)->MapBatches(dummy_map)->RandomShuffleMap",  # noqa: E501
            "RandomShuffleReduce",
        ],
    )

    context.optimize_fuse_stages = True
    context.optimize_fuse_read_stages = False
    context.optimize_fuse_shuffle_stages = True
    expect_stages(
        build_pipe(),
        1,
        [
            "Read",
            "MapBatches(dummy_map)->MapBatches(dummy_map)->RandomShuffleMap",
            "RandomShuffleReduce",
        ],
    )

    context.optimize_fuse_stages = True
    context.optimize_fuse_read_stages = False
    context.optimize_fuse_shuffle_stages = False
    expect_stages(
        build_pipe(),
        2,
        [
            "Read",
            "MapBatches(dummy_map)->MapBatches(dummy_map)",
            "RandomShuffleMap",
            "RandomShuffleReduce",
        ],
    )

    context.optimize_fuse_stages = False
    context.optimize_fuse_read_stages = False
    context.optimize_fuse_shuffle_stages = False
    expect_stages(
        build_pipe(),
        3,
        [
            "Read",
            "MapBatches(dummy_map)",
            "MapBatches(dummy_map)",
            "RandomShuffleMap",
            "RandomShuffleReduce",
        ],
    )


def test_optimize_equivalent_remote_args(ray_start_regular_shared):
    context = DatasetContext.get_current()
    context.optimize_fuse_stages = True
    context.optimize_fuse_read_stages = True
    context.optimize_fuse_shuffle_stages = True

    equivalent_kwargs = [
        {},
        {"resources": {"blah": 0}},
        {"resources": {"blah": None}},
        {"num_cpus": None},
        {"num_cpus": 1},
        {"num_cpus": 1, "num_gpus": 0},
        {"num_cpus": 1, "num_gpus": None},
    ]

    for kwa in equivalent_kwargs:
        for kwb in equivalent_kwargs:
            print("CHECKING", kwa, kwb)
            pipe = ray.data.range(3).repeat(2)
            pipe = pipe.map_batches(dummy_map, compute="tasks", **kwa)
            pipe = pipe.map_batches(dummy_map, compute="tasks", **kwb)
            pipe.take()
            expect_stages(
                pipe,
                1,
                [
                    "ReadRange->MapBatches(dummy_map)->MapBatches(dummy_map)",
                ],
            )

    for kwa in equivalent_kwargs:
        for kwb in equivalent_kwargs:
            print("CHECKING", kwa, kwb)
            pipe = ray.data.range(3).repeat(2)
            pipe = pipe.map_batches(dummy_map, compute="tasks", **kwa)
            pipe = pipe.random_shuffle_each_window(**kwb)
            pipe.take()
            expect_stages(
                pipe,
                1,
                [
                    "ReadRange->MapBatches(dummy_map)->RandomShuffleMap",
                    "RandomShuffleReduce",
                ],
            )


def test_optimize_incompatible_stages(shutdown_only):
    ray.shutdown()
    ray.init(num_cpus=2)
    context = DatasetContext.get_current()
    context.optimize_fuse_stages = True
    context.optimize_fuse_read_stages = True
    context.optimize_fuse_shuffle_stages = True

    pipe = ray.data.range(3).repeat(2)
    # Should get fused as long as their resource types are compatible.
    pipe = pipe.map_batches(dummy_map, compute="actors")
    # Cannot fuse actors->tasks.
    pipe = pipe.map_batches(dummy_map, compute="tasks")
    pipe = pipe.random_shuffle_each_window()
    pipe.take()
    expect_stages(
        pipe,
        2,
        [
            "ReadRange->MapBatches(dummy_map)",
            "MapBatches(dummy_map)->RandomShuffleMap",
            "RandomShuffleReduce",
        ],
    )

    pipe = ray.data.range(3).repeat(2)
    pipe = pipe.map_batches(dummy_map, compute="tasks")
    pipe = pipe.map_batches(dummy_map, num_cpus=0.75)
    pipe = pipe.random_shuffle_each_window()
    pipe.take()
    expect_stages(
        pipe,
        3,
        [
            "ReadRange->MapBatches(dummy_map)",
            "MapBatches(dummy_map)",
            "RandomShuffleMap",
            "RandomShuffleReduce",
        ],
    )


def test_optimize_callable_classes(shutdown_only, tmp_path):
    ray.shutdown()
    ray.init(num_cpus=2)
    context = DatasetContext.get_current()
    context.optimize_fuse_stages = True
    context.optimize_fuse_read_stages = True
    context.optimize_fuse_shuffle_stages = True

    def put(x):
        # We only support automatic deref in the legacy backend.
        if DatasetContext.get_current().new_execution_backend:
            return x
        else:
            return ray.put(x)

    # Set up.
    df = pd.DataFrame({"one": [1, 2, 3], "two": [2, 3, 4]})
    table = pa.Table.from_pandas(df)
    pq.write_table(table, os.path.join(tmp_path, "test1.parquet"))

    class CallableFn:
        def __init__(self, a, b=None):
            assert a == 1
            assert b == 2
            self.a = a
            self.b = b

        def __call__(self, x):
            return self.b * x + self.a

    # Test callable chain.
    fn_constructor_args = (put(1),)
    fn_constructor_kwargs = {"b": put(2)}
    pipe = (
        ray.data.read_parquet(str(tmp_path))
        .repeat(2)
        .map_batches(
            CallableFn,
            batch_size=1,
            batch_format="pandas",
            compute="actors",
            fn_constructor_args=fn_constructor_args,
            fn_constructor_kwargs=fn_constructor_kwargs,
        )
        .map_batches(
            CallableFn,
            batch_size=1,
            batch_format="pandas",
            compute="actors",
            fn_constructor_args=fn_constructor_args,
            fn_constructor_kwargs=fn_constructor_kwargs,
        )
    )
    ds_list = pipe.take()
    values = [s["one"] for s in ds_list]
    assert values == [7, 11, 15, 7, 11, 15]
    values = [s["two"] for s in ds_list]
    assert values == [11, 15, 19, 11, 15, 19]
    expect_stages(
        pipe,
        1,
        [
            "ReadParquet->MapBatches(CallableFn)->MapBatches(CallableFn)",
        ],
    )

    # Test function + callable chain.
    fn_constructor_args = (put(1),)
    fn_constructor_kwargs = {"b": put(2)}
    pipe = (
        ray.data.read_parquet(str(tmp_path))
        .repeat(2)
        .map_batches(
            lambda df, a, b=None: b * df + a,
            batch_size=1,
            batch_format="pandas",
            compute="actors",
            fn_args=(put(1),),
            fn_kwargs={"b": put(2)},
        )
        .map_batches(
            CallableFn,
            batch_size=1,
            batch_format="pandas",
            compute="actors",
            fn_constructor_args=fn_constructor_args,
            fn_constructor_kwargs=fn_constructor_kwargs,
        )
    )
    ds_list = pipe.take()
    values = [s["one"] for s in ds_list]
    assert values == [7, 11, 15, 7, 11, 15]
    values = [s["two"] for s in ds_list]
    assert values == [11, 15, 19, 11, 15, 19]
    expect_stages(
        pipe,
        1,
        [
            "ReadParquet->MapBatches(<lambda>)->MapBatches(CallableFn)",
        ],
    )


def test_optimize_reread_base_data(ray_start_regular_shared, local_path):
    context = DatasetContext.get_current()
    context.optimize_fuse_stages = True
    context.optimize_fuse_read_stages = True
    context.optimize_fuse_shuffle_stages = True

    # Re-read on.
    N = 4
    df1 = pd.DataFrame({"one": [1, 2, 3], "two": ["a", "b", "c"]})
    path1 = os.path.join(local_path, "test1.csv")
    df1.to_csv(path1, index=False, storage_options={})
    counter = Counter.remote()
    source = MySource(counter)
    ds1 = ray.data.read_datasource(source, parallelism=1, paths=path1)
    pipe = ds1.repeat(N)
    pipe.take()
    num_reads = ray.get(counter.get.remote())
    assert num_reads == N, num_reads

    # Re-read off.
    context.optimize_fuse_read_stages = False
    ray.get(counter.reset.remote())
    ds1 = ray.data.read_datasource(source, parallelism=1, paths=path1)
    pipe = ds1.repeat(N)
    pipe.take()
    num_reads = ray.get(counter.get.remote())
    assert num_reads == 1, num_reads


@pytest.mark.skip(reason="reusing base data not enabled")
@pytest.mark.parametrize("with_shuffle", [True, False])
@pytest.mark.parametrize("enable_dynamic_splitting", [True, False])
def test_optimize_lazy_reuse_base_data(
    ray_start_regular_shared, local_path, enable_dynamic_splitting, with_shuffle
):
    context = DatasetContext.get_current()
    context.block_splitting_enabled = enable_dynamic_splitting

    num_blocks = 4
    dfs = [pd.DataFrame({"one": list(range(i, i + 4))}) for i in range(num_blocks)]
    paths = [os.path.join(local_path, f"test{i}.csv") for i in range(num_blocks)]
    for df, path in zip(dfs, paths):
        df.to_csv(path, index=False)
    counter = Counter.remote()
    source = MySource(counter)
    ds = ray.data.read_datasource(source, parallelism=4, paths=paths)
    num_reads = ray.get(counter.get.remote())
    assert num_reads == 1, num_reads
    ds = ds.lazy()
    ds = ds.map(lambda x: x)
    if with_shuffle:
        ds = ds.random_shuffle()
    ds.take()
    num_reads = ray.get(counter.get.remote())
    assert num_reads == num_blocks, num_reads


def test_require_preserve_order(ray_start_regular_shared):
    ds = ray.data.range(100).map_batches(lambda x: x).sort()
    assert ds._plan.require_preserve_order()
    ds2 = ray.data.range(100).map_batches(lambda x: x).zip(ds)
    assert ds2._plan.require_preserve_order()
    ds3 = ray.data.range(100).map_batches(lambda x: x).repartition(10)
    assert not ds3._plan.require_preserve_order()


if __name__ == "__main__":
    import sys

    sys.exit(pytest.main(["-v", __file__]))<|MERGE_RESOLUTION|>--- conflicted
+++ resolved
@@ -305,13 +305,8 @@
     assert len(ds._plan._stages_before_snapshot) == 0
     _assert_has_stages(ds._plan._stages_after_snapshot, ["Map"])
     assert ds._plan._last_optimized_stages is None
-<<<<<<< HEAD
     ds = ds.cache()
-    _assert_has_stages(ds._plan._stages_before_snapshot, ["map"])
-=======
-    ds = ds.fully_executed()
     _assert_has_stages(ds._plan._stages_before_snapshot, ["Map"])
->>>>>>> 836cac69
     assert len(ds._plan._stages_after_snapshot) == 0
     _assert_has_stages(ds._plan._last_optimized_stages, ["ReadRange->Map"])
 
