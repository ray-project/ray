--- conflicted
+++ resolved
@@ -300,30 +300,6 @@
         This tests that various malformed URIs are caught and return None
         instead of crashing.
         """
-<<<<<<< HEAD
-        # Create one valid file
-        valid_file = tmp_path / "valid.txt"
-        valid_file.write_bytes(b"valid content")
-
-        # Create URIs: one valid and one non-existent file.
-        ds = ray.data.from_items(
-            [
-                {"uri": str(valid_file), "id": 0},
-                {"uri": str(tmp_path / "nonexistent.txt"), "id": 1},
-            ]
-        )
-        ds_with_downloads = ds.with_column("bytes", download("uri"))
-
-        # Should not crash - failed downloads return None
-        results = sorted(ds_with_downloads.take_all(), key=lambda row: row["id"])
-        assert len(results) == 2
-
-        # First URI should succeed
-        assert results[0]["bytes"] == b"valid content"
-
-        # Second URI should fail gracefully (return None)
-        assert results[1]["bytes"] is None
-=======
         malformed_uris = [
             f"local://{tmp_path}/nonexistent.txt",  # File doesn't exist
             "local:///this/path/does/not/exist/file.txt",  # Invalid path
@@ -347,26 +323,34 @@
         assert len(results) == len(malformed_uris)
         for result in results:
             assert result["bytes"] is None
->>>>>>> 62a33c29
-
-    def test_download_expression_with_no_valid_uri(self, tmp_path):
+
+    def test_download_expression_mixed_valid_and_invalid_uris(self, tmp_path):
         """Test download expression when every URI is invalid.
 
         This tests the failed download does not cause division by zero error.
         """
-        # Create URI that will fail size estimation (non-existent files).
-        ds = ray.data.from_items([{"uri": str(tmp_path / "nonexistent.txt")}])
+        # Create one valid file
+        valid_file = tmp_path / "valid.txt"
+        valid_file.write_bytes(b"valid content")
+
+        # Create URIs: one valid and one non-existent file.
+        ds = ray.data.from_items(
+            [
+                {"uri": str(valid_file), "id": 0},
+                {"uri": str(tmp_path / "nonexistent.txt"), "id": 1},
+            ]
+        )
         ds_with_downloads = ds.with_column("bytes", download("uri"))
 
-        # Should not crash with divide-by-zero error
-        # The PartitionActor should handle all failed size estimations gracefully
-        # and fall back to using the number of rows in the block as partition size
-        results = ds_with_downloads.take_all()
-
-        # The download should fail gracefully (return None).
-        assert len(results) == 1
-        assert results[0]["bytes"] is None
-
+        # Should not crash - failed downloads return None
+        results = sorted(ds_with_downloads.take_all(), key=lambda row: row["id"])
+        assert len(results) == 2
+
+        # First URI should succeed
+        assert results[0]["bytes"] == b"valid content"
+
+        # Second URI should fail gracefully (return None)
+        assert results[1]["bytes"] is None
 
 class TestDownloadExpressionIntegration:
     """Integration tests combining download expressions with other Ray Data operations."""
