--- conflicted
+++ resolved
@@ -1,26 +1,10 @@
 import pytest
 import ray
 import torch
-<<<<<<< HEAD
 from ray.data.tests.conftest import *  # noqa
-=======
 
 
 # RayDP tests require Ray Java. Make sure ray jar is built before running this test.
-@pytest.fixture(scope="function")
-def spark(request):
-    ray.init(num_cpus=2, include_dashboard=False)
-    spark_session = raydp.init_spark("test", 1, 1, "500M")
-
-    def stop_all():
-        raydp.stop_spark()
-        ray.shutdown()
-
-    request.addfinalizer(stop_all)
-    return spark_session
->>>>>>> 860cdbbb
-
-
 def test_raydp_roundtrip(spark):
     spark_df = spark.createDataFrame([(1, "a"), (2, "b"), (3, "c")], ["one", "two"])
     rows = [(r.one, r.two) for r in spark_df.take(3)]
