import pytest
import ray
import torch
<<<<<<< HEAD
from ray.data.tests.conftest import *  # noqa
=======
import pandas
>>>>>>> 9f441880


# RayDP tests require Ray Java. Make sure ray jar is built before running this test.
@pytest.fixture(scope="function")
def spark(request):
    import raydp

    ray.shutdown()
    ray.init(num_cpus=2, include_dashboard=False)
    spark_session = raydp.init_spark("test", 1, 1, "500M")

    def stop_all():
        raydp.stop_spark()
        ray.shutdown()

    request.addfinalizer(stop_all)
    return spark_session


def test_raydp_roundtrip(spark):
    spark_df = spark.createDataFrame([(1, "a"), (2, "b"), (3, "c")], ["one", "two"])
    rows = [(r.one, r.two) for r in spark_df.take(3)]
    ds = ray.data.from_spark(spark_df)
    values = [(r["one"], r["two"]) for r in ds.take(6)]
    assert values == rows
    df = ds.to_spark(spark)
    rows_2 = [(r.one, r.two) for r in df.take(3)]
    assert values == rows_2


def test_raydp_to_spark(spark):
    n = 5
    ds = ray.data.range_table(n)
    values = [r["value"] for r in ds.take(5)]
    df = ds.to_spark(spark)
    rows = [r.value for r in df.take(5)]
    assert values == rows


def test_from_spark_e2e(enable_optimizer, spark):
    spark_df = spark.createDataFrame([(1, "a"), (2, "b"), (3, "c")], ["one", "two"])

    rows = [(r.one, r.two) for r in spark_df.take(3)]
    ds = ray.data.from_spark(spark_df)
    values = [(r["one"], r["two"]) for r in ds.take(6)]
    assert values == rows

    # Check that metadata fetch is included in stats.
    assert "FromArrowRefs" in ds.stats()
    # Underlying implementation uses `FromArrowRefs` operator
    assert ds._plan._logical_plan.dag.name == "FromArrowRefs"


def test_raydp_to_torch_iter(spark):
    spark_df = spark.createDataFrame([(1, 0), (2, 0), (3, 1)], ["feature", "label"])
    data_size = spark_df.count()
    features = [r["feature"] for r in spark_df.take(data_size)]
    features = torch.tensor(features).reshape(data_size, 1)
    labels = [r["label"] for r in spark_df.take(data_size)]
    labels = torch.tensor(labels).reshape(data_size, 1)
    ds = ray.data.from_spark(spark_df)
    dataset = ds.to_torch(label_column="label", batch_size=3)
    data_features, data_labels = next(dataset.__iter__())
    assert torch.equal(data_features, features) and torch.equal(data_labels, labels)


def test_to_pandas(spark):
    df = spark.range(100)
    ds = ray.data.from_spark(df)
    pdf = ds.to_pandas()
    pdf2 = df.toPandas()
    pandas.testing.assert_frame_equal(pdf, pdf2)


if __name__ == "__main__":
    import sys

    sys.exit(pytest.main(["-v", __file__]))<|MERGE_RESOLUTION|>--- conflicted
+++ resolved
@@ -1,11 +1,8 @@
 import pytest
 import ray
 import torch
-<<<<<<< HEAD
 from ray.data.tests.conftest import *  # noqa
-=======
 import pandas
->>>>>>> 9f441880
 
 
 # RayDP tests require Ray Java. Make sure ray jar is built before running this test.
