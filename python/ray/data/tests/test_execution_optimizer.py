--- conflicted
+++ resolved
@@ -1194,11 +1194,8 @@
     _check_usage_record(["FromPandas"])
 
 
-<<<<<<< HEAD
 @pytest.mark.skip(reason=("bytedance skip"))
 @pytest.mark.skipif(sys.version_info < (3, 8), reason="requires python3.8 or higher")
-=======
->>>>>>> 84ba7402
 def test_from_modin_e2e(ray_start_regular_shared, enable_optimizer):
     import modin.pandas as mopd
 
