--- conflicted
+++ resolved
@@ -374,26 +374,6 @@
     ray_start_regular_shared, enable_optimizer
 ):
     # Test that map operators are stilled fused when remote args are compatible.
-<<<<<<< HEAD
-    planner = Planner()
-    read_op = Read(
-        ParquetDatasource(),
-        [],
-        ray_remote_args={"num_cpus": 1, "scheduling_strategy": "SPREAD"},
-    )
-    op = MapBatches(read_op, lambda x: x, ray_remote_args={"num_cpus": 1})
-    op = MapBatches(op, lambda x: x, ray_remote_args={"num_cpus": 1})
-    logical_plan = LogicalPlan(op)
-    physical_plan = planner.plan(logical_plan)
-    physical_plan = PhysicalOptimizer().optimize(physical_plan)
-    physical_op = physical_plan.dag
-
-    assert op.name == "MapBatches"
-    assert physical_op.name == "DoRead->MapBatches->MapBatches"
-    assert isinstance(physical_op, MapOperator)
-    assert len(physical_op.input_dependencies) == 1
-    assert isinstance(physical_op.input_dependencies[0], InputDataBuffer)
-=======
     compatiple_remote_args_pairs = [
         # Empty remote args are compatible.
         ({}, {}),
@@ -415,6 +395,7 @@
         planner = Planner()
         read_op = Read(
             ParquetDatasource(),
+            [],
             # This case is testing fusing the following 2 map_batches operators.
             # So we add incompatible remote args to the read op to make sure
             # it doesn't get fused.
@@ -441,33 +422,11 @@
             up_remote_args,
             down_remote_args,
         )
->>>>>>> 1b9acf84
 
 
 def test_read_map_batches_operator_fusion_incompatible_remote_args(
     ray_start_regular_shared, enable_optimizer
 ):
-<<<<<<< HEAD
-    # Test that map operators are not fused when remote args are incompatible.
-    planner = Planner()
-    read_op = Read(ParquetDatasource(), [])
-    op = MapBatches(read_op, lambda x: x, ray_remote_args={"num_cpus": 2})
-    op = MapBatches(op, lambda x: x, ray_remote_args={"num_cpus": 3})
-    logical_plan = LogicalPlan(op)
-    physical_plan = planner.plan(logical_plan)
-    physical_plan = PhysicalOptimizer().optimize(physical_plan)
-    physical_op = physical_plan.dag
-
-    assert op.name == "MapBatches"
-    assert physical_op.name == "MapBatches"
-    assert isinstance(physical_op, MapOperator)
-    assert len(physical_op.input_dependencies) == 1
-    upstream_physical_op = physical_op.input_dependencies[0]
-    assert isinstance(upstream_physical_op, MapOperator)
-    # Read shouldn't fuse into first MapBatches either, due to the differing CPU
-    # request.
-    assert upstream_physical_op.name == "MapBatches"
-=======
     # Test that map operators won't get fused if the remote args are incompatible.
     incompatiple_remote_args_pairs = [
         # Use different resources.
@@ -484,6 +443,7 @@
         planner = Planner()
         read_op = Read(
             ParquetDatasource(),
+            [],
             # This case is testing fusing the following 2 map_batches operators.
             # So we add incompatible remote args to the read op to make sure
             # it doesn't get fused.
@@ -510,7 +470,6 @@
             up_remote_args,
             down_remote_args,
         )
->>>>>>> 1b9acf84
 
 
 def test_read_map_batches_operator_fusion_compute_tasks_to_actors(
