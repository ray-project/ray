--- conflicted
+++ resolved
@@ -498,17 +498,12 @@
     assert name in ds.stats()
 
 
-<<<<<<< HEAD
 def test_write_fusion(ray_start_regular_shared, enable_optimizer, tmp_path):
-=======
-def test_write_operator(ray_start_regular_shared, enable_optimizer, tmp_path):
->>>>>>> 1e7d2da0
     ds = ray.data.range(10, parallelism=2)
     ds.write_csv(tmp_path)
     assert "DoRead->Write" in ds._write_ds.stats()
 
 
-<<<<<<< HEAD
 def test_write_operator(ray_start_regular_shared, enable_optimizer):
     planner = Planner()
     datasource = ParquetDatasource()
@@ -526,8 +521,6 @@
     assert isinstance(physical_op.input_dependencies[0], MapOperator)
 
 
-=======
->>>>>>> 1e7d2da0
 def test_sort_operator(ray_start_regular_shared, enable_optimizer):
     planner = Planner()
     read_op = Read(ParquetDatasource())
