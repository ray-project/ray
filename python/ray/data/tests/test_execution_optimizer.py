--- conflicted
+++ resolved
@@ -996,47 +996,10 @@
     dfds = ds.to_pandas()
     assert df.equals(dfds)
 
-<<<<<<< HEAD
     # Underlying implementation uses `FromPandas` operator
     assert "FromPandas" in ds.stats()
     assert ds._plan._logical_plan.dag.name == "FromPandas"
     _check_usage_record(["FromPandas"])
-=======
-    # Underlying implementation uses `FromPandasRefs` operator
-    assert "FromPandasRefs" in ds.stats()
-    assert ds._plan._logical_plan.dag.name == "FromDask"
-    _check_usage_record(["FromDask"])
-
-
-@pytest.mark.skipif(sys.version_info < (3, 8), reason="requires python3.8 or higher")
-@pytest.mark.parametrize("enable_pandas_block", [False, True])
-def test_from_modin_operator(
-    ray_start_regular_shared,
-    enable_optimizer,
-    enable_pandas_block,
-):
-    ctx = ray.data.context.DataContext.get_current()
-    old_enable_pandas_block = ctx.enable_pandas_block
-    ctx.enable_pandas_block = enable_pandas_block
-    try:
-        import modin.pandas as mopd
-
-        df = pd.DataFrame(
-            {"one": list(range(100)), "two": list(range(100))},
-        )
-        modf = mopd.DataFrame(df)
-
-        planner = Planner()
-        from_modin_op = FromModin(modf)
-        plan = LogicalPlan(from_modin_op)
-        physical_op = planner.plan(plan).dag
-
-        assert from_modin_op.name == "FromModin"
-        assert isinstance(physical_op, InputDataBuffer)
-        assert len(physical_op.input_dependencies) == 0
-    finally:
-        ctx.enable_pandas_block = old_enable_pandas_block
->>>>>>> 9aa133ed
 
 
 @pytest.mark.skipif(sys.version_info < (3, 8), reason="requires python3.8 or higher")
