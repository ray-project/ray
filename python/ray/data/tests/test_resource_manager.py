import math
import time
from unittest.mock import MagicMock, patch

import pytest

import ray
from ray.data._internal.execution.interfaces.execution_options import (
    ExecutionOptions,
    ExecutionResources,
)
from ray.data._internal.execution.operators.input_data_buffer import InputDataBuffer
from ray.data._internal.execution.operators.limit_operator import LimitOperator
from ray.data._internal.execution.operators.map_operator import MapOperator
from ray.data._internal.execution.operators.union_operator import UnionOperator
from ray.data._internal.execution.resource_manager import (
    ReservationOpResourceAllocator,
    ResourceManager,
)
from ray.data._internal.execution.streaming_executor_state import (
    build_streaming_topology,
)
from ray.data._internal.execution.util import make_ref_bundles
from ray.data.context import DataContext
from ray.data.tests.conftest import *  # noqa


def mock_map_op(
    input_op,
    ray_remote_args=None,
    compute_strategy=None,
    incremental_resource_usage=None,
):
    op = MapOperator.create(
        MagicMock(),
        input_op,
        ray_remote_args=ray_remote_args or {},
        compute_strategy=compute_strategy,
    )
    op.start = MagicMock(side_effect=lambda _: None)
    if incremental_resource_usage is not None:
        op.incremental_resource_usage = MagicMock(
            return_value=incremental_resource_usage
        )
    return op


class TestResourceManager:
    """Unit tests for ResourceManager."""

    def test_global_limits(self):
        cluster_resources = {"CPU": 10, "GPU": 5, "object_store_memory": 1000}
        default_object_store_memory_limit = math.ceil(
            cluster_resources["object_store_memory"]
            * ResourceManager.DEFAULT_OBJECT_STORE_MEMORY_LIMIT_FRACTION
        )

        with patch("ray.cluster_resources", return_value=cluster_resources):
            # Test default resource limits.
            # When no resource limits are set, the resource limits should default to
            # the cluster resources for CPU/GPU, and
            # DEFAULT_OBJECT_STORE_MEMORY_LIMIT_FRACTION of cluster object store memory.
            options = ExecutionOptions()
            resource_manager = ResourceManager(MagicMock(), options)
            expected = ExecutionResources(
                cpu=cluster_resources["CPU"],
                gpu=cluster_resources["GPU"],
                object_store_memory=default_object_store_memory_limit,
            )
            assert resource_manager.get_global_limits() == expected

            # Test setting resource_limits
            options = ExecutionOptions()
            options.resource_limits = ExecutionResources(
                cpu=1, gpu=2, object_store_memory=100
            )
            resource_manager = ResourceManager(MagicMock(), options)
            expected = ExecutionResources(
                cpu=1,
                gpu=2,
                object_store_memory=100,
            )
            assert resource_manager.get_global_limits() == expected

            # Test setting exclude_resources
            # The actual limit should be the default limit minus the excluded resources.
            options = ExecutionOptions()
            options.exclude_resources = ExecutionResources(
                cpu=1, gpu=2, object_store_memory=100
            )
            resource_manager = ResourceManager(MagicMock(), options)
            expected = ExecutionResources(
                cpu=cluster_resources["CPU"] - 1,
                gpu=cluster_resources["GPU"] - 2,
                object_store_memory=default_object_store_memory_limit - 100,
            )
            assert resource_manager.get_global_limits() == expected

            # Test that we don't support setting both resource_limits
            # and exclude_resources.
            with pytest.raises(ValueError):
                options = ExecutionOptions()
                options.resource_limits = ExecutionResources(cpu=2)
                options.exclude_resources = ExecutionResources(cpu=1)
                options.validate()

    def test_global_limits_cache(self):
        resources = {"CPU": 4, "GPU": 1, "object_store_memory": 0}
        cache_interval_s = 0.1
        with patch.object(
            ResourceManager,
            "GLOBAL_LIMITS_UPDATE_INTERVAL_S",
            cache_interval_s,
        ):
            with patch(
                "ray.cluster_resources",
                return_value=resources,
            ) as ray_cluster_resources:
                resource_manager = ResourceManager(MagicMock(), ExecutionOptions())
                expected_resource = ExecutionResources(4, 1, 0)
                # The first call should call ray.cluster_resources().
                assert resource_manager.get_global_limits() == expected_resource
                assert ray_cluster_resources.call_count == 1
                # The second call should return the cached value.
                assert resource_manager.get_global_limits() == expected_resource
                assert ray_cluster_resources.call_count == 1
                time.sleep(cache_interval_s)
                # After the cache interval, the third call should call
                # ray.cluster_resources() again.
                assert resource_manager.get_global_limits() == expected_resource
                assert ray_cluster_resources.call_count == 2

    def test_update_usage(self):
        """Test calculating op_usage."""
        o1 = InputDataBuffer([])
        o2 = mock_map_op(o1)
        o3 = mock_map_op(o2)
        topo, _ = build_streaming_topology(o3, ExecutionOptions())

        # Mock different metrics that contribute to the resource usage.
        mock_cpu = {
            o1: 0,
            o2: 5,
            o3: 8,
        }
        mock_pending_task_outputs = {
            o1: 0,
            o2: 100,
            o3: 200,
        }
        mock_internal_outqueue = {
            o1: 0,
            o2: 300,
            o3: 400,
        }
        mock_external_outqueue_sizes = {
            o1: 100,
            o2: 500,
            o3: 600,
        }
        mock_internal_inqueue = {
            o1: 0,
            o2: 700,
            o3: 800,
        }
        mock_pending_task_inputs = {
            o1: 0,
            o2: 900,
            o3: 1000,
        }

        for op in [o1, o2, o3]:
            op.current_processor_usage = MagicMock(
                return_value=ExecutionResources(cpu=mock_cpu[op], gpu=0)
            )
            op._metrics = MagicMock(
                obj_store_mem_pending_task_outputs=mock_pending_task_outputs[op],
                obj_store_mem_internal_outqueue=mock_internal_outqueue[op],
                obj_store_mem_internal_inqueue=mock_internal_inqueue[op],
                obj_store_mem_pending_task_inputs=mock_pending_task_inputs[op],
            )
            ref_bundle = MagicMock(
                size_bytes=MagicMock(return_value=mock_external_outqueue_sizes[op])
            )
            topo[op].add_output(ref_bundle)

        resource_manager = ResourceManager(topo, ExecutionOptions())
        resource_manager._op_resource_allocator = None
        resource_manager.update_usages()

        global_cpu = 0
        global_mem = 0
        for op in [o1, o2, o3]:
            if op == o1:
                # Resource usage of InputDataBuffer doesn't count.
                expected_mem = 0
            else:
                expected_mem = (
                    mock_pending_task_outputs[op]
                    + mock_internal_outqueue[op]
                    + mock_external_outqueue_sizes[op]
                )
                for next_op in op.output_dependencies:
                    expected_mem += (
                        +mock_internal_inqueue[next_op]
                        + mock_pending_task_inputs[next_op]
                    )
            op_usage = resource_manager.get_op_usage(op)
            assert op_usage.cpu == mock_cpu[op]
            assert op_usage.gpu == 0
            assert op_usage.object_store_memory == expected_mem
            if op != o1:
                assert (
                    resource_manager._mem_op_internal[op]
                    == mock_pending_task_outputs[op] + mock_internal_outqueue[op]
                )
                assert (
                    resource_manager._mem_op_outputs[op]
                    == expected_mem - resource_manager._mem_op_internal[op]
                )
            global_cpu += mock_cpu[op]
            global_mem += expected_mem

        assert resource_manager.get_global_usage() == ExecutionResources(
            global_cpu, 0, global_mem
        )

    def test_object_store_usage(self, restore_data_context):
        input = make_ref_bundles([[x] for x in range(1)])[0]
        input.size_bytes = MagicMock(return_value=1)

        o1 = InputDataBuffer([input])
        o2 = mock_map_op(o1)
        o3 = mock_map_op(o2)

        topo, _ = build_streaming_topology(o3, ExecutionOptions())
        resource_manager = ResourceManager(topo, ExecutionOptions())
        ray.data.DataContext.get_current()._max_num_blocks_in_streaming_gen_buffer = 1
        ray.data.DataContext.get_current().target_max_block_size = 2

        resource_manager.update_usages()
        assert resource_manager.get_op_usage(o1).object_store_memory == 0
        assert resource_manager.get_op_usage(o2).object_store_memory == 0
        assert resource_manager.get_op_usage(o3).object_store_memory == 0

        # Objects in an operator's internal inqueue typically count toward the previous
        # operator's object store memory usage. However, data from an
        # `InputDataBuffer` aren't counted because they were created outside of this
        # execution.
        o2.metrics.on_input_queued(input)
        resource_manager.update_usages()
        assert resource_manager.get_op_usage(o1).object_store_memory == 0
        assert resource_manager.get_op_usage(o2).object_store_memory == 0
        assert resource_manager.get_op_usage(o3).object_store_memory == 0

        # Operators estimate pending task outputs using the target max block size.
        # In this case, the target max block size is 2 and there is at most 1 block
        # in the streaming generator buffer, so the estimated usage is 2.
        o2.metrics.on_input_dequeued(input)
        o2.metrics.on_task_submitted(0, input)
        resource_manager.update_usages()
        assert resource_manager.get_op_usage(o1).object_store_memory == 0
        assert resource_manager.get_op_usage(o2).object_store_memory == 2
        assert resource_manager.get_op_usage(o3).object_store_memory == 0

        # When the task finishes, we move the data from the streaming generator to the
        # operator's internal outqueue.
        o2.metrics.on_output_queued(input)
        o2.metrics.on_task_finished(0, None)
        resource_manager.update_usages()
        assert resource_manager.get_op_usage(o1).object_store_memory == 0
        assert resource_manager.get_op_usage(o2).object_store_memory == 1
        assert resource_manager.get_op_usage(o3).object_store_memory == 0

        o2.metrics.on_output_dequeued(input)
        topo[o2].outqueue.append(input)
        resource_manager.update_usages()
        assert resource_manager.get_op_usage(o1).object_store_memory == 0
        assert resource_manager.get_op_usage(o2).object_store_memory == 1
        assert resource_manager.get_op_usage(o3).object_store_memory == 0

        # Objects in the current operator's internal inqueue count towards the previous
        # operator's object store memory usage.
        o3.metrics.on_input_queued(topo[o2].outqueue.pop())
        resource_manager.update_usages()
        assert resource_manager.get_op_usage(o1).object_store_memory == 0
        assert resource_manager.get_op_usage(o2).object_store_memory == 1
        assert resource_manager.get_op_usage(o3).object_store_memory == 0

        # Task inputs count toward the previous operator's object store memory usage,
        # and task outputs count toward the current operator's object store memory
        # usage.
        o3.metrics.on_input_dequeued(input)
        o3.metrics.on_task_submitted(0, input)
        resource_manager.update_usages()
        assert resource_manager.get_op_usage(o1).object_store_memory == 0
        assert resource_manager.get_op_usage(o2).object_store_memory == 1
        assert resource_manager.get_op_usage(o3).object_store_memory == 2

        # Task inputs no longer count once the task is finished.
        o3.metrics.on_output_queued(input)
        o3.metrics.on_task_finished(0, None)
        resource_manager.update_usages()
        assert resource_manager.get_op_usage(o1).object_store_memory == 0
        assert resource_manager.get_op_usage(o2).object_store_memory == 0
        assert resource_manager.get_op_usage(o3).object_store_memory == 1


class TestReservationOpResourceAllocator:
    """Tests for ReservationOpResourceAllocator."""

    def test_basic(self, restore_data_context):
        DataContext.get_current().op_resource_reservation_enabled = True
        DataContext.get_current().op_resource_reservation_ratio = 0.5

        o1 = InputDataBuffer([])
        o2 = mock_map_op(o1, incremental_resource_usage=ExecutionResources(1, 0, 15))
        o3 = mock_map_op(o2, incremental_resource_usage=ExecutionResources(1, 0, 10))
        o4 = LimitOperator(1, o3)

        op_usages = {op: ExecutionResources.zero() for op in [o1, o2, o3, o4]}
        op_internal_usage = {op: 0 for op in [o1, o2, o3, o4]}
        op_outputs_usages = {op: 0 for op in [o1, o2, o3, o4]}

        topo, _ = build_streaming_topology(o4, ExecutionOptions())

        global_limits = ExecutionResources.zero()

        def mock_get_global_limits():
            nonlocal global_limits
            return global_limits

        resource_manager = ResourceManager(topo, ExecutionOptions())
        resource_manager.get_op_usage = MagicMock(side_effect=lambda op: op_usages[op])
        resource_manager._mem_op_internal = op_internal_usage
        resource_manager._mem_op_outputs = op_outputs_usages

        resource_manager.get_global_limits = MagicMock(
            side_effect=mock_get_global_limits
        )

        assert resource_manager.op_resource_allocator_enabled()
        allocator = resource_manager._op_resource_allocator
        assert isinstance(allocator, ReservationOpResourceAllocator)

        # Test initial state when no resources are used.
        global_limits = ExecutionResources(cpu=16, gpu=0, object_store_memory=1000)
        allocator.update_usages()
        # +-----+------------------+------------------+--------------+
        # |     | _op_reserved     | _reserved_for    | used shared  |
        # |     | (used/remaining) | _op_outputs      | resources    |
        # |     |                  | (used/remaining) |              |
        # +-----+------------------+------------------+--------------+
        # | op2 | 0/125            | 0/125            | 0            |
        # +-----+------------------+------------------+--------------+
        # | op3 | 0/125            | 0/125            | 0            |
        # +-----+------------------+------------------+--------------+
        # o1 and o4 are not handled.
        assert o1 not in allocator._op_reserved
        assert o4 not in allocator._op_reserved
        assert o1 not in allocator._op_budgets
        assert o4 not in allocator._op_budgets
        # Test reserved resources for o2 and o3.
        assert allocator._op_reserved[o2] == ExecutionResources(4, 0, 125)
        assert allocator._op_reserved[o3] == ExecutionResources(4, 0, 125)
        assert allocator._reserved_for_op_outputs[o2] == 125
        assert allocator._reserved_for_op_outputs[o3] == 125
        # 50% of the global limits are shared.
        assert allocator._total_shared == ExecutionResources(8, 0, 500)
        # Test budgets.
        assert allocator._op_budgets[o2] == ExecutionResources(8, float("inf"), 375)
        assert allocator._op_budgets[o3] == ExecutionResources(8, float("inf"), 375)
        # Test can_submit_new_task and max_task_output_bytes_to_read.
        assert allocator.can_submit_new_task(o2)
        assert allocator.can_submit_new_task(o3)
        assert allocator.max_task_output_bytes_to_read(o2) == 500
        assert allocator.max_task_output_bytes_to_read(o3) == 500

        # Test when each operator uses some resources.
        op_usages[o2] = ExecutionResources(6, 0, 500)
        op_internal_usage[o2] = 400
        op_outputs_usages[o2] = 100
        op_usages[o3] = ExecutionResources(2, 0, 125)
        op_internal_usage[o3] = 30
        op_outputs_usages[o3] = 25
        op_usages[o4] = ExecutionResources(0, 0, 50)

        allocator.update_usages()
        # +-----+------------------+------------------+--------------+
        # |     | _op_reserved     | _reserved_for    | used shared  |
        # |     | (used/remaining) | _op_outputs      | resources    |
        # |     |                  | (used/remaining) |              |
        # +-----+------------------+------------------+--------------+
        # | op2 | 125/0            | 100/25           | 400-125=275  |
        # +-----+------------------+------------------+--------------+
        # | op3 | 30/95            | (25+50)/50       | 0            |
        # +-----+------------------+------------------+--------------+
        # remaining shared = 1000/2 - 275 = 225
        # Test budgets.
        # memory_budget[o2] = 0 + 225/2 = 112.5
        assert allocator._op_budgets[o2] == ExecutionResources(3, float("inf"), 112.5)
        # memory_budget[o3] = 95 + 225/2 = 207.5
        assert allocator._op_budgets[o3] == ExecutionResources(5, float("inf"), 207.5)
        # Test can_submit_new_task and max_task_output_bytes_to_read.
        assert allocator.can_submit_new_task(o2)
        assert allocator.can_submit_new_task(o3)
        # max_task_output_bytes_to_read(o2) = 112.5 + 25 = 137.5
<<<<<<< HEAD
        # (will be rounded down).
        assert allocator.max_task_output_bytes_to_read(o2) == 137
        # max_task_output_bytes_to_read(o3) = 157.5 + 100 = 257.5
        # (will be rounded down).
        assert allocator.max_task_output_bytes_to_read(o3) == 257
=======
        assert allocator.max_task_output_bytes_to_read(o2) == 137.5
        # max_task_output_bytes_to_read(o3) = 207.5 + 50 = 257.5
        assert allocator.max_task_output_bytes_to_read(o3) == 257.5
>>>>>>> 042f6be1

        # Test global_limits updated.
        global_limits = ExecutionResources(cpu=12, gpu=0, object_store_memory=800)
        allocator.update_usages()
        # +-----+------------------+------------------+--------------+
        # |     | _op_reserved     | _reserved_for    | used shared  |
        # |     | (used/remaining) | _op_outputs      | resources    |
        # |     |                  | (used/remaining) |              |
        # +-----+------------------+------------------+--------------+
        # | op2 | 100/0            | 100/0            | 400-100=300  |
        # +-----+------------------+------------------+--------------+
        # | op3 | 30/70            | (25+50)/25       | 0            |
        # +-----+------------------+------------------+--------------+
        # remaining shared = 800/2 - 300 = 100
        # Test reserved resources for o2 and o3.
        assert allocator._op_reserved[o2] == ExecutionResources(3, 0, 100)
        assert allocator._op_reserved[o3] == ExecutionResources(3, 0, 100)
        assert allocator._reserved_for_op_outputs[o2] == 100
        assert allocator._reserved_for_op_outputs[o3] == 100
        # 50% of the global limits are shared.
        assert allocator._total_shared == ExecutionResources(6, 0, 400)

        # Test budgets.
        # memory_budget[o2] = 0 + 100/2 = 50
        assert allocator._op_budgets[o2] == ExecutionResources(1.5, float("inf"), 50)
        # memory_budget[o3] = 70 + 100/2 = 120
        assert allocator._op_budgets[o3] == ExecutionResources(2.5, float("inf"), 120)
        # Test can_submit_new_task and max_task_output_bytes_to_read.
        assert allocator.can_submit_new_task(o2)
        assert allocator.can_submit_new_task(o3)
        # max_task_output_bytes_to_read(o2) = 50 + 0 = 50
        assert allocator.max_task_output_bytes_to_read(o2) == 50
        # max_task_output_bytes_to_read(o3) = 120 + 25 = 145
        assert allocator.max_task_output_bytes_to_read(o3) == 145

    def test_reserve_incremental_resource_usage(self, restore_data_context):
        """Test that we'll reserve at least incremental_resource_usage()
        for each operator."""
        DataContext.get_current().op_resource_reservation_enabled = True
        DataContext.get_current().op_resource_reservation_ratio = 0.5

        global_limits = ExecutionResources(cpu=6, gpu=0, object_store_memory=1600)
        incremental_usage = ExecutionResources(cpu=3, gpu=0, object_store_memory=500)

        o1 = InputDataBuffer([])
        o2 = mock_map_op(o1, incremental_resource_usage=incremental_usage)
        o3 = mock_map_op(o2, incremental_resource_usage=incremental_usage)
        topo, _ = build_streaming_topology(o3, ExecutionOptions())

        resource_manager = ResourceManager(topo, ExecutionOptions())
        resource_manager.get_op_usage = MagicMock(
            return_value=ExecutionResources.zero()
        )
        resource_manager.get_global_limits = MagicMock(return_value=global_limits)

        allocator = resource_manager._op_resource_allocator
        assert isinstance(allocator, ReservationOpResourceAllocator)

        allocator.update_usages()
        assert allocator._op_reserved[o2] == incremental_usage
        assert allocator._op_reserved[o3] == incremental_usage
        assert allocator._reserved_for_op_outputs[o2] == 200
        assert allocator._reserved_for_op_outputs[o2] == 200

    def test_reserve_min_resources_for_gpu_ops(self, restore_data_context):
        """Test that we'll reserve enough resources for ActorPoolMapOperator
        that uses GPU."""
        DataContext.get_current().op_resource_reservation_enabled = True
        DataContext.get_current().op_resource_reservation_ratio = 0.5

        global_limits = ExecutionResources(cpu=6, gpu=0, object_store_memory=1600)
        incremental_usage = ExecutionResources(cpu=0, gpu=0, object_store_memory=100)

        o1 = InputDataBuffer([])
        o2 = mock_map_op(
            o1,
            ray_remote_args={"num_cpus": 0, "num_gpus": 1},
            compute_strategy=ray.data.ActorPoolStrategy(size=8),
            incremental_resource_usage=incremental_usage,
        )
        topo, _ = build_streaming_topology(o2, ExecutionOptions())

        resource_manager = ResourceManager(topo, ExecutionOptions())
        resource_manager.get_op_usage = MagicMock(
            return_value=ExecutionResources.zero()
        )
        resource_manager.get_global_limits = MagicMock(return_value=global_limits)

        allocator = resource_manager._op_resource_allocator
        assert isinstance(allocator, ReservationOpResourceAllocator)

        allocator.update_usages()
        assert allocator._op_reserved[o2].object_store_memory == 800

    def test_only_handle_eligible_ops(self, restore_data_context):
        """Test that we only handle non-completed map ops."""
        DataContext.get_current().op_resource_reservation_enabled = True

        o1 = InputDataBuffer([])
        o2 = mock_map_op(o1)
        o3 = LimitOperator(1, o2)
        topo, _ = build_streaming_topology(o3, ExecutionOptions())

        resource_manager = ResourceManager(topo, ExecutionOptions())
        resource_manager.get_op_usage = MagicMock(
            return_value=ExecutionResources.zero()
        )
        resource_manager.get_global_limits = MagicMock(
            return_value=ExecutionResources.zero()
        )

        assert resource_manager.op_resource_allocator_enabled()
        allocator = resource_manager._op_resource_allocator
        assert isinstance(allocator, ReservationOpResourceAllocator)

        allocator.update_usages()
        assert o2 in allocator._op_budgets
        assert o3 not in allocator._op_budgets

        o2.completed = MagicMock(return_value=True)
        allocator.update_usages()
        assert o2 not in allocator._op_budgets

    def test_only_enable_for_ops_with_accurate_memory_accouting(
        self, restore_data_context
    ):
        """Test that ReservationOpResourceAllocator is not enabled when
        there are ops not in ResourceManager._ACCURRATE_MEMORY_ACCOUNTING_OPS
        """
        DataContext.get_current().op_resource_reservation_enabled = True

        o1 = InputDataBuffer([])
        o2 = mock_map_op(o1)
        o3 = InputDataBuffer([])
        o4 = mock_map_op(o3)
        o3 = UnionOperator(o2, o4)

        topo, _ = build_streaming_topology(o3, ExecutionOptions())

        resource_manager = ResourceManager(topo, ExecutionOptions())
        assert not resource_manager.op_resource_allocator_enabled()


if __name__ == "__main__":
    import sys

    sys.exit(pytest.main(["-v", __file__]))<|MERGE_RESOLUTION|>--- conflicted
+++ resolved
@@ -405,17 +405,11 @@
         assert allocator.can_submit_new_task(o2)
         assert allocator.can_submit_new_task(o3)
         # max_task_output_bytes_to_read(o2) = 112.5 + 25 = 137.5
-<<<<<<< HEAD
         # (will be rounded down).
         assert allocator.max_task_output_bytes_to_read(o2) == 137
-        # max_task_output_bytes_to_read(o3) = 157.5 + 100 = 257.5
+        # max_task_output_bytes_to_read(o3) = 207.5 + 50 = 257.5
         # (will be rounded down).
         assert allocator.max_task_output_bytes_to_read(o3) == 257
-=======
-        assert allocator.max_task_output_bytes_to_read(o2) == 137.5
-        # max_task_output_bytes_to_read(o3) = 207.5 + 50 = 257.5
-        assert allocator.max_task_output_bytes_to_read(o3) == 257.5
->>>>>>> 042f6be1
 
         # Test global_limits updated.
         global_limits = ExecutionResources(cpu=12, gpu=0, object_store_memory=800)
