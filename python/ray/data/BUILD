--- conflicted
+++ resolved
@@ -1228,9 +1228,42 @@
     name = "test_block_boundaries",
     size = "small",
     srcs = ["tests/test_block_boundaries.py"],
-<<<<<<< HEAD
-    tags = ["team:data", "exclusive"],
-    deps = ["//:ray_lib", ":conftest"],
+    tags = [
+        "exclusive",
+        "team:data",
+    ],
+    deps = [
+        ":conftest",
+        "//:ray_lib",
+    ],
+)
+
+py_test(
+    name = "test_telemetry",
+    size = "small",
+    srcs = ["tests/test_telemetry.py"],
+    tags = [
+        "exclusive",
+        "team:data",
+    ],
+    deps = [
+        ":conftest",
+        "//:ray_lib",
+    ],
+)
+
+py_test(
+    name = "test_import",
+    size = "small",
+    srcs = ["tests/test_import.py"],
+    tags = [
+        "exclusive",
+        "team:data",
+    ],
+    deps = [
+        ":conftest",
+        "//:ray_lib",
+    ],
 )
 
 py_test(
@@ -1239,42 +1272,4 @@
     srcs = ["tests/test_daft.py"],
     tags = ["team:data", "exclusive"],
     deps = ["//:ray_lib", ":conftest"],
-=======
-    tags = [
-        "exclusive",
-        "team:data",
-    ],
-    deps = [
-        ":conftest",
-        "//:ray_lib",
-    ],
-)
-
-py_test(
-    name = "test_telemetry",
-    size = "small",
-    srcs = ["tests/test_telemetry.py"],
-    tags = [
-        "exclusive",
-        "team:data",
-    ],
-    deps = [
-        ":conftest",
-        "//:ray_lib",
-    ],
-)
-
-py_test(
-    name = "test_import",
-    size = "small",
-    srcs = ["tests/test_import.py"],
-    tags = [
-        "exclusive",
-        "team:data",
-    ],
-    deps = [
-        ":conftest",
-        "//:ray_lib",
-    ],
->>>>>>> 8a77a924
 )