--- conflicted
+++ resolved
@@ -122,7 +122,6 @@
 )
 
 py_test(
-<<<<<<< HEAD
     name = "test_block_sizing",
     size = "small",
     srcs = ["tests/test_block_sizing.py"],
@@ -131,16 +130,6 @@
 )
 
 py_test(
-    name = "test_bulk_executor",
-    size = "small",
-    srcs = ["tests/test_bulk_executor.py"],
-    tags = ["team:data", "exclusive"],
-    deps = ["//:ray_lib", ":conftest"],
-)
-
-py_test(
-=======
->>>>>>> 8310ce11
     name = "test_context_propagation",
     size = "small",
     srcs = ["tests/test_context_propagation.py"],
