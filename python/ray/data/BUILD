load("@rules_python//python:defs.bzl", "py_library", "py_test")
load("//bazel:python.bzl", "doctest", "py_test_module_list")

# Export pytest plugin so it can be used in the documentation tests.
exports_files(
    ["tests/doctest_pytest_plugin.py"],
)

# Run automatic tests against docstrings on all source files.
doctest(
<<<<<<< HEAD
    files = glob(["**/*.py"], exclude=glob(["examples/**/*", "tests/**/*"])),
    tags = ["team:data", "bytedance_exclude"],
    size = "large"
=======
    size = "large",
    files = glob(
        ["**/*.py"],
        exclude = glob([
            "examples/**/*",
            "tests/**/*",
        ]),
    ),
    # Installs data-specific fixtures to run between the doctests.
    pytest_plugin_file = "//python/ray/data:tests/doctest_pytest_plugin.py",
    tags = ["team:data"],
>>>>>>> 4919aa49
)

py_library(
    name = "conftest",
    srcs = ["tests/conftest.py"],
    deps = ["//python/ray/tests:conftest"],
)

py_test_module_list(
    size = "medium",
    files = glob(["tests/block_batching/test_*.py"]),
    tags = [
        "exclusive",
        "team:data",
    ],
    deps = [
        ":conftest",
        "//:ray_lib",
    ],
)

py_test_module_list(
    size = "small",
    files = glob(["tests/preprocessors/test_*.py"]),
    tags = [
        "exclusive",
        "ray_air",
        "team:ml",
    ],
    deps = [
        ":conftest",
        "//:ray_lib",
    ],
)

py_test(
    name = "test_formats",
    size = "medium",
    srcs = ["tests/test_formats.py"],
    data = glob(["tests/image-folder/**/*"]),
    tags = [
        "exclusive",
        "team:data",
    ],
    deps = [
        ":conftest",
        "//:ray_lib",
    ],
)

py_test(
    name = "test_strict_mode",
    size = "small",
    srcs = ["tests/test_strict_mode.py"],
    tags = [
        "exclusive",
        "team:data",
    ],
    deps = [
        ":conftest",
        "//:ray_lib",
    ],
)

py_test(
    name = "test_numpy_support",
    size = "small",
    srcs = ["tests/test_numpy_support.py"],
    tags = [
        "exclusive",
        "team:data",
    ],
    deps = [
        ":conftest",
        "//:ray_lib",
    ],
)

py_test(
    name = "test_sql",
    size = "small",
    srcs = ["tests/test_sql.py"],
    tags = [
        "exclusive",
        "team:data",
    ],
    deps = [
        ":conftest",
        "//:ray_lib",
    ],
)

py_test(
    name = "test_mongo",
    size = "large",
    srcs = ["tests/test_mongo.py"],
    tags = [
        "data_integration",
        "exclusive",
        "team:data",
    ],
    deps = [
        ":conftest",
        "//:ray_lib",
    ],
)

py_test(
    name = "test_bigquery",
    size = "large",
    srcs = ["tests/test_bigquery.py"],
    tags = [
        "data_integration",
        "exclusive",
        "team:data",
    ],
    deps = [
        ":conftest",
        "//:ray_lib",
    ],
)

py_test(
    name = "test_actor_pool_map_operator",
    size = "medium",
    srcs = ["tests/test_actor_pool_map_operator.py"],
    tags = [
        "exclusive",
        "team:data",
    ],
    deps = [
        ":conftest",
        "//:ray_lib",
    ],
)

py_test(
    name = "test_arrow_serialization",
    size = "small",
    srcs = ["tests/test_arrow_serialization.py"],
    tags = [
        "exclusive",
        "team:data",
    ],
    deps = [
        ":conftest",
        "//:ray_lib",
    ],
)

py_test(
    name = "test_arrow_block",
    size = "large",
    srcs = ["tests/test_arrow_block.py"],
    tags = [
        "data_non_parallel",
        "exclusive",
        "team:data",
    ],
    deps = [
        ":conftest",
        "//:ray_lib",
    ],
)

py_test(
    name = "test_auto_parallelism",
    size = "medium",
    srcs = ["tests/test_auto_parallelism.py"],
    tags = [
        "exclusive",
        "team:data",
    ],
    deps = [
        ":conftest",
        "//:ray_lib",
    ],
)

py_test(
    name = "test_batcher",
    size = "medium",
    srcs = ["tests/test_batcher.py"],
    tags = [
        "exclusive",
        "team:data",
    ],
    deps = [
        ":conftest",
        "//:ray_lib",
    ],
)

py_test(
    name = "test_block",
    size = "small",
    srcs = ["tests/test_block.py"],
    tags = [
        "exclusive",
        "team:data",
    ],
    deps = [
        ":conftest",
        "//:ray_lib",
    ],
)

py_test(
    name = "test_block_batching",
    size = "medium",
    srcs = ["tests/block_batching/test_block_batching.py"],
    tags = [
        "exclusive",
        "team:data",
    ],
    deps = [
        ":conftest",
        "//:ray_lib",
    ],
)

py_test(
    name = "test_block_sizing",
    size = "medium",
    srcs = ["tests/test_block_sizing.py"],
    tags = [
        "exclusive",
        "team:data",
    ],
    deps = [
        ":conftest",
        "//:ray_lib",
    ],
)

py_test(
    name = "test_context_propagation",
    size = "small",
    srcs = ["tests/test_context_propagation.py"],
    tags = [
        "exclusive",
        "team:data",
    ],
    deps = [
        ":conftest",
        "//:ray_lib",
    ],
)

py_test(
    name = "test_audio",
    size = "small",
    srcs = ["tests/test_audio.py"],
    tags = [
        "exclusive",
        "team:data",
    ],
    deps = [
        ":conftest",
        "//:ray_lib",
    ],
)

py_test(
    name = "test_avro",
    size = "small",
    srcs = ["tests/test_avro.py"],
    tags = [
        "exclusive",
        "team:data",
    ],
    deps = [
        ":conftest",
        "//:ray_lib",
    ],
)

py_test(
    name = "test_all_to_all",
    size = "enormous",
    srcs = ["tests/test_all_to_all.py"],
    tags = [
        "exclusive",
        "team:data",
    ],
    deps = [
        ":conftest",
        "//:ray_lib",
    ],
)

py_test(
    name = "test_join",
    size = "medium",
    srcs = ["tests/test_join.py"],
    tags = [
        "data_non_parallel",
        "exclusive",
        "team:data",
    ],
    deps = [
        ":conftest",
        "//:ray_lib",
    ],
)

py_test(
    name = "test_binary",
    size = "small",
    srcs = ["tests/test_binary.py"],
    tags = [
        "exclusive",
        "team:data",
    ],
    deps = [
        ":conftest",
        "//:ray_lib",
    ],
)

py_test(
    name = "test_consumption",
    size = "large",
    srcs = ["tests/test_consumption.py"],
    tags = [
        "exclusive",
        "team:data",
    ],
    deps = [
        ":conftest",
        "//:ray_lib",
    ],
)

py_test(
    name = "test_csv",
    size = "medium",
    srcs = ["tests/test_csv.py"],
    tags = [
        "exclusive",
        "team:data",
    ],
    deps = [
        ":conftest",
        "//:ray_lib",
    ],
)

py_test(
    name = "test_datasink",
    size = "small",
    srcs = ["tests/test_datasink.py"],
    tags = [
        "exclusive",
        "team:data",
    ],
    deps = [
        ":conftest",
        "//:ray_lib",
    ],
)

py_test(
    name = "test_ecosystem",
    size = "small",
    srcs = ["tests/test_ecosystem.py"],
<<<<<<< HEAD
    tags = ["team:data", "exclusive", "bytedance_exclude"],
    deps = ["//:ray_lib", ":conftest"],
=======
    tags = [
        "exclusive",
        "team:data",
    ],
    deps = [
        ":conftest",
        "//:ray_lib",
    ],
>>>>>>> 4919aa49
)

py_test(
    name = "test_file_based_datasource",
    size = "small",
    srcs = ["tests/test_file_based_datasource.py"],
    tags = [
        "exclusive",
        "team:data",
    ],
    deps = [
        ":conftest",
        "//:ray_lib",
    ],
)

py_test(
    name = "test_file_datasink",
    size = "small",
    srcs = ["tests/test_file_datasink.py"],
    tags = [
        "exclusive",
        "team:data",
    ],
    deps = [
        ":conftest",
        "//:ray_lib",
    ],
)

py_test(
    name = "test_filename_provider",
    size = "small",
    srcs = ["tests/test_filename_provider.py"],
    tags = [
        "exclusive",
        "team:data",
    ],
    deps = [
        ":conftest",
        "//:ray_lib",
    ],
)

py_test(
    name = "test_hudi",
    size = "medium",
    srcs = ["tests/test_hudi.py"],
    tags = [
        "exclusive",
        "team:data",
    ],
    deps = [
        ":conftest",
        "//:ray_lib",
    ],
)

py_test(
    name = "test_image",
    size = "medium",
    srcs = ["tests/test_image.py"],
    tags = [
        "exclusive",
        "team:data",
    ],
    deps = [
        ":conftest",
        "//:ray_lib",
    ],
)

py_test(
    name = "test_iterator",
    size = "small",
    srcs = ["tests/test_iterator.py"],
<<<<<<< HEAD
    tags = ["team:data", "exclusive", "bytedance_exclude"],
    deps = ["//:ray_lib", ":conftest"],
=======
    tags = [
        "exclusive",
        "team:data",
    ],
    deps = [
        ":conftest",
        "//:ray_lib",
    ],
>>>>>>> 4919aa49
)

py_test(
    name = "test_json",
    size = "medium",
    srcs = ["tests/test_json.py"],
    tags = [
        "exclusive",
        "team:data",
    ],
    deps = [
        ":conftest",
        "//:ray_lib",
    ],
)

py_test(
    name = "test_logging_dataset",
    size = "small",
    srcs = ["tests/test_logging_dataset.py"],
    tags = [
        "exclusive",
        "team:data",
    ],
    deps = [
        ":conftest",
        "//:ray_lib",
    ],
)

py_test(
    name = "test_logging",
    size = "small",
    srcs = ["tests/test_logging.py"],
    tags = [
        "exclusive",
        "team:data",
    ],
    deps = [
        ":conftest",
        "//:ray_lib",
    ],
)

py_test(
    name = "test_map",
    size = "large",
    srcs = ["tests/test_map.py"],
    tags = [
        "exclusive",
        "team:data",
    ],
    deps = [
        ":conftest",
        "//:ray_lib",
    ],
)

py_test(
    name = "test_numpy",
    size = "medium",
    srcs = ["tests/test_numpy.py"],
    tags = [
        "exclusive",
        "team:data",
    ],
    deps = [
        ":conftest",
        "//:ray_lib",
    ],
)

py_test(
    name = "test_pandas",
    size = "small",
    srcs = ["tests/test_pandas.py"],
    tags = [
        "exclusive",
        "team:data",
    ],
    deps = [
        ":conftest",
        "//:ray_lib",
    ],
)

py_test(
    name = "test_pandas_block",
    size = "small",
    srcs = ["tests/test_pandas_block.py"],
    tags = [
        "exclusive",
        "team:data",
    ],
    deps = [
        ":conftest",
        "//:ray_lib",
    ],
)

py_test(
    name = "test_parquet",
    size = "medium",
    srcs = ["tests/test_parquet.py"],
    tags = [
        "exclusive",
        "team:data",
    ],
    deps = [
        ":conftest",
        "//:ray_lib",
    ],
)

py_test(
    name = "test_path_util",
    size = "small",
    srcs = ["tests/test_path_util.py"],
    tags = [
        "exclusive",
        "team:data",
    ],
    deps = [
        ":conftest",
        "//:ray_lib",
    ],
)

py_test(
    name = "test_task_pool_map_operator",
    size = "small",
    srcs = ["tests/test_task_pool_map_operator.py"],
    tags = [
        "exclusive",
        "team:data",
    ],
    deps = [
        ":conftest",
        "//:ray_lib",
    ],
)

py_test(
    name = "test_tensor",
    size = "small",
    srcs = ["tests/test_tensor.py"],
<<<<<<< HEAD
    tags = ["team:data", "exclusive", "bytedance_exclude"], # not work in ray2.6
    deps = ["//:ray_lib", ":conftest"],
=======
    tags = [
        "exclusive",
        "team:data",
    ],
    deps = [
        ":conftest",
        "//:ray_lib",
    ],
>>>>>>> 4919aa49
)

py_test(
    name = "test_text",
    size = "small",
    srcs = ["tests/test_text.py"],
    tags = [
        "exclusive",
        "team:data",
    ],
    deps = [
        ":conftest",
        "//:ray_lib",
    ],
)

py_test(
    name = "test_tf",
    size = "medium",
    srcs = ["tests/test_tf.py"],
<<<<<<< HEAD
    tags = ["team:data", "exclusive", "bytedance_exclude"],
    deps = ["//:ray_lib", ":conftest"],
=======
    tags = [
        "exclusive",
        "team:data",
    ],
    deps = [
        ":conftest",
        "//:ray_lib",
    ],
>>>>>>> 4919aa49
)

py_test(
    name = "test_tfrecords",
    size = "small",
    srcs = ["tests/test_tfrecords.py"],
<<<<<<< HEAD
    tags = ["team:data", "exclusive", "tfxbsl", "bytedance_exclude"],
    deps = ["//:ray_lib", ":conftest"],
=======
    tags = [
        "exclusive",
        "team:data",
        "tfxbsl",
    ],
    deps = [
        ":conftest",
        "//:ray_lib",
    ],
>>>>>>> 4919aa49
)

py_test(
    name = "test_torch",
    size = "small",
    srcs = ["tests/test_torch.py"],
    tags = [
        "exclusive",
        "team:data",
    ],
    deps = [
        ":conftest",
        "//:ray_lib",
    ],
)

py_test(
    name = "test_dynamic_block_split",
    size = "medium",
    srcs = ["tests/test_dynamic_block_split.py"],
    tags = [
        "data_non_parallel",
        "exclusive",
        "team:data",
    ],
    deps = [
        ":conftest",
        "//:ray_lib",
    ],
)

py_test(
    name = "test_splitblocks",
    size = "medium",
    srcs = ["tests/test_splitblocks.py"],
    tags = [
        "exclusive",
        "team:data",
    ],
    deps = [
        ":conftest",
        "//:ray_lib",
    ],
)

py_test(
    name = "test_exceptions",
    size = "small",
    srcs = ["tests/test_exceptions.py"],
    tags = [
        "exclusive",
        "team:data",
    ],
    deps = [
        ":conftest",
        "//:ray_lib",
    ],
)

py_test(
    name = "test_operator_fusion",
    size = "medium",
    srcs = ["tests/test_operator_fusion.py"],
    tags = [
        "exclusive",
        "team:data",
    ],
    deps = [
        ":conftest",
        "//:ray_lib",
    ],
)

py_test(
    name = "test_execution_optimizer",
    size = "medium",
    srcs = ["tests/test_execution_optimizer.py"],
    tags = [
        "exclusive",
        "team:data",
    ],
    deps = [
        ":conftest",
        "//:ray_lib",
    ],
)

py_test(
    name = "test_executor_resource_management",
    size = "small",
    srcs = ["tests/test_executor_resource_management.py"],
    tags = [
        "exclusive",
        "team:data",
    ],
    deps = [
        ":conftest",
        "//:ray_lib",
    ],
)

py_test(
    name = "test_huggingface",
    size = "medium",
    srcs = ["tests/test_huggingface.py"],
<<<<<<< HEAD
    tags = ["team:data", "exclusive","bytedance_exclude"],
    deps = ["//:ray_lib", ":conftest"],
=======
    tags = [
        "exclusive",
        "team:data",
    ],
    deps = [
        ":conftest",
        "//:ray_lib",
    ],
)

py_test(
    name = "test_iceberg",
    size = "medium",
    srcs = ["tests/test_iceberg.py"],
    tags = [
        "exclusive",
        "team:data",
    ],
    deps = [
        ":conftest",
        "//:ray_lib",
    ],
>>>>>>> 4919aa49
)

py_test(
    name = "test_mars",
    size = "medium",
    srcs = ["tests/test_mars.py"],
<<<<<<< HEAD
    tags = ["team:data", "exclusive", "bytedance_exclude"],
    deps = ["//:ray_lib", ":conftest"],
=======
    tags = [
        "exclusive",
        "team:data",
    ],
    deps = [
        ":conftest",
        "//:ray_lib",
    ],
>>>>>>> 4919aa49
)

py_test(
    name = "test_metadata_provider",
    size = "small",
    srcs = ["tests/test_metadata_provider.py"],
    tags = [
        "exclusive",
        "team:data",
    ],
    deps = [
        ":conftest",
        "//:ray_lib",
    ],
)

py_test(
    name = "test_object_gc",
    size = "large",
    srcs = ["tests/test_object_gc.py"],
    tags = [
        "exclusive",
        "team:data",
    ],
    deps = [
        ":conftest",
        "//:ray_lib",
    ],
)

py_test(
    name = "test_operators",
    size = "medium",
    srcs = ["tests/test_operators.py"],
    tags = [
        "exclusive",
        "team:data",
    ],
    deps = [
        ":conftest",
        "//:ray_lib",
    ],
)

py_test(
    name = "test_op_runtime_metrics",
    size = "medium",
    srcs = ["tests/test_op_runtime_metrics.py"],
    tags = [
        "exclusive",
        "team:data",
    ],
    deps = [
        ":conftest",
        "//:ray_lib",
    ],
)

py_test(
    name = "test_optimize",
    size = "medium",
    srcs = ["tests/test_optimize.py"],
    tags = [
        "exclusive",
        "team:data",
    ],
    deps = [
        ":conftest",
        "//:ray_lib",
    ],
)

py_test(
    name = "test_partitioning",
    size = "medium",
    srcs = ["tests/test_partitioning.py"],
    tags = [
        "exclusive",
        "team:data",
    ],
    deps = [
        ":conftest",
        "//:ray_lib",
    ],
)

py_test(
    name = "test_progress_bar",
    size = "small",
    srcs = ["tests/test_progress_bar.py"],
    tags = [
        "exclusive",
        "team:data",
    ],
    deps = [
        ":conftest",
        "//:ray_lib",
    ],
)

py_test(
    name = "test_random_access",
    size = "small",
    srcs = ["tests/test_random_access.py"],
    tags = [
        "exclusive",
        "team:data",
    ],
    deps = [
        ":conftest",
        "//:ray_lib",
    ],
)

py_test(
    name = "test_randomize_block_order",
    size = "small",
    srcs = ["tests/test_randomize_block_order.py"],
    tags = [
        "exclusive",
        "team:data",
    ],
    deps = [
        ":conftest",
        "//:ray_lib",
    ],
)

py_test(
    name = "test_raydp",
    size = "medium",
    srcs = ["tests/test_raydp.py"],
    tags = [
        "data_integration",
        "exclusive",
        "team:data",
    ],
    deps = [
        ":conftest",
        "//:ray_lib",
    ],
)

py_test(
    name = "test_ruleset",
    size = "small",
    srcs = ["tests/test_ruleset.py"],
    tags = [
        "exclusive",
        "team:data",
    ],
    deps = [
        ":conftest",
        "//:ray_lib",
    ],
)

py_test(
    name = "test_size_estimation",
    size = "medium",
    srcs = ["tests/test_size_estimation.py"],
    tags = [
        "exclusive",
        "team:data",
    ],
    deps = [
        ":conftest",
        "//:ray_lib",
    ],
)

py_test(
    name = "test_sort",
    size = "enormous",
    srcs = ["tests/test_sort.py"],
    tags = [
        "data_non_parallel",
        "exclusive",
        "team:data",
    ],
    deps = [
        ":conftest",
        "//:ray_lib",
    ],
)

py_test(
    name = "test_split",
    size = "large",
    srcs = ["tests/test_split.py"],
    tags = [
        "exclusive",
        "team:data",
    ],
    deps = [
        ":conftest",
        "//:ray_lib",
    ],
)

py_test(
    name = "test_stats",
    size = "medium",
    srcs = ["tests/test_stats.py"],
    tags = [
        "exclusive",
        "team:data",
    ],
    deps = [
        ":conftest",
        "//:ray_lib",
    ],
)

py_test(
    name = "test_streaming_executor",
    size = "medium",
    srcs = ["tests/test_streaming_executor.py"],
    tags = [
        "exclusive",
        "team:data",
    ],
    deps = [
        ":conftest",
        "//:ray_lib",
    ],
)

py_test(
    name = "test_resource_manager",
    size = "medium",
    srcs = ["tests/test_resource_manager.py"],
    tags = [
        "exclusive",
        "team:data",
    ],
    deps = [
        ":conftest",
        "//:ray_lib",
    ],
)

py_test(
    name = "test_streaming_executor_errored_blocks",
    size = "medium",
    srcs = ["tests/test_streaming_executor_errored_blocks.py"],
    tags = [
        "exclusive",
        "team:data",
    ],
    deps = [
        ":conftest",
        "//:ray_lib",
    ],
)

py_test(
    name = "test_streaming_integration",
    size = "medium",
    srcs = ["tests/test_streaming_integration.py"],
    tags = [
        "exclusive",
        "team:data",
    ],
    deps = [
        ":conftest",
        "//:ray_lib",
    ],
)

py_test(
    name = "test_transform_pyarrow",
    size = "small",
    srcs = ["tests/test_transform_pyarrow.py"],
    tags = [
        "exclusive",
        "team:data",
    ],
    deps = [
        ":conftest",
        "//:ray_lib",
    ],
)

py_test(
    name = "test_util",
    size = "small",
    srcs = ["tests/test_util.py"],
    tags = [
        "exclusive",
        "team:data",
    ],
    deps = [
        ":conftest",
        "//:ray_lib",
    ],
)

py_test(
    name = "test_union",
    size = "small",
    srcs = ["tests/test_union.py"],
    tags = [
        "exclusive",
        "team:data",
    ],
    deps = [
        ":conftest",
        "//:ray_lib",
    ],
)

py_test(
    name = "test_video",
    size = "small",
    srcs = ["tests/test_video.py"],
    tags = [
        "exclusive",
        "team:data",
    ],
    deps = [
        ":conftest",
        "//:ray_lib",
    ],
)

py_test(
    name = "test_webdataset",
    size = "medium",
    srcs = ["tests/test_webdataset.py"],
    tags = [
        "exclusive",
        "team:data",
    ],
    deps = [
        ":conftest",
        "//:ray_lib",
    ],
)

py_test(
    name = "test_zip",
    size = "small",
    srcs = ["tests/test_zip.py"],
    tags = [
        "exclusive",
        "team:data",
    ],
    deps = [
        ":conftest",
        "//:ray_lib",
    ],
)

py_test(
    name = "test_backpressure_policies",
    size = "medium",
    srcs = ["tests/test_backpressure_policies.py"],
    tags = [
        "exclusive",
        "team:data",
    ],
    deps = [
        ":conftest",
        "//:ray_lib",
    ],
)

py_test(
    name = "test_backpressure_e2e",
    size = "large",
    srcs = ["tests/test_backpressure_e2e.py"],
    tags = [
        "exclusive",
        "team:data",
    ],
    deps = [
        ":conftest",
        "//:ray_lib",
    ],
)

py_test(
    name = "test_bundle_queue",
    size = "small",
    srcs = ["tests/test_bundle_queue.py"],
    tags = [
        "exclusive",
        "team:data",
    ],
    deps = [
        ":conftest",
        "//:ray_lib",
    ],
)

py_test(
    name = "test_autoscaler",
    size = "small",
    srcs = ["tests/test_autoscaler.py"],
    tags = [
        "exclusive",
        "team:data",
    ],
    deps = [
        ":conftest",
        "//:ray_lib",
    ],
)

py_test(
    name = "test_clickhouse",
    size = "small",
    srcs = ["tests/test_clickhouse.py"],
    tags = [
        "exclusive",
        "team:data",
    ],
    deps = [
        ":conftest",
        "//:ray_lib",
    ],
)

py_test(
    name = "test_lance",
    size = "small",
    srcs = ["tests/test_lance.py"],
    tags = [
        "exclusive",
        "team:data",
    ],
    deps = [
        ":conftest",
        "//:ray_lib",
    ],
)

py_test(
    name = "test_logical_plan",
    size = "small",
    srcs = ["tests/test_logical_plan.py"],
    tags = [
        "exclusive",
        "team:data",
    ],
    deps = [
        ":conftest",
        "//:ray_lib",
    ],
)

py_test(
    name = "test_delta_sharing",
    size = "small",
    srcs = ["tests/test_delta_sharing.py"],
    tags = [
        "exclusive",
        "team:data",
    ],
    deps = [
        ":conftest",
        "//:ray_lib",
    ],
)

py_test(
    name = "test_context",
    size = "small",
    srcs = ["tests/test_context.py"],
    tags = [
        "exclusive",
        "team:data",
    ],
    deps = [
        ":conftest",
        "//:ray_lib",
    ],
)

py_test(
    name = "test_expression_evaluator",
    size = "small",
    srcs = ["tests/test_expression_evaluator.py"],
    tags = [
        "exclusive",
        "team:data",
    ],
    deps = [
        ":conftest",
        "//:ray_lib",
    ],
)

py_test(
    name = "test_block_boundaries",
    size = "small",
    srcs = ["tests/test_block_boundaries.py"],
    tags = [
        "exclusive",
        "team:data",
    ],
    deps = [
        ":conftest",
        "//:ray_lib",
    ],
)

py_test(
    name = "test_telemetry",
    size = "medium",
    srcs = ["tests/test_telemetry.py"],
    tags = [
        "exclusive",
        "team:data",
    ],
    deps = [
        ":conftest",
        "//:ray_lib",
    ],
)

py_test(
    name = "test_import",
    size = "small",
    srcs = ["tests/test_import.py"],
    tags = [
        "exclusive",
        "team:data",
    ],
    deps = [
        ":conftest",
        "//:ray_lib",
    ],
)

py_test(
    name = "test_daft",
    size = "small",
    srcs = ["tests/test_daft.py"],
    tags = [
        "exclusive",
        "team:data",
    ],
    deps = [
        ":conftest",
        "//:ray_lib",
    ],
)

py_test(
    name = "test_state_export",
    size = "small",
    srcs = ["tests/test_state_export.py"],
    tags = [
        "exclusive",
        "team:data",
    ],
    deps = [
        ":conftest",
        "//:ray_lib",
    ],
)<|MERGE_RESOLUTION|>--- conflicted
+++ resolved
@@ -8,11 +8,6 @@
 
 # Run automatic tests against docstrings on all source files.
 doctest(
-<<<<<<< HEAD
-    files = glob(["**/*.py"], exclude=glob(["examples/**/*", "tests/**/*"])),
-    tags = ["team:data", "bytedance_exclude"],
-    size = "large"
-=======
     size = "large",
     files = glob(
         ["**/*.py"],
@@ -23,8 +18,7 @@
     ),
     # Installs data-specific fixtures to run between the doctests.
     pytest_plugin_file = "//python/ray/data:tests/doctest_pytest_plugin.py",
-    tags = ["team:data"],
->>>>>>> 4919aa49
+    tags = ["team:data", "bytedance_exclude"],
 )
 
 py_library(
@@ -391,19 +385,8 @@
     name = "test_ecosystem",
     size = "small",
     srcs = ["tests/test_ecosystem.py"],
-<<<<<<< HEAD
     tags = ["team:data", "exclusive", "bytedance_exclude"],
     deps = ["//:ray_lib", ":conftest"],
-=======
-    tags = [
-        "exclusive",
-        "team:data",
-    ],
-    deps = [
-        ":conftest",
-        "//:ray_lib",
-    ],
->>>>>>> 4919aa49
 )
 
 py_test(
@@ -480,19 +463,8 @@
     name = "test_iterator",
     size = "small",
     srcs = ["tests/test_iterator.py"],
-<<<<<<< HEAD
     tags = ["team:data", "exclusive", "bytedance_exclude"],
     deps = ["//:ray_lib", ":conftest"],
-=======
-    tags = [
-        "exclusive",
-        "team:data",
-    ],
-    deps = [
-        ":conftest",
-        "//:ray_lib",
-    ],
->>>>>>> 4919aa49
 )
 
 py_test(
@@ -639,19 +611,8 @@
     name = "test_tensor",
     size = "small",
     srcs = ["tests/test_tensor.py"],
-<<<<<<< HEAD
     tags = ["team:data", "exclusive", "bytedance_exclude"], # not work in ray2.6
     deps = ["//:ray_lib", ":conftest"],
-=======
-    tags = [
-        "exclusive",
-        "team:data",
-    ],
-    deps = [
-        ":conftest",
-        "//:ray_lib",
-    ],
->>>>>>> 4919aa49
 )
 
 py_test(
@@ -672,39 +633,16 @@
     name = "test_tf",
     size = "medium",
     srcs = ["tests/test_tf.py"],
-<<<<<<< HEAD
     tags = ["team:data", "exclusive", "bytedance_exclude"],
     deps = ["//:ray_lib", ":conftest"],
-=======
-    tags = [
-        "exclusive",
-        "team:data",
-    ],
-    deps = [
-        ":conftest",
-        "//:ray_lib",
-    ],
->>>>>>> 4919aa49
 )
 
 py_test(
     name = "test_tfrecords",
     size = "small",
     srcs = ["tests/test_tfrecords.py"],
-<<<<<<< HEAD
     tags = ["team:data", "exclusive", "tfxbsl", "bytedance_exclude"],
     deps = ["//:ray_lib", ":conftest"],
-=======
-    tags = [
-        "exclusive",
-        "team:data",
-        "tfxbsl",
-    ],
-    deps = [
-        ":conftest",
-        "//:ray_lib",
-    ],
->>>>>>> 4919aa49
 )
 
 py_test(
@@ -810,52 +748,16 @@
     name = "test_huggingface",
     size = "medium",
     srcs = ["tests/test_huggingface.py"],
-<<<<<<< HEAD
     tags = ["team:data", "exclusive","bytedance_exclude"],
     deps = ["//:ray_lib", ":conftest"],
-=======
-    tags = [
-        "exclusive",
-        "team:data",
-    ],
-    deps = [
-        ":conftest",
-        "//:ray_lib",
-    ],
-)
-
-py_test(
-    name = "test_iceberg",
-    size = "medium",
-    srcs = ["tests/test_iceberg.py"],
-    tags = [
-        "exclusive",
-        "team:data",
-    ],
-    deps = [
-        ":conftest",
-        "//:ray_lib",
-    ],
->>>>>>> 4919aa49
 )
 
 py_test(
     name = "test_mars",
     size = "medium",
     srcs = ["tests/test_mars.py"],
-<<<<<<< HEAD
     tags = ["team:data", "exclusive", "bytedance_exclude"],
     deps = ["//:ray_lib", ":conftest"],
-=======
-    tags = [
-        "exclusive",
-        "team:data",
-    ],
-    deps = [
-        ":conftest",
-        "//:ray_lib",
-    ],
->>>>>>> 4919aa49
 )
 
 py_test(
