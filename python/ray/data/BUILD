--- conflicted
+++ resolved
@@ -604,15 +604,17 @@
 )
 
 py_test(
-<<<<<<< HEAD
+    name = "test_delta_sharing",
+    size = "small",
+    srcs = ["tests/test_delta_sharing.py"],
+    tags = ["team:data", "exclusive"],
+    deps = ["//:ray_lib", ":conftest"],
+)
+
+py_test(
     name = "test_context",
     size = "small",
     srcs = ["tests/test_context.py"],
-=======
-    name = "test_delta_sharing",
-    size = "small",
-    srcs = ["tests/test_delta_sharing.py"],
->>>>>>> 35610461
     tags = ["team:data", "exclusive"],
     deps = ["//:ray_lib", ":conftest"],
 )