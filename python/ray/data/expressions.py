--- conflicted
+++ resolved
@@ -183,7 +183,31 @@
         """Logical OR operator (|)."""
         return self._bin(other, Operation.OR)
 
-<<<<<<< HEAD
+    def __invert__(self) -> "Expr":
+        """Logical NOT operator (~)."""
+        return UnaryExpr(Operation.NOT, self)
+
+    # predicate methods
+    def is_null(self) -> "Expr":
+        """Check if the expression value is null."""
+        return UnaryExpr(Operation.IS_NULL, self)
+
+    def is_not_null(self) -> "Expr":
+        """Check if the expression value is not null."""
+        return UnaryExpr(Operation.IS_NOT_NULL, self)
+
+    def is_in(self, values: Union[List[Any], "Expr"]) -> "Expr":
+        """Check if the expression value is in a list of values."""
+        if not isinstance(values, Expr):
+            values = LiteralExpr(values)
+        return self._bin(values, Operation.IN)
+
+    def not_in(self, values: Union[List[Any], "Expr"]) -> "Expr":
+        """Check if the expression value is not in a list of values."""
+        if not isinstance(values, Expr):
+            values = LiteralExpr(values)
+        return self._bin(values, Operation.NOT_IN)
+
     def alias(self, name: str) -> "AliasExpr":
         """Rename the expression.
 
@@ -234,32 +258,6 @@
             and self.expr.structurally_equals(other.expr)
             and self.alias == other.alias
         )
-=======
-    def __invert__(self) -> "Expr":
-        """Logical NOT operator (~)."""
-        return UnaryExpr(Operation.NOT, self)
-
-    # predicate methods
-    def is_null(self) -> "Expr":
-        """Check if the expression value is null."""
-        return UnaryExpr(Operation.IS_NULL, self)
-
-    def is_not_null(self) -> "Expr":
-        """Check if the expression value is not null."""
-        return UnaryExpr(Operation.IS_NOT_NULL, self)
-
-    def is_in(self, values: Union[List[Any], "Expr"]) -> "Expr":
-        """Check if the expression value is in a list of values."""
-        if not isinstance(values, Expr):
-            values = LiteralExpr(values)
-        return self._bin(values, Operation.IN)
-
-    def not_in(self, values: Union[List[Any], "Expr"]) -> "Expr":
-        """Check if the expression value is not in a list of values."""
-        if not isinstance(values, Expr):
-            values = LiteralExpr(values)
-        return self._bin(values, Operation.NOT_IN)
->>>>>>> 74c93a80
 
 
 @DeveloperAPI(stability="alpha")
@@ -656,9 +654,9 @@
     "BinaryExpr",
     "UnaryExpr",
     "UDFExpr",
-    "udf",
     "AliasExpr",
     "DownloadExpr",
+    "udf",
     "col",
     "lit",
     "download",
