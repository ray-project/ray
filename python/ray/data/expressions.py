--- conflicted
+++ resolved
@@ -490,19 +490,19 @@
         return _StructNamespace(self)
 
     @property
-<<<<<<< HEAD
     def map(self) -> "_MapNamespace":
         """Access map/dict operations for this expression."""
         from ray.data.namespace_expressions.map_namespace import _MapNamespace
 
         return _MapNamespace(self)
-=======
+
+    @property
     def dt(self) -> "_DatetimeNamespace":
         """Access datetime operations for this expression."""
         from ray.data.namespace_expressions.dt_namespace import _DatetimeNamespace
 
         return _DatetimeNamespace(self)
->>>>>>> fb7c6f34
+
 
     def _unalias(self) -> "Expr":
         return self
@@ -1079,11 +1079,8 @@
     "_ListNamespace",
     "_StringNamespace",
     "_StructNamespace",
-<<<<<<< HEAD
     "_MapNamespace",
-=======
     "_DatetimeNamespace",
->>>>>>> fb7c6f34
 ]
 
 
@@ -1101,15 +1098,12 @@
         from ray.data.namespace_expressions.struct_namespace import _StructNamespace
 
         return _StructNamespace
-<<<<<<< HEAD
     elif name == "_MapNamespace":
         from ray.data.namespace_expressions.map_namespace import _MapNamespace
 
         return _MapNamespace
-=======
     elif name == "_DatetimeNamespace":
         from ray.data.namespace_expressions.dt_namespace import _DatetimeNamespace
 
         return _DatetimeNamespace
->>>>>>> fb7c6f34
     raise AttributeError(f"module {__name__!r} has no attribute {name!r}")