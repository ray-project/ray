from __future__ import annotations

import functools
from abc import ABC, abstractmethod
from dataclasses import dataclass
from enum import Enum
from typing import Any, Callable, Dict, List

from ray.data.block import BatchColumn
from ray.util.annotations import DeveloperAPI, PublicAPI


@DeveloperAPI(stability="alpha")
class Operation(Enum):
    """Enumeration of supported operations in expressions.

    This enum defines all the binary operations that can be performed
    between expressions, including arithmetic, comparison, and boolean operations.

    Attributes:
        ADD: Addition operation (+)
        SUB: Subtraction operation (-)
        MUL: Multiplication operation (*)
        DIV: Division operation (/)
        GT: Greater than comparison (>)
        LT: Less than comparison (<)
        GE: Greater than or equal comparison (>=)
        LE: Less than or equal comparison (<=)
        EQ: Equality comparison (==)
        AND: Logical AND operation (&)
        OR: Logical OR operation (|)
    """

    ADD = "add"
    SUB = "sub"
    MUL = "mul"
    DIV = "div"
    GT = "gt"
    LT = "lt"
    GE = "ge"
    LE = "le"
    EQ = "eq"
    AND = "and"
    OR = "or"


@DeveloperAPI(stability="alpha")
@dataclass(frozen=True)
class Expr(ABC):
    """Base class for all expression nodes.

    This is the abstract base class that all expression types inherit from.
    It provides operator overloads for building complex expressions using
    standard Python operators.

    Expressions form a tree structure where each node represents an operation
    or value. The tree can be evaluated against data batches to compute results.

    Example:
        >>> from ray.data.expressions import col, lit
        >>> # Create an expression tree: (col("x") + 5) * col("y")
        >>> expr = (col("x") + lit(5)) * col("y")
        >>> # This creates a BinaryExpr with operation=MUL
        >>> # left=BinaryExpr(op=ADD, left=ColumnExpr("x"), right=LiteralExpr(5))
        >>> # right=ColumnExpr("y")

    Note:
        This class should not be instantiated directly. Use the concrete
        subclasses like ColumnExpr, LiteralExpr, etc.
    """

    @abstractmethod
    def structurally_equals(self, other: Any) -> bool:
        """Compare two expression ASTs for structural equality."""
        raise NotImplementedError

    def _bin(self, other: Any, op: Operation) -> "Expr":
        """Create a binary expression with the given operation.

        Args:
            other: The right operand expression or literal value
            op: The operation to perform

        Returns:
            A new BinaryExpr representing the operation

        Note:
            If other is not an Expr, it will be automatically converted to a LiteralExpr.
        """
        if not isinstance(other, Expr):
            other = LiteralExpr(other)
        return BinaryExpr(op, self, other)

    # arithmetic
    def __add__(self, other: Any) -> "Expr":
        """Addition operator (+)."""
        return self._bin(other, Operation.ADD)

    def __radd__(self, other: Any) -> "Expr":
        """Reverse addition operator (for literal + expr)."""
        return LiteralExpr(other)._bin(self, Operation.ADD)

    def __sub__(self, other: Any) -> "Expr":
        """Subtraction operator (-)."""
        return self._bin(other, Operation.SUB)

    def __rsub__(self, other: Any) -> "Expr":
        """Reverse subtraction operator (for literal - expr)."""
        return LiteralExpr(other)._bin(self, Operation.SUB)

    def __mul__(self, other: Any) -> "Expr":
        """Multiplication operator (*)."""
        return self._bin(other, Operation.MUL)

    def __rmul__(self, other: Any) -> "Expr":
        """Reverse multiplication operator (for literal * expr)."""
        return LiteralExpr(other)._bin(self, Operation.MUL)

    def __truediv__(self, other: Any) -> "Expr":
        """Division operator (/)."""
        return self._bin(other, Operation.DIV)

    def __rtruediv__(self, other: Any) -> "Expr":
        """Reverse division operator (for literal / expr)."""
        return LiteralExpr(other)._bin(self, Operation.DIV)

    # comparison
    def __gt__(self, other: Any) -> "Expr":
        """Greater than operator (>)."""
        return self._bin(other, Operation.GT)

    def __lt__(self, other: Any) -> "Expr":
        """Less than operator (<)."""
        return self._bin(other, Operation.LT)

    def __ge__(self, other: Any) -> "Expr":
        """Greater than or equal operator (>=)."""
        return self._bin(other, Operation.GE)

    def __le__(self, other: Any) -> "Expr":
        """Less than or equal operator (<=)."""
        return self._bin(other, Operation.LE)

    def __eq__(self, other: Any) -> "Expr":
        """Equality operator (==)."""
        return self._bin(other, Operation.EQ)

    # boolean
    def __and__(self, other: Any) -> "Expr":
        """Logical AND operator (&)."""
        return self._bin(other, Operation.AND)

    def __or__(self, other: Any) -> "Expr":
        """Logical OR operator (|)."""
        return self._bin(other, Operation.OR)


@DeveloperAPI(stability="alpha")
@dataclass(frozen=True, eq=False)
class ColumnExpr(Expr):
    """Expression that references a column by name.

    This expression type represents a reference to an existing column
    in the dataset. When evaluated, it returns the values from the
    specified column.

    Args:
        name: The name of the column to reference

    Example:
        >>> from ray.data.expressions import col
        >>> # Reference the "age" column
        >>> age_expr = col("age") # Creates ColumnExpr(name="age")
    """

    name: str

    def structurally_equals(self, other: Any) -> bool:
        return isinstance(other, ColumnExpr) and self.name == other.name


@DeveloperAPI(stability="alpha")
@dataclass(frozen=True, eq=False)
class LiteralExpr(Expr):
    """Expression that represents a constant scalar value.

    This expression type represents a literal value that will be broadcast
    to all rows when evaluated. The value can be any Python object.

    Args:
        value: The constant value to represent

    Example:
        >>> from ray.data.expressions import lit
        >>> # Create a literal value
        >>> five = lit(5) # Creates LiteralExpr(value=5)
        >>> name = lit("John") # Creates LiteralExpr(value="John")
    """

    value: Any

    def structurally_equals(self, other: Any) -> bool:
        return (
            isinstance(other, LiteralExpr)
            and self.value == other.value
            and type(self.value) is type(other.value)
        )


@DeveloperAPI(stability="alpha")
@dataclass(frozen=True, eq=False)
class BinaryExpr(Expr):
    """Expression that represents a binary operation between two expressions.

    This expression type represents an operation with two operands (left and right).
    The operation is specified by the `op` field, which must be one of the
    supported operations from the Operation enum.

    Args:
        op: The operation to perform (from Operation enum)
        left: The left operand expression
        right: The right operand expression

    Example:
        >>> from ray.data.expressions import col, lit, Operation
        >>> # Manually create a binary expression (usually done via operators)
        >>> expr = BinaryExpr(Operation.ADD, col("x"), lit(5))
        >>> # This is equivalent to: col("x") + lit(5)
    """

    op: Operation
    left: Expr
    right: Expr

    def structurally_equals(self, other: Any) -> bool:
        return (
            isinstance(other, BinaryExpr)
            and self.op is other.op
            and self.left.structurally_equals(other.left)
            and self.right.structurally_equals(other.right)
        )


@DeveloperAPI(stability="alpha")
@dataclass(frozen=True, eq=False)
<<<<<<< HEAD
class UDFExpr(Expr):
    """Expression that represents a user-defined function call.

    This expression type wraps a UDF with schema inference capabilities,
    allowing UDFs to be used seamlessly within the expression system.

    UDFs operate on batches of data, where each column argument is passed
    as a PyArrow Array containing multiple values from that column across the batch.

    Args:
        fn: The user-defined function to call
        args: List of argument expressions (positional arguments)
        kwargs: Dictionary of keyword argument expressions
        function_name: Optional name for the function (for debugging)

    Example:
        >>> from ray.data.expressions import col, udf
        >>> import pyarrow as pa
        >>> import pyarrow.compute as pc
        >>>
        >>> @udf()
        ... def add_one(x: pa.Array) -> pa.Array:
        ...     return pc.add(x, 1)
        >>>
        >>> # Use in expressions
        >>> expr = add_one(col("value"))
    """

    fn: Callable[..., BatchColumn]
    args: List[Expr]
    kwargs: Dict[str, Expr]

    def structurally_equals(self, other: Any) -> bool:
        return (
            isinstance(other, UDFExpr)
            and self.fn == other.fn
            and len(self.args) == len(other.args)
            and all(a.structurally_equals(b) for a, b in zip(self.args, other.args))
            and self.kwargs.keys() == other.kwargs.keys()
            and all(
                self.kwargs[k].structurally_equals(other.kwargs[k])
                for k in self.kwargs.keys()
            )
        )


def _create_udf_callable(fn: Callable[..., BatchColumn]) -> Callable[..., UDFExpr]:
    """Create a callable that generates UDFExpr when called with expressions."""

    def udf_callable(*args, **kwargs) -> UDFExpr:
        # Convert arguments to expressions if they aren't already
        expr_args = []
        for arg in args:
            if isinstance(arg, Expr):
                expr_args.append(arg)
            else:
                expr_args.append(LiteralExpr(arg))

        expr_kwargs = {}
        for k, v in kwargs.items():
            if isinstance(v, Expr):
                expr_kwargs[k] = v
            else:
                expr_kwargs[k] = LiteralExpr(v)

        return UDFExpr(
            fn=fn,
            args=expr_args,
            kwargs=expr_kwargs,
        )

    # Preserve original function metadata
    functools.update_wrapper(udf_callable, fn)

    # Store the original function for access if needed
    udf_callable._original_fn = fn

    return udf_callable


@PublicAPI(stability="alpha")
def udf() -> Callable[..., UDFExpr]:
    """
    Decorator to convert a UDF into an expression-compatible function.

    This decorator allows UDFs to be used seamlessly within the expression system,
    enabling schema inference and integration with other expressions.

    IMPORTANT: UDFs operate on batches of data, not individual rows. When your UDF
    is called, each column argument will be passed as a PyArrow Array containing
    multiple values from that column across the batch. Under the hood, when working
    with multiple columns, they get translated to PyArrow arrays (one array per column).

    Returns:
        A callable that creates UDFExpr instances when called with expressions

    Example:
        >>> from ray.data.expressions import col, udf
        >>> import pyarrow as pa
        >>> import pyarrow.compute as pc
        >>> import ray
        >>>
        >>> # UDF that operates on a batch of values (PyArrow Array)
        >>> @udf()
        ... def add_one(x: pa.Array) -> pa.Array:
        ...     return pc.add(x, 1)  # Vectorized operation on the entire Array
        >>>
        >>> # UDF that combines multiple columns (each as a PyArrow Array)
        >>> @udf()
        ... def format_name(first: pa.Array, last: pa.Array) -> pa.Array:
        ...     return pc.binary_join_element_wise(first, last, " ")  # Vectorized string concatenation
        >>>
        >>> # Use in dataset operations
        >>> ds = ray.data.from_items([
        ...     {"value": 5, "first": "John", "last": "Doe"},
        ...     {"value": 10, "first": "Jane", "last": "Smith"}
        ... ])
        >>>
        >>> # Single column transformation (operates on batches)
        >>> ds_incremented = ds.with_column("value_plus_one", add_one(col("value")))
        >>>
        >>> # Multi-column transformation (each column becomes a PyArrow Array)
        >>> ds_formatted = ds.with_column("full_name", format_name(col("first"), col("last")))
        >>>
        >>> # Can also be used in complex expressions
        >>> ds_complex = ds.with_column("doubled_plus_one", add_one(col("value")) * 2)
    """

    def decorator(func: Callable[..., BatchColumn]) -> Callable[..., UDFExpr]:
        return _create_udf_callable(func)

    return decorator


=======
class DownloadExpr(Expr):
    """Expression that represents a download operation."""

    uri_column_name: str

    def structurally_equals(self, other: Any) -> bool:
        return (
            isinstance(other, DownloadExpr)
            and self.uri_column_name == other.uri_column_name
        )


>>>>>>> dcc750ed
@PublicAPI(stability="beta")
def col(name: str) -> ColumnExpr:
    """
    Reference an existing column by name.

    This is the primary way to reference columns in expressions.
    The returned expression will extract values from the specified
    column when evaluated.

    Args:
        name: The name of the column to reference

    Returns:
        A ColumnExpr that references the specified column

    Example:
        >>> from ray.data.expressions import col
        >>> # Reference columns in an expression
        >>> expr = col("price") * col("quantity")
        >>>
        >>> # Use with Dataset.with_column()
        >>> import ray
        >>> ds = ray.data.from_items([{"price": 10, "quantity": 2}])
        >>> ds = ds.with_column("total", col("price") * col("quantity"))
    """
    return ColumnExpr(name)


@PublicAPI(stability="beta")
def lit(value: Any) -> LiteralExpr:
    """
    Create a literal expression from a constant value.

    This creates an expression that represents a constant scalar value.
    The value will be broadcast to all rows when the expression is evaluated.

    Args:
        value: The constant value to represent. Can be any Python object
               (int, float, str, bool, etc.)

    Returns:
        A LiteralExpr containing the specified value

    Example:
        >>> from ray.data.expressions import col, lit
        >>> # Create literals of different types
        >>> five = lit(5)
        >>> pi = lit(3.14159)
        >>> name = lit("Alice")
        >>> flag = lit(True)
        >>>
        >>> # Use in expressions
        >>> expr = col("age") + lit(1) # Add 1 to age column
        >>>
        >>> # Use with Dataset.with_column()
        >>> import ray
        >>> ds = ray.data.from_items([{"age": 25}, {"age": 30}])
        >>> ds = ds.with_column("age_plus_one", col("age") + lit(1))
    """
    return LiteralExpr(value)


@DeveloperAPI(stability="alpha")
def download(uri_column_name: str) -> DownloadExpr:
    """
    Create a download expression that downloads content from URIs.

    This creates an expression that will download bytes from URIs stored in
    a specified column. When evaluated, it will fetch the content from each URI
    and return the downloaded bytes.

    Args:
        uri_column_name: The name of the column containing URIs to download from
    Returns:
        A DownloadExpr that will download content from the specified URI column

    Example:
        >>> from ray.data.expressions import download
        >>> import ray
        >>> # Create dataset with URIs
        >>> ds = ray.data.from_items([
        ...     {"uri": "s3://bucket/file1.jpg", "id": "1"},
        ...     {"uri": "s3://bucket/file2.jpg", "id": "2"}
        ... ])
        >>> # Add downloaded bytes column
        >>> ds_with_bytes = ds.with_column("bytes", download("uri"))
    """
    return DownloadExpr(uri_column_name=uri_column_name)


# ──────────────────────────────────────
# Public API for evaluation
# ──────────────────────────────────────
# Note: Implementation details are in _expression_evaluator.py

# Re-export eval_expr for public use

__all__ = [
    "Operation",
    "Expr",
    "ColumnExpr",
    "LiteralExpr",
    "BinaryExpr",
<<<<<<< HEAD
    "UDFExpr",
    "udf",
=======
    "DownloadExpr",
>>>>>>> dcc750ed
    "col",
    "lit",
    "download",
]<|MERGE_RESOLUTION|>--- conflicted
+++ resolved
@@ -243,7 +243,6 @@
 
 @DeveloperAPI(stability="alpha")
 @dataclass(frozen=True, eq=False)
-<<<<<<< HEAD
 class UDFExpr(Expr):
     """Expression that represents a user-defined function call.
 
@@ -378,7 +377,8 @@
     return decorator
 
 
-=======
+@DeveloperAPI(stability="alpha")
+@dataclass(frozen=True, eq=False)
 class DownloadExpr(Expr):
     """Expression that represents a download operation."""
 
@@ -391,7 +391,6 @@
         )
 
 
->>>>>>> dcc750ed
 @PublicAPI(stability="beta")
 def col(name: str) -> ColumnExpr:
     """
@@ -495,12 +494,9 @@
     "ColumnExpr",
     "LiteralExpr",
     "BinaryExpr",
-<<<<<<< HEAD
     "UDFExpr",
     "udf",
-=======
     "DownloadExpr",
->>>>>>> dcc750ed
     "col",
     "lit",
     "download",
