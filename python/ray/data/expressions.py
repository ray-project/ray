--- conflicted
+++ resolved
@@ -6,11 +6,8 @@
 from enum import Enum
 from typing import Any, Callable, Dict, List
 
-<<<<<<< HEAD
 from ray.data.datatype import DataType
-=======
 from ray.data.block import BatchColumn
->>>>>>> 1373fd20
 from ray.util.annotations import DeveloperAPI, PublicAPI
 
 
