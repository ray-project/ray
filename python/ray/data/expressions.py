from __future__ import annotations

import functools
from abc import ABC, abstractmethod
from dataclasses import dataclass, field
from enum import Enum
<<<<<<< HEAD
from typing import Any, List, Optional, Tuple
=======
from typing import Any, Callable, Dict, List
>>>>>>> 7a3da115

from ray.data.block import BatchColumn
from ray.data.datatype import DataType
from ray.util.annotations import DeveloperAPI, PublicAPI


@DeveloperAPI(stability="alpha")
class Operation(Enum):
    """Enumeration of supported operations in expressions.

    This enum defines all the binary operations that can be performed
    between expressions, including arithmetic, comparison, and boolean operations.

    Attributes:
        ADD: Addition operation (+)
        SUB: Subtraction operation (-)
        MUL: Multiplication operation (*)
        DIV: Division operation (/)
        GT: Greater than comparison (>)
        LT: Less than comparison (<)
        GE: Greater than or equal comparison (>=)
        LE: Less than or equal comparison (<=)
        EQ: Equality comparison (==)
        AND: Logical AND operation (&)
        OR: Logical OR operation (|)
    """

    ADD = "add"
    SUB = "sub"
    MUL = "mul"
    DIV = "div"
    GT = "gt"
    LT = "lt"
    GE = "ge"
    LE = "le"
    EQ = "eq"
    AND = "and"
    OR = "or"


@DeveloperAPI(stability="alpha")
@dataclass(frozen=True)
class Expr(ABC):
    """Base class for all expression nodes.

    This is the abstract base class that all expression types inherit from.
    It provides operator overloads for building complex expressions using
    standard Python operators.

    Expressions form a tree structure where each node represents an operation
    or value. The tree can be evaluated against data batches to compute results.

    Example:
        >>> from ray.data.expressions import col, lit
        >>> # Create an expression tree: (col("x") + 5) * col("y")
        >>> expr = (col("x") + lit(5)) * col("y")
        >>> # This creates a BinaryExpr with operation=MUL
        >>> # left=BinaryExpr(op=ADD, left=ColumnExpr("x"), right=LiteralExpr(5))
        >>> # right=ColumnExpr("y")

    Note:
        This class should not be instantiated directly. Use the concrete
        subclasses like ColumnExpr, LiteralExpr, etc.
    """

    data_type: DataType

    @abstractmethod
    def structurally_equals(self, other: Any) -> bool:
        """Compare two expression ASTs for structural equality."""
        raise NotImplementedError

    def _bin(self, other: Any, op: Operation) -> "Expr":
        """Create a binary expression with the given operation.

        Args:
            other: The right operand expression or literal value
            op: The operation to perform

        Returns:
            A new BinaryExpr representing the operation

        Note:
            If other is not an Expr, it will be automatically converted to a LiteralExpr.
        """
        if not isinstance(other, Expr):
            other = LiteralExpr(other)
        return BinaryExpr(op, self, other)

    # arithmetic
    def __add__(self, other: Any) -> "Expr":
        """Addition operator (+)."""
        return self._bin(other, Operation.ADD)

    def __radd__(self, other: Any) -> "Expr":
        """Reverse addition operator (for literal + expr)."""
        return LiteralExpr(other)._bin(self, Operation.ADD)

    def __sub__(self, other: Any) -> "Expr":
        """Subtraction operator (-)."""
        return self._bin(other, Operation.SUB)

    def __rsub__(self, other: Any) -> "Expr":
        """Reverse subtraction operator (for literal - expr)."""
        return LiteralExpr(other)._bin(self, Operation.SUB)

    def __mul__(self, other: Any) -> "Expr":
        """Multiplication operator (*)."""
        return self._bin(other, Operation.MUL)

    def __rmul__(self, other: Any) -> "Expr":
        """Reverse multiplication operator (for literal * expr)."""
        return LiteralExpr(other)._bin(self, Operation.MUL)

    def __truediv__(self, other: Any) -> "Expr":
        """Division operator (/)."""
        return self._bin(other, Operation.DIV)

    def __rtruediv__(self, other: Any) -> "Expr":
        """Reverse division operator (for literal / expr)."""
        return LiteralExpr(other)._bin(self, Operation.DIV)

    # comparison
    def __gt__(self, other: Any) -> "Expr":
        """Greater than operator (>)."""
        return self._bin(other, Operation.GT)

    def __lt__(self, other: Any) -> "Expr":
        """Less than operator (<)."""
        return self._bin(other, Operation.LT)

    def __ge__(self, other: Any) -> "Expr":
        """Greater than or equal operator (>=)."""
        return self._bin(other, Operation.GE)

    def __le__(self, other: Any) -> "Expr":
        """Less than or equal operator (<=)."""
        return self._bin(other, Operation.LE)

    def __eq__(self, other: Any) -> "Expr":
        """Equality operator (==)."""
        return self._bin(other, Operation.EQ)

    # boolean
    def __and__(self, other: Any) -> "Expr":
        """Logical AND operator (&)."""
        return self._bin(other, Operation.AND)

    def __or__(self, other: Any) -> "Expr":
        """Logical OR operator (|)."""
        return self._bin(other, Operation.OR)


@DeveloperAPI(stability="alpha")
@dataclass(frozen=True, eq=False)
class ColumnExpr(Expr):
    """Expression that references a column by name.

    This expression type represents a reference to an existing column
    in the dataset. When evaluated, it returns the values from the
    specified column.

    Args:
        name: The name of the column to reference

    Example:
        >>> from ray.data.expressions import col
        >>> # Reference the "age" column
        >>> age_expr = col("age") # Creates ColumnExpr(name="age")
    """

    name: str
    data_type: DataType = field(default_factory=lambda: DataType(object), init=False)

    def structurally_equals(self, other: Any) -> bool:
        return isinstance(other, ColumnExpr) and self.name == other.name


@DeveloperAPI(stability="alpha")
@dataclass(frozen=True, eq=False)
class LiteralExpr(Expr):
    """Expression that represents a constant scalar value.

    This expression type represents a literal value that will be broadcast
    to all rows when evaluated. The value can be any Python object.

    Args:
        value: The constant value to represent

    Example:
        >>> from ray.data.expressions import lit
        >>> import numpy as np
        >>> # Create a literal value
        >>> five = lit(5) # Creates LiteralExpr(value=5)
        >>> name = lit("John") # Creates LiteralExpr(value="John")
        >>> numpy_val = lit(np.int32(42)) # Creates LiteralExpr with numpy type
    """

    value: Any
    data_type: DataType = field(init=False)

    def __post_init__(self):
        # Infer the type from the value using DataType.infer_dtype
        inferred_dtype = DataType.infer_dtype(self.value)

        # Use object.__setattr__ since the dataclass is frozen
        object.__setattr__(self, "data_type", inferred_dtype)

    def structurally_equals(self, other: Any) -> bool:
        return (
            isinstance(other, LiteralExpr)
            and self.value == other.value
            and type(self.value) is type(other.value)
        )


@DeveloperAPI(stability="alpha")
@dataclass(frozen=True, eq=False)
class BinaryExpr(Expr):
    """Expression that represents a binary operation between two expressions.

    This expression type represents an operation with two operands (left and right).
    The operation is specified by the `op` field, which must be one of the
    supported operations from the Operation enum.

    Args:
        op: The operation to perform (from Operation enum)
        left: The left operand expression
        right: The right operand expression

    Example:
        >>> from ray.data.expressions import col, lit, Operation
        >>> # Manually create a binary expression (usually done via operators)
        >>> expr = BinaryExpr(Operation.ADD, col("x"), lit(5))
        >>> # This is equivalent to: col("x") + lit(5)
    """

    op: Operation
    left: Expr
    right: Expr

    data_type: DataType = field(default_factory=lambda: DataType(object), init=False)

    def structurally_equals(self, other: Any) -> bool:
        return (
            isinstance(other, BinaryExpr)
            and self.op is other.op
            and self.left.structurally_equals(other.left)
            and self.right.structurally_equals(other.right)
        )


@DeveloperAPI(stability="alpha")
@dataclass(frozen=True, eq=False)
<<<<<<< HEAD
class CaseExpr(Expr):
    """Expression that represents a conditional case statement.

    This expression type represents a SQL-like CASE WHEN statement with multiple
    conditional branches and an optional default value. When evaluated, it tests
    each condition in order and returns the corresponding value for the first
    condition that evaluates to True.

    Args:
        when_clauses: List of (condition, value) tuples representing WHEN-THEN pairs
        default: Default value expression when no conditions match

    Example:
        >>> from ray.data.expressions import col, lit, case
        >>> # Create a case expression: CASE WHEN age > 30 THEN 'Senior' ELSE 'Junior' END
        >>> expr = case([
        ...     (col("age") > 30, lit("Senior"))
        ... ], default=lit("Junior"))
    """

    when_clauses: List[Tuple[Expr, Expr]]
    default: Expr

    def structurally_equals(self, other: Any) -> bool:
        if not isinstance(other, CaseExpr):
            return False

        if len(self.when_clauses) != len(other.when_clauses):
            return False

        # Check each when clause
        for (self_cond, self_val), (other_cond, other_val) in zip(
            self.when_clauses, other.when_clauses
        ):
            if not (
                self_cond.structurally_equals(other_cond)
                and self_val.structurally_equals(other_val)
            ):
                return False

        # Check default value
        return self.default.structurally_equals(other.default)


@DeveloperAPI(stability="alpha")
@dataclass(frozen=True, eq=False)
class WhenExpr(Expr):
    """Intermediate expression for building case statements with method chaining.

    This class represents an incomplete case statement that can be built
    incrementally using the .when() method. It maintains a chain of conditions
    and values, and can be completed with .otherwise() to create a final CaseExpr.

    The method chaining follows the PySpark API pattern:
    when(condition1, value1).when(condition2, value2).otherwise(default)

    Args:
        condition: The boolean condition expression for this WHEN clause
        value: The value expression when this condition is True
        next_when: Optional link to the next WHEN clause in the chain

    Example:
        >>> from ray.data.expressions import col, lit, when
        >>> # Build a case statement using method chaining
        >>> expr = when(col("age") > 50, lit("Elder")) \
        ...        .when(col("age") > 30, lit("Adult")) \
        ...        .otherwise(lit("Young"))
    """

    condition: Expr
    value: Expr
    next_when: Optional["WhenExpr"] = None

    def when(self, condition: Expr, value: Expr) -> "WhenExpr":
        """Add another WHEN clause to the case statement.

        Args:
            condition: The boolean condition expression
            value: The value expression when the condition is True

        Returns:
            A new WhenExpr with the additional WHEN clause

        Example:
            >>> expr = when(col("age") > 30, lit("Adult")) \
            ...        .when(col("age") > 18, lit("Young"))
        """
        return WhenExpr(condition, value, next_when=self)

    def otherwise(self, default: Expr) -> CaseExpr:
        """Complete the case statement with a default value.

        Args:
            default: The default value expression when no conditions match

        Returns:
            A complete CaseExpr representing the full case statement

        Example:
            >>> expr = when(col("age") > 30, lit("Senior")) \
            ...        .otherwise(lit("Junior"))
        """
        # Build the when_clauses list by traversing the chain
        when_clauses = []
        current = self
        while current is not None:
            when_clauses.append((current.condition, current.value))
            current = current.next_when

        # Reverse to get the correct order (first when should be evaluated first)
        when_clauses.reverse()

        return CaseExpr(when_clauses, default)

    def structurally_equals(self, other: Any) -> bool:
        if not isinstance(other, WhenExpr):
            return False

        return (
            self.condition.structurally_equals(other.condition)
            and self.value.structurally_equals(other.value)
            and (
                self.next_when is None
                and other.next_when is None
                or (
                    self.next_when is not None
                    and other.next_when is not None
                    and self.next_when.structurally_equals(other.next_when)
                )
            )
=======
class UDFExpr(Expr):
    """Expression that represents a user-defined function call.

    This expression type wraps a UDF with schema inference capabilities,
    allowing UDFs to be used seamlessly within the expression system.

    UDFs operate on batches of data, where each column argument is passed
    as a PyArrow Array containing multiple values from that column across the batch.

    Args:
        fn: The user-defined function to call
        args: List of argument expressions (positional arguments)
        kwargs: Dictionary of keyword argument expressions
        function_name: Optional name for the function (for debugging)

    Example:
        >>> from ray.data.expressions import col, udf
        >>> import pyarrow as pa
        >>> import pyarrow.compute as pc
        >>>
        >>> @udf(return_dtype=DataType.int32())
        ... def add_one(x: pa.Array) -> pa.Array:
        ...     return pc.add(x, 1)
        >>>
        >>> # Use in expressions
        >>> expr = add_one(col("value"))
    """

    fn: Callable[..., BatchColumn]
    args: List[Expr]
    kwargs: Dict[str, Expr]

    def structurally_equals(self, other: Any) -> bool:
        return (
            isinstance(other, UDFExpr)
            and self.fn == other.fn
            and len(self.args) == len(other.args)
            and all(a.structurally_equals(b) for a, b in zip(self.args, other.args))
            and self.kwargs.keys() == other.kwargs.keys()
            and all(
                self.kwargs[k].structurally_equals(other.kwargs[k])
                for k in self.kwargs.keys()
            )
        )


def _create_udf_callable(
    fn: Callable[..., BatchColumn], return_dtype: DataType
) -> Callable[..., UDFExpr]:
    """Create a callable that generates UDFExpr when called with expressions."""

    def udf_callable(*args, **kwargs) -> UDFExpr:
        # Convert arguments to expressions if they aren't already
        expr_args = []
        for arg in args:
            if isinstance(arg, Expr):
                expr_args.append(arg)
            else:
                expr_args.append(LiteralExpr(arg))

        expr_kwargs = {}
        for k, v in kwargs.items():
            if isinstance(v, Expr):
                expr_kwargs[k] = v
            else:
                expr_kwargs[k] = LiteralExpr(v)

        return UDFExpr(
            fn=fn,
            args=expr_args,
            kwargs=expr_kwargs,
            data_type=return_dtype,
        )

    # Preserve original function metadata
    functools.update_wrapper(udf_callable, fn)

    # Store the original function for access if needed
    udf_callable._original_fn = fn

    return udf_callable


@PublicAPI(stability="alpha")
def udf(return_dtype: DataType) -> Callable[..., UDFExpr]:
    """
    Decorator to convert a UDF into an expression-compatible function.

    This decorator allows UDFs to be used seamlessly within the expression system,
    enabling schema inference and integration with other expressions.

    IMPORTANT: UDFs operate on batches of data, not individual rows. When your UDF
    is called, each column argument will be passed as a PyArrow Array containing
    multiple values from that column across the batch. Under the hood, when working
    with multiple columns, they get translated to PyArrow arrays (one array per column).

    Args:
        return_dtype: The data type of the return value of the UDF

    Returns:
        A callable that creates UDFExpr instances when called with expressions

    Example:
        >>> from ray.data.expressions import col, udf
        >>> import pyarrow as pa
        >>> import pyarrow.compute as pc
        >>> import ray
        >>>
        >>> # UDF that operates on a batch of values (PyArrow Array)
        >>> @udf(return_dtype=DataType.int32())
        ... def add_one(x: pa.Array) -> pa.Array:
        ...     return pc.add(x, 1)  # Vectorized operation on the entire Array
        >>>
        >>> # UDF that combines multiple columns (each as a PyArrow Array)
        >>> @udf(return_dtype=DataType.string())
        ... def format_name(first: pa.Array, last: pa.Array) -> pa.Array:
        ...     return pc.binary_join_element_wise(first, last, " ")  # Vectorized string concatenation
        >>>
        >>> # Use in dataset operations
        >>> ds = ray.data.from_items([
        ...     {"value": 5, "first": "John", "last": "Doe"},
        ...     {"value": 10, "first": "Jane", "last": "Smith"}
        ... ])
        >>>
        >>> # Single column transformation (operates on batches)
        >>> ds_incremented = ds.with_column("value_plus_one", add_one(col("value")))
        >>>
        >>> # Multi-column transformation (each column becomes a PyArrow Array)
        >>> ds_formatted = ds.with_column("full_name", format_name(col("first"), col("last")))
        >>>
        >>> # Can also be used in complex expressions
        >>> ds_complex = ds.with_column("doubled_plus_one", add_one(col("value")) * 2)
    """

    def decorator(func: Callable[..., BatchColumn]) -> Callable[..., UDFExpr]:
        return _create_udf_callable(func, return_dtype)

    return decorator


@DeveloperAPI(stability="alpha")
@dataclass(frozen=True, eq=False)
class DownloadExpr(Expr):
    """Expression that represents a download operation."""

    uri_column_name: str
    data_type: DataType = field(default_factory=lambda: DataType.binary(), init=False)

    def structurally_equals(self, other: Any) -> bool:
        return (
            isinstance(other, DownloadExpr)
            and self.uri_column_name == other.uri_column_name
>>>>>>> 7a3da115
        )


@PublicAPI(stability="beta")
def col(name: str) -> ColumnExpr:
    """
    Reference an existing column by name.

    This is the primary way to reference columns in expressions.
    The returned expression will extract values from the specified
    column when evaluated.

    Args:
        name: The name of the column to reference

    Returns:
        A ColumnExpr that references the specified column

    Example:
        >>> from ray.data.expressions import col
        >>> # Reference columns in an expression
        >>> expr = col("price") * col("quantity")
        >>>
        >>> # Use with Dataset.with_column()
        >>> import ray
        >>> ds = ray.data.from_items([{"price": 10, "quantity": 2}])
        >>> ds = ds.with_column("total", col("price") * col("quantity"))
    """
    return ColumnExpr(name)


@PublicAPI(stability="beta")
def lit(value: Any) -> LiteralExpr:
    """
    Create a literal expression from a constant value.

    This creates an expression that represents a constant scalar value.
    The value will be broadcast to all rows when the expression is evaluated.

    Args:
        value: The constant value to represent. Can be any Python object
               (int, float, str, bool, etc.)

    Returns:
        A LiteralExpr containing the specified value

    Example:
        >>> from ray.data.expressions import col, lit
        >>> # Create literals of different types
        >>> five = lit(5)
        >>> pi = lit(3.14159)
        >>> name = lit("Alice")
        >>> flag = lit(True)
        >>>
        >>> # Use in expressions
        >>> expr = col("age") + lit(1) # Add 1 to age column
        >>>
        >>> # Use with Dataset.with_column()
        >>> import ray
        >>> ds = ray.data.from_items([{"age": 25}, {"age": 30}])
        >>> ds = ds.with_column("age_plus_one", col("age") + lit(1))
    """
    return LiteralExpr(value)


<<<<<<< HEAD
@PublicAPI(stability="beta")
def when(condition: Expr, value: Expr) -> WhenExpr:
    """Start building a case statement using method chaining.

    This function initiates the method chaining pattern for building case statements,
    similar to PySpark's when() function. It returns a WhenExpr that can be
    chained with more .when() calls and completed with .otherwise().

    Args:
        condition: The boolean condition expression for the first WHEN clause
        value: The value expression when the condition is True

    Returns:
        A WhenExpr that can be chained with more .when() calls or completed
        with .otherwise()

    Example:
        >>> from ray.data.expressions import col, lit, when
        >>> # Simple case statement
        >>> expr = when(col("age") > 30, lit("Senior")).otherwise(lit("Junior"))
        >>>
        >>> # Multiple conditions
        >>> expr = when(col("age") > 50, lit("Elder")) \
        ...        .when(col("age") > 30, lit("Adult")) \
        ...        .otherwise(lit("Young"))
        >>>
        >>> # Use with Dataset.with_column()
        >>> import ray
        >>> ds = ray.data.from_items([{"age": 25}, {"age": 35}, {"age": 55}])
        >>> ds = ds.with_column("age_group", when(col("age") > 50, lit("Elder")) \
        ...        .when(col("age") > 30, lit("Adult")) \
        ...        .otherwise(lit("Young")))
    """
    return WhenExpr(condition, value)


@PublicAPI(stability="beta")
def case(when_clauses: List[Tuple[Expr, Expr]], default: Expr) -> CaseExpr:
    """Create a conditional case statement expression (function-based approach).

    This function creates a SQL-like CASE WHEN statement that evaluates
    multiple conditional branches and returns the corresponding value
    for the first condition that evaluates to True.

    Note: This is the function-based approach. For better readability and
    consistency with PySpark, consider using the method chaining approach:
    when().when().otherwise()

    Args:
        when_clauses: List of (condition, value) tuples representing WHEN-THEN
            pairs. Each condition should be a boolean expression, and each value
            can be any expression type.
        default: Default value expression when no conditions match.

    Returns:
        A CaseExpr representing the conditional logic

    Example:
        >>> from ray.data.expressions import col, lit, case
        >>> # Simple case statement: CASE WHEN age > 30 THEN 'Senior' ELSE 'Junior' END
        >>> expr = case([
        ...     (col("age") > 30, lit("Senior"))
        ... ], default=lit("Junior"))
        >>>
        >>> # Multiple conditions: CASE WHEN age > 50 THEN 'Elder' WHEN age > 30 THEN 'Adult' ELSE 'Young' END
        >>> expr = case([
        ...         (col("age") > 50, lit("Elder")),
        ...         (col("age") > 30, lit("Adult"))
        ...     ], default=lit("Young"))
        >>>
        >>> # Use with Dataset.with_column()
        >>> import ray
        >>> ds = ray.data.from_items([{"age": 25}, {"age": 35}, {"age": 55}])
        >>> ds = ds.with_column("age_group", case([
        ...         (col("age") > 50, lit("Elder")),
        ...         (col("age") > 30, lit("Adult"))
        ...     ], default=lit("Young")))
    """
    if not when_clauses:
        raise ValueError("case() must have at least one when clause")

    # Validate that each when_clause is a proper (condition, value) tuple
    for i, when_clause in enumerate(when_clauses):
        if not isinstance(when_clause, tuple) or len(when_clause) != 2:
            raise ValueError(
                f"when_clauses[{i}] must be a tuple with exactly 2 elements "
                f"(condition, value), got {when_clause!r}"
            )

    return CaseExpr(when_clauses, default)
=======
@DeveloperAPI(stability="alpha")
def download(uri_column_name: str) -> DownloadExpr:
    """
    Create a download expression that downloads content from URIs.

    This creates an expression that will download bytes from URIs stored in
    a specified column. When evaluated, it will fetch the content from each URI
    and return the downloaded bytes.

    Args:
        uri_column_name: The name of the column containing URIs to download from
    Returns:
        A DownloadExpr that will download content from the specified URI column

    Example:
        >>> from ray.data.expressions import download
        >>> import ray
        >>> # Create dataset with URIs
        >>> ds = ray.data.from_items([
        ...     {"uri": "s3://bucket/file1.jpg", "id": "1"},
        ...     {"uri": "s3://bucket/file2.jpg", "id": "2"}
        ... ])
        >>> # Add downloaded bytes column
        >>> ds_with_bytes = ds.with_column("bytes", download("uri"))
    """
    return DownloadExpr(uri_column_name=uri_column_name)
>>>>>>> 7a3da115


# ──────────────────────────────────────
# Public API for evaluation
# ──────────────────────────────────────
# Note: Implementation details are in _expression_evaluator.py

# Re-export eval_expr for public use

__all__ = [
    "Operation",
    "Expr",
    "ColumnExpr",
    "LiteralExpr",
    "BinaryExpr",
<<<<<<< HEAD
    "CaseExpr",
    "WhenExpr",
    "col",
    "lit",
    "when",
    "case",
=======
    "UDFExpr",
    "udf",
    "DownloadExpr",
    "col",
    "lit",
    "download",
>>>>>>> 7a3da115
]<|MERGE_RESOLUTION|>--- conflicted
+++ resolved
@@ -4,11 +4,7 @@
 from abc import ABC, abstractmethod
 from dataclasses import dataclass, field
 from enum import Enum
-<<<<<<< HEAD
-from typing import Any, List, Optional, Tuple
-=======
-from typing import Any, Callable, Dict, List
->>>>>>> 7a3da115
+from typing import Any, Callable, Dict, List, Optional, Tuple
 
 from ray.data.block import BatchColumn
 from ray.data.datatype import DataType
@@ -263,7 +259,6 @@
 
 @DeveloperAPI(stability="alpha")
 @dataclass(frozen=True, eq=False)
-<<<<<<< HEAD
 class CaseExpr(Expr):
     """Expression that represents a conditional case statement.
 
@@ -394,7 +389,7 @@
                     and self.next_when.structurally_equals(other.next_when)
                 )
             )
-=======
+
 class UDFExpr(Expr):
     """Expression that represents a user-defined function call.
 
@@ -547,7 +542,6 @@
         return (
             isinstance(other, DownloadExpr)
             and self.uri_column_name == other.uri_column_name
->>>>>>> 7a3da115
         )
 
 
@@ -613,7 +607,6 @@
     return LiteralExpr(value)
 
 
-<<<<<<< HEAD
 @PublicAPI(stability="beta")
 def when(condition: Expr, value: Expr) -> WhenExpr:
     """Start building a case statement using method chaining.
@@ -704,7 +697,7 @@
             )
 
     return CaseExpr(when_clauses, default)
-=======
+
 @DeveloperAPI(stability="alpha")
 def download(uri_column_name: str) -> DownloadExpr:
     """
@@ -731,7 +724,7 @@
         >>> ds_with_bytes = ds.with_column("bytes", download("uri"))
     """
     return DownloadExpr(uri_column_name=uri_column_name)
->>>>>>> 7a3da115
+
 
 
 # ──────────────────────────────────────
@@ -747,19 +740,16 @@
     "ColumnExpr",
     "LiteralExpr",
     "BinaryExpr",
-<<<<<<< HEAD
     "CaseExpr",
     "WhenExpr",
     "col",
     "lit",
     "when",
     "case",
-=======
     "UDFExpr",
     "udf",
     "DownloadExpr",
     "col",
     "lit",
     "download",
->>>>>>> 7a3da115
 ]