--- conflicted
+++ resolved
@@ -23,11 +23,8 @@
 from ray.util.annotations import DeveloperAPI, PublicAPI
 
 if TYPE_CHECKING:
-<<<<<<< HEAD
     from ray.data.namespace_expressions.image_namespace import _ImageNamespace
-=======
     from ray.data.namespace_expressions.dt_namespace import _DatetimeNamespace
->>>>>>> 60f45f62
     from ray.data.namespace_expressions.list_namespace import _ListNamespace
     from ray.data.namespace_expressions.string_namespace import _StringNamespace
     from ray.data.namespace_expressions.struct_namespace import _StructNamespace
@@ -492,19 +489,18 @@
         return _StructNamespace(self)
 
     @property
-<<<<<<< HEAD
     def image(self) -> "_ImageNamespace":
         """Access image operations for this expression."""
         from ray.data.namespace_expressions.image_namespace import _ImageNamespace
 
         return _ImageNamespace(self)
-=======
+      
+    @property
     def dt(self) -> "_DatetimeNamespace":
         """Access datetime operations for this expression."""
         from ray.data.namespace_expressions.dt_namespace import _DatetimeNamespace
 
         return _DatetimeNamespace(self)
->>>>>>> 60f45f62
 
     def _unalias(self) -> "Expr":
         return self
@@ -1081,11 +1077,8 @@
     "_ListNamespace",
     "_StringNamespace",
     "_StructNamespace",
-<<<<<<< HEAD
     "_ImageNamespace",
-=======
     "_DatetimeNamespace",
->>>>>>> 60f45f62
 ]
 
 
@@ -1103,15 +1096,12 @@
         from ray.data.namespace_expressions.struct_namespace import _StructNamespace
 
         return _StructNamespace
-<<<<<<< HEAD
     elif name == "_ImageNamespace":
         from ray.data.namespace_expressions.image_namespace import _ImageNamespace
 
         return _ImageNamespace
-=======
     elif name == "_DatetimeNamespace":
         from ray.data.namespace_expressions.dt_namespace import _DatetimeNamespace
 
         return _DatetimeNamespace
->>>>>>> 60f45f62
     raise AttributeError(f"module {__name__!r} has no attribute {name!r}")