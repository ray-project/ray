from __future__ import annotations

import functools
from abc import ABC, abstractmethod
from dataclasses import dataclass, field
from enum import Enum
<<<<<<< HEAD
from typing import TYPE_CHECKING, Any, Callable, Dict, List, Optional, Tuple, Union
=======
from typing import Any, Callable, Dict, List, Union

import pyarrow
>>>>>>> c5e66474

from ray.data.block import BatchColumn
from ray.data.datatype import DataType
from ray.util.annotations import DeveloperAPI, PublicAPI

if TYPE_CHECKING:
    import pyarrow
    import pyarrow.compute


@DeveloperAPI(stability="alpha")
class Operation(Enum):
    """Enumeration of supported operations in expressions.

    This enum defines all the binary operations that can be performed
    between expressions, including arithmetic, comparison, and boolean operations.

    Attributes:
        ADD: Addition operation (+)
        SUB: Subtraction operation (-)
        MUL: Multiplication operation (*)
        DIV: Division operation (/)
        FLOORDIV: Floor division operation (//)
        GT: Greater than comparison (>)
        LT: Less than comparison (<)
        GE: Greater than or equal comparison (>=)
        LE: Less than or equal comparison (<=)
        EQ: Equality comparison (==)
        NE: Not equal comparison (!=)
        AND: Logical AND operation (&)
        OR: Logical OR operation (|)
        NOT: Logical NOT operation (~)
        IS_NULL: Check if value is null
        IS_NOT_NULL: Check if value is not null
        IN: Check if value is in a list
        NOT_IN: Check if value is not in a list
    """

    ADD = "add"
    SUB = "sub"
    MUL = "mul"
    DIV = "div"
    FLOORDIV = "floordiv"
    GT = "gt"
    LT = "lt"
    GE = "ge"
    LE = "le"
    EQ = "eq"
    NE = "ne"
    AND = "and"
    OR = "or"
    NOT = "not"
    IS_NULL = "is_null"
    IS_NOT_NULL = "is_not_null"
    IN = "in"
    NOT_IN = "not_in"


class _ExprVisitor(ABC):
    """Base visitor with generic dispatch for Ray Data expressions."""

    def visit(self, expr: "Expr") -> Any:
        if isinstance(expr, ColumnExpr):
            return self.visit_column(expr)
        elif isinstance(expr, LiteralExpr):
            return self.visit_literal(expr)
        elif isinstance(expr, BinaryExpr):
            return self.visit_binary(expr)
        elif isinstance(expr, UnaryExpr):
            return self.visit_unary(expr)
        elif isinstance(expr, AliasExpr):
            return self.visit_alias(expr)
<<<<<<< HEAD
        elif isinstance(expr, CaseExpr):
            return self.visit_case(expr)
        elif isinstance(expr, WhenExpr):
            return self.visit_when(expr)
=======
>>>>>>> c5e66474
        elif isinstance(expr, UDFExpr):
            return self.visit_udf(expr)
        elif isinstance(expr, DownloadExpr):
            return self.visit_download(expr)
        else:
            raise TypeError(f"Unsupported expression type for conversion: {type(expr)}")

    @abstractmethod
    def visit_column(self, expr: "ColumnExpr") -> Any:
        pass

    @abstractmethod
    def visit_literal(self, expr: "LiteralExpr") -> Any:
        pass

    @abstractmethod
    def visit_binary(self, expr: "BinaryExpr") -> Any:
        pass

    @abstractmethod
    def visit_unary(self, expr: "UnaryExpr") -> Any:
        pass

    @abstractmethod
    def visit_alias(self, expr: "AliasExpr") -> Any:
        pass

    @abstractmethod
<<<<<<< HEAD
    def visit_case(self, expr: "CaseExpr") -> Any:
        pass

    @abstractmethod
    def visit_when(self, expr: "WhenExpr") -> Any:
        pass

    @abstractmethod
=======
>>>>>>> c5e66474
    def visit_udf(self, expr: "UDFExpr") -> Any:
        pass

    @abstractmethod
    def visit_download(self, expr: "DownloadExpr") -> Any:
        pass


class _PyArrowExpressionVisitor(_ExprVisitor):
    """Visitor that converts Ray Data expressions to PyArrow compute expressions."""

    def visit_column(self, expr: "ColumnExpr") -> "pyarrow.compute.Expression":
        import pyarrow.compute as pc

<<<<<<< HEAD
        return pc.field(expr._name)
=======
        return pc.field(expr.name)
>>>>>>> c5e66474

    def visit_literal(self, expr: "LiteralExpr") -> "pyarrow.compute.Expression":
        import pyarrow.compute as pc

        return pc.scalar(expr.value)

    def visit_binary(self, expr: "BinaryExpr") -> "pyarrow.compute.Expression":
        import pyarrow as pa
        import pyarrow.compute as pc

        if expr.op in (Operation.IN, Operation.NOT_IN):
            left = self.visit(expr.left)
            if isinstance(expr.right, LiteralExpr):
                right_value = expr.right.value
                right = (
                    pa.array(right_value)
                    if isinstance(right_value, list)
                    else pa.array([right_value])
                )
            else:
                raise ValueError(
                    f"is_in/not_in operations require the right operand to be a "
                    f"literal list, got {type(expr.right).__name__}."
                )
            result = pc.is_in(left, right)
            return pc.invert(result) if expr.op == Operation.NOT_IN else result

        left = self.visit(expr.left)
        right = self.visit(expr.right)
        from ray.data._expression_evaluator import _ARROW_EXPR_OPS_MAP

        if expr.op in _ARROW_EXPR_OPS_MAP:
            return _ARROW_EXPR_OPS_MAP[expr.op](left, right)
        raise ValueError(f"Unsupported binary operation for PyArrow: {expr.op}")

    def visit_unary(self, expr: "UnaryExpr") -> "pyarrow.compute.Expression":
        operand = self.visit(expr.operand)
        from ray.data._expression_evaluator import _ARROW_EXPR_OPS_MAP

        if expr.op in _ARROW_EXPR_OPS_MAP:
            return _ARROW_EXPR_OPS_MAP[expr.op](operand)
        raise ValueError(f"Unsupported unary operation for PyArrow: {expr.op}")

    def visit_alias(self, expr: "AliasExpr") -> "pyarrow.compute.Expression":
        return self.visit(expr.expr)

<<<<<<< HEAD
    def visit_case(self, expr: "CaseExpr") -> "pyarrow.compute.Expression":
        """Convert CaseExpr to PyArrow case_when expression.

        PyArrow's case_when expects:
        - cond: a struct array of boolean conditions
        - *cases: the case values (one for each condition, plus default)
        """
        import pyarrow.compute as pc

        # Convert all conditions to PyArrow expressions
        conditions = [self.visit(cond) for cond, _ in expr.when_clauses]
        # Convert all values to PyArrow expressions
        choices = [self.visit(val) for _, val in expr.when_clauses]
        # Convert default to PyArrow expression
        default = self.visit(expr.default)

        # Build the case_when expression
        # Note: This creates a nested if_else structure since PyArrow's case_when
        # is designed for constant values, not expressions
        result = default
        for cond, choice in reversed(list(zip(conditions, choices))):
            result = pc.if_else(cond, choice, result)

        return result

    def visit_when(self, expr: "WhenExpr") -> "pyarrow.compute.Expression":
        raise TypeError(
            "WhenExpr cannot be converted to PyArrow expression directly. "
            "Use .otherwise() to complete the case statement first."
        )

=======
>>>>>>> c5e66474
    def visit_udf(self, expr: "UDFExpr") -> "pyarrow.compute.Expression":
        raise TypeError("UDF expressions cannot be converted to PyArrow expressions")

    def visit_download(self, expr: "DownloadExpr") -> "pyarrow.compute.Expression":
        raise TypeError(
            "Download expressions cannot be converted to PyArrow expressions"
        )


@DeveloperAPI(stability="alpha")
@dataclass(frozen=True)
class Expr(ABC):
    """Base class for all expression nodes.

    This is the abstract base class that all expression types inherit from.
    It provides operator overloads for building complex expressions using
    standard Python operators.

    Expressions form a tree structure where each node represents an operation
    or value. The tree can be evaluated against data batches to compute results.

    Example:
        >>> from ray.data.expressions import col, lit
        >>> # Create an expression tree: (col("x") + 5) * col("y")
        >>> expr = (col("x") + lit(5)) * col("y")
        >>> # This creates a BinaryExpr with operation=MUL
        >>> # left=BinaryExpr(op=ADD, left=ColumnExpr("x"), right=LiteralExpr(5))
        >>> # right=ColumnExpr("y")

    Note:
        This class should not be instantiated directly. Use the concrete
        subclasses like ColumnExpr, LiteralExpr, etc.
    """

    data_type: DataType

    @property
<<<<<<< HEAD
    def name(self) -> Optional[str]:
=======
    def name(self) -> str | None:
>>>>>>> c5e66474
        """Get the name associated with this expression.

        Returns:
            The name for expressions that have one (ColumnExpr, AliasExpr),
            None otherwise.
        """
        return None

    @abstractmethod
    def structurally_equals(self, other: Any) -> bool:
        """Compare two expression ASTs for structural equality."""
        raise NotImplementedError

    def to_pyarrow(self) -> "pyarrow.compute.Expression":
<<<<<<< HEAD
        """Convert this expression to a PyArrow compute expression.

        Returns:
            A PyArrow compute expression equivalent to this Ray Data expression

        Raises:
            TypeError: If the expression cannot be converted to PyArrow
            ValueError: If the expression uses unsupported operations

        Example:
            >>> from ray.data.expressions import col
            >>> expr = col("age") > 30
            >>> pa_expr = expr.to_pyarrow()
=======
        """Convert this Ray Data expression to a PyArrow compute expression.

        Returns:
            A PyArrow compute expression equivalent to this Ray Data expression.

        Raises:
            ValueError: If the expression contains operations not supported by PyArrow.
            TypeError: If the expression type cannot be converted to PyArrow.
>>>>>>> c5e66474
        """
        return _PyArrowExpressionVisitor().visit(self)

    def _bin(self, other: Any, op: Operation) -> "Expr":
        """Create a binary expression with the given operation.

        Args:
            other: The right operand expression or literal value
            op: The operation to perform

        Returns:
            A new BinaryExpr representing the operation

        Note:
            If other is not an Expr, it will be automatically converted to a LiteralExpr.
        """
        if not isinstance(other, Expr):
            other = LiteralExpr(other)
        return BinaryExpr(op, self, other)

    # arithmetic
    def __add__(self, other: Any) -> "Expr":
        """Addition operator (+)."""
        return self._bin(other, Operation.ADD)

    def __radd__(self, other: Any) -> "Expr":
        """Reverse addition operator (for literal + expr)."""
        return LiteralExpr(other)._bin(self, Operation.ADD)

    def __sub__(self, other: Any) -> "Expr":
        """Subtraction operator (-)."""
        return self._bin(other, Operation.SUB)

    def __rsub__(self, other: Any) -> "Expr":
        """Reverse subtraction operator (for literal - expr)."""
        return LiteralExpr(other)._bin(self, Operation.SUB)

    def __mul__(self, other: Any) -> "Expr":
        """Multiplication operator (*)."""
        return self._bin(other, Operation.MUL)

    def __rmul__(self, other: Any) -> "Expr":
        """Reverse multiplication operator (for literal * expr)."""
        return LiteralExpr(other)._bin(self, Operation.MUL)

    def __truediv__(self, other: Any) -> "Expr":
        """Division operator (/)."""
        return self._bin(other, Operation.DIV)

    def __rtruediv__(self, other: Any) -> "Expr":
        """Reverse division operator (for literal / expr)."""
        return LiteralExpr(other)._bin(self, Operation.DIV)

    def __floordiv__(self, other: Any) -> "Expr":
        """Floor division operator (//)."""
        return self._bin(other, Operation.FLOORDIV)

    def __rfloordiv__(self, other: Any) -> "Expr":
        """Reverse floor division operator (for literal // expr)."""
        return LiteralExpr(other)._bin(self, Operation.FLOORDIV)

    # comparison
    def __gt__(self, other: Any) -> "Expr":
        """Greater than operator (>)."""
        return self._bin(other, Operation.GT)

    def __lt__(self, other: Any) -> "Expr":
        """Less than operator (<)."""
        return self._bin(other, Operation.LT)

    def __ge__(self, other: Any) -> "Expr":
        """Greater than or equal operator (>=)."""
        return self._bin(other, Operation.GE)

    def __le__(self, other: Any) -> "Expr":
        """Less than or equal operator (<=)."""
        return self._bin(other, Operation.LE)

    def __eq__(self, other: Any) -> "Expr":
        """Equality operator (==)."""
        return self._bin(other, Operation.EQ)

    def __ne__(self, other: Any) -> "Expr":
        """Not equal operator (!=)."""
        return self._bin(other, Operation.NE)

    # boolean
    def __and__(self, other: Any) -> "Expr":
        """Logical AND operator (&)."""
        return self._bin(other, Operation.AND)

    def __or__(self, other: Any) -> "Expr":
        """Logical OR operator (|)."""
        return self._bin(other, Operation.OR)

    def __invert__(self) -> "Expr":
        """Logical NOT operator (~)."""
        return UnaryExpr(Operation.NOT, self)

    # predicate methods
    def is_null(self) -> "Expr":
<<<<<<< HEAD
        """Check if the expression value is null.

        Returns:
            A boolean expression that is True where values are null

        Example:
            >>> from ray.data.expressions import col
            >>> # Filter rows where age column is null
            >>> expr = col("age").is_null()
        """
        return UnaryExpr(Operation.IS_NULL, self)

    def is_not_null(self) -> "Expr":
        """Check if the expression value is not null.

        Returns:
            A boolean expression that is True where values are not null

        Example:
            >>> from ray.data.expressions import col
            >>> # Filter rows where age column is not null
            >>> expr = col("age").is_not_null()
        """
        return UnaryExpr(Operation.IS_NOT_NULL, self)

    def is_in(self, values: Union[List[Any], "Expr"]) -> "Expr":
        """Check if the expression value is in a list of values.

        Args:
            values: List of values to check membership against

        Returns:
            A boolean expression that is True where values are in the list

        Example:
            >>> from ray.data.expressions import col
            >>> # Check if status is in a list
            >>> expr = col("status").is_in(["active", "pending", "approved"])
        """
=======
        """Check if the expression value is null."""
        return UnaryExpr(Operation.IS_NULL, self)

    def is_not_null(self) -> "Expr":
        """Check if the expression value is not null."""
        return UnaryExpr(Operation.IS_NOT_NULL, self)

    def is_in(self, values: Union[List[Any], "Expr"]) -> "Expr":
        """Check if the expression value is in a list of values."""
>>>>>>> c5e66474
        if not isinstance(values, Expr):
            values = LiteralExpr(values)
        return self._bin(values, Operation.IN)

    def not_in(self, values: Union[List[Any], "Expr"]) -> "Expr":
<<<<<<< HEAD
        """Check if the expression value is not in a list of values.

        Args:
            values: List of values to check membership against

        Returns:
            A boolean expression that is True where values are not in the list

        Example:
            >>> from ray.data.expressions import col
            >>> # Check if status is not in a list
            >>> expr = col("status").not_in(["rejected", "failed"])
        """
=======
        """Check if the expression value is not in a list of values."""
>>>>>>> c5e66474
        if not isinstance(values, Expr):
            values = LiteralExpr(values)
        return self._bin(values, Operation.NOT_IN)

    def alias(self, name: str) -> "Expr":
        """Rename the expression.

        This method allows you to assign a new name to an expression result.
        This is particularly useful when you want to specify the output column name
        directly within the expression rather than as a separate parameter.

        Args:
            name: The new name for the expression

        Returns:
            An AliasExpr that wraps this expression with the specified name

        Example:
<<<<<<< HEAD
            >>> from ray.data.expressions import col
            >>> # Create an expression with an alias
            >>> expr = (col("price") * col("quantity")).alias("total_cost")
        """
        return AliasExpr(expr=self, _name=name)
=======
            >>> from ray.data.expressions import col, lit
            >>> # Create an expression with a new aliased name
            >>> expr = (col("price") * col("quantity")).alias("total")
            >>> # Can be used with Dataset operations that support named expressions
        """
        return AliasExpr(data_type=self.data_type, expr=self, _name=name)
>>>>>>> c5e66474


@DeveloperAPI(stability="alpha")
@dataclass(frozen=True, eq=False)
class ColumnExpr(Expr):
    """Expression that references a column by name.

    This expression type represents a reference to an existing column
    in the dataset. When evaluated, it returns the values from the
    specified column.

    Args:
        name: The name of the column to reference

    Example:
        >>> from ray.data.expressions import col
        >>> # Reference the "age" column
        >>> age_expr = col("age") # Creates ColumnExpr(name="age")
    """

    _name: str
    data_type: DataType = field(default_factory=lambda: DataType(object), init=False)

    @property
    def name(self) -> str:
        """Get the column name."""
        return self._name

    def structurally_equals(self, other: Any) -> bool:
        return isinstance(other, ColumnExpr) and self.name == other.name


@DeveloperAPI(stability="alpha")
@dataclass(frozen=True, eq=False)
class LiteralExpr(Expr):
    """Expression that represents a constant scalar value.

    This expression type represents a literal value that will be broadcast
    to all rows when evaluated. The value can be any Python object.

    Args:
        value: The constant value to represent

    Example:
        >>> from ray.data.expressions import lit
        >>> import numpy as np
        >>> # Create a literal value
        >>> five = lit(5) # Creates LiteralExpr(value=5)
        >>> name = lit("John") # Creates LiteralExpr(value="John")
        >>> numpy_val = lit(np.int32(42)) # Creates LiteralExpr with numpy type
    """

    value: Any
    data_type: DataType = field(init=False)

    def __post_init__(self):
        # Infer the type from the value using DataType.infer_dtype
        inferred_dtype = DataType.infer_dtype(self.value)

        # Use object.__setattr__ since the dataclass is frozen
        object.__setattr__(self, "data_type", inferred_dtype)

    def structurally_equals(self, other: Any) -> bool:
        return (
            isinstance(other, LiteralExpr)
            and self.value == other.value
            and type(self.value) is type(other.value)
        )


@DeveloperAPI(stability="alpha")
@dataclass(frozen=True, eq=False)
class BinaryExpr(Expr):
    """Expression that represents a binary operation between two expressions.

    This expression type represents an operation with two operands (left and right).
    The operation is specified by the `op` field, which must be one of the
    supported operations from the Operation enum.

    Args:
        op: The operation to perform (from Operation enum)
        left: The left operand expression
        right: The right operand expression

    Example:
        >>> from ray.data.expressions import col, lit, Operation
        >>> # Manually create a binary expression (usually done via operators)
        >>> expr = BinaryExpr(Operation.ADD, col("x"), lit(5))
        >>> # This is equivalent to: col("x") + lit(5)
    """

    op: Operation
    left: Expr
    right: Expr

    data_type: DataType = field(default_factory=lambda: DataType(object), init=False)

    def structurally_equals(self, other: Any) -> bool:
        return (
            isinstance(other, BinaryExpr)
            and self.op is other.op
            and self.left.structurally_equals(other.left)
            and self.right.structurally_equals(other.right)
        )


@DeveloperAPI(stability="alpha")
@dataclass(frozen=True, eq=False)
class UnaryExpr(Expr):
    """Expression that represents a unary operation on a single expression.

    This expression type represents an operation with one operand.
<<<<<<< HEAD
    Currently used primarily for the NOT operation (~).
=======
    Common unary operations include logical NOT, IS NULL, IS NOT NULL, etc.
>>>>>>> c5e66474

    Args:
        op: The operation to perform (from Operation enum)
        operand: The operand expression

    Example:
<<<<<<< HEAD
        >>> from ray.data.expressions import col, Operation
        >>> # Manually create a unary expression (usually done via operators)
        >>> expr = UnaryExpr(Operation.NOT, col("is_active"))
        >>> # This is equivalent to: ~col("is_active")
=======
        >>> from ray.data.expressions import col
        >>> # Check if a column is null
        >>> expr = col("age").is_null()  # Creates UnaryExpr(IS_NULL, col("age"))
        >>> # Logical not
        >>> expr = ~(col("active"))  # Creates UnaryExpr(NOT, col("active"))
>>>>>>> c5e66474
    """

    op: Operation
    operand: Expr

<<<<<<< HEAD
    data_type: DataType = field(default_factory=lambda: DataType(object), init=False)
=======
    data_type: DataType = field(init=False)
>>>>>>> c5e66474

    def structurally_equals(self, other: Any) -> bool:
        return (
            isinstance(other, UnaryExpr)
            and self.op is other.op
            and self.operand.structurally_equals(other.operand)
        )


@DeveloperAPI(stability="alpha")
@dataclass(frozen=True, eq=False)
<<<<<<< HEAD
class AliasExpr(Expr):
    """Expression that represents an alias for an expression.

    This expression type allows you to assign a new name to the result
    of an expression. It's particularly useful when you want to specify
    the output column name directly in the expression.

    Args:
        expr: The expression to alias
        _name: The alias name for the expression

    Example:
        >>> from ray.data.expressions import col
        >>> # Create an expression with an alias
        >>> expr = (col("price") * col("quantity")).alias("total_cost")
    """

    expr: Expr
    _name: str

    data_type: DataType = field(default_factory=lambda: DataType(object), init=False)

    @property
    def name(self) -> str:
        """Get the alias name."""
        return self._name

    def structurally_equals(self, other: Any) -> bool:
        return (
            isinstance(other, AliasExpr)
            and self.expr.structurally_equals(other.expr)
            and self.name == other.name
        )


@DeveloperAPI(stability="alpha")
@dataclass(frozen=True, eq=False)
class CaseExpr(Expr):
    """Expression that represents a conditional case statement.

    This expression type represents a SQL-like CASE WHEN statement with multiple
    conditional branches and an optional default value. When evaluated, it tests
    each condition in order and returns the corresponding value for the first
    condition that evaluates to True.

    Args:
        when_clauses: List of (condition, value) tuples representing WHEN-THEN pairs
        default: Default value expression when no conditions match

    Example:
        >>> from ray.data.expressions import col, lit, when
        >>> # Create a case expression: CASE WHEN age > 30 THEN 'Senior' ELSE 'Junior' END
        >>> expr = when(col("age") > 30, lit("Senior")).otherwise(lit("Junior"))
    """

    when_clauses: List[Tuple[Expr, Expr]]
    default: Expr

    data_type: DataType = field(default_factory=lambda: DataType(object), init=False)

    def __post_init__(self):
        """Validate CaseExpr construction."""
        if not self.when_clauses:
            raise ValueError(
                "CaseExpr requires at least one when clause. "
                "Use when(condition, value).otherwise(default) to create case expressions."
            )

    def structurally_equals(self, other: Any) -> bool:
        if not isinstance(other, CaseExpr):
            return False

        if len(self.when_clauses) != len(other.when_clauses):
            return False

        # Check each when clause
        for (self_cond, self_val), (other_cond, other_val) in zip(
            self.when_clauses, other.when_clauses
        ):
            if not (
                self_cond.structurally_equals(other_cond)
                and self_val.structurally_equals(other_val)
            ):
                return False

        # Check default value
        return self.default.structurally_equals(other.default)


@DeveloperAPI(stability="alpha")
@dataclass(frozen=True, eq=False)
class WhenExpr(Expr):
    """Intermediate expression for building case statements with method chaining.

    This class represents an incomplete case statement that can be built
    incrementally using the .when() method. It maintains a chain of conditions
    and values, and can be completed with .otherwise() to create a final CaseExpr.

    The method chaining follows the PySpark API pattern:
    when(condition1, value1).when(condition2, value2).otherwise(default)

    Args:
        condition: The boolean condition expression for this WHEN clause
        value: The value expression when this condition is True
        next_when: Optional link to the next WHEN clause in the chain

    Example:
        >>> from ray.data.expressions import col, lit, when
        >>> # Build a case statement using method chaining
        >>> expr = when(col("age") > 50, lit("Elder")) \
        ...        .when(col("age") > 30, lit("Adult")) \
        ...        .otherwise(lit("Young"))
    """

    condition: Expr
    value: Expr
    next_when: Optional["WhenExpr"] = None

    data_type: DataType = field(default_factory=lambda: DataType(object), init=False)

    def when(self, condition: "Expr", value: "Expr") -> "WhenExpr":
        """Add another WHEN clause to the case statement.

        Args:
            condition: The boolean condition expression
            value: The value expression when the condition is True

        Returns:
            A new WhenExpr with the additional WHEN clause

        Example:
            >>> expr = when(col("age") > 30, lit("Adult")) \
            ...        .when(col("age") > 18, lit("Young"))
        """
        return WhenExpr(condition, value, next_when=self)

    def otherwise(self, default: "Expr") -> "CaseExpr":
        """Complete the case statement with a default value.

        Args:
            default: The default value expression when no conditions match

        Returns:
            A complete CaseExpr representing the full case statement

        Example:
            >>> expr = when(col("age") > 30, lit("Senior")) \
            ...        .otherwise(lit("Junior"))
        """
        # Build the when_clauses list by traversing the chain
        when_clauses = []
        current = self
        while current is not None:
            when_clauses.append((current.condition, current.value))
            current = current.next_when

        # Reverse to get the correct order (first when should be evaluated first)
        when_clauses.reverse()

        return CaseExpr(when_clauses, default)

    def structurally_equals(self, other: Any) -> bool:
        if not isinstance(other, WhenExpr):
            return False

        return (
            self.condition.structurally_equals(other.condition)
            and self.value.structurally_equals(other.value)
            and (
                self.next_when is None
                and other.next_when is None
                or (
                    self.next_when is not None
                    and other.next_when is not None
                    and self.next_when.structurally_equals(other.next_when)
                )
            )
        )


@DeveloperAPI(stability="alpha")
@dataclass(frozen=True, eq=False)
=======
>>>>>>> c5e66474
class UDFExpr(Expr):
    """Expression that represents a user-defined function call.

    This expression type wraps a UDF with schema inference capabilities,
    allowing UDFs to be used seamlessly within the expression system.

    UDFs operate on batches of data, where each column argument is passed
    as a PyArrow Array containing multiple values from that column across the batch.

    Args:
        fn: The user-defined function to call
        args: List of argument expressions (positional arguments)
        kwargs: Dictionary of keyword argument expressions

    Example:
        >>> from ray.data.expressions import col, udf
        >>> import pyarrow as pa
        >>> import pyarrow.compute as pc
        >>>
        >>> @udf(return_dtype=DataType.int32())
        ... def add_one(x: pa.Array) -> pa.Array:
        ...     return pc.add(x, 1)
        >>>
        >>> # Use in expressions
        >>> expr = add_one(col("value"))
    """

    fn: Callable[..., BatchColumn]
    args: List[Expr]
    kwargs: Dict[str, Expr]

    def structurally_equals(self, other: Any) -> bool:
        return (
            isinstance(other, UDFExpr)
            and self.fn == other.fn
            and len(self.args) == len(other.args)
            and all(a.structurally_equals(b) for a, b in zip(self.args, other.args))
            and self.kwargs.keys() == other.kwargs.keys()
            and all(
                self.kwargs[k].structurally_equals(other.kwargs[k])
                for k in self.kwargs.keys()
            )
        )


def _create_udf_callable(
    fn: Callable[..., BatchColumn], return_dtype: DataType
) -> Callable[..., UDFExpr]:
    """Create a callable that generates UDFExpr when called with expressions."""

    def udf_callable(*args, **kwargs) -> UDFExpr:
        # Convert arguments to expressions if they aren't already
        expr_args = []
        for arg in args:
            if isinstance(arg, Expr):
                expr_args.append(arg)
            else:
                expr_args.append(LiteralExpr(arg))

        expr_kwargs = {}
        for k, v in kwargs.items():
            if isinstance(v, Expr):
                expr_kwargs[k] = v
            else:
                expr_kwargs[k] = LiteralExpr(v)

        return UDFExpr(
            fn=fn,
            args=expr_args,
            kwargs=expr_kwargs,
            data_type=return_dtype,
        )

    # Preserve original function metadata
    functools.update_wrapper(udf_callable, fn)

    # Store the original function for access if needed
    udf_callable._original_fn = fn

    return udf_callable


@PublicAPI(stability="alpha")
def udf(return_dtype: DataType) -> Callable[..., UDFExpr]:
    """
    Decorator to convert a UDF into an expression-compatible function.

    This decorator allows UDFs to be used seamlessly within the expression system,
    enabling schema inference and integration with other expressions.

    IMPORTANT: UDFs operate on batches of data, not individual rows. When your UDF
    is called, each column argument will be passed as a PyArrow Array containing
    multiple values from that column across the batch. Under the hood, when working
    with multiple columns, they get translated to PyArrow arrays (one array per column).

    Args:
        return_dtype: The data type of the return value of the UDF

    Returns:
        A callable that creates UDFExpr instances when called with expressions

    Example:
        >>> from ray.data.expressions import col, udf
        >>> import pyarrow as pa
        >>> import pyarrow.compute as pc
        >>> import ray
        >>>
        >>> # UDF that operates on a batch of values (PyArrow Array)
        >>> @udf(return_dtype=DataType.int32())
        ... def add_one(x: pa.Array) -> pa.Array:
        ...     return pc.add(x, 1)  # Vectorized operation on the entire Array
        >>>
        >>> # UDF that combines multiple columns (each as a PyArrow Array)
        >>> @udf(return_dtype=DataType.string())
        ... def format_name(first: pa.Array, last: pa.Array) -> pa.Array:
        ...     return pc.binary_join_element_wise(first, last, " ")  # Vectorized string concatenation
        >>>
        >>> # Use in dataset operations
        >>> ds = ray.data.from_items([
        ...     {"value": 5, "first": "John", "last": "Doe"},
        ...     {"value": 10, "first": "Jane", "last": "Smith"}
        ... ])
        >>>
        >>> # Single column transformation (operates on batches)
        >>> ds_incremented = ds.with_column("value_plus_one", add_one(col("value")))
        >>>
        >>> # Multi-column transformation (each column becomes a PyArrow Array)
        >>> ds_formatted = ds.with_column("full_name", format_name(col("first"), col("last")))
        >>>
        >>> # Can also be used in complex expressions
        >>> ds_complex = ds.with_column("doubled_plus_one", add_one(col("value")) * 2)
    """

    def decorator(func: Callable[..., BatchColumn]) -> Callable[..., UDFExpr]:
        return _create_udf_callable(func, return_dtype)

    return decorator


@DeveloperAPI(stability="alpha")
@dataclass(frozen=True, eq=False)
class DownloadExpr(Expr):
    """Expression that represents a download operation."""

    uri_column_name: str
    data_type: DataType = field(default_factory=lambda: DataType.binary(), init=False)

    def structurally_equals(self, other: Any) -> bool:
        return (
            isinstance(other, DownloadExpr)
            and self.uri_column_name == other.uri_column_name
        )


@DeveloperAPI(stability="alpha")
@dataclass(frozen=True, eq=False)
class AliasExpr(Expr):
    """Expression that represents an alias for an expression."""

    expr: Expr
    _name: str

    @property
    def name(self) -> str:
        """Get the alias name."""
        return self._name

    def structurally_equals(self, other: Any) -> bool:
        return (
            isinstance(other, AliasExpr)
            and self.expr.structurally_equals(other.expr)
            and self.name == other.name
        )


@PublicAPI(stability="beta")
def col(name: str) -> ColumnExpr:
    """
    Reference an existing column by name.

    This is the primary way to reference columns in expressions.
    The returned expression will extract values from the specified
    column when evaluated.

    Args:
        name: The name of the column to reference

    Returns:
        A ColumnExpr that references the specified column

    Example:
        >>> from ray.data.expressions import col
        >>> # Reference columns in an expression
        >>> expr = col("price") * col("quantity")
        >>>
        >>> # Use with Dataset.with_column()
        >>> import ray
        >>> ds = ray.data.from_items([{"price": 10, "quantity": 2}])
        >>> ds = ds.with_column("total", col("price") * col("quantity"))
    """
    return ColumnExpr(_name=name)


@PublicAPI(stability="beta")
def lit(value: Any) -> LiteralExpr:
    """
    Create a literal expression from a constant value.

    This creates an expression that represents a constant scalar value.
    The value will be broadcast to all rows when the expression is evaluated.

    Args:
        value: The constant value to represent. Can be any Python object
               (int, float, str, bool, etc.)

    Returns:
        A LiteralExpr containing the specified value

    Example:
        >>> from ray.data.expressions import col, lit
        >>> # Create literals of different types
        >>> five = lit(5)
        >>> pi = lit(3.14159)
        >>> name = lit("Alice")
        >>> flag = lit(True)
        >>>
        >>> # Use in expressions
        >>> expr = col("age") + lit(1) # Add 1 to age column
        >>>
        >>> # Use with Dataset.with_column()
        >>> import ray
        >>> ds = ray.data.from_items([{"age": 25}, {"age": 30}])
        >>> ds = ds.with_column("age_plus_one", col("age") + lit(1))
    """
    return LiteralExpr(value)


@PublicAPI(stability="beta")
def when(condition: "Expr", value: "Expr") -> "WhenExpr":
    """Create conditional case statements using method chaining.

    This function creates case statements similar to SQL CASE WHEN, PySpark, and Polars,
    using an intuitive method chaining pattern. Chain multiple conditions with .when()
    and complete with .otherwise() for the default case.

    Case expressions are evaluated in order - the first condition that evaluates to True
    determines the result. This is similar to if-elif-else statements in Python.

    Args:
        condition: The boolean condition expression for the first WHEN clause
        value: The value expression when the condition is True

    Returns:
        A WhenExpr that can be chained with more .when() calls or completed
        with .otherwise()

    Examples:
        Basic usage with simple conditions:

        >>> from ray.data.expressions import col, lit, when
        >>> import ray
        >>> ds = ray.data.from_items([{"age": 25}, {"age": 35}, {"age": 55}])
        >>>
        >>> # Simple case statement
        >>> ds = ds.with_column(
        ...     "age_group",
        ...     when(col("age") > 50, lit("Elder")).otherwise(lit("Young"))
        ... )

        Multiple conditions evaluated in order:

        >>> ds = ds.with_column(
        ...     "category",
        ...     when(col("age") > 50, lit("Elder"))
        ...     .when(col("age") > 30, lit("Adult"))
        ...     .when(col("age") > 18, lit("Young"))
        ...     .otherwise(lit("Minor"))
        ... )

        Complex conditions with boolean operators:

        >>> ds = ray.data.from_items([
        ...     {"age": 25, "income": 50000, "credit_score": 750}
        ... ])
        >>> ds = ds.with_column(
        ...     "loan_category",
        ...     when(
        ...         (col("age") >= 30) & (col("income") >= 100000) & (col("credit_score") >= 700),
        ...         lit("Premium")
        ...     )
        ...     .when((col("age") >= 25) | (col("credit_score") >= 750), lit("Standard"))
        ...     .otherwise(lit("Basic"))
        ... )

        Handling null values:

        >>> ds = ray.data.from_items([
        ...     {"score": 95, "age": None},
        ...     {"score": 82, "age": 25}
        ... ])
        >>> ds = ds.with_column(
        ...     "age_status",
        ...     when(col("age").is_null(), lit("Unknown"))
        ...     .when(col("age") < 30, lit("Young"))
        ...     .otherwise(lit("Experienced"))
        ... )

        Using new operators (!=, //, is_in):

        >>> ds = ray.data.from_items([
        ...     {"status": "active", "score": 95},
        ...     {"status": "pending", "score": 82}
        ... ])
        >>> ds = ds.with_column(
        ...     "priority",
        ...     when(col("score") != 100, lit("Standard")).otherwise(lit("Perfect"))
        ... )
        >>> ds = ds.with_column(
        ...     "state",
        ...     when(col("status").is_in(["active", "approved"]), lit("Active"))
        ...     .otherwise(lit("Inactive"))
        ... )

        Nested case expressions for complex logic:

        >>> ds = ray.data.from_items([
        ...     {"score": 95, "extra_credit": 5},
        ...     {"score": 82, "extra_credit": 0}
        ... ])
        >>> ds = ds.with_column(
        ...     "final_grade",
        ...     when(
        ...         col("score") >= 90,
        ...         when(col("extra_credit") > 0, lit("A+")).otherwise(lit("A"))
        ...     )
        ...     .when(col("score") >= 80, lit("B"))
        ...     .otherwise(lit("C"))
        ... )

    Note:
        Case expressions are evaluated lazily and vectorized for efficiency. They work
        with both pandas and PyArrow backends transparently.

    See Also:
        - :class:`~ray.data.expressions.CaseExpr`: The result of a completed case statement
        - :class:`~ray.data.expressions.WhenExpr`: The intermediate chained expression
    """
    return WhenExpr(condition, value)


@DeveloperAPI(stability="alpha")
def download(uri_column_name: str) -> DownloadExpr:
    """
    Create a download expression that downloads content from URIs.

    This creates an expression that will download bytes from URIs stored in
    a specified column. When evaluated, it will fetch the content from each URI
    and return the downloaded bytes.

    Args:
        uri_column_name: The name of the column containing URIs to download from
    Returns:
        A DownloadExpr that will download content from the specified URI column

    Example:
        >>> from ray.data.expressions import download
        >>> import ray
        >>> # Create dataset with URIs
        >>> ds = ray.data.from_items([
        ...     {"uri": "s3://bucket/file1.jpg", "id": "1"},
        ...     {"uri": "s3://bucket/file2.jpg", "id": "2"}
        ... ])
        >>> # Add downloaded bytes column
        >>> ds_with_bytes = ds.with_column("bytes", download("uri"))
    """
    return DownloadExpr(uri_column_name=uri_column_name)


# ──────────────────────────────────────
# Public API for evaluation
# ──────────────────────────────────────
# Note: Implementation details are in _expression_evaluator.py

# Re-export eval_expr for public use

__all__ = [
    "Operation",
    "Expr",
    "ColumnExpr",
    "LiteralExpr",
    "BinaryExpr",
    "UnaryExpr",
<<<<<<< HEAD
    "AliasExpr",
    "CaseExpr",
    "WhenExpr",
    "col",
    "lit",
    "when",
=======
>>>>>>> c5e66474
    "UDFExpr",
    "DownloadExpr",
<<<<<<< HEAD
=======
    "AliasExpr",
    "udf",
    "col",
    "lit",
>>>>>>> c5e66474
    "download",
]<|MERGE_RESOLUTION|>--- conflicted
+++ resolved
@@ -4,13 +4,7 @@
 from abc import ABC, abstractmethod
 from dataclasses import dataclass, field
 from enum import Enum
-<<<<<<< HEAD
-from typing import TYPE_CHECKING, Any, Callable, Dict, List, Optional, Tuple, Union
-=======
-from typing import Any, Callable, Dict, List, Union
-
-import pyarrow
->>>>>>> c5e66474
+from typing import TYPE_CHECKING, Any, Callable, Dict, List, Tuple, Union
 
 from ray.data.block import BatchColumn
 from ray.data.datatype import DataType
@@ -83,13 +77,10 @@
             return self.visit_unary(expr)
         elif isinstance(expr, AliasExpr):
             return self.visit_alias(expr)
-<<<<<<< HEAD
         elif isinstance(expr, CaseExpr):
             return self.visit_case(expr)
         elif isinstance(expr, WhenExpr):
             return self.visit_when(expr)
-=======
->>>>>>> c5e66474
         elif isinstance(expr, UDFExpr):
             return self.visit_udf(expr)
         elif isinstance(expr, DownloadExpr):
@@ -118,7 +109,6 @@
         pass
 
     @abstractmethod
-<<<<<<< HEAD
     def visit_case(self, expr: "CaseExpr") -> Any:
         pass
 
@@ -127,8 +117,6 @@
         pass
 
     @abstractmethod
-=======
->>>>>>> c5e66474
     def visit_udf(self, expr: "UDFExpr") -> Any:
         pass
 
@@ -143,11 +131,7 @@
     def visit_column(self, expr: "ColumnExpr") -> "pyarrow.compute.Expression":
         import pyarrow.compute as pc
 
-<<<<<<< HEAD
-        return pc.field(expr._name)
-=======
         return pc.field(expr.name)
->>>>>>> c5e66474
 
     def visit_literal(self, expr: "LiteralExpr") -> "pyarrow.compute.Expression":
         import pyarrow.compute as pc
@@ -194,7 +178,6 @@
     def visit_alias(self, expr: "AliasExpr") -> "pyarrow.compute.Expression":
         return self.visit(expr.expr)
 
-<<<<<<< HEAD
     def visit_case(self, expr: "CaseExpr") -> "pyarrow.compute.Expression":
         """Convert CaseExpr to PyArrow case_when expression.
 
@@ -226,8 +209,6 @@
             "Use .otherwise() to complete the case statement first."
         )
 
-=======
->>>>>>> c5e66474
     def visit_udf(self, expr: "UDFExpr") -> "pyarrow.compute.Expression":
         raise TypeError("UDF expressions cannot be converted to PyArrow expressions")
 
@@ -265,11 +246,7 @@
     data_type: DataType
 
     @property
-<<<<<<< HEAD
-    def name(self) -> Optional[str]:
-=======
     def name(self) -> str | None:
->>>>>>> c5e66474
         """Get the name associated with this expression.
 
         Returns:
@@ -284,7 +261,6 @@
         raise NotImplementedError
 
     def to_pyarrow(self) -> "pyarrow.compute.Expression":
-<<<<<<< HEAD
         """Convert this expression to a PyArrow compute expression.
 
         Returns:
@@ -298,16 +274,6 @@
             >>> from ray.data.expressions import col
             >>> expr = col("age") > 30
             >>> pa_expr = expr.to_pyarrow()
-=======
-        """Convert this Ray Data expression to a PyArrow compute expression.
-
-        Returns:
-            A PyArrow compute expression equivalent to this Ray Data expression.
-
-        Raises:
-            ValueError: If the expression contains operations not supported by PyArrow.
-            TypeError: If the expression type cannot be converted to PyArrow.
->>>>>>> c5e66474
         """
         return _PyArrowExpressionVisitor().visit(self)
 
@@ -409,7 +375,6 @@
 
     # predicate methods
     def is_null(self) -> "Expr":
-<<<<<<< HEAD
         """Check if the expression value is null.
 
         Returns:
@@ -449,23 +414,11 @@
             >>> # Check if status is in a list
             >>> expr = col("status").is_in(["active", "pending", "approved"])
         """
-=======
-        """Check if the expression value is null."""
-        return UnaryExpr(Operation.IS_NULL, self)
-
-    def is_not_null(self) -> "Expr":
-        """Check if the expression value is not null."""
-        return UnaryExpr(Operation.IS_NOT_NULL, self)
-
-    def is_in(self, values: Union[List[Any], "Expr"]) -> "Expr":
-        """Check if the expression value is in a list of values."""
->>>>>>> c5e66474
         if not isinstance(values, Expr):
             values = LiteralExpr(values)
         return self._bin(values, Operation.IN)
 
     def not_in(self, values: Union[List[Any], "Expr"]) -> "Expr":
-<<<<<<< HEAD
         """Check if the expression value is not in a list of values.
 
         Args:
@@ -479,9 +432,6 @@
             >>> # Check if status is not in a list
             >>> expr = col("status").not_in(["rejected", "failed"])
         """
-=======
-        """Check if the expression value is not in a list of values."""
->>>>>>> c5e66474
         if not isinstance(values, Expr):
             values = LiteralExpr(values)
         return self._bin(values, Operation.NOT_IN)
@@ -500,20 +450,11 @@
             An AliasExpr that wraps this expression with the specified name
 
         Example:
-<<<<<<< HEAD
             >>> from ray.data.expressions import col
             >>> # Create an expression with an alias
             >>> expr = (col("price") * col("quantity")).alias("total_cost")
         """
         return AliasExpr(expr=self, _name=name)
-=======
-            >>> from ray.data.expressions import col, lit
-            >>> # Create an expression with a new aliased name
-            >>> expr = (col("price") * col("quantity")).alias("total")
-            >>> # Can be used with Dataset operations that support named expressions
-        """
-        return AliasExpr(data_type=self.data_type, expr=self, _name=name)
->>>>>>> c5e66474
 
 
 @DeveloperAPI(stability="alpha")
@@ -626,39 +567,23 @@
     """Expression that represents a unary operation on a single expression.
 
     This expression type represents an operation with one operand.
-<<<<<<< HEAD
     Currently used primarily for the NOT operation (~).
-=======
-    Common unary operations include logical NOT, IS NULL, IS NOT NULL, etc.
->>>>>>> c5e66474
 
     Args:
         op: The operation to perform (from Operation enum)
         operand: The operand expression
 
     Example:
-<<<<<<< HEAD
         >>> from ray.data.expressions import col, Operation
         >>> # Manually create a unary expression (usually done via operators)
         >>> expr = UnaryExpr(Operation.NOT, col("is_active"))
         >>> # This is equivalent to: ~col("is_active")
-=======
-        >>> from ray.data.expressions import col
-        >>> # Check if a column is null
-        >>> expr = col("age").is_null()  # Creates UnaryExpr(IS_NULL, col("age"))
-        >>> # Logical not
-        >>> expr = ~(col("active"))  # Creates UnaryExpr(NOT, col("active"))
->>>>>>> c5e66474
     """
 
     op: Operation
     operand: Expr
 
-<<<<<<< HEAD
     data_type: DataType = field(default_factory=lambda: DataType(object), init=False)
-=======
-    data_type: DataType = field(init=False)
->>>>>>> c5e66474
 
     def structurally_equals(self, other: Any) -> bool:
         return (
@@ -670,7 +595,6 @@
 
 @DeveloperAPI(stability="alpha")
 @dataclass(frozen=True, eq=False)
-<<<<<<< HEAD
 class AliasExpr(Expr):
     """Expression that represents an alias for an expression.
 
@@ -787,7 +711,7 @@
 
     condition: Expr
     value: Expr
-    next_when: Optional["WhenExpr"] = None
+    next_when: "WhenExpr | None" = None
 
     data_type: DataType = field(default_factory=lambda: DataType(object), init=False)
 
@@ -853,8 +777,6 @@
 
 @DeveloperAPI(stability="alpha")
 @dataclass(frozen=True, eq=False)
-=======
->>>>>>> c5e66474
 class UDFExpr(Expr):
     """Expression that represents a user-defined function call.
 
@@ -1009,27 +931,6 @@
         )
 
 
-@DeveloperAPI(stability="alpha")
-@dataclass(frozen=True, eq=False)
-class AliasExpr(Expr):
-    """Expression that represents an alias for an expression."""
-
-    expr: Expr
-    _name: str
-
-    @property
-    def name(self) -> str:
-        """Get the alias name."""
-        return self._name
-
-    def structurally_equals(self, other: Any) -> bool:
-        return (
-            isinstance(other, AliasExpr)
-            and self.expr.structurally_equals(other.expr)
-            and self.name == other.name
-        )
-
-
 @PublicAPI(stability="beta")
 def col(name: str) -> ColumnExpr:
     """
@@ -1247,23 +1148,14 @@
     "LiteralExpr",
     "BinaryExpr",
     "UnaryExpr",
-<<<<<<< HEAD
     "AliasExpr",
     "CaseExpr",
     "WhenExpr",
     "col",
     "lit",
     "when",
-=======
->>>>>>> c5e66474
     "UDFExpr",
+    "udf",
     "DownloadExpr",
-<<<<<<< HEAD
-=======
-    "AliasExpr",
-    "udf",
-    "col",
-    "lit",
->>>>>>> c5e66474
     "download",
 ]