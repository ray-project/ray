import collections
import itertools
import logging
import sys
import time
import html
from typing import (
    TYPE_CHECKING,
    Any,
    Callable,
    Dict,
    Generic,
    Iterable,
    Iterator,
    List,
    Type,
    Optional,
    Tuple,
    Union,
)
from uuid import uuid4

import numpy as np

import ray
from ray.air.util.tensor_extensions.utils import _create_possibly_ragged_ndarray
import ray.cloudpickle as pickle
from ray._private.usage import usage_lib
from ray.air.constants import TENSOR_COLUMN_NAME
from ray.air.util.data_batch_conversion import BlockFormat
from ray.data._internal.logical.operators.all_to_all_operator import (
    RandomShuffle,
    RandomizeBlocks,
    Repartition,
    Sort,
)
from ray.data._internal.logical.operators.n_ary_operator import Zip
from ray.data._internal.logical.optimizers import LogicalPlan
from ray.data._internal.logical.operators.map_operator import (
    Filter,
    FlatMap,
    MapRows,
    MapBatches,
)
from ray.data._internal.logical.operators.write_operator import Write
from ray.data._internal.planner.filter import generate_filter_fn
from ray.data._internal.planner.flat_map import generate_flat_map_fn
from ray.data._internal.planner.map_batches import generate_map_batches_fn
from ray.data._internal.planner.map_rows import generate_map_rows_fn
from ray.data._internal.planner.write import generate_write_fn
from ray.data.dataset_iterator import DatasetIterator
from ray.data._internal.block_list import BlockList
from ray.data._internal.dataset_iterator.dataset_iterator_impl import (
    DatasetIteratorImpl,
)
from ray.data._internal.dataset_iterator.stream_split_dataset_iterator import (
    StreamSplitDatasetIterator,
)
from ray.data._internal.compute import (
    ActorPoolStrategy,
    CallableClass,
    ComputeStrategy,
    TaskPoolStrategy,
)
from ray.data._internal.delegating_block_builder import DelegatingBlockBuilder
from ray.data._internal.equalize import _equalize
from ray.data._internal.lazy_block_list import LazyBlockList
from ray.data._internal.util import (
    _estimate_available_parallelism,
    _is_local_scheme,
    ConsumptionAPI,
)
from ray.data._internal.pandas_block import PandasBlockSchema
from ray.data._internal.plan import (
    ExecutionPlan,
    OneToOneStage,
)
from ray.data._internal.stage_impl import (
    RandomizeBlocksStage,
    RepartitionStage,
    RandomShuffleStage,
    ZipStage,
    SortStage,
)
from ray.data._internal.progress_bar import ProgressBar
from ray.data._internal.remote_fn import cached_remote_fn
from ray.data._internal.split import _split_at_index, _split_at_indices, _get_num_rows
from ray.data._internal.stats import DatasetStats, DatasetStatsSummary
from ray.data.aggregate import AggregateFn, Max, Mean, Min, Std, Sum
from ray.data.block import (
    VALID_BATCH_FORMATS,
    BatchUDF,
    Block,
    BlockAccessor,
    BlockMetadata,
    BlockPartition,
    DataBatch,
    FlatMapUDF,
    KeyFn,
    RowUDF,
    T,
    U,
    _validate_key_fn,
)
from ray.data.context import (
    DatasetContext,
    WARN_PREFIX,
    OK_PREFIX,
    ESTIMATED_SAFE_MEMORY_FRACTION,
    DEFAULT_BATCH_SIZE,
)
from ray.data.datasource import (
    BlockWritePathProvider,
    CSVDatasource,
    Datasource,
    DefaultBlockWritePathProvider,
    JSONDatasource,
    NumpyDatasource,
    ParquetDatasource,
    ReadTask,
    TFRecordDatasource,
    WriteResult,
)
from ray.data.datasource.file_based_datasource import (
    _unwrap_arrow_serialization_workaround,
    _wrap_arrow_serialization_workaround,
)
from ray.data.random_access_dataset import RandomAccessDataset
from ray.data.row import TableRow
from ray.types import ObjectRef
from ray.util.annotations import DeveloperAPI, PublicAPI, Deprecated
from ray.util.scheduling_strategies import NodeAffinitySchedulingStrategy
from ray.widgets import Template
from ray.widgets.util import ensure_notebook_deps, fallback_if_colab

if sys.version_info >= (3, 8):
    from typing import Literal
else:
    from typing_extensions import Literal

if TYPE_CHECKING:
    import dask
    import mars
    import modin
    import pandas
    import pyarrow
    import pyspark
    import tensorflow as tf
    import torch
    import torch.utils.data

    from ray.data.dataset_pipeline import DatasetPipeline
    from ray.data.grouped_dataset import GroupedDataset
    from ray.data._internal.execution.interfaces import Executor, NodeIdStr
    from ray.data._internal.torch_iterable_dataset import TorchTensorBatchType
    from tensorflow_metadata.proto.v0 import schema_pb2


logger = logging.getLogger(__name__)

TensorflowFeatureTypeSpec = Union[
    "tf.TypeSpec", List["tf.TypeSpec"], Dict[str, "tf.TypeSpec"]
]

TensorFlowTensorBatchType = Union["tf.Tensor", Dict[str, "tf.Tensor"]]


@PublicAPI
class Datastream(Generic[T]):
    """A Datastream is a distributed data collection for data loading and processing.

    Datastreams are distributed streams that produce ``ObjectRef[Block]`` outputs,
    where each block holds an ordered collection of items, representing a shard of the
    overall data collection. The block can be either a ``pyarrow.Table``, or Python
    list. The block also determines the unit of parallelism.

    Datastreams can be created in multiple ways: from synthetic data via ``range_*()``
    APIs, from existing memory data via ``from_*()`` APIs (this creates a subclass
    of Datastream called ``MaterializedDatastream``), or from external storage
    systems such as local disk, S3, HDFS etc. via the ``read_*()`` APIs. The
    (potentially processed) Datastream can be saved back to external storage systems
    via the ``write_*()`` APIs.

    Examples:
        >>> import ray
        >>> # Create datastream from synthetic data.
        >>> ds = ray.data.range(1000)
        >>> # Create datastream from in-memory data.
        >>> ds = ray.data.from_items(
        ...     [{"col1": i, "col2": i * 2} for i in range(1000)])
        >>> # Create datastream from external storage system.
        >>> ds = ray.data.read_parquet("s3://bucket/path") # doctest: +SKIP
        >>> # Save datastream back to external storage system.
        >>> ds.write_csv("s3://bucket/output") # doctest: +SKIP

    Datastream has two kinds of operations: transformation, which takes in Datastream
    and outputs a new Datastream (e.g. :py:meth:`.map_batches()`); and consumption,
    which produces values (not Datatream) as output (e.g. :py:meth:`.iter_batches()`).

    Datastream transformations are lazy, with execution of the transformations being
    triggered by downstream consumption.

    Datastream supports parallel processing at scale: transformations such as
    :py:meth:`.map_batches()`, aggregations such as
    :py:meth:`.min()`/:py:meth:`.max()`/:py:meth:`.mean()`, grouping via
    :py:meth:`.groupby()`, shuffling operations such as :py:meth:`.sort()`,
    :py:meth:`.random_shuffle()`, and :py:meth:`.repartition()`.

    Examples:
        >>> import ray
        >>> ds = ray.data.range(1000)
        >>> # Transform in parallel with map_batches().
        >>> ds.map_batches(lambda batch: [v * 2 for v in batch])
        MapBatches(<lambda>)
        +- Datastream(num_blocks=17, num_rows=1000, schema=<class 'int'>)
        >>> # Compute maximum
        >>> ds.max()
        999
        >>> # Group the data.
        >>> ds.groupby(lambda x: x % 3).count()
        Aggregate
        +- Datastream(num_blocks=..., num_rows=1000, schema=<class 'int'>)
        >>> # Shuffle this datastream randomly.
        >>> ds.random_shuffle()
        RandomShuffle
        +- Datastream(num_blocks=..., num_rows=1000, schema=<class 'int'>)
        >>> # Sort it back in order.
        >>> ds.sort()
        Sort
        +- Datastream(num_blocks=..., num_rows=1000, schema=<class 'int'>)

    Both unexecuted and materialized Datastreams can be passed between Ray tasks and
    actors without incurring a copy. Datastream supports conversion to/from several more
    featureful dataframe libraries (e.g., Spark, Dask, Modin, MARS), and are also
    compatible with distributed
    TensorFlow / PyTorch.
    """

    def __init__(
        self,
        plan: ExecutionPlan,
        epoch: int,
        lazy: bool = True,
        logical_plan: Optional[LogicalPlan] = None,
    ):
        """Construct a Datastream (internal API).

        The constructor is not part of the Datastream API. Use the ``ray.data.*``
        read methods to construct a datastream.
        """
        assert isinstance(plan, ExecutionPlan)
        usage_lib.record_library_usage("dataset")  # Legacy telemetry name.

        self._plan = plan
        self._uuid = uuid4().hex
        self._epoch = epoch
        self._lazy = lazy
        self._logical_plan = logical_plan
        if logical_plan is not None:
            self._plan.link_logical_plan(logical_plan)

        if not lazy:
            self._plan.execute(allow_clear_input_blocks=False)

        # Handle to currently running executor for this datastream.
        self._current_executor: Optional["Executor"] = None

    @staticmethod
    def copy(ds: "Datastream[T]", _deep_copy: bool = False, _as: Optional[type] = None) -> "Datastream[T]":
        if not _as:
            _as = Datastream
        if _deep_copy:
            return _as(ds._plan.copy(), ds._epoch, ds._lazy)
        else:
            return _as(ds._plan.deep_copy(), ds._epoch, ds._lazy)

    def map(
        self,
        fn: RowUDF[T, U],
        *,
        compute: Union[str, ComputeStrategy] = None,
        **ray_remote_args,
    ) -> "Datastream[U]":
        """Apply the given function to each record of this datastream.

        Note that mapping individual records can be quite slow. Consider using
        `.map_batches()` for performance.

        Examples:
            >>> import ray
            >>> # Transform python objects.
            >>> ds = ray.data.range(1000)
            >>> ds.map(lambda x: x * 2)
            Map
            +- Datastream(num_blocks=..., num_rows=1000, schema=<class 'int'>)
            >>> # Transform Arrow records.
            >>> ds = ray.data.from_items(
            ...     [{"value": i} for i in range(1000)])
            >>> ds.map(lambda record: {"v2": record["value"] * 2})
            Map
            +- Datastream(num_blocks=200, num_rows=1000, schema={value: int64})
            >>> # Define a callable class that persists state across
            >>> # function invocations for efficiency.
            >>> init_model = ... # doctest: +SKIP
            >>> class CachedModel:
            ...    def __init__(self):
            ...        self.model = init_model()
            ...    def __call__(self, batch):
            ...        return self.model(batch)
            >>> # Apply the transform in parallel on GPUs. Since
            >>> # compute=ActorPoolStrategy(2, 8) the transform will be applied on an
            >>> # autoscaling pool of 2-8 Ray actors, each allocated 1 GPU by Ray.
            >>> from ray.data._internal.compute import ActorPoolStrategy
            >>> ds.map(CachedModel, # doctest: +SKIP
            ...        compute=ActorPoolStrategy(2, 8),
            ...        num_gpus=1)

        Time complexity: O(datastream size / parallelism)

        Args:
            fn: The function to apply to each record, or a class type
                that can be instantiated to create such a callable. Callable classes are
                only supported for the actor compute strategy.
            compute: The compute strategy, either "tasks" (default) to use Ray
                tasks, or "actors" to use an autoscaling actor pool. If wanting to
                configure the min or max size of the autoscaling actor pool, you can
                provide an
                :class:`ActorPoolStrategy(min, max) <ray.data.ActorPoolStrategy>`
                instance. If using callable classes for fn, the actor compute strategy
                must be used.
            ray_remote_args: Additional resource requirements to request from
                ray (e.g., num_gpus=1 to request GPUs for the map tasks).

        .. seealso::

            :meth:`~Datastream.flat_map`:
                Call this method to create new records from existing ones. Unlike
                :meth:`~Datastream.map`, a function passed to
                :meth:`~Datastream.flat_map` can return multiple records.

                :meth:`~Datastream.flat_map` isn't recommended because it's slow; call
                :meth:`~Datastream.map_batches` instead.

            :meth:`~Datastream.map_batches`
                Call this method to transform batches of data. It's faster and more
                flexible than :meth:`~Datastream.map` and :meth:`~Datastream.flat_map`.
        """
        if isinstance(fn, CallableClass) and (
            compute is None
            or compute == "tasks"
            or isinstance(compute, TaskPoolStrategy)
        ):
            raise ValueError(
                "``compute`` must be specified when using a CallableClass, and must "
                f"specify the actor compute strategy, but got: {compute}"
                'For example, use ``compute="actors"`` or '
                "``compute=ActorPoolStrategy(min, max)``."
            )

        self._warn_slow()

        transform_fn = generate_map_rows_fn()

        plan = self._plan.with_stage(
            OneToOneStage(
                "Map",
                transform_fn,
                compute,
                ray_remote_args,
                fn=fn,
            )
        )

        logical_plan = self._logical_plan
        if logical_plan is not None:
            map_op = MapRows(
                logical_plan.dag,
                fn,
                compute=compute,
                ray_remote_args=ray_remote_args,
            )
            logical_plan = LogicalPlan(map_op)
        return Datastream(plan, self._epoch, self._lazy, logical_plan)

    def map_batches(
        self,
        fn: BatchUDF,
        *,
        batch_size: Optional[Union[int, Literal["default"]]] = "default",
        compute: Optional[Union[str, ComputeStrategy]] = None,
        batch_format: Optional[str] = "default",
        zero_copy_batch: bool = False,
        fn_args: Optional[Iterable[Any]] = None,
        fn_kwargs: Optional[Dict[str, Any]] = None,
        fn_constructor_args: Optional[Iterable[Any]] = None,
        fn_constructor_kwargs: Optional[Dict[str, Any]] = None,
        **ray_remote_args,
    ) -> "Datastream[Any]":
        """Apply the given function to batches of data.

        This applies the ``fn`` in parallel with map tasks, with each task handling
        a block or a bundle of blocks of the datastream. Each batch is executed serially
        at Ray level (at lower level, the processing of the batch is usually
        vectorized).

        Batches are represented as dataframes, ndarrays, or lists. The default batch
        type is determined by your datastream's schema. To determine the default batch
        type, call :meth:`~Datastream.default_batch_format`. Alternatively, set the batch
        type with ``batch_format``.

        To learn more about writing functions for :meth:`~Datastream.map_batches`, read
        :ref:`writing user-defined functions <transform_datasets_writing_udfs>`.

        .. tip::
            If you have a small number of big blocks, it may limit parallelism. You may
            consider increasing the number of blocks via ``.repartition()`` before
            applying ``.map_batches()``.

        .. tip::
            If ``fn`` does not mutate its input, set ``zero_copy_batch=True`` to elide a
            batch copy, which can improve performance and decrease memory utilization.
            ``fn`` will then receive zero-copy read-only batches.
            If ``fn`` mutates its input, you will need to ensure that the batch provided
            to ``fn`` is writable by setting ``zero_copy_batch=False`` (default). This
            will create an extra, mutable copy of each batch before handing it to
            ``fn``.

        .. note::
            The size of the batches provided to ``fn`` may be smaller than the provided
            ``batch_size`` if ``batch_size`` doesn't evenly divide the block(s) sent to
            a given map task. When ``batch_size`` is specified, each map task will be
            sent a single block if the block is equal to or larger than ``batch_size``,
            and will be sent a bundle of blocks up to (but not exceeding)
            ``batch_size`` if blocks are smaller than ``batch_size``.

        Examples:

            >>> import pandas as pd
            >>> import ray
            >>> df = pd.DataFrame({
            ...     "name": ["Luna", "Rory", "Scout"],
            ...     "age": [4, 14, 9]
            ... })
            >>> ds = ray.data.from_pandas(df)
            >>> ds
            Datastream(num_blocks=1, num_rows=3, schema={name: object, age: int64})

            Call :meth:`.default_batch_format` to determine the default batch
            type.

            >>> ds.default_batch_format()
            <class 'pandas.core.frame.DataFrame'>

            .. tip::

                Datastreams created from tabular data like Arrow tables and Parquet files
                yield ``pd.DataFrame`` batches.

            Once you know the batch type, define a function that transforms batches
            of data. ``ds.map_batches`` applies the function in parallel.

            >>> def map_fn(batch: pd.DataFrame) -> pd.DataFrame:
            ...     batch["age_in_dog_years"] = 7 * batch["age"]
            ...     return batch
            >>> ds = ds.map_batches(map_fn)
            >>> ds
            MapBatches(map_fn)
            +- Datastream(num_blocks=1, num_rows=3, schema={name: object, age: int64})

            Your ``fn`` can return a different type than the input type. To learn more
            about supported output types, read
            :ref:`user-defined function output types <transform_datasets_batch_output_types>`.

            >>> from typing import List
            >>> def map_fn(batch: pd.DataFrame) -> List[int]:
            ...     return list(batch["age_in_dog_years"])
            >>> ds = ds.map_batches(map_fn)
            >>> ds
            MapBatches(map_fn)
            +- MapBatches(map_fn)
               +- Datastream(num_blocks=1, num_rows=3, schema={name: object, age: int64})

            :ref:`Actors <actor-guide>` can improve the performance of some workloads.
            For example, you can use :ref:`actors <actor-guide>` to load a model once
            per worker instead of once per inference.

            To transform batches with :ref:`actors <actor-guide>`, pass a callable type
            to ``fn`` and specify an :class:`~ray.data.ActorPoolStrategy>`.

            In the example below, ``CachedModel`` is called on an autoscaling pool of
            two to eight :ref:`actors <actor-guide>`, each allocated one GPU by Ray.

            >>> from ray.data import ActorPoolStrategy
            >>> init_large_model = ... # doctest: +SKIP
            >>> class CachedModel:
            ...    def __init__(self):
            ...        self.model = init_large_model()
            ...    def __call__(self, item):
            ...        return self.model(item)
            >>> ds.map_batches( # doctest: +SKIP
            ...     CachedModel, # doctest: +SKIP
            ...     batch_size=256, # doctest: +SKIP
            ...     compute=ActorPoolStrategy(2, 8), # doctest: +SKIP
            ...     num_gpus=1,
            ... ) # doctest: +SKIP

            ``fn`` can also be a generator, yielding multiple batches in a single
            invocation. This is useful when returning large objects. Instead of
<<<<<<< HEAD
            returning a very large output batch, ``fn`` can instead yield the output
            batch in chunks.
=======
            returning a very large output batch, ``fn`` can instead yield the
            output batch in chunks.
>>>>>>> eba0bfc7

            >>> from typing import Iterator
            >>> def map_fn_with_large_output(batch: List[int]) -> Iterator[List[int]]:
            ...     for i in range(3):
            ...         yield batch * 100
            >>> ds = ray.data.from_items([1])
            >>> ds = ds.map_batches(map_fn_with_large_output)
            >>> ds
            MapBatches(map_fn_with_large_output)
            +- Datastream(num_blocks=1, num_rows=1, schema=<class 'int'>)


        Args:
            fn: The function or generator to apply to each record batch, or a class type
                that can be instantiated to create such a callable. Callable classes are
                only supported for the actor compute strategy. Note ``fn`` must be
                pickle-able.
            batch_size: The desired number of rows in each batch, or None to use entire
                blocks as batches (blocks may contain different number of rows).
                The actual size of the batch provided to ``fn`` may be smaller than
                ``batch_size`` if ``batch_size`` doesn't evenly divide the block(s) sent
                to a given map task. Default batch_size is 4096 with "default".
            compute: The compute strategy, either ``"tasks"`` (default) to use Ray
                tasks, or ``"actors"`` to use an autoscaling actor pool. If you want to
                configure the size of the autoscaling actor pool, provide an
                :class:`ActorPoolStrategy <ray.data.ActorPoolStrategy>` instance.
                If you're passing callable type to ``fn``, you must pass an
                :class:`ActorPoolStrategy <ray.data.ActorPoolStrategy>` or ``"actors"``.
            batch_format: Specify ``"default"`` to use the default block format
                (promotes tables to Pandas and tensors to NumPy), ``"pandas"`` to select
                ``pandas.DataFrame``, "pyarrow" to select ``pyarrow.Table``, or
                ``"numpy"`` to select ``numpy.ndarray`` for tensor datastreams and
                ``Dict[str, numpy.ndarray]`` for tabular datastreams, or None to return
                the underlying block exactly as is with no additional formatting.
                The default is "default".
            zero_copy_batch: Whether ``fn`` should be provided zero-copy, read-only
                batches. If this is ``True`` and no copy is required for the
                ``batch_format`` conversion, the batch will be a zero-copy, read-only
                view on data in Ray's object store, which can decrease memory
                utilization and improve performance. If this is ``False``, the batch
                will be writable, which will require an extra copy to guarantee.
                If ``fn`` mutates its input, this will need to be ``False`` in order to
                avoid "assignment destination is read-only" or "buffer source array is
                read-only" errors. Default is ``False``. See
                :ref:`batch format docs <transform_datasets_batch_formats>` for details
                on which format conversion always require a copy.
            fn_args: Positional arguments to pass to ``fn`` after the first argument.
                These arguments are top-level arguments to the underlying Ray task.
            fn_kwargs: Keyword arguments to pass to ``fn``. These arguments are
                top-level arguments to the underlying Ray task.
            fn_constructor_args: Positional arguments to pass to ``fn``'s constructor.
                You can only provide this if ``fn`` is a callable class. These arguments
                are top-level arguments in the underlying Ray actor construction task.
            fn_constructor_kwargs: Keyword arguments to pass to ``fn``'s constructor.
                This can only be provided if ``fn`` is a callable class. These arguments
                are top-level arguments in the underlying Ray actor construction task.
            ray_remote_args: Additional resource requirements to request from
                ray (e.g., ``num_gpus=1`` to request GPUs for the map tasks).

        .. seealso::

            :meth:`~Datastream.iter_batches`
                Call this function to iterate over batches of data.

            :meth:`~Datastream.default_batch_format`
                Call this function to determine the default batch type.

            :meth:`~Datastream.flat_map`:
                Call this method to create new records from existing ones. Unlike
                :meth:`~Datastream.map`, a function passed to :meth:`~Datastream.flat_map`
                can return multiple records.

                :meth:`~Datastream.flat_map` isn't recommended because it's slow; call
                :meth:`~Datastream.map_batches` instead.

            :meth:`~Datastream.map`
                Call this method to transform one record at time.

                This method isn't recommended because it's slow; call
                :meth:`~Datastream.map_batches` instead.
        """  # noqa: E501

        if batch_format == "native":
            logger.warning("The 'native' batch format has been renamed 'default'.")

        target_block_size = None
        if batch_size == "default":
            batch_size = DEFAULT_BATCH_SIZE
        elif batch_size is not None:
            if batch_size < 1:
                raise ValueError("Batch size cannot be negative or 0")
            # Enable blocks bundling when batch_size is specified by caller.
            target_block_size = batch_size

        if batch_format not in VALID_BATCH_FORMATS:
            raise ValueError(
                f"The batch format must be one of {VALID_BATCH_FORMATS}, got: "
                f"{batch_format}"
            )

        if isinstance(fn, CallableClass) and (
            compute is None
            or compute == "tasks"
            or isinstance(compute, TaskPoolStrategy)
        ):
            raise ValueError(
                "``compute`` must be specified when using a CallableClass, and must "
                f"specify the actor compute strategy, but got: {compute}"
                'For example, use ``compute="actors"`` or '
                "``compute=ActorPoolStrategy(min, max)``."
            )

        if fn_constructor_args is not None or fn_constructor_kwargs is not None:
            if compute is None or (
                compute != "actors" and not isinstance(compute, ActorPoolStrategy)
            ):
                raise ValueError(
                    "fn_constructor_args and fn_constructor_kwargs can only be "
                    "specified if using the actor pool compute strategy, but got: "
                    f"{compute}"
                )
            if not isinstance(fn, CallableClass):
                raise ValueError(
                    "fn_constructor_args and fn_constructor_kwargs can only be "
                    "specified if providing a CallableClass instance for fn, but got: "
                    f"{fn}"
                )

        transform_fn = generate_map_batches_fn(
            batch_size=batch_size,
            batch_format=batch_format,
            zero_copy_batch=zero_copy_batch,
        )

        # TODO(chengsu): pass function name to MapBatches logical operator.
        if hasattr(fn, "__self__") and isinstance(
            fn.__self__, ray.data.preprocessor.Preprocessor
        ):
            stage_name = fn.__self__.__class__.__name__
        else:
            stage_name = f'MapBatches({getattr(fn, "__name__", type(fn))})'

        stage = OneToOneStage(
            stage_name,
            transform_fn,
            compute,
            ray_remote_args,
            # TODO(Clark): Add a strict cap here.
            target_block_size=target_block_size,
            fn=fn,
            fn_args=fn_args,
            fn_kwargs=fn_kwargs,
            fn_constructor_args=fn_constructor_args,
            fn_constructor_kwargs=fn_constructor_kwargs,
        )
        plan = self._plan.with_stage(stage)

        logical_plan = self._logical_plan
        if logical_plan is not None:
            map_batches_op = MapBatches(
                logical_plan.dag,
                fn,
                batch_size=batch_size,
                batch_format=batch_format,
                zero_copy_batch=zero_copy_batch,
                target_block_size=target_block_size,
                fn_args=fn_args,
                fn_kwargs=fn_kwargs,
                fn_constructor_args=fn_constructor_args,
                fn_constructor_kwargs=fn_constructor_kwargs,
                compute=compute,
                ray_remote_args=ray_remote_args,
            )
            logical_plan = LogicalPlan(map_batches_op)

        return Datastream(plan, self._epoch, self._lazy, logical_plan)

    def add_column(
        self,
        col: str,
        fn: Callable[["pandas.DataFrame"], "pandas.Series"],
        *,
        compute: Optional[str] = None,
        **ray_remote_args,
    ) -> "Datastream[T]":
        """Add the given column to the datastream.

        This is only supported for datastreams convertible to pandas format.
        A function generating the new column values given the batch in pandas
        format must be specified.

        Examples:
            >>> import ray
            >>> ds = ray.data.range_table(100)
            >>> # Add a new column equal to value * 2.
            >>> ds = ds.add_column(
            ...     "new_col", lambda df: df["value"] * 2)
            >>> # Overwrite the existing "value" with zeros.
            >>> ds = ds.add_column("value", lambda df: 0)

        Time complexity: O(datastream size / parallelism)

        Args:
            col: Name of the column to add. If the name already exists, the
                column will be overwritten.
            fn: Map function generating the column values given a batch of
                records in pandas format.
            compute: The compute strategy, either "tasks" (default) to use Ray
                tasks, or ActorPoolStrategy(min, max) to use an autoscaling actor pool.
            ray_remote_args: Additional resource requirements to request from
                ray (e.g., num_gpus=1 to request GPUs for the map tasks).
        """

        def process_batch(batch: "pandas.DataFrame") -> "pandas.DataFrame":
            batch.loc[:, col] = fn(batch)
            return batch

        if not callable(fn):
            raise ValueError("`fn` must be callable, got {}".format(fn))

        return self.map_batches(
            process_batch,
            batch_format="pandas",
            compute=compute,
            zero_copy_batch=False,
            **ray_remote_args,
        )

    def drop_columns(
        self,
        cols: List[str],
        *,
        compute: Optional[str] = None,
        **ray_remote_args,
    ) -> "Datastream[U]":
        """Drop one or more columns from the datastream.

        Examples:
            >>> import ray
            >>> ds = ray.data.range_table(100)
            >>> # Add a new column equal to value * 2.
            >>> ds = ds.add_column(
            ...     "new_col", lambda df: df["value"] * 2)
            >>> # Drop the existing "value" column.
            >>> ds = ds.drop_columns(["value"])


        Time complexity: O(datastream size / parallelism)

        Args:
            cols: Names of the columns to drop. If any name does not exist,
                an exception will be raised.
            compute: The compute strategy, either "tasks" (default) to use Ray
                tasks, or ActorPoolStrategy(min, max) to use an autoscaling actor pool.
            ray_remote_args: Additional resource requirements to request from
                ray (e.g., num_gpus=1 to request GPUs for the map tasks).
        """

        return self.map_batches(
            lambda batch: batch.drop(columns=cols),
            batch_format="pandas",
            zero_copy_batch=True,
            compute=compute,
            **ray_remote_args,
        )

    def select_columns(
        self,
        cols: List[str],
        *,
        compute: Union[str, ComputeStrategy] = None,
        **ray_remote_args,
    ) -> "Datastream[T]":
        """Select one or more columns from the datastream.

        All input columns used to select need to be in the schema of the datastream.

        Examples:
            >>> import ray
            >>> # Create a datastream with 3 columns
            >>> ds = ray.data.from_items([{"col1": i, "col2": i+1, "col3": i+2}
            ...      for i in range(10)])
            >>> # Select only "col1" and "col2" columns.
            >>> ds = ds.select_columns(cols=["col1", "col2"])
            >>> ds
            MapBatches(<lambda>)
            +- Datastream(
                  num_blocks=10,
                  num_rows=10,
                  schema={col1: int64, col2: int64, col3: int64}
               )


        Time complexity: O(datastream size / parallelism)

        Args:
            cols: Names of the columns to select. If any name is not included in the
                datastream schema, an exception will be raised.
            compute: The compute strategy, either "tasks" (default) to use Ray
                tasks, or ActorPoolStrategy(min, max) to use an autoscaling actor pool.
            ray_remote_args: Additional resource requirements to request from
                ray (e.g., num_gpus=1 to request GPUs for the map tasks).
        """  # noqa: E501
        return self.map_batches(
            lambda batch: BlockAccessor.for_block(batch).select(columns=cols),
            zero_copy_batch=True,
            compute=compute,
            **ray_remote_args,
        )

    def flat_map(
        self,
        fn: FlatMapUDF[T, U],
        *,
        compute: Union[str, ComputeStrategy] = None,
        **ray_remote_args,
    ) -> "Datastream[U]":
        """Apply the given function to each record and then flatten results.

        Consider using ``.map_batches()`` for better performance (the batch size can be
        altered in map_batches).

        Examples:
            >>> import ray
            >>> ds = ray.data.range(1000)
            >>> ds.flat_map(lambda x: [x, x ** 2, x ** 3])
            FlatMap
            +- Datastream(num_blocks=..., num_rows=1000, schema=<class 'int'>)

        Time complexity: O(datastream size / parallelism)

        Args:
            fn: The function or generator to apply to each record, or a class type
                that can be instantiated to create such a callable. Callable classes are
                only supported for the actor compute strategy.
            compute: The compute strategy, either "tasks" (default) to use Ray
                tasks, or "actors" to use an autoscaling actor pool. If wanting to
                configure the min or max size of the autoscaling actor pool, you can
                provide an
                :class:`ActorPoolStrategy(min, max) <ray.data.ActorPoolStrategy>`
                instance. If using callable classes for fn, the actor compute strategy
                must be used.
            ray_remote_args: Additional resource requirements to request from
                ray (e.g., num_gpus=1 to request GPUs for the map tasks).

        .. seealso::

            :meth:`~Datastream.map_batches`
                Call this method to transform batches of data. It's faster and more
                flexible than :meth:`~Datastream.map` and :meth:`~Datastream.flat_map`.

            :meth:`~Datastream.map`
                Call this method to transform one record at time.

                This method isn't recommended because it's slow; call
                :meth:`~Datastream.map_batches` instead.
        """
        if isinstance(fn, CallableClass) and (
            compute is None
            or compute == "tasks"
            or isinstance(compute, TaskPoolStrategy)
        ):
            raise ValueError(
                "``compute`` must be specified when using a CallableClass, and must "
                f"specify the actor compute strategy, but got: {compute}"
                'For example, use ``compute="actors"`` or '
                "``compute=ActorPoolStrategy(min, max)``."
            )

        self._warn_slow()

        transform_fn = generate_flat_map_fn()

        plan = self._plan.with_stage(
            OneToOneStage("FlatMap", transform_fn, compute, ray_remote_args, fn=fn)
        )

        logical_plan = self._logical_plan
        if logical_plan is not None:
            op = FlatMap(
                input_op=logical_plan.dag,
                fn=fn,
                compute=compute,
                ray_remote_args=ray_remote_args,
            )
            logical_plan = LogicalPlan(op)
        return Datastream(plan, self._epoch, self._lazy, logical_plan)

    def filter(
        self,
        fn: RowUDF[T, U],
        *,
        compute: Union[str, ComputeStrategy] = None,
        **ray_remote_args,
    ) -> "Datastream[T]":
        """Filter out records that do not satisfy the given predicate.

        Consider using ``.map_batches()`` for better performance (you can implement
        filter by dropping records).

        Examples:
            >>> import ray
            >>> ds = ray.data.range(100)
            >>> ds.filter(lambda x: x % 2 == 0)
            Filter
            +- Datastream(num_blocks=..., num_rows=100, schema=<class 'int'>)

        Time complexity: O(datastream size / parallelism)

        Args:
            fn: The predicate to apply to each record, or a class type
                that can be instantiated to create such a callable. Callable classes are
                only supported for the actor compute strategy.
            compute: The compute strategy, either "tasks" (default) to use Ray
                tasks, or "actors" to use an autoscaling actor pool. If wanting to
                configure the min or max size of the autoscaling actor pool, you can
                provide an
                :class:`ActorPoolStrategy(min, max) <ray.data.ActorPoolStrategy>`
                instance. If using callable classes for fn, the actor compute strategy
                must be used.
            ray_remote_args: Additional resource requirements to request from
                ray (e.g., num_gpus=1 to request GPUs for the map tasks).
        """
        if isinstance(fn, CallableClass) and (
            compute is None
            or compute == "tasks"
            or isinstance(compute, TaskPoolStrategy)
        ):
            raise ValueError(
                "``compute`` must be specified when using a CallableClass, and must "
                f"specify the actor compute strategy, but got: {compute}"
                'For example, use ``compute="actors"`` or '
                "``compute=ActorPoolStrategy(min, max)``."
            )

        self._warn_slow()

        transform_fn = generate_filter_fn()

        plan = self._plan.with_stage(
            OneToOneStage("Filter", transform_fn, compute, ray_remote_args, fn=fn)
        )

        logical_plan = self._logical_plan
        if logical_plan is not None:
            op = Filter(
                input_op=logical_plan.dag,
                fn=fn,
                compute=compute,
                ray_remote_args=ray_remote_args,
            )
            logical_plan = LogicalPlan(op)

        return Datastream(plan, self._epoch, self._lazy, logical_plan)

    def repartition(self, num_blocks: int, *, shuffle: bool = False) -> "Datastream[T]":
        """Repartition the datastream into exactly this number of blocks.

        After repartitioning, all blocks in the returned datastream will have
        approximately the same number of rows.

        Examples:
            >>> import ray
            >>> ds = ray.data.range(100)
            >>> # Set the number of output partitions to write to disk.
            >>> ds.repartition(10).write_parquet("/tmp/test")

        Time complexity: O(datastream size / parallelism)

        Args:
            num_blocks: The number of blocks.
            shuffle: Whether to perform a distributed shuffle during the
                repartition. When shuffle is enabled, each output block
                contains a subset of data rows from each input block, which
                requires all-to-all data movement. When shuffle is disabled,
                output blocks are created from adjacent input blocks,
                minimizing data movement.

        Returns:
            The repartitioned datastream.
        """

        plan = self._plan.with_stage(RepartitionStage(num_blocks, shuffle))

        logical_plan = self._logical_plan
        if logical_plan is not None:
            op = Repartition(
                logical_plan.dag,
                num_outputs=num_blocks,
                shuffle=shuffle,
            )
            logical_plan = LogicalPlan(op)
        return Datastream(plan, self._epoch, self._lazy, logical_plan)

    def random_shuffle(
        self,
        *,
        seed: Optional[int] = None,
        num_blocks: Optional[int] = None,
        **ray_remote_args,
    ) -> "Datastream[T]":
        """Randomly shuffle the elements of this datastream.

        Examples:
            >>> import ray
            >>> ds = ray.data.range(100)
            >>> # Shuffle this datastream randomly.
            >>> ds.random_shuffle()
            RandomShuffle
            +- Datastream(num_blocks=..., num_rows=100, schema=<class 'int'>)
            >>> # Shuffle this datastream with a fixed random seed.
            >>> ds.random_shuffle(seed=12345)
            RandomShuffle
            +- Datastream(num_blocks=..., num_rows=100, schema=<class 'int'>)

        Time complexity: O(datastream size / parallelism)

        Args:
            seed: Fix the random seed to use, otherwise one will be chosen
                based on system randomness.
            num_blocks: The number of output blocks after the shuffle, or None
                to retain the number of blocks.

        Returns:
            The shuffled datastream.
        """

        plan = self._plan.with_stage(
            RandomShuffleStage(seed, num_blocks, ray_remote_args)
        )

        logical_plan = self._logical_plan
        if logical_plan is not None:
            op = RandomShuffle(
                logical_plan.dag,
                seed=seed,
                num_outputs=num_blocks,
                ray_remote_args=ray_remote_args,
            )
            logical_plan = LogicalPlan(op)
        return Datastream(plan, self._epoch, self._lazy, logical_plan)

    def randomize_block_order(
        self,
        *,
        seed: Optional[int] = None,
    ) -> "Datastream[T]":
        """Randomly shuffle the blocks of this datastream.

        Examples:
            >>> import ray
            >>> ds = ray.data.range(100) # doctest: +SKIP
            >>> # Randomize the block order.
            >>> ds.randomize_block_order() # doctest: +SKIP
            >>> # Randomize the block order with a fixed random seed.
            >>> ds.randomize_block_order(seed=12345) # doctest: +SKIP

        Args:
            seed: Fix the random seed to use, otherwise one will be chosen
                based on system randomness.

        Returns:
            The block-shuffled datastream.
        """

        plan = self._plan.with_stage(RandomizeBlocksStage(seed))

        logical_plan = self._logical_plan
        if logical_plan is not None:
            op = RandomizeBlocks(
                logical_plan.dag,
                seed=seed,
            )
            logical_plan = LogicalPlan(op)
        return Datastream(plan, self._epoch, self._lazy, logical_plan)

    def random_sample(
        self, fraction: float, *, seed: Optional[int] = None
    ) -> "Datastream[T]":
        """Randomly samples a fraction of the elements of this datastream.

        Note that the exact number of elements returned is not guaranteed,
        and that the number of elements being returned is roughly fraction * total_rows.

        Examples:
            >>> import ray
            >>> ds = ray.data.range(100) # doctest: +SKIP
            >>> ds.random_sample(0.1) # doctest: +SKIP
            >>> ds.random_sample(0.2, seed=12345) # doctest: +SKIP

        Args:
            fraction: The fraction of elements to sample.
            seed: Seeds the python random pRNG generator.

        Returns:
            Returns a Datastream containing the sampled elements.
        """
        import random

        import pandas as pd
        import pyarrow as pa

        if self.num_blocks() == 0:
            raise ValueError("Cannot sample from an empty Datastream.")

        if fraction < 0 or fraction > 1:
            raise ValueError("Fraction must be between 0 and 1.")

        if seed is not None:
            random.seed(seed)

        def process_batch(batch):
            if isinstance(batch, list):
                return [row for row in batch if random.random() <= fraction]
            if isinstance(batch, pa.Table):
                # Lets the item pass if weight generated for that item <= fraction
                return batch.filter(
                    pa.array(random.random() <= fraction for _ in range(len(batch)))
                )
            if isinstance(batch, pd.DataFrame):
                return batch.sample(frac=fraction)
            if isinstance(batch, np.ndarray):
                return _create_possibly_ragged_ndarray(
                    [row for row in batch if random.random() <= fraction]
                )
            raise ValueError(f"Unsupported batch type: {type(batch)}")

        return self.map_batches(process_batch)

    @ConsumptionAPI
    def streaming_split(
        self,
        n: int,
        *,
        equal: bool = False,
        locality_hints: Optional[List["NodeIdStr"]] = None,
    ) -> List[DatasetIterator]:
        """Returns ``n`` :class:`DatasetIterators <ray.data.DatasetIterator>` that can
        be used to read disjoint subsets of the datastream in parallel.

        This method is the recommended way to consume Datastreams from multiple
        processes (e.g., for distributed training), and requires streaming execution
        mode.

        Streaming split works by delegating the execution of this Datastream to a
        coordinator actor. The coordinator pulls block references from the executed
        stream, and divides those blocks among `n` output iterators. Iterators pull
        blocks from the coordinator actor to return to their caller on `next`.

        The returned iterators are also repeatable; each iteration will trigger a
        new execution of the Datastream. There is an implicit barrier at the start of
        each iteration, which means that `next` must be called on all iterators before
        the iteration starts.

        Warning: because iterators are pulling blocks from the same Datastream
        execution, if one iterator falls behind other iterators may be stalled.

        Examples:
            >>> import ray
            >>> ds = ray.data.range(1000000)
            >>> it1, it2 = ds.streaming_split(2, equal=True)

            >>> # Can consume from both iterators in parallel.
            >>> @ray.remote
            ... def consume(it):
            ...    for batch in it.iter_batches():
            ...        print(batch)
            >>> ray.get([consume.remote(it1), consume.remote(it2)])  # doctest: +SKIP

            >>> # Can loop over the iterators multiple times (multiple epochs).
            >>> @ray.remote
            ... def train(it):
            ...    NUM_EPOCHS = 100
            ...    for _ in range(NUM_EPOCHS):
            ...        for batch in it.iter_batches():
            ...            print(batch)
            >>> ray.get([train.remote(it1), train.remote(it2)])  # doctest: +SKIP

            >>> # ERROR: this will block waiting for a read on `it2` to start.
            >>> ray.get(train.remote(it1))  # doctest: +SKIP

        Args:
            n: Number of output iterators to return.
            equal: If True, each output iterator will see an exactly equal number
                of rows, dropping data if necessary. If False, some iterators may see
                slightly more or less rows than other, but no data will be dropped.
            locality_hints: Specify the node ids corresponding to each iterator
                location. Datastream will try to minimize data movement based on the
                iterator output locations. This list must have length ``n``. You can
                get the current node id of a task or actor by calling
                ``ray.get_runtime_context().get_node_id()``.

        Returns:
            The output iterator splits. These iterators are Ray-serializable and can
            be freely passed to any Ray task or actor.
        """
        return StreamSplitDatasetIterator.create(self, n, equal, locality_hints)

    @ConsumptionAPI
    def split(
        self, n: int, *, equal: bool = False, locality_hints: Optional[List[Any]] = None
    ) -> List["MaterializedDatastream[T]"]:
        """Materialize and split the datastream into ``n`` disjoint pieces.

        This returns a list of MaterializedDatastreams that can be passed to Ray tasks
        and actors and used to read the datastream records in parallel.

        Examples:
            >>> import ray
            >>> ds = ray.data.range(100) # doctest: +SKIP
            >>> workers = ... # doctest: +SKIP
            >>> # Split up a datastream to process over `n` worker actors.
            >>> shards = ds.split(len(workers), locality_hints=workers) # doctest: +SKIP
            >>> for shard, worker in zip(shards, workers): # doctest: +SKIP
            ...     worker.consume.remote(shard) # doctest: +SKIP

        Time complexity: O(1)

        See also: ``Datastream.split_at_indices``, ``Datastream.split_proportionately``,
            and ``Datastream.streaming_split``.

        Args:
            n: Number of child datastreams to return.
            equal: Whether to guarantee each split has an equal
                number of records. This may drop records if they cannot be
                divided equally among the splits.
            locality_hints: [Experimental] A list of Ray actor handles of size ``n``.
                The system will try to co-locate the blocks of the i-th datastream
                with the i-th actor to maximize data locality.

        Returns:
            A list of ``n`` disjoint datastream splits.
        """
        if n <= 0:
            raise ValueError(f"The number of splits {n} is not positive.")

        # fallback to split_at_indices for equal split without locality hints.
        # simple benchmarks shows spilit_at_indices yields more stable performance.
        # https://github.com/ray-project/ray/pull/26641 for more context.
        if equal and locality_hints is None:
            count = self.count()
            split_index = count // n
            # we are creating n split_indices which will generate
            # n + 1 splits; the last split will at most contains (n - 1)
            # rows, which could be safely dropped.
            split_indices = [split_index * i for i in range(1, n + 1)]
            shards = self.split_at_indices(split_indices)
            return shards[:n]

        if locality_hints and len(locality_hints) != n:
            raise ValueError(
                f"The length of locality_hints {len(locality_hints)} "
                f"doesn't equal the number of splits {n}."
            )
            # TODO: this is unreachable code.
            if len(set(locality_hints)) != len(locality_hints):
                raise ValueError(
                    "locality_hints must not contain duplicate actor handles"
                )

        blocks = self._plan.execute()
        owned_by_consumer = blocks._owned_by_consumer
        stats = self._plan.stats()
        block_refs, metadata = zip(*blocks.get_blocks_with_metadata())

        if locality_hints is None:
            blocks = np.array_split(block_refs, n)
            meta = np.array_split(metadata, n)
            return [
                MaterializedDatastream(
                    ExecutionPlan(
                        BlockList(
                            b.tolist(), m.tolist(), owned_by_consumer=owned_by_consumer
                        ),
                        stats,
                        run_by_consumer=owned_by_consumer,
                    ),
                    self._epoch,
                    self._lazy,
                )
                for b, m in zip(blocks, meta)
            ]

        metadata_mapping = {b: m for b, m in zip(block_refs, metadata)}

        # If the locality_hints is set, we use a two-round greedy algorithm
        # to co-locate the blocks with the actors based on block
        # and actor's location (node_id).
        #
        # The split algorithm tries to allocate equally-sized blocks regardless
        # of locality. Thus we first calculate the expected number of blocks
        # for each split.
        #
        # In the first round, for each actor, we look for all blocks that
        # match the actor's node_id, then allocate those matched blocks to
        # this actor until we reach the limit(expected number).
        #
        # In the second round: fill each actor's allocation with
        # remaining unallocated blocks until we reach the limit.

        def build_allocation_size_map(
            num_blocks: int, actors: List[Any]
        ) -> Dict[Any, int]:
            """Given the total number of blocks and a list of actors, calcuate
            the expected number of blocks to allocate for each actor.
            """
            num_actors = len(actors)
            num_blocks_per_actor = num_blocks // num_actors
            num_blocks_left = num_blocks - num_blocks_per_actor * n
            num_blocks_by_actor = {}
            for i, actor in enumerate(actors):
                num_blocks_by_actor[actor] = num_blocks_per_actor
                if i < num_blocks_left:
                    num_blocks_by_actor[actor] += 1
            return num_blocks_by_actor

        def build_block_refs_by_node_id(
            blocks: List[ObjectRef[Block]],
        ) -> Dict[str, List[ObjectRef[Block]]]:
            """Build the reverse index from node_id to block_refs. For
            simplicity, if the block is stored on multiple nodes we
            only pick the first one.
            """
            block_ref_locations = ray.experimental.get_object_locations(blocks)
            block_refs_by_node_id = collections.defaultdict(list)
            for block_ref in blocks:
                node_ids = block_ref_locations.get(block_ref, {}).get("node_ids", [])
                node_id = node_ids[0] if node_ids else None
                block_refs_by_node_id[node_id].append(block_ref)
            return block_refs_by_node_id

        def build_node_id_by_actor(actors: List[Any]) -> Dict[Any, str]:
            """Build a map from a actor to its node_id."""
            actors_state = ray._private.state.actors()
            return {
                actor: actors_state.get(actor._actor_id.hex(), {})
                .get("Address", {})
                .get("NodeID")
                for actor in actors
            }

        # expected number of blocks to be allocated for each actor
        expected_block_count_by_actor = build_allocation_size_map(
            len(block_refs), locality_hints
        )
        # the reverse index from node_id to block_refs
        block_refs_by_node_id = build_block_refs_by_node_id(block_refs)
        # the map from actor to its node_id
        node_id_by_actor = build_node_id_by_actor(locality_hints)

        allocation_per_actor = collections.defaultdict(list)

        # In the first round, for each actor, we look for all blocks that
        # match the actor's node_id, then allocate those matched blocks to
        # this actor until we reach the limit(expected number)
        for actor in locality_hints:
            node_id = node_id_by_actor[actor]
            matching_blocks = block_refs_by_node_id[node_id]
            expected_block_count = expected_block_count_by_actor[actor]
            allocation = []
            while matching_blocks and len(allocation) < expected_block_count:
                allocation.append(matching_blocks.pop())
            allocation_per_actor[actor] = allocation

        # In the second round: fill each actor's allocation with
        # remaining unallocated blocks until we reach the limit
        remaining_block_refs = list(
            itertools.chain.from_iterable(block_refs_by_node_id.values())
        )
        for actor in locality_hints:
            while (
                len(allocation_per_actor[actor]) < expected_block_count_by_actor[actor]
            ):
                allocation_per_actor[actor].append(remaining_block_refs.pop())

        assert len(remaining_block_refs) == 0, len(remaining_block_refs)

        per_split_block_lists = [
            BlockList(
                allocation_per_actor[actor],
                [metadata_mapping[b] for b in allocation_per_actor[actor]],
                owned_by_consumer=owned_by_consumer,
            )
            for actor in locality_hints
        ]

        if equal:
            # equalize the splits
            per_split_block_lists = _equalize(per_split_block_lists, owned_by_consumer)

        return [
            MaterializedDatastream(
                ExecutionPlan(
                    block_split,
                    stats,
                    run_by_consumer=owned_by_consumer,
                ),
                self._epoch,
                self._lazy,
            )
            for block_split in per_split_block_lists
        ]

    @ConsumptionAPI
    def split_at_indices(self, indices: List[int]) -> List["MaterializedDatastream[T]"]:
        """Materialize and split the datastream at the given indices (like np.split).

        Examples:
            >>> import ray
            >>> ds = ray.data.range(10)
            >>> d1, d2, d3 = ds.split_at_indices([2, 5])
            >>> d1.take()
            [0, 1]
            >>> d2.take()
            [2, 3, 4]
            >>> d3.take()
            [5, 6, 7, 8, 9]

        Time complexity: O(num splits)

        See also: ``Datastream.split_at_indices``, ``Datastream.split_proportionately``,
            and ``Datastream.streaming_split``.

        Args:
            indices: List of sorted integers which indicate where the datastream
                will be split. If an index exceeds the length of the datastream,
                an empty datastream will be returned.

        Returns:
            The datastream splits.
        """

        if len(indices) < 1:
            raise ValueError("indices must be at least of length 1")
        if sorted(indices) != indices:
            raise ValueError("indices must be sorted")
        if indices[0] < 0:
            raise ValueError("indices must be positive")
        start_time = time.perf_counter()
        block_list = self._plan.execute()
        blocks, metadata = _split_at_indices(
            block_list.get_blocks_with_metadata(),
            indices,
            block_list._owned_by_consumer,
        )
        split_duration = time.perf_counter() - start_time
        parent_stats = self._plan.stats()
        splits = []
        for bs, ms in zip(blocks, metadata):
            stats = DatasetStats(stages={"Split": ms}, parent=parent_stats)
            stats.time_total_s = split_duration
            splits.append(
                MaterializedDatastream(
                    ExecutionPlan(
                        BlockList(
                            bs, ms, owned_by_consumer=block_list._owned_by_consumer
                        ),
                        stats,
                        run_by_consumer=block_list._owned_by_consumer,
                    ),
                    self._epoch,
                    self._lazy,
                )
            )
        return splits

    @ConsumptionAPI
    def split_proportionately(
        self, proportions: List[float]
    ) -> List["MaterializedDatastream[T]"]:
        """Materialize and split the datastream using proportions.

        A common use case for this would be splitting the datastream into train
        and test sets (equivalent to eg. scikit-learn's ``train_test_split``).
        See also ``Datastream.train_test_split`` for a higher level abstraction.

        The indices to split at will be calculated in such a way so that all splits
        always contains at least one element. If that is not possible,
        an exception will be raised.

        This is equivalent to caulculating the indices manually and calling
        ``Datastream.split_at_indices``.

        Examples:
            >>> import ray
            >>> ds = ray.data.range(10)
            >>> d1, d2, d3 = ds.split_proportionately([0.2, 0.5])
            >>> d1.take()
            [0, 1]
            >>> d2.take()
            [2, 3, 4, 5, 6]
            >>> d3.take()
            [7, 8, 9]

        Time complexity: O(num splits)

        See also: ``Datastream.split``, ``Datastream.split_at_indices``,
        ``Datastream.train_test_split``

        Args:
            proportions: List of proportions to split the datastream according to.
                Must sum up to less than 1, and each proportion has to be bigger
                than 0.

        Returns:
            The datastream splits.
        """

        if len(proportions) < 1:
            raise ValueError("proportions must be at least of length 1")
        if sum(proportions) >= 1:
            raise ValueError("proportions must sum to less than 1")
        if any(p <= 0 for p in proportions):
            raise ValueError("proportions must be bigger than 0")

        dataset_length = self.count()
        cumulative_proportions = np.cumsum(proportions)
        split_indices = [
            int(dataset_length * proportion) for proportion in cumulative_proportions
        ]

        # Ensure each split has at least one element
        subtract = 0
        for i in range(len(split_indices) - 2, -1, -1):
            split_indices[i] -= subtract
            if split_indices[i] == split_indices[i + 1]:
                subtract += 1
                split_indices[i] -= 1
        if any(i <= 0 for i in split_indices):
            raise ValueError(
                "Couldn't create non-empty splits with the given proportions."
            )

        return self.split_at_indices(split_indices)

    @ConsumptionAPI
    def train_test_split(
        self,
        test_size: Union[int, float],
        *,
        shuffle: bool = False,
        seed: Optional[int] = None,
    ) -> Tuple["MaterializedDatastream[T]", "MaterializedDatastream[T]"]:
        """Materialize and split the datastream into train and test subsets.

        Examples:

            >>> import ray
            >>> ds = ray.data.range(8)
            >>> train, test = ds.train_test_split(test_size=0.25)
            >>> train.take()
            [0, 1, 2, 3, 4, 5]
            >>> test.take()
            [6, 7]

        Args:
            test_size: If float, should be between 0.0 and 1.0 and represent the
                proportion of the datastream to include in the test split. If int,
                represents the absolute number of test samples. The train split will
                always be the compliment of the test split.
            shuffle: Whether or not to globally shuffle the datastream before splitting.
                Defaults to False. This may be a very expensive operation with large
                datastream.
            seed: Fix the random seed to use for shuffle, otherwise one will be chosen
                based on system randomness. Ignored if ``shuffle=False``.

        Returns:
            Train and test subsets as two MaterializedDatastreams.
        """
        ds = self

        if shuffle:
            ds = ds.random_shuffle(seed=seed)

        if not isinstance(test_size, (int, float)):
            raise TypeError(f"`test_size` must be int or float got {type(test_size)}.")
        if isinstance(test_size, float):
            if test_size <= 0 or test_size >= 1:
                raise ValueError(
                    "If `test_size` is a float, it must be bigger than 0 and smaller "
                    f"than 1. Got {test_size}."
                )
            return ds.split_proportionately([1 - test_size])
        else:
            ds_length = ds.count()
            if test_size <= 0 or test_size >= ds_length:
                raise ValueError(
                    "If `test_size` is an int, it must be bigger than 0 and smaller "
                    f"than the size of the datastream ({ds_length}). "
                    f"Got {test_size}."
                )
            return ds.split_at_indices([ds_length - test_size])

    @ConsumptionAPI(pattern="Args:")
    def union(self, *other: List["Datastream[T]"]) -> "Datastream[T]":
        """Materialize and combine this datastream with others of the same type.

        The order of the blocks in the datastreams is preserved, as is the
        relative ordering between the datastreams passed in the argument list.

        .. note::
            Unioned datastreams are not lineage-serializable, i.e. they can not be
            used as a tunable hyperparameter in Ray Tune.

        Args:
            other: List of datastreams to combine with this one. The datastreams
                must have the same schema as this datastream, otherwise the
                behavior is undefined.

        Returns:
            A new datastream holding the union of their data.
        """

        start_time = time.perf_counter()

        owned_by_consumer = self._plan.execute()._owned_by_consumer
        datastreams = [self] + list(other)
        bls = []
        has_nonlazy = False
        for ds in datastreams:
            bl = ds._plan.execute()
            if not isinstance(bl, LazyBlockList):
                has_nonlazy = True
            bls.append(bl)
        if has_nonlazy:
            blocks = []
            metadata = []
            for bl in bls:
                if isinstance(bl, LazyBlockList):
                    bs, ms = bl._get_blocks_with_metadata()
                else:
                    bs, ms = bl._blocks, bl._metadata
                blocks.extend(bs)
                metadata.extend(ms)
            blocklist = BlockList(blocks, metadata, owned_by_consumer=owned_by_consumer)
        else:
            tasks: List[ReadTask] = []
            block_partition_refs: List[ObjectRef[BlockPartition]] = []
            block_partition_meta_refs: List[ObjectRef[BlockMetadata]] = []

            # Gather read task names from input blocks of unioned Datastreams,
            # and concat them before passing to resulting LazyBlockList
            read_task_names = []
            self_read_name = self._plan._in_blocks._read_stage_name or "Read"
            read_task_names.append(self_read_name)
            other_read_names = [
                o._plan._in_blocks._read_stage_name or "Read" for o in other
            ]
            read_task_names.extend(other_read_names)

            for bl in bls:
                tasks.extend(bl._tasks)
                block_partition_refs.extend(bl._block_partition_refs)
                block_partition_meta_refs.extend(bl._block_partition_meta_refs)
            blocklist = LazyBlockList(
                tasks,
                f"Union({','.join(read_task_names)})",
                block_partition_refs,
                block_partition_meta_refs,
                owned_by_consumer=owned_by_consumer,
            )

        epochs = [ds._get_epoch() for ds in datastreams]
        max_epoch = max(*epochs)
        if len(set(epochs)) > 1:
            if ray.util.log_once("datastream_epoch_warned"):
                logger.warning(
                    "Datastream contains data from multiple epochs: {}, "
                    "likely due to a `rewindow()` call. The higher epoch "
                    "number {} will be used. This warning will not "
                    "be shown again.".format(set(epochs), max_epoch)
                )
        stats = DatasetStats(
            stages={"Union": []},
            parent=[d._plan.stats() for d in datastreams],
        )
        stats.time_total_s = time.perf_counter() - start_time
        return Datastream(
            ExecutionPlan(blocklist, stats, run_by_consumer=owned_by_consumer),
            max_epoch,
            self._lazy,
        )

    def groupby(self, key: Optional[KeyFn]) -> "GroupedDataset[T]":
        """Group the datastream by the key function or column name.

        Examples:
            >>> import ray
            >>> # Group by a key function and aggregate.
            >>> ray.data.range(100).groupby(lambda x: x % 3).count()
            Aggregate
            +- Datastream(num_blocks=..., num_rows=100, schema=<class 'int'>)
            >>> # Group by an Arrow table column and aggregate.
            >>> ray.data.from_items([
            ...     {"A": x % 3, "B": x} for x in range(100)]).groupby(
            ...     "A").count()
            Aggregate
            +- Datastream(num_blocks=100, num_rows=100, schema={A: int64, B: int64})

        Time complexity: O(datastream size * log(datastream size / parallelism))

        Args:
            key: A key function or Arrow column name. If this is None, the
                grouping is global.

        Returns:
            A lazy GroupedDataset that can be aggregated later.
        """
        from ray.data.grouped_dataset import GroupedDataset

        # Always allow None since groupby interprets that as grouping all
        # records into a single global group.
        if key is not None:
            _validate_key_fn(self, key)

        return GroupedDataset(self, key)

    @ConsumptionAPI
    def aggregate(self, *aggs: AggregateFn) -> U:
        """Aggregate the entire datastream as one group.

        Examples:
            >>> import ray
            >>> from ray.data.aggregate import Max, Mean
            >>> ray.data.range(100).aggregate(Max())
            (99,)
            >>> ray.data.range_table(100).aggregate(
            ...    Max("value"), Mean("value"))
            {'max(value)': 99, 'mean(value)': 49.5}

        Time complexity: O(datastream size / parallelism)

        Args:
            aggs: Aggregations to do.

        Returns:
            If the input datastream is a simple datastream then the output is
            a tuple of ``(agg1, agg2, ...)`` where each tuple element is
            the corresponding aggregation result.
            If the input datastream is an Arrow datastream then the output is
            an ``ArrowRow`` where each column is the corresponding
            aggregation result.
            If the datastream is empty, return ``None``.
        """
        ret = self.groupby(None).aggregate(*aggs).take(1)
        return ret[0] if len(ret) > 0 else None

    @ConsumptionAPI
    def sum(
        self, on: Optional[Union[KeyFn, List[KeyFn]]] = None, ignore_nulls: bool = True
    ) -> U:
        """Compute sum over entire datastream.

        Examples:
            >>> import ray
            >>> ray.data.range(100).sum()
            4950
            >>> ray.data.from_items([
            ...     (i, i**2)
            ...     for i in range(100)]).sum(lambda x: x[1])
            328350
            >>> ray.data.range_table(100).sum("value")
            4950
            >>> ray.data.from_items([
            ...     {"A": i, "B": i**2}
            ...     for i in range(100)]).sum(["A", "B"])
            {'sum(A)': 4950, 'sum(B)': 328350}

        Args:
            on: The data subset on which to compute the sum.

                - For a simple datastream: it can be a callable or a list thereof,
                  and the default is to return a scalar sum of all rows.
                - For an Arrow datastream: it can be a column name or a list
                  thereof, and the default is to return an ``ArrowRow``
                  containing the column-wise sum of all columns.
            ignore_nulls: Whether to ignore null values. If ``True``, null
                values will be ignored when computing the sum; if ``False``,
                if a null value is encountered, the output will be None.
                We consider np.nan, None, and pd.NaT to be null values.
                Default is ``True``.

        Returns:
            The sum result.

            For a simple datastream, the output is:

            - ``on=None``: a scalar representing the sum of all rows,
            - ``on=callable``: a scalar representing the sum of the outputs of
              the callable called on each row,
            - ``on=[callable_1, ..., calalble_n]``: a tuple of
              ``(sum_1, ..., sum_n)`` representing the sum of the outputs of
              the corresponding callables called on each row.

            For an Arrow datastream, the output is:

            - ``on=None``: an ArrowRow containing the column-wise sum of all
              columns,
            - ``on="col"``: a scalar representing the sum of all items in
              column ``"col"``,
            - ``on=["col_1", ..., "col_n"]``: an n-column ``ArrowRow``
              containing the column-wise sum of the provided columns.

            If the datastream is empty, all values are null, or any value is null
            AND ``ignore_nulls`` is ``False``, then the output will be None.
        """
        ret = self._aggregate_on(Sum, on, ignore_nulls)
        return self._aggregate_result(ret)

    @ConsumptionAPI
    def min(
        self, on: Optional[Union[KeyFn, List[KeyFn]]] = None, ignore_nulls: bool = True
    ) -> U:
        """Compute minimum over entire datastream.

        Examples:
            >>> import ray
            >>> ray.data.range(100).min()
            0
            >>> ray.data.from_items([
            ...     (i, i**2)
            ...     for i in range(100)]).min(lambda x: x[1])
            0
            >>> ray.data.range_table(100).min("value")
            0
            >>> ray.data.from_items([
            ...     {"A": i, "B": i**2}
            ...     for i in range(100)]).min(["A", "B"])
            {'min(A)': 0, 'min(B)': 0}

        Args:
            on: The data subset on which to compute the min.

                - For a simple datastream: it can be a callable or a list thereof,
                  and the default is to return a scalar min of all rows.
                - For an Arrow datastream: it can be a column name or a list
                  thereof, and the default is to return an ``ArrowRow``
                  containing the column-wise min of all columns.
            ignore_nulls: Whether to ignore null values. If ``True``, null
                values will be ignored when computing the min; if ``False``,
                if a null value is encountered, the output will be None.
                We consider np.nan, None, and pd.NaT to be null values.
                Default is ``True``.

        Returns:
            The min result.

            For a simple datastream, the output is:

            - ``on=None``: a scalar representing the min of all rows,
            - ``on=callable``: a scalar representing the min of the outputs
              of the callable called on each row,
            - ``on=[callable_1, ..., calalble_n]``: a tuple of
              ``(min_1, ..., min_n)`` representing the min of the outputs
              of the corresponding callables called on each row.

            For an Arrow datastream, the output is:

            - ``on=None``: an ``ArrowRow`` containing the column-wise min of
              all columns,
            - ``on="col"``: a scalar representing the min of all items in
              column ``"col"``,
            - ``on=["col_1", ..., "col_n"]``: an n-column ``ArrowRow``
              containing the column-wise min of the provided columns.

            If the datastream is empty, all values are null, or any value is null
            AND ``ignore_nulls`` is ``False``, then the output will be None.
        """
        ret = self._aggregate_on(Min, on, ignore_nulls)
        return self._aggregate_result(ret)

    @ConsumptionAPI
    def max(
        self, on: Optional[Union[KeyFn, List[KeyFn]]] = None, ignore_nulls: bool = True
    ) -> U:
        """Compute maximum over entire datastream.

        Examples:
            >>> import ray
            >>> ray.data.range(100).max()
            99
            >>> ray.data.from_items([
            ...     (i, i**2)
            ...     for i in range(100)]).max(lambda x: x[1])
            9801
            >>> ray.data.range_table(100).max("value")
            99
            >>> ray.data.from_items([
            ...     {"A": i, "B": i**2}
            ...     for i in range(100)]).max(["A", "B"])
            {'max(A)': 99, 'max(B)': 9801}

        Args:
            on: The data subset on which to compute the max.

                - For a simple datastream: it can be a callable or a list thereof,
                  and the default is to return a scalar max of all rows.
                - For an Arrow datastream: it can be a column name or a list
                  thereof, and the default is to return an ``ArrowRow``
                  containing the column-wise max of all columns.
            ignore_nulls: Whether to ignore null values. If ``True``, null
                values will be ignored when computing the max; if ``False``,
                if a null value is encountered, the output will be None.
                We consider np.nan, None, and pd.NaT to be null values.
                Default is ``True``.

        Returns:
            The max result.

            For a simple datastream, the output is:

            - ``on=None``: a scalar representing the max of all rows,
            - ``on=callable``: a scalar representing the max of the outputs of
              the callable called on each row,
            - ``on=[callable_1, ..., calalble_n]``: a tuple of
              ``(max_1, ..., max_n)`` representing the max of the outputs of
              the corresponding callables called on each row.

            For an Arrow datastream, the output is:

            - ``on=None``: an ``ArrowRow`` containing the column-wise max of
              all columns,
            - ``on="col"``: a scalar representing the max of all items in
              column ``"col"``,
            - ``on=["col_1", ..., "col_n"]``: an n-column ``ArrowRow``
              containing the column-wise max of the provided columns.

            If the datastream is empty, all values are null, or any value is null
            AND ``ignore_nulls`` is ``False``, then the output will be None.
        """
        ret = self._aggregate_on(Max, on, ignore_nulls)
        return self._aggregate_result(ret)

    @ConsumptionAPI
    def mean(
        self, on: Optional[Union[KeyFn, List[KeyFn]]] = None, ignore_nulls: bool = True
    ) -> U:
        """Compute mean over entire datastream.

        Examples:
            >>> import ray
            >>> ray.data.range(100).mean()
            49.5
            >>> ray.data.from_items([
            ...     (i, i**2)
            ...     for i in range(100)]).mean(lambda x: x[1])
            3283.5
            >>> ray.data.range_table(100).mean("value")
            49.5
            >>> ray.data.from_items([
            ...     {"A": i, "B": i**2}
            ...     for i in range(100)]).mean(["A", "B"])
            {'mean(A)': 49.5, 'mean(B)': 3283.5}

        Args:
            on: The data subset on which to compute the mean.

                - For a simple datastream: it can be a callable or a list thereof,
                  and the default is to return a scalar mean of all rows.
                - For an Arrow datastream: it can be a column name or a list
                  thereof, and the default is to return an ``ArrowRow``
                  containing the column-wise mean of all columns.
            ignore_nulls: Whether to ignore null values. If ``True``, null
                values will be ignored when computing the mean; if ``False``,
                if a null value is encountered, the output will be None.
                We consider np.nan, None, and pd.NaT to be null values.
                Default is ``True``.

        Returns:
            The mean result.

            For a simple datastream, the output is:

            - ``on=None``: a scalar representing the mean of all rows,
            - ``on=callable``: a scalar representing the mean of the outputs
              of the callable called on each row,
            - ``on=[callable_1, ..., calalble_n]``: a tuple of
              ``(mean_1, ..., mean_n)`` representing the mean of the outputs
              of the corresponding callables called on each row.

            For an Arrow datastream, the output is:

            - ``on=None``: an ``ArrowRow`` containing the column-wise mean of
              all columns,
            - ``on="col"``: a scalar representing the mean of all items in
              column ``"col"``,
            - ``on=["col_1", ..., "col_n"]``: an n-column ``ArrowRow``
              containing the column-wise mean of the provided columns.

            If the datastream is empty, all values are null, or any value is null
            AND ``ignore_nulls`` is ``False``, then the output will be None.
        """
        ret = self._aggregate_on(Mean, on, ignore_nulls)
        return self._aggregate_result(ret)

    @ConsumptionAPI
    def std(
        self,
        on: Optional[Union[KeyFn, List[KeyFn]]] = None,
        ddof: int = 1,
        ignore_nulls: bool = True,
    ) -> U:
        """Compute standard deviation over entire datastream.

        Examples:
            >>> import ray
            >>> round(ray.data.range(100).std(), 5)
            29.01149
            >>> ray.data.from_items([
            ...     (i, i**2)
            ...     for i in range(100)]).std(lambda x: x[1])
            2968.1748039269296
            >>> round(ray.data.range_table(100).std("value", ddof=0), 5)
            28.86607
            >>> ray.data.from_items([
            ...     {"A": i, "B": i**2}
            ...     for i in range(100)]).std(["A", "B"])
            {'std(A)': 29.011491975882016, 'std(B)': 2968.1748039269296}

        .. note:: This uses Welford's online method for an accumulator-style computation
            of the standard deviation. This method was chosen due to it's numerical
            stability, and it being computable in a single pass. This may give different
            (but more accurate) results than NumPy, Pandas, and sklearn, which use a
            less numerically stable two-pass algorithm.
            See
            https://en.wikipedia.org/wiki/Algorithms_for_calculating_variance#Welford's_online_algorithm

        Args:
            on: The data subset on which to compute the std.

                - For a simple datastream: it can be a callable or a list thereof,
                  and the default is to return a scalar std of all rows.
                - For an Arrow datastream: it can be a column name or a list
                  thereof, and the default is to return an ``ArrowRow``
                  containing the column-wise std of all columns.
            ddof: Delta Degrees of Freedom. The divisor used in calculations
                is ``N - ddof``, where ``N`` represents the number of elements.
            ignore_nulls: Whether to ignore null values. If ``True``, null
                values will be ignored when computing the std; if ``False``,
                if a null value is encountered, the output will be None.
                We consider np.nan, None, and pd.NaT to be null values.
                Default is ``True``.

        Returns:
            The standard deviation result.

            For a simple datastream, the output is:

            - ``on=None``: a scalar representing the std of all rows,
            - ``on=callable``: a scalar representing the std of the outputs of
              the callable called on each row,
            - ``on=[callable_1, ..., calalble_n]``: a tuple of
              ``(std_1, ..., std_n)`` representing the std of the outputs of
              the corresponding callables called on each row.

            For an Arrow datastream, the output is:

            - ``on=None``: an ``ArrowRow`` containing the column-wise std of
              all columns,
            - ``on="col"``: a scalar representing the std of all items in
              column ``"col"``,
            - ``on=["col_1", ..., "col_n"]``: an n-column ``ArrowRow``
              containing the column-wise std of the provided columns.

            If the datastream is empty, all values are null, or any value is null
            AND ``ignore_nulls`` is ``False``, then the output will be None.
        """
        ret = self._aggregate_on(Std, on, ignore_nulls, ddof=ddof)
        return self._aggregate_result(ret)

    def sort(
        self, key: Optional[KeyFn] = None, descending: bool = False
    ) -> "Datastream[T]":
        # TODO ds.sort(lambda ...) fails with:
        #  Callable key '<function <lambda> at 0x1b07a4cb0>' requires
        #  datastream format to be 'simple', was 'arrow'.
        #  How do I create something "simple" here?
        """Sort the datastream by the specified key column or key function.

        Examples:
            >>> import ray
            >>> # Sort using the entire record as the key.
            >>> ds = ray.data.range(100)
            >>> ds.sort()
            Sort
            +- Datastream(num_blocks=..., num_rows=100, schema=<class 'int'>)
            >>> # Sort by a single column in descending order.
            >>> ds = ray.data.from_items(
            ...     [{"value": i} for i in range(1000)])
            >>> ds.sort("value", descending=True)
            Sort
            +- Datastream(num_blocks=200, num_rows=1000, schema={value: int64})
            >>> # Sort by a key function.
            >>> ds.sort(lambda record: record["value"]) # doctest: +SKIP

        Time complexity: O(datastream size * log(datastream size / parallelism))

        Args:
            key:
                - For Arrow tables, key must be a single column name.
                - For datastreams of Python objects, key can be either a lambda
                  function that returns a comparison key to sort by, or None
                  to sort by the original value.
            descending: Whether to sort in descending order.

        Returns:
            A new, sorted datastream.
        """

        plan = self._plan.with_stage(SortStage(self, key, descending))

        logical_plan = self._logical_plan
        if logical_plan is not None:
            op = Sort(
                logical_plan.dag,
                key=key,
                descending=descending,
            )
            logical_plan = LogicalPlan(op)
        return Datastream(plan, self._epoch, self._lazy, logical_plan)

    def zip(self, other: "Datastream[U]") -> "Datastream[(T, U)]":
        """Materialize and zip this datastream with the elements of another.

        The datastreams must have the same number of rows. For tabular datastreams, the
        datastreams will be concatenated horizontally; namely, their column sets will be
        merged, and any duplicate column names disambiguated with _1, _2, etc. suffixes.

        .. note::
            The smaller of the two datastreams will be repartitioned to align the number
            of rows per block with the larger datastream.

        .. note::
            Zipped datastreams are not lineage-serializable, i.e. they can not be used
            as a tunable hyperparameter in Ray Tune.

        Examples:
            >>> import ray
            >>> ds1 = ray.data.range(5)
            >>> ds2 = ray.data.range(5, parallelism=2).map(lambda x: x + 1)
            >>> ds1.zip(ds2).take()
            [(0, 1), (1, 2), (2, 3), (3, 4), (4, 5)]

        Time complexity: O(datastream size / parallelism)

        Args:
            other: The datastream to zip with on the right hand side.

        Returns:
            If the inputs are simple datastreams, this returns a ``Datastream``
            containing (k, v) pairs, where k comes from the first datastream and v
            comes from the second.
            If the inputs are tabular datastreams, this returns a ``Datastream``
            containing the columns of the second datastream concatenated horizontally
            with the columns of the first datastream, with duplicate column names
            disambiguated with _1, _2, etc. suffixes.
        """

        plan = self._plan.with_stage(ZipStage(other))

        logical_plan = self._logical_plan
        other_logical_plan = other._logical_plan
        if logical_plan is not None and other_logical_plan is not None:
            op = Zip(logical_plan.dag, other_logical_plan.dag)
            logical_plan = LogicalPlan(op)
        return Datastream(plan, self._epoch, self._lazy, logical_plan)

    @ConsumptionAPI
    def limit(self, limit: int) -> "Datastream[T]":
        """Materialize and truncate the datastream to the first ``limit`` records.

        Contrary to :meth`.take`, this will not move any data to the caller's
        machine. Instead, it will return a new ``Datastream`` pointing to the truncated
        distributed data.

        Examples:
            >>> import ray
            >>> ds = ray.data.range(1000)
            >>> ds.limit(100).map(lambda x: x * 2).take()
            [0, 2, 4, 6, 8, 10, 12, 14, 16, 18, 20, 22, 24, 26, 28, 30, 32, 34, 36, 38]

        Time complexity: O(limit specified)

        Args:
            limit: The size of the datastream to truncate to.

        Returns:
            The truncated datastream.
        """
        start_time = time.perf_counter()
        # Truncate the block list to the minimum number of blocks that contains at least
        # `limit` rows.
        block_list = self._plan.execute().truncate_by_rows(limit)
        blocks, metadata, _, _ = _split_at_index(block_list, limit)
        split_duration = time.perf_counter() - start_time
        meta_for_stats = [
            BlockMetadata(
                num_rows=m.num_rows,
                size_bytes=m.size_bytes,
                schema=m.schema,
                input_files=m.input_files,
                exec_stats=None,
            )
            for m in metadata
        ]
        dataset_stats = DatasetStats(
            stages={"Limit": meta_for_stats},
            parent=self._plan.stats(),
        )
        dataset_stats.time_total_s = split_duration
        return Datastream(
            ExecutionPlan(
                BlockList(
                    blocks,
                    metadata,
                    owned_by_consumer=block_list._owned_by_consumer,
                ),
                dataset_stats,
                run_by_consumer=block_list._owned_by_consumer,
            ),
            self._epoch,
            self._lazy,
        )

    @ConsumptionAPI(pattern="Time complexity:")
    def take(self, limit: int = 20) -> List[T]:
        """Return up to ``limit`` records from the datastream.

        This will move up to ``limit`` records to the caller's machine; if
        ``limit`` is very large, this can result in an OutOfMemory crash on
        the caller.

        Time complexity: O(limit specified)

        Args:
            limit: The max number of records to return.

        Returns:
            A list of up to ``limit`` records from the datastream.
        """
        output = []
        for row in self.iter_rows():
            output.append(row)
            if len(output) >= limit:
                break
        self._synchronize_progress_bar()
        return output

    @ConsumptionAPI(pattern="Time complexity:")
    def take_all(self, limit: Optional[int] = None) -> List[T]:
        """Return all of the records in the datastream.

        This will move the entire datastream to the caller's machine; if the
        datastream is very large, this can result in an OutOfMemory crash on
        the caller.

        Time complexity: O(datastream size)

        Args:
            limit: Raise an error if the size exceeds the specified limit.

        Returns:
            A list of all the records in the datastream.
        """
        output = []
        for row in self.iter_rows():
            output.append(row)
            if limit is not None and len(output) > limit:
                raise ValueError(
                    f"The datastream has more than the given limit of {limit} records."
                )
        self._synchronize_progress_bar()
        return output

    @ConsumptionAPI(pattern="Time complexity:")
    def show(self, limit: int = 20) -> None:
        """Print up to the given number of records from the datastream.

        Time complexity: O(limit specified)

        Args:
            limit: The max number of records to print.
        """
        for row in self.take(limit):
            print(row)

    @ConsumptionAPI(
        if_more_than_read=True,
        datasource_metadata="row count",
        pattern="Time complexity:",
    )
    def count(self) -> int:
        """Count the number of records in the datastream.

        Time complexity: O(datastream size / parallelism), O(1) for parquet

        Returns:
            The number of records in the datastream.
        """
        # Handle empty datastream.
        if self.num_blocks() == 0:
            return 0

        # For parquet, we can return the count directly from metadata.
        meta_count = self._meta_count()
        if meta_count is not None:
            return meta_count

        get_num_rows = cached_remote_fn(_get_num_rows)

        return sum(
            ray.get(
                [get_num_rows.remote(block) for block in self.get_internal_block_refs()]
            )
        )

    @ConsumptionAPI(
        if_more_than_read=True,
        datasource_metadata="schema",
        extra_condition="or if ``fetch_if_missing=True`` (the default)",
        pattern="Time complexity:",
    )
    def schema(
        self, fetch_if_missing: bool = True
    ) -> Union[type, "pyarrow.lib.Schema"]:
        """Return the schema of the datastream.

        For datastream of Arrow records, this will return the Arrow schema.
        For datastream of Python objects, this returns their Python type.

        Time complexity: O(1)

        Args:
            fetch_if_missing: If True, synchronously fetch the schema if it's
                not known. If False, None is returned if the schema is not known.
                Default is True.

        Returns:
            The Python type or Arrow schema of the records, or None if the
            schema is not known and fetch_if_missing is False.
        """
        return self._plan.schema(fetch_if_missing=fetch_if_missing)

    def num_blocks(self) -> int:
        """Return the number of blocks of this datastream.

        Note that during read and transform operations, the number of blocks
        may be dynamically adjusted to respect memory limits, increasing the
        number of blocks at runtime.

        Time complexity: O(1)

        Returns:
            The number of blocks of this datastream.
        """
        return self._plan.initial_num_blocks()

    @ConsumptionAPI(if_more_than_read=True, pattern="Time complexity:")
    def size_bytes(self) -> int:
        """Return the in-memory size of the datastream.

        Time complexity: O(1)

        Returns:
            The in-memory size of the datastream in bytes, or None if the
            in-memory size is not known.
        """
        metadata = self._plan.execute().get_metadata()
        if not metadata or metadata[0].size_bytes is None:
            return None
        return sum(m.size_bytes for m in metadata)

    @ConsumptionAPI(if_more_than_read=True, pattern="Time complexity:")
    def input_files(self) -> List[str]:
        """Return the list of input files for the datastream.

        Time complexity: O(num input files)

        Returns:
            The list of input files used to create the datastream, or an empty
            list if the input files is not known.
        """
        metadata = self._plan.execute().get_metadata()
        files = set()
        for m in metadata:
            for f in m.input_files:
                files.add(f)
        return list(files)

    @ConsumptionAPI
    def write_parquet(
        self,
        path: str,
        *,
        filesystem: Optional["pyarrow.fs.FileSystem"] = None,
        try_create_dir: bool = True,
        arrow_open_stream_args: Optional[Dict[str, Any]] = None,
        block_path_provider: BlockWritePathProvider = DefaultBlockWritePathProvider(),
        arrow_parquet_args_fn: Callable[[], Dict[str, Any]] = lambda: {},
        ray_remote_args: Dict[str, Any] = None,
        **arrow_parquet_args,
    ) -> None:
        """Write the datastream to parquet.

        This is only supported for datastream convertible to Arrow records.
        To control the number of files, use ``.repartition()``.

        Unless a custom block path provider is given, the format of the output
        files will be {uuid}_{block_idx}.parquet, where ``uuid`` is an unique
        id for the datastream.

        Examples:
            >>> import ray
            >>> ds = ray.data.range(100) # doctest: +SKIP
            >>> ds.write_parquet("s3://bucket/path") # doctest: +SKIP

        Time complexity: O(datastream size / parallelism)

        Args:
            path: The path to the destination root directory, where Parquet
                files will be written to.
            filesystem: The filesystem implementation to write to.
            try_create_dir: Try to create all directories in destination path
                if True. Does nothing if all directories already exist.
            arrow_open_stream_args: kwargs passed to
                pyarrow.fs.FileSystem.open_output_stream
            block_path_provider: BlockWritePathProvider implementation to
                write each datastream block to a custom output path.
            arrow_parquet_args_fn: Callable that returns a dictionary of write
                arguments to use when writing each block to a file. Overrides
                any duplicate keys from arrow_parquet_args. This should be used
                instead of arrow_parquet_args if any of your write arguments
                cannot be pickled, or if you'd like to lazily resolve the write
                arguments for each datastream block.
            ray_remote_args: Kwargs passed to ray.remote in the write tasks.
            arrow_parquet_args: Options to pass to
                pyarrow.parquet.write_table(), which is used to write out each
                block to a file.
        """
        self.write_datasource(
            ParquetDatasource(),
            ray_remote_args=ray_remote_args,
            path=path,
            dataset_uuid=self._uuid,
            filesystem=filesystem,
            try_create_dir=try_create_dir,
            open_stream_args=arrow_open_stream_args,
            block_path_provider=block_path_provider,
            write_args_fn=arrow_parquet_args_fn,
            **arrow_parquet_args,
        )

    @ConsumptionAPI
    def write_json(
        self,
        path: str,
        *,
        filesystem: Optional["pyarrow.fs.FileSystem"] = None,
        try_create_dir: bool = True,
        arrow_open_stream_args: Optional[Dict[str, Any]] = None,
        block_path_provider: BlockWritePathProvider = DefaultBlockWritePathProvider(),
        pandas_json_args_fn: Callable[[], Dict[str, Any]] = lambda: {},
        ray_remote_args: Dict[str, Any] = None,
        **pandas_json_args,
    ) -> None:
        """Write the datastream to json.

        This is only supported for datastreams convertible to Arrow records.
        To control the number of files, use ``.repartition()``.

        Unless a custom block path provider is given, the format of the output
        files will be {self._uuid}_{block_idx}.json, where ``uuid`` is an
        unique id for the datastream.

        Examples:
            >>> import ray
            >>> ds = ray.data.range(100) # doctest: +SKIP
            >>> ds.write_json("s3://bucket/path") # doctest: +SKIP

        Time complexity: O(datastream size / parallelism)

        Args:
            path: The path to the destination root directory, where json
                files will be written to.
            filesystem: The filesystem implementation to write to.
            try_create_dir: Try to create all directories in destination path
                if True. Does nothing if all directories already exist.
            arrow_open_stream_args: kwargs passed to
                pyarrow.fs.FileSystem.open_output_stream
            block_path_provider: BlockWritePathProvider implementation to
                write each datastream block to a custom output path.
            pandas_json_args_fn: Callable that returns a dictionary of write
                arguments to use when writing each block to a file. Overrides
                any duplicate keys from pandas_json_args. This should be used
                instead of pandas_json_args if any of your write arguments
                cannot be pickled, or if you'd like to lazily resolve the write
                arguments for each datastream block.
            ray_remote_args: Kwargs passed to ray.remote in the write tasks.
            pandas_json_args: These args will be passed to
                pandas.DataFrame.to_json(), which we use under the hood to
                write out each Datastream block. These
                are dict(orient="records", lines=True) by default.
        """
        self.write_datasource(
            JSONDatasource(),
            ray_remote_args=ray_remote_args,
            path=path,
            dataset_uuid=self._uuid,
            filesystem=filesystem,
            try_create_dir=try_create_dir,
            open_stream_args=arrow_open_stream_args,
            block_path_provider=block_path_provider,
            write_args_fn=pandas_json_args_fn,
            **pandas_json_args,
        )

    @ConsumptionAPI
    def write_csv(
        self,
        path: str,
        *,
        filesystem: Optional["pyarrow.fs.FileSystem"] = None,
        try_create_dir: bool = True,
        arrow_open_stream_args: Optional[Dict[str, Any]] = None,
        block_path_provider: BlockWritePathProvider = DefaultBlockWritePathProvider(),
        arrow_csv_args_fn: Callable[[], Dict[str, Any]] = lambda: {},
        ray_remote_args: Dict[str, Any] = None,
        **arrow_csv_args,
    ) -> None:
        """Write the datastream to csv.

        This is only supported for datastreams convertible to Arrow records.
        To control the number of files, use ``.repartition()``.

        Unless a custom block path provider is given, the format of the output
        files will be {uuid}_{block_idx}.csv, where ``uuid`` is an unique id
        for the datastream.

        Examples:
            >>> import ray
            >>> ds = ray.data.range(100) # doctest: +SKIP
            >>> ds.write_csv("s3://bucket/path") # doctest: +SKIP

        Time complexity: O(datastream size / parallelism)

        Args:
            path: The path to the destination root directory, where csv
                files will be written to.
            filesystem: The filesystem implementation to write to.
            try_create_dir: Try to create all directories in destination path
                if True. Does nothing if all directories already exist.
            arrow_open_stream_args: kwargs passed to
                pyarrow.fs.FileSystem.open_output_stream
            block_path_provider: BlockWritePathProvider implementation to
                write each datastream block to a custom output path.
            arrow_csv_args_fn: Callable that returns a dictionary of write
                arguments to use when writing each block to a file. Overrides
                any duplicate keys from arrow_csv_args. This should be used
                instead of arrow_csv_args if any of your write arguments
                cannot be pickled, or if you'd like to lazily resolve the write
                arguments for each datastream block.
            ray_remote_args: Kwargs passed to ray.remote in the write tasks.
            arrow_csv_args: Other CSV write options to pass to pyarrow.
        """
        self.write_datasource(
            CSVDatasource(),
            ray_remote_args=ray_remote_args,
            path=path,
            dataset_uuid=self._uuid,
            filesystem=filesystem,
            try_create_dir=try_create_dir,
            open_stream_args=arrow_open_stream_args,
            block_path_provider=block_path_provider,
            write_args_fn=arrow_csv_args_fn,
            **arrow_csv_args,
        )

    @ConsumptionAPI
    def write_tfrecords(
        self,
        path: str,
        *,
        tf_schema: Optional["schema_pb2.Schema"] = None,
        filesystem: Optional["pyarrow.fs.FileSystem"] = None,
        try_create_dir: bool = True,
        arrow_open_stream_args: Optional[Dict[str, Any]] = None,
        block_path_provider: BlockWritePathProvider = DefaultBlockWritePathProvider(),
        ray_remote_args: Dict[str, Any] = None,
    ) -> None:
        """Write the datastream to TFRecord files.

        The `TFRecord <https://www.tensorflow.org/tutorials/load_data/tfrecord>`_
        files will contain
        `tf.train.Example <https://www.tensorflow.org/api_docs/python/tf/train/Example>`_ # noqa: E501
        records, with one Example record for each row in the datastream.

        .. warning::
            tf.train.Feature only natively stores ints, floats, and bytes,
            so this function only supports datastreams with these data types,
            and will error if the datastream contains unsupported types.

        This is only supported for datastreams convertible to Arrow records.
        To control the number of files, use ``.repartition()``.

        Unless a custom block path provider is given, the format of the output
        files will be {uuid}_{block_idx}.tfrecords, where ``uuid`` is an unique id
        for the datastream.

        Examples:
            >>> import ray
            >>> ds = ray.data.from_items([
            ...     { "name": "foo", "score": 42 },
            ...     { "name": "bar", "score": 43 },
            ... ])
            >>> ds.write_tfrecords("s3://bucket/path") # doctest: +SKIP

        Time complexity: O(datastream size / parallelism)

        Args:
            path: The path to the destination root directory, where tfrecords
                files will be written to.
            filesystem: The filesystem implementation to write to.
            try_create_dir: Try to create all directories in destination path
                if True. Does nothing if all directories already exist.
            arrow_open_stream_args: kwargs passed to
                pyarrow.fs.FileSystem.open_output_stream
            block_path_provider: BlockWritePathProvider implementation to
                write each datastream block to a custom output path.
            ray_remote_args: Kwargs passed to ray.remote in the write tasks.

        """

        self.write_datasource(
            TFRecordDatasource(),
            ray_remote_args=ray_remote_args,
            path=path,
            dataset_uuid=self._uuid,
            filesystem=filesystem,
            try_create_dir=try_create_dir,
            open_stream_args=arrow_open_stream_args,
            block_path_provider=block_path_provider,
            tf_schema=tf_schema,
        )

    @PublicAPI(stability="alpha")
    @ConsumptionAPI
    def write_webdataset(
        self,
        path: str,
        *,
        filesystem: Optional["pyarrow.fs.FileSystem"] = None,
        try_create_dir: bool = True,
        arrow_open_stream_args: Optional[Dict[str, Any]] = None,
        block_path_provider: BlockWritePathProvider = DefaultBlockWritePathProvider(),
        ray_remote_args: Dict[str, Any] = None,
        encoder: Optional[Union[bool, str, callable, list]] = True,
    ) -> None:
        """Write the datastream to WebDataset files.

        The `TFRecord <https://www.tensorflow.org/tutorials/load_data/tfrecord>`_
        files will contain
        `tf.train.Example <https://www.tensorflow.org/api_docs/python/tf/train/Example>`_ # noqa: E501
        records, with one Example record for each row in the datastream.

        .. warning::
            tf.train.Feature only natively stores ints, floats, and bytes,
            so this function only supports datastreams with these data types,
            and will error if the datastream contains unsupported types.

        This is only supported for datastreams convertible to Arrow records.
        To control the number of files, use ``.repartition()``.

        Unless a custom block path provider is given, the format of the output
        files will be {uuid}_{block_idx}.tfrecords, where ``uuid`` is an unique id
        for the datastream.

        Examples:
            >>> import ray
            >>> ds = ray.data.from_items([
            ...     { "name": "foo", "score": 42 },
            ...     { "name": "bar", "score": 43 },
            ... ])
            >>> ds.write_webdataset("s3://bucket/path") # doctest: +SKIP

        Time complexity: O(datastream size / parallelism)

        Args:
            path: The path to the destination root directory, where tfrecords
                files will be written to.
            filesystem: The filesystem implementation to write to.
            try_create_dir: Try to create all directories in destination path
                if True. Does nothing if all directories already exist.
            arrow_open_stream_args: kwargs passed to
                pyarrow.fs.FileSystem.open_output_stream
            block_path_provider: BlockWritePathProvider implementation to
                write each datastream block to a custom output path.
            ray_remote_args: Kwargs passed to ray.remote in the write tasks.

        """

        from ray.data.datasource.webdataset_datasource import WebDatasetDatasource

        self.write_datasource(
            WebDatasetDatasource(),
            ray_remote_args=ray_remote_args,
            path=path,
            dataset_uuid=self._uuid,
            filesystem=filesystem,
            try_create_dir=try_create_dir,
            open_stream_args=arrow_open_stream_args,
            block_path_provider=block_path_provider,
            encoder=encoder,
        )

    @ConsumptionAPI
    def write_numpy(
        self,
        path: str,
        *,
        column: str = TENSOR_COLUMN_NAME,
        filesystem: Optional["pyarrow.fs.FileSystem"] = None,
        try_create_dir: bool = True,
        arrow_open_stream_args: Optional[Dict[str, Any]] = None,
        block_path_provider: BlockWritePathProvider = DefaultBlockWritePathProvider(),
        ray_remote_args: Dict[str, Any] = None,
    ) -> None:
        """Write a tensor column of the datastream to npy files.

        This is only supported for datastreams convertible to Arrow records that
        contain a TensorArray column. To control the number of files, use
        ``.repartition()``.

        Unless a custom block path provider is given, the format of the output
        files will be {self._uuid}_{block_idx}.npy, where ``uuid`` is an unique
        id for the datastream.

        Examples:
            >>> import ray
            >>> ds = ray.data.range(100) # doctest: +SKIP
            >>> ds.write_numpy("s3://bucket/path") # doctest: +SKIP

        Time complexity: O(datastream size / parallelism)

        Args:
            path: The path to the destination root directory, where npy
                files will be written to.
            column: The name of the table column that contains the tensor to
                be written. The default is ``"__value__"``, the column name that
                Datastream uses for storing tensors in single-column tables.
            filesystem: The filesystem implementation to write to.
            try_create_dir: Try to create all directories in destination path
                if True. Does nothing if all directories already exist.
            arrow_open_stream_args: kwargs passed to
                pyarrow.fs.FileSystem.open_output_stream
            block_path_provider: BlockWritePathProvider implementation to
                write each datastream block to a custom output path.
            ray_remote_args: Kwargs passed to ray.remote in the write tasks.
        """
        self.write_datasource(
            NumpyDatasource(),
            ray_remote_args=ray_remote_args,
            path=path,
            dataset_uuid=self._uuid,
            column=column,
            filesystem=filesystem,
            try_create_dir=try_create_dir,
            open_stream_args=arrow_open_stream_args,
            block_path_provider=block_path_provider,
        )

    @ConsumptionAPI
    def write_mongo(
        self,
        uri: str,
        database: str,
        collection: str,
        ray_remote_args: Dict[str, Any] = None,
    ) -> None:
        """Write the datastream to a MongoDB datasource.

        This is only supported for datastreams convertible to Arrow records.
        To control the number of parallel write tasks, use ``.repartition()``
        before calling this method.

        .. note::
            Currently, this supports only a subset of the pyarrow's types, due to the
            limitation of pymongoarrow which is used underneath. Writing unsupported
            types will fail on type checking. See all the supported types at:
            https://mongo-arrow.readthedocs.io/en/latest/supported_types.html.

        .. note::
            The records will be inserted into MongoDB as new documents. If a record has
            the _id field, this _id must be non-existent in MongoDB, otherwise the write
            will be rejected and fail (hence preexisting documents are protected from
            being mutated). It's fine to not have _id field in record and MongoDB will
            auto generate one at insertion.

        Examples:
            >>> import ray
            >>> import pandas as pd
            >>> docs = [{"title": "MongoDB Datasource test"} for key in range(4)]
            >>> ds = ray.data.from_pandas(pd.DataFrame(docs))
            >>> ds.write_mongo( # doctest: +SKIP
            >>>     MongoDatasource(), # doctest: +SKIP
            >>>     uri="mongodb://username:password@mongodb0.example.com:27017/?authSource=admin", # noqa: E501 # doctest: +SKIP
            >>>     database="my_db", # doctest: +SKIP
            >>>     collection="my_collection", # doctest: +SKIP
            >>> ) # doctest: +SKIP

        Args:
            uri: The URI to the destination MongoDB where the datastream will be
                written to. For the URI format, see details in
                https://www.mongodb.com/docs/manual/reference/connection-string/.
            database: The name of the database. This database must exist otherwise
                ValueError will be raised.
            collection: The name of the collection in the database. This collection
                must exist otherwise ValueError will be raised.
            ray_remote_args: Kwargs passed to ray.remote in the write tasks.
        """
        from ray.data.datasource import MongoDatasource

        self.write_datasource(
            MongoDatasource(),
            ray_remote_args=ray_remote_args,
            uri=uri,
            database=database,
            collection=collection,
        )

    @ConsumptionAPI
    def write_datasource(
        self,
        datasource: Datasource[T],
        *,
        ray_remote_args: Dict[str, Any] = None,
        **write_args,
    ) -> None:
        """Write the datastream to a custom datasource.

        Examples:
            >>> import ray
            >>> from ray.data.datasource import Datasource
            >>> ds = ray.data.range(100) # doctest: +SKIP
            >>> class CustomDatasource(Datasource): # doctest: +SKIP
            ...     # define custom data source
            ...     pass # doctest: +SKIP
            >>> ds.write_datasource(CustomDatasource(...)) # doctest: +SKIP

        Time complexity: O(datastream size / parallelism)

        Args:
            datasource: The datasource to write to.
            ray_remote_args: Kwargs passed to ray.remote in the write tasks.
            write_args: Additional write args to pass to the datasource.
        """
        if ray_remote_args is None:
            ray_remote_args = {}
        path = write_args.get("path", None)
        if path and _is_local_scheme(path):
            if ray.util.client.ray.is_connected():
                raise ValueError(
                    f"The local scheme paths {path} are not supported in Ray Client."
                )
            ray_remote_args["scheduling_strategy"] = NodeAffinitySchedulingStrategy(
                ray.get_runtime_context().get_node_id(),
                soft=False,
            )

        if type(datasource).write != Datasource.write:
            write_fn = generate_write_fn(datasource, **write_args)

            def write_fn_wrapper(blocks: Iterator[Block], ctx, fn) -> Iterator[Block]:
                return write_fn(blocks, ctx)

            plan = self._plan.with_stage(
                OneToOneStage(
                    "Write",
                    write_fn_wrapper,
                    "tasks",
                    ray_remote_args,
                    fn=lambda x: x,
                )
            )

            logical_plan = self._logical_plan
            if logical_plan is not None:
                write_op = Write(
                    logical_plan.dag,
                    datasource,
                    ray_remote_args=ray_remote_args,
                    **write_args,
                )
                logical_plan = LogicalPlan(write_op)

            try:
                self._write_ds = Datastream(
                    plan, self._epoch, self._lazy, logical_plan
                ).cache()
                blocks = ray.get(self._write_ds._plan.execute().get_blocks())
                assert all(
                    isinstance(block, list) and len(block) == 1 for block in blocks
                )
                write_results = [block[0] for block in blocks]
                datasource.on_write_complete(write_results)
            except Exception as e:
                datasource.on_write_failed([], e)
                raise
        else:
            logger.warning(
                "The Datasource.do_write() is deprecated in "
                "Ray 2.4 and will be removed in future release. Use "
                "Datasource.write() instead."
            )

            ctx = DatasetContext.get_current()
            blocks, metadata = zip(*self._plan.execute().get_blocks_with_metadata())
            # Prepare write in a remote task so that in Ray client mode, we
            # don't do metadata resolution from the client machine.
            do_write = cached_remote_fn(_do_write, retry_exceptions=False, num_cpus=0)
            write_results: List[ObjectRef[WriteResult]] = ray.get(
                do_write.remote(
                    datasource,
                    ctx,
                    blocks,
                    metadata,
                    ray_remote_args,
                    _wrap_arrow_serialization_workaround(write_args),
                )
            )

            progress = ProgressBar("Write Progress", len(write_results))
            try:
                progress.block_until_complete(write_results)
                datasource.on_write_complete(ray.get(write_results))
            except Exception as e:
                datasource.on_write_failed(write_results, e)
                raise
            finally:
                progress.close()

    @ConsumptionAPI(
        delegate=(
            "Calling any of the consumption methods on the returned ``DatasetIterator``"
        )
    )
    def iterator(self) -> DatasetIterator:
        """Return a :class:`~ray.data.DatasetIterator` that
        can be used to repeatedly iterate over the datastream.

        Examples:
            >>> import ray
            >>> for batch in ray.data.range(
            ...     1000000
            ... ).iterator().iter_batches(): # doctest: +SKIP
            ...     print(batch) # doctest: +SKIP

        .. note::
            It is recommended to use ``DatasetIterator`` methods over directly
            calling methods such as ``iter_batches()``.
        """
        return DatasetIteratorImpl(self)

    @ConsumptionAPI
    def iter_rows(self, *, prefetch_blocks: int = 0) -> Iterator[Union[T, TableRow]]:
        """Return a local row iterator over the datastream.

        If the datastream is a tabular datastream (Arrow/Pandas blocks), dict-like
        mappings :py:class:`~ray.data.row.TableRow` are yielded for each row by the
        iterator.  If the datastream is not tabular, the raw row is yielded.

        Examples:
            >>> import ray
            >>> for i in ray.data.range(1000000).iter_rows(): # doctest: +SKIP
            ...     print(i) # doctest: +SKIP

        Time complexity: O(1)

        Args:
            prefetch_blocks: The number of blocks to prefetch ahead of the
                current block during the scan.

        Returns:
            A local iterator over the entire datastream.
        """

        return self.iterator().iter_rows(prefetch_blocks=prefetch_blocks)

    @ConsumptionAPI
    def iter_batches(
        self,
        *,
        prefetch_batches: int = 1,
        batch_size: Optional[int] = 256,
        batch_format: Optional[str] = "default",
        drop_last: bool = False,
        local_shuffle_buffer_size: Optional[int] = None,
        local_shuffle_seed: Optional[int] = None,
        _collate_fn: Optional[Callable[[DataBatch], Any]] = None,
        # Deprecated.
        prefetch_blocks: int = 0,
    ) -> Iterator[DataBatch]:
        """Return a local batched iterator over the datastream.

        Examples:
            >>> import ray
            >>> for batch in ray.data.range(1000000).iter_batches(): # doctest: +SKIP
            ...     print(batch) # doctest: +SKIP

        Time complexity: O(1)

        Args:
            prefetch_batches: The number of batches to fetch ahead of the current batch
                to fetch. If set to greater than 0, a separate threadpool will be used
                to fetch the objects to the local node, format the batches, and apply
                the collate_fn. Defaults to 1. You can revert back to the old
                prefetching behavior that uses `prefetch_blocks` by setting
                `use_legacy_iter_batches` to True in the datastreamContext.
            batch_size: The number of rows in each batch, or None to use entire blocks
                as batches (blocks may contain different number of rows).
                The final batch may include fewer than ``batch_size`` rows if
                ``drop_last`` is ``False``. Defaults to 256.
            batch_format: Specify ``"default"`` to use the default block format
                (promotes tables to Pandas and tensors to NumPy), ``"pandas"`` to select
                ``pandas.DataFrame``, "pyarrow" to select ``pyarrow.Table``, or
                ``"numpy"`` to select ``numpy.ndarray`` for tensor datastreams and
                ``Dict[str, numpy.ndarray]`` for tabular datastreams, or None
                to return the underlying block exactly as is with no additional
                formatting. The default is "default".
            drop_last: Whether to drop the last batch if it's incomplete.
            local_shuffle_buffer_size: If non-None, the data will be randomly shuffled
                using a local in-memory shuffle buffer, and this value will serve as the
                minimum number of rows that must be in the local in-memory shuffle
                buffer in order to yield a batch. When there are no more rows to add to
                the buffer, the remaining rows in the buffer will be drained.
            local_shuffle_seed: The seed to use for the local random shuffle.

        Returns:
            An iterator over record batches.
        """
        if batch_format == "native":
            logger.warning("The 'native' batch format has been renamed 'default'.")

        return self.iterator().iter_batches(
            prefetch_batches=prefetch_batches,
            prefetch_blocks=prefetch_blocks,
            batch_size=batch_size,
            batch_format=batch_format,
            drop_last=drop_last,
            local_shuffle_buffer_size=local_shuffle_buffer_size,
            local_shuffle_seed=local_shuffle_seed,
            _collate_fn=_collate_fn,
        )

    @ConsumptionAPI
    def iter_torch_batches(
        self,
        *,
        prefetch_batches: int = 1,
        batch_size: Optional[int] = 256,
        dtypes: Optional[Union["torch.dtype", Dict[str, "torch.dtype"]]] = None,
        device: Optional[str] = None,
        collate_fn: Optional[
            Callable[[Union[np.ndarray, Dict[str, np.ndarray]]], Any]
        ] = None,
        drop_last: bool = False,
        local_shuffle_buffer_size: Optional[int] = None,
        local_shuffle_seed: Optional[int] = None,
        # Deprecated
        prefetch_blocks: int = 0,
    ) -> Iterator["TorchTensorBatchType"]:
        """Return a local batched iterator of Torch Tensors over the datastream.

        This iterator will yield single-tensor batches if the underlying datastream
        consists of a single column; otherwise, it will yield a dictionary of
        column-tensors. If looking for more flexibility in the tensor conversion (e.g.
        casting dtypes) or the batch format, try use `.iter_batches` directly, which is
        a lower-level API.

        Examples:
            >>> import ray
            >>> for batch in ray.data.range( # doctest: +SKIP
            ...     12,
            ... ).iter_torch_batches(batch_size=4):
            ...     print(batch.shape) # doctest: +SKIP
            torch.Size([4, 1])
            torch.Size([4, 1])
            torch.Size([4, 1])

        Time complexity: O(1)

        Args:
            prefetch_batches: The number of batches to fetch ahead of the current batch
                to fetch. If set to greater than 0, a separate threadpool will be used
                to fetch the objects to the local node, format the batches, and apply
                the collate_fn. Defaults to 1. You can revert back to the old
                prefetching behavior that uses `prefetch_blocks` by setting
                `use_legacy_iter_batches` to True in the datastreamContext.
            batch_size: The number of rows in each batch, or None to use entire blocks
                as batches (blocks may contain different number of rows).
                The final batch may include fewer than ``batch_size`` rows if
                ``drop_last`` is ``False``. Defaults to 256.
            dtypes: The Torch dtype(s) for the created tensor(s); if None, the dtype
                will be inferred from the tensor data.
            device: The device on which the tensor should be placed; if None, the Torch
                tensor will be constructed on the CPU.
            collate_fn: A function to convert a Numpy batch to a PyTorch tensor batch.
                Potential use cases include collating along a dimension other than the
                first, padding sequences of various lengths, or generally handling
                batches of different length tensors. If not provided, the default
                collate function is used which simply converts the batch of numpy
                arrays to a batch of PyTorch tensors. This API is still experimental
                and is subject to change.
            drop_last: Whether to drop the last batch if it's incomplete.
            local_shuffle_buffer_size: If non-None, the data will be randomly shuffled
                using a local in-memory shuffle buffer, and this value will serve as the
                minimum number of rows that must be in the local in-memory shuffle
                buffer in order to yield a batch. When there are no more rows to add to
                the buffer, the remaining rows in the buffer will be drained. This
                buffer size must be greater than or equal to ``batch_size``, and
                therefore ``batch_size`` must also be specified when using local
                shuffling.
            local_shuffle_seed: The seed to use for the local random shuffle.

        Returns:
            An iterator over Torch Tensor batches.
        """
        return self.iterator().iter_torch_batches(
            prefetch_batches=prefetch_batches,
            prefetch_blocks=prefetch_blocks,
            batch_size=batch_size,
            dtypes=dtypes,
            device=device,
            collate_fn=collate_fn,
            drop_last=drop_last,
            local_shuffle_buffer_size=local_shuffle_buffer_size,
            local_shuffle_seed=local_shuffle_seed,
        )

    @ConsumptionAPI
    def iter_tf_batches(
        self,
        *,
        prefetch_batches: int = 1,
        batch_size: Optional[int] = 256,
        dtypes: Optional[Union["tf.dtypes.DType", Dict[str, "tf.dtypes.DType"]]] = None,
        drop_last: bool = False,
        local_shuffle_buffer_size: Optional[int] = None,
        local_shuffle_seed: Optional[int] = None,
        # Deprecated
        prefetch_blocks: int = 0,
    ) -> Iterator[TensorFlowTensorBatchType]:
        """Return a local batched iterator of TensorFlow Tensors over the datastream.

        This iterator will yield single-tensor batches of the underlying datastream
        consists of a single column; otherwise, it will yield a dictionary of
        column-tensors.

        .. tip::
            If you don't need the additional flexibility provided by this method,
            consider using :meth:`~ray.data.Datastream.to_tf` instead. It's easier
            to use.

        Examples:
            >>> import ray
            >>> for batch in ray.data.range( # doctest: +SKIP
            ...     12,
            ... ).iter_tf_batches(batch_size=4):
            ...     print(batch.shape) # doctest: +SKIP
            (4, 1)
            (4, 1)
            (4, 1)

        Time complexity: O(1)

        Args:
            prefetch_batches: The number of batches to fetch ahead of the current batch
                to fetch. If set to greater than 0, a separate threadpool will be used
                to fetch the objects to the local node, format the batches, and apply
                the collate_fn. Defaults to 1. You can revert back to the old
                prefetching behavior that uses `prefetch_blocks` by setting
                `use_legacy_iter_batches` to True in the datastreamContext.
            batch_size: The number of rows in each batch, or None to use entire blocks
                as batches (blocks may contain different number of rows).
                The final batch may include fewer than ``batch_size`` rows if
                ``drop_last`` is ``False``. Defaults to 256.
            dtypes: The TensorFlow dtype(s) for the created tensor(s); if None, the
                dtype will be inferred from the tensor data.
            drop_last: Whether to drop the last batch if it's incomplete.
            local_shuffle_buffer_size: If non-None, the data will be randomly shuffled
                using a local in-memory shuffle buffer, and this value will serve as the
                minimum number of rows that must be in the local in-memory shuffle
                buffer in order to yield a batch. When there are no more rows to add to
                the buffer, the remaining rows in the buffer will be drained. This
                buffer size must be greater than or equal to ``batch_size``, and
                therefore ``batch_size`` must also be specified when using local
                shuffling.
            local_shuffle_seed: The seed to use for the local random shuffle.

        Returns:
            An iterator over TensorFlow Tensor batches.
        """
        return self.iterator().iter_tf_batches(
            prefetch_batches=prefetch_batches,
            prefetch_blocks=prefetch_blocks,
            batch_size=batch_size,
            dtypes=dtypes,
            drop_last=drop_last,
            local_shuffle_buffer_size=local_shuffle_buffer_size,
            local_shuffle_seed=local_shuffle_seed,
        )

    @ConsumptionAPI(pattern="Time complexity:")
    def to_torch(
        self,
        *,
        label_column: Optional[str] = None,
        feature_columns: Optional[
            Union[List[str], List[List[str]], Dict[str, List[str]]]
        ] = None,
        label_column_dtype: Optional["torch.dtype"] = None,
        feature_column_dtypes: Optional[
            Union["torch.dtype", List["torch.dtype"], Dict[str, "torch.dtype"]]
        ] = None,
        batch_size: int = 1,
        prefetch_batches: int = 1,
        drop_last: bool = False,
        local_shuffle_buffer_size: Optional[int] = None,
        local_shuffle_seed: Optional[int] = None,
        unsqueeze_label_tensor: bool = True,
        unsqueeze_feature_tensors: bool = True,
        # Deprecated
        prefetch_blocks: int = 0,
    ) -> "torch.utils.data.IterableDataset":
        """Return a Torch IterableDataset over this datastream.

        This is only supported for datastreams convertible to Arrow records.

        It is recommended to use the returned ``IterableDataset`` directly
        instead of passing it into a torch ``DataLoader``.

        Each element in IterableDataset will be a tuple consisting of 2
        elements. The first item contains the feature tensor(s), and the
        second item is the label tensor. Those can take on different
        forms, depending on the specified arguments.

        For the features tensor (N is the ``batch_size`` and n, m, k
        are the number of features per tensor):

        * If ``feature_columns`` is a ``List[str]``, the features will be
          a tensor of shape (N, n), with columns corresponding to
          ``feature_columns``

        * If ``feature_columns`` is a ``List[List[str]]``, the features will be
          a list of tensors of shape [(N, m),...,(N, k)], with columns of each
          tensor corresponding to the elements of ``feature_columns``

        * If ``feature_columns`` is a ``Dict[str, List[str]]``, the features
          will be a dict of key-tensor pairs of shape
          {key1: (N, m),..., keyN: (N, k)}, with columns of each
          tensor corresponding to the value of ``feature_columns`` under the
          key.

        If ``unsqueeze_label_tensor=True`` (default), the label tensor will be
        of shape (N, 1). Otherwise, it will be of shape (N,).
        If ``label_column`` is specified as ``None``, then no column from the
        ``Datastream`` will be treated as the label, and the output label tensor
        will be ``None``.

        Note that you probably want to call ``.split()`` on this datastream if
        there are to be multiple Torch workers consuming the data.

        Time complexity: O(1)

        Args:
            label_column: The name of the column used as the
                label (second element of the output list). Can be None for
                prediction, in which case the second element of returned
                tuple will also be None.
            feature_columns: The names of the columns
                to use as the features. Can be a list of lists or
                a dict of string-list pairs for multi-tensor output.
                If None, then use all columns except the label column as
                the features.
            label_column_dtype: The torch dtype to
                use for the label column. If None, then automatically infer
                the dtype.
            feature_column_dtypes: The dtypes to use for the feature
                tensors. This should match the format of ``feature_columns``,
                or be a single dtype, in which case it will be applied to
                all tensors. If None, then automatically infer the dtype.
            batch_size: How many samples per batch to yield at a time.
                Defaults to 1.
            prefetch_batches: The number of batches to fetch ahead of the current batch
                to fetch. If set to greater than 0, a separate threadpool will be used
                to fetch the objects to the local node, format the batches, and apply
                the collate_fn. Defaults to 1. You can revert back to the old
                prefetching behavior that uses `prefetch_blocks` by setting
                `use_legacy_iter_batches` to True in the datastreamContext.
            drop_last: Set to True to drop the last incomplete batch,
                if the datastream size is not divisible by the batch size. If
                False and the size of the stream is not divisible by the batch
                size, then the last batch will be smaller. Defaults to False.
            local_shuffle_buffer_size: If non-None, the data will be randomly shuffled
                using a local in-memory shuffle buffer, and this value will serve as the
                minimum number of rows that must be in the local in-memory shuffle
                buffer in order to yield a batch. When there are no more rows to add to
                the buffer, the remaining rows in the buffer will be drained. This
                buffer size must be greater than or equal to ``batch_size``, and
                therefore ``batch_size`` must also be specified when using local
                shuffling.
            local_shuffle_seed: The seed to use for the local random shuffle.
            unsqueeze_label_tensor: If set to True, the label tensor
                will be unsqueezed (reshaped to (N, 1)). Otherwise, it will
                be left as is, that is (N, ). In general, regression loss
                functions expect an unsqueezed tensor, while classification
                loss functions expect a squeezed one. Defaults to True.
            unsqueeze_feature_tensors: If set to True, the features tensors
                will be unsqueezed (reshaped to (N, 1)) before being concatenated into
                the final features tensor. Otherwise, they will be left as is, that is
                (N, ). Defaults to True.

        Returns:
            A torch IterableDataset.
        """

        return self.iterator().to_torch(
            label_column=label_column,
            feature_columns=feature_columns,
            label_column_dtype=label_column_dtype,
            feature_column_dtypes=feature_column_dtypes,
            batch_size=batch_size,
            prefetch_blocks=prefetch_blocks,
            prefetch_batches=prefetch_batches,
            drop_last=drop_last,
            local_shuffle_buffer_size=local_shuffle_buffer_size,
            local_shuffle_seed=local_shuffle_seed,
            unsqueeze_label_tensor=unsqueeze_label_tensor,
            unsqueeze_feature_tensors=unsqueeze_feature_tensors,
        )

    @ConsumptionAPI
    def to_tf(
        self,
        feature_columns: Union[str, List[str]],
        label_columns: Union[str, List[str]],
        *,
        prefetch_batches: int = 1,
        batch_size: int = 1,
        drop_last: bool = False,
        local_shuffle_buffer_size: Optional[int] = None,
        local_shuffle_seed: Optional[int] = None,
        # Deprecated
        prefetch_blocks: int = 0,
    ) -> "tf.data.Dataset":
        """Return a TF Dataset over this datastream.

        .. warning::
            If your datastream contains ragged tensors, this method errors. To prevent
            errors, resize tensors or
            :ref:`disable tensor extension casting <disable_tensor_extension_casting>`.

        Examples:
            >>> import ray
            >>> ds = ray.data.read_csv("s3://anonymous@air-example-data/iris.csv")
            >>> ds
            Datastream(
               num_blocks=1,
               num_rows=150,
               schema={
                  sepal length (cm): double,
                  sepal width (cm): double,
                  petal length (cm): double,
                  petal width (cm): double,
                  target: int64
               }
            )

            If your model accepts a single tensor as input, specify a single feature column.

            >>> ds.to_tf(feature_columns="sepal length (cm)", label_columns="target")  # doctest: +SKIP
            <_OptionsDataset element_spec=(TensorSpec(shape=(None,), dtype=tf.float64, name='sepal length (cm)'), TensorSpec(shape=(None,), dtype=tf.int64, name='target'))>

            If your model accepts a dictionary as input, specify a list of feature columns.

            >>> ds.to_tf(["sepal length (cm)", "sepal width (cm)"], "target")  # doctest: +SKIP
            <_OptionsDataset element_spec=({'sepal length (cm)': TensorSpec(shape=(None,), dtype=tf.float64, name='sepal length (cm)'), 'sepal width (cm)': TensorSpec(shape=(None,), dtype=tf.float64, name='sepal width (cm)')}, TensorSpec(shape=(None,), dtype=tf.int64, name='target'))>

            If your datastream contains multiple features but your model accepts a single
            tensor as input, combine features with
            :class:`~ray.data.preprocessors.Concatenator`.

            >>> from ray.data.preprocessors import Concatenator
            >>> preprocessor = Concatenator(output_column_name="features", exclude="target")
            >>> ds = preprocessor.transform(ds)
            >>> ds
            Concatenator
            +- Datastream(
                  num_blocks=1,
                  num_rows=150,
                  schema={
                     sepal length (cm): double,
                     sepal width (cm): double,
                     petal length (cm): double,
                     petal width (cm): double,
                     target: int64
                  }
               )
            >>> ds.to_tf("features", "target")  # doctest: +SKIP
            <_OptionsDataset element_spec=(TensorSpec(shape=(None, 4), dtype=tf.float64, name='features'), TensorSpec(shape=(None,), dtype=tf.int64, name='target'))>

        Args:
            feature_columns: Columns that correspond to model inputs. If this is a
                string, the input data is a tensor. If this is a list, the input data
                is a ``dict`` that maps column names to their tensor representation.
            label_column: Columns that correspond to model targets. If this is a
                string, the target data is a tensor. If this is a list, the target data
                is a ``dict`` that maps column names to their tensor representation.
            prefetch_batches: The number of batches to fetch ahead of the current batch
                to fetch. If set to greater than 0, a separate threadpool will be used
                to fetch the objects to the local node, format the batches, and apply
                the collate_fn. Defaults to 1. You can revert back to the old
                prefetching behavior that uses `prefetch_blocks` by setting
                `use_legacy_iter_batches` to True in the datastreamContext.
            batch_size: Record batch size. Defaults to 1.
            drop_last: Set to True to drop the last incomplete batch,
                if the datastream size is not divisible by the batch size. If
                False and the size of the stream is not divisible by the batch
                size, then the last batch will be smaller. Defaults to False.
            local_shuffle_buffer_size: If non-None, the data will be randomly shuffled
                using a local in-memory shuffle buffer, and this value will serve as the
                minimum number of rows that must be in the local in-memory shuffle
                buffer in order to yield a batch. When there are no more rows to add to
                the buffer, the remaining rows in the buffer will be drained. This
                buffer size must be greater than or equal to ``batch_size``, and
                therefore ``batch_size`` must also be specified when using local
                shuffling.
            local_shuffle_seed: The seed to use for the local random shuffle.

        Returns:
            A ``tf.data.Dataset`` that yields inputs and targets.

        .. seealso::

            :meth:`~ray.data.Datastream.iter_tf_batches`
                Call this method if you need more flexibility.

        """  # noqa: E501

        return self.iterator().to_tf(
            feature_columns=feature_columns,
            label_columns=label_columns,
            prefetch_batches=prefetch_batches,
            prefetch_blocks=prefetch_blocks,
            drop_last=drop_last,
            batch_size=batch_size,
            local_shuffle_buffer_size=local_shuffle_buffer_size,
            local_shuffle_seed=local_shuffle_seed,
        )

    @ConsumptionAPI(pattern="Time complexity:")
    def to_dask(
        self,
        meta: Union[
            "pandas.DataFrame",
            "pandas.Series",
            Dict[str, Any],
            Iterable[Any],
            Tuple[Any],
            None,
        ] = None,
    ) -> "dask.DataFrame":
        """Convert this datastream into a Dask DataFrame.

        This is only supported for datastreams convertible to Arrow records.

        Note that this function will set the Dask scheduler to Dask-on-Ray
        globally, via the config.

        Time complexity: O(datastream size / parallelism)

        Args:
            meta: An empty pandas DataFrame or Series that matches the dtypes and column
                names of the stream. This metadata is necessary for many algorithms in
                dask dataframe to work. For ease of use, some alternative inputs are
                also available. Instead of a DataFrame, a dict of ``{name: dtype}`` or
                iterable of ``(name, dtype)`` can be provided (note that the order of
                the names should match the order of the columns). Instead of a series, a
                tuple of ``(name, dtype)`` can be used.
                By default, this will be inferred from the underlying Datastream schema,
                with this argument supplying an optional override.

        Returns:
            A Dask DataFrame created from this datastream.
        """
        import dask
        import dask.dataframe as dd
        import pandas as pd

        try:
            import pyarrow as pa
        except Exception:
            pa = None

        from ray.data._internal.pandas_block import PandasBlockSchema
        from ray.util.client.common import ClientObjectRef
        from ray.util.dask import ray_dask_get

        dask.config.set(scheduler=ray_dask_get)

        @dask.delayed
        def block_to_df(block: Block):
            if isinstance(block, (ray.ObjectRef, ClientObjectRef)):
                raise ValueError(
                    "Datastream.to_dask() must be used with Dask-on-Ray, please "
                    "set the Dask scheduler to ray_dask_get (located in "
                    "ray.util.dask)."
                )
            return _block_to_df(block)

        if meta is None:
            from ray.data.extensions import TensorDtype

            # Infer Dask metadata from Datastream schema.
            schema = self.schema(fetch_if_missing=True)
            if isinstance(schema, PandasBlockSchema):
                meta = pd.DataFrame(
                    {
                        col: pd.Series(
                            dtype=(
                                dtype
                                if not isinstance(dtype, TensorDtype)
                                else np.object_
                            )
                        )
                        for col, dtype in zip(schema.names, schema.types)
                    }
                )
            elif pa is not None and isinstance(schema, pa.Schema):
                from ray.data.extensions import ArrowTensorType

                if any(isinstance(type_, ArrowTensorType) for type_ in schema.types):
                    meta = pd.DataFrame(
                        {
                            col: pd.Series(
                                dtype=(
                                    dtype.to_pandas_dtype()
                                    if not isinstance(dtype, ArrowTensorType)
                                    else np.object_
                                )
                            )
                            for col, dtype in zip(schema.names, schema.types)
                        }
                    )
                else:
                    meta = schema.empty_table().to_pandas()

        ddf = dd.from_delayed(
            [block_to_df(block) for block in self.get_internal_block_refs()],
            meta=meta,
        )
        return ddf

    @ConsumptionAPI(pattern="Time complexity:")
    def to_mars(self) -> "mars.DataFrame":
        """Convert this datastream into a MARS dataframe.

        Time complexity: O(datastream size / parallelism)

        Returns:
            A MARS dataframe created from this datastream.
        """
        import pandas as pd
        import pyarrow as pa
        from mars.dataframe.datasource.read_raydataset import DataFrameReadRayDataset
        from mars.dataframe.utils import parse_index

        from ray.data._internal.pandas_block import PandasBlockSchema

        refs = self.to_pandas_refs()
        # remove this when https://github.com/mars-project/mars/issues/2945 got fixed
        schema = self.schema()
        if isinstance(schema, PandasBlockSchema):
            dtypes = pd.Series(schema.types, index=schema.names)
        elif isinstance(schema, pa.Schema):
            dtypes = schema.empty_table().to_pandas().dtypes
        else:
            raise NotImplementedError(f"Unsupported format of schema {schema}")
        index_value = parse_index(pd.RangeIndex(-1))
        columns_value = parse_index(dtypes.index, store_data=True)
        op = DataFrameReadRayDataset(refs=refs)
        return op(index_value=index_value, columns_value=columns_value, dtypes=dtypes)

    @ConsumptionAPI(pattern="Time complexity:")
    def to_modin(self) -> "modin.DataFrame":
        """Convert this datastream into a Modin dataframe.

        This works by first converting this datastream into a distributed set of
        Pandas dataframes (using ``.to_pandas_refs()``). Please see caveats
        there. Then the individual dataframes are used to create the modin
        DataFrame using
        ``modin.distributed.dataframe.pandas.partitions.from_partitions()``.

        This is only supported for datastreams convertible to Arrow records.
        This function induces a copy of the data. For zero-copy access to the
        underlying data, consider using ``.to_arrow()`` or
        ``.get_internal_block_refs()``.

        Time complexity: O(datastream size / parallelism)

        Returns:
            A Modin dataframe created from this datastream.
        """

        from modin.distributed.dataframe.pandas.partitions import from_partitions

        pd_objs = self.to_pandas_refs()
        return from_partitions(pd_objs, axis=0)

    @ConsumptionAPI(pattern="Time complexity:")
    def to_spark(self, spark: "pyspark.sql.SparkSession") -> "pyspark.sql.DataFrame":
        """Convert this datastream into a Spark dataframe.

        Time complexity: O(datastream size / parallelism)

        Returns:
            A Spark dataframe created from this datastream.
        """
        import raydp

        return raydp.spark.ray_dataset_to_spark_dataframe(
            spark, self.schema(), self.get_internal_block_refs()
        )

    @ConsumptionAPI(pattern="Time complexity:")
    def to_pandas(self, limit: int = 100000) -> "pandas.DataFrame":
        """Convert this datastream into a single Pandas DataFrame.

        This is only supported for datastreams convertible to Arrow or Pandas
        records. An error is raised if the number of records exceeds the
        provided limit. Note that you can use ``.limit()`` on the datastream
        beforehand to truncate the datastream manually.

        Time complexity: O(datastream size)

        Args:
            limit: The maximum number of records to return. An error will be
                raised if the limit is exceeded.

        Returns:
            A Pandas DataFrame created from this datastream, containing a limited
            number of records.
        """
        count = self.count()
        if count > limit:
            raise ValueError(
                f"the datastream has more than the given limit of {limit} "
                f"records: {count}. If you are sure that a DataFrame with "
                f"{count} rows will fit in local memory, use "
                f"ds.to_pandas(limit={count})."
            )
        blocks = self.get_internal_block_refs()
        output = DelegatingBlockBuilder()
        for block in blocks:
            output.add_block(ray.get(block))
        block = output.build()
        return _block_to_df(block)

    @ConsumptionAPI(pattern="Time complexity:")
    @DeveloperAPI
    def to_pandas_refs(self) -> List[ObjectRef["pandas.DataFrame"]]:
        """Convert this datastream into a distributed set of Pandas dataframes.

        This is only supported for datastreams convertible to Arrow records.
        This function induces a copy of the data. For zero-copy access to the
        underlying data, consider using ``.to_arrow()`` or
        ``.get_internal_block_refs()``.

        Time complexity: O(datastream size / parallelism)

        Returns:
            A list of remote Pandas dataframes created from this datastream.
        """

        block_to_df = cached_remote_fn(_block_to_df)
        return [block_to_df.remote(block) for block in self.get_internal_block_refs()]

    @DeveloperAPI
    def to_numpy_refs(
        self, *, column: Optional[str] = None
    ) -> List[ObjectRef[np.ndarray]]:
        """Convert this datastream into a distributed set of NumPy ndarrays.

        This is only supported for datastreams convertible to NumPy ndarrays.
        This function induces a copy of the data. For zero-copy access to the
        underlying data, consider using ``.to_arrow()`` or
        ``.get_internal_block_refs()``.

        Time complexity: O(datastream size / parallelism)

        Args:
            column: The name of the column to convert to numpy, or None to specify the
            entire row. If not specified for Arrow or Pandas blocks, each returned
            future will represent a dict of column ndarrays.

        Returns:
            A list of remote NumPy ndarrays created from this datastream.
        """
        block_to_ndarray = cached_remote_fn(_block_to_ndarray)
        return [
            block_to_ndarray.remote(block, column=column)
            for block in self.get_internal_block_refs()
        ]

    @ConsumptionAPI(pattern="Time complexity:")
    @DeveloperAPI
    def to_arrow_refs(self) -> List[ObjectRef["pyarrow.Table"]]:
        """Convert this datastream into a distributed set of Arrow tables.

        This is only supported for datastreams convertible to Arrow records.
        This function is zero-copy if the existing data is already in Arrow
        format. Otherwise, the data will be converted to Arrow format.

        Time complexity: O(1) unless conversion is required.

        Returns:
            A list of remote Arrow tables created from this datastream.
        """
        import pyarrow as pa

        blocks: List[ObjectRef["pyarrow.Table"]] = self.get_internal_block_refs()
        # Schema is safe to call since we have already triggered execution with
        # get_internal_block_refs.
        schema = self.schema(fetch_if_missing=True)
        if isinstance(schema, pa.Schema):
            # Zero-copy path.
            return blocks

        block_to_arrow = cached_remote_fn(_block_to_arrow)
        return [block_to_arrow.remote(block) for block in blocks]

    @ConsumptionAPI(pattern="Args:")
    def to_random_access_dataset(
        self,
        key: str,
        num_workers: Optional[int] = None,
    ) -> RandomAccessDataset:
        """Convert this datastream into a distributed RandomAccessDataset (EXPERIMENTAL).

        RandomAccessDataset partitions the datastream across the cluster by the given
        sort key, providing efficient random access to records via binary search. A
        number of worker actors are created, each of which has zero-copy access to the
        underlying sorted data blocks of the datastream.

        Note that the key must be unique in the datastream. If there are duplicate keys,
        an arbitrary value is returned.

        This is only supported for Arrow-format datastreams.

        Args:
            key: The key column over which records can be queried.
            num_workers: The number of actors to use to serve random access queries.
                By default, this is determined by multiplying the number of Ray nodes
                in the cluster by four. As a rule of thumb, you can expect each worker
                to provide ~3000 records / second via ``get_async()``, and
                ~10000 records / second via ``multiget()``.
        """
        if num_workers is None:
            num_workers = 4 * len(ray.nodes())
        return RandomAccessDataset(self, key, num_workers=num_workers)

    @ConsumptionAPI
    def repeat(self, times: Optional[int] = None) -> "DatasetPipeline[T]":
        """Convert this into a DatasetPipeline by looping over this datastream.

        Transformations prior to the call to ``repeat()`` are evaluated once.
        Transformations done on the returned pipeline are evaluated on each
        loop of the pipeline over the base datastream.

        Note that every repeat of the datastream is considered an "epoch" for
        the purposes of ``DatasetPipeline.iter_epochs()``.

        Examples:
            >>> import ray
            >>> # Infinite pipeline of numbers [0, 5)
            >>> ray.data.range(5, parallelism=1).repeat().take()
            [0, 1, 2, 3, 4, 0, 1, 2, 3, 4, ...]
            >>> # Can apply transformations to the pipeline.
            >>> ray.data.range(5, parallelism=1).repeat().map(lambda x: -x).take()
            [0, -1, -2, -3, -4, 0, -1, -2, -3, -4, ...]
            >>> # Can shuffle each epoch (datastream) in the pipeline.
            >>> ray.data.range(5).repeat().random_shuffle().take() # doctest: +SKIP
            [2, 3, 0, 4, 1, 4, 0, 2, 1, 3, ...]

        Args:
            times: The number of times to loop over this datastream, or None
                to repeat indefinitely.
        """
        from ray.data._internal.plan import _rewrite_read_stage
        from ray.data.dataset_pipeline import DatasetPipeline

        ctx = DatasetContext.get_current()
        if self._plan.is_read_stage_equivalent() and ctx.optimize_fuse_read_stages:
            blocks, _, stages = self._plan._get_source_blocks_and_stages()
            blocks.clear()
            blocks, outer_stats, stages = _rewrite_read_stage(blocks, stages)
            read_stage = stages[0]
        else:
            blocks = self._plan.execute()
            outer_stats = self._plan.stats()
            read_stage = None
        uuid = self._get_uuid()
        outer_stats.dataset_uuid = uuid

        if times is not None and times < 1:
            raise ValueError("`times` must be >= 1, got {}".format(times))

        class Iterator:
            def __init__(self, blocks):
                self._blocks = blocks
                self._i = 0

            def __next__(self) -> Callable[[], "Datastream[T]"]:
                if times and self._i >= times:
                    raise StopIteration
                epoch = self._i
                blocks = self._blocks
                self._i += 1

                def gen():
                    ds = Datastream(
                        ExecutionPlan(
                            blocks, outer_stats, dataset_uuid=uuid, run_by_consumer=True
                        ),
                        epoch,
                        lazy=False,
                    )
                    ds._set_uuid(uuid)
                    return ds

                return gen

        class Iterable:
            def __init__(self, blocks):
                self._blocks = blocks

            def __iter__(self):
                return Iterator(self._blocks)

        pipe = DatasetPipeline(Iterable(blocks), False, length=times or float("inf"))
        if read_stage:
            pipe = pipe.foreach_window(
                lambda ds, read_stage=read_stage: Datastream(
                    ds._plan.with_stage(read_stage), ds._epoch, True
                )
            )
        return pipe

    def window(
        self,
        *,
        blocks_per_window: Optional[int] = None,
        bytes_per_window: Optional[int] = None,
    ) -> "DatasetPipeline[T]":
        """Convert this into a DatasetPipeline by windowing over data blocks.

        Transformations prior to the call to ``window()`` are evaluated in
        bulk on the entire datastream. Transformations done on the returned
        pipeline are evaluated incrementally per window of blocks as data is
        read from the output of the pipeline.

        Windowing execution allows for output to be read sooner without
        waiting for all transformations to fully execute, and can also improve
        efficiency if transforms use different resources (e.g., GPUs).

        Without windowing::

            [preprocessing......]
                                  [inference.......]
                                                     [write........]
            Time ----------------------------------------------------------->

        With windowing::

            [prep1] [prep2] [prep3]
                    [infer1] [infer2] [infer3]
                             [write1] [write2] [write3]
            Time ----------------------------------------------------------->

        Examples:
            >>> import ray
            >>> # Create an inference pipeline.
            >>> ds = ray.data.read_binary_files(dir) # doctest: +SKIP
            >>> infer = ... # doctest: +SKIP
            >>> pipe = ds.window(blocks_per_window=10).map(infer) # doctest: +SKIP
            DatasetPipeline(num_windows=40, num_stages=2)
            >>> # The higher the stage parallelism, the shorter the pipeline.
            >>> pipe = ds.window(blocks_per_window=20).map(infer) # doctest: +SKIP
            DatasetPipeline(num_windows=20, num_stages=2)
            >>> # Outputs can be incrementally read from the pipeline.
            >>> for item in pipe.iter_rows(): # doctest: +SKIP
            ...    print(item) # doctest: +SKIP

        Args:
            blocks_per_window: The window size (parallelism) in blocks.
                Increasing window size increases pipeline throughput, but also
                increases the latency to initial output, since it decreases the
                length of the pipeline. Setting this to infinity effectively
                disables pipelining.
            bytes_per_window: Specify the window size in bytes instead of blocks.
                This will be treated as an upper bound for the window size, but each
                window will still include at least one block. This is mutually
                exclusive with ``blocks_per_window``.
        """
        from ray.data._internal.plan import _rewrite_read_stage
        from ray.data.dataset_pipeline import DatasetPipeline

        if blocks_per_window is not None and bytes_per_window is not None:
            raise ValueError("Only one windowing scheme can be specified.")

        if blocks_per_window is None:
            blocks_per_window = 10

        ctx = DatasetContext.get_current()
        if self._plan.is_read_stage_equivalent() and ctx.optimize_fuse_read_stages:
            blocks, _, stages = self._plan._get_source_blocks_and_stages()
            blocks.clear()
            blocks, outer_stats, stages = _rewrite_read_stage(blocks, stages)
            read_stage = stages[0]
        else:
            blocks = self._plan.execute()
            outer_stats = self._plan.stats()
            read_stage = None

        class Iterator:
            def __init__(self, splits, epoch):
                self._splits = splits.copy()
                self._epoch = epoch

            def __next__(self) -> "Datastream[T]":
                if not self._splits:
                    raise StopIteration

                blocks = self._splits.pop(0)

                def gen():
                    ds = Datastream(
                        ExecutionPlan(blocks, outer_stats, run_by_consumer=True),
                        self._epoch,
                        lazy=True,
                    )
                    return ds

                return gen

        class Iterable:
            def __init__(self, blocks, epoch):
                if bytes_per_window:
                    self._splits = blocks.split_by_bytes(bytes_per_window)
                else:
                    self._splits = blocks.split(split_size=blocks_per_window)
                try:
                    sizes = [s.size_bytes() for s in self._splits]
                    num_blocks = [s.initial_num_blocks() for s in self._splits]
                    assert [s > 0 for s in sizes], sizes

                    def fmt(size_bytes):
                        if size_bytes > 1024 * 1024 * 1024:
                            return "{}GiB".format(
                                round(size_bytes / (1024 * 1024 * 1024), 2)
                            )
                        elif size_bytes > 10 * 1024:
                            return "{}MiB".format(round(size_bytes / (1024 * 1024), 2))
                        else:
                            return "{}b".format(size_bytes)

                    mean_bytes = int(np.mean(sizes))
                    logger.info(
                        "Created DatasetPipeline with {} windows: "
                        "{} min, {} max, {} mean".format(
                            len(self._splits),
                            fmt(min(sizes)),
                            fmt(max(sizes)),
                            fmt(mean_bytes),
                        )
                    )
                    mean_num_blocks = int(np.mean(num_blocks))
                    logger.info(
                        "Blocks per window: "
                        "{} min, {} max, {} mean".format(
                            min(num_blocks),
                            max(num_blocks),
                            mean_num_blocks,
                        )
                    )
                    # TODO(ekl) we should try automatically choosing the default
                    # windowing settings to meet these best-practice constraints.
                    avail_parallelism = _estimate_available_parallelism()
                    if mean_num_blocks < avail_parallelism:
                        logger.warning(
                            f"{WARN_PREFIX} This pipeline's parallelism is limited "
                            f"by its blocks per window to ~{mean_num_blocks} "
                            "concurrent tasks per window. To maximize "
                            "performance, increase the blocks per window to at least "
                            f"{avail_parallelism}. This may require increasing the "
                            "base datastream's parallelism and/or adjusting the "
                            "windowing parameters."
                        )
                    else:
                        logger.info(
                            f"{OK_PREFIX} This pipeline's per-window parallelism "
                            "is high enough to fully utilize the cluster."
                        )
                    obj_store_mem = ray.cluster_resources().get(
                        "object_store_memory", 0
                    )
                    safe_mem_bytes = int(obj_store_mem * ESTIMATED_SAFE_MEMORY_FRACTION)
                    if mean_bytes > safe_mem_bytes:
                        logger.warning(
                            f"{WARN_PREFIX} This pipeline's windows are "
                            f"~{fmt(mean_bytes)} in size each and may not fit in "
                            "object store memory without spilling. To improve "
                            "performance, consider reducing the size of each window "
                            f"to {fmt(safe_mem_bytes)} or less."
                        )
                    else:
                        logger.info(
                            f"{OK_PREFIX} This pipeline's windows likely fit in "
                            "object store memory without spilling."
                        )
                except Exception as e:
                    logger.info(
                        "Created DatasetPipeline with {} windows; "
                        "error getting sizes: {}".format(
                            len(self._splits),
                            e,
                        )
                    )
                self._epoch = epoch

            def __iter__(self):
                return Iterator(self._splits, self._epoch)

        it = Iterable(blocks, self._epoch)
        pipe = DatasetPipeline(it, False, length=len(it._splits))
        if read_stage:
            pipe = pipe.foreach_window(
                lambda ds, read_stage=read_stage: Datastream(
                    ds._plan.with_stage(read_stage), ds._epoch, True
                )
            )
        return pipe

    @Deprecated(message="Use `Datastream.cache()` instead.")
    def fully_executed(self) -> "MaterializedDatastream[T]":
        logger.warning(
            "The 'fully_executed' call has been renamed to 'cache'.",
        )
        return self.cache()

    @Deprecated(message="Use `Datastream.is_cached()` instead.")
    def is_fully_executed(self) -> bool:
        logger.warning(
            "The 'is_fully_executed' call has been renamed to 'is_cached'.",
        )
        return self.is_cached()

    def is_cached(self) -> bool:
        """Returns whether this datastream has been cached in memory.

        This will return False if the output of its final stage hasn't been computed
        yet.
        """
        return self._plan.has_computed_output()

    @ConsumptionAPI(pattern="store memory.", insert_after=True)
    def cache(self) -> "MaterializedDatastream[T]":
        """Evaluate and cache the blocks of this datastream in object store memory.

        This can be used to read all blocks into memory. By default, Datastreams
        doesn't read blocks from the datasource until the first transform.

        Returns:
            A Datastream with all blocks fully materialized in memory.
        """
        copy = Datastream.copy(self, _deep_copy=True, _as=MaterializedDatastream)
        copy._plan.execute(force_read=True)
        return copy

    @ConsumptionAPI(pattern="timing information.", insert_after=True)
    def stats(self) -> str:
        """Returns a string containing execution timing information.

        Note that this does not trigger execution, so if the datastream has not yet
        executed, an empty string will be returned.
        """
        return self._get_stats_summary().to_string()

    def _get_stats_summary(self) -> DatasetStatsSummary:
        return self._plan.stats_summary()

    @ConsumptionAPI(pattern="Time complexity:")
    @DeveloperAPI
    def get_internal_block_refs(self) -> List[ObjectRef[Block]]:
        """Get a list of references to the underlying blocks of this datastream.

        This function can be used for zero-copy access to the data. It blocks
        until the underlying blocks are computed.

        Time complexity: O(1)

        Returns:
            A list of references to this datastream's blocks.
        """
        blocks = self._plan.execute().get_blocks()
        self._synchronize_progress_bar()
        return blocks

    @Deprecated(
        message="Datastream is lazy by default, so this conversion call is no longer "
        "needed and this API will be removed in a future release"
    )
    def lazy(self) -> "Datastream[T]":
        """Enable lazy evaluation.

        Datastream is lazy by default, so this is only useful for datastreams created
        from :func:`ray.data.from_items() <ray.data.read_api.from_items>`, which is
        eager.

        The returned datastream is a lazy datastream, where all subsequent operations
        on the stream won't be executed until the datastream is consumed
        (e.g. ``.take()``, ``.iter_batches()``, ``.to_torch()``, ``.to_tf()``, etc.)
        or execution is manually triggered via ``.cache()``.
        """
        ds = Datastream(
            self._plan, self._epoch, lazy=True, logical_plan=self._logical_plan
        )
        ds._set_uuid(self._get_uuid())
        return ds

    def has_serializable_lineage(self) -> bool:
        """Whether this datastream's lineage is able to be serialized for storage and
        later deserialized, possibly on a different cluster.

        Only datastreams that are created from data that we know will still exist at
        deserialization time, e.g. data external to this Ray cluster such as persistent
        cloud object stores, support lineage-based serialization. All of the
        ray.data.read_*() APIs support lineage-based serialization.
        """
        return self._plan.has_lazy_input()

    @DeveloperAPI
    def serialize_lineage(self) -> bytes:
        """
        Serialize this datastream's lineage, not the actual data or the existing data
        futures, to bytes that can be stored and later deserialized, possibly on a
        different cluster.

        Note that this will drop all computed data, and that everything will be
        recomputed from scratch after deserialization.

        Use :py:meth:`Datastream.deserialize_lineage` to deserialize the serialized
        bytes returned from this method into a Datastream.

        .. note::
            Unioned and zipped datastreams, produced by :py:meth`Datastream.union` and
            :py:meth:`Datastream.zip`, are not lineage-serializable.

        Returns:
            Serialized bytes containing the lineage of this datastream.
        """
        if not self.has_serializable_lineage():
            raise ValueError(
                "Lineage-based serialization is not supported for this stream, which "
                "means that it cannot be used as a tunable hyperparameter. "
                "Lineage-based serialization is explicitly NOT supported for unioned "
                "or zipped datastreams (see docstrings for those methods), and is only "
                "supported for datastreams created from data that we know will still "
                "exist at deserialization time, e.g. external data in persistent cloud "
                "object stores or in-memory data from long-lived clusters. Concretely, "
                "all ray.data.read_*() APIs should support lineage-based "
                "serialization, while all of the ray.data.from_*() APIs do not. To "
                "allow this stream to be serialized to storage, write the data to an "
                "external store (such as AWS S3, GCS, or Azure Blob Storage) using the "
                "Datastream.write_*() APIs, and serialize a new datastream reading "
                "from the external store using the ray.data.read_*() APIs."
            )
        # Copy Datastream and clear the blocks from the execution plan so only the
        # Datastream's lineage is serialized.
        plan_copy = self._plan.deep_copy(preserve_uuid=True)
        ds = Datastream(plan_copy, self._get_epoch(), self._lazy)
        ds._plan.clear_block_refs()
        ds._set_uuid(self._get_uuid())

        def _reduce_remote_fn(rf: ray.remote_function.RemoteFunction):
            # Custom reducer for Ray remote function handles that allows for
            # cross-cluster serialization.
            # This manually unsets the last export session and job to force re-exporting
            # of the function when the handle is deserialized on a new cluster.
            # TODO(Clark): Fix this in core Ray, see issue:
            # https://github.com/ray-project/ray/issues/24152.
            reconstructor, args, state = rf.__reduce__()
            state["_last_export_session_and_job"] = None
            return reconstructor, args, state

        context = ray._private.worker.global_worker.get_serialization_context()
        try:
            context._register_cloudpickle_reducer(
                ray.remote_function.RemoteFunction, _reduce_remote_fn
            )
            serialized = pickle.dumps(ds)
        finally:
            context._unregister_cloudpickle_reducer(ray.remote_function.RemoteFunction)
        return serialized

    @staticmethod
    @DeveloperAPI
    def deserialize_lineage(serialized_ds: bytes) -> "Datastream":
        """
        Deserialize the provided lineage-serialized Datastream.

        This assumes that the provided serialized bytes were serialized using
        :py:meth:`Datastream.serialize_lineage`.

        Args:
            serialized_ds: The serialized Datastream that we wish to deserialize.

        Returns:
            A deserialized ``Datastream`` instance.
        """
        return pickle.loads(serialized_ds)

    def _divide(self, block_idx: int) -> ("Datastream[T]", "Datastream[T]"):
        block_list = self._plan.execute()
        left, right = block_list.divide(block_idx)
        l_ds = Datastream(
            ExecutionPlan(
                left, self._plan.stats(), run_by_consumer=block_list._owned_by_consumer
            ),
            self._epoch,
            self._lazy,
        )
        r_ds = Datastream(
            ExecutionPlan(
                right, self._plan.stats(), run_by_consumer=block_list._owned_by_consumer
            ),
            self._epoch,
            self._lazy,
        )
        return l_ds, r_ds

    @ConsumptionAPI(if_more_than_read=True, datasource_metadata="schema")
    def default_batch_format(self) -> Type:
        """Return this datastream's default batch format.

        The default batch format describes what batches of data look like. To learn more
        about batch formats, read
        :ref:`writing user-defined functions <transform_datasets_writing_udfs>`.

        Examples:

            If your datastream represents a list of Python objects, then the default batch
            format is ``list``.

            >>> import ray
            >>> ds = ray.data.range(100)
            >>> ds  # doctest: +SKIP
            Datastream(num_blocks=20, num_rows=100, schema=<class 'int'>)
            >>> ds.default_batch_format()
            <class 'list'>
            >>> next(ds.iter_batches(batch_size=4))
            [0, 1, 2, 3]

            If your datastream contains a single ``TensorDtype`` or ``ArrowTensorType``
            column named ``__value__`` (as created by :func:`ray.data.from_numpy`), then
            the default batch format is ``np.ndarray``. For more information on tensor
            formats, read the :ref:`tensor support guide <datasets_tensor_support>`.

            >>> ds = ray.data.range_tensor(100)
            >>> ds  # doctest: +SKIP
            Datastream(num_blocks=20, num_rows=100, schema={__value__: ArrowTensorType(shape=(1,), dtype=int64)})
            >>> ds.default_batch_format()
            <class 'numpy.ndarray'>
            >>> next(ds.iter_batches(batch_size=4))
            array([[0],
                   [1],
                   [2],
                   [3]])

            If your datastream represents tabular data and doesn't only consist of a
            ``__value__`` tensor column (such as is created by
            :meth:`ray.data.from_numpy`), then the default batch format is
            ``pd.DataFrame``.

            >>> import pandas as pd
            >>> df = pd.DataFrame({"foo": ["a", "b"], "bar": [0, 1]})
            >>> ds = ray.data.from_pandas(df)
            >>> ds  # doctest: +SKIP
            Datastream(num_blocks=1, num_rows=2, schema={foo: object, bar: int64})
            >>> ds.default_batch_format()
            <class 'pandas.core.frame.DataFrame'>
            >>> next(ds.iter_batches(batch_size=4))
              foo  bar
            0   a    0
            1   b    1

        .. seealso::

            :meth:`~Datastream.map_batches`
                Call this function to transform batches of data.

            :meth:`~Datastream.iter_batches`
                Call this function to iterate over batches of data.

        """  # noqa: E501
        import pandas as pd
        import pyarrow as pa

        schema = self.schema()
        assert isinstance(schema, (type, PandasBlockSchema, pa.Schema))

        if isinstance(schema, type):
            return list

        if isinstance(schema, (PandasBlockSchema, pa.Schema)):
            if schema.names == [TENSOR_COLUMN_NAME]:
                return np.ndarray
            return pd.DataFrame

    @ConsumptionAPI(
        if_more_than_read=True,
        datasource_metadata="schema",
        pattern="for the first block.",
        insert_after=True,
    )
    @Deprecated(message="`dataset_format` is deprecated for streaming execution.")
    def dataset_format(self) -> BlockFormat:
        """The format of the datastream's underlying data blocks. Possible values
        are: "arrow", "pandas" and "simple".

        This may block; if the schema is unknown, this will synchronously fetch
        the schema for the first block.
        """
        context = DatasetContext.get_current()
        if context.use_streaming_executor:
            raise DeprecationWarning(
                "`dataset_format` is deprecated for streaming execution. To use "
                "`dataset_format`, you must explicitly enable bulk execution by "
                "setting `use_streaming_executor` to False in the `DatasetContext`"
            )

        # We need schema to properly validate, so synchronously
        # fetch it if necessary.
        schema = self.schema(fetch_if_missing=True)
        if schema is None:
            raise ValueError(
                "Datastream is empty or cleared, can't determine the format of "
                "the datastream."
            )

        try:
            import pyarrow as pa

            if isinstance(schema, pa.Schema):
                return BlockFormat.ARROW
        except ModuleNotFoundError:
            pass
        from ray.data._internal.pandas_block import PandasBlockSchema

        if isinstance(schema, PandasBlockSchema):
            return BlockFormat.PANDAS
        return BlockFormat.SIMPLE

    def _aggregate_on(
        self, agg_cls: type, on: Optional[Union[KeyFn, List[KeyFn]]], *args, **kwargs
    ):
        """Helper for aggregating on a particular subset of the datastream.

        This validates the `on` argument, and converts a list of column names
        or lambdas to a multi-aggregation. A null `on` results in a
        multi-aggregation on all columns for an Arrow Datastream, and a single
        aggregation on the entire row for a simple Datastream.
        """
        aggs = self._build_multicolumn_aggs(agg_cls, on, *args, **kwargs)
        return self.aggregate(*aggs)

    def _build_multicolumn_aggs(
        self,
        agg_cls: type,
        on: Optional[Union[KeyFn, List[KeyFn]]],
        ignore_nulls: bool,
        *args,
        skip_cols: Optional[List[str]] = None,
        **kwargs,
    ):
        """Build set of aggregations for applying a single aggregation to
        multiple columns.
        """
        # Expand None into an aggregation for each column.
        if on is None:
            schema = self.schema(fetch_if_missing=True)
            if schema is not None and not isinstance(schema, type):
                if not skip_cols:
                    skip_cols = []
                if len(schema.names) > 0:
                    on = [col for col in schema.names if col not in skip_cols]

        if not isinstance(on, list):
            on = [on]
        return [agg_cls(on_, *args, ignore_nulls=ignore_nulls, **kwargs) for on_ in on]

    def _aggregate_result(self, result: Union[Tuple, TableRow]) -> U:
        if result is not None and len(result) == 1:
            if isinstance(result, tuple):
                return result[0]
            else:
                # NOTE (kfstorm): We cannot call `result[0]` directly on
                # `PandasRow` because indexing a column with position is not
                # supported by pandas.
                return list(result.values())[0]
        else:
            return result

    @ensure_notebook_deps(
        ["ipywidgets", "8"],
    )
    @fallback_if_colab
    def _ipython_display_(self):
        from ipywidgets import HTML, VBox, Layout
        from IPython.display import display

        title = HTML(f"<h2>{self.__class__.__name__}</h2>")
        tab = self._tab_repr_()

        if tab:
            display(VBox([title, tab], layout=Layout(width="100%")))

    @ensure_notebook_deps(
        ["tabulate", None],
        ["ipywidgets", "8"],
    )
    def _tab_repr_(self):
        from tabulate import tabulate
        from ipywidgets import Tab, HTML

        metadata = {
            "num_blocks": self._plan.initial_num_blocks(),
            "num_rows": self._meta_count(),
        }

        schema = self.schema()
        if schema is None:
            schema_repr = Template("rendered_html_common.html.j2").render(
                content="<h5>Unknown schema</h5>"
            )
        elif isinstance(schema, type):
            schema_repr = Template("rendered_html_common.html.j2").render(
                content=f"<h5>Data type: <code>{html.escape(str(schema))}</code></h5>"
            )
        else:
            schema_data = {}
            for sname, stype in zip(schema.names, schema.types):
                schema_data[sname] = getattr(stype, "__name__", str(stype))

            schema_repr = Template("scrollableTable.html.j2").render(
                table=tabulate(
                    tabular_data=schema_data.items(),
                    tablefmt="html",
                    showindex=False,
                    headers=["Name", "Type"],
                ),
                max_height="300px",
            )

        children = []
        children.append(
            HTML(
                Template("scrollableTable.html.j2").render(
                    table=tabulate(
                        tabular_data=metadata.items(),
                        tablefmt="html",
                        showindex=False,
                        headers=["Field", "Value"],
                    ),
                    max_height="300px",
                )
            )
        )
        children.append(HTML(schema_repr))
        return Tab(children, titles=["Metadata", "Schema"])

    def __repr__(self) -> str:
        return self._plan.get_plan_as_string(self.__class__.__name__)

    def __str__(self) -> str:
        return repr(self)

    def __bool__(self) -> bool:
        # Prevents `__len__` from being called to check if it is None
        # see: issue #25152
        return True

    def __len__(self) -> int:
        raise AttributeError(
            "Use `ds.count()` to compute the length of a distributed Datastream. "
            "This may be an expensive operation."
        )

    def __iter__(self):
        raise TypeError(
            "`Datastream` objects aren't iterable. To iterate records, call "
            "`ds.iter_rows()` or `ds.iter_batches()`. For more information, read "
            "https://docs.ray.io/en/latest/data/consuming-datasets.html."
        )

    def _block_num_rows(self) -> List[int]:
        get_num_rows = cached_remote_fn(_get_num_rows)
        return ray.get([get_num_rows.remote(b) for b in self.get_internal_block_refs()])

    def _block_size_bytes(self) -> List[int]:
        get_size_bytes = cached_remote_fn(_get_size_bytes)
        return ray.get(
            [get_size_bytes.remote(b) for b in self.get_internal_block_refs()]
        )

    def _meta_count(self) -> Optional[int]:
        return self._plan.meta_count()

    def _get_uuid(self) -> str:
        return self._uuid

    def _set_uuid(self, uuid: str) -> None:
        self._uuid = uuid

    def _get_epoch(self) -> int:
        return self._epoch

    def _set_epoch(self, epoch: int) -> None:
        self._epoch = epoch

    def _warn_slow(self):
        if ray.util.log_once("datastream_slow_warned"):
            logger.warning(
                "The `map`, `flat_map`, and `filter` operations are unvectorized and "
                "can be very slow. Consider using `.map_batches()` instead."
            )

    def _synchronize_progress_bar(self):
        """Flush progress bar output by shutting down the current executor.

        This should be called at the end of all blocking APIs (e.g., `take`), but not
        async APIs (e.g., `iter_batches`).

        The streaming executor runs in a separate generator / thread, so it is
        possible the shutdown logic runs even after a call to retrieve rows from the
        stream has finished. Explicit shutdown avoids this, which can clobber console
        output (https://github.com/ray-project/ray/issues/32414).
        """
        if self._current_executor:
            self._current_executor.shutdown()
            self._current_executor = None

    def __getstate__(self):
        # Note: excludes _current_executor which is not serializable.
        return {
            "plan": self._plan,
            "uuid": self._uuid,
            "epoch": self._epoch,
            "lazy": self._lazy,
            "logical_plan": self._logical_plan,
        }

    def __setstate__(self, state):
        self._plan = state["plan"]
        self._uuid = state["uuid"]
        self._epoch = state["epoch"]
        self._lazy = state["lazy"]
        self._logical_plan = state["logical_plan"]
        self._current_executor = None


# Backwards compatibility alias.
Dataset = Datastream


@PublicAPI
class MaterializedDatastream(Datastream, Generic[T]):
    """A Datastream that has been materialized into Ray memory, e.g., via `.cache()`.

    The blocks of a MaterializedDatastream object are materialized into Ray object store
    memory, which means that this class can be shared or iterated over by multiple Ray
    tasks without re-executing the underlying computations for producing the stream.
    """

    pass


def _get_size_bytes(block: Block) -> int:
    block = BlockAccessor.for_block(block)
    return block.size_bytes()


def _block_to_df(block: Block):
    block = BlockAccessor.for_block(block)
    return block.to_pandas()


def _block_to_ndarray(block: Block, column: Optional[str]):
    block = BlockAccessor.for_block(block)
    return block.to_numpy(column)


def _block_to_arrow(block: Block):
    block = BlockAccessor.for_block(block)
    return block.to_arrow()


def _sliding_window(iterable: Iterable, n: int):
    """Creates an iterator consisting of n-width sliding windows over
    iterable. The sliding windows are constructed lazily such that an
    element on the base iterator (iterable) isn't consumed until the
    first sliding window containing that element is reached.

    If n > len(iterable), then a single len(iterable) window is
    returned.

    Args:
        iterable: The iterable on which the sliding window will be
            created.
        n: The width of the sliding window.

    Returns:
        An iterator of n-width windows over iterable.
        If n > len(iterable), then a single len(iterable) window is
        returned.
    """
    it = iter(iterable)
    window = collections.deque(itertools.islice(it, n), maxlen=n)
    if len(window) > 0:
        yield tuple(window)
    for elem in it:
        window.append(elem)
        yield tuple(window)


def _do_write(
    ds: Datasource,
    ctx: DatasetContext,
    blocks: List[Block],
    meta: List[BlockMetadata],
    ray_remote_args: Dict[str, Any],
    write_args: Dict[str, Any],
) -> List[ObjectRef[WriteResult]]:
    write_args = _unwrap_arrow_serialization_workaround(write_args)
    DatasetContext._set_current(ctx)
    return ds.do_write(blocks, meta, ray_remote_args=ray_remote_args, **write_args)<|MERGE_RESOLUTION|>--- conflicted
+++ resolved
@@ -266,7 +266,9 @@
         self._current_executor: Optional["Executor"] = None
 
     @staticmethod
-    def copy(ds: "Datastream[T]", _deep_copy: bool = False, _as: Optional[type] = None) -> "Datastream[T]":
+    def copy(
+        ds: "Datastream[T]", _deep_copy: bool = False, _as: Optional[type] = None
+    ) -> "Datastream[T]":
         if not _as:
             _as = Datastream
         if _deep_copy:
@@ -506,13 +508,8 @@
 
             ``fn`` can also be a generator, yielding multiple batches in a single
             invocation. This is useful when returning large objects. Instead of
-<<<<<<< HEAD
-            returning a very large output batch, ``fn`` can instead yield the output
-            batch in chunks.
-=======
             returning a very large output batch, ``fn`` can instead yield the
             output batch in chunks.
->>>>>>> eba0bfc7
 
             >>> from typing import Iterator
             >>> def map_fn_with_large_output(batch: List[int]) -> Iterator[List[int]]:
