import collections
import copy
import html
import itertools
import logging
import time
import warnings
from typing import (
    TYPE_CHECKING,
    Any,
    Callable,
    Dict,
    Generic,
    Iterable,
    Iterator,
    List,
    Literal,
    Mapping,
    Optional,
    Tuple,
    TypeVar,
    Union,
)

import numpy as np

import ray
import ray.cloudpickle as pickle
from ray._private.thirdparty.tabulate.tabulate import tabulate
from ray._private.usage import usage_lib
from ray.air.util.tensor_extensions.utils import _create_possibly_ragged_ndarray
from ray.data._internal.block_list import BlockList
from ray.data._internal.compute import (
    ActorPoolStrategy,
    CallableClass,
    ComputeStrategy,
    TaskPoolStrategy,
)
from ray.data._internal.delegating_block_builder import DelegatingBlockBuilder
from ray.data._internal.equalize import _equalize
from ray.data._internal.execution.interfaces import RefBundle
from ray.data._internal.execution.legacy_compat import _block_list_to_bundles
from ray.data._internal.iterator.iterator_impl import DataIteratorImpl
from ray.data._internal.iterator.stream_split_iterator import StreamSplitDataIterator
from ray.data._internal.lazy_block_list import LazyBlockList
from ray.data._internal.logical.operators.all_to_all_operator import (
    RandomizeBlocks,
    RandomShuffle,
    Repartition,
    Sort,
)
from ray.data._internal.logical.operators.input_data_operator import InputData
from ray.data._internal.logical.operators.map_operator import (
    Filter,
    FlatMap,
    MapBatches,
    MapRows,
)
from ray.data._internal.logical.operators.n_ary_operator import (
    Union as UnionLogicalOperator,
)
from ray.data._internal.logical.operators.n_ary_operator import Zip
from ray.data._internal.logical.operators.one_to_one_operator import Limit
from ray.data._internal.logical.operators.write_operator import Write
from ray.data._internal.logical.optimizers import LogicalPlan
from ray.data._internal.pandas_block import PandasBlockSchema
from ray.data._internal.plan import ExecutionPlan, OneToOneStage
from ray.data._internal.planner.plan_udf_map_op import (
    generate_filter_fn,
    generate_flat_map_fn,
    generate_map_batches_fn,
    generate_map_rows_fn,
)
from ray.data._internal.planner.plan_write_op import generate_write_fn
from ray.data._internal.remote_fn import cached_remote_fn
from ray.data._internal.sort import SortKey
from ray.data._internal.split import _get_num_rows, _split_at_indices
from ray.data._internal.stage_impl import (
    LimitStage,
    RandomizeBlocksStage,
    RandomShuffleStage,
    RepartitionStage,
    SortStage,
    ZipStage,
)
from ray.data._internal.stats import (
    DatasetStats,
    DatasetStatsSummary,
    get_dataset_id_from_stats_actor,
)
from ray.data._internal.util import (
    AllToAllAPI,
    ConsumptionAPI,
    _is_local_scheme,
    validate_compute,
)
from ray.data.aggregate import AggregateFn, Max, Mean, Min, Std, Sum
from ray.data.block import (
    VALID_BATCH_FORMATS,
    Block,
    BlockAccessor,
    BlockMetadata,
    BlockPartition,
    DataBatch,
    T,
    U,
    UserDefinedFunction,
    _apply_strict_mode_batch_format,
    _apply_strict_mode_batch_size,
)
from ray.data.context import DataContext
from ray.data.datasource import (
    BlockWritePathProvider,
    Connection,
    Datasink,
    Datasource,
    FilenameProvider,
<<<<<<< HEAD
    ImageDatasource,
    JSONDatasource,
    NumpyDatasource,
=======
    ParquetDatasource,
>>>>>>> 7b8ec8ac
    ReadTask,
    _BigQueryDatasink,
<<<<<<< HEAD
    _ParquetDatasink,
=======
    _CSVDatasink,
    _ImageDatasink,
    _JSONDatasink,
    _NumpyDatasink,
>>>>>>> 7b8ec8ac
    _SQLDatasink,
    _TFRecordDatasink,
    _WebDatasetDatasink,
)
from ray.data.iterator import DataIterator
from ray.data.random_access_dataset import RandomAccessDataset
from ray.types import ObjectRef
from ray.util.annotations import Deprecated, DeveloperAPI, PublicAPI
from ray.util.scheduling_strategies import NodeAffinitySchedulingStrategy
from ray.widgets import Template
from ray.widgets.util import repr_with_fallback

if TYPE_CHECKING:
    import dask
    import mars
    import modin
    import pandas
    import pyarrow
    import pyspark
    import tensorflow as tf
    import torch
    import torch.utils.data
    from tensorflow_metadata.proto.v0 import schema_pb2

    from ray.data._internal.execution.interfaces import Executor, NodeIdStr
    from ray.data.grouped_data import GroupedData


logger = logging.getLogger(__name__)

TensorflowFeatureTypeSpec = Union[
    "tf.TypeSpec", List["tf.TypeSpec"], Dict[str, "tf.TypeSpec"]
]

TensorFlowTensorBatchType = Union["tf.Tensor", Dict[str, "tf.Tensor"]]

CollatedData = TypeVar("CollatedData")
TorchBatchType = Union[Dict[str, "torch.Tensor"], CollatedData]


@PublicAPI
class Dataset:
    """A Dataset is a distributed data collection for data loading and processing.

    Datasets are distributed pipelines that produce ``ObjectRef[Block]`` outputs,
    where each block holds data in Arrow format, representing a shard of the overall
    data collection. The block also determines the unit of parallelism. For more
    details, see :ref:`Ray Data Internals <dataset_concept>`.

    Datasets can be created in multiple ways: from synthetic data via ``range_*()``
    APIs, from existing memory data via ``from_*()`` APIs (this creates a subclass
    of Dataset called ``MaterializedDataset``), or from external storage
    systems such as local disk, S3, HDFS etc. via the ``read_*()`` APIs. The
    (potentially processed) Dataset can be saved back to external storage systems
    via the ``write_*()`` APIs.

    Examples:
        .. testcode::
            :skipif: True

            import ray
            # Create dataset from synthetic data.
            ds = ray.data.range(1000)
            # Create dataset from in-memory data.
            ds = ray.data.from_items(
                [{"col1": i, "col2": i * 2} for i in range(1000)]
            )
            # Create dataset from external storage system.
            ds = ray.data.read_parquet("s3://bucket/path")
            # Save dataset back to external storage system.
            ds.write_csv("s3://bucket/output")

    Dataset has two kinds of operations: transformation, which takes in Dataset
    and outputs a new Dataset (e.g. :py:meth:`.map_batches()`); and consumption,
    which produces values (not a data stream) as output
    (e.g. :meth:`.iter_batches()`).

    Dataset transformations are lazy, with execution of the transformations being
    triggered by downstream consumption.

    Dataset supports parallel processing at scale: transformations such as
    :py:meth:`.map_batches()`, aggregations such as
    :py:meth:`.min()`/:py:meth:`.max()`/:py:meth:`.mean()`, grouping via
    :py:meth:`.groupby()`, shuffling operations such as :py:meth:`.sort()`,
    :py:meth:`.random_shuffle()`, and :py:meth:`.repartition()`.

    Examples:
        >>> import ray
        >>> ds = ray.data.range(1000)
        >>> # Transform batches (Dict[str, np.ndarray]) with map_batches().
        >>> ds.map_batches(lambda batch: {"id": batch["id"] * 2})  # doctest: +ELLIPSIS
        MapBatches(<lambda>)
        +- Dataset(num_blocks=..., num_rows=1000, schema={id: int64})
        >>> # Compute the maximum.
        >>> ds.max("id")
        999
        >>> # Shuffle this dataset randomly.
        >>> ds.random_shuffle()  # doctest: +ELLIPSIS
        RandomShuffle
        +- Dataset(num_blocks=..., num_rows=1000, schema={id: int64})
        >>> # Sort it back in order.
        >>> ds.sort("id")  # doctest: +ELLIPSIS
        Sort
        +- Dataset(num_blocks=..., num_rows=1000, schema={id: int64})

    Both unexecuted and materialized Datasets can be passed between Ray tasks and
    actors without incurring a copy. Dataset supports conversion to/from several
    more featureful dataframe libraries (e.g., Spark, Dask, Modin, MARS), and are also
    compatible with distributed TensorFlow / PyTorch.
    """

    def __init__(
        self,
        plan: ExecutionPlan,
        logical_plan: Optional[LogicalPlan] = None,
    ):
        """Construct a Dataset (internal API).

        The constructor is not part of the Dataset API. Use the ``ray.data.*``
        read methods to construct a dataset.
        """
        assert isinstance(plan, ExecutionPlan), type(plan)
        usage_lib.record_library_usage("dataset")  # Legacy telemetry name.

        self._plan = plan
        self._logical_plan = logical_plan
        if logical_plan is not None:
            self._plan.link_logical_plan(logical_plan)

        # Handle to currently running executor for this dataset.
        self._current_executor: Optional["Executor"] = None
        self._write_ds = None

        self._set_uuid(get_dataset_id_from_stats_actor())

    @staticmethod
    def copy(
        ds: "Dataset", _deep_copy: bool = False, _as: Optional[type] = None
    ) -> "Dataset":
        if not _as:
            _as = type(ds)
        if _deep_copy:
            return _as(ds._plan.deep_copy(), ds._logical_plan)
        else:
            return _as(ds._plan.copy(), ds._logical_plan)

    def map(
        self,
        fn: UserDefinedFunction[Dict[str, Any], Dict[str, Any]],
        *,
        compute: Optional[ComputeStrategy] = None,
        fn_args: Optional[Iterable[Any]] = None,
        fn_kwargs: Optional[Dict[str, Any]] = None,
        fn_constructor_args: Optional[Iterable[Any]] = None,
        fn_constructor_kwargs: Optional[Dict[str, Any]] = None,
        num_cpus: Optional[float] = None,
        num_gpus: Optional[float] = None,
        **ray_remote_args,
    ) -> "Dataset":
        """Apply the given function to each row of this dataset.

        Use this method to transform your data. To learn more, see
        :ref:`Transforming rows <transforming_rows>`.

        .. tip::

            If your transformation is vectorized like most NumPy or pandas operations,
            :meth:`~Dataset.map_batches` might be faster.

        Examples:

            .. testcode::

                import os
                from typing import Any, Dict
                import ray

                def parse_filename(row: Dict[str, Any]) -> Dict[str, Any]:
                    row["filename"] = os.path.basename(row["path"])
                    return row

                ds = (
                    ray.data.read_images("s3://anonymous@ray-example-data/image-datasets/simple", include_paths=True)
                    .map(parse_filename)
                )
                print(ds.schema())

            .. testoutput::

                Column    Type
                ------    ----
                image     numpy.ndarray(shape=(32, 32, 3), dtype=uint8)
                path      string
                filename  string

        Time complexity: O(dataset size / parallelism)

        Args:
            fn: The function to apply to each row, or a class type
                that can be instantiated to create such a callable. Callable classes are
                only supported for the actor compute strategy.
            compute: The compute strategy, either None (default) to use Ray
                tasks, ``ray.data.ActorPoolStrategy(size=n)`` to use a fixed-size actor
                pool, or ``ray.data.ActorPoolStrategy(min_size=m, max_size=n)`` for an
                autoscaling actor pool.
            fn_args: Positional arguments to pass to ``fn`` after the first argument.
                These arguments are top-level arguments to the underlying Ray task.
            fn_kwargs: Keyword arguments to pass to ``fn``. These arguments are
                top-level arguments to the underlying Ray task.
            fn_constructor_args: Positional arguments to pass to ``fn``'s constructor.
                You can only provide this if ``fn`` is a callable class. These arguments
                are top-level arguments in the underlying Ray actor construction task.
            fn_constructor_kwargs: Keyword arguments to pass to ``fn``'s constructor.
                This can only be provided if ``fn`` is a callable class. These arguments
                are top-level arguments in the underlying Ray actor construction task.
            num_cpus: The number of CPUs to reserve for each parallel map worker.
            num_gpus: The number of GPUs to reserve for each parallel map worker. For
                example, specify `num_gpus=1` to request 1 GPU for each parallel map
                worker.
            ray_remote_args: Additional resource requirements to request from
                Ray for each map worker.

        .. seealso::

            :meth:`~Dataset.flat_map`
                Call this method to create new rows from existing ones. Unlike
                :meth:`~Dataset.map`, a function passed to
                :meth:`~Dataset.flat_map` can return multiple rows.

            :meth:`~Dataset.map_batches`
                Call this method to transform batches of data.
        """  # noqa: E501
        validate_compute(fn, compute, fn_constructor_args)

        transform_fn = generate_map_rows_fn(
            DataContext.get_current().target_max_block_size
        )

        if num_cpus is not None:
            ray_remote_args["num_cpus"] = num_cpus

        if num_gpus is not None:
            ray_remote_args["num_gpus"] = num_gpus

        plan = self._plan.with_stage(
            OneToOneStage(
                "Map",
                transform_fn,
                compute,
                ray_remote_args,
                fn=fn,
                fn_args=fn_args,
                fn_kwargs=fn_kwargs,
                fn_constructor_args=fn_constructor_args,
                fn_constructor_kwargs=fn_constructor_kwargs,
            )
        )

        logical_plan = self._logical_plan
        if logical_plan is not None:
            map_op = MapRows(
                logical_plan.dag,
                fn,
                fn_args=fn_args,
                fn_kwargs=fn_kwargs,
                fn_constructor_args=fn_constructor_args,
                fn_constructor_kwargs=fn_constructor_kwargs,
                compute=compute,
                ray_remote_args=ray_remote_args,
            )
            logical_plan = LogicalPlan(map_op)
        return Dataset(plan, logical_plan)

    def _set_name(self, name: Optional[str]):
        """Set the name of the dataset.

        Used as a prefix for metrics tags.
        """
        self._plan._dataset_name = name

    @property
    def _name(self) -> Optional[str]:
        """Returns the dataset name"""
        return self._plan._dataset_name

    def map_batches(
        self,
        fn: UserDefinedFunction[DataBatch, DataBatch],
        *,
        batch_size: Union[int, None, Literal["default"]] = "default",
        compute: Optional[ComputeStrategy] = None,
        batch_format: Optional[str] = "default",
        zero_copy_batch: bool = False,
        fn_args: Optional[Iterable[Any]] = None,
        fn_kwargs: Optional[Dict[str, Any]] = None,
        fn_constructor_args: Optional[Iterable[Any]] = None,
        fn_constructor_kwargs: Optional[Dict[str, Any]] = None,
        num_cpus: Optional[float] = None,
        num_gpus: Optional[float] = None,
        **ray_remote_args,
    ) -> "Dataset":
        """Apply the given function to batches of data.

        This method is useful for preprocessing data and performing inference. To learn
        more, see :ref:`Transforming batches <transforming_batches>`.

        You can use either Ray Tasks or Ray Actors to perform the transformation. By
        default, Ray Data uses Tasks. To use Actors, see
        :ref:`Transforming batches with actors <transforming_data_actors>`.

        .. tip::
            If ``fn`` doesn't mutate its input, set ``zero_copy_batch=True`` to improve
            performance and decrease memory utilization.

        Examples:

            Call :meth:`~Dataset.map_batches` to transform your data.

            .. testcode::

                from typing import Dict
                import numpy as np
                import ray

                def add_dog_years(batch: Dict[str, np.ndarray]) -> Dict[str, np.ndarray]:
                    batch["age_in_dog_years"] = 7 * batch["age"]
                    return batch

                ds = (
                    ray.data.from_items([
                        {"name": "Luna", "age": 4},
                        {"name": "Rory", "age": 14},
                        {"name": "Scout", "age": 9},
                    ])
                    .map_batches(add_dog_years)
                )
                ds.show()

            .. testoutput::

                {'name': 'Luna', 'age': 4, 'age_in_dog_years': 28}
                {'name': 'Rory', 'age': 14, 'age_in_dog_years': 98}
                {'name': 'Scout', 'age': 9, 'age_in_dog_years': 63}

            If your function returns large objects, yield outputs in chunks.

            .. testcode::

                from typing import Dict
                import ray
                import numpy as np

                def map_fn_with_large_output(batch: Dict[str, np.ndarray]) -> Dict[str, np.ndarray]:
                    for i in range(3):
                        yield {"large_output": np.ones((100, 1000))}

                ds = (
                    ray.data.from_items([1])
                    .map_batches(map_fn_with_large_output)
                )

            You can also use :meth:`~Dataset.map_batches` to perform offline inference.
            To learn more, see
            :ref:`End-to-end: Offline Batch Inference <batch_inference_home>`.

        Args:
            fn: The function or generator to apply to a record batch, or a class type
                that can be instantiated to create such a callable. Callable classes are
                only supported for the actor compute strategy. Note ``fn`` must be
                pickle-able.
            batch_size: The desired number of rows in each batch, or ``None`` to use
                entire blocks as batches (blocks may contain different numbers of rows).
                The actual size of the batch provided to ``fn`` may be smaller than
                ``batch_size`` if ``batch_size`` doesn't evenly divide the block(s) sent
                to a given map task. Default batch_size is 1024 with "default".
            compute: Either "tasks" (default) to use Ray Tasks or an
                :class:`~ray.data.ActorPoolStrategy` to use an autoscaling actor pool.
            batch_format: If ``"default"`` or ``"numpy"``, batches are
                ``Dict[str, numpy.ndarray]``. If ``"pandas"``, batches are
                ``pandas.DataFrame``.
            zero_copy_batch: Whether ``fn`` should be provided zero-copy, read-only
                batches. If this is ``True`` and no copy is required for the
                ``batch_format`` conversion, the batch is a zero-copy, read-only
                view on data in Ray's object store, which can decrease memory
                utilization and improve performance. If this is ``False``, the batch
                is writable, which requires an extra copy to guarantee.
                If ``fn`` mutates its input, this needs to be ``False`` in order to
                avoid "assignment destination is read-only" or "buffer source array is
                read-only" errors. Default is ``False``.
            fn_args: Positional arguments to pass to ``fn`` after the first argument.
                These arguments are top-level arguments to the underlying Ray task.
            fn_kwargs: Keyword arguments to pass to ``fn``. These arguments are
                top-level arguments to the underlying Ray task.
            fn_constructor_args: Positional arguments to pass to ``fn``'s constructor.
                You can only provide this if ``fn`` is a callable class. These arguments
                are top-level arguments in the underlying Ray actor construction task.
            fn_constructor_kwargs: Keyword arguments to pass to ``fn``'s constructor.
                This can only be provided if ``fn`` is a callable class. These arguments
                are top-level arguments in the underlying Ray actor construction task.
            num_cpus: The number of CPUs to reserve for each parallel map worker.
            num_gpus: The number of GPUs to reserve for each parallel map worker. For
                example, specify `num_gpus=1` to request 1 GPU for each parallel map worker.
            ray_remote_args: Additional resource requirements to request from
                ray for each map worker.

        .. note::

            The size of the batches provided to ``fn`` might be smaller than the
            specified ``batch_size`` if ``batch_size`` doesn't evenly divide the
            block(s) sent to a given map task.

        .. seealso::

            :meth:`~Dataset.iter_batches`
                Call this function to iterate over batches of data.

            :meth:`~Dataset.flat_map`
                Call this method to create new records from existing ones. Unlike
                :meth:`~Dataset.map`, a function passed to :meth:`~Dataset.flat_map`
                can return multiple records.

            :meth:`~Dataset.map`
                Call this method to transform one record at time.

        """  # noqa: E501

        if num_cpus is not None:
            ray_remote_args["num_cpus"] = num_cpus

        if num_gpus is not None:
            ray_remote_args["num_gpus"] = num_gpus

        batch_format = _apply_strict_mode_batch_format(batch_format)
        if batch_format == "native":
            logger.warning("The 'native' batch format has been renamed 'default'.")

        min_rows_per_block = None
        if batch_size is not None and batch_size != "default":
            if batch_size < 1:
                raise ValueError("Batch size cannot be negative or 0")
            # Enable blocks bundling when batch_size is specified by caller.
            min_rows_per_block = batch_size

        batch_size = _apply_strict_mode_batch_size(
            batch_size, use_gpu="num_gpus" in ray_remote_args
        )

        if batch_format not in VALID_BATCH_FORMATS:
            raise ValueError(
                f"The batch format must be one of {VALID_BATCH_FORMATS}, got: "
                f"{batch_format}"
            )

        validate_compute(fn, compute, fn_constructor_args)

        if fn_constructor_kwargs is not None:
            if compute is None or (
                compute != "actors" and not isinstance(compute, ActorPoolStrategy)
            ):
                raise ValueError(
                    "fn_constructor_kwargs can only be specified if using the actor "
                    f"pool compute strategy, but got: {compute}"
                )
            if not isinstance(fn, CallableClass):
                raise ValueError(
                    "fn_constructor_kwargs can only be specified if providing a "
                    f"CallableClass instance for fn, but got: {fn}"
                )

        ctx = DataContext.get_current()
        transform_fn = generate_map_batches_fn(
            target_max_block_size=ctx.target_max_block_size,
            batch_size=batch_size,
            batch_format=batch_format,
            zero_copy_batch=zero_copy_batch,
        )

        # TODO(chengsu): pass function name to MapBatches logical operator.
        if hasattr(fn, "__self__") and isinstance(
            fn.__self__, ray.data.preprocessor.Preprocessor
        ):
            stage_name = fn.__self__.__class__.__name__
        else:
            stage_name = f'MapBatches({getattr(fn, "__name__", type(fn))})'

        stage = OneToOneStage(
            stage_name,
            transform_fn,
            compute,
            ray_remote_args,
            # TODO(Clark): Add a strict cap here.
            min_rows_per_block=min_rows_per_block,
            fn=fn,
            fn_args=fn_args,
            fn_kwargs=fn_kwargs,
            fn_constructor_args=fn_constructor_args,
            fn_constructor_kwargs=fn_constructor_kwargs,
        )
        plan = self._plan.with_stage(stage)

        logical_plan = self._logical_plan
        if logical_plan is not None:
            map_batches_op = MapBatches(
                logical_plan.dag,
                fn,
                batch_size=batch_size,
                batch_format=batch_format,
                zero_copy_batch=zero_copy_batch,
                min_rows_per_block=min_rows_per_block,
                fn_args=fn_args,
                fn_kwargs=fn_kwargs,
                fn_constructor_args=fn_constructor_args,
                fn_constructor_kwargs=fn_constructor_kwargs,
                compute=compute,
                ray_remote_args=ray_remote_args,
            )
            logical_plan = LogicalPlan(map_batches_op)

        return Dataset(plan, logical_plan)

    def add_column(
        self,
        col: str,
        fn: Callable[["pandas.DataFrame"], "pandas.Series"],
        *,
        compute: Optional[str] = None,
        **ray_remote_args,
    ) -> "Dataset":
        """Add the given column to the dataset.

        A function generating the new column values given the batch in pandas
        format must be specified.

        Examples:


            >>> import ray
            >>> ds = ray.data.range(100)
            >>> ds.schema()
            Column  Type
            ------  ----
            id      int64

            Add a new column equal to ``id * 2``.

            >>> ds.add_column("new_id", lambda df: df["id"] * 2).schema()
            Column  Type
            ------  ----
            id      int64
            new_id  int64

            Overwrite the existing values with zeros.

            >>> ds.add_column("id", lambda df: 0).take(3)
            [{'id': 0}, {'id': 0}, {'id': 0}]

        Time complexity: O(dataset size / parallelism)

        Args:
            col: Name of the column to add. If the name already exists, the
                column is overwritten.
            fn: Map function generating the column values given a batch of
                records in pandas format.
            compute: The compute strategy, either "tasks" (default) to use Ray
                tasks, ``ray.data.ActorPoolStrategy(size=n)`` to use a fixed-size actor
                pool, or ``ray.data.ActorPoolStrategy(min_size=m, max_size=n)`` for an
                autoscaling actor pool.
            ray_remote_args: Additional resource requirements to request from
                ray (e.g., num_gpus=1 to request GPUs for the map tasks).
        """

        def process_batch(batch: "pandas.DataFrame") -> "pandas.DataFrame":
            batch.loc[:, col] = fn(batch)
            return batch

        if not callable(fn):
            raise ValueError("`fn` must be callable, got {}".format(fn))

        return self.map_batches(
            process_batch,
            batch_format="pandas",  # TODO(ekl) we should make this configurable.
            compute=compute,
            zero_copy_batch=False,
            **ray_remote_args,
        )

    def drop_columns(
        self,
        cols: List[str],
        *,
        compute: Optional[str] = None,
        **ray_remote_args,
    ) -> "Dataset":
        """Drop one or more columns from the dataset.

        Examples:

            >>> import ray
            >>> ds = ray.data.read_parquet("s3://anonymous@ray-example-data/iris.parquet")
            >>> ds.schema()
            Column        Type
            ------        ----
            sepal.length  double
            sepal.width   double
            petal.length  double
            petal.width   double
            variety       string
            >>> ds.drop_columns(["variety"]).schema()
            Column        Type
            ------        ----
            sepal.length  double
            sepal.width   double
            petal.length  double
            petal.width   double

        Time complexity: O(dataset size / parallelism)

        Args:
            cols: Names of the columns to drop. If any name does not exist,
                an exception is raised.
            compute: The compute strategy, either "tasks" (default) to use Ray
                tasks, ``ray.data.ActorPoolStrategy(size=n)`` to use a fixed-size actor
                pool, or ``ray.data.ActorPoolStrategy(min_size=m, max_size=n)`` for an
                autoscaling actor pool.
            ray_remote_args: Additional resource requirements to request from
                ray (e.g., num_gpus=1 to request GPUs for the map tasks).
        """  # noqa: E501

        return self.map_batches(
            lambda batch: batch.drop(columns=cols),
            batch_format="pandas",
            zero_copy_batch=True,
            compute=compute,
            **ray_remote_args,
        )

    def select_columns(
        self,
        cols: List[str],
        *,
        compute: Union[str, ComputeStrategy] = None,
        **ray_remote_args,
    ) -> "Dataset":
        """Select one or more columns from the dataset.

        Specified columns must be in the dataset schema.

        Examples:

            >>> import ray
            >>> ds = ray.data.read_parquet("s3://anonymous@ray-example-data/iris.parquet")
            >>> ds.schema()
            Column        Type
            ------        ----
            sepal.length  double
            sepal.width   double
            petal.length  double
            petal.width   double
            variety       string
            >>> ds.select_columns(["sepal.length", "sepal.width"]).schema()
            Column        Type
            ------        ----
            sepal.length  double
            sepal.width   double

        Time complexity: O(dataset size / parallelism)

        Args:
            cols: Names of the columns to select. If a name isn't in the
                dataset schema, an exception is raised.
            compute: The compute strategy, either "tasks" (default) to use Ray
                tasks, ``ray.data.ActorPoolStrategy(size=n)`` to use a fixed-size actor
                pool, or ``ray.data.ActorPoolStrategy(min_size=m, max_size=n)`` for an
                autoscaling actor pool.
            ray_remote_args: Additional resource requirements to request from
                ray (e.g., num_gpus=1 to request GPUs for the map tasks).
        """  # noqa: E501
        return self.map_batches(
            lambda batch: BlockAccessor.for_block(batch).select(columns=cols),
            batch_format="pandas",
            zero_copy_batch=True,
            compute=compute,
            **ray_remote_args,
        )

    def flat_map(
        self,
        fn: UserDefinedFunction[Dict[str, Any], List[Dict[str, Any]]],
        *,
        compute: Optional[ComputeStrategy] = None,
        fn_args: Optional[Iterable[Any]] = None,
        fn_kwargs: Optional[Dict[str, Any]] = None,
        fn_constructor_args: Optional[Iterable[Any]] = None,
        fn_constructor_kwargs: Optional[Dict[str, Any]] = None,
        num_cpus: Optional[float] = None,
        num_gpus: Optional[float] = None,
        **ray_remote_args,
    ) -> "Dataset":
        """Apply the given function to each row and then flatten results.

        Use this method if your transformation returns multiple rows for each input
        row.

        .. tip::
            :meth:`~Dataset.map_batches` can also modify the number of rows. If your
            transformation is vectorized like most NumPy and pandas operations,
            it might be faster.

        Examples:

            .. testcode::

                from typing import Any, Dict, List
                import ray

                def duplicate_row(row: Dict[str, Any]) -> List[Dict[str, Any]]:
                    return [row] * 2

                print(
                    ray.data.range(3)
                    .flat_map(duplicate_row)
                    .take_all()
                )

            .. testoutput::

                [{'id': 0}, {'id': 0}, {'id': 1}, {'id': 1}, {'id': 2}, {'id': 2}]

        Time complexity: O(dataset size / parallelism)

        Args:
            fn: The function or generator to apply to each record, or a class type
                that can be instantiated to create such a callable. Callable classes are
                only supported for the actor compute strategy.
            compute: The compute strategy, either "tasks" (default) to use Ray
                tasks, ``ray.data.ActorPoolStrategy(size=n)`` to use a fixed-size actor
                pool, or ``ray.data.ActorPoolStrategy(min_size=m, max_size=n)`` for an
                autoscaling actor pool.
            fn_args: Positional arguments to pass to ``fn`` after the first argument.
                These arguments are top-level arguments to the underlying Ray task.
            fn_kwargs: Keyword arguments to pass to ``fn``. These arguments are
                top-level arguments to the underlying Ray task.
            fn_constructor_args: Positional arguments to pass to ``fn``'s constructor.
                You can only provide this if ``fn`` is a callable class. These arguments
                are top-level arguments in the underlying Ray actor construction task.
            fn_constructor_kwargs: Keyword arguments to pass to ``fn``'s constructor.
                This can only be provided if ``fn`` is a callable class. These arguments
                are top-level arguments in the underlying Ray actor construction task.
            num_cpus: The number of CPUs to reserve for each parallel map worker.
            num_gpus: The number of GPUs to reserve for each parallel map worker. For
                example, specify `num_gpus=1` to request 1 GPU for each parallel map
                worker.
            ray_remote_args: Additional resource requirements to request from
                ray for each map worker.

        .. seealso::

            :meth:`~Dataset.map_batches`
                Call this method to transform batches of data.

            :meth:`~Dataset.map`
                Call this method to transform one row at time.
        """
        validate_compute(fn, compute, fn_constructor_args)

        transform_fn = generate_flat_map_fn(
            DataContext.get_current().target_max_block_size
        )

        if num_cpus is not None:
            ray_remote_args["num_cpus"] = num_cpus

        if num_gpus is not None:
            ray_remote_args["num_gpus"] = num_gpus

        plan = self._plan.with_stage(
            OneToOneStage(
                "FlatMap",
                transform_fn,
                compute,
                ray_remote_args,
                fn=fn,
                fn_args=fn_args,
                fn_kwargs=fn_kwargs,
                fn_constructor_args=fn_constructor_args,
                fn_constructor_kwargs=fn_constructor_kwargs,
            )
        )

        logical_plan = self._logical_plan
        if logical_plan is not None:
            op = FlatMap(
                input_op=logical_plan.dag,
                fn=fn,
                fn_args=fn_args,
                fn_kwargs=fn_kwargs,
                fn_constructor_args=fn_constructor_args,
                fn_constructor_kwargs=fn_constructor_kwargs,
                compute=compute,
                ray_remote_args=ray_remote_args,
            )
            logical_plan = LogicalPlan(op)
        return Dataset(plan, logical_plan)

    def filter(
        self,
        fn: UserDefinedFunction[Dict[str, Any], bool],
        *,
        compute: Union[str, ComputeStrategy] = None,
        **ray_remote_args,
    ) -> "Dataset":
        """Filter out rows that don't satisfy the given predicate.

        .. tip::
            If you can represent your predicate with NumPy or pandas operations,
            :meth:`Dataset.map_batches` might be faster. You can implement filter by
            dropping rows.

        Examples:

            >>> import ray
            >>> ds = ray.data.range(100)
            >>> ds.filter(lambda row: row["id"] % 2 == 0).take_all()
            [{'id': 0}, {'id': 2}, {'id': 4}, ...]

        Time complexity: O(dataset size / parallelism)

        Args:
            fn: The predicate to apply to each row, or a class type
                that can be instantiated to create such a callable. Callable classes are
                only supported for the actor compute strategy.
            compute: The compute strategy, either "tasks" (default) to use Ray
                tasks, ``ray.data.ActorPoolStrategy(size=n)`` to use a fixed-size actor
                pool, or ``ray.data.ActorPoolStrategy(min_size=m, max_size=n)`` for an
                autoscaling actor pool.
            ray_remote_args: Additional resource requirements to request from
                ray (e.g., num_gpus=1 to request GPUs for the map tasks).
        """
        validate_compute(fn, compute)

        transform_fn = generate_filter_fn(
            DataContext.get_current().target_max_block_size
        )

        plan = self._plan.with_stage(
            OneToOneStage("Filter", transform_fn, compute, ray_remote_args, fn=fn)
        )

        logical_plan = self._logical_plan
        if logical_plan is not None:
            op = Filter(
                input_op=logical_plan.dag,
                fn=fn,
                compute=compute,
                ray_remote_args=ray_remote_args,
            )
            logical_plan = LogicalPlan(op)

        return Dataset(plan, logical_plan)

    @AllToAllAPI
    def repartition(self, num_blocks: int, *, shuffle: bool = False) -> "Dataset":
        """Repartition the :class:`Dataset` into exactly this number of :ref:`blocks <dataset_concept>`.

        This method can be useful to tune the performance of your pipeline. To learn
        more, see :ref:`Advanced: Performance Tips and Tuning <data_performance_tips>`.

        If you're writing data to files, you can also use this method to change the
        number of output files. To learn more, see
        :ref:`Changing the number of output files <changing-number-output-files>`.

        .. note::

            Repartition has two modes. If ``shuffle=False``, Ray Data performs the
            minimal data movement needed to equalize block sizes. Otherwise, Ray Data
            performs a full distributed shuffle.

            .. image:: /data/images/dataset-shuffle.svg
                :align: center

            ..
                https://docs.google.com/drawings/d/132jhE3KXZsf29ho1yUdPrCHB9uheHBWHJhDQMXqIVPA/edit

        Examples:
            >>> import ray
            >>> ds = ray.data.range(100)
            >>> ds.repartition(10).num_blocks()
            10

        Time complexity: O(dataset size / parallelism)

        Args:
            num_blocks: The number of blocks.
            shuffle: Whether to perform a distributed shuffle during the
                repartition. When shuffle is enabled, each output block
                contains a subset of data rows from each input block, which
                requires all-to-all data movement. When shuffle is disabled,
                output blocks are created from adjacent input blocks,
                minimizing data movement.

        Returns:
            The repartitioned :class:`Dataset`.
        """  # noqa: E501

        plan = self._plan.with_stage(RepartitionStage(num_blocks, shuffle))

        logical_plan = self._logical_plan
        if logical_plan is not None:
            op = Repartition(
                logical_plan.dag,
                num_outputs=num_blocks,
                shuffle=shuffle,
            )
            logical_plan = LogicalPlan(op)
        return Dataset(plan, logical_plan)

    @AllToAllAPI
    def random_shuffle(
        self,
        *,
        seed: Optional[int] = None,
        num_blocks: Optional[int] = None,
        **ray_remote_args,
    ) -> "Dataset":
        """Randomly shuffle the rows of this :class:`Dataset`.

        .. tip::

            This method can be slow. For better performance, try
            :ref:`Iterating over batches with shuffling <iterating-over-batches-with-shuffling>`.
            Also, see :ref:`Optimizing shuffles <optimizing_shuffles>`.

        Examples:
            >>> import ray
            >>> ds = ray.data.range(100)
            >>> ds.random_shuffle().take(3)  # doctest: +SKIP
            {'id': 41}, {'id': 21}, {'id': 92}]
            >>> ds.random_shuffle(seed=42).take(3)  # doctest: +SKIP
            {'id': 77}, {'id': 21}, {'id': 63}]

        Time complexity: O(dataset size / parallelism)

        Args:
            seed: Fix the random seed to use, otherwise one is chosen
                based on system randomness.
            num_blocks: The number of output blocks after the shuffle, or ``None``
                to retain the number of blocks.

        Returns:
            The shuffled :class:`Dataset`.
        """  # noqa: E501

        plan = self._plan.with_stage(
            RandomShuffleStage(seed, num_blocks, ray_remote_args)
        )

        logical_plan = self._logical_plan
        if logical_plan is not None:
            op = RandomShuffle(
                logical_plan.dag,
                seed=seed,
                num_outputs=num_blocks,
                ray_remote_args=ray_remote_args,
            )
            logical_plan = LogicalPlan(op)
        return Dataset(plan, logical_plan)

    @AllToAllAPI
    def randomize_block_order(
        self,
        *,
        seed: Optional[int] = None,
    ) -> "Dataset":
        """Randomly shuffle the :ref:`blocks <dataset_concept>` of this :class:`Dataset`.

        This method is useful if you :meth:`~Dataset.split` your dataset into shards and
        want to randomize the data in each shard without performing a full
        :meth:`~Dataset.random_shuffle`.

        Examples:
            >>> import ray
            >>> ds = ray.data.range(100)
            >>> ds.take(5)
            [{'id': 0}, {'id': 1}, {'id': 2}, {'id': 3}, {'id': 4}]
            >>> ds.randomize_block_order().take(5)  # doctest: +SKIP
            {'id': 15}, {'id': 16}, {'id': 17}, {'id': 18}, {'id': 19}]

        Args:
            seed: Fix the random seed to use, otherwise one is chosen
                based on system randomness.

        Returns:
            The block-shuffled :class:`Dataset`.
        """

        plan = self._plan.with_stage(RandomizeBlocksStage(seed))

        logical_plan = self._logical_plan
        if logical_plan is not None:
            op = RandomizeBlocks(
                logical_plan.dag,
                seed=seed,
            )
            logical_plan = LogicalPlan(op)
        return Dataset(plan, logical_plan)

    def random_sample(
        self, fraction: float, *, seed: Optional[int] = None
    ) -> "Dataset":
        """Returns a new :class:`Dataset` containing a random fraction of the rows.

        .. note::

            This method returns roughly ``fraction * total_rows`` rows. An exact number
            of rows isn't guaranteed.

        Examples:
            >>> import ray
            >>> ds = ray.data.range(100)
            >>> ds.random_sample(0.1).count()  # doctest: +SKIP
            10

        Args:
            fraction: The fraction of elements to sample.
            seed: Seeds the python random pRNG generator.

        Returns:
            Returns a :class:`Dataset` containing the sampled rows.
        """
        import random

        import pandas as pd
        import pyarrow as pa

        if self.num_blocks() == 0:
            raise ValueError("Cannot sample from an empty Dataset.")

        if fraction < 0 or fraction > 1:
            raise ValueError("Fraction must be between 0 and 1.")

        if seed is not None:
            random.seed(seed)

        def process_batch(batch):
            if isinstance(batch, list):
                return [row for row in batch if random.random() <= fraction]
            if isinstance(batch, pa.Table):
                # Lets the item pass if weight generated for that item <= fraction
                return batch.filter(
                    pa.array(random.random() <= fraction for _ in range(len(batch)))
                )
            if isinstance(batch, pd.DataFrame):
                return batch.sample(frac=fraction)
            if isinstance(batch, np.ndarray):
                return _create_possibly_ragged_ndarray(
                    [row for row in batch if random.random() <= fraction]
                )
            raise ValueError(f"Unsupported batch type: {type(batch)}")

        return self.map_batches(process_batch, batch_format=None)

    @ConsumptionAPI
    def streaming_split(
        self,
        n: int,
        *,
        equal: bool = False,
        locality_hints: Optional[List["NodeIdStr"]] = None,
    ) -> List[DataIterator]:
        """Returns ``n`` :class:`DataIterators <ray.data.DataIterator>` that can
        be used to read disjoint subsets of the dataset in parallel.

        This method is the recommended way to consume :class:`Datasets <Dataset>` for
        distributed training.

        Streaming split works by delegating the execution of this :class:`Dataset` to a
        coordinator actor. The coordinator pulls block references from the executed
        stream, and divides those blocks among ``n`` output iterators. Iterators pull
        blocks from the coordinator actor to return to their caller on ``next``.

        The returned iterators are also repeatable; each iteration will trigger a
        new execution of the Dataset. There is an implicit barrier at the start of
        each iteration, which means that `next` must be called on all iterators before
        the iteration starts.

        .. warning::

            Because iterators are pulling blocks from the same :class:`Dataset`
            execution, if one iterator falls behind, other iterators may be stalled.

        Examples:

            .. testcode::

                import ray

                ds = ray.data.range(100)
                it1, it2 = ds.streaming_split(2, equal=True)

            Consume data from iterators in parallel.

            .. testcode::

                @ray.remote
                def consume(it):
                    for batch in it.iter_batches():
                       pass

                ray.get([consume.remote(it1), consume.remote(it2)])

            You can loop over the iterators multiple times (multiple epochs).

            .. testcode::

                @ray.remote
                def train(it):
                    NUM_EPOCHS = 2
                    for _ in range(NUM_EPOCHS):
                        for batch in it.iter_batches():
                            pass

                ray.get([train.remote(it1), train.remote(it2)])

            The following remote function call blocks waiting for a read on ``it2`` to
            start.

            .. testcode::
                :skipif: True

                ray.get(train.remote(it1))

        Args:
            n: Number of output iterators to return.
            equal: If ``True``, each output iterator sees an exactly equal number
                of rows, dropping data if necessary. If ``False``, some iterators may
                see slightly more or less rows than others, but no data is dropped.
            locality_hints: Specify the node ids corresponding to each iterator
                location. Dataset will try to minimize data movement based on the
                iterator output locations. This list must have length ``n``. You can
                get the current node id of a task or actor by calling
                ``ray.get_runtime_context().get_node_id()``.

        Returns:
            The output iterator splits. These iterators are Ray-serializable and can
            be freely passed to any Ray task or actor.

        .. seealso::

            :meth:`Dataset.split`
                Unlike :meth:`~Dataset.streaming_split`, :meth:`~Dataset.split`
                materializes the dataset in memory.
        """
        return StreamSplitDataIterator.create(self, n, equal, locality_hints)

    @ConsumptionAPI
    def split(
        self, n: int, *, equal: bool = False, locality_hints: Optional[List[Any]] = None
    ) -> List["MaterializedDataset"]:
        """Materialize and split the dataset into ``n`` disjoint pieces.

        This method returns a list of ``MaterializedDataset`` that can be passed to Ray
        Tasks and Actors and used to read the dataset rows in parallel.

        Examples:

            .. testcode::

                @ray.remote
                class Worker:

                    def train(self, data_iterator):
                        for batch in data_iterator.iter_batches(batch_size=8):
                            pass

                workers = [Worker.remote() for _ in range(4)]
                shards = ray.data.range(100).split(n=4, equal=True)
                ray.get([w.train.remote(s) for w, s in zip(workers, shards)])

        Time complexity: O(1)

        Args:
            n: Number of child datasets to return.
            equal: Whether to guarantee each split has an equal
                number of records. This might drop records if the rows can't be
                divided equally among the splits.
            locality_hints: [Experimental] A list of Ray actor handles of size ``n``.
                The system tries to co-locate the blocks of the i-th dataset
                with the i-th actor to maximize data locality.

        Returns:
            A list of ``n`` disjoint dataset splits.

        .. seealso::

            :meth:`Dataset.split_at_indices`
                Unlike :meth:`~Dataset.split`, which splits a dataset into approximately
                equal splits, :meth:`Dataset.split_proportionately` lets you split a
                dataset into different sizes.

            :meth:`Dataset.split_proportionately`
                This method is equivalent to :meth:`Dataset.split_at_indices` if
                you compute indices manually.

            :meth:`Dataset.streaming_split`.
                Unlike :meth:`~Dataset.split`, :meth:`~Dataset.streaming_split`
                doesn't materialize the dataset in memory.
        """
        if n <= 0:
            raise ValueError(f"The number of splits {n} is not positive.")

        # fallback to split_at_indices for equal split without locality hints.
        # simple benchmarks shows spilit_at_indices yields more stable performance.
        # https://github.com/ray-project/ray/pull/26641 for more context.
        if equal and locality_hints is None:
            count = self.count()
            split_index = count // n
            # we are creating n split_indices which will generate
            # n + 1 splits; the last split will at most contains (n - 1)
            # rows, which could be safely dropped.
            split_indices = [split_index * i for i in range(1, n + 1)]
            shards = self.split_at_indices(split_indices)
            return shards[:n]

        if locality_hints and len(locality_hints) != n:
            raise ValueError(
                f"The length of locality_hints {len(locality_hints)} "
                f"doesn't equal the number of splits {n}."
            )
            # TODO: this is unreachable code.
            if len(set(locality_hints)) != len(locality_hints):
                raise ValueError(
                    "locality_hints must not contain duplicate actor handles"
                )

        blocks = self._plan.execute()
        owned_by_consumer = blocks._owned_by_consumer
        stats = self._plan.stats()
        block_refs, metadata = zip(*blocks.get_blocks_with_metadata())

        if locality_hints is None:
            blocks = np.array_split(block_refs, n)
            meta = np.array_split(metadata, n)

            split_datasets = []
            for b, m in zip(blocks, meta):
                block_list = BlockList(
                    b.tolist(), m.tolist(), owned_by_consumer=owned_by_consumer
                )
                logical_plan = self._plan._logical_plan
                if logical_plan is not None:
                    ref_bundles = _block_list_to_bundles(block_list, owned_by_consumer)
                    logical_plan = LogicalPlan(InputData(input_data=ref_bundles))
                split_datasets.append(
                    MaterializedDataset(
                        ExecutionPlan(
                            block_list,
                            stats,
                            run_by_consumer=owned_by_consumer,
                        ),
                        logical_plan,
                    )
                )
            return split_datasets

        metadata_mapping = {b: m for b, m in zip(block_refs, metadata)}

        # If the locality_hints is set, we use a two-round greedy algorithm
        # to co-locate the blocks with the actors based on block
        # and actor's location (node_id).
        #
        # The split algorithm tries to allocate equally-sized blocks regardless
        # of locality. Thus we first calculate the expected number of blocks
        # for each split.
        #
        # In the first round, for each actor, we look for all blocks that
        # match the actor's node_id, then allocate those matched blocks to
        # this actor until we reach the limit(expected number).
        #
        # In the second round: fill each actor's allocation with
        # remaining unallocated blocks until we reach the limit.

        def build_allocation_size_map(
            num_blocks: int, actors: List[Any]
        ) -> Dict[Any, int]:
            """Given the total number of blocks and a list of actors, calcuate
            the expected number of blocks to allocate for each actor.
            """
            num_actors = len(actors)
            num_blocks_per_actor = num_blocks // num_actors
            num_blocks_left = num_blocks - num_blocks_per_actor * n
            num_blocks_by_actor = {}
            for i, actor in enumerate(actors):
                num_blocks_by_actor[actor] = num_blocks_per_actor
                if i < num_blocks_left:
                    num_blocks_by_actor[actor] += 1
            return num_blocks_by_actor

        def build_block_refs_by_node_id(
            blocks: List[ObjectRef[Block]],
        ) -> Dict[str, List[ObjectRef[Block]]]:
            """Build the reverse index from node_id to block_refs. For
            simplicity, if the block is stored on multiple nodes we
            only pick the first one.
            """
            block_ref_locations = ray.experimental.get_object_locations(blocks)
            block_refs_by_node_id = collections.defaultdict(list)
            for block_ref in blocks:
                node_ids = block_ref_locations.get(block_ref, {}).get("node_ids", [])
                node_id = node_ids[0] if node_ids else None
                block_refs_by_node_id[node_id].append(block_ref)
            return block_refs_by_node_id

        def build_node_id_by_actor(actors: List[Any]) -> Dict[Any, str]:
            """Build a map from a actor to its node_id."""
            actors_state = ray._private.state.actors()
            return {
                actor: actors_state.get(actor._actor_id.hex(), {})
                .get("Address", {})
                .get("NodeID")
                for actor in actors
            }

        # expected number of blocks to be allocated for each actor
        expected_block_count_by_actor = build_allocation_size_map(
            len(block_refs), locality_hints
        )
        # the reverse index from node_id to block_refs
        block_refs_by_node_id = build_block_refs_by_node_id(block_refs)
        # the map from actor to its node_id
        node_id_by_actor = build_node_id_by_actor(locality_hints)

        allocation_per_actor = collections.defaultdict(list)

        # In the first round, for each actor, we look for all blocks that
        # match the actor's node_id, then allocate those matched blocks to
        # this actor until we reach the limit(expected number)
        for actor in locality_hints:
            node_id = node_id_by_actor[actor]
            matching_blocks = block_refs_by_node_id[node_id]
            expected_block_count = expected_block_count_by_actor[actor]
            allocation = []
            while matching_blocks and len(allocation) < expected_block_count:
                allocation.append(matching_blocks.pop())
            allocation_per_actor[actor] = allocation

        # In the second round: fill each actor's allocation with
        # remaining unallocated blocks until we reach the limit
        remaining_block_refs = list(
            itertools.chain.from_iterable(block_refs_by_node_id.values())
        )
        for actor in locality_hints:
            while (
                len(allocation_per_actor[actor]) < expected_block_count_by_actor[actor]
            ):
                allocation_per_actor[actor].append(remaining_block_refs.pop())

        assert len(remaining_block_refs) == 0, len(remaining_block_refs)

        per_split_block_lists = [
            BlockList(
                allocation_per_actor[actor],
                [metadata_mapping[b] for b in allocation_per_actor[actor]],
                owned_by_consumer=owned_by_consumer,
            )
            for actor in locality_hints
        ]

        if equal:
            # equalize the splits
            per_split_block_lists = _equalize(per_split_block_lists, owned_by_consumer)

        split_datasets = []
        for block_split in per_split_block_lists:
            logical_plan = self._plan._logical_plan
            if logical_plan is not None:
                ref_bundles = _block_list_to_bundles(block_split, owned_by_consumer)
                logical_plan = LogicalPlan(InputData(input_data=ref_bundles))
            split_datasets.append(
                MaterializedDataset(
                    ExecutionPlan(
                        block_split,
                        stats,
                        run_by_consumer=owned_by_consumer,
                    ),
                    logical_plan,
                )
            )
        return split_datasets

    @ConsumptionAPI
    def split_at_indices(self, indices: List[int]) -> List["MaterializedDataset"]:
        """Materialize and split the dataset at the given indices (like ``np.split``).

        Examples:
            >>> import ray
            >>> ds = ray.data.range(10)
            >>> d1, d2, d3 = ds.split_at_indices([2, 5])
            >>> d1.take_batch()
            {'id': array([0, 1])}
            >>> d2.take_batch()
            {'id': array([2, 3, 4])}
            >>> d3.take_batch()
            {'id': array([5, 6, 7, 8, 9])}

        Time complexity: O(num splits)

        Args:
            indices: List of sorted integers which indicate where the dataset
                are split. If an index exceeds the length of the dataset,
                an empty dataset is returned.

        Returns:
            The dataset splits.

        .. seealso::

            :meth:`Dataset.split`
                Unlike :meth:`~Dataset.split_at_indices`, which lets you split a
                dataset into different sizes, :meth:`Dataset.split` splits a dataset
                into approximately equal splits.

            :meth:`Dataset.split_proportionately`
                This method is equivalent to :meth:`Dataset.split_at_indices` if
                you compute indices manually.

            :meth:`Dataset.streaming_split`.
                Unlike :meth:`~Dataset.split`, :meth:`~Dataset.streaming_split`
                doesn't materialize the dataset in memory.
        """

        if len(indices) < 1:
            raise ValueError("indices must be at least of length 1")
        if sorted(indices) != indices:
            raise ValueError("indices must be sorted")
        if indices[0] < 0:
            raise ValueError("indices must be positive")
        start_time = time.perf_counter()
        block_list = self._plan.execute()
        blocks, metadata = _split_at_indices(
            block_list.get_blocks_with_metadata(),
            indices,
            block_list._owned_by_consumer,
        )
        split_duration = time.perf_counter() - start_time
        parent_stats = self._plan.stats()
        splits = []

        for bs, ms in zip(blocks, metadata):
            stats = DatasetStats(stages={"Split": ms}, parent=parent_stats)
            stats.time_total_s = split_duration

            split_block_list = BlockList(
                bs, ms, owned_by_consumer=block_list._owned_by_consumer
            )
            logical_plan = self._plan._logical_plan
            if logical_plan is not None:
                ref_bundles = _block_list_to_bundles(
                    split_block_list, block_list._owned_by_consumer
                )
                logical_plan = LogicalPlan(InputData(input_data=ref_bundles))

            splits.append(
                MaterializedDataset(
                    ExecutionPlan(
                        split_block_list,
                        stats,
                        run_by_consumer=block_list._owned_by_consumer,
                    ),
                    logical_plan,
                )
            )
        return splits

    @ConsumptionAPI
    def split_proportionately(
        self, proportions: List[float]
    ) -> List["MaterializedDataset"]:
        """Materialize and split the dataset using proportions.

        A common use case for this is splitting the dataset into train
        and test sets (equivalent to eg. scikit-learn's ``train_test_split``).
        For a higher level abstraction, see :meth:`Dataset.train_test_split`.

        This method splits datasets so that all splits
        always contains at least one row. If that isn't possible,
        an exception is raised.

        This is equivalent to caulculating the indices manually and calling
        :meth:`Dataset.split_at_indices`.

        Examples:
            >>> import ray
            >>> ds = ray.data.range(10)
            >>> d1, d2, d3 = ds.split_proportionately([0.2, 0.5])
            >>> d1.take_batch()
            {'id': array([0, 1])}
            >>> d2.take_batch()
            {'id': array([2, 3, 4, 5, 6])}
            >>> d3.take_batch()
            {'id': array([7, 8, 9])}

        Time complexity: O(num splits)

        Args:
            proportions: List of proportions to split the dataset according to.
                Must sum up to less than 1, and each proportion must be bigger
                than 0.

        Returns:
            The dataset splits.

        .. seealso::

            :meth:`Dataset.split`
                Unlike :meth:`~Dataset.split_proportionately`, which lets you split a
                dataset into different sizes, :meth:`Dataset.split` splits a dataset
                into approximately equal splits.

            :meth:`Dataset.split_at_indices`
                :meth:`Dataset.split_proportionately` uses this method under the hood.

            :meth:`Dataset.streaming_split`.
                Unlike :meth:`~Dataset.split`, :meth:`~Dataset.streaming_split`
                doesn't materialize the dataset in memory.
        """

        if len(proportions) < 1:
            raise ValueError("proportions must be at least of length 1")
        if sum(proportions) >= 1:
            raise ValueError("proportions must sum to less than 1")
        if any(p <= 0 for p in proportions):
            raise ValueError("proportions must be bigger than 0")

        dataset_length = self.count()
        cumulative_proportions = np.cumsum(proportions)
        split_indices = [
            int(dataset_length * proportion) for proportion in cumulative_proportions
        ]

        # Ensure each split has at least one element
        subtract = 0
        for i in range(len(split_indices) - 2, -1, -1):
            split_indices[i] -= subtract
            if split_indices[i] == split_indices[i + 1]:
                subtract += 1
                split_indices[i] -= 1
        if any(i <= 0 for i in split_indices):
            raise ValueError(
                "Couldn't create non-empty splits with the given proportions."
            )

        return self.split_at_indices(split_indices)

    @ConsumptionAPI
    def train_test_split(
        self,
        test_size: Union[int, float],
        *,
        shuffle: bool = False,
        seed: Optional[int] = None,
    ) -> Tuple["MaterializedDataset", "MaterializedDataset"]:
        """Materialize and split the dataset into train and test subsets.

        Examples:

            >>> import ray
            >>> ds = ray.data.range(8)
            >>> train, test = ds.train_test_split(test_size=0.25)
            >>> train.take_batch()
            {'id': array([0, 1, 2, 3, 4, 5])}
            >>> test.take_batch()
            {'id': array([6, 7])}

        Args:
            test_size: If float, should be between 0.0 and 1.0 and represent the
                proportion of the dataset to include in the test split. If int,
                represents the absolute number of test samples. The train split
                always complements the test split.
            shuffle: Whether or not to globally shuffle the dataset before splitting.
                Defaults to ``False``. This may be a very expensive operation with a
                large dataset.
            seed: Fix the random seed to use for shuffle, otherwise one is chosen
                based on system randomness. Ignored if ``shuffle=False``.

        Returns:
            Train and test subsets as two ``MaterializedDatasets``.

        .. seealso::

            :meth:`Dataset.split_proportionately`
        """
        ds = self

        if shuffle:
            ds = ds.random_shuffle(seed=seed)

        if not isinstance(test_size, (int, float)):
            raise TypeError(f"`test_size` must be int or float got {type(test_size)}.")
        if isinstance(test_size, float):
            if test_size <= 0 or test_size >= 1:
                raise ValueError(
                    "If `test_size` is a float, it must be bigger than 0 and smaller "
                    f"than 1. Got {test_size}."
                )
            return ds.split_proportionately([1 - test_size])
        else:
            ds_length = ds.count()
            if test_size <= 0 or test_size >= ds_length:
                raise ValueError(
                    "If `test_size` is an int, it must be bigger than 0 and smaller "
                    f"than the size of the dataset ({ds_length}). "
                    f"Got {test_size}."
                )
            return ds.split_at_indices([ds_length - test_size])

    def union(self, *other: List["Dataset"]) -> "Dataset":
        """Concatenate :class:`Datasets <ray.data.Dataset>` across rows.

        The order of the blocks in the datasets is preserved, as is the
        relative ordering between the datasets passed in the argument list.

        .. caution::
            Unioned datasets aren't lineage-serializable. As a result, they can't be
            used as a tunable hyperparameter in Ray Tune.

        Examples:

            >>> import ray
            >>> ds1 = ray.data.range(2)
            >>> ds2 = ray.data.range(3)
            >>> ds1.union(ds2).take_all()
            [{'id': 0}, {'id': 1}, {'id': 0}, {'id': 1}, {'id': 2}]

        Args:
            other: List of datasets to combine with this one. The datasets
                must have the same schema as this dataset, otherwise the
                behavior is undefined.

        Returns:
            A new dataset holding the rows of the input datasets.
        """

        start_time = time.perf_counter()

        owned_by_consumer = self._plan.execute()._owned_by_consumer
        datasets = [self] + list(other)
        bls = []
        has_nonlazy = False
        for ds in datasets:
            bl = ds._plan.execute()
            if not isinstance(bl, LazyBlockList):
                has_nonlazy = True
            bls.append(bl)
        if has_nonlazy:
            blocks = []
            metadata = []
            ops_to_union = []
            for idx, bl in enumerate(bls):
                if isinstance(bl, LazyBlockList):
                    bs, ms = bl._get_blocks_with_metadata()
                else:
                    assert isinstance(bl, BlockList), type(bl)
                    bs, ms = bl._blocks, bl._metadata
                op_logical_plan = getattr(datasets[idx]._plan, "_logical_plan", None)
                if isinstance(op_logical_plan, LogicalPlan):
                    ops_to_union.append(op_logical_plan.dag)
                else:
                    ops_to_union.append(None)
                blocks.extend(bs)
                metadata.extend(ms)
            blocklist = BlockList(blocks, metadata, owned_by_consumer=owned_by_consumer)

            logical_plan = None
            if all(ops_to_union):
                logical_plan = LogicalPlan(UnionLogicalOperator(*ops_to_union))
        else:
            tasks: List[ReadTask] = []
            block_partition_refs: List[ObjectRef[BlockPartition]] = []
            block_partition_meta_refs: List[ObjectRef[BlockMetadata]] = []

            # Gather read task names from input blocks of unioned Datasets,
            # and concat them before passing to resulting LazyBlockList
            read_task_names = []
            self_read_name = self._plan._in_blocks._read_stage_name or "Read"
            read_task_names.append(self_read_name)
            other_read_names = [
                o._plan._in_blocks._read_stage_name or "Read" for o in other
            ]
            read_task_names.extend(other_read_names)

            for bl in bls:
                tasks.extend(bl._tasks)
                block_partition_refs.extend(bl._block_partition_refs)
                block_partition_meta_refs.extend(bl._block_partition_meta_refs)
            blocklist = LazyBlockList(
                tasks,
                f"Union({','.join(read_task_names)})",
                block_partition_refs,
                block_partition_meta_refs,
                owned_by_consumer=owned_by_consumer,
            )

            logical_plan = self._logical_plan
            logical_plans = [
                getattr(union_ds, "_logical_plan", None) for union_ds in datasets
            ]
            if all(logical_plans):
                op = UnionLogicalOperator(
                    *[plan.dag for plan in logical_plans],
                )
                logical_plan = LogicalPlan(op)

        stats = DatasetStats(
            stages={"Union": []},
            parent=[d._plan.stats() for d in datasets],
        )
        stats.time_total_s = time.perf_counter() - start_time
        return Dataset(
            ExecutionPlan(blocklist, stats, run_by_consumer=owned_by_consumer),
            logical_plan,
        )

    @AllToAllAPI
    def groupby(self, key: Union[str, List[str], None]) -> "GroupedData":
        """Group rows of a :class:`Dataset` according to a column.

        Use this method to transform data based on a
        categorical variable.

        Examples:

            .. testcode::

                import pandas as pd
                import ray

                def normalize_variety(group: pd.DataFrame) -> pd.DataFrame:
                    for feature in group.drop("variety").columns:
                        group[feature] = group[feature] / group[feature].abs().max()
                    return group

                ds = (
                    ray.data.read_parquet("s3://anonymous@ray-example-data/iris.parquet")
                    .groupby("variety")
                    .map_groups(normalize_variety, batch_format="pandas")
                )

        Time complexity: O(dataset size * log(dataset size / parallelism))

        Args:
            key: A column name or list of column names.
            If this is ``None``, place all rows in a single group.

        Returns:
            A lazy :class:`~ray.data.grouped_data.GroupedData`.

        .. seealso::

            :meth:`~ray.data.grouped_data.GroupedData.map_groups`
                Call this method to transform groups of data.
        """
        from ray.data.grouped_data import GroupedData

        # Always allow None since groupby interprets that as grouping all
        # records into a single global group.
        if key is not None:
            SortKey(key).validate_schema(self.schema(fetch_if_missing=True))

        return GroupedData(self, key)

    @AllToAllAPI
    def unique(self, column: str) -> List[Any]:
        """List the unique elements in a given column.

        Examples:

            >>> import ray
            >>> ds = ray.data.from_items([1, 2, 3, 2, 3])
            >>> ds.unique("item")
            [1, 2, 3]

            This function is very useful for computing labels
            in a machine learning dataset:

            >>> import ray
            >>> ds = ray.data.read_csv("s3://anonymous@ray-example-data/iris.csv")
            >>> ds.unique("target")
            [0, 1, 2]

            One common use case is to convert the class labels
            into integers for training and inference:

            >>> classes = {0: 'Setosa', 1: 'Versicolor', 2: 'Virginica'}
            >>> def preprocessor(df, classes):
            ...     df["variety"] = df["target"].map(classes)
            ...     return df
            >>> train_ds = ds.map_batches(
            ...     preprocessor, fn_kwargs={"classes": classes}, batch_format="pandas")
            >>> train_ds.sort("sepal length (cm)").take(1)  # Sort to make it deterministic
            [{'sepal length (cm)': 4.3, ..., 'variety': 'Setosa'}]

        Time complexity: O(dataset size * log(dataset size / parallelism))

        Args:
            column: The column to collect unique elements over.

        Returns:
            A list with unique elements in the given column.
        """  # noqa: E501
        ds = self.select_columns([column]).groupby(column).count()
        return [item[column] for item in ds.take_all()]

    @AllToAllAPI
    @ConsumptionAPI
    def aggregate(self, *aggs: AggregateFn) -> Union[Any, Dict[str, Any]]:
        """Aggregate values using one or more functions.

        Use this method to compute metrics like the product of a column.

        Examples:

            .. testcode::

                import ray
                from ray.data.aggregate import AggregateFn

                ds = ray.data.from_items([{"number": i} for i in range(1, 10)])
                aggregation = AggregateFn(
                    init=lambda column: 1,
                    accumulate_row=lambda a, row: a * row["number"],
                    merge = lambda a1, a2: a1 + a2,
                    name="prod"
                )
                print(ds.aggregate(aggregation))

            .. testoutput::

                {'prod': 45}

        Time complexity: O(dataset size / parallelism)

        Args:
            *aggs: :class:`Aggregations <ray.data.aggregate.AggregateFn>` to perform.

        Returns:
            A ``dict`` where each each value is an aggregation for a given column.
        """
        ret = self.groupby(None).aggregate(*aggs).take(1)
        return ret[0] if len(ret) > 0 else None

    @AllToAllAPI
    @ConsumptionAPI
    def sum(
        self, on: Optional[Union[str, List[str]]] = None, ignore_nulls: bool = True
    ) -> Union[Any, Dict[str, Any]]:
        """Compute the sum of one or more columns.

        Examples:
            >>> import ray
            >>> ray.data.range(100).sum("id")
            4950
            >>> ray.data.from_items([
            ...     {"A": i, "B": i**2}
            ...     for i in range(100)
            ... ]).sum(["A", "B"])
            {'sum(A)': 4950, 'sum(B)': 328350}

        Args:
            on: a column name or a list of column names to aggregate.
            ignore_nulls: Whether to ignore null values. If ``True``, null
                values are ignored when computing the sum. If ``False``,
                when a null value is encountered, the output is ``None``.
                Ray Data considers ``np.nan``, ``None``, and ``pd.NaT`` to be null
                values. Default is ``True``.

        Returns:
            The sum result.

            For different values of ``on``, the return varies:

            - ``on=None``: a dict containing the column-wise sum of all
              columns,
            - ``on="col"``: a scalar representing the sum of all items in
              column ``"col"``,
            - ``on=["col_1", ..., "col_n"]``: an n-column ``dict``
              containing the column-wise sum of the provided columns.

            If the dataset is empty, all values are null. If ``ignore_nulls`` is
            ``False`` and any value is null, then the output is ``None``.
        """
        ret = self._aggregate_on(Sum, on, ignore_nulls)
        return self._aggregate_result(ret)

    @AllToAllAPI
    @ConsumptionAPI
    def min(
        self, on: Optional[Union[str, List[str]]] = None, ignore_nulls: bool = True
    ) -> Union[Any, Dict[str, Any]]:
        """Return the minimum of one or more columns.

        Examples:
            >>> import ray
            >>> ray.data.range(100).min("id")
            0
            >>> ray.data.from_items([
            ...     {"A": i, "B": i**2}
            ...     for i in range(100)
            ... ]).min(["A", "B"])
            {'min(A)': 0, 'min(B)': 0}

        Args:
            on: a column name or a list of column names to aggregate.
            ignore_nulls: Whether to ignore null values. If ``True``, null
                values are ignored when computing the min; if ``False``,
                when a null value is encountered, the output is ``None``.
                This method considers ``np.nan``, ``None``, and ``pd.NaT`` to be null
                values. Default is ``True``.

        Returns:
            The min result.

            For different values of ``on``, the return varies:

            - ``on=None``: an dict containing the column-wise min of
              all columns,
            - ``on="col"``: a scalar representing the min of all items in
              column ``"col"``,
            - ``on=["col_1", ..., "col_n"]``: an n-column dict
              containing the column-wise min of the provided columns.

            If the dataset is empty, all values are null. If ``ignore_nulls`` is
            ``False`` and any value is null, then the output is ``None``.
        """
        ret = self._aggregate_on(Min, on, ignore_nulls)
        return self._aggregate_result(ret)

    @AllToAllAPI
    @ConsumptionAPI
    def max(
        self, on: Optional[Union[str, List[str]]] = None, ignore_nulls: bool = True
    ) -> Union[Any, Dict[str, Any]]:
        """Return the maximum of one or more columns.

        Examples:
            >>> import ray
            >>> ray.data.range(100).max("id")
            99
            >>> ray.data.from_items([
            ...     {"A": i, "B": i**2}
            ...     for i in range(100)
            ... ]).max(["A", "B"])
            {'max(A)': 99, 'max(B)': 9801}

        Args:
            on: a column name or a list of column names to aggregate.
            ignore_nulls: Whether to ignore null values. If ``True``, null
                values are ignored when computing the max; if ``False``,
                when a null value is encountered, the output is ``None``.
                This method considers ``np.nan``, ``None``, and ``pd.NaT`` to be null
                values. Default is ``True``.

        Returns:
            The max result.

            For different values of ``on``, the return varies:

            - ``on=None``: an dict containing the column-wise max of
              all columns,
            - ``on="col"``: a scalar representing the max of all items in
              column ``"col"``,
            - ``on=["col_1", ..., "col_n"]``: an n-column dict
              containing the column-wise max of the provided columns.

            If the dataset is empty, all values are null. If ``ignore_nulls`` is
            ``False`` and any value is null, then the output is ``None``.
        """
        ret = self._aggregate_on(Max, on, ignore_nulls)
        return self._aggregate_result(ret)

    @AllToAllAPI
    @ConsumptionAPI
    def mean(
        self, on: Optional[Union[str, List[str]]] = None, ignore_nulls: bool = True
    ) -> Union[Any, Dict[str, Any]]:
        """Compute the mean of one or more columns.

        Examples:
            >>> import ray
            >>> ray.data.range(100).mean("id")
            49.5
            >>> ray.data.from_items([
            ...     {"A": i, "B": i**2}
            ...     for i in range(100)
            ... ]).mean(["A", "B"])
            {'mean(A)': 49.5, 'mean(B)': 3283.5}

        Args:
            on: a column name or a list of column names to aggregate.
            ignore_nulls: Whether to ignore null values. If ``True``, null
                values are ignored when computing the mean; if ``False``,
                when a null value is encountered, the output is ``None``.
                This method considers ``np.nan``, ``None``, and ``pd.NaT`` to be null
                values. Default is ``True``.

        Returns:
            The mean result.

            For different values of ``on``, the return varies:

            - ``on=None``: an dict containing the column-wise mean of
              all columns,
            - ``on="col"``: a scalar representing the mean of all items in
              column ``"col"``,
            - ``on=["col_1", ..., "col_n"]``: an n-column dict
              containing the column-wise mean of the provided columns.

            If the dataset is empty, all values are null. If ``ignore_nulls`` is
            ``False`` and any value is null, then the output is ``None``.
        """
        ret = self._aggregate_on(Mean, on, ignore_nulls)
        return self._aggregate_result(ret)

    @AllToAllAPI
    @ConsumptionAPI
    def std(
        self,
        on: Optional[Union[str, List[str]]] = None,
        ddof: int = 1,
        ignore_nulls: bool = True,
    ) -> Union[Any, Dict[str, Any]]:
        """Compute the standard deviation of one or more columns.

        .. note::
            This method uses Welford's online method for an accumulator-style
            computation of the standard deviation. This method has
            numerical stability, and is computable in a single pass. This may give
            different (but more accurate) results than NumPy, Pandas, and sklearn, which
            use a less numerically stable two-pass algorithm.
            To learn more, see
            `the Wikapedia article <https://en.wikipedia.org/wiki/Algorithms_for_calculating_variance#Welford's_online_algorithm>`_.

        Examples:
            >>> import ray
            >>> round(ray.data.range(100).std("id", ddof=0), 5)
            28.86607
            >>> ray.data.from_items([
            ...     {"A": i, "B": i**2}
            ...     for i in range(100)
            ... ]).std(["A", "B"])
            {'std(A)': 29.011491975882016, 'std(B)': 2968.1748039269296}

        Args:
            on: a column name or a list of column names to aggregate.
            ddof: Delta Degrees of Freedom. The divisor used in calculations
                is ``N - ddof``, where ``N`` represents the number of elements.
            ignore_nulls: Whether to ignore null values. If ``True``, null
                values are ignored when computing the std; if ``False``,
                when a null value is encountered, the output is ``None``.
                This method considers ``np.nan``, ``None``, and ``pd.NaT`` to be null
                values. Default is ``True``.

        Returns:
            The standard deviation result.

            For different values of ``on``, the return varies:

            - ``on=None``: an dict containing the column-wise std of
              all columns,
            - ``on="col"``: a scalar representing the std of all items in
              column ``"col"``,
            - ``on=["col_1", ..., "col_n"]``: an n-column dict
              containing the column-wise std of the provided columns.

            If the dataset is empty, all values are null. If ``ignore_nulls`` is
            ``False`` and any value is null, then the output is ``None``.
        """  # noqa: E501
        ret = self._aggregate_on(Std, on, ignore_nulls, ddof=ddof)
        return self._aggregate_result(ret)

    @AllToAllAPI
    def sort(
        self,
        key: Union[str, List[str], None] = None,
        descending: Union[bool, List[bool]] = False,
    ) -> "Dataset":
        """Sort the dataset by the specified key column or key function.

        .. note::
            The `descending` parameter must be a boolean, or a list of booleans.
            If it is a list, all items in the list must share the same direction.
            Multi-directional sort is not supported yet.

        Examples:
            >>> import ray
            >>> ds = ray.data.range(100)
            >>> ds.sort("id", descending=True).take(3)
            [{'id': 99}, {'id': 98}, {'id': 97}]

        Time complexity: O(dataset size * log(dataset size / parallelism))

        Args:
            key: The column or a list of columns to sort by.
            descending: Whether to sort in descending order. Must be a boolean or a list
                of booleans matching the number of the columns.

        Returns:
            A new, sorted :class:`Dataset`.
        """

        sort_key = SortKey(key, descending)
        plan = self._plan.with_stage(SortStage(self, sort_key))

        logical_plan = self._logical_plan
        if logical_plan is not None:
            op = Sort(
                logical_plan.dag,
                sort_key=sort_key,
            )
            logical_plan = LogicalPlan(op)
        return Dataset(plan, logical_plan)

    def zip(self, other: "Dataset") -> "Dataset":
        """Materialize and zip the columns of this dataset with the columns of another.

        The datasets must have the same number of rows. Their column sets are
        merged, and any duplicate column names are disambiguated with suffixes like
        ``"_1"``.

        .. note::
            The smaller of the two datasets is repartitioned to align the number
            of rows per block with the larger dataset.

        .. note::
            Zipped datasets aren't lineage-serializable. As a result, they can't be used
            as a tunable hyperparameter in Ray Tune.

        Examples:
            >>> import ray
            >>> ds1 = ray.data.range(5)
            >>> ds2 = ray.data.range(5)
            >>> ds1.zip(ds2).take_batch()
            {'id': array([0, 1, 2, 3, 4]), 'id_1': array([0, 1, 2, 3, 4])}

        Time complexity: O(dataset size / parallelism)

        Args:
            other: The dataset to zip with on the right hand side.

        Returns:
            A :class:`Dataset` containing the columns of the second dataset
            concatenated horizontally with the columns of the first dataset,
            with duplicate column names disambiguated with suffixes like ``"_1"``.
        """

        plan = self._plan.with_stage(ZipStage(other))

        logical_plan = self._logical_plan
        other_logical_plan = other._logical_plan
        if logical_plan is not None and other_logical_plan is not None:
            op = Zip(logical_plan.dag, other_logical_plan.dag)
            logical_plan = LogicalPlan(op)
        return Dataset(plan, logical_plan)

    def limit(self, limit: int) -> "Dataset":
        """Truncate the dataset to the first ``limit`` rows.

        Unlike :meth:`~Dataset.take`, this method doesn't move data to the caller's
        machine. Instead, it returns a new :class:`Dataset` pointing to the truncated
        distributed data.

        Examples:
            >>> import ray
            >>> ds = ray.data.range(1000)
            >>> ds.limit(5).count()
            5

        Time complexity: O(limit specified)

        Args:
            limit: The size of the dataset to truncate to.

        Returns:
            The truncated dataset.
        """
        plan = self._plan.with_stage(LimitStage(limit))
        logical_plan = self._logical_plan
        if logical_plan is not None:
            op = Limit(logical_plan.dag, limit=limit)
            logical_plan = LogicalPlan(op)
        return Dataset(plan, logical_plan)

    @ConsumptionAPI
    def take_batch(
        self, batch_size: int = 20, *, batch_format: Optional[str] = "default"
    ) -> DataBatch:
        """Return up to ``batch_size`` rows from the :class:`Dataset` in a batch.

        Ray Data represents batches as NumPy arrays or pandas DataFrames. You can
        configure the batch type by specifying ``batch_format``.

        This method is useful for inspecting inputs to :meth:`~Dataset.map_batches`.

        .. warning::

            :meth:`~Dataset.take_batch` moves up to ``batch_size`` rows to the caller's
            machine. If ``batch_size`` is large, this method can cause an `
            ``OutOfMemory`` error on the caller.

        Examples:

            >>> import ray
            >>> ds = ray.data.range(100)
            >>> ds.take_batch(5)
            {'id': array([0, 1, 2, 3, 4])}

        Time complexity: O(batch_size specified)

        Args:
            batch_size: The maximum number of rows to return.
            batch_format: If ``"default"`` or ``"numpy"``, batches are
                ``Dict[str, numpy.ndarray]``. If ``"pandas"``, batches are
                ``pandas.DataFrame``.

        Returns:
            A batch of up to ``batch_size`` rows from the dataset.

        Raises:
            ``ValueError``: if the dataset is empty.
        """
        batch_format = _apply_strict_mode_batch_format(batch_format)
        limited_ds = self.limit(batch_size)

        try:
            res = next(
                iter(
                    limited_ds.iter_batches(
                        batch_size=batch_size,
                        prefetch_batches=0,
                        batch_format=batch_format,
                    )
                )
            )
        except StopIteration:
            raise ValueError("The dataset is empty.")
        self._synchronize_progress_bar()

        # Save the computed stats to the original dataset.
        self._plan._snapshot_stats = limited_ds._plan.stats()
        return res

    @ConsumptionAPI
    def take(self, limit: int = 20) -> List[Dict[str, Any]]:
        """Return up to ``limit`` rows from the :class:`Dataset`.

        This method is useful for inspecting data.

        .. warning::

            :meth:`~Dataset.take` moves up to ``limit`` rows to the caller's machine. If
            ``limit`` is large, this method can cause an ``OutOfMemory`` error on the
            caller.

        Examples:

            >>> import ray
            >>> ds = ray.data.range(100)
            >>> ds.take(3)
            [{'id': 0}, {'id': 1}, {'id': 2}]

        Time complexity: O(limit specified)

        Args:
            limit: The maximum number of rows to return.

        Returns:
            A list of up to ``limit`` rows from the dataset.

        .. seealso::

            :meth:`~Dataset.take_all`
                Call this method to return all rows.
        """
        if ray.util.log_once("dataset_take"):
            logger.info(
                "Tip: Use `take_batch()` instead of `take() / show()` to return "
                "records in pandas or numpy batch format."
            )
        output = []

        limited_ds = self.limit(limit)
        for row in limited_ds.iter_rows():
            output.append(row)
            if len(output) >= limit:
                break
        self._synchronize_progress_bar()

        # Save the computed stats to the original dataset.
        self._plan._snapshot_stats = limited_ds._plan.stats()
        return output

    @ConsumptionAPI
    def take_all(self, limit: Optional[int] = None) -> List[Dict[str, Any]]:
        """Return all of the rows in this :class:`Dataset`.

        This method is useful for inspecting small datasets.

        .. warning::

            :meth:`~Dataset.take_all` moves the entire dataset to the caller's
            machine. If the dataset is large, this method can cause an
            ``OutOfMemory`` error on the caller.

        Examples:
            >>> import ray
            >>> ds = ray.data.range(5)
            >>> ds.take_all()
            [{'id': 0}, {'id': 1}, {'id': 2}, {'id': 3}, {'id': 4}]

        Time complexity: O(dataset size)

        Args:
            limit: Raise an error if the size exceeds the specified limit.

        Returns:
            A list of all the rows in the dataset.

        .. seealso::

            :meth:`~Dataset.take`
                Call this method to return a specific number of rows.
        """
        output = []
        for row in self.iter_rows():
            output.append(row)
            if limit is not None and len(output) > limit:
                raise ValueError(
                    f"The dataset has more than the given limit of {limit} records."
                )
        self._synchronize_progress_bar()
        return output

    @ConsumptionAPI
    def show(self, limit: int = 20) -> None:
        """Print up to the given number of rows from the :class:`Dataset`.

        This method is useful for inspecting data.

        Examples:

            >>> import ray
            >>> ds = ray.data.range(100)
            >>> ds.show(3)
            {'id': 0}
            {'id': 1}
            {'id': 2}

        Time complexity: O(limit specified)

        Args:
            limit: The maximum number of row to print.

        .. seealso::

            :meth:`~Dataset.take`
                Call this method to get (not print) a given number of rows.
        """
        for row in self.take(limit):
            print(row)

    @ConsumptionAPI(
        if_more_than_read=True,
        datasource_metadata="row count",
        pattern="Time complexity:",
    )
    def count(self) -> int:
        """Count the number of records in the dataset.

        Time complexity: O(dataset size / parallelism), O(1) for parquet

        Examples:
            >>> import ray
            >>> ds = ray.data.range(10)
            >>> ds.count()
            10

        Returns:
            The number of records in the dataset.
        """
        # Handle empty dataset.
        if self.num_blocks() == 0:
            return 0

        # For parquet, we can return the count directly from metadata.
        meta_count = self._meta_count()
        if meta_count is not None:
            return meta_count

        get_num_rows = cached_remote_fn(_get_num_rows)

        return sum(
            ray.get(
                [get_num_rows.remote(block) for block in self.get_internal_block_refs()]
            )
        )

    @ConsumptionAPI(
        if_more_than_read=True,
        datasource_metadata="schema",
        extra_condition="or if ``fetch_if_missing=True`` (the default)",
        pattern="Time complexity:",
    )
    def schema(self, fetch_if_missing: bool = True) -> Optional["Schema"]:
        """Return the schema of the dataset.

        Examples:
            >>> import ray
            >>> ds = ray.data.range(10)
            >>> ds.schema()
            Column  Type
            ------  ----
            id      int64

        Time complexity: O(1)

        Args:
            fetch_if_missing: If True, synchronously fetch the schema if it's
                not known. If False, None is returned if the schema is not known.
                Default is True.

        Returns:
            The :class:`ray.data.Schema` class of the records, or None if the
            schema is not known and fetch_if_missing is False.
        """

        # First check if the schema is already known from materialized blocks.
        base_schema = self._plan.schema(fetch_if_missing=False)
        if base_schema is not None:
            return Schema(base_schema)
        if not fetch_if_missing:
            return None

        # Lazily execute only the first block to minimize computation.
        # We achieve this by appending a Limit[1] operation to a copy
        # of this Dataset, which we then execute to get its schema.
        base_schema = self.limit(1)._plan.schema(fetch_if_missing=fetch_if_missing)
        if base_schema:
            self._plan.cache_schema(base_schema)
            return Schema(base_schema)
        else:
            return None

    @ConsumptionAPI(
        if_more_than_read=True,
        datasource_metadata="schema",
        extra_condition="or if ``fetch_if_missing=True`` (the default)",
        pattern="Time complexity:",
    )
    def columns(self, fetch_if_missing: bool = True) -> Optional[List[str]]:
        """Returns the columns of this Dataset.

        Time complexity: O(1)

        Example:
            >>> import ray
            >>> # Create dataset from synthetic data.
            >>> ds = ray.data.range(1000)
            >>> ds.columns()
            ['id']

        Args:
            fetch_if_missing: If True, synchronously fetch the column names from the
                schema if it's not known. If False, None is returned if the schema is
                not known. Default is True.

        Returns:
            A list of the column names for this Dataset or None if schema is not known
            and `fetch_if_missing` is False.

        """
        schema = self.schema(fetch_if_missing=fetch_if_missing)
        if schema is not None:
            return schema.names
        return None

    def num_blocks(self) -> int:
        """Return the number of blocks of this dataset.

        Note that during read and transform operations, the number of blocks
        may be dynamically adjusted to respect memory limits, increasing the
        number of blocks at runtime.

        Examples:
            >>> import ray
            >>> ds = ray.data.range(100).repartition(10)
            >>> ds.num_blocks()
            10

        Time complexity: O(1)

        Returns:
            The number of blocks of this dataset.
        """
        return self._plan.initial_num_blocks()

    @ConsumptionAPI(if_more_than_read=True, pattern="Time complexity:")
    def size_bytes(self) -> int:
        """Return the in-memory size of the dataset.

        Examples:
            >>> import ray
            >>> ds = ray.data.range(10)
            >>> ds.size_bytes()
            80

        Time complexity: O(1)

        Returns:
            The in-memory size of the dataset in bytes, or None if the
            in-memory size is not known.
        """
        metadata = self._plan.execute().get_metadata()
        if not metadata or metadata[0].size_bytes is None:
            return None
        return sum(m.size_bytes for m in metadata)

    @ConsumptionAPI(if_more_than_read=True, pattern="Time complexity:")
    def input_files(self) -> List[str]:
        """Return the list of input files for the dataset.

        Examples:
            >>> import ray
            >>> ds = ray.data.read_csv("s3://anonymous@ray-example-data/iris.csv")
            >>> ds.input_files()
            ['ray-example-data/iris.csv']

        Time complexity: O(num input files)

        Returns:
            The list of input files used to create the dataset, or an empty
            list if the input files is not known.
        """
        metadata = self._plan.execute().get_metadata()
        files = set()
        for m in metadata:
            for f in m.input_files:
                files.add(f)
        return list(files)

    @ConsumptionAPI
    def write_parquet(
        self,
        path: str,
        *,
        filesystem: Optional["pyarrow.fs.FileSystem"] = None,
        try_create_dir: bool = True,
        arrow_open_stream_args: Optional[Dict[str, Any]] = None,
        filename_provider: Optional[FilenameProvider] = None,
        block_path_provider: Optional[BlockWritePathProvider] = None,
        arrow_parquet_args_fn: Callable[[], Dict[str, Any]] = lambda: {},
        ray_remote_args: Dict[str, Any] = None,
        **arrow_parquet_args,
    ) -> None:
        """Writes the :class:`~ray.data.Dataset` to parquet files under the provided ``path``.

        The number of files is determined by the number of blocks in the dataset.
        To control the number of number of blocks, call
        :meth:`~ray.data.Dataset.repartition`.

        If pyarrow can't represent your data, this method errors.

        By default, the format of the output files is ``{uuid}_{block_idx}.parquet``,
        where ``uuid`` is a unique
        id for the dataset. To modify this behavior, implement a custom
        :class:`~ray.data.datasource.BlockWritePathProvider`
        and pass it in as the ``block_path_provider`` argument.

        Examples:
            >>> import ray
            >>> ds = ray.data.range(100)
            >>> ds.write_parquet("local:///tmp/data/")

        Time complexity: O(dataset size / parallelism)

        Args:
            path: The path to the destination root directory, where
                parquet files are written to.
            filesystem: The pyarrow filesystem implementation to write to.
                These filesystems are specified in the
                `pyarrow docs <https://arrow.apache.org/docs\
                /python/api/filesystems.html#filesystem-implementations>`_.
                Specify this if you need to provide specific configurations to the
                filesystem. By default, the filesystem is automatically selected based
                on the scheme of the paths. For example, if the path begins with
                ``s3://``, the ``S3FileSystem`` is used.
            try_create_dir: If ``True``, attempts to create all directories in the
                destination path. Does nothing if all directories already
                exist. Defaults to ``True``.
            arrow_open_stream_args: kwargs passed to
                `pyarrow.fs.FileSystem.open_output_stream <https://arrow.apache.org\
                /docs/python/generated/pyarrow.fs.FileSystem.html\
                #pyarrow.fs.FileSystem.open_output_stream>`_, which is used when
                opening the file to write to.
            filename_provider: A :class:`~ray.data.datasource.FilenameProvider`
                implementation. Use this parameter to customize what your filenames
                look like.
            arrow_parquet_args_fn: Callable that returns a dictionary of write
                arguments that are provided to `pyarrow.parquet.write_table() <https:/\
                    /arrow.apache.org/docs/python/generated/\
                        pyarrow.parquet.write_table.html#pyarrow.parquet.write_table>`_
                when writing each block to a file. Overrides
                any duplicate keys from ``arrow_parquet_args``. Use this argument
                instead of ``arrow_parquet_args`` if any of your write arguments
                can't pickled, or if you'd like to lazily resolve the write
                arguments for each dataset block.
            ray_remote_args: Kwargs passed to :meth:`~ray.remote` in the write tasks.
            arrow_parquet_args: Options to pass to
                `pyarrow.parquet.write_table() <https://arrow.apache.org/docs/python\
                    /generated/pyarrow.parquet.write_table.html\
                        #pyarrow.parquet.write_table>`_, which is used to write out each
                block to a file.
        """
        datasink = _ParquetDatasink(
            path,
            arrow_parquet_args_fn=arrow_parquet_args_fn,
            arrow_parquet_args=arrow_parquet_args,
            filesystem=filesystem,
            try_create_dir=try_create_dir,
            open_stream_args=arrow_open_stream_args,
            filename_provider=filename_provider,
            block_path_provider=block_path_provider,
            dataset_uuid=self._uuid,
        )
        self.write_datasink(datasink, ray_remote_args=ray_remote_args)

    @ConsumptionAPI
    def write_json(
        self,
        path: str,
        *,
        filesystem: Optional["pyarrow.fs.FileSystem"] = None,
        try_create_dir: bool = True,
        arrow_open_stream_args: Optional[Dict[str, Any]] = None,
        filename_provider: Optional[FilenameProvider] = None,
        block_path_provider: Optional[BlockWritePathProvider] = None,
        pandas_json_args_fn: Callable[[], Dict[str, Any]] = lambda: {},
        ray_remote_args: Dict[str, Any] = None,
        **pandas_json_args,
    ) -> None:
        """Writes the :class:`~ray.data.Dataset` to JSON and JSONL files.

        The number of files is determined by the number of blocks in the dataset.
        To control the number of number of blocks, call
        :meth:`~ray.data.Dataset.repartition`.

        This method is only supported for datasets with records that are convertible to
        pandas dataframes.

        By default, the format of the output files is ``{uuid}_{block_idx}.json``,
        where ``uuid`` is a unique id for the dataset. To modify this behavior,
        implement a custom
        :class:`~ray.data.file_based_datasource.BlockWritePathProvider`
        and pass it in as the ``block_path_provider`` argument.

        Examples:
            Write the dataset as JSON file to a local directory.

            >>> import ray
            >>> import pandas as pd
            >>> ds = ray.data.from_pandas([pd.DataFrame({"one": [1], "two": ["a"]})])
            >>> ds.write_json("local:///tmp/data")

            Write the dataset as JSONL files to a local directory.

            >>> ds = ray.data.read_json("s3://anonymous@ray-example-data/train.jsonl")
            >>> ds.write_json("local:///tmp/data")

        Time complexity: O(dataset size / parallelism)

        Args:
            path: The path to the destination root directory, where
                the JSON files are written to.
            filesystem: The pyarrow filesystem implementation to write to.
                These filesystems are specified in the
                `pyarrow docs <https://arrow.apache.org/docs\
                /python/api/filesystems.html#filesystem-implementations>`_.
                Specify this if you need to provide specific configurations to the
                filesystem. By default, the filesystem is automatically selected based
                on the scheme of the paths. For example, if the path begins with
                ``s3://``, the ``S3FileSystem`` is used.
            try_create_dir: If ``True``, attempts to create all directories in the
                destination path. Does nothing if all directories already
                exist. Defaults to ``True``.
            arrow_open_stream_args: kwargs passed to
                `pyarrow.fs.FileSystem.open_output_stream <https://arrow.apache.org\
                /docs/python/generated/pyarrow.fs.FileSystem.html\
                #pyarrow.fs.FileSystem.open_output_stream>`_, which is used when
                opening the file to write to.
            filename_provider: A :class:`~ray.data.datasource.FilenameProvider`
                implementation. Use this parameter to customize what your filenames
                look like.
            pandas_json_args_fn: Callable that returns a dictionary of write
                arguments that are provided to
                `pandas.DataFrame.to_json() <https://pandas.pydata.org/docs/reference/\
                    api/pandas.DataFrame.to_json.html>`_
                when writing each block to a file. Overrides
                any duplicate keys from ``pandas_json_args``. Use this parameter
                instead of ``pandas_json_args`` if any of your write arguments
                can't be pickled, or if you'd like to lazily resolve the write
                arguments for each dataset block.
            ray_remote_args: kwargs passed to :meth:`~ray.remote` in the write tasks.
            pandas_json_args: These args are passed to
                `pandas.DataFrame.to_json() <https://pandas.pydata.org/docs/reference/\
                    api/pandas.DataFrame.to_json.html>`_,
                which is used under the hood to write out each
                :class:`~ray.data.Dataset` block. These
                are dict(orient="records", lines=True) by default.
        """
        datasink = _JSONDatasink(
            path,
            pandas_json_args_fn=pandas_json_args_fn,
            pandas_json_args=pandas_json_args,
            filesystem=filesystem,
            try_create_dir=try_create_dir,
            open_stream_args=arrow_open_stream_args,
            filename_provider=filename_provider,
            block_path_provider=block_path_provider,
            dataset_uuid=self._uuid,
        )
        self.write_datasink(datasink, ray_remote_args=ray_remote_args)

    @PublicAPI(stability="alpha")
    @ConsumptionAPI
    def write_images(
        self,
        path: str,
        column: str,
        file_format: str = "png",
        *,
        filesystem: Optional["pyarrow.fs.FileSystem"] = None,
        try_create_dir: bool = True,
        arrow_open_stream_args: Optional[Dict[str, Any]] = None,
        filename_provider: Optional[FilenameProvider] = None,
        ray_remote_args: Dict[str, Any] = None,
    ) -> None:
        """Writes the :class:`~ray.data.Dataset` to images.

        Examples:
            >>> import ray
            >>> ds = ray.data.read_images("s3://anonymous@ray-example-data/image-datasets/simple")
            >>> ds.write_images("local:///tmp/images", column="image")

        Time complexity: O(dataset size / parallelism)

        Args:
            path: The path to the destination root directory, where
                the images are written to.
            column: The column containing the data you want to write to images.
            file_format: The image file format to write with. For available options,
                see `Image file formats <https://pillow.readthedocs.io/en/latest\
                /handbook/image-file-formats.html>`_.
            filesystem: The pyarrow filesystem implementation to write to.
                These filesystems are specified in the
                `pyarrow docs <https://arrow.apache.org/docs\
                /python/api/filesystems.html#filesystem-implementations>`_.
                Specify this if you need to provide specific configurations to the
                filesystem. By default, the filesystem is automatically selected based
                on the scheme of the paths. For example, if the path begins with
                ``s3://``, the ``S3FileSystem`` is used.
            try_create_dir: If ``True``, attempts to create all directories in the
                destination path. Does nothing if all directories already
                exist. Defaults to ``True``.
            arrow_open_stream_args: kwargs passed to
                `pyarrow.fs.FileSystem.open_output_stream <https://arrow.apache.org\
                /docs/python/generated/pyarrow.fs.FileSystem.html\
                #pyarrow.fs.FileSystem.open_output_stream>`_, which is used when
                opening the file to write to.
            ray_remote_args: kwargs passed to :meth:`~ray.remote` in the write tasks.
        """  # noqa: E501
        datasink = _ImageDatasink(
            path,
            column,
            file_format,
            filesystem=filesystem,
            try_create_dir=try_create_dir,
            open_stream_args=arrow_open_stream_args,
            filename_provider=filename_provider,
            dataset_uuid=self._uuid,
        )
        self.write_datasink(datasink, ray_remote_args=ray_remote_args)

    @ConsumptionAPI
    def write_csv(
        self,
        path: str,
        *,
        filesystem: Optional["pyarrow.fs.FileSystem"] = None,
        try_create_dir: bool = True,
        arrow_open_stream_args: Optional[Dict[str, Any]] = None,
        filename_provider: Optional[FilenameProvider] = None,
        block_path_provider: Optional[BlockWritePathProvider] = None,
        arrow_csv_args_fn: Callable[[], Dict[str, Any]] = lambda: {},
        ray_remote_args: Dict[str, Any] = None,
        **arrow_csv_args,
    ) -> None:
        """Writes the :class:`~ray.data.Dataset` to CSV files.

        The number of files is determined by the number of blocks in the dataset.
        To control the number of number of blocks, call
        :meth:`~ray.data.Dataset.repartition`.

        This method is only supported for datasets with records that are convertible to
        pyarrow tables.

        By default, the format of the output files is ``{uuid}_{block_idx}.csv``,
        where ``uuid`` is a unique id for the dataset. To modify this behavior,
        implement a custom
        :class:`~ray.data.datasource.BlockWritePathProvider`
        and pass it in as the ``block_path_provider`` argument.

        Examples:
            Write the dataset as CSV files to a local directory.

            >>> import ray
            >>> ds = ray.data.range(100)
            >>> ds.write_csv("local:///tmp/data")

            Write the dataset as CSV files to S3.

            >>> import ray
            >>> ds = ray.data.range(100)
            >>> ds.write_csv("s3://bucket/folder/)  # doctest: +SKIP

        Time complexity: O(dataset size / parallelism)

        Args:
            path: The path to the destination root directory, where
                the CSV files are written to.
            filesystem: The pyarrow filesystem implementation to write to.
                These filesystems are specified in the
                `pyarrow docs <https://arrow.apache.org/docs\
                /python/api/filesystems.html#filesystem-implementations>`_.
                Specify this if you need to provide specific configurations to the
                filesystem. By default, the filesystem is automatically selected based
                on the scheme of the paths. For example, if the path begins with
                ``s3://``, the ``S3FileSystem`` is used.
            try_create_dir: If ``True``, attempts to create all directories in the
                destination path if ``True``. Does nothing if all directories already
                exist. Defaults to ``True``.
            arrow_open_stream_args: kwargs passed to
                `pyarrow.fs.FileSystem.open_output_stream <https://arrow.apache.org\
                /docs/python/generated/pyarrow.fs.FileSystem.html\
                #pyarrow.fs.FileSystem.open_output_stream>`_, which is used when
                opening the file to write to.
            filename_provider: A :class:`~ray.data.datasource.FilenameProvider`
                implementation. Use this parameter to customize what your filenames
                look like.
            arrow_csv_args_fn: Callable that returns a dictionary of write
                arguments that are provided to `pyarrow.write.write_csv <https://\
                arrow.apache.org/docs/python/generated/\
                pyarrow.csv.write_csv.html#pyarrow.csv.write_csv>`_ when writing each
                block to a file. Overrides any duplicate keys from ``arrow_csv_args``.
                Use this argument instead of ``arrow_csv_args`` if any of your write
                arguments cannot be pickled, or if you'd like to lazily resolve the
                write arguments for each dataset block.
            ray_remote_args: kwargs passed to :meth:`~ray.remote` in the write tasks.
            arrow_csv_args: Options to pass to `pyarrow.write.write_csv <https://\
                arrow.apache.org/docs/python/generated/pyarrow.csv.write_csv.html\
                    #pyarrow.csv.write_csv>`_
                when writing each block to a file.
        """
        datasink = _CSVDatasink(
            path,
            arrow_csv_args_fn=arrow_csv_args_fn,
            arrow_csv_args=arrow_csv_args,
            filesystem=filesystem,
            try_create_dir=try_create_dir,
            open_stream_args=arrow_open_stream_args,
            filename_provider=filename_provider,
            block_path_provider=block_path_provider,
            dataset_uuid=self._uuid,
        )
        self.write_datasource(datasink, ray_remote_args=ray_remote_args)

    @ConsumptionAPI
    def write_tfrecords(
        self,
        path: str,
        *,
        tf_schema: Optional["schema_pb2.Schema"] = None,
        filesystem: Optional["pyarrow.fs.FileSystem"] = None,
        try_create_dir: bool = True,
        arrow_open_stream_args: Optional[Dict[str, Any]] = None,
        filename_provider: Optional[FilenameProvider] = None,
        block_path_provider: Optional[BlockWritePathProvider] = None,
        ray_remote_args: Dict[str, Any] = None,
    ) -> None:
        """Write the :class:`~ray.data.Dataset` to TFRecord files.

        The `TFRecord <https://www.tensorflow.org/tutorials/load_data/tfrecord>`_
        files contain
        `tf.train.Example <https://www.tensorflow.org/api_docs/python/tf/train/\
            Example>`_
        records, with one Example record for each row in the dataset.

        .. warning::
            tf.train.Feature only natively stores ints, floats, and bytes,
            so this function only supports datasets with these data types,
            and will error if the dataset contains unsupported types.

        The number of files is determined by the number of blocks in the dataset.
        To control the number of number of blocks, call
        :meth:`~ray.data.Dataset.repartition`.

        This method is only supported for datasets with records that are convertible to
        pyarrow tables.

        By default, the format of the output files is ``{uuid}_{block_idx}.tfrecords``,
        where ``uuid`` is a unique id for the dataset. To modify this behavior,
        implement a custom
        :class:`~ray.data.file_based_datasource.BlockWritePathProvider`
        and pass it in as the ``block_path_provider`` argument.

        Examples:
            >>> import ray
            >>> ds = ray.data.range(100)
            >>> ds.write_tfrecords("local:///tmp/data/")

        Time complexity: O(dataset size / parallelism)

        Args:
            path: The path to the destination root directory, where tfrecords
                files are written to.
            filesystem: The pyarrow filesystem implementation to write to.
                These filesystems are specified in the
                `pyarrow docs <https://arrow.apache.org/docs\
                /python/api/filesystems.html#filesystem-implementations>`_.
                Specify this if you need to provide specific configurations to the
                filesystem. By default, the filesystem is automatically selected based
                on the scheme of the paths. For example, if the path begins with
                ``s3://``, the ``S3FileSystem`` is used.
            try_create_dir: If ``True``, attempts to create all directories in the
                destination path. Does nothing if all directories already
                exist. Defaults to ``True``.
            arrow_open_stream_args: kwargs passed to
                `pyarrow.fs.FileSystem.open_output_stream <https://arrow.apache.org\
                /docs/python/generated/pyarrow.fs.FileSystem.html\
                #pyarrow.fs.FileSystem.open_output_stream>`_, which is used when
                opening the file to write to.
            filename_provider: A :class:`~ray.data.datasource.FilenameProvider`
                implementation. Use this parameter to customize what your filenames
                look like.
            ray_remote_args: kwargs passed to :meth:`~ray.remote` in the write tasks.

        """
        datasink = _TFRecordDatasink(
            path=path,
            tf_schema=tf_schema,
            filesystem=filesystem,
            try_create_dir=try_create_dir,
            open_stream_args=arrow_open_stream_args,
            filename_provider=filename_provider,
            block_path_provider=block_path_provider,
            dataset_uuid=self._uuid,
        )
        self.write_datasink(datasink, ray_remote_args=ray_remote_args)

    @PublicAPI(stability="alpha")
    @ConsumptionAPI
    def write_webdataset(
        self,
        path: str,
        *,
        filesystem: Optional["pyarrow.fs.FileSystem"] = None,
        try_create_dir: bool = True,
        arrow_open_stream_args: Optional[Dict[str, Any]] = None,
        filename_provider: Optional[FilenameProvider] = None,
        block_path_provider: Optional[BlockWritePathProvider] = None,
        ray_remote_args: Dict[str, Any] = None,
        encoder: Optional[Union[bool, str, callable, list]] = True,
    ) -> None:
        """Writes the dataset to `WebDataset <https://webdataset.github.io/webdataset/>`_ files.

        The `TFRecord <https://www.tensorflow.org/tutorials/load_data/tfrecord>`_
        files will contain
        `tf.train.Example <https://www.tensorflow.org/api_docs/python/tf/train/Example>`_ # noqa: E501
        records, with one Example record for each row in the dataset.

        .. warning::
            tf.train.Feature only natively stores ints, floats, and bytes,
            so this function only supports datasets with these data types,
            and will error if the dataset contains unsupported types.

        This is only supported for datasets convertible to Arrow records.
        To control the number of files, use :meth:`Dataset.repartition`.

        Unless a custom block path provider is given, the format of the output
        files is ``{uuid}_{block_idx}.tfrecords``, where ``uuid`` is a unique id
        for the dataset.

        Examples:

            .. testcode::
                :skipif: True

                import ray

                ds = ray.data.range(100)
                ds.write_webdataset("s3://bucket/folder/")

        Time complexity: O(dataset size / parallelism)

        Args:
            path: The path to the destination root directory, where tfrecords
                files are written to.
            filesystem: The filesystem implementation to write to.
            try_create_dir: If ``True``, attempts to create all
                directories in the destination path. Does nothing if all directories
                already exist. Defaults to ``True``.
            arrow_open_stream_args: kwargs passed to
                ``pyarrow.fs.FileSystem.open_output_stream``
            block_path_provider: :class:`~ray.data.datasource.BlockWritePathProvider`
                implementation to write each dataset block to a custom output path.
            ray_remote_args: Kwargs passed to ``ray.remote`` in the write tasks.

        """
        datasink = _WebDatasetDatasink(
            path,
            encoder=encoder,
            filesystem=filesystem,
            try_create_dir=try_create_dir,
            open_stream_args=arrow_open_stream_args,
            filename_provider=filename_provider,
            block_path_provider=block_path_provider,
            dataset_uuid=self._uuid,
        )
        self.write_datasink(datasink, ray_remote_args=ray_remote_args)

    @ConsumptionAPI
    def write_numpy(
        self,
        path: str,
        *,
        column: str,
        filesystem: Optional["pyarrow.fs.FileSystem"] = None,
        try_create_dir: bool = True,
        arrow_open_stream_args: Optional[Dict[str, Any]] = None,
        filename_provider: Optional[FilenameProvider] = None,
        block_path_provider: Optional[BlockWritePathProvider] = None,
        ray_remote_args: Dict[str, Any] = None,
    ) -> None:
        """Writes a column of the :class:`~ray.data.Dataset` to .npy files.

        This is only supported for columns in the datasets that can be converted to
        NumPy arrays.

        The number of files is determined by the number of blocks in the dataset.
        To control the number of number of blocks, call
        :meth:`~ray.data.Dataset.repartition`.

        By default, the format of the output files is ``{uuid}_{block_idx}.npy``,
        where ``uuid`` is a unique id for the dataset. To modify this behavior,
        implement a custom
        :class:`~ray.data.datasource.BlockWritePathProvider`
        and pass it in as the ``block_path_provider`` argument.

        Examples:
            >>> import ray
            >>> ds = ray.data.range(100)
            >>> ds.write_numpy("local:///tmp/data/", column="id")

        Time complexity: O(dataset size / parallelism)

        Args:
            path: The path to the destination root directory, where
                the npy files are written to.
            column: The name of the column that contains the data to
                be written.
            filesystem: The pyarrow filesystem implementation to write to.
                These filesystems are specified in the
                `pyarrow docs <https://arrow.apache.org/docs\
                /python/api/filesystems.html#filesystem-implementations>`_.
                Specify this if you need to provide specific configurations to the
                filesystem. By default, the filesystem is automatically selected based
                on the scheme of the paths. For example, if the path begins with
                ``s3://``, the ``S3FileSystem`` is used.
            try_create_dir: If ``True``, attempts to create all directories in
                destination path. Does nothing if all directories already
                exist. Defaults to ``True``.
            arrow_open_stream_args: kwargs passed to
                `pyarrow.fs.FileSystem.open_output_stream <https://arrow.apache.org\
                /docs/python/generated/pyarrow.fs.FileSystem.html\
                #pyarrow.fs.FileSystem.open_output_stream>`_, which is used when
                opening the file to write to.
            filename_provider: A :class:`~ray.data.datasource.FilenameProvider`
                implementation. Use this parameter to customize what your filenames
                look like.
            ray_remote_args: kwargs passed to :meth:`~ray.remote` in the write tasks.
        """

        datasink = _NumpyDatasink(
            path,
            column,
            filesystem=filesystem,
            try_create_dir=try_create_dir,
            open_stream_args=arrow_open_stream_args,
            filename_provider=filename_provider,
            block_path_provider=block_path_provider,
            dataset_uuid=self._uuid,
        )
        self.write_datasink(datasink, ray_remote_args=ray_remote_args)

    @ConsumptionAPI
    def write_sql(
        self,
        sql: str,
        connection_factory: Callable[[], Connection],
        ray_remote_args: Optional[Dict[str, Any]] = None,
    ) -> None:
        """Write to a database that provides a
        `Python DB API2-compliant <https://peps.python.org/pep-0249/>`_ connector.

        .. note::

            This method writes data in parallel using the DB API2 ``executemany``
            method. To learn more about this method, see
            `PEP 249 <https://peps.python.org/pep-0249/#executemany>`_.

        Examples:

            .. testcode::

                import sqlite3
                import ray

                connection = sqlite3.connect("example.db")
                connection.cursor().execute("CREATE TABLE movie(title, year, score)")
                dataset = ray.data.from_items([
                    {"title": "Monty Python and the Holy Grail", "year": 1975, "score": 8.2},
                    {"title": "And Now for Something Completely Different", "year": 1971, "score": 7.5}
                ])

                dataset.write_sql(
                    "INSERT INTO movie VALUES(?, ?, ?)", lambda: sqlite3.connect("example.db")
                )

                result = connection.cursor().execute("SELECT * FROM movie ORDER BY year")
                print(result.fetchall())

            .. testoutput::

                [('And Now for Something Completely Different', 1971, 7.5), ('Monty Python and the Holy Grail', 1975, 8.2)]

            .. testcode::
                :hide:

                import os
                os.remove("example.db")

        Arguments:
            sql: An ``INSERT INTO`` statement that specifies the table to write to. The
                number of parameters must match the number of columns in the table.
            connection_factory: A function that takes no arguments and returns a
                Python DB API2
                `Connection object <https://peps.python.org/pep-0249/#connection-objects>`_.
            ray_remote_args: Keyword arguments passed to :meth:`~ray.remote` in the
                write tasks.
        """  # noqa: E501
        datasink = _SQLDatasink(sql=sql, connection_factory=connection_factory)
        self.write_datasource(datasink, ray_remote_args=ray_remote_args)

    @PublicAPI(stability="alpha")
    @ConsumptionAPI
    def write_mongo(
        self,
        uri: str,
        database: str,
        collection: str,
        ray_remote_args: Dict[str, Any] = None,
    ) -> None:
        """Writes the :class:`~ray.data.Dataset` to a MongoDB database.

        This method is only supported for datasets convertible to pyarrow tables.

        The number of parallel writes is determined by the number of blocks in the
        dataset. To control the number of number of blocks, call
        :meth:`~ray.data.Dataset.repartition`.

        .. warning::
            This method supports only a subset of the PyArrow's types, due to the
            limitation of pymongoarrow which is used underneath. Writing unsupported
            types fails on type checking. See all the supported types at:
            https://mongo-arrow.readthedocs.io/en/latest/data_types.html.

        .. note::
            The records are inserted into MongoDB as new documents. If a record has
            the _id field, this _id must be non-existent in MongoDB, otherwise the write
            is rejected and fail (hence preexisting documents are protected from
            being mutated). It's fine to not have _id field in record and MongoDB will
            auto generate one at insertion.

        Examples:

            .. testcode::
                :skipif: True

                import ray

                ds = ray.data.range(100)
                ds.write_mongo(
                    uri="mongodb://username:password@mongodb0.example.com:27017/?authSource=admin",
                    database="my_db",
                    collection="my_collection"
                )

        Args:
            uri: The URI to the destination MongoDB where the dataset is
                written to. For the URI format, see details in the
                `MongoDB docs <https://www.mongodb.com/docs/manual/reference\
                    /connection-string/>`_.
            database: The name of the database. This database must exist otherwise
                a ValueError is raised.
            collection: The name of the collection in the database. This collection
                must exist otherwise a ValueError is raised.
            ray_remote_args: kwargs passed to :meth:`~ray.remote` in the write tasks.

        Raises:
            ValueError: if ``database`` doesn't exist.
            ValueError: if ``collection`` doesn't exist.
        """
        from ray.data.datasource import MongoDatasource

        self.write_datasource(
            MongoDatasource(),
            ray_remote_args=ray_remote_args,
            uri=uri,
            database=database,
            collection=collection,
        )

    @ConsumptionAPI
    def write_bigquery(
        self,
        project_id: str,
        dataset: str,
        ray_remote_args: Dict[str, Any] = None,
    ) -> None:
        """Write the dataset to a BigQuery dataset table.

        To control the number of parallel write tasks, use ``.repartition()``
        before calling this method.

        Examples:
             .. testcode::
                :skipif: True

                import ray
                import pandas as pd

                docs = [{"title": "BigQuery Datasource test"} for key in range(4)]
                ds = ray.data.from_pandas(pd.DataFrame(docs))
                ds.write_bigquery(
                    BigQueryDatasource(),
                    project_id="my_project_id",
                    dataset="my_dataset_table",
                )

        Args:
            project_id: The name of the associated Google Cloud Project that hosts
                the dataset to read. For more information, see details in
                `Creating and managing projects <https://cloud.google.com/resource-manager/docs/creating-managing-projects>`. # noqa: E501
            dataset: The name of the dataset in the format of ``dataset_id.table_id``.
                The dataset is created if it doesn't already exist. The table_id is
                overwritten if it exists.
            ray_remote_args: Kwargs passed to ray.remote in the write tasks.
        """
        datasink = _BigQueryDatasink(project_id, dataset)
        self.write_datasink(datasink, ray_remote_args=ray_remote_args)

    @Deprecated
    @ConsumptionAPI(pattern="Time complexity:")
    def write_datasource(
        self,
        datasource: Datasource,
        *,
        ray_remote_args: Dict[str, Any] = None,
        **write_args,
    ) -> None:
        """Writes the dataset to a custom :class:`~ray.data.Datasource`.

        Time complexity: O(dataset size / parallelism)

        Args:
            datasource: The :class:`~ray.data.Datasource` to write to.
            ray_remote_args: Kwargs passed to ``ray.remote`` in the write tasks.
            write_args: Additional write args to pass to the :class:`~ray.data.Datasource`.
        """  # noqa: E501
        warnings.warn(
            "`write_datasource` is deprecated in Ray 2.9. Create a `Datasink` and use "
            "`write_datasink` instead. For more information, see "
            "https://docs.ray.io/en/master/data/api/doc/ray.data.Datasource.html.",  # noqa: E501
            DeprecationWarning,
        )

        if ray_remote_args is None:
            ray_remote_args = {}
        path = write_args.get("path", None)
        if path and _is_local_scheme(path):
            if ray.util.client.ray.is_connected():
                raise ValueError(
                    f"The local scheme paths {path} are not supported in Ray Client."
                )
            ray_remote_args["scheduling_strategy"] = NodeAffinitySchedulingStrategy(
                ray.get_runtime_context().get_node_id(),
                soft=False,
            )

        write_fn = generate_write_fn(datasource, **write_args)

        def write_fn_wrapper(blocks: Iterator[Block], ctx, fn) -> Iterator[Block]:
            return write_fn(blocks, ctx)

        plan = self._plan.with_stage(
            OneToOneStage(
                "Write",
                write_fn_wrapper,
                TaskPoolStrategy(),
                ray_remote_args,
                fn=lambda x: x,
            )
        )

        logical_plan = self._logical_plan
        if logical_plan is not None:
            write_op = Write(
                logical_plan.dag,
                datasource,
                ray_remote_args=ray_remote_args,
                **write_args,
            )
            logical_plan = LogicalPlan(write_op)

        try:
            import pandas as pd

            datasource.on_write_start(**write_args)
            self._write_ds = Dataset(plan, logical_plan).materialize()
            blocks = ray.get(self._write_ds._plan.execute().get_blocks())
            assert all(
                isinstance(block, pd.DataFrame) and len(block) == 1 for block in blocks
            )
            write_results = [block["write_result"][0] for block in blocks]
            datasource.on_write_complete(write_results, **write_args)
        except Exception as e:
            datasource.on_write_failed([], e)
            raise

    @ConsumptionAPI(pattern="Time complexity:")
    def write_datasink(
        self,
        datasink: Datasink,
        *,
        ray_remote_args: Dict[str, Any] = None,
    ) -> None:
        """Writes the dataset to a custom :class:`~ray.data.Datasink`.

        Time complexity: O(dataset size / parallelism)

        Args:
            datasink: The :class:`~ray.data.Datasink` to write to.
            ray_remote_args: Kwargs passed to ``ray.remote`` in the write tasks.
        """  # noqa: E501
        if ray_remote_args is None:
            ray_remote_args = {}

        if not datasink.supports_distributed_writes:
            if ray.util.client.ray.is_connected():
                raise ValueError(
                    "If you're using Ray Client, Ray Data won't schedule write tasks "
                    "on the driver's node."
                )
            ray_remote_args["scheduling_strategy"] = NodeAffinitySchedulingStrategy(
                ray.get_runtime_context().get_node_id(),
                soft=False,
            )

        write_fn = generate_write_fn(datasink)

        def write_fn_wrapper(blocks: Iterator[Block], ctx, fn) -> Iterator[Block]:
            return write_fn(blocks, ctx)

        plan = self._plan.with_stage(
            OneToOneStage(
                "Write",
                write_fn_wrapper,
                TaskPoolStrategy(),
                ray_remote_args,
                fn=lambda x: x,
            )
        )

        logical_plan = self._logical_plan
        if logical_plan is not None:
            write_op = Write(
                logical_plan.dag,
                datasink,
                ray_remote_args=ray_remote_args,
            )
            logical_plan = LogicalPlan(write_op)

        try:
            import pandas as pd

            datasink.on_write_start()

            self._write_ds = Dataset(plan, logical_plan).materialize()
            blocks = ray.get(self._write_ds._plan.execute().get_blocks())
            assert all(
                isinstance(block, pd.DataFrame) and len(block) == 1 for block in blocks
            )
            write_results = [block["write_result"][0] for block in blocks]

            datasink.on_write_complete(write_results)
        except Exception as e:
            datasink.on_write_failed(e)
            raise

    @ConsumptionAPI(
        delegate=(
            "Calling any of the consumption methods on the returned ``DataIterator``"
        ),
        pattern="Returns:",
    )
    def iterator(self) -> DataIterator:
        """Return a :class:`~ray.data.DataIterator` over this dataset.

        Don't call this method directly. Use it internally.

        Returns:
            A :class:`~ray.data.DataIterator` over this dataset.
        """
        return DataIteratorImpl(self)

    @ConsumptionAPI
    def iter_rows(self, *, prefetch_blocks: int = 0) -> Iterable[Dict[str, Any]]:
        """Return an iterable over the rows in this dataset.

        Examples:
            >>> import ray
            >>> for row in ray.data.range(3).iter_rows():
            ...     print(row)
            {'id': 0}
            {'id': 1}
            {'id': 2}

        Time complexity: O(1)

        Args:
            prefetch_blocks: The number of blocks to prefetch ahead of the
                current block during the scan.

        Returns:
            An iterable over the rows in this dataset.
        """
        return self.iterator().iter_rows(prefetch_blocks=prefetch_blocks)

    @ConsumptionAPI
    def iter_batches(
        self,
        *,
        prefetch_batches: int = 1,
        batch_size: Optional[int] = 256,
        batch_format: Optional[str] = "default",
        drop_last: bool = False,
        local_shuffle_buffer_size: Optional[int] = None,
        local_shuffle_seed: Optional[int] = None,
        _collate_fn: Optional[Callable[[DataBatch], CollatedData]] = None,
        # Deprecated.
        prefetch_blocks: int = 0,
    ) -> Iterable[DataBatch]:
        """Return an iterable over batches of data.

        This method is useful for model training.

        Examples:

            .. testcode::

                import ray

                ds = ray.data.read_images("example://image-datasets/simple")

                for batch in ds.iter_batches(batch_size=2, batch_format="numpy"):
                    print(batch)

            .. testoutput::
                :options: +MOCK

                {'image': array([[[[...]]]], dtype=uint8)}
                ...
                {'image': array([[[[...]]]], dtype=uint8)}

        Time complexity: O(1)

        Args:
            prefetch_batches: The number of batches to fetch ahead of the current batch
                to fetch. If set to greater than 0, a separate threadpool is used
                to fetch the objects to the local node and format the batches. Defaults
                to 1.
            batch_size: The number of rows in each batch, or ``None`` to use entire
                blocks as batches (blocks may contain different numbers of rows).
                The final batch may include fewer than ``batch_size`` rows if
                ``drop_last`` is ``False``. Defaults to 256.
            batch_format: If ``"default"`` or ``"numpy"``, batches are
                ``Dict[str, numpy.ndarray]``. If ``"pandas"``, batches are
                ``pandas.DataFrame``.
            drop_last: Whether to drop the last batch if it's incomplete.
            local_shuffle_buffer_size: If not ``None``, the data is randomly shuffled
                using a local in-memory shuffle buffer, and this value serves as the
                minimum number of rows that must be in the local in-memory shuffle
                buffer in order to yield a batch. When there are no more rows to add to
                the buffer, the remaining rows in the buffer are drained.
            local_shuffle_seed: The seed to use for the local random shuffle.

        Returns:
            An iterable over batches of data.
        """
        batch_format = _apply_strict_mode_batch_format(batch_format)
        if batch_format == "native":
            logger.warning("The 'native' batch format has been renamed 'default'.")
        return self.iterator().iter_batches(
            prefetch_batches=prefetch_batches,
            prefetch_blocks=prefetch_blocks,
            batch_size=batch_size,
            batch_format=batch_format,
            drop_last=drop_last,
            local_shuffle_buffer_size=local_shuffle_buffer_size,
            local_shuffle_seed=local_shuffle_seed,
            _collate_fn=_collate_fn,
        )

    @ConsumptionAPI
    def iter_torch_batches(
        self,
        *,
        prefetch_batches: int = 1,
        batch_size: Optional[int] = 256,
        dtypes: Optional[Union["torch.dtype", Dict[str, "torch.dtype"]]] = None,
        device: str = "auto",
        collate_fn: Optional[Callable[[Dict[str, np.ndarray]], CollatedData]] = None,
        drop_last: bool = False,
        local_shuffle_buffer_size: Optional[int] = None,
        local_shuffle_seed: Optional[int] = None,
        # Deprecated
        prefetch_blocks: int = 0,
    ) -> Iterable[TorchBatchType]:
        """Return an iterable over batches of data represented as Torch tensors.

        This iterable yields batches of type ``Dict[str, torch.Tensor]``.
        For more flexibility, call :meth:`~Dataset.iter_batches` and manually convert
        your data to Torch tensors.

        Examples:
            >>> import ray
            >>> for batch in ray.data.range(
            ...     12,
            ... ).iter_torch_batches(batch_size=4):
            ...     print(batch)
            {'id': tensor([0, 1, 2, 3])}
            {'id': tensor([4, 5, 6, 7])}
            {'id': tensor([ 8,  9, 10, 11])}

            Use the ``collate_fn`` to customize how the tensor batch is created.

            >>> from typing import Any, Dict
            >>> import torch
            >>> import numpy as np
            >>> import ray
            >>> def collate_fn(batch: Dict[str, np.ndarray]) -> Any:
            ...     return torch.stack(
            ...         [torch.as_tensor(array) for array in batch.values()],
            ...         axis=1
            ...     )
            >>> dataset = ray.data.from_items([
            ...     {"col_1": 1, "col_2": 2},
            ...     {"col_1": 3, "col_2": 4}])
            >>> for batch in dataset.iter_torch_batches(collate_fn=collate_fn):
            ...     print(batch)
            tensor([[1, 2],
                    [3, 4]])


        Time complexity: O(1)

        Args:
            prefetch_batches: The number of batches to fetch ahead of the current batch
                to fetch. If set to greater than 0, a separate threadpool is used
                to fetch the objects to the local node, format the batches, and apply
                the ``collate_fn``. Defaults to 1.
            batch_size: The number of rows in each batch, or ``None`` to use entire
                blocks as batches (blocks may contain different number of rows).
                The final batch may include fewer than ``batch_size`` rows if
                ``drop_last`` is ``False``. Defaults to 256.
            dtypes: The Torch dtype(s) for the created tensor(s); if ``None``, the dtype
                is inferred from the tensor data. You can't use this parameter with
                ``collate_fn``.
            device: The device on which the tensor should be placed. Defaults to
                "auto" which moves the tensors to the appropriate device when the
                Dataset is passed to Ray Train and ``collate_fn`` is not provided.
                Otherwise, defaults to CPU. You can't use this parameter with
                ``collate_fn``.
            collate_fn: A function to convert a Numpy batch to a PyTorch tensor batch.
                When this parameter is specified, the user should manually handle the
                host to device data transfer outside of collate_fn.
                This is useful for further processing the data after it has been
                batched. Potential use cases include collating along a dimension other
                than the first, padding sequences of various lengths, or generally
                handling batches of different length tensors. If not provided, the
                default collate function is used which simply converts the batch of
                numpy arrays to a batch of PyTorch tensors. This API is still
                experimental and is subject to change. You can't use this parameter in
                conjunction with ``dtypes`` or ``device``.
            drop_last: Whether to drop the last batch if it's incomplete.
            local_shuffle_buffer_size: If not ``None``, the data is randomly shuffled
                using a local in-memory shuffle buffer, and this value serves as the
                minimum number of rows that must be in the local in-memory shuffle
                buffer in order to yield a batch. When there are no more rows to add to
                the buffer, the remaining rows in the buffer are drained.
                ``batch_size`` must also be specified when using local shuffling.
            local_shuffle_seed: The seed to use for the local random shuffle.

        Returns:
            An iterable over Torch Tensor batches.

        .. seealso::
            :meth:`Dataset.iter_batches`
                Call this method to manually convert your data to Torch tensors.
        """  # noqa: E501
        return self.iterator().iter_torch_batches(
            prefetch_batches=prefetch_batches,
            prefetch_blocks=prefetch_blocks,
            batch_size=batch_size,
            dtypes=dtypes,
            device=device,
            collate_fn=collate_fn,
            drop_last=drop_last,
            local_shuffle_buffer_size=local_shuffle_buffer_size,
            local_shuffle_seed=local_shuffle_seed,
        )

    @ConsumptionAPI
    def iter_tf_batches(
        self,
        *,
        prefetch_batches: int = 1,
        batch_size: Optional[int] = 256,
        dtypes: Optional[Union["tf.dtypes.DType", Dict[str, "tf.dtypes.DType"]]] = None,
        drop_last: bool = False,
        local_shuffle_buffer_size: Optional[int] = None,
        local_shuffle_seed: Optional[int] = None,
        # Deprecated
        prefetch_blocks: int = 0,
    ) -> Iterable[TensorFlowTensorBatchType]:
        """Return an iterable over batches of data represented as TensorFlow tensors.

        This iterable yields batches of type ``Dict[str, tf.Tensor]``.
        For more flexibility, call :meth:`~Dataset.iter_batches` and manually convert
        your data to TensorFlow tensors.

        .. tip::
            If you don't need the additional flexibility provided by this method,
            consider using :meth:`~ray.data.Dataset.to_tf` instead. It's easier
            to use.

        Examples:

            .. testcode::

                import ray

                ds = ray.data.read_csv("s3://anonymous@air-example-data/iris.csv")

                tf_dataset = ds.to_tf(
                    feature_columns="sepal length (cm)",
                    label_columns="target",
                    batch_size=2
                )
                for features, labels in tf_dataset:
                    print(features, labels)

            .. testoutput::

                tf.Tensor([5.1 4.9], shape=(2,), dtype=float64) tf.Tensor([0 0], shape=(2,), dtype=int64)
                ...
                tf.Tensor([6.2 5.9], shape=(2,), dtype=float64) tf.Tensor([2 2], shape=(2,), dtype=int64)

        Time complexity: O(1)

        Args:
            prefetch_batches: The number of batches to fetch ahead of the current batch
                to fetch. If set to greater than 0, a separate threadpool is used
                to fetch the objects to the local node, format the batches, and apply
                the ``collate_fn``. Defaults to 1.
            batch_size: The number of rows in each batch, or ``None`` to use entire
                blocks as batches (blocks may contain different numbers of rows).
                The final batch may include fewer than ``batch_size`` rows if
                ``drop_last`` is ``False``. Defaults to 256.
            dtypes: The TensorFlow dtype(s) for the created tensor(s); if ``None``, the
                dtype is inferred from the tensor data.
            drop_last: Whether to drop the last batch if it's incomplete.
            local_shuffle_buffer_size: If not ``None``, the data is randomly shuffled
                using a local in-memory shuffle buffer, and this value serves as the
                minimum number of rows that must be in the local in-memory shuffle
                buffer in order to yield a batch. When there are no more rows to add to
                the buffer, the remaining rows in the buffer are drained.
                ``batch_size`` must also be specified when using local shuffling.
            local_shuffle_seed: The seed to use for the local random shuffle.

        Returns:
            An iterable over TensorFlow Tensor batches.

        .. seealso::
            :meth:`Dataset.iter_batches`
                Call this method to manually convert your data to TensorFlow tensors.
        """  # noqa: E501
        return self.iterator().iter_tf_batches(
            prefetch_batches=prefetch_batches,
            prefetch_blocks=prefetch_blocks,
            batch_size=batch_size,
            dtypes=dtypes,
            drop_last=drop_last,
            local_shuffle_buffer_size=local_shuffle_buffer_size,
            local_shuffle_seed=local_shuffle_seed,
        )

    @ConsumptionAPI(pattern="Time complexity:")
    def to_torch(
        self,
        *,
        label_column: Optional[str] = None,
        feature_columns: Optional[
            Union[List[str], List[List[str]], Dict[str, List[str]]]
        ] = None,
        label_column_dtype: Optional["torch.dtype"] = None,
        feature_column_dtypes: Optional[
            Union["torch.dtype", List["torch.dtype"], Dict[str, "torch.dtype"]]
        ] = None,
        batch_size: int = 1,
        prefetch_batches: int = 1,
        drop_last: bool = False,
        local_shuffle_buffer_size: Optional[int] = None,
        local_shuffle_seed: Optional[int] = None,
        unsqueeze_label_tensor: bool = True,
        unsqueeze_feature_tensors: bool = True,
        # Deprecated
        prefetch_blocks: int = 0,
    ) -> "torch.utils.data.IterableDataset":
        """Return a
        `Torch IterableDataset <https://pytorch.org/docs/stable/data.html#torch.utils.data.IterableDataset>`_
        over this :class:`~ray.data.Dataset`.

        This is only supported for datasets convertible to Arrow records.

        It is recommended to use the returned ``IterableDataset`` directly
        instead of passing it into a torch ``DataLoader``.

        Each element in ``IterableDataset`` is a tuple consisting of 2
        elements. The first item contains the feature tensor(s), and the
        second item is the label tensor. Those can take on different
        forms, depending on the specified arguments.

        For the features tensor (N is the ``batch_size`` and n, m, k
        are the number of features per tensor):

        * If ``feature_columns`` is a ``List[str]``, the features is
          a tensor of shape (N, n), with columns corresponding to
          ``feature_columns``

        * If ``feature_columns`` is a ``List[List[str]]``, the features is
          a list of tensors of shape [(N, m),...,(N, k)], with columns of each
          tensor corresponding to the elements of ``feature_columns``

        * If ``feature_columns`` is a ``Dict[str, List[str]]``, the features
          is a dict of key-tensor pairs of shape
          {key1: (N, m),..., keyN: (N, k)}, with columns of each
          tensor corresponding to the value of ``feature_columns`` under the
          key.

        If ``unsqueeze_label_tensor=True`` (default), the label tensor is
        of shape (N, 1). Otherwise, it is of shape (N,).
        If ``label_column`` is specified as ``None``, then no column from the
        ``Dataset`` is treated as the label, and the output label tensor
        is ``None``.

        Note that you probably want to call :meth:`Dataset.split` on this dataset if
        there are to be multiple Torch workers consuming the data.

        Time complexity: O(1)

        Args:
            label_column: The name of the column used as the
                label (second element of the output list). Can be None for
                prediction, in which case the second element of returned
                tuple will also be None.
            feature_columns: The names of the columns
                to use as the features. Can be a list of lists or
                a dict of string-list pairs for multi-tensor output.
                If ``None``, then use all columns except the label column as
                the features.
            label_column_dtype: The torch dtype to
                use for the label column. If ``None``, then automatically infer
                the dtype.
            feature_column_dtypes: The dtypes to use for the feature
                tensors. This should match the format of ``feature_columns``,
                or be a single dtype, in which case it is applied to
                all tensors. If ``None``, then automatically infer the dtype.
            batch_size: How many samples per batch to yield at a time.
                Defaults to 1.
            prefetch_batches: The number of batches to fetch ahead of the current batch
                to fetch. If set to greater than 0, a separate threadpool is used
                to fetch the objects to the local node, format the batches, and apply
                the collate_fn. Defaults to 1.
            drop_last: Set to True to drop the last incomplete batch,
                if the dataset size is not divisible by the batch size. If
                False and the size of the stream is not divisible by the batch
                size, then the last batch is smaller. Defaults to False.
            local_shuffle_buffer_size: If non-None, the data is randomly shuffled
                using a local in-memory shuffle buffer, and this value will serve as the
                minimum number of rows that must be in the local in-memory shuffle
                buffer in order to yield a batch. When there are no more rows to add to
                the buffer, the remaining rows in the buffer is drained. This
                buffer size must be greater than or equal to ``batch_size``, and
                therefore ``batch_size`` must also be specified when using local
                shuffling.
            local_shuffle_seed: The seed to use for the local random shuffle.
            unsqueeze_label_tensor: If set to True, the label tensor
                is unsqueezed (reshaped to (N, 1)). Otherwise, it will
                be left as is, that is (N, ). In general, regression loss
                functions expect an unsqueezed tensor, while classification
                loss functions expect a squeezed one. Defaults to True.
            unsqueeze_feature_tensors: If set to True, the features tensors
                are unsqueezed (reshaped to (N, 1)) before being concatenated into
                the final features tensor. Otherwise, they are left as is, that is
                (N, ). Defaults to True.

        Returns:
            A `Torch IterableDataset`_.
        """  # noqa: E501

        return self.iterator().to_torch(
            label_column=label_column,
            feature_columns=feature_columns,
            label_column_dtype=label_column_dtype,
            feature_column_dtypes=feature_column_dtypes,
            batch_size=batch_size,
            prefetch_blocks=prefetch_blocks,
            prefetch_batches=prefetch_batches,
            drop_last=drop_last,
            local_shuffle_buffer_size=local_shuffle_buffer_size,
            local_shuffle_seed=local_shuffle_seed,
            unsqueeze_label_tensor=unsqueeze_label_tensor,
            unsqueeze_feature_tensors=unsqueeze_feature_tensors,
        )

    @ConsumptionAPI
    def to_tf(
        self,
        feature_columns: Union[str, List[str]],
        label_columns: Union[str, List[str]],
        *,
        prefetch_batches: int = 1,
        batch_size: int = 1,
        drop_last: bool = False,
        local_shuffle_buffer_size: Optional[int] = None,
        local_shuffle_seed: Optional[int] = None,
        # Deprecated
        prefetch_blocks: int = 0,
    ) -> "tf.data.Dataset":
        """Return a `TensorFlow Dataset <https://www.tensorflow.org/api_docs/python/tf/data/Dataset/>`_
        over this :class:`~ray.data.Dataset`.

        .. warning::
            If your :class:`~ray.data.Dataset` contains ragged tensors, this method errors.
            To prevent errors, :ref:`resize your tensors <transforming_tensors>`.

        Examples:
            >>> import ray
            >>> ds = ray.data.read_csv("s3://anonymous@air-example-data/iris.csv")
            >>> ds
            Dataset(
               num_blocks=...,
               num_rows=150,
               schema={
                  sepal length (cm): double,
                  sepal width (cm): double,
                  petal length (cm): double,
                  petal width (cm): double,
                  target: int64
               }
            )

            If your model accepts a single tensor as input, specify a single feature column.

            >>> ds.to_tf(feature_columns="sepal length (cm)", label_columns="target")
            <_OptionsDataset element_spec=(TensorSpec(shape=(None,), dtype=tf.float64, name='sepal length (cm)'), TensorSpec(shape=(None,), dtype=tf.int64, name='target'))>

            If your model accepts a dictionary as input, specify a list of feature columns.

            >>> ds.to_tf(["sepal length (cm)", "sepal width (cm)"], "target")
            <_OptionsDataset element_spec=({'sepal length (cm)': TensorSpec(shape=(None,), dtype=tf.float64, name='sepal length (cm)'), 'sepal width (cm)': TensorSpec(shape=(None,), dtype=tf.float64, name='sepal width (cm)')}, TensorSpec(shape=(None,), dtype=tf.int64, name='target'))>

            If your dataset contains multiple features but your model accepts a single
            tensor as input, combine features with
            :class:`~ray.data.preprocessors.Concatenator`.

            >>> from ray.data.preprocessors import Concatenator
            >>> preprocessor = Concatenator(output_column_name="features", exclude="target")
            >>> ds = preprocessor.transform(ds)
            >>> ds
            Concatenator
            +- Dataset(
                  num_blocks=...,
                  num_rows=150,
                  schema={
                     sepal length (cm): double,
                     sepal width (cm): double,
                     petal length (cm): double,
                     petal width (cm): double,
                     target: int64
                  }
               )
            >>> ds.to_tf("features", "target")
            <_OptionsDataset element_spec=(TensorSpec(shape=(None, 4), dtype=tf.float64, name='features'), TensorSpec(shape=(None,), dtype=tf.int64, name='target'))>

        Args:
            feature_columns: Columns that correspond to model inputs. If this is a
                string, the input data is a tensor. If this is a list, the input data
                is a ``dict`` that maps column names to their tensor representation.
            label_column: Columns that correspond to model targets. If this is a
                string, the target data is a tensor. If this is a list, the target data
                is a ``dict`` that maps column names to their tensor representation.
            prefetch_batches: The number of batches to fetch ahead of the current batch
                to fetch. If set to greater than 0, a separate threadpool is used
                to fetch the objects to the local node, format the batches, and apply
                the collate_fn. Defaults to 1.
            batch_size: Record batch size. Defaults to 1.
            drop_last: Set to True to drop the last incomplete batch,
                if the dataset size is not divisible by the batch size. If
                False and the size of the stream is not divisible by the batch
                size, then the last batch is smaller. Defaults to False.
            local_shuffle_buffer_size: If non-None, the data is randomly shuffled
                using a local in-memory shuffle buffer, and this value will serve as the
                minimum number of rows that must be in the local in-memory shuffle
                buffer in order to yield a batch. When there are no more rows to add to
                the buffer, the remaining rows in the buffer is drained. This
                buffer size must be greater than or equal to ``batch_size``, and
                therefore ``batch_size`` must also be specified when using local
                shuffling.
            local_shuffle_seed: The seed to use for the local random shuffle.

        Returns:
            A `TensorFlow Dataset`_ that yields inputs and targets.

        .. seealso::

            :meth:`~ray.data.Dataset.iter_tf_batches`
                Call this method if you need more flexibility.
        """  # noqa: E501

        return self.iterator().to_tf(
            feature_columns=feature_columns,
            label_columns=label_columns,
            prefetch_batches=prefetch_batches,
            prefetch_blocks=prefetch_blocks,
            drop_last=drop_last,
            batch_size=batch_size,
            local_shuffle_buffer_size=local_shuffle_buffer_size,
            local_shuffle_seed=local_shuffle_seed,
        )

    @ConsumptionAPI(pattern="Time complexity:")
    def to_dask(
        self,
        meta: Union[
            "pandas.DataFrame",
            "pandas.Series",
            Dict[str, Any],
            Iterable[Any],
            Tuple[Any],
            None,
        ] = None,
        verify_meta: bool = True,
    ) -> "dask.dataframe.DataFrame":
        """Convert this :class:`~ray.data.Dataset` into a
        `Dask DataFrame <https://docs.dask.org/en/stable/generated/dask.dataframe.DataFrame.html#dask.dataframe.DataFrame>`_.

        This is only supported for datasets convertible to Arrow records.

        Note that this function will set the Dask scheduler to Dask-on-Ray
        globally, via the config.

        Time complexity: O(dataset size / parallelism)

        Args:
            meta: An empty `pandas DataFrame`_ or `Series`_ that matches the dtypes and column
                names of the stream. This metadata is necessary for many algorithms in
                dask dataframe to work. For ease of use, some alternative inputs are
                also available. Instead of a DataFrame, a dict of ``{name: dtype}`` or
                iterable of ``(name, dtype)`` can be provided (note that the order of
                the names should match the order of the columns). Instead of a series, a
                tuple of ``(name, dtype)`` can be used.
                By default, this is inferred from the underlying Dataset schema,
                with this argument supplying an optional override.
            verify_meta: If True, Dask will check that the partitions have consistent
                metadata. Defaults to True.

        Returns:
            A `Dask DataFrame`_ created from this dataset.

        .. _pandas DataFrame: https://pandas.pydata.org/docs/reference/api/pandas.DataFrame.html
        .. _Series: https://pandas.pydata.org/docs/reference/api/pandas.Series.html
        """  # noqa: E501
        import dask
        import dask.dataframe as dd
        import pandas as pd

        try:
            import pyarrow as pa
        except Exception:
            pa = None

        from ray.data._internal.pandas_block import PandasBlockSchema
        from ray.util.client.common import ClientObjectRef
        from ray.util.dask import ray_dask_get

        dask.config.set(scheduler=ray_dask_get)

        @dask.delayed
        def block_to_df(block: Block):
            if isinstance(block, (ray.ObjectRef, ClientObjectRef)):
                raise ValueError(
                    "Dataset.to_dask() must be used with Dask-on-Ray, please "
                    "set the Dask scheduler to ray_dask_get (located in "
                    "ray.util.dask)."
                )
            return _block_to_df(block)

        if meta is None:
            from ray.data.extensions import TensorDtype

            # Infer Dask metadata from Dataset schema.
            schema = self.schema(fetch_if_missing=True)
            if isinstance(schema, PandasBlockSchema):
                meta = pd.DataFrame(
                    {
                        col: pd.Series(
                            dtype=(
                                dtype
                                if not isinstance(dtype, TensorDtype)
                                else np.object_
                            )
                        )
                        for col, dtype in zip(schema.names, schema.types)
                    }
                )
            elif pa is not None and isinstance(schema, pa.Schema):
                from ray.data.extensions import ArrowTensorType

                if any(isinstance(type_, ArrowTensorType) for type_ in schema.types):
                    meta = pd.DataFrame(
                        {
                            col: pd.Series(
                                dtype=(
                                    dtype.to_pandas_dtype()
                                    if not isinstance(dtype, ArrowTensorType)
                                    else np.object_
                                )
                            )
                            for col, dtype in zip(schema.names, schema.types)
                        }
                    )
                else:
                    meta = schema.empty_table().to_pandas()

        ddf = dd.from_delayed(
            [block_to_df(block) for block in self.get_internal_block_refs()],
            meta=meta,
            verify_meta=verify_meta,
        )
        return ddf

    @ConsumptionAPI(pattern="Time complexity:")
    def to_mars(self) -> "mars.dataframe.DataFrame":
        """Convert this :class:`~ray.data.Dataset` into a
        `Mars DataFrame <https://mars-project.readthedocs.io/en/latest/reference/dataframe/index.html>`_.

        Time complexity: O(dataset size / parallelism)

        Returns:
            A `Mars DataFrame`_ created from this dataset.
        """  # noqa: E501
        import pandas as pd
        import pyarrow as pa
        from mars.dataframe.datasource.read_raydataset import DataFrameReadRayDataset
        from mars.dataframe.utils import parse_index

        from ray.data._internal.pandas_block import PandasBlockSchema

        refs = self.to_pandas_refs()
        # remove this when https://github.com/mars-project/mars/issues/2945 got fixed
        schema = self.schema()
        if isinstance(schema, Schema):
            schema = schema.base_schema  # Backwards compat with non strict mode.
        if isinstance(schema, PandasBlockSchema):
            dtypes = pd.Series(schema.types, index=schema.names)
        elif isinstance(schema, pa.Schema):
            dtypes = schema.empty_table().to_pandas().dtypes
        else:
            raise NotImplementedError(f"Unsupported format of schema {schema}")
        index_value = parse_index(pd.RangeIndex(-1))
        columns_value = parse_index(dtypes.index, store_data=True)
        op = DataFrameReadRayDataset(refs=refs)
        return op(index_value=index_value, columns_value=columns_value, dtypes=dtypes)

    @ConsumptionAPI(pattern="Time complexity:")
    def to_modin(self) -> "modin.pandas.dataframe.DataFrame":
        """Convert this :class:`~ray.data.Dataset` into a
        `Modin DataFrame <https://modin.readthedocs.io/en/stable/flow/modin/pandas/dataframe.html>`_.

        This works by first converting this dataset into a distributed set of
        Pandas DataFrames (using :meth:`Dataset.to_pandas_refs`).
        See caveats there. Then the individual DataFrames are used to
        create the Modin DataFrame using
        ``modin.distributed.dataframe.pandas.partitions.from_partitions()``.

        This is only supported for datasets convertible to Arrow records.
        This function induces a copy of the data. For zero-copy access to the
        underlying data, consider using :meth:`.to_arrow_refs` or
        :meth:`.get_internal_block_refs`.

        Time complexity: O(dataset size / parallelism)

        Returns:
            A `Modin DataFrame`_ created from this dataset.
        """  # noqa: E501

        from modin.distributed.dataframe.pandas.partitions import from_partitions

        pd_objs = self.to_pandas_refs()
        return from_partitions(pd_objs, axis=0)

    @ConsumptionAPI(pattern="Time complexity:")
    def to_spark(self, spark: "pyspark.sql.SparkSession") -> "pyspark.sql.DataFrame":
        """Convert this :class:`~ray.data.Dataset` into a
        `Spark DataFrame <https://spark.apache.org/docs/3.1.1/api/python/reference/api/pyspark.sql.DataFrame.html>`_.

        Time complexity: O(dataset size / parallelism)

        Args:
            spark: A `SparkSession`_, which must be created by RayDP (Spark-on-Ray).

        Returns:
            A `Spark DataFrame`_ created from this dataset.

        .. _SparkSession: https://spark.apache.org/docs/3.1.1/api/python/reference/api/pyspark.sql.SparkSession.html
        """  # noqa: E501
        import raydp

        schema = self.schema()
        if isinstance(schema, Schema):
            schema = schema.base_schema  # Backwards compat with non strict mode.
        return raydp.spark.ray_dataset_to_spark_dataframe(
            spark, schema, self.get_internal_block_refs()
        )

    @ConsumptionAPI(pattern="Time complexity:")
    def to_pandas(self, limit: int = None) -> "pandas.DataFrame":
        """Convert this :class:`~ray.data.Dataset` to a single pandas DataFrame.

        This method errors if the number of rows exceeds the provided ``limit``.
        To truncate the dataset beforehand, call :meth:`.limit`.

        Examples:
            >>> import ray
            >>> ds = ray.data.from_items([{"a": i} for i in range(3)])
            >>> ds.to_pandas()
               a
            0  0
            1  1
            2  2

        Time complexity: O(dataset size)

        Args:
            limit: The maximum number of rows to return. An error is
                raised if the dataset has more rows than this limit. Defaults to
                ``None``, which means no limit.

        Returns:
            A pandas DataFrame created from this dataset, containing a limited
            number of rows.

        Raises:
            ValueError: if the number of rows in the :class:`~ray.data.Dataset` exceeds
                ``limit``.
        """
        count = self.count()
        if limit is not None and count > limit:
            raise ValueError(
                f"the dataset has more than the given limit of {limit} "
                f"rows: {count}. If you are sure that a DataFrame with "
                f"{count} rows will fit in local memory, set ds.to_pandas(limit=None) "
                "to disable limits."
            )
        blocks = self.get_internal_block_refs()
        output = DelegatingBlockBuilder()
        for block in blocks:
            output.add_block(ray.get(block))
        block = output.build()
        return _block_to_df(block)

    @ConsumptionAPI(pattern="Time complexity:")
    @DeveloperAPI
    def to_pandas_refs(self) -> List[ObjectRef["pandas.DataFrame"]]:
        """Converts this :class:`~ray.data.Dataset` into a distributed set of Pandas
        dataframes.

        One DataFrame is created for each block in this Dataset.

        This function induces a copy of the data. For zero-copy access to the
        underlying data, consider using :meth:`Dataset.to_arrow` or
        :meth:`Dataset.get_internal_block_refs`.

        Examples:
            >>> import ray
            >>> ds = ray.data.range(10, parallelism=2)
            >>> refs = ds.to_pandas_refs()
            >>> len(refs)
            2

        Time complexity: O(dataset size / parallelism)

        Returns:
            A list of remote pandas DataFrames created from this dataset.
        """

        block_to_df = cached_remote_fn(_block_to_df)
        return [block_to_df.remote(block) for block in self.get_internal_block_refs()]

    @DeveloperAPI
    def to_numpy_refs(
        self, *, column: Optional[str] = None
    ) -> List[ObjectRef[np.ndarray]]:
        """Converts this :class:`~ray.data.Dataset` into a distributed set of NumPy
        ndarrays or dictionary of NumPy ndarrays.

        This is only supported for datasets convertible to NumPy ndarrays.
        This function induces a copy of the data. For zero-copy access to the
        underlying data, consider using :meth:`Dataset.to_arrow` or
        :meth:`Dataset.get_internal_block_refs`.

        Examples:
            >>> import ray
            >>> ds = ray.data.range(10, parallelism=2)
            >>> refs = ds.to_numpy_refs()
            >>> len(refs)
            2

        Time complexity: O(dataset size / parallelism)

        Args:
            column: The name of the column to convert to numpy. If ``None``, all columns
                are used. If multiple columns are specified, each returned
            future represents a dict of ndarrays. Defaults to None.

        Returns:
            A list of remote NumPy ndarrays created from this dataset.
        """
        block_to_ndarray = cached_remote_fn(_block_to_ndarray)
        return [
            block_to_ndarray.remote(block, column=column)
            for block in self.get_internal_block_refs()
        ]

    @ConsumptionAPI(pattern="Time complexity:")
    @DeveloperAPI
    def to_arrow_refs(self) -> List[ObjectRef["pyarrow.Table"]]:
        """Convert this :class:`~ray.data.Dataset` into a distributed set of PyArrow
        tables.

        One PyArrow table is created for each block in this Dataset.

        This method is only supported for datasets convertible to PyArrow tables.
        This function is zero-copy if the existing data is already in PyArrow
        format. Otherwise, the data is converted to PyArrow format.

        Examples:
            >>> import ray
            >>> ds = ray.data.range(10, parallelism=2)
            >>> refs = ds.to_arrow_refs()
            >>> len(refs)
            2

        Time complexity: O(1) unless conversion is required.

        Returns:
            A list of remote PyArrow tables created from this dataset.
        """
        import pyarrow as pa

        blocks: List[ObjectRef["pyarrow.Table"]] = self.get_internal_block_refs()
        # Schema is safe to call since we have already triggered execution with
        # get_internal_block_refs.
        schema = self.schema(fetch_if_missing=True)
        if isinstance(schema, Schema):
            schema = schema.base_schema  # Backwards compat with non strict mode.
        if isinstance(schema, pa.Schema):
            # Zero-copy path.
            return blocks

        block_to_arrow = cached_remote_fn(_block_to_arrow)
        return [block_to_arrow.remote(block) for block in blocks]

    @ConsumptionAPI(pattern="Args:")
    def to_random_access_dataset(
        self,
        key: str,
        num_workers: Optional[int] = None,
    ) -> RandomAccessDataset:
        """Convert this dataset into a distributed RandomAccessDataset (EXPERIMENTAL).

        RandomAccessDataset partitions the dataset across the cluster by the given
        sort key, providing efficient random access to records via binary search. A
        number of worker actors are created, each of which has zero-copy access to the
        underlying sorted data blocks of the dataset.

        Note that the key must be unique in the dataset. If there are duplicate keys,
        an arbitrary value is returned.

        This is only supported for Arrow-format datasets.

        Args:
            key: The key column over which records can be queried.
            num_workers: The number of actors to use to serve random access queries.
                By default, this is determined by multiplying the number of Ray nodes
                in the cluster by four. As a rule of thumb, you can expect each worker
                to provide ~3000 records / second via ``get_async()``, and
                ~10000 records / second via ``multiget()``.
        """
        if num_workers is None:
            num_workers = 4 * len(ray.nodes())
        return RandomAccessDataset(self, key, num_workers=num_workers)

    @Deprecated
    @ConsumptionAPI
    def repeat(self, times: Optional[int] = None):
        """Convert this into a DatasetPipeline by looping over this dataset.

        Transformations prior to the call to ``repeat()`` are evaluated once.
        Transformations done on the returned pipeline are evaluated on each
        loop of the pipeline over the base dataset.

        Note that every repeat of the dataset is considered an "epoch" for
        the purposes of ``DatasetPipeline.iter_epochs()``.

        Examples:
            >>> import ray
            >>> ds = ray.data.range(5, parallelism=1)
            >>> # Infinite pipeline of numbers [0, 5)
            >>> ds.repeat().take_batch()  # doctest: +SKIP
            {'id': array([0, 1, 2, 3, 4, 0, 1, 2, 3, 4, ...])}
            >>> # Can shuffle each epoch (dataset) in the pipeline.
            >>> ds.repeat().random_shuffle().take_batch() # doctest: +SKIP
            {'id': array([2, 3, 0, 4, 1, 4, 0, 2, 1, 3, ...])}

        Args:
            times: The number of times to loop over this dataset, or None
                to repeat indefinitely.
        """
        _raise_dataset_pipeline_deprecation_warning()

    @Deprecated
    def window(
        self,
        *,
        blocks_per_window: Optional[int] = None,
        bytes_per_window: Optional[int] = None,
    ):
        """Convert this into a DatasetPipeline by windowing over data blocks.

        Transformations prior to the call to ``window()`` are evaluated in
        bulk on the entire dataset. Transformations done on the returned
        pipeline are evaluated incrementally per window of blocks as data is
        read from the output of the pipeline.

        Windowing execution allows for output to be read sooner without
        waiting for all transformations to fully execute, and can also improve
        efficiency if transforms use different resources (e.g., GPUs).

        Without windowing::

            [preprocessing......]
                                  [inference.......]
                                                     [write........]
            Time ----------------------------------------------------------->

        With windowing::

            [prep1] [prep2] [prep3]
                    [infer1] [infer2] [infer3]
                             [write1] [write2] [write3]
            Time ----------------------------------------------------------->

        Examples:
            >>> import ray
            >>> # Create an inference pipeline.
            >>> ds = ray.data.read_binary_files(dir) # doctest: +SKIP
            >>> infer = ... # doctest: +SKIP
            >>> pipe = ds.window(blocks_per_window=10).map(infer) # doctest: +SKIP
            DatasetPipeline(num_windows=40, num_stages=2)
            >>> # The higher the stage parallelism, the shorter the pipeline.
            >>> pipe = ds.window(blocks_per_window=20).map(infer) # doctest: +SKIP
            DatasetPipeline(num_windows=20, num_stages=2)
            >>> # Outputs can be incrementally read from the pipeline.
            >>> for item in pipe.iter_rows(): # doctest: +SKIP
            ...    print(item) # doctest: +SKIP

        Args:
            blocks_per_window: The window size (parallelism) in blocks.
                Increasing window size increases pipeline throughput, but also
                increases the latency to initial output, since it decreases the
                length of the pipeline. Setting this to infinity effectively
                disables pipelining.
            bytes_per_window: Specify the window size in bytes instead of blocks.
                This is treated as an upper bound for the window size, but each
                window will still include at least one block. This is mutually
                exclusive with ``blocks_per_window``.
        """
        _raise_dataset_pipeline_deprecation_warning()

    @ConsumptionAPI(pattern="store memory.", insert_after=True)
    def materialize(self) -> "MaterializedDataset":
        """Execute and materialize this dataset into object store memory.

        This can be used to read all blocks into memory. By default, Dataset
        doesn't read blocks from the datasource until the first transform.

        Note that this does not mutate the original Dataset. Only the blocks of the
        returned MaterializedDataset class are pinned in memory.

        Examples:
            >>> import ray
            >>> ds = ray.data.range(10)
            >>> materialized_ds = ds.materialize()
            >>> materialized_ds
            MaterializedDataset(num_blocks=..., num_rows=10, schema={id: int64})

        Returns:
            A MaterializedDataset holding the materialized data blocks.
        """
        copy = Dataset.copy(self, _deep_copy=True, _as=MaterializedDataset)
        copy._plan.execute(force_read=True)

        blocks = copy._plan._snapshot_blocks
        blocks_with_metadata = blocks.get_blocks_with_metadata() if blocks else []
        # TODO(hchen): Here we generate the same number of blocks as
        # the original Dataset. Because the old code path does this, and
        # some unit tests implicily depend on this behavior.
        # After we remove the old code path, we should consider merging
        # some blocks for better perf.
        ref_bundles = [
            RefBundle(
                blocks=[block_with_metadata],
                owns_blocks=False,
            )
            for block_with_metadata in blocks_with_metadata
        ]
        logical_plan = LogicalPlan(InputData(input_data=ref_bundles))
        output = MaterializedDataset(
            ExecutionPlan(
                blocks,
                copy._plan.stats(),
                run_by_consumer=False,
            ),
            logical_plan,
        )
        output._plan.execute()  # No-op that marks the plan as fully executed.
        # Metrics are tagged with `copy`s uuid, update the output uuid with
        # this so the user can access the metrics label.
        output._set_uuid(copy._get_uuid())
        return output

    @ConsumptionAPI(pattern="timing information.", insert_after=True)
    def stats(self) -> str:
        """Returns a string containing execution timing information.

        Note that this does not trigger execution, so if the dataset has not yet
        executed, an empty string is returned.

        Examples:

        .. testcode::

            import ray

            ds = ray.data.range(10)
            assert ds.stats() == ""

            ds = ds.materialize()
            print(ds.stats())

        .. testoutput::
            :options: +MOCK

            Stage 0 Read: 20/20 blocks executed in 0.3s
            * Remote wall time: 16.29us min, 7.29ms max, 1.21ms mean, 24.17ms total
            * Remote cpu time: 16.0us min, 2.54ms max, 810.45us mean, 16.21ms total
            * Peak heap memory usage (MiB): 137968.75 min, 142734.38 max, 139846 mean
            * Output num rows: 0 min, 1 max, 0 mean, 10 total
            * Output size bytes: 0 min, 8 max, 4 mean, 80 total
            * Tasks per node: 20 min, 20 max, 20 mean; 1 nodes used

        """
        if self._write_ds is not None and self._write_ds._plan.has_computed_output():
            return self._write_ds.stats()
        return self._get_stats_summary().to_string()

    def _get_stats_summary(self) -> DatasetStatsSummary:
        return self._plan.stats_summary()

    @ConsumptionAPI(pattern="Time complexity:")
    @DeveloperAPI
    def get_internal_block_refs(self) -> List[ObjectRef[Block]]:
        """Get a list of references to the underlying blocks of this dataset.

        This function can be used for zero-copy access to the data. It blocks
        until the underlying blocks are computed.

        Examples:
            >>> import ray
            >>> ds = ray.data.range(1)
            >>> ds.get_internal_block_refs()
            [ObjectRef(...)]

        Time complexity: O(1)

        Returns:
            A list of references to this dataset's blocks.
        """
        blocks = self._plan.execute().get_blocks()
        self._synchronize_progress_bar()
        return blocks

    def has_serializable_lineage(self) -> bool:
        """Whether this dataset's lineage is able to be serialized for storage and
        later deserialized, possibly on a different cluster.

        Only datasets that are created from data that we know will still exist at
        deserialization time, e.g. data external to this Ray cluster such as persistent
        cloud object stores, support lineage-based serialization. All of the
        ray.data.read_*() APIs support lineage-based serialization.

        Examples:

            >>> import ray
            >>> ray.data.from_items(list(range(10))).has_serializable_lineage()
            False
            >>> ray.data.read_csv("s3://anonymous@ray-example-data/iris.csv").has_serializable_lineage()
            True
        """  # noqa: E501
        return self._plan.has_lazy_input()

    @DeveloperAPI
    def serialize_lineage(self) -> bytes:
        """
        Serialize this dataset's lineage, not the actual data or the existing data
        futures, to bytes that can be stored and later deserialized, possibly on a
        different cluster.

        Note that this will drop all computed data, and that everything is
        recomputed from scratch after deserialization.

        Use :py:meth:`Dataset.deserialize_lineage` to deserialize the serialized
        bytes returned from this method into a Dataset.

        .. note::
            Unioned and zipped datasets, produced by :py:meth`Dataset.union` and
            :py:meth:`Dataset.zip`, are not lineage-serializable.

        Examples:

            .. testcode::

                import ray

                ds = ray.data.read_csv("s3://anonymous@ray-example-data/iris.csv")
                serialized_ds = ds.serialize_lineage()
                ds = ray.data.Dataset.deserialize_lineage(serialized_ds)
                print(ds)

            .. testoutput::

                Dataset(
                   num_blocks=16,
                   num_rows=150,
                   schema={
                      sepal length (cm): double,
                      sepal width (cm): double,
                      petal length (cm): double,
                      petal width (cm): double,
                      target: int64
                   }
                )


        Returns:
            Serialized bytes containing the lineage of this dataset.
        """
        if not self.has_serializable_lineage():
            raise ValueError(
                "Lineage-based serialization is not supported for this stream, which "
                "means that it cannot be used as a tunable hyperparameter. "
                "Lineage-based serialization is explicitly NOT supported for unioned "
                "or zipped datasets (see docstrings for those methods), and is only "
                "supported for datasets created from data that we know will still "
                "exist at deserialization time, e.g. external data in persistent cloud "
                "object stores or in-memory data from long-lived clusters. Concretely, "
                "all ray.data.read_*() APIs should support lineage-based "
                "serialization, while all of the ray.data.from_*() APIs do not. To "
                "allow this stream to be serialized to storage, write the data to an "
                "external store (such as AWS S3, GCS, or Azure Blob Storage) using the "
                "Dataset.write_*() APIs, and serialize a new dataset reading "
                "from the external store using the ray.data.read_*() APIs."
            )
        # Copy Dataset and clear the blocks from the execution plan so only the
        # Dataset's lineage is serialized.
        plan_copy = self._plan.deep_copy()
        logical_plan_copy = copy.copy(self._plan._logical_plan)
        ds = Dataset(plan_copy, logical_plan_copy)
        ds._plan.clear_block_refs()
        ds._set_uuid(self._get_uuid())

        def _reduce_remote_fn(rf: ray.remote_function.RemoteFunction):
            # Custom reducer for Ray remote function handles that allows for
            # cross-cluster serialization.
            # This manually unsets the last export session and job to force re-exporting
            # of the function when the handle is deserialized on a new cluster.
            # TODO(Clark): Fix this in core Ray, see issue:
            # https://github.com/ray-project/ray/issues/24152.
            reconstructor, args, state = rf.__reduce__()
            state["_last_export_session_and_job"] = None
            return reconstructor, args, state

        context = ray._private.worker.global_worker.get_serialization_context()
        try:
            context._register_cloudpickle_reducer(
                ray.remote_function.RemoteFunction, _reduce_remote_fn
            )
            serialized = pickle.dumps(ds)
        finally:
            context._unregister_cloudpickle_reducer(ray.remote_function.RemoteFunction)
        return serialized

    @staticmethod
    @DeveloperAPI
    def deserialize_lineage(serialized_ds: bytes) -> "Dataset":
        """
        Deserialize the provided lineage-serialized Dataset.

        This assumes that the provided serialized bytes were serialized using
        :py:meth:`Dataset.serialize_lineage`.

        Examples:

            .. testcode::

                import ray

                ds = ray.data.read_csv("s3://anonymous@ray-example-data/iris.csv")
                serialized_ds = ds.serialize_lineage()
                ds = ray.data.Dataset.deserialize_lineage(serialized_ds)
                print(ds)

            .. testoutput::

                Dataset(
                   num_blocks=16,
                   num_rows=150,
                   schema={
                      sepal length (cm): double,
                      sepal width (cm): double,
                      petal length (cm): double,
                      petal width (cm): double,
                      target: int64
                   }
                )

        Args:
            serialized_ds: The serialized Dataset that we wish to deserialize.

        Returns:
            A deserialized ``Dataset`` instance.
        """
        return pickle.loads(serialized_ds)

    @property
    @DeveloperAPI
    def context(self) -> DataContext:
        """Return the DataContext used to create this Dataset."""
        return self._plan._context

    def _divide(self, block_idx: int) -> ("Dataset", "Dataset"):
        block_list = self._plan.execute()
        left, right = block_list.divide(block_idx)
        l_ds = Dataset(
            ExecutionPlan(
                left, self._plan.stats(), run_by_consumer=block_list._owned_by_consumer
            ),
        )
        r_ds = Dataset(
            ExecutionPlan(
                right, self._plan.stats(), run_by_consumer=block_list._owned_by_consumer
            ),
        )
        return l_ds, r_ds

    def _aggregate_on(
        self, agg_cls: type, on: Optional[Union[str, List[str]]], *args, **kwargs
    ):
        """Helper for aggregating on a particular subset of the dataset.

        This validates the `on` argument, and converts a list of column names
        or lambdas to a multi-aggregation. A null `on` results in a
        multi-aggregation on all columns for an Arrow Dataset, and a single
        aggregation on the entire row for a simple Dataset.
        """
        aggs = self._build_multicolumn_aggs(agg_cls, on, *args, **kwargs)
        return self.aggregate(*aggs)

    def _build_multicolumn_aggs(
        self,
        agg_cls: type,
        on: Optional[Union[str, List[str]]],
        ignore_nulls: bool,
        *args,
        skip_cols: Optional[List[str]] = None,
        **kwargs,
    ):
        """Build set of aggregations for applying a single aggregation to
        multiple columns.
        """
        # Expand None into an aggregation for each column.
        if on is None:
            schema = self.schema(fetch_if_missing=True)
            if schema is not None and not isinstance(schema, type):
                if not skip_cols:
                    skip_cols = []
                if len(schema.names) > 0:
                    on = [col for col in schema.names if col not in skip_cols]

        if not isinstance(on, list):
            on = [on]
        return [agg_cls(on_, *args, ignore_nulls=ignore_nulls, **kwargs) for on_ in on]

    def _aggregate_result(self, result: Union[Tuple, Mapping]) -> U:
        if result is not None and len(result) == 1:
            if isinstance(result, tuple):
                return result[0]
            else:
                # NOTE (kfstorm): We cannot call `result[0]` directly on
                # `PandasRow` because indexing a column with position is not
                # supported by pandas.
                return list(result.values())[0]
        else:
            return result

    @repr_with_fallback(["ipywidgets", "8"])
    def _repr_mimebundle_(self, **kwargs):
        """Return a mimebundle with an ipywidget repr and a simple text repr.

        Depending on the frontend where the data is being displayed,
        different mimetypes are used from this bundle.
        See https://ipython.readthedocs.io/en/stable/config/integrating.html
        for information about this method, and
        https://ipywidgets.readthedocs.io/en/latest/embedding.html
        for more information about the jupyter widget mimetype.

        Returns:
            A mimebundle containing an ipywidget repr and a simple text repr.
        """
        import ipywidgets

        title = ipywidgets.HTML(f"<h2>{self.__class__.__name__}</h2>")
        tab = self._tab_repr_()
        widget = ipywidgets.VBox([title, tab], layout=ipywidgets.Layout(width="100%"))

        # Get the widget mime bundle, but replace the plaintext
        # with the Datastream repr
        bundle = widget._repr_mimebundle_(**kwargs)
        bundle.update(
            {
                "text/plain": repr(self),
            }
        )
        return bundle

    def _tab_repr_(self):
        from ipywidgets import HTML, Tab

        metadata = {
            "num_blocks": self._plan.initial_num_blocks(),
            "num_rows": self._meta_count(),
        }
        # Show metadata if available, but don't trigger execution.
        schema = self.schema(fetch_if_missing=False)
        if schema is None:
            schema_repr = Template("rendered_html_common.html.j2").render(
                content="<h5>Unknown schema</h5>"
            )
        elif isinstance(schema, type):
            schema_repr = Template("rendered_html_common.html.j2").render(
                content=f"<h5>Data type: <code>{html.escape(str(schema))}</code></h5>"
            )
        else:
            schema_data = {}
            for sname, stype in zip(schema.names, schema.types):
                schema_data[sname] = getattr(stype, "__name__", str(stype))

            schema_repr = Template("scrollableTable.html.j2").render(
                table=tabulate(
                    tabular_data=schema_data.items(),
                    tablefmt="html",
                    showindex=False,
                    headers=["Name", "Type"],
                ),
                max_height="300px",
            )

        children = []
        children.append(
            HTML(
                Template("scrollableTable.html.j2").render(
                    table=tabulate(
                        tabular_data=metadata.items(),
                        tablefmt="html",
                        showindex=False,
                        headers=["Field", "Value"],
                    ),
                    max_height="300px",
                )
            )
        )
        children.append(HTML(schema_repr))
        return Tab(children, titles=["Metadata", "Schema"])

    def __repr__(self) -> str:
        return self._plan.get_plan_as_string(self.__class__.__name__)

    def __str__(self) -> str:
        return repr(self)

    def __bool__(self) -> bool:
        # Prevents `__len__` from being called to check if it is None
        # see: issue #25152
        return True

    def __len__(self) -> int:
        raise AttributeError(
            "Use `ds.count()` to compute the length of a distributed Dataset. "
            "This may be an expensive operation."
        )

    def __iter__(self):
        raise TypeError(
            "`Dataset` objects aren't iterable. To iterate records, call "
            "`ds.iter_rows()` or `ds.iter_batches()`. For more information, read "
            "https://docs.ray.io/en/latest/data/consuming-datasets.html."
        )

    def _block_num_rows(self) -> List[int]:
        get_num_rows = cached_remote_fn(_get_num_rows)
        return ray.get([get_num_rows.remote(b) for b in self.get_internal_block_refs()])

    def _block_size_bytes(self) -> List[int]:
        get_size_bytes = cached_remote_fn(_get_size_bytes)
        return ray.get(
            [get_size_bytes.remote(b) for b in self.get_internal_block_refs()]
        )

    def _meta_count(self) -> Optional[int]:
        return self._plan.meta_count()

    def _get_uuid(self) -> str:
        return self._uuid

    def _set_uuid(self, uuid: str) -> None:
        self._uuid = uuid
        self._plan._dataset_uuid = uuid
        self._plan._in_stats.dataset_uuid = uuid

    def _synchronize_progress_bar(self):
        """Flush progress bar output by shutting down the current executor.

        This should be called at the end of all blocking APIs (e.g., `take`), but not
        async APIs (e.g., `iter_batches`).

        The streaming executor runs in a separate generator / thread, so it is
        possible the shutdown logic runs even after a call to retrieve rows from the
        stream has finished. Explicit shutdown avoids this, which can clobber console
        output (https://github.com/ray-project/ray/issues/32414).
        """
        if self._current_executor:
            self._current_executor.shutdown()
            self._current_executor = None

    def __getstate__(self):
        # Note: excludes _current_executor which is not serializable.
        return {
            "plan": self._plan,
            "uuid": self._uuid,
            "logical_plan": self._logical_plan,
        }

    def __setstate__(self, state):
        self._plan = state["plan"]
        self._uuid = state["uuid"]
        self._logical_plan = state["logical_plan"]
        self._current_executor = None

    def __del__(self):
        if self._current_executor and ray is not None and ray.is_initialized():
            self._current_executor.shutdown()


@PublicAPI
class MaterializedDataset(Dataset, Generic[T]):
    """A Dataset materialized in Ray memory, e.g., via `.materialize()`.

    The blocks of a MaterializedDataset object are materialized into Ray object store
    memory, which means that this class can be shared or iterated over by multiple Ray
    tasks without re-executing the underlying computations for producing the stream.
    """

    pass


@PublicAPI(stability="beta")
class Schema:
    """Dataset schema.

    Attributes:
        names: List of column names of this Dataset.
        types: List of Arrow types of the Dataset. Note that the "object" type is
            not Arrow compatible and hence is returned as `object`.
        base_schema: The underlying Arrow or Pandas schema.
    """

    def __init__(self, base_schema: Union["pyarrow.lib.Schema", "PandasBlockSchema"]):
        self.base_schema = base_schema

    @property
    def names(self) -> List[str]:
        """Lists the columns of this Dataset."""
        return self.base_schema.names

    @property
    def types(self) -> List[Union[Literal[object], "pyarrow.DataType"]]:
        """Lists the types of this Dataset in Arrow format

        For non-Arrow compatible types, we return "object".
        """
        import pyarrow as pa

        from ray.data.extensions import ArrowTensorType, TensorDtype

        if isinstance(self.base_schema, pa.lib.Schema):
            return list(self.base_schema.types)

        arrow_types = []
        for dtype in self.base_schema.types:
            if isinstance(dtype, TensorDtype):
                # Manually convert our Pandas tensor extension type to Arrow.
                arrow_types.append(
                    ArrowTensorType(
                        shape=dtype._shape, dtype=pa.from_numpy_dtype(dtype._dtype)
                    )
                )
            else:
                try:
                    arrow_types.append(pa.from_numpy_dtype(dtype))
                except pa.ArrowNotImplementedError:
                    arrow_types.append(object)
                except Exception:
                    logger.exception(f"Error converting dtype {dtype} to Arrow.")
                    arrow_types.append(None)
        return arrow_types

    def __eq__(self, other):
        return isinstance(other, Schema) and other.base_schema == self.base_schema

    def __repr__(self):
        column_width = max([len(name) for name in self.names] + [len("Column")])
        padding = 2

        output = "Column"
        output += " " * ((column_width + padding) - len("Column"))
        output += "Type\n"

        output += "-" * len("Column")
        output += " " * ((column_width + padding) - len("Column"))
        output += "-" * len("Type") + "\n"

        for name, type in zip(self.names, self.types):
            output += name
            output += " " * ((column_width + padding) - len(name))
            output += f"{type}\n"

        output = output.rstrip()
        return output


def _get_size_bytes(block: Block) -> int:
    block = BlockAccessor.for_block(block)
    return block.size_bytes()


def _block_to_df(block: Block):
    block = BlockAccessor.for_block(block)
    return block.to_pandas()


def _block_to_ndarray(block: Block, column: Optional[str]):
    block = BlockAccessor.for_block(block)
    return block.to_numpy(column)


def _block_to_arrow(block: Block):
    block = BlockAccessor.for_block(block)
    return block.to_arrow()


def _raise_dataset_pipeline_deprecation_warning():
    raise DeprecationWarning(
        "`DatasetPipeline` is deprecated from Ray 2.8. Use `Dataset` instead. "
        "It supports lazy and streaming execution natively. To learn more, "
        "see https://docs.ray.io/en/latest/data/data-internals.html#execution."
    )<|MERGE_RESOLUTION|>--- conflicted
+++ resolved
@@ -115,23 +115,13 @@
     Datasink,
     Datasource,
     FilenameProvider,
-<<<<<<< HEAD
-    ImageDatasource,
-    JSONDatasource,
-    NumpyDatasource,
-=======
-    ParquetDatasource,
->>>>>>> 7b8ec8ac
     ReadTask,
     _BigQueryDatasink,
-<<<<<<< HEAD
-    _ParquetDatasink,
-=======
     _CSVDatasink,
     _ImageDatasink,
     _JSONDatasink,
     _NumpyDatasink,
->>>>>>> 7b8ec8ac
+    _ParquetDatasink,
     _SQLDatasink,
     _TFRecordDatasink,
     _WebDatasetDatasink,
