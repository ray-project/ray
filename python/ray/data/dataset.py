<<<<<<< HEAD
import collections
import itertools
import logging
import sys
import time
import html
from typing import (
    TYPE_CHECKING,
    Any,
    Callable,
    Dict,
    Generic,
    Iterable,
    Iterator,
    List,
    Type,
    Optional,
    Tuple,
    Union,
)
from uuid import uuid4

import numpy as np

import ray
from ray.air.util.tensor_extensions.utils import _create_possibly_ragged_ndarray
import ray.cloudpickle as pickle
from ray._private.usage import usage_lib
from ray.air.constants import TENSOR_COLUMN_NAME
from ray.air.util.data_batch_conversion import BlockFormat
from ray.data._internal.logical.operators.all_to_all_operator import (
    RandomShuffle,
    RandomizeBlocks,
    Repartition,
    Sort,
)
from ray.data._internal.logical.operators.n_ary_operator import Zip
from ray.data._internal.logical.optimizers import LogicalPlan
from ray.data._internal.logical.operators.map_operator import (
    Filter,
    FlatMap,
    MapRows,
    MapBatches,
)
from ray.data._internal.logical.operators.write_operator import Write
from ray.data._internal.planner.filter import generate_filter_fn
from ray.data._internal.planner.flat_map import generate_flat_map_fn
from ray.data._internal.planner.map_batches import generate_map_batches_fn
from ray.data._internal.planner.map_rows import generate_map_rows_fn
from ray.data._internal.planner.write import generate_write_fn
from ray.data.dataset_iterator import DataIterator
from ray.data._internal.block_list import BlockList
from ray.data._internal.dataset_iterator.dataset_iterator_impl import (
    DataIteratorImpl,
)
from ray.data._internal.dataset_iterator.stream_split_dataset_iterator import (
    StreamSplitDataIterator,
)
from ray.data._internal.compute import (
    ActorPoolStrategy,
    CallableClass,
    ComputeStrategy,
    TaskPoolStrategy,
)
from ray.data._internal.delegating_block_builder import DelegatingBlockBuilder
from ray.data._internal.equalize import _equalize
from ray.data._internal.lazy_block_list import LazyBlockList
from ray.data._internal.util import (
    _estimate_available_parallelism,
    _is_local_scheme,
    ConsumptionAPI,
)
from ray.data._internal.pandas_block import PandasBlockSchema
from ray.data._internal.plan import (
    ExecutionPlan,
    OneToOneStage,
)
from ray.data._internal.stage_impl import (
    RandomizeBlocksStage,
    RepartitionStage,
    RandomShuffleStage,
    ZipStage,
    SortStage,
)
from ray.data._internal.progress_bar import ProgressBar
from ray.data._internal.remote_fn import cached_remote_fn
from ray.data._internal.split import _split_at_index, _split_at_indices, _get_num_rows
from ray.data._internal.stats import DatastreamStats, DatastreamStatsSummary
from ray.data.aggregate import AggregateFn, Max, Mean, Min, Std, Sum
from ray.data.block import (
    VALID_BATCH_FORMATS,
    apply_strict_mode_batch_format,
    BatchUDF,
    Block,
    BlockAccessor,
    BlockMetadata,
    BlockPartition,
    DataBatch,
    FlatMapUDF,
    KeyFn,
    RowUDF,
    T,
    U,
    _validate_key_fn,
)
from ray.data.context import (
    DataContext,
    WARN_PREFIX,
    OK_PREFIX,
    ESTIMATED_SAFE_MEMORY_FRACTION,
    DEFAULT_BATCH_SIZE,
)
from ray.data.datasource import (
    BlockWritePathProvider,
    CSVDatasource,
    Datasource,
    DefaultBlockWritePathProvider,
    JSONDatasource,
    NumpyDatasource,
    ParquetDatasource,
    ReadTask,
    TFRecordDatasource,
    WriteResult,
)
from ray.data.datasource.file_based_datasource import (
    _unwrap_arrow_serialization_workaround,
    _wrap_arrow_serialization_workaround,
)
from ray.data.random_access_dataset import RandomAccessDataset
from ray.data.row import TableRow
from ray.types import ObjectRef
from ray.util.annotations import DeveloperAPI, PublicAPI, Deprecated
from ray.util.scheduling_strategies import NodeAffinitySchedulingStrategy
from ray.widgets import Template
from ray.widgets.util import ensure_notebook_deps, fallback_if_colab

if sys.version_info >= (3, 8):
    from typing import Literal
else:
    from typing_extensions import Literal

if TYPE_CHECKING:
    import dask
    import mars
    import modin
    import pandas
    import pyarrow
    import pyspark
    import tensorflow as tf
    import torch
    import torch.utils.data

    from ray.data.dataset_pipeline import DatasetPipeline
    from ray.data.grouped_dataset import GroupedData
    from ray.data._internal.execution.interfaces import Executor, NodeIdStr
    from ray.data._internal.torch_iterable_dataset import TorchTensorBatchType
    from tensorflow_metadata.proto.v0 import schema_pb2


logger = logging.getLogger(__name__)

TensorflowFeatureTypeSpec = Union[
    "tf.TypeSpec", List["tf.TypeSpec"], Dict[str, "tf.TypeSpec"]
]

TensorFlowTensorBatchType = Union["tf.Tensor", Dict[str, "tf.Tensor"]]


@PublicAPI
class Datastream(Generic[T]):
    """A Datastream is a distributed data collection for data loading and processing.

    Datastreams are distributed streams that produce ``ObjectRef[Block]`` outputs,
    where each block holds an ordered collection of items, representing a shard of the
    overall data collection. The block can be either a ``pyarrow.Table``, or Python
    list. The block also determines the unit of parallelism.

    Datastreams can be created in multiple ways: from synthetic data via ``range_*()``
    APIs, from existing memory data via ``from_*()`` APIs (this creates a subclass
    of Datastream called ``MaterializedDatastream``), or from external storage
    systems such as local disk, S3, HDFS etc. via the ``read_*()`` APIs. The
    (potentially processed) Datastream can be saved back to external storage systems
    via the ``write_*()`` APIs.

    Examples:
        >>> import ray
        >>> # Create datastream from synthetic data.
        >>> ds = ray.data.range(1000)
        >>> # Create datastream from in-memory data.
        >>> ds = ray.data.from_items(
        ...     [{"col1": i, "col2": i * 2} for i in range(1000)])
        >>> # Create datastream from external storage system.
        >>> ds = ray.data.read_parquet("s3://bucket/path") # doctest: +SKIP
        >>> # Save datastream back to external storage system.
        >>> ds.write_csv("s3://bucket/output") # doctest: +SKIP

    Datastream has two kinds of operations: transformation, which takes in Datastream
    and outputs a new Datastream (e.g. :py:meth:`.map_batches()`); and consumption,
    which produces values (not Datatream) as output (e.g. :py:meth:`.iter_batches()`).

    Datastream transformations are lazy, with execution of the transformations being
    triggered by downstream consumption.

    Datastream supports parallel processing at scale: transformations such as
    :py:meth:`.map_batches()`, aggregations such as
    :py:meth:`.min()`/:py:meth:`.max()`/:py:meth:`.mean()`, grouping via
    :py:meth:`.groupby()`, shuffling operations such as :py:meth:`.sort()`,
    :py:meth:`.random_shuffle()`, and :py:meth:`.repartition()`.

    Examples:
        >>> import ray
        >>> ds = ray.data.range(1000)
        >>> # Transform in parallel with map_batches().
        >>> ds.map_batches(lambda batch: [v * 2 for v in batch])
        MapBatches(<lambda>)
        +- Datastream(num_blocks=17, num_rows=1000, schema=<class 'int'>)
        >>> # Compute maximum
        >>> ds.max()
        999
        >>> # Group the data.
        >>> ds.groupby(lambda x: x % 3).count()
        Aggregate
        +- Datastream(num_blocks=..., num_rows=1000, schema=<class 'int'>)
        >>> # Shuffle this datastream randomly.
        >>> ds.random_shuffle()
        RandomShuffle
        +- Datastream(num_blocks=..., num_rows=1000, schema=<class 'int'>)
        >>> # Sort it back in order.
        >>> ds.sort()
        Sort
        +- Datastream(num_blocks=..., num_rows=1000, schema=<class 'int'>)

    Both unexecuted and materialized Datastreams can be passed between Ray tasks and
    actors without incurring a copy. Datastream supports conversion to/from several more
    featureful dataframe libraries (e.g., Spark, Dask, Modin, MARS), and are also
    compatible with distributed
    TensorFlow / PyTorch.
    """

    def __init__(
        self,
        plan: ExecutionPlan,
        epoch: int,
        lazy: bool = True,
        logical_plan: Optional[LogicalPlan] = None,
    ):
        """Construct a Datastream (internal API).

        The constructor is not part of the Datastream API. Use the ``ray.data.*``
        read methods to construct a datastream.
        """
        assert isinstance(plan, ExecutionPlan)
        usage_lib.record_library_usage("dataset")  # Legacy telemetry name.

        self._plan = plan
        self._uuid = uuid4().hex
        self._epoch = epoch
        self._lazy = lazy
        self._logical_plan = logical_plan
        if logical_plan is not None:
            self._plan.link_logical_plan(logical_plan)

        if not lazy:
            self._plan.execute(allow_clear_input_blocks=False)

        # Handle to currently running executor for this datastream.
        self._current_executor: Optional["Executor"] = None

    @staticmethod
    def copy(
        ds: "Datastream[T]", _deep_copy: bool = False, _as: Optional[type] = None
    ) -> "Datastream[T]":
        if not _as:
            _as = Datastream
        if _deep_copy:
            return _as(ds._plan.deep_copy(), ds._epoch, ds._lazy, ds._logical_plan)
        else:
            return _as(ds._plan.copy(), ds._epoch, ds._lazy, ds._logical_plan)

    def map(
        self,
        fn: RowUDF[T, U],
        *,
        compute: Union[str, ComputeStrategy] = None,
        **ray_remote_args,
    ) -> "Datastream[U]":
        """Apply the given function to each record of this datastream.

        Note that mapping individual records can be quite slow. Consider using
        `.map_batches()` for performance.

        Examples:
            >>> import ray
            >>> # Transform python objects.
            >>> ds = ray.data.range(1000)
            >>> ds.map(lambda x: x * 2)
            Map
            +- Datastream(num_blocks=..., num_rows=1000, schema=<class 'int'>)
            >>> # Transform Arrow records.
            >>> ds = ray.data.from_items(
            ...     [{"value": i} for i in range(1000)])
            >>> ds.map(lambda record: {"v2": record["value"] * 2})
            Map
            +- Datastream(num_blocks=200, num_rows=1000, schema={value: int64})
            >>> # Define a callable class that persists state across
            >>> # function invocations for efficiency.
            >>> init_model = ... # doctest: +SKIP
            >>> class CachedModel:
            ...    def __init__(self):
            ...        self.model = init_model()
            ...    def __call__(self, batch):
            ...        return self.model(batch)
            >>> # Apply the transform in parallel on GPUs. Since
            >>> # compute=ActorPoolStrategy(size=8) the transform will be applied on a
            >>> # pool of 8 Ray actors, each allocated 1 GPU by Ray.
            >>> from ray.data._internal.compute import ActorPoolStrategy
            >>> ds.map(CachedModel, # doctest: +SKIP
            ...        compute=ActorPoolStrategy(size=8),
            ...        num_gpus=1)

        Time complexity: O(datastream size / parallelism)

        Args:
            fn: The function to apply to each record, or a class type
                that can be instantiated to create such a callable. Callable classes are
                only supported for the actor compute strategy.
            compute: The compute strategy, either "tasks" (default) to use Ray
                tasks, ``ray.data.ActorPoolStrategy(size=n)`` to use a fixed-size actor
                pool, or ``ray.data.ActorPoolStrategy(min_size=m, max_size=n)`` for an
                autoscaling actor pool.
            ray_remote_args: Additional resource requirements to request from
                ray (e.g., num_gpus=1 to request GPUs for the map tasks).

        .. seealso::

            :meth:`~Datastream.flat_map`:
                Call this method to create new records from existing ones. Unlike
                :meth:`~Datastream.map`, a function passed to
                :meth:`~Datastream.flat_map` can return multiple records.

                :meth:`~Datastream.flat_map` isn't recommended because it's slow; call
                :meth:`~Datastream.map_batches` instead.

            :meth:`~Datastream.map_batches`
                Call this method to transform batches of data. It's faster and more
                flexible than :meth:`~Datastream.map` and :meth:`~Datastream.flat_map`.
        """
        if isinstance(fn, CallableClass) and (
            compute is None
            or compute == "tasks"
            or isinstance(compute, TaskPoolStrategy)
        ):
            raise ValueError(
                "``compute`` must be specified when using a CallableClass, and must "
                f"specify the actor compute strategy, but got: {compute}. "
                "For example, use ``compute=ActorPoolStrategy(size=n)``."
            )

        self._warn_slow()

        transform_fn = generate_map_rows_fn()

        plan = self._plan.with_stage(
            OneToOneStage(
                "Map",
                transform_fn,
                compute,
                ray_remote_args,
                fn=fn,
            )
        )

        logical_plan = self._logical_plan
        if logical_plan is not None:
            map_op = MapRows(
                logical_plan.dag,
                fn,
                compute=compute,
                ray_remote_args=ray_remote_args,
            )
            logical_plan = LogicalPlan(map_op)
        return Datastream(plan, self._epoch, self._lazy, logical_plan)

    def map_batches(
        self,
        fn: BatchUDF,
        *,
        batch_size: Optional[Union[int, Literal["default"]]] = "default",
        compute: Optional[Union[str, ComputeStrategy]] = None,
        batch_format: Optional[str] = "default",
        zero_copy_batch: bool = False,
        fn_args: Optional[Iterable[Any]] = None,
        fn_kwargs: Optional[Dict[str, Any]] = None,
        fn_constructor_args: Optional[Iterable[Any]] = None,
        fn_constructor_kwargs: Optional[Dict[str, Any]] = None,
        **ray_remote_args,
    ) -> "Datastream[Any]":
        """Apply the given function to batches of data.

        This applies the ``fn`` in parallel with map tasks, with each task handling
        a block or a bundle of blocks of the datastream. Each batch is executed serially
        at Ray level (at lower level, the processing of the batch is usually
        vectorized).

        Batches are represented as dataframes, ndarrays, or lists. The default batch
        type is determined by your datastream's schema. To determine the default batch
        type, call :meth:`~Datastream.default_batch_format`. Alternatively, set the batch
        type with ``batch_format``.

        To learn more about writing functions for :meth:`~Datastream.map_batches`, read
        :ref:`writing user-defined functions <transform_datasets_writing_udfs>`.

        .. tip::
            If you have a small number of big blocks, it may limit parallelism. You may
            consider increasing the number of blocks via ``.repartition()`` before
            applying ``.map_batches()``.

        .. tip::
            If ``fn`` does not mutate its input, set ``zero_copy_batch=True`` to elide a
            batch copy, which can improve performance and decrease memory utilization.
            ``fn`` will then receive zero-copy read-only batches.
            If ``fn`` mutates its input, you will need to ensure that the batch provided
            to ``fn`` is writable by setting ``zero_copy_batch=False`` (default). This
            will create an extra, mutable copy of each batch before handing it to
            ``fn``.

        .. note::
            The size of the batches provided to ``fn`` may be smaller than the provided
            ``batch_size`` if ``batch_size`` doesn't evenly divide the block(s) sent to
            a given map task. When ``batch_size`` is specified, each map task will be
            sent a single block if the block is equal to or larger than ``batch_size``,
            and will be sent a bundle of blocks up to (but not exceeding)
            ``batch_size`` if blocks are smaller than ``batch_size``.

        Examples:

            >>> import pandas as pd
            >>> import ray
            >>> df = pd.DataFrame({
            ...     "name": ["Luna", "Rory", "Scout"],
            ...     "age": [4, 14, 9]
            ... })
            >>> ds = ray.data.from_pandas(df)
            >>> ds  # doctest: +SKIP
            MaterializedDatastream(
                num_blocks=1,
                num_rows=3,
                schema={name: object, age: int64}
            )

            Call :meth:`.default_batch_format` to determine the default batch
            type.

            >>> ds.default_batch_format()
            <class 'pandas.core.frame.DataFrame'>

            .. tip::

                Datastreams created from tabular data like Arrow tables and Parquet files
                yield ``pd.DataFrame`` batches.

            Once you know the batch type, define a function that transforms batches
            of data. ``ds.map_batches`` applies the function in parallel.

            >>> def map_fn(batch: pd.DataFrame) -> pd.DataFrame:
            ...     batch["age_in_dog_years"] = 7 * batch["age"]
            ...     return batch
            >>> ds = ds.map_batches(map_fn)
            >>> ds
            MapBatches(map_fn)
            +- Datastream(num_blocks=1, num_rows=3, schema={name: object, age: int64})

            Your ``fn`` can return a different type than the input type. To learn more
            about supported output types, read
            :ref:`user-defined function output types <transform_datasets_batch_output_types>`.

            >>> from typing import List
            >>> def map_fn(batch: pd.DataFrame) -> List[int]:
            ...     return list(batch["age_in_dog_years"])
            >>> ds = ds.map_batches(map_fn)
            >>> ds
            MapBatches(map_fn)
            +- MapBatches(map_fn)
               +- Datastream(num_blocks=1, num_rows=3, schema={name: object, age: int64})

            :ref:`Actors <actor-guide>` can improve the performance of some workloads.
            For example, you can use :ref:`actors <actor-guide>` to load a model once
            per worker instead of once per inference.

            To transform batches with :ref:`actors <actor-guide>`, pass a callable type
            to ``fn`` and specify an :class:`~ray.data.ActorPoolStrategy>`.

            In the example below, ``CachedModel`` is called on an autoscaling pool of
            two to eight :ref:`actors <actor-guide>`, each allocated one GPU by Ray.

            >>> from ray.data import ActorPoolStrategy
            >>> init_large_model = ... # doctest: +SKIP
            >>> class CachedModel:
            ...    def __init__(self):
            ...        self.model = init_large_model()
            ...    def __call__(self, item):
            ...        return self.model(item)
            >>> ds.map_batches( # doctest: +SKIP
            ...     CachedModel, # doctest: +SKIP
            ...     batch_size=256, # doctest: +SKIP
            ...     compute=ActorPoolStrategy(size=8), # doctest: +SKIP
            ...     num_gpus=1,
            ... ) # doctest: +SKIP

            ``fn`` can also be a generator, yielding multiple batches in a single
            invocation. This is useful when returning large objects. Instead of
            returning a very large output batch, ``fn`` can instead yield the
            output batch in chunks.

            >>> from typing import Iterator
            >>> def map_fn_with_large_output(batch: List[int]) -> Iterator[List[int]]:
            ...     for i in range(3):
            ...         yield batch * 100
            >>> ds = ray.data.from_items([1])
            >>> ds = ds.map_batches(map_fn_with_large_output)
            >>> ds
            MapBatches(map_fn_with_large_output)
            +- Datastream(num_blocks=1, num_rows=1, schema=<class 'int'>)


        Args:
            fn: The function or generator to apply to each record batch, or a class type
                that can be instantiated to create such a callable. Callable classes are
                only supported for the actor compute strategy. Note ``fn`` must be
                pickle-able.
            batch_size: The desired number of rows in each batch, or None to use entire
                blocks as batches (blocks may contain different number of rows).
                The actual size of the batch provided to ``fn`` may be smaller than
                ``batch_size`` if ``batch_size`` doesn't evenly divide the block(s) sent
                to a given map task. Default batch_size is 4096 with "default".
            compute: The compute strategy, either "tasks" (default) to use Ray
                tasks, ``ray.data.ActorPoolStrategy(size=n)`` to use a fixed-size actor
                pool, or ``ray.data.ActorPoolStrategy(min_size=m, max_size=n)`` for an
                autoscaling actor pool.
            batch_format: Specify ``"default"`` to use the default block format
                (promotes tables to Pandas and tensors to NumPy), ``"pandas"`` to select
                ``pandas.DataFrame``, "pyarrow" to select ``pyarrow.Table``, or
                ``"numpy"`` to select ``numpy.ndarray`` for tensor datastreams and
                ``Dict[str, numpy.ndarray]`` for tabular datastreams, or None to return
                the underlying block exactly as is with no additional formatting.
                The default is "default".
            zero_copy_batch: Whether ``fn`` should be provided zero-copy, read-only
                batches. If this is ``True`` and no copy is required for the
                ``batch_format`` conversion, the batch will be a zero-copy, read-only
                view on data in Ray's object store, which can decrease memory
                utilization and improve performance. If this is ``False``, the batch
                will be writable, which will require an extra copy to guarantee.
                If ``fn`` mutates its input, this will need to be ``False`` in order to
                avoid "assignment destination is read-only" or "buffer source array is
                read-only" errors. Default is ``False``. See
                :ref:`batch format docs <transform_datasets_batch_formats>` for details
                on which format conversion always require a copy.
            fn_args: Positional arguments to pass to ``fn`` after the first argument.
                These arguments are top-level arguments to the underlying Ray task.
            fn_kwargs: Keyword arguments to pass to ``fn``. These arguments are
                top-level arguments to the underlying Ray task.
            fn_constructor_args: Positional arguments to pass to ``fn``'s constructor.
                You can only provide this if ``fn`` is a callable class. These arguments
                are top-level arguments in the underlying Ray actor construction task.
            fn_constructor_kwargs: Keyword arguments to pass to ``fn``'s constructor.
                This can only be provided if ``fn`` is a callable class. These arguments
                are top-level arguments in the underlying Ray actor construction task.
            ray_remote_args: Additional resource requirements to request from
                ray (e.g., ``num_gpus=1`` to request GPUs for the map tasks).

        .. seealso::

            :meth:`~Datastream.iter_batches`
                Call this function to iterate over batches of data.

            :meth:`~Datastream.default_batch_format`
                Call this function to determine the default batch type.

            :meth:`~Datastream.flat_map`:
                Call this method to create new records from existing ones. Unlike
                :meth:`~Datastream.map`, a function passed to :meth:`~Datastream.flat_map`
                can return multiple records.

                :meth:`~Datastream.flat_map` isn't recommended because it's slow; call
                :meth:`~Datastream.map_batches` instead.

            :meth:`~Datastream.map`
                Call this method to transform one record at time.

                This method isn't recommended because it's slow; call
                :meth:`~Datastream.map_batches` instead.
        """  # noqa: E501

        batch_format = apply_strict_mode_batch_format(batch_format)

        target_block_size = None
        if batch_size == "default":
            batch_size = DEFAULT_BATCH_SIZE
        elif batch_size is not None:
            if batch_size < 1:
                raise ValueError("Batch size cannot be negative or 0")
            # Enable blocks bundling when batch_size is specified by caller.
            target_block_size = batch_size

        if batch_format not in VALID_BATCH_FORMATS:
            raise ValueError(
                f"The batch format must be one of {VALID_BATCH_FORMATS}, got: "
                f"{batch_format}"
            )

        if isinstance(fn, CallableClass) and (
            compute is None
            or compute == "tasks"
            or isinstance(compute, TaskPoolStrategy)
        ):
            raise ValueError(
                "``compute`` must be specified when using a CallableClass, and must "
                f"specify the actor compute strategy, but got: {compute}. "
                "For example, use ``compute=ActorPoolStrategy(size=n)``."
            )

        if fn_constructor_args is not None or fn_constructor_kwargs is not None:
            if compute is None or (
                compute != "actors" and not isinstance(compute, ActorPoolStrategy)
            ):
                raise ValueError(
                    "fn_constructor_args and fn_constructor_kwargs can only be "
                    "specified if using the actor pool compute strategy, but got: "
                    f"{compute}"
                )
            if not isinstance(fn, CallableClass):
                raise ValueError(
                    "fn_constructor_args and fn_constructor_kwargs can only be "
                    "specified if providing a CallableClass instance for fn, but got: "
                    f"{fn}"
                )

        transform_fn = generate_map_batches_fn(
            batch_size=batch_size,
            batch_format=batch_format,
            zero_copy_batch=zero_copy_batch,
        )

        # TODO(chengsu): pass function name to MapBatches logical operator.
        if hasattr(fn, "__self__") and isinstance(
            fn.__self__, ray.data.preprocessor.Preprocessor
        ):
            stage_name = fn.__self__.__class__.__name__
        else:
            stage_name = f'MapBatches({getattr(fn, "__name__", type(fn))})'

        stage = OneToOneStage(
            stage_name,
            transform_fn,
            compute,
            ray_remote_args,
            # TODO(Clark): Add a strict cap here.
            target_block_size=target_block_size,
            fn=fn,
            fn_args=fn_args,
            fn_kwargs=fn_kwargs,
            fn_constructor_args=fn_constructor_args,
            fn_constructor_kwargs=fn_constructor_kwargs,
        )
        plan = self._plan.with_stage(stage)

        logical_plan = self._logical_plan
        if logical_plan is not None:
            map_batches_op = MapBatches(
                logical_plan.dag,
                fn,
                batch_size=batch_size,
                batch_format=batch_format,
                zero_copy_batch=zero_copy_batch,
                target_block_size=target_block_size,
                fn_args=fn_args,
                fn_kwargs=fn_kwargs,
                fn_constructor_args=fn_constructor_args,
                fn_constructor_kwargs=fn_constructor_kwargs,
                compute=compute,
                ray_remote_args=ray_remote_args,
            )
            logical_plan = LogicalPlan(map_batches_op)

        return Datastream(plan, self._epoch, self._lazy, logical_plan)

    def add_column(
        self,
        col: str,
        fn: Callable[["pandas.DataFrame"], "pandas.Series"],
        *,
        compute: Optional[str] = None,
        **ray_remote_args,
    ) -> "Datastream[T]":
        """Add the given column to the datastream.

        This is only supported for datastreams convertible to pandas format.
        A function generating the new column values given the batch in pandas
        format must be specified.

        Examples:
            >>> import ray
            >>> ds = ray.data.range_table(100)
            >>> # Add a new column equal to value * 2.
            >>> ds = ds.add_column(
            ...     "new_col", lambda df: df["value"] * 2)
            >>> # Overwrite the existing "value" with zeros.
            >>> ds = ds.add_column("value", lambda df: 0)

        Time complexity: O(datastream size / parallelism)

        Args:
            col: Name of the column to add. If the name already exists, the
                column will be overwritten.
            fn: Map function generating the column values given a batch of
                records in pandas format.
            compute: The compute strategy, either "tasks" (default) to use Ray
                tasks, ``ray.data.ActorPoolStrategy(size=n)`` to use a fixed-size actor
                pool, or ``ray.data.ActorPoolStrategy(min_size=m, max_size=n)`` for an
                autoscaling actor pool.
            ray_remote_args: Additional resource requirements to request from
                ray (e.g., num_gpus=1 to request GPUs for the map tasks).
        """

        def process_batch(batch: "pandas.DataFrame") -> "pandas.DataFrame":
            batch.loc[:, col] = fn(batch)
            return batch

        if not callable(fn):
            raise ValueError("`fn` must be callable, got {}".format(fn))

        return self.map_batches(
            process_batch,
            batch_format="pandas",  # TODO(ekl) we should make this configurable.
            compute=compute,
            zero_copy_batch=False,
            **ray_remote_args,
        )

    def drop_columns(
        self,
        cols: List[str],
        *,
        compute: Optional[str] = None,
        **ray_remote_args,
    ) -> "Datastream[U]":
        """Drop one or more columns from the datastream.

        Examples:
            >>> import ray
            >>> ds = ray.data.range_table(100)
            >>> # Add a new column equal to value * 2.
            >>> ds = ds.add_column(
            ...     "new_col", lambda df: df["value"] * 2)
            >>> # Drop the existing "value" column.
            >>> ds = ds.drop_columns(["value"])


        Time complexity: O(datastream size / parallelism)

        Args:
            cols: Names of the columns to drop. If any name does not exist,
                an exception will be raised.
            compute: The compute strategy, either "tasks" (default) to use Ray
                tasks, ``ray.data.ActorPoolStrategy(size=n)`` to use a fixed-size actor
                pool, or ``ray.data.ActorPoolStrategy(min_size=m, max_size=n)`` for an
                autoscaling actor pool.
            ray_remote_args: Additional resource requirements to request from
                ray (e.g., num_gpus=1 to request GPUs for the map tasks).
        """

        return self.map_batches(
            lambda batch: batch.drop(columns=cols),
            batch_format="pandas",
            zero_copy_batch=True,
            compute=compute,
            **ray_remote_args,
        )

    def select_columns(
        self,
        cols: List[str],
        *,
        compute: Union[str, ComputeStrategy] = None,
        **ray_remote_args,
    ) -> "Datastream[T]":
        """Select one or more columns from the datastream.

        All input columns used to select need to be in the schema of the datastream.

        Examples:
            >>> import ray
            >>> # Create a datastream with 3 columns
            >>> ds = ray.data.from_items([{"col1": i, "col2": i+1, "col3": i+2}
            ...      for i in range(10)])
            >>> # Select only "col1" and "col2" columns.
            >>> ds = ds.select_columns(cols=["col1", "col2"])
            >>> ds
            MapBatches(<lambda>)
            +- Datastream(
                  num_blocks=10,
                  num_rows=10,
                  schema={col1: int64, col2: int64, col3: int64}
               )


        Time complexity: O(datastream size / parallelism)

        Args:
            cols: Names of the columns to select. If any name is not included in the
                datastream schema, an exception will be raised.
            compute: The compute strategy, either "tasks" (default) to use Ray
                tasks, ``ray.data.ActorPoolStrategy(size=n)`` to use a fixed-size actor
                pool, or ``ray.data.ActorPoolStrategy(min_size=m, max_size=n)`` for an
                autoscaling actor pool.
            ray_remote_args: Additional resource requirements to request from
                ray (e.g., num_gpus=1 to request GPUs for the map tasks).
        """  # noqa: E501
        return self.map_batches(
            lambda batch: BlockAccessor.for_block(batch).select(columns=cols),
            zero_copy_batch=True,
            compute=compute,
            **ray_remote_args,
        )

    def flat_map(
        self,
        fn: FlatMapUDF[T, U],
        *,
        compute: Union[str, ComputeStrategy] = None,
        **ray_remote_args,
    ) -> "Datastream[U]":
        """Apply the given function to each record and then flatten results.

        Consider using ``.map_batches()`` for better performance (the batch size can be
        altered in map_batches).

        Examples:
            >>> import ray
            >>> ds = ray.data.range(1000)
            >>> ds.flat_map(lambda x: [x, x ** 2, x ** 3])
            FlatMap
            +- Datastream(num_blocks=..., num_rows=1000, schema=<class 'int'>)

        Time complexity: O(datastream size / parallelism)

        Args:
            fn: The function or generator to apply to each record, or a class type
                that can be instantiated to create such a callable. Callable classes are
                only supported for the actor compute strategy.
            compute: The compute strategy, either "tasks" (default) to use Ray
                tasks, ``ray.data.ActorPoolStrategy(size=n)`` to use a fixed-size actor
                pool, or ``ray.data.ActorPoolStrategy(min_size=m, max_size=n)`` for an
                autoscaling actor pool.
            ray_remote_args: Additional resource requirements to request from
                ray (e.g., num_gpus=1 to request GPUs for the map tasks).

        .. seealso::

            :meth:`~Datastream.map_batches`
                Call this method to transform batches of data. It's faster and more
                flexible than :meth:`~Datastream.map` and :meth:`~Datastream.flat_map`.

            :meth:`~Datastream.map`
                Call this method to transform one record at time.

                This method isn't recommended because it's slow; call
                :meth:`~Datastream.map_batches` instead.
        """
        if isinstance(fn, CallableClass) and (
            compute is None
            or compute == "tasks"
            or isinstance(compute, TaskPoolStrategy)
        ):
            raise ValueError(
                "``compute`` must be specified when using a CallableClass, and must "
                f"specify the actor compute strategy, but got: {compute}. "
                "For example, use ``compute=ActorPoolStrategy(size=n)``."
            )

        self._warn_slow()

        transform_fn = generate_flat_map_fn()

        plan = self._plan.with_stage(
            OneToOneStage("FlatMap", transform_fn, compute, ray_remote_args, fn=fn)
        )

        logical_plan = self._logical_plan
        if logical_plan is not None:
            op = FlatMap(
                input_op=logical_plan.dag,
                fn=fn,
                compute=compute,
                ray_remote_args=ray_remote_args,
            )
            logical_plan = LogicalPlan(op)
        return Datastream(plan, self._epoch, self._lazy, logical_plan)

    def filter(
        self,
        fn: RowUDF[T, U],
        *,
        compute: Union[str, ComputeStrategy] = None,
        **ray_remote_args,
    ) -> "Datastream[T]":
        """Filter out records that do not satisfy the given predicate.

        Consider using ``.map_batches()`` for better performance (you can implement
        filter by dropping records).

        Examples:
            >>> import ray
            >>> ds = ray.data.range(100)
            >>> ds.filter(lambda x: x % 2 == 0)
            Filter
            +- Datastream(num_blocks=..., num_rows=100, schema=<class 'int'>)

        Time complexity: O(datastream size / parallelism)

        Args:
            fn: The predicate to apply to each record, or a class type
                that can be instantiated to create such a callable. Callable classes are
                only supported for the actor compute strategy.
            compute: The compute strategy, either "tasks" (default) to use Ray
                tasks, ``ray.data.ActorPoolStrategy(size=n)`` to use a fixed-size actor
                pool, or ``ray.data.ActorPoolStrategy(min_size=m, max_size=n)`` for an
                autoscaling actor pool.
            ray_remote_args: Additional resource requirements to request from
                ray (e.g., num_gpus=1 to request GPUs for the map tasks).
        """
        if isinstance(fn, CallableClass) and (
            compute is None
            or compute == "tasks"
            or isinstance(compute, TaskPoolStrategy)
        ):
            raise ValueError(
                "``compute`` must be specified when using a CallableClass, and must "
                f"specify the actor compute strategy, but got: {compute}. "
                "For example, use ``compute=ActorPoolStrategy(size=n)``."
            )

        self._warn_slow()

        transform_fn = generate_filter_fn()

        plan = self._plan.with_stage(
            OneToOneStage("Filter", transform_fn, compute, ray_remote_args, fn=fn)
        )

        logical_plan = self._logical_plan
        if logical_plan is not None:
            op = Filter(
                input_op=logical_plan.dag,
                fn=fn,
                compute=compute,
                ray_remote_args=ray_remote_args,
            )
            logical_plan = LogicalPlan(op)

        return Datastream(plan, self._epoch, self._lazy, logical_plan)

    def repartition(self, num_blocks: int, *, shuffle: bool = False) -> "Datastream[T]":
        """Repartition the datastream into exactly this number of blocks.

        After repartitioning, all blocks in the returned datastream will have
        approximately the same number of rows.

        Examples:
            >>> import ray
            >>> ds = ray.data.range(100)
            >>> # Set the number of output partitions to write to disk.
            >>> ds.repartition(10).write_parquet("/tmp/test")

        Time complexity: O(datastream size / parallelism)

        Args:
            num_blocks: The number of blocks.
            shuffle: Whether to perform a distributed shuffle during the
                repartition. When shuffle is enabled, each output block
                contains a subset of data rows from each input block, which
                requires all-to-all data movement. When shuffle is disabled,
                output blocks are created from adjacent input blocks,
                minimizing data movement.

        Returns:
            The repartitioned datastream.
        """

        plan = self._plan.with_stage(RepartitionStage(num_blocks, shuffle))

        logical_plan = self._logical_plan
        if logical_plan is not None:
            op = Repartition(
                logical_plan.dag,
                num_outputs=num_blocks,
                shuffle=shuffle,
            )
            logical_plan = LogicalPlan(op)
        return Datastream(plan, self._epoch, self._lazy, logical_plan)

    def random_shuffle(
        self,
        *,
        seed: Optional[int] = None,
        num_blocks: Optional[int] = None,
        **ray_remote_args,
    ) -> "Datastream[T]":
        """Randomly shuffle the elements of this datastream.

        Examples:
            >>> import ray
            >>> ds = ray.data.range(100)
            >>> # Shuffle this datastream randomly.
            >>> ds.random_shuffle()
            RandomShuffle
            +- Datastream(num_blocks=..., num_rows=100, schema=<class 'int'>)
            >>> # Shuffle this datastream with a fixed random seed.
            >>> ds.random_shuffle(seed=12345)
            RandomShuffle
            +- Datastream(num_blocks=..., num_rows=100, schema=<class 'int'>)

        Time complexity: O(datastream size / parallelism)

        Args:
            seed: Fix the random seed to use, otherwise one will be chosen
                based on system randomness.
            num_blocks: The number of output blocks after the shuffle, or None
                to retain the number of blocks.

        Returns:
            The shuffled datastream.
        """

        plan = self._plan.with_stage(
            RandomShuffleStage(seed, num_blocks, ray_remote_args)
        )

        logical_plan = self._logical_plan
        if logical_plan is not None:
            op = RandomShuffle(
                logical_plan.dag,
                seed=seed,
                num_outputs=num_blocks,
                ray_remote_args=ray_remote_args,
            )
            logical_plan = LogicalPlan(op)
        return Datastream(plan, self._epoch, self._lazy, logical_plan)

    def randomize_block_order(
        self,
        *,
        seed: Optional[int] = None,
    ) -> "Datastream[T]":
        """Randomly shuffle the blocks of this datastream.

        Examples:
            >>> import ray
            >>> ds = ray.data.range(100) # doctest: +SKIP
            >>> # Randomize the block order.
            >>> ds.randomize_block_order() # doctest: +SKIP
            >>> # Randomize the block order with a fixed random seed.
            >>> ds.randomize_block_order(seed=12345) # doctest: +SKIP

        Args:
            seed: Fix the random seed to use, otherwise one will be chosen
                based on system randomness.

        Returns:
            The block-shuffled datastream.
        """

        plan = self._plan.with_stage(RandomizeBlocksStage(seed))

        logical_plan = self._logical_plan
        if logical_plan is not None:
            op = RandomizeBlocks(
                logical_plan.dag,
                seed=seed,
            )
            logical_plan = LogicalPlan(op)
        return Datastream(plan, self._epoch, self._lazy, logical_plan)

    def random_sample(
        self, fraction: float, *, seed: Optional[int] = None
    ) -> "Datastream[T]":
        """Randomly samples a fraction of the elements of this datastream.

        Note that the exact number of elements returned is not guaranteed,
        and that the number of elements being returned is roughly fraction * total_rows.

        Examples:
            >>> import ray
            >>> ds = ray.data.range(100) # doctest: +SKIP
            >>> ds.random_sample(0.1) # doctest: +SKIP
            >>> ds.random_sample(0.2, seed=12345) # doctest: +SKIP

        Args:
            fraction: The fraction of elements to sample.
            seed: Seeds the python random pRNG generator.

        Returns:
            Returns a Datastream containing the sampled elements.
        """
        import random

        import pandas as pd
        import pyarrow as pa

        if self.num_blocks() == 0:
            raise ValueError("Cannot sample from an empty Datastream.")

        if fraction < 0 or fraction > 1:
            raise ValueError("Fraction must be between 0 and 1.")

        if seed is not None:
            random.seed(seed)

        def process_batch(batch):
            if isinstance(batch, list):
                return [row for row in batch if random.random() <= fraction]
            if isinstance(batch, pa.Table):
                # Lets the item pass if weight generated for that item <= fraction
                return batch.filter(
                    pa.array(random.random() <= fraction for _ in range(len(batch)))
                )
            if isinstance(batch, pd.DataFrame):
                return batch.sample(frac=fraction)
            if isinstance(batch, np.ndarray):
                return _create_possibly_ragged_ndarray(
                    [row for row in batch if random.random() <= fraction]
                )
            raise ValueError(f"Unsupported batch type: {type(batch)}")

        return self.map_batches(process_batch)

    @ConsumptionAPI
    def streaming_split(
        self,
        n: int,
        *,
        equal: bool = False,
        locality_hints: Optional[List["NodeIdStr"]] = None,
    ) -> List[DataIterator]:
        """Returns ``n`` :class:`DataIterators <ray.data.DataIterator>` that can
        be used to read disjoint subsets of the datastream in parallel.

        This method is the recommended way to consume Datastreams from multiple
        processes (e.g., for distributed training), and requires streaming execution
        mode.

        Streaming split works by delegating the execution of this Datastream to a
        coordinator actor. The coordinator pulls block references from the executed
        stream, and divides those blocks among `n` output iterators. Iterators pull
        blocks from the coordinator actor to return to their caller on `next`.

        The returned iterators are also repeatable; each iteration will trigger a
        new execution of the Datastream. There is an implicit barrier at the start of
        each iteration, which means that `next` must be called on all iterators before
        the iteration starts.

        Warning: because iterators are pulling blocks from the same Datastream
        execution, if one iterator falls behind other iterators may be stalled.

        Examples:
            >>> import ray
            >>> ds = ray.data.range(1000000)
            >>> it1, it2 = ds.streaming_split(2, equal=True)

            >>> # Can consume from both iterators in parallel.
            >>> @ray.remote
            ... def consume(it):
            ...    for batch in it.iter_batches():
            ...        print(batch)
            >>> ray.get([consume.remote(it1), consume.remote(it2)])  # doctest: +SKIP

            >>> # Can loop over the iterators multiple times (multiple epochs).
            >>> @ray.remote
            ... def train(it):
            ...    NUM_EPOCHS = 100
            ...    for _ in range(NUM_EPOCHS):
            ...        for batch in it.iter_batches():
            ...            print(batch)
            >>> ray.get([train.remote(it1), train.remote(it2)])  # doctest: +SKIP

            >>> # ERROR: this will block waiting for a read on `it2` to start.
            >>> ray.get(train.remote(it1))  # doctest: +SKIP

        Args:
            n: Number of output iterators to return.
            equal: If True, each output iterator will see an exactly equal number
                of rows, dropping data if necessary. If False, some iterators may see
                slightly more or less rows than other, but no data will be dropped.
            locality_hints: Specify the node ids corresponding to each iterator
                location. Datastream will try to minimize data movement based on the
                iterator output locations. This list must have length ``n``. You can
                get the current node id of a task or actor by calling
                ``ray.get_runtime_context().get_node_id()``.

        Returns:
            The output iterator splits. These iterators are Ray-serializable and can
            be freely passed to any Ray task or actor.
        """
        return StreamSplitDataIterator.create(self, n, equal, locality_hints)

    @ConsumptionAPI
    def split(
        self, n: int, *, equal: bool = False, locality_hints: Optional[List[Any]] = None
    ) -> List["MaterializedDatastream[T]"]:
        """Materialize and split the datastream into ``n`` disjoint pieces.

        This returns a list of MaterializedDatastreams that can be passed to Ray tasks
        and actors and used to read the datastream records in parallel.

        Examples:
            >>> import ray
            >>> ds = ray.data.range(100) # doctest: +SKIP
            >>> workers = ... # doctest: +SKIP
            >>> # Split up a datastream to process over `n` worker actors.
            >>> shards = ds.split(len(workers), locality_hints=workers) # doctest: +SKIP
            >>> for shard, worker in zip(shards, workers): # doctest: +SKIP
            ...     worker.consume.remote(shard) # doctest: +SKIP

        Time complexity: O(1)

        See also: ``Datastream.split_at_indices``, ``Datastream.split_proportionately``,
            and ``Datastream.streaming_split``.

        Args:
            n: Number of child datastreams to return.
            equal: Whether to guarantee each split has an equal
                number of records. This may drop records if they cannot be
                divided equally among the splits.
            locality_hints: [Experimental] A list of Ray actor handles of size ``n``.
                The system will try to co-locate the blocks of the i-th datastream
                with the i-th actor to maximize data locality.

        Returns:
            A list of ``n`` disjoint datastream splits.
        """
        if n <= 0:
            raise ValueError(f"The number of splits {n} is not positive.")

        # fallback to split_at_indices for equal split without locality hints.
        # simple benchmarks shows spilit_at_indices yields more stable performance.
        # https://github.com/ray-project/ray/pull/26641 for more context.
        if equal and locality_hints is None:
            count = self.count()
            split_index = count // n
            # we are creating n split_indices which will generate
            # n + 1 splits; the last split will at most contains (n - 1)
            # rows, which could be safely dropped.
            split_indices = [split_index * i for i in range(1, n + 1)]
            shards = self.split_at_indices(split_indices)
            return shards[:n]

        if locality_hints and len(locality_hints) != n:
            raise ValueError(
                f"The length of locality_hints {len(locality_hints)} "
                f"doesn't equal the number of splits {n}."
            )
            # TODO: this is unreachable code.
            if len(set(locality_hints)) != len(locality_hints):
                raise ValueError(
                    "locality_hints must not contain duplicate actor handles"
                )

        blocks = self._plan.execute()
        owned_by_consumer = blocks._owned_by_consumer
        stats = self._plan.stats()
        block_refs, metadata = zip(*blocks.get_blocks_with_metadata())

        if locality_hints is None:
            blocks = np.array_split(block_refs, n)
            meta = np.array_split(metadata, n)
            return [
                MaterializedDatastream(
                    ExecutionPlan(
                        BlockList(
                            b.tolist(), m.tolist(), owned_by_consumer=owned_by_consumer
                        ),
                        stats,
                        run_by_consumer=owned_by_consumer,
                    ),
                    self._epoch,
                    self._lazy,
                )
                for b, m in zip(blocks, meta)
            ]

        metadata_mapping = {b: m for b, m in zip(block_refs, metadata)}

        # If the locality_hints is set, we use a two-round greedy algorithm
        # to co-locate the blocks with the actors based on block
        # and actor's location (node_id).
        #
        # The split algorithm tries to allocate equally-sized blocks regardless
        # of locality. Thus we first calculate the expected number of blocks
        # for each split.
        #
        # In the first round, for each actor, we look for all blocks that
        # match the actor's node_id, then allocate those matched blocks to
        # this actor until we reach the limit(expected number).
        #
        # In the second round: fill each actor's allocation with
        # remaining unallocated blocks until we reach the limit.

        def build_allocation_size_map(
            num_blocks: int, actors: List[Any]
        ) -> Dict[Any, int]:
            """Given the total number of blocks and a list of actors, calcuate
            the expected number of blocks to allocate for each actor.
            """
            num_actors = len(actors)
            num_blocks_per_actor = num_blocks // num_actors
            num_blocks_left = num_blocks - num_blocks_per_actor * n
            num_blocks_by_actor = {}
            for i, actor in enumerate(actors):
                num_blocks_by_actor[actor] = num_blocks_per_actor
                if i < num_blocks_left:
                    num_blocks_by_actor[actor] += 1
            return num_blocks_by_actor

        def build_block_refs_by_node_id(
            blocks: List[ObjectRef[Block]],
        ) -> Dict[str, List[ObjectRef[Block]]]:
            """Build the reverse index from node_id to block_refs. For
            simplicity, if the block is stored on multiple nodes we
            only pick the first one.
            """
            block_ref_locations = ray.experimental.get_object_locations(blocks)
            block_refs_by_node_id = collections.defaultdict(list)
            for block_ref in blocks:
                node_ids = block_ref_locations.get(block_ref, {}).get("node_ids", [])
                node_id = node_ids[0] if node_ids else None
                block_refs_by_node_id[node_id].append(block_ref)
            return block_refs_by_node_id

        def build_node_id_by_actor(actors: List[Any]) -> Dict[Any, str]:
            """Build a map from a actor to its node_id."""
            actors_state = ray._private.state.actors()
            return {
                actor: actors_state.get(actor._actor_id.hex(), {})
                .get("Address", {})
                .get("NodeID")
                for actor in actors
            }

        # expected number of blocks to be allocated for each actor
        expected_block_count_by_actor = build_allocation_size_map(
            len(block_refs), locality_hints
        )
        # the reverse index from node_id to block_refs
        block_refs_by_node_id = build_block_refs_by_node_id(block_refs)
        # the map from actor to its node_id
        node_id_by_actor = build_node_id_by_actor(locality_hints)

        allocation_per_actor = collections.defaultdict(list)

        # In the first round, for each actor, we look for all blocks that
        # match the actor's node_id, then allocate those matched blocks to
        # this actor until we reach the limit(expected number)
        for actor in locality_hints:
            node_id = node_id_by_actor[actor]
            matching_blocks = block_refs_by_node_id[node_id]
            expected_block_count = expected_block_count_by_actor[actor]
            allocation = []
            while matching_blocks and len(allocation) < expected_block_count:
                allocation.append(matching_blocks.pop())
            allocation_per_actor[actor] = allocation

        # In the second round: fill each actor's allocation with
        # remaining unallocated blocks until we reach the limit
        remaining_block_refs = list(
            itertools.chain.from_iterable(block_refs_by_node_id.values())
        )
        for actor in locality_hints:
            while (
                len(allocation_per_actor[actor]) < expected_block_count_by_actor[actor]
            ):
                allocation_per_actor[actor].append(remaining_block_refs.pop())

        assert len(remaining_block_refs) == 0, len(remaining_block_refs)

        per_split_block_lists = [
            BlockList(
                allocation_per_actor[actor],
                [metadata_mapping[b] for b in allocation_per_actor[actor]],
                owned_by_consumer=owned_by_consumer,
            )
            for actor in locality_hints
        ]

        if equal:
            # equalize the splits
            per_split_block_lists = _equalize(per_split_block_lists, owned_by_consumer)

        return [
            MaterializedDatastream(
                ExecutionPlan(
                    block_split,
                    stats,
                    run_by_consumer=owned_by_consumer,
                ),
                self._epoch,
                self._lazy,
            )
            for block_split in per_split_block_lists
        ]

    @ConsumptionAPI
    def split_at_indices(self, indices: List[int]) -> List["MaterializedDatastream[T]"]:
        """Materialize and split the datastream at the given indices (like np.split).

        Examples:
            >>> import ray
            >>> ds = ray.data.range(10)
            >>> d1, d2, d3 = ds.split_at_indices([2, 5])
            >>> d1.take()
            [0, 1]
            >>> d2.take()
            [2, 3, 4]
            >>> d3.take()
            [5, 6, 7, 8, 9]

        Time complexity: O(num splits)

        See also: ``Datastream.split_at_indices``, ``Datastream.split_proportionately``,
            and ``Datastream.streaming_split``.

        Args:
            indices: List of sorted integers which indicate where the datastream
                will be split. If an index exceeds the length of the datastream,
                an empty datastream will be returned.

        Returns:
            The datastream splits.
        """

        if len(indices) < 1:
            raise ValueError("indices must be at least of length 1")
        if sorted(indices) != indices:
            raise ValueError("indices must be sorted")
        if indices[0] < 0:
            raise ValueError("indices must be positive")
        start_time = time.perf_counter()
        block_list = self._plan.execute()
        blocks, metadata = _split_at_indices(
            block_list.get_blocks_with_metadata(),
            indices,
            block_list._owned_by_consumer,
        )
        split_duration = time.perf_counter() - start_time
        parent_stats = self._plan.stats()
        splits = []
        for bs, ms in zip(blocks, metadata):
            stats = DatastreamStats(stages={"Split": ms}, parent=parent_stats)
            stats.time_total_s = split_duration
            splits.append(
                MaterializedDatastream(
                    ExecutionPlan(
                        BlockList(
                            bs, ms, owned_by_consumer=block_list._owned_by_consumer
                        ),
                        stats,
                        run_by_consumer=block_list._owned_by_consumer,
                    ),
                    self._epoch,
                    self._lazy,
                )
            )
        return splits

    @ConsumptionAPI
    def split_proportionately(
        self, proportions: List[float]
    ) -> List["MaterializedDatastream[T]"]:
        """Materialize and split the datastream using proportions.

        A common use case for this would be splitting the datastream into train
        and test sets (equivalent to eg. scikit-learn's ``train_test_split``).
        See also ``Datastream.train_test_split`` for a higher level abstraction.

        The indices to split at will be calculated in such a way so that all splits
        always contains at least one element. If that is not possible,
        an exception will be raised.

        This is equivalent to caulculating the indices manually and calling
        ``Datastream.split_at_indices``.

        Examples:
            >>> import ray
            >>> ds = ray.data.range(10)
            >>> d1, d2, d3 = ds.split_proportionately([0.2, 0.5])
            >>> d1.take()
            [0, 1]
            >>> d2.take()
            [2, 3, 4, 5, 6]
            >>> d3.take()
            [7, 8, 9]

        Time complexity: O(num splits)

        See also: ``Datastream.split``, ``Datastream.split_at_indices``,
        ``Datastream.train_test_split``

        Args:
            proportions: List of proportions to split the datastream according to.
                Must sum up to less than 1, and each proportion has to be bigger
                than 0.

        Returns:
            The datastream splits.
        """

        if len(proportions) < 1:
            raise ValueError("proportions must be at least of length 1")
        if sum(proportions) >= 1:
            raise ValueError("proportions must sum to less than 1")
        if any(p <= 0 for p in proportions):
            raise ValueError("proportions must be bigger than 0")

        datastream_length = self.count()
        cumulative_proportions = np.cumsum(proportions)
        split_indices = [
            int(datastream_length * proportion) for proportion in cumulative_proportions
        ]

        # Ensure each split has at least one element
        subtract = 0
        for i in range(len(split_indices) - 2, -1, -1):
            split_indices[i] -= subtract
            if split_indices[i] == split_indices[i + 1]:
                subtract += 1
                split_indices[i] -= 1
        if any(i <= 0 for i in split_indices):
            raise ValueError(
                "Couldn't create non-empty splits with the given proportions."
            )

        return self.split_at_indices(split_indices)

    @ConsumptionAPI
    def train_test_split(
        self,
        test_size: Union[int, float],
        *,
        shuffle: bool = False,
        seed: Optional[int] = None,
    ) -> Tuple["MaterializedDatastream[T]", "MaterializedDatastream[T]"]:
        """Materialize and split the datastream into train and test subsets.

        Examples:

            >>> import ray
            >>> ds = ray.data.range(8)
            >>> train, test = ds.train_test_split(test_size=0.25)
            >>> train.take()
            [0, 1, 2, 3, 4, 5]
            >>> test.take()
            [6, 7]

        Args:
            test_size: If float, should be between 0.0 and 1.0 and represent the
                proportion of the datastream to include in the test split. If int,
                represents the absolute number of test samples. The train split will
                always be the compliment of the test split.
            shuffle: Whether or not to globally shuffle the datastream before splitting.
                Defaults to False. This may be a very expensive operation with large
                datastream.
            seed: Fix the random seed to use for shuffle, otherwise one will be chosen
                based on system randomness. Ignored if ``shuffle=False``.

        Returns:
            Train and test subsets as two MaterializedDatastreams.
        """
        ds = self

        if shuffle:
            ds = ds.random_shuffle(seed=seed)

        if not isinstance(test_size, (int, float)):
            raise TypeError(f"`test_size` must be int or float got {type(test_size)}.")
        if isinstance(test_size, float):
            if test_size <= 0 or test_size >= 1:
                raise ValueError(
                    "If `test_size` is a float, it must be bigger than 0 and smaller "
                    f"than 1. Got {test_size}."
                )
            return ds.split_proportionately([1 - test_size])
        else:
            ds_length = ds.count()
            if test_size <= 0 or test_size >= ds_length:
                raise ValueError(
                    "If `test_size` is an int, it must be bigger than 0 and smaller "
                    f"than the size of the datastream ({ds_length}). "
                    f"Got {test_size}."
                )
            return ds.split_at_indices([ds_length - test_size])

    @ConsumptionAPI(pattern="Args:")
    def union(self, *other: List["Datastream[T]"]) -> "Datastream[T]":
        """Materialize and combine this datastream with others of the same type.

        The order of the blocks in the datastreams is preserved, as is the
        relative ordering between the datastreams passed in the argument list.

        .. note::
            Unioned datastreams are not lineage-serializable, i.e. they can not be
            used as a tunable hyperparameter in Ray Tune.

        Args:
            other: List of datastreams to combine with this one. The datastreams
                must have the same schema as this datastream, otherwise the
                behavior is undefined.

        Returns:
            A new datastream holding the union of their data.
        """

        start_time = time.perf_counter()

        owned_by_consumer = self._plan.execute()._owned_by_consumer
        datastreams = [self] + list(other)
        bls = []
        has_nonlazy = False
        for ds in datastreams:
            bl = ds._plan.execute()
            if not isinstance(bl, LazyBlockList):
                has_nonlazy = True
            bls.append(bl)
        if has_nonlazy:
            blocks = []
            metadata = []
            for bl in bls:
                if isinstance(bl, LazyBlockList):
                    bs, ms = bl._get_blocks_with_metadata()
                else:
                    bs, ms = bl._blocks, bl._metadata
                blocks.extend(bs)
                metadata.extend(ms)
            blocklist = BlockList(blocks, metadata, owned_by_consumer=owned_by_consumer)
        else:
            tasks: List[ReadTask] = []
            block_partition_refs: List[ObjectRef[BlockPartition]] = []
            block_partition_meta_refs: List[ObjectRef[BlockMetadata]] = []

            # Gather read task names from input blocks of unioned Datastreams,
            # and concat them before passing to resulting LazyBlockList
            read_task_names = []
            self_read_name = self._plan._in_blocks._read_stage_name or "Read"
            read_task_names.append(self_read_name)
            other_read_names = [
                o._plan._in_blocks._read_stage_name or "Read" for o in other
            ]
            read_task_names.extend(other_read_names)

            for bl in bls:
                tasks.extend(bl._tasks)
                block_partition_refs.extend(bl._block_partition_refs)
                block_partition_meta_refs.extend(bl._block_partition_meta_refs)
            blocklist = LazyBlockList(
                tasks,
                f"Union({','.join(read_task_names)})",
                block_partition_refs,
                block_partition_meta_refs,
                owned_by_consumer=owned_by_consumer,
            )

        epochs = [ds._get_epoch() for ds in datastreams]
        max_epoch = max(*epochs)
        if len(set(epochs)) > 1:
            if ray.util.log_once("datastream_epoch_warned"):
                logger.warning(
                    "Datastream contains data from multiple epochs: {}, "
                    "likely due to a `rewindow()` call. The higher epoch "
                    "number {} will be used. This warning will not "
                    "be shown again.".format(set(epochs), max_epoch)
                )
        stats = DatastreamStats(
            stages={"Union": []},
            parent=[d._plan.stats() for d in datastreams],
        )
        stats.time_total_s = time.perf_counter() - start_time
        return Datastream(
            ExecutionPlan(blocklist, stats, run_by_consumer=owned_by_consumer),
            max_epoch,
            self._lazy,
        )

    def groupby(self, key: Optional[KeyFn]) -> "GroupedData[T]":
        """Group the datastream by the key function or column name.

        Examples:
            >>> import ray
            >>> # Group by a key function and aggregate.
            >>> ray.data.range(100).groupby(lambda x: x % 3).count()
            Aggregate
            +- Datastream(num_blocks=..., num_rows=100, schema=<class 'int'>)
            >>> # Group by an Arrow table column and aggregate.
            >>> ray.data.from_items([
            ...     {"A": x % 3, "B": x} for x in range(100)]).groupby(
            ...     "A").count()
            Aggregate
            +- Datastream(num_blocks=100, num_rows=100, schema={A: int64, B: int64})

        Time complexity: O(datastream size * log(datastream size / parallelism))

        Args:
            key: A key function or Arrow column name. If this is None, the
                grouping is global.

        Returns:
            A lazy GroupedData that can be aggregated later.
        """
        from ray.data.grouped_dataset import GroupedData

        # Always allow None since groupby interprets that as grouping all
        # records into a single global group.
        if key is not None:
            _validate_key_fn(self.schema(fetch_if_missing=True), key)

        return GroupedData(self, key)

    @ConsumptionAPI
    def aggregate(self, *aggs: AggregateFn) -> U:
        """Aggregate the entire datastream as one group.

        Examples:
            >>> import ray
            >>> from ray.data.aggregate import Max, Mean
            >>> ray.data.range(100).aggregate(Max())
            (99,)
            >>> ray.data.range_table(100).aggregate(
            ...    Max("value"), Mean("value"))
            {'max(value)': 99, 'mean(value)': 49.5}

        Time complexity: O(datastream size / parallelism)

        Args:
            aggs: Aggregations to do.

        Returns:
            If the input datastream is a simple datastream then the output is
            a tuple of ``(agg1, agg2, ...)`` where each tuple element is
            the corresponding aggregation result.
            If the input datastream is an Arrow datastream then the output is
            an ``ArrowRow`` where each column is the corresponding
            aggregation result.
            If the datastream is empty, return ``None``.
        """
        ret = self.groupby(None).aggregate(*aggs).take(1)
        return ret[0] if len(ret) > 0 else None

    @ConsumptionAPI
    def sum(
        self, on: Optional[Union[KeyFn, List[KeyFn]]] = None, ignore_nulls: bool = True
    ) -> U:
        """Compute sum over entire datastream.

        Examples:
            >>> import ray
            >>> ray.data.range(100).sum()
            4950
            >>> ray.data.from_items([
            ...     (i, i**2)
            ...     for i in range(100)]).sum(lambda x: x[1])
            328350
            >>> ray.data.range_table(100).sum("value")
            4950
            >>> ray.data.from_items([
            ...     {"A": i, "B": i**2}
            ...     for i in range(100)]).sum(["A", "B"])
            {'sum(A)': 4950, 'sum(B)': 328350}

        Args:
            on: The data subset on which to compute the sum.

                - For a simple datastream: it can be a callable or a list thereof,
                  and the default is to return a scalar sum of all rows.
                - For an Arrow datastream: it can be a column name or a list
                  thereof, and the default is to return an ``ArrowRow``
                  containing the column-wise sum of all columns.
            ignore_nulls: Whether to ignore null values. If ``True``, null
                values will be ignored when computing the sum; if ``False``,
                if a null value is encountered, the output will be None.
                We consider np.nan, None, and pd.NaT to be null values.
                Default is ``True``.

        Returns:
            The sum result.

            For a simple datastream, the output is:

            - ``on=None``: a scalar representing the sum of all rows,
            - ``on=callable``: a scalar representing the sum of the outputs of
              the callable called on each row,
            - ``on=[callable_1, ..., calalble_n]``: a tuple of
              ``(sum_1, ..., sum_n)`` representing the sum of the outputs of
              the corresponding callables called on each row.

            For an Arrow datastream, the output is:

            - ``on=None``: an ArrowRow containing the column-wise sum of all
              columns,
            - ``on="col"``: a scalar representing the sum of all items in
              column ``"col"``,
            - ``on=["col_1", ..., "col_n"]``: an n-column ``ArrowRow``
              containing the column-wise sum of the provided columns.

            If the datastream is empty, all values are null, or any value is null
            AND ``ignore_nulls`` is ``False``, then the output will be None.
        """
        ret = self._aggregate_on(Sum, on, ignore_nulls)
        return self._aggregate_result(ret)

    @ConsumptionAPI
    def min(
        self, on: Optional[Union[KeyFn, List[KeyFn]]] = None, ignore_nulls: bool = True
    ) -> U:
        """Compute minimum over entire datastream.

        Examples:
            >>> import ray
            >>> ray.data.range(100).min()
            0
            >>> ray.data.from_items([
            ...     (i, i**2)
            ...     for i in range(100)]).min(lambda x: x[1])
            0
            >>> ray.data.range_table(100).min("value")
            0
            >>> ray.data.from_items([
            ...     {"A": i, "B": i**2}
            ...     for i in range(100)]).min(["A", "B"])
            {'min(A)': 0, 'min(B)': 0}

        Args:
            on: The data subset on which to compute the min.

                - For a simple datastream: it can be a callable or a list thereof,
                  and the default is to return a scalar min of all rows.
                - For an Arrow datastream: it can be a column name or a list
                  thereof, and the default is to return an ``ArrowRow``
                  containing the column-wise min of all columns.
            ignore_nulls: Whether to ignore null values. If ``True``, null
                values will be ignored when computing the min; if ``False``,
                if a null value is encountered, the output will be None.
                We consider np.nan, None, and pd.NaT to be null values.
                Default is ``True``.

        Returns:
            The min result.

            For a simple datastream, the output is:

            - ``on=None``: a scalar representing the min of all rows,
            - ``on=callable``: a scalar representing the min of the outputs
              of the callable called on each row,
            - ``on=[callable_1, ..., calalble_n]``: a tuple of
              ``(min_1, ..., min_n)`` representing the min of the outputs
              of the corresponding callables called on each row.

            For an Arrow datastream, the output is:

            - ``on=None``: an ``ArrowRow`` containing the column-wise min of
              all columns,
            - ``on="col"``: a scalar representing the min of all items in
              column ``"col"``,
            - ``on=["col_1", ..., "col_n"]``: an n-column ``ArrowRow``
              containing the column-wise min of the provided columns.

            If the datastream is empty, all values are null, or any value is null
            AND ``ignore_nulls`` is ``False``, then the output will be None.
        """
        ret = self._aggregate_on(Min, on, ignore_nulls)
        return self._aggregate_result(ret)

    @ConsumptionAPI
    def max(
        self, on: Optional[Union[KeyFn, List[KeyFn]]] = None, ignore_nulls: bool = True
    ) -> U:
        """Compute maximum over entire datastream.

        Examples:
            >>> import ray
            >>> ray.data.range(100).max()
            99
            >>> ray.data.from_items([
            ...     (i, i**2)
            ...     for i in range(100)]).max(lambda x: x[1])
            9801
            >>> ray.data.range_table(100).max("value")
            99
            >>> ray.data.from_items([
            ...     {"A": i, "B": i**2}
            ...     for i in range(100)]).max(["A", "B"])
            {'max(A)': 99, 'max(B)': 9801}

        Args:
            on: The data subset on which to compute the max.

                - For a simple datastream: it can be a callable or a list thereof,
                  and the default is to return a scalar max of all rows.
                - For an Arrow datastream: it can be a column name or a list
                  thereof, and the default is to return an ``ArrowRow``
                  containing the column-wise max of all columns.
            ignore_nulls: Whether to ignore null values. If ``True``, null
                values will be ignored when computing the max; if ``False``,
                if a null value is encountered, the output will be None.
                We consider np.nan, None, and pd.NaT to be null values.
                Default is ``True``.

        Returns:
            The max result.

            For a simple datastream, the output is:

            - ``on=None``: a scalar representing the max of all rows,
            - ``on=callable``: a scalar representing the max of the outputs of
              the callable called on each row,
            - ``on=[callable_1, ..., calalble_n]``: a tuple of
              ``(max_1, ..., max_n)`` representing the max of the outputs of
              the corresponding callables called on each row.

            For an Arrow datastream, the output is:

            - ``on=None``: an ``ArrowRow`` containing the column-wise max of
              all columns,
            - ``on="col"``: a scalar representing the max of all items in
              column ``"col"``,
            - ``on=["col_1", ..., "col_n"]``: an n-column ``ArrowRow``
              containing the column-wise max of the provided columns.

            If the datastream is empty, all values are null, or any value is null
            AND ``ignore_nulls`` is ``False``, then the output will be None.
        """
        ret = self._aggregate_on(Max, on, ignore_nulls)
        return self._aggregate_result(ret)

    @ConsumptionAPI
    def mean(
        self, on: Optional[Union[KeyFn, List[KeyFn]]] = None, ignore_nulls: bool = True
    ) -> U:
        """Compute mean over entire datastream.

        Examples:
            >>> import ray
            >>> ray.data.range(100).mean()
            49.5
            >>> ray.data.from_items([
            ...     (i, i**2)
            ...     for i in range(100)]).mean(lambda x: x[1])
            3283.5
            >>> ray.data.range_table(100).mean("value")
            49.5
            >>> ray.data.from_items([
            ...     {"A": i, "B": i**2}
            ...     for i in range(100)]).mean(["A", "B"])
            {'mean(A)': 49.5, 'mean(B)': 3283.5}

        Args:
            on: The data subset on which to compute the mean.

                - For a simple datastream: it can be a callable or a list thereof,
                  and the default is to return a scalar mean of all rows.
                - For an Arrow datastream: it can be a column name or a list
                  thereof, and the default is to return an ``ArrowRow``
                  containing the column-wise mean of all columns.
            ignore_nulls: Whether to ignore null values. If ``True``, null
                values will be ignored when computing the mean; if ``False``,
                if a null value is encountered, the output will be None.
                We consider np.nan, None, and pd.NaT to be null values.
                Default is ``True``.

        Returns:
            The mean result.

            For a simple datastream, the output is:

            - ``on=None``: a scalar representing the mean of all rows,
            - ``on=callable``: a scalar representing the mean of the outputs
              of the callable called on each row,
            - ``on=[callable_1, ..., calalble_n]``: a tuple of
              ``(mean_1, ..., mean_n)`` representing the mean of the outputs
              of the corresponding callables called on each row.

            For an Arrow datastream, the output is:

            - ``on=None``: an ``ArrowRow`` containing the column-wise mean of
              all columns,
            - ``on="col"``: a scalar representing the mean of all items in
              column ``"col"``,
            - ``on=["col_1", ..., "col_n"]``: an n-column ``ArrowRow``
              containing the column-wise mean of the provided columns.

            If the datastream is empty, all values are null, or any value is null
            AND ``ignore_nulls`` is ``False``, then the output will be None.
        """
        ret = self._aggregate_on(Mean, on, ignore_nulls)
        return self._aggregate_result(ret)

    @ConsumptionAPI
    def std(
        self,
        on: Optional[Union[KeyFn, List[KeyFn]]] = None,
        ddof: int = 1,
        ignore_nulls: bool = True,
    ) -> U:
        """Compute standard deviation over entire datastream.

        Examples:
            >>> import ray
            >>> round(ray.data.range(100).std(), 5)
            29.01149
            >>> ray.data.from_items([
            ...     (i, i**2)
            ...     for i in range(100)]).std(lambda x: x[1])
            2968.1748039269296
            >>> round(ray.data.range_table(100).std("value", ddof=0), 5)
            28.86607
            >>> ray.data.from_items([
            ...     {"A": i, "B": i**2}
            ...     for i in range(100)]).std(["A", "B"])
            {'std(A)': 29.011491975882016, 'std(B)': 2968.1748039269296}

        .. note:: This uses Welford's online method for an accumulator-style computation
            of the standard deviation. This method was chosen due to it's numerical
            stability, and it being computable in a single pass. This may give different
            (but more accurate) results than NumPy, Pandas, and sklearn, which use a
            less numerically stable two-pass algorithm.
            See
            https://en.wikipedia.org/wiki/Algorithms_for_calculating_variance#Welford's_online_algorithm

        Args:
            on: The data subset on which to compute the std.

                - For a simple datastream: it can be a callable or a list thereof,
                  and the default is to return a scalar std of all rows.
                - For an Arrow datastream: it can be a column name or a list
                  thereof, and the default is to return an ``ArrowRow``
                  containing the column-wise std of all columns.
            ddof: Delta Degrees of Freedom. The divisor used in calculations
                is ``N - ddof``, where ``N`` represents the number of elements.
            ignore_nulls: Whether to ignore null values. If ``True``, null
                values will be ignored when computing the std; if ``False``,
                if a null value is encountered, the output will be None.
                We consider np.nan, None, and pd.NaT to be null values.
                Default is ``True``.

        Returns:
            The standard deviation result.

            For a simple datastream, the output is:

            - ``on=None``: a scalar representing the std of all rows,
            - ``on=callable``: a scalar representing the std of the outputs of
              the callable called on each row,
            - ``on=[callable_1, ..., calalble_n]``: a tuple of
              ``(std_1, ..., std_n)`` representing the std of the outputs of
              the corresponding callables called on each row.

            For an Arrow datastream, the output is:

            - ``on=None``: an ``ArrowRow`` containing the column-wise std of
              all columns,
            - ``on="col"``: a scalar representing the std of all items in
              column ``"col"``,
            - ``on=["col_1", ..., "col_n"]``: an n-column ``ArrowRow``
              containing the column-wise std of the provided columns.

            If the datastream is empty, all values are null, or any value is null
            AND ``ignore_nulls`` is ``False``, then the output will be None.
        """
        ret = self._aggregate_on(Std, on, ignore_nulls, ddof=ddof)
        return self._aggregate_result(ret)

    def sort(
        self, key: Optional[KeyFn] = None, descending: bool = False
    ) -> "Datastream[T]":
        # TODO ds.sort(lambda ...) fails with:
        #  Callable key '<function <lambda> at 0x1b07a4cb0>' requires
        #  datastream format to be 'simple', was 'arrow'.
        #  How do I create something "simple" here?
        """Sort the datastream by the specified key column or key function.

        Examples:
            >>> import ray
            >>> # Sort using the entire record as the key.
            >>> ds = ray.data.range(100)
            >>> ds.sort()
            Sort
            +- Datastream(num_blocks=..., num_rows=100, schema=<class 'int'>)
            >>> # Sort by a single column in descending order.
            >>> ds = ray.data.from_items(
            ...     [{"value": i} for i in range(1000)])
            >>> ds.sort("value", descending=True)
            Sort
            +- Datastream(num_blocks=200, num_rows=1000, schema={value: int64})
            >>> # Sort by a key function.
            >>> ds.sort(lambda record: record["value"]) # doctest: +SKIP

        Time complexity: O(datastream size * log(datastream size / parallelism))

        Args:
            key:
                - For Arrow tables, key must be a single column name.
                - For datastreams of Python objects, key can be either a lambda
                  function that returns a comparison key to sort by, or None
                  to sort by the original value.
            descending: Whether to sort in descending order.

        Returns:
            A new, sorted datastream.
        """

        plan = self._plan.with_stage(SortStage(self, key, descending))

        logical_plan = self._logical_plan
        if logical_plan is not None:
            op = Sort(
                logical_plan.dag,
                key=key,
                descending=descending,
            )
            logical_plan = LogicalPlan(op)
        return Datastream(plan, self._epoch, self._lazy, logical_plan)

    def zip(self, other: "Datastream[U]") -> "Datastream[(T, U)]":
        """Materialize and zip this datastream with the elements of another.

        The datastreams must have the same number of rows. For tabular datastreams, the
        datastreams will be concatenated horizontally; namely, their column sets will be
        merged, and any duplicate column names disambiguated with _1, _2, etc. suffixes.

        .. note::
            The smaller of the two datastreams will be repartitioned to align the number
            of rows per block with the larger datastream.

        .. note::
            Zipped datastreams are not lineage-serializable, i.e. they can not be used
            as a tunable hyperparameter in Ray Tune.

        Examples:
            >>> import ray
            >>> ds1 = ray.data.range(5)
            >>> ds2 = ray.data.range(5, parallelism=2).map(lambda x: x + 1)
            >>> ds1.zip(ds2).take()
            [(0, 1), (1, 2), (2, 3), (3, 4), (4, 5)]

        Time complexity: O(datastream size / parallelism)

        Args:
            other: The datastream to zip with on the right hand side.

        Returns:
            If the inputs are simple datastreams, this returns a ``Datastream``
            containing (k, v) pairs, where k comes from the first datastream and v
            comes from the second.
            If the inputs are tabular datastreams, this returns a ``Datastream``
            containing the columns of the second datastream concatenated horizontally
            with the columns of the first datastream, with duplicate column names
            disambiguated with _1, _2, etc. suffixes.
        """

        plan = self._plan.with_stage(ZipStage(other))

        logical_plan = self._logical_plan
        other_logical_plan = other._logical_plan
        if logical_plan is not None and other_logical_plan is not None:
            op = Zip(logical_plan.dag, other_logical_plan.dag)
            logical_plan = LogicalPlan(op)
        return Datastream(plan, self._epoch, self._lazy, logical_plan)

    @ConsumptionAPI
    def limit(self, limit: int) -> "Datastream[T]":
        """Materialize and truncate the datastream to the first ``limit`` records.

        Contrary to :meth`.take`, this will not move any data to the caller's
        machine. Instead, it will return a new ``Datastream`` pointing to the truncated
        distributed data.

        Examples:
            >>> import ray
            >>> ds = ray.data.range(1000)
            >>> ds.limit(100).map(lambda x: x * 2).take()
            [0, 2, 4, 6, 8, 10, 12, 14, 16, 18, 20, 22, 24, 26, 28, 30, 32, 34, 36, 38]

        Time complexity: O(limit specified)

        Args:
            limit: The size of the datastream to truncate to.

        Returns:
            The truncated datastream.
        """
        start_time = time.perf_counter()
        # Truncate the block list to the minimum number of blocks that contains at least
        # `limit` rows.
        block_list = self._plan.execute().truncate_by_rows(limit)
        blocks, metadata, _, _ = _split_at_index(block_list, limit)
        split_duration = time.perf_counter() - start_time
        meta_for_stats = [
            BlockMetadata(
                num_rows=m.num_rows,
                size_bytes=m.size_bytes,
                schema=m.schema,
                input_files=m.input_files,
                exec_stats=None,
            )
            for m in metadata
        ]
        datastream_stats = DatastreamStats(
            stages={"Limit": meta_for_stats},
            parent=self._plan.stats(),
        )
        datastream_stats.time_total_s = split_duration
        return Datastream(
            ExecutionPlan(
                BlockList(
                    blocks,
                    metadata,
                    owned_by_consumer=block_list._owned_by_consumer,
                ),
                datastream_stats,
                run_by_consumer=block_list._owned_by_consumer,
            ),
            self._epoch,
            self._lazy,
        )

    @ConsumptionAPI(pattern="Time complexity:")
    def take_batch(
        self, batch_size: int = 20, *, batch_format: Optional[str] = "default"
    ) -> DataBatch:
        """Return up to ``batch_size`` records from the datastream in a batch.

        Unlike take(), the records are returned in the same format as used for
        `iter_batches` and `map_batches`.

        This will move up to ``batch_size`` records to the caller's machine; if
        ``batch_size`` is very large, this can result in an OutOfMemory crash on
        the caller.

        Time complexity: O(batch_size specified)

        Args:
            batch_size: The max number of records to return.
            batch_format: Specify ``"default"`` to use the default block format
                (promotes tables to Pandas and tensors to NumPy), ``"pandas"`` to select
                ``pandas.DataFrame``, "pyarrow" to select ``pyarrow.Table``, or
                ``"numpy"`` to select ``numpy.ndarray`` for tensor datastreams and
                ``Dict[str, numpy.ndarray]`` for tabular datastreams, or None
                to return the underlying block exactly as is with no additional
                formatting. The default is "default".

        Returns:
            A batch of up to ``batch_size`` records from the datastream.

        Raises:
            ValueError if the datastream is empty.
        """

        batch_format = apply_strict_mode_batch_format(batch_format)
        try:
            res = next(
                self.iter_batches(
                    batch_size=batch_size, prefetch_batches=0, batch_format=batch_format
                )
            )
        except StopIteration:
            raise ValueError("The datastream is empty.")
        self._synchronize_progress_bar()
        return res

    @ConsumptionAPI(pattern="Time complexity:")
    def take(self, limit: int = 20) -> List[T]:
        """Return up to ``limit`` records from the datastream.

        This will move up to ``limit`` records to the caller's machine; if
        ``limit`` is very large, this can result in an OutOfMemory crash on
        the caller.

        Time complexity: O(limit specified)

        Args:
            limit: The max number of records to return.

        Returns:
            A list of up to ``limit`` records from the datastream.
        """
        if ray.util.log_once("datastream_take"):
            logger.info(
                "Tip: Use `take_batch()` instead of `take() / show()` to return "
                "records in pandas or numpy batch format."
            )
        output = []
        for row in self.iter_rows():
            output.append(row)
            if len(output) >= limit:
                break
        self._synchronize_progress_bar()
        return output

    @ConsumptionAPI(pattern="Time complexity:")
    def take_all(self, limit: Optional[int] = None) -> List[T]:
        """Return all of the records in the datastream.

        This will move the entire datastream to the caller's machine; if the
        datastream is very large, this can result in an OutOfMemory crash on
        the caller.

        Time complexity: O(datastream size)

        Args:
            limit: Raise an error if the size exceeds the specified limit.

        Returns:
            A list of all the records in the datastream.
        """
        output = []
        for row in self.iter_rows():
            output.append(row)
            if limit is not None and len(output) > limit:
                raise ValueError(
                    f"The datastream has more than the given limit of {limit} records."
                )
        self._synchronize_progress_bar()
        return output

    @ConsumptionAPI(pattern="Time complexity:")
    def show(self, limit: int = 20) -> None:
        """Print up to the given number of records from the datastream.

        Time complexity: O(limit specified)

        Args:
            limit: The max number of records to print.
        """
        for row in self.take(limit):
            print(row)

    @ConsumptionAPI(
        if_more_than_read=True,
        datasource_metadata="row count",
        pattern="Time complexity:",
    )
    def count(self) -> int:
        """Count the number of records in the datastream.

        Time complexity: O(datastream size / parallelism), O(1) for parquet

        Returns:
            The number of records in the datastream.
        """
        # Handle empty datastream.
        if self.num_blocks() == 0:
            return 0

        # For parquet, we can return the count directly from metadata.
        meta_count = self._meta_count()
        if meta_count is not None:
            return meta_count

        get_num_rows = cached_remote_fn(_get_num_rows)

        return sum(
            ray.get(
                [get_num_rows.remote(block) for block in self.get_internal_block_refs()]
            )
        )

    @ConsumptionAPI(
        if_more_than_read=True,
        datasource_metadata="schema",
        extra_condition="or if ``fetch_if_missing=True`` (the default)",
        pattern="Time complexity:",
    )
    def schema(
        self, fetch_if_missing: bool = True
    ) -> Union[type, "pyarrow.lib.Schema"]:
        """Return the schema of the datastream.

        For datastream of Arrow records, this will return the Arrow schema.
        For datastream of Python objects, this returns their Python type.

        Time complexity: O(1)

        Args:
            fetch_if_missing: If True, synchronously fetch the schema if it's
                not known. If False, None is returned if the schema is not known.
                Default is True.

        Returns:
            The Python type or Arrow schema of the records, or None if the
            schema is not known and fetch_if_missing is False.
        """
        ctx = DataContext.get_current()
        base_schema = self._plan.schema(fetch_if_missing=fetch_if_missing)
        if ctx.strict_mode:
            return Schema(base_schema)
        else:
            return base_schema

    def num_blocks(self) -> int:
        """Return the number of blocks of this datastream.

        Note that during read and transform operations, the number of blocks
        may be dynamically adjusted to respect memory limits, increasing the
        number of blocks at runtime.

        Time complexity: O(1)

        Returns:
            The number of blocks of this datastream.
        """
        return self._plan.initial_num_blocks()

    @ConsumptionAPI(if_more_than_read=True, pattern="Time complexity:")
    def size_bytes(self) -> int:
        """Return the in-memory size of the datastream.

        Time complexity: O(1)

        Returns:
            The in-memory size of the datastream in bytes, or None if the
            in-memory size is not known.
        """
        metadata = self._plan.execute().get_metadata()
        if not metadata or metadata[0].size_bytes is None:
            return None
        return sum(m.size_bytes for m in metadata)

    @ConsumptionAPI(if_more_than_read=True, pattern="Time complexity:")
    def input_files(self) -> List[str]:
        """Return the list of input files for the datastream.

        Time complexity: O(num input files)

        Returns:
            The list of input files used to create the datastream, or an empty
            list if the input files is not known.
        """
        metadata = self._plan.execute().get_metadata()
        files = set()
        for m in metadata:
            for f in m.input_files:
                files.add(f)
        return list(files)

    @ConsumptionAPI
    def write_parquet(
        self,
        path: str,
        *,
        filesystem: Optional["pyarrow.fs.FileSystem"] = None,
        try_create_dir: bool = True,
        arrow_open_stream_args: Optional[Dict[str, Any]] = None,
        block_path_provider: BlockWritePathProvider = DefaultBlockWritePathProvider(),
        arrow_parquet_args_fn: Callable[[], Dict[str, Any]] = lambda: {},
        ray_remote_args: Dict[str, Any] = None,
        **arrow_parquet_args,
    ) -> None:
        """Write the datastream to parquet.

        This is only supported for datastream convertible to Arrow records.
        To control the number of files, use ``.repartition()``.

        Unless a custom block path provider is given, the format of the output
        files will be {uuid}_{block_idx}.parquet, where ``uuid`` is an unique
        id for the datastream.

        Examples:
            >>> import ray
            >>> ds = ray.data.range(100) # doctest: +SKIP
            >>> ds.write_parquet("s3://bucket/path") # doctest: +SKIP

        Time complexity: O(datastream size / parallelism)

        Args:
            path: The path to the destination root directory, where Parquet
                files will be written to.
            filesystem: The filesystem implementation to write to.
            try_create_dir: Try to create all directories in destination path
                if True. Does nothing if all directories already exist.
            arrow_open_stream_args: kwargs passed to
                pyarrow.fs.FileSystem.open_output_stream
            block_path_provider: BlockWritePathProvider implementation to
                write each datastream block to a custom output path.
            arrow_parquet_args_fn: Callable that returns a dictionary of write
                arguments to use when writing each block to a file. Overrides
                any duplicate keys from arrow_parquet_args. This should be used
                instead of arrow_parquet_args if any of your write arguments
                cannot be pickled, or if you'd like to lazily resolve the write
                arguments for each datastream block.
            ray_remote_args: Kwargs passed to ray.remote in the write tasks.
            arrow_parquet_args: Options to pass to
                pyarrow.parquet.write_table(), which is used to write out each
                block to a file.
        """
        self.write_datasource(
            ParquetDatasource(),
            ray_remote_args=ray_remote_args,
            path=path,
            datastream_uuid=self._uuid,
            filesystem=filesystem,
            try_create_dir=try_create_dir,
            open_stream_args=arrow_open_stream_args,
            block_path_provider=block_path_provider,
            write_args_fn=arrow_parquet_args_fn,
            **arrow_parquet_args,
        )

    @ConsumptionAPI
    def write_json(
        self,
        path: str,
        *,
        filesystem: Optional["pyarrow.fs.FileSystem"] = None,
        try_create_dir: bool = True,
        arrow_open_stream_args: Optional[Dict[str, Any]] = None,
        block_path_provider: BlockWritePathProvider = DefaultBlockWritePathProvider(),
        pandas_json_args_fn: Callable[[], Dict[str, Any]] = lambda: {},
        ray_remote_args: Dict[str, Any] = None,
        **pandas_json_args,
    ) -> None:
        """Write the datastream to json.

        This is only supported for datastreams convertible to Arrow records.
        To control the number of files, use ``.repartition()``.

        Unless a custom block path provider is given, the format of the output
        files will be {self._uuid}_{block_idx}.json, where ``uuid`` is an
        unique id for the datastream.

        Examples:
            >>> import ray
            >>> ds = ray.data.range(100) # doctest: +SKIP
            >>> ds.write_json("s3://bucket/path") # doctest: +SKIP

        Time complexity: O(datastream size / parallelism)

        Args:
            path: The path to the destination root directory, where json
                files will be written to.
            filesystem: The filesystem implementation to write to.
            try_create_dir: Try to create all directories in destination path
                if True. Does nothing if all directories already exist.
            arrow_open_stream_args: kwargs passed to
                pyarrow.fs.FileSystem.open_output_stream
            block_path_provider: BlockWritePathProvider implementation to
                write each datastream block to a custom output path.
            pandas_json_args_fn: Callable that returns a dictionary of write
                arguments to use when writing each block to a file. Overrides
                any duplicate keys from pandas_json_args. This should be used
                instead of pandas_json_args if any of your write arguments
                cannot be pickled, or if you'd like to lazily resolve the write
                arguments for each datastream block.
            ray_remote_args: Kwargs passed to ray.remote in the write tasks.
            pandas_json_args: These args will be passed to
                pandas.DataFrame.to_json(), which we use under the hood to
                write out each Datastream block. These
                are dict(orient="records", lines=True) by default.
        """
        self.write_datasource(
            JSONDatasource(),
            ray_remote_args=ray_remote_args,
            path=path,
            datastream_uuid=self._uuid,
            filesystem=filesystem,
            try_create_dir=try_create_dir,
            open_stream_args=arrow_open_stream_args,
            block_path_provider=block_path_provider,
            write_args_fn=pandas_json_args_fn,
            **pandas_json_args,
        )

    @ConsumptionAPI
    def write_csv(
        self,
        path: str,
        *,
        filesystem: Optional["pyarrow.fs.FileSystem"] = None,
        try_create_dir: bool = True,
        arrow_open_stream_args: Optional[Dict[str, Any]] = None,
        block_path_provider: BlockWritePathProvider = DefaultBlockWritePathProvider(),
        arrow_csv_args_fn: Callable[[], Dict[str, Any]] = lambda: {},
        ray_remote_args: Dict[str, Any] = None,
        **arrow_csv_args,
    ) -> None:
        """Write the datastream to csv.

        This is only supported for datastreams convertible to Arrow records.
        To control the number of files, use ``.repartition()``.

        Unless a custom block path provider is given, the format of the output
        files will be {uuid}_{block_idx}.csv, where ``uuid`` is an unique id
        for the datastream.

        Examples:
            >>> import ray
            >>> ds = ray.data.range(100) # doctest: +SKIP
            >>> ds.write_csv("s3://bucket/path") # doctest: +SKIP

        Time complexity: O(datastream size / parallelism)

        Args:
            path: The path to the destination root directory, where csv
                files will be written to.
            filesystem: The filesystem implementation to write to.
            try_create_dir: Try to create all directories in destination path
                if True. Does nothing if all directories already exist.
            arrow_open_stream_args: kwargs passed to
                pyarrow.fs.FileSystem.open_output_stream
            block_path_provider: BlockWritePathProvider implementation to
                write each datastream block to a custom output path.
            arrow_csv_args_fn: Callable that returns a dictionary of write
                arguments to use when writing each block to a file. Overrides
                any duplicate keys from arrow_csv_args. This should be used
                instead of arrow_csv_args if any of your write arguments
                cannot be pickled, or if you'd like to lazily resolve the write
                arguments for each datastream block.
            ray_remote_args: Kwargs passed to ray.remote in the write tasks.
            arrow_csv_args: Other CSV write options to pass to pyarrow.
        """
        self.write_datasource(
            CSVDatasource(),
            ray_remote_args=ray_remote_args,
            path=path,
            datastream_uuid=self._uuid,
            filesystem=filesystem,
            try_create_dir=try_create_dir,
            open_stream_args=arrow_open_stream_args,
            block_path_provider=block_path_provider,
            write_args_fn=arrow_csv_args_fn,
            **arrow_csv_args,
        )

    @ConsumptionAPI
    def write_tfrecords(
        self,
        path: str,
        *,
        tf_schema: Optional["schema_pb2.Schema"] = None,
        filesystem: Optional["pyarrow.fs.FileSystem"] = None,
        try_create_dir: bool = True,
        arrow_open_stream_args: Optional[Dict[str, Any]] = None,
        block_path_provider: BlockWritePathProvider = DefaultBlockWritePathProvider(),
        ray_remote_args: Dict[str, Any] = None,
    ) -> None:
        """Write the datastream to TFRecord files.

        The `TFRecord <https://www.tensorflow.org/tutorials/load_data/tfrecord>`_
        files will contain
        `tf.train.Example <https://www.tensorflow.org/api_docs/python/tf/train/Example>`_ # noqa: E501
        records, with one Example record for each row in the datastream.

        .. warning::
            tf.train.Feature only natively stores ints, floats, and bytes,
            so this function only supports datastreams with these data types,
            and will error if the datastream contains unsupported types.

        This is only supported for datastreams convertible to Arrow records.
        To control the number of files, use ``.repartition()``.

        Unless a custom block path provider is given, the format of the output
        files will be {uuid}_{block_idx}.tfrecords, where ``uuid`` is an unique id
        for the datastream.

        Examples:
            >>> import ray
            >>> ds = ray.data.from_items([
            ...     { "name": "foo", "score": 42 },
            ...     { "name": "bar", "score": 43 },
            ... ])
            >>> ds.write_tfrecords("s3://bucket/path") # doctest: +SKIP

        Time complexity: O(datastream size / parallelism)

        Args:
            path: The path to the destination root directory, where tfrecords
                files will be written to.
            filesystem: The filesystem implementation to write to.
            try_create_dir: Try to create all directories in destination path
                if True. Does nothing if all directories already exist.
            arrow_open_stream_args: kwargs passed to
                pyarrow.fs.FileSystem.open_output_stream
            block_path_provider: BlockWritePathProvider implementation to
                write each datastream block to a custom output path.
            ray_remote_args: Kwargs passed to ray.remote in the write tasks.

        """

        self.write_datasource(
            TFRecordDatasource(),
            ray_remote_args=ray_remote_args,
            path=path,
            datastream_uuid=self._uuid,
            filesystem=filesystem,
            try_create_dir=try_create_dir,
            open_stream_args=arrow_open_stream_args,
            block_path_provider=block_path_provider,
            tf_schema=tf_schema,
        )

    @PublicAPI(stability="alpha")
    @ConsumptionAPI
    def write_webdataset(
        self,
        path: str,
        *,
        filesystem: Optional["pyarrow.fs.FileSystem"] = None,
        try_create_dir: bool = True,
        arrow_open_stream_args: Optional[Dict[str, Any]] = None,
        block_path_provider: BlockWritePathProvider = DefaultBlockWritePathProvider(),
        ray_remote_args: Dict[str, Any] = None,
        encoder: Optional[Union[bool, str, callable, list]] = True,
    ) -> None:
        """Write the datastream to WebDataset files.

        The `TFRecord <https://www.tensorflow.org/tutorials/load_data/tfrecord>`_
        files will contain
        `tf.train.Example <https://www.tensorflow.org/api_docs/python/tf/train/Example>`_ # noqa: E501
        records, with one Example record for each row in the datastream.

        .. warning::
            tf.train.Feature only natively stores ints, floats, and bytes,
            so this function only supports datastreams with these data types,
            and will error if the datastream contains unsupported types.

        This is only supported for datastreams convertible to Arrow records.
        To control the number of files, use ``.repartition()``.

        Unless a custom block path provider is given, the format of the output
        files will be {uuid}_{block_idx}.tfrecords, where ``uuid`` is an unique id
        for the datastream.

        Examples:
            >>> import ray
            >>> ds = ray.data.from_items([
            ...     { "name": "foo", "score": 42 },
            ...     { "name": "bar", "score": 43 },
            ... ])
            >>> ds.write_webdataset("s3://bucket/path") # doctest: +SKIP

        Time complexity: O(datastream size / parallelism)

        Args:
            path: The path to the destination root directory, where tfrecords
                files will be written to.
            filesystem: The filesystem implementation to write to.
            try_create_dir: Try to create all directories in destination path
                if True. Does nothing if all directories already exist.
            arrow_open_stream_args: kwargs passed to
                pyarrow.fs.FileSystem.open_output_stream
            block_path_provider: BlockWritePathProvider implementation to
                write each datastream block to a custom output path.
            ray_remote_args: Kwargs passed to ray.remote in the write tasks.

        """

        from ray.data.datasource.webdataset_datasource import WebDatasetDatasource

        self.write_datasource(
            WebDatasetDatasource(),
            ray_remote_args=ray_remote_args,
            path=path,
            datastream_uuid=self._uuid,
            filesystem=filesystem,
            try_create_dir=try_create_dir,
            open_stream_args=arrow_open_stream_args,
            block_path_provider=block_path_provider,
            encoder=encoder,
        )

    @ConsumptionAPI
    def write_numpy(
        self,
        path: str,
        *,
        column: str = TENSOR_COLUMN_NAME,
        filesystem: Optional["pyarrow.fs.FileSystem"] = None,
        try_create_dir: bool = True,
        arrow_open_stream_args: Optional[Dict[str, Any]] = None,
        block_path_provider: BlockWritePathProvider = DefaultBlockWritePathProvider(),
        ray_remote_args: Dict[str, Any] = None,
    ) -> None:
        """Write a tensor column of the datastream to npy files.

        This is only supported for datastreams convertible to Arrow records that
        contain a TensorArray column. To control the number of files, use
        ``.repartition()``.

        Unless a custom block path provider is given, the format of the output
        files will be {self._uuid}_{block_idx}.npy, where ``uuid`` is an unique
        id for the datastream.

        Examples:
            >>> import ray
            >>> ds = ray.data.range(100) # doctest: +SKIP
            >>> ds.write_numpy("s3://bucket/path") # doctest: +SKIP

        Time complexity: O(datastream size / parallelism)

        Args:
            path: The path to the destination root directory, where npy
                files will be written to.
            column: The name of the table column that contains the tensor to
                be written. The default is ``"__value__"``, the column name that
                Datastream uses for storing tensors in single-column tables.
            filesystem: The filesystem implementation to write to.
            try_create_dir: Try to create all directories in destination path
                if True. Does nothing if all directories already exist.
            arrow_open_stream_args: kwargs passed to
                pyarrow.fs.FileSystem.open_output_stream
            block_path_provider: BlockWritePathProvider implementation to
                write each datastream block to a custom output path.
            ray_remote_args: Kwargs passed to ray.remote in the write tasks.
        """
        self.write_datasource(
            NumpyDatasource(),
            ray_remote_args=ray_remote_args,
            path=path,
            datastream_uuid=self._uuid,
            column=column,
            filesystem=filesystem,
            try_create_dir=try_create_dir,
            open_stream_args=arrow_open_stream_args,
            block_path_provider=block_path_provider,
        )

    @ConsumptionAPI
    def write_mongo(
        self,
        uri: str,
        database: str,
        collection: str,
        ray_remote_args: Dict[str, Any] = None,
    ) -> None:
        """Write the datastream to a MongoDB datasource.

        This is only supported for datastreams convertible to Arrow records.
        To control the number of parallel write tasks, use ``.repartition()``
        before calling this method.

        .. note::
            Currently, this supports only a subset of the pyarrow's types, due to the
            limitation of pymongoarrow which is used underneath. Writing unsupported
            types will fail on type checking. See all the supported types at:
            https://mongo-arrow.readthedocs.io/en/latest/supported_types.html.

        .. note::
            The records will be inserted into MongoDB as new documents. If a record has
            the _id field, this _id must be non-existent in MongoDB, otherwise the write
            will be rejected and fail (hence preexisting documents are protected from
            being mutated). It's fine to not have _id field in record and MongoDB will
            auto generate one at insertion.

        Examples:
            >>> import ray
            >>> import pandas as pd
            >>> docs = [{"title": "MongoDB Datasource test"} for key in range(4)]
            >>> ds = ray.data.from_pandas(pd.DataFrame(docs))
            >>> ds.write_mongo( # doctest: +SKIP
            >>>     MongoDatasource(), # doctest: +SKIP
            >>>     uri="mongodb://username:password@mongodb0.example.com:27017/?authSource=admin", # noqa: E501 # doctest: +SKIP
            >>>     database="my_db", # doctest: +SKIP
            >>>     collection="my_collection", # doctest: +SKIP
            >>> ) # doctest: +SKIP

        Args:
            uri: The URI to the destination MongoDB where the datastream will be
                written to. For the URI format, see details in
                https://www.mongodb.com/docs/manual/reference/connection-string/.
            database: The name of the database. This database must exist otherwise
                ValueError will be raised.
            collection: The name of the collection in the database. This collection
                must exist otherwise ValueError will be raised.
            ray_remote_args: Kwargs passed to ray.remote in the write tasks.
        """
        from ray.data.datasource import MongoDatasource

        self.write_datasource(
            MongoDatasource(),
            ray_remote_args=ray_remote_args,
            uri=uri,
            database=database,
            collection=collection,
        )

    @ConsumptionAPI
    def write_datasource(
        self,
        datasource: Datasource[T],
        *,
        ray_remote_args: Dict[str, Any] = None,
        **write_args,
    ) -> None:
        """Write the datastream to a custom datasource.

        Examples:
            >>> import ray
            >>> from ray.data.datasource import Datasource
            >>> ds = ray.data.range(100) # doctest: +SKIP
            >>> class CustomDatasource(Datasource): # doctest: +SKIP
            ...     # define custom data source
            ...     pass # doctest: +SKIP
            >>> ds.write_datasource(CustomDatasource(...)) # doctest: +SKIP

        Time complexity: O(datastream size / parallelism)

        Args:
            datasource: The datasource to write to.
            ray_remote_args: Kwargs passed to ray.remote in the write tasks.
            write_args: Additional write args to pass to the datasource.
        """
        if ray_remote_args is None:
            ray_remote_args = {}
        path = write_args.get("path", None)
        if path and _is_local_scheme(path):
            if ray.util.client.ray.is_connected():
                raise ValueError(
                    f"The local scheme paths {path} are not supported in Ray Client."
                )
            ray_remote_args["scheduling_strategy"] = NodeAffinitySchedulingStrategy(
                ray.get_runtime_context().get_node_id(),
                soft=False,
            )

        if type(datasource).write != Datasource.write:
            write_fn = generate_write_fn(datasource, **write_args)

            def write_fn_wrapper(blocks: Iterator[Block], ctx, fn) -> Iterator[Block]:
                return write_fn(blocks, ctx)

            plan = self._plan.with_stage(
                OneToOneStage(
                    "Write",
                    write_fn_wrapper,
                    "tasks",
                    ray_remote_args,
                    fn=lambda x: x,
                )
            )

            logical_plan = self._logical_plan
            if logical_plan is not None:
                write_op = Write(
                    logical_plan.dag,
                    datasource,
                    ray_remote_args=ray_remote_args,
                    **write_args,
                )
                logical_plan = LogicalPlan(write_op)

            try:
                import pandas as pd

                self._write_ds = Datastream(
                    plan, self._epoch, self._lazy, logical_plan
                ).materialize()
                blocks = ray.get(self._write_ds._plan.execute().get_blocks())
                assert all(
                    isinstance(block, pd.DataFrame) and len(block) == 1
                    for block in blocks
                )
                write_results = [block["write_result"][0] for block in blocks]
                datasource.on_write_complete(write_results)
            except Exception as e:
                datasource.on_write_failed([], e)
                raise
        else:
            logger.warning(
                "The Datasource.do_write() is deprecated in "
                "Ray 2.4 and will be removed in future release. Use "
                "Datasource.write() instead."
            )

            ctx = DataContext.get_current()
            blocks, metadata = zip(*self._plan.execute().get_blocks_with_metadata())
            # Prepare write in a remote task so that in Ray client mode, we
            # don't do metadata resolution from the client machine.
            do_write = cached_remote_fn(_do_write, retry_exceptions=False, num_cpus=0)
            write_results: List[ObjectRef[WriteResult]] = ray.get(
                do_write.remote(
                    datasource,
                    ctx,
                    blocks,
                    metadata,
                    ray_remote_args,
                    _wrap_arrow_serialization_workaround(write_args),
                )
            )

            progress = ProgressBar("Write Progress", len(write_results))
            try:
                progress.block_until_complete(write_results)
                datasource.on_write_complete(ray.get(write_results))
            except Exception as e:
                datasource.on_write_failed(write_results, e)
                raise
            finally:
                progress.close()

    @ConsumptionAPI(
        delegate=(
            "Calling any of the consumption methods on the returned ``DataIterator``"
        )
    )
    def iterator(self) -> DataIterator:
        """Return a :class:`~ray.data.DataIterator` that
        can be used to repeatedly iterate over the datastream.

        Examples:
            >>> import ray
            >>> for batch in ray.data.range(
            ...     1000000
            ... ).iterator().iter_batches(): # doctest: +SKIP
            ...     print(batch) # doctest: +SKIP

        .. note::
            It is recommended to use ``DataIterator`` methods over directly
            calling methods such as ``iter_batches()``.
        """
        return DataIteratorImpl(self)

    @ConsumptionAPI
    def iter_rows(self, *, prefetch_blocks: int = 0) -> Iterator[Union[T, TableRow]]:
        """Return a local row iterator over the datastream.

        If the datastream is a tabular datastream (Arrow/Pandas blocks), dict-like
        mappings :py:class:`~ray.data.row.TableRow` are yielded for each row by the
        iterator.  If the datastream is not tabular, the raw row is yielded.

        Examples:
            >>> import ray
            >>> for i in ray.data.range(1000000).iter_rows(): # doctest: +SKIP
            ...     print(i) # doctest: +SKIP

        Time complexity: O(1)

        Args:
            prefetch_blocks: The number of blocks to prefetch ahead of the
                current block during the scan.

        Returns:
            A local iterator over the entire datastream.
        """

        return self.iterator().iter_rows(prefetch_blocks=prefetch_blocks)

    @ConsumptionAPI
    def iter_batches(
        self,
        *,
        prefetch_batches: int = 1,
        batch_size: Optional[int] = 256,
        batch_format: Optional[str] = "default",
        drop_last: bool = False,
        local_shuffle_buffer_size: Optional[int] = None,
        local_shuffle_seed: Optional[int] = None,
        _collate_fn: Optional[Callable[[DataBatch], Any]] = None,
        # Deprecated.
        prefetch_blocks: int = 0,
    ) -> Iterator[DataBatch]:
        """Return a local batched iterator over the datastream.

        Examples:
            >>> import ray
            >>> for batch in ray.data.range(1000000).iter_batches(): # doctest: +SKIP
            ...     print(batch) # doctest: +SKIP

        Time complexity: O(1)

        Args:
            prefetch_batches: The number of batches to fetch ahead of the current batch
                to fetch. If set to greater than 0, a separate threadpool will be used
                to fetch the objects to the local node, format the batches, and apply
                the collate_fn. Defaults to 1. You can revert back to the old
                prefetching behavior that uses `prefetch_blocks` by setting
                `use_legacy_iter_batches` to True in the datastreamContext.
            batch_size: The number of rows in each batch, or None to use entire blocks
                as batches (blocks may contain different number of rows).
                The final batch may include fewer than ``batch_size`` rows if
                ``drop_last`` is ``False``. Defaults to 256.
            batch_format: Specify ``"default"`` to use the default block format
                (promotes tables to Pandas and tensors to NumPy), ``"pandas"`` to select
                ``pandas.DataFrame``, "pyarrow" to select ``pyarrow.Table``, or
                ``"numpy"`` to select ``numpy.ndarray`` for tensor datastreams and
                ``Dict[str, numpy.ndarray]`` for tabular datastreams, or None
                to return the underlying block exactly as is with no additional
                formatting. The default is "default".
            drop_last: Whether to drop the last batch if it's incomplete.
            local_shuffle_buffer_size: If non-None, the data will be randomly shuffled
                using a local in-memory shuffle buffer, and this value will serve as the
                minimum number of rows that must be in the local in-memory shuffle
                buffer in order to yield a batch. When there are no more rows to add to
                the buffer, the remaining rows in the buffer will be drained.
            local_shuffle_seed: The seed to use for the local random shuffle.

        Returns:
            An iterator over record batches.
        """
        batch_format = apply_strict_mode_batch_format(batch_format)
        if batch_format == "native":
            logger.warning("The 'native' batch format has been renamed 'default'.")
        return self.iterator().iter_batches(
            prefetch_batches=prefetch_batches,
            prefetch_blocks=prefetch_blocks,
            batch_size=batch_size,
            batch_format=batch_format,
            drop_last=drop_last,
            local_shuffle_buffer_size=local_shuffle_buffer_size,
            local_shuffle_seed=local_shuffle_seed,
            _collate_fn=_collate_fn,
        )

    @ConsumptionAPI
    def iter_torch_batches(
        self,
        *,
        prefetch_batches: int = 1,
        batch_size: Optional[int] = 256,
        dtypes: Optional[Union["torch.dtype", Dict[str, "torch.dtype"]]] = None,
        device: Optional[str] = None,
        collate_fn: Optional[
            Callable[[Union[np.ndarray, Dict[str, np.ndarray]]], Any]
        ] = None,
        drop_last: bool = False,
        local_shuffle_buffer_size: Optional[int] = None,
        local_shuffle_seed: Optional[int] = None,
        # Deprecated
        prefetch_blocks: int = 0,
    ) -> Iterator["TorchTensorBatchType"]:
        """Return a local batched iterator of Torch Tensors over the datastream.

        This iterator will yield single-tensor batches if the underlying datastream
        consists of a single column; otherwise, it will yield a dictionary of
        column-tensors. If looking for more flexibility in the tensor conversion (e.g.
        casting dtypes) or the batch format, try use `.iter_batches` directly, which is
        a lower-level API.

        Examples:
            >>> import ray
            >>> for batch in ray.data.range( # doctest: +SKIP
            ...     12,
            ... ).iter_torch_batches(batch_size=4):
            ...     print(batch.shape) # doctest: +SKIP
            torch.Size([4, 1])
            torch.Size([4, 1])
            torch.Size([4, 1])

        Time complexity: O(1)

        Args:
            prefetch_batches: The number of batches to fetch ahead of the current batch
                to fetch. If set to greater than 0, a separate threadpool will be used
                to fetch the objects to the local node, format the batches, and apply
                the collate_fn. Defaults to 1. You can revert back to the old
                prefetching behavior that uses `prefetch_blocks` by setting
                `use_legacy_iter_batches` to True in the datastreamContext.
            batch_size: The number of rows in each batch, or None to use entire blocks
                as batches (blocks may contain different number of rows).
                The final batch may include fewer than ``batch_size`` rows if
                ``drop_last`` is ``False``. Defaults to 256.
            dtypes: The Torch dtype(s) for the created tensor(s); if None, the dtype
                will be inferred from the tensor data.
            device: The device on which the tensor should be placed; if None, the Torch
                tensor will be constructed on the CPU.
            collate_fn: A function to convert a Numpy batch to a PyTorch tensor batch.
                Potential use cases include collating along a dimension other than the
                first, padding sequences of various lengths, or generally handling
                batches of different length tensors. If not provided, the default
                collate function is used which simply converts the batch of numpy
                arrays to a batch of PyTorch tensors. This API is still experimental
                and is subject to change.
            drop_last: Whether to drop the last batch if it's incomplete.
            local_shuffle_buffer_size: If non-None, the data will be randomly shuffled
                using a local in-memory shuffle buffer, and this value will serve as the
                minimum number of rows that must be in the local in-memory shuffle
                buffer in order to yield a batch. When there are no more rows to add to
                the buffer, the remaining rows in the buffer will be drained. This
                buffer size must be greater than or equal to ``batch_size``, and
                therefore ``batch_size`` must also be specified when using local
                shuffling.
            local_shuffle_seed: The seed to use for the local random shuffle.

        Returns:
            An iterator over Torch Tensor batches.
        """
        return self.iterator().iter_torch_batches(
            prefetch_batches=prefetch_batches,
            prefetch_blocks=prefetch_blocks,
            batch_size=batch_size,
            dtypes=dtypes,
            device=device,
            collate_fn=collate_fn,
            drop_last=drop_last,
            local_shuffle_buffer_size=local_shuffle_buffer_size,
            local_shuffle_seed=local_shuffle_seed,
        )

    @ConsumptionAPI
    def iter_tf_batches(
        self,
        *,
        prefetch_batches: int = 1,
        batch_size: Optional[int] = 256,
        dtypes: Optional[Union["tf.dtypes.DType", Dict[str, "tf.dtypes.DType"]]] = None,
        drop_last: bool = False,
        local_shuffle_buffer_size: Optional[int] = None,
        local_shuffle_seed: Optional[int] = None,
        # Deprecated
        prefetch_blocks: int = 0,
    ) -> Iterator[TensorFlowTensorBatchType]:
        """Return a local batched iterator of TensorFlow Tensors over the datastream.

        This iterator will yield single-tensor batches of the underlying datastream
        consists of a single column; otherwise, it will yield a dictionary of
        column-tensors.

        .. tip::
            If you don't need the additional flexibility provided by this method,
            consider using :meth:`~ray.data.Datastream.to_tf` instead. It's easier
            to use.

        Examples:
            >>> import ray
            >>> for batch in ray.data.range( # doctest: +SKIP
            ...     12,
            ... ).iter_tf_batches(batch_size=4):
            ...     print(batch.shape) # doctest: +SKIP
            (4, 1)
            (4, 1)
            (4, 1)

        Time complexity: O(1)

        Args:
            prefetch_batches: The number of batches to fetch ahead of the current batch
                to fetch. If set to greater than 0, a separate threadpool will be used
                to fetch the objects to the local node, format the batches, and apply
                the collate_fn. Defaults to 1. You can revert back to the old
                prefetching behavior that uses `prefetch_blocks` by setting
                `use_legacy_iter_batches` to True in the datastreamContext.
            batch_size: The number of rows in each batch, or None to use entire blocks
                as batches (blocks may contain different number of rows).
                The final batch may include fewer than ``batch_size`` rows if
                ``drop_last`` is ``False``. Defaults to 256.
            dtypes: The TensorFlow dtype(s) for the created tensor(s); if None, the
                dtype will be inferred from the tensor data.
            drop_last: Whether to drop the last batch if it's incomplete.
            local_shuffle_buffer_size: If non-None, the data will be randomly shuffled
                using a local in-memory shuffle buffer, and this value will serve as the
                minimum number of rows that must be in the local in-memory shuffle
                buffer in order to yield a batch. When there are no more rows to add to
                the buffer, the remaining rows in the buffer will be drained. This
                buffer size must be greater than or equal to ``batch_size``, and
                therefore ``batch_size`` must also be specified when using local
                shuffling.
            local_shuffle_seed: The seed to use for the local random shuffle.

        Returns:
            An iterator over TensorFlow Tensor batches.
        """
        return self.iterator().iter_tf_batches(
            prefetch_batches=prefetch_batches,
            prefetch_blocks=prefetch_blocks,
            batch_size=batch_size,
            dtypes=dtypes,
            drop_last=drop_last,
            local_shuffle_buffer_size=local_shuffle_buffer_size,
            local_shuffle_seed=local_shuffle_seed,
        )

    @ConsumptionAPI(pattern="Time complexity:")
    def to_torch(
        self,
        *,
        label_column: Optional[str] = None,
        feature_columns: Optional[
            Union[List[str], List[List[str]], Dict[str, List[str]]]
        ] = None,
        label_column_dtype: Optional["torch.dtype"] = None,
        feature_column_dtypes: Optional[
            Union["torch.dtype", List["torch.dtype"], Dict[str, "torch.dtype"]]
        ] = None,
        batch_size: int = 1,
        prefetch_batches: int = 1,
        drop_last: bool = False,
        local_shuffle_buffer_size: Optional[int] = None,
        local_shuffle_seed: Optional[int] = None,
        unsqueeze_label_tensor: bool = True,
        unsqueeze_feature_tensors: bool = True,
        # Deprecated
        prefetch_blocks: int = 0,
    ) -> "torch.utils.data.IterableDataset":
        """Return a Torch IterableDataset over this datastream.

        This is only supported for datastreams convertible to Arrow records.

        It is recommended to use the returned ``IterableDataset`` directly
        instead of passing it into a torch ``DataLoader``.

        Each element in IterableDataset will be a tuple consisting of 2
        elements. The first item contains the feature tensor(s), and the
        second item is the label tensor. Those can take on different
        forms, depending on the specified arguments.

        For the features tensor (N is the ``batch_size`` and n, m, k
        are the number of features per tensor):

        * If ``feature_columns`` is a ``List[str]``, the features will be
          a tensor of shape (N, n), with columns corresponding to
          ``feature_columns``

        * If ``feature_columns`` is a ``List[List[str]]``, the features will be
          a list of tensors of shape [(N, m),...,(N, k)], with columns of each
          tensor corresponding to the elements of ``feature_columns``

        * If ``feature_columns`` is a ``Dict[str, List[str]]``, the features
          will be a dict of key-tensor pairs of shape
          {key1: (N, m),..., keyN: (N, k)}, with columns of each
          tensor corresponding to the value of ``feature_columns`` under the
          key.

        If ``unsqueeze_label_tensor=True`` (default), the label tensor will be
        of shape (N, 1). Otherwise, it will be of shape (N,).
        If ``label_column`` is specified as ``None``, then no column from the
        ``Datastream`` will be treated as the label, and the output label tensor
        will be ``None``.

        Note that you probably want to call ``.split()`` on this datastream if
        there are to be multiple Torch workers consuming the data.

        Time complexity: O(1)

        Args:
            label_column: The name of the column used as the
                label (second element of the output list). Can be None for
                prediction, in which case the second element of returned
                tuple will also be None.
            feature_columns: The names of the columns
                to use as the features. Can be a list of lists or
                a dict of string-list pairs for multi-tensor output.
                If None, then use all columns except the label column as
                the features.
            label_column_dtype: The torch dtype to
                use for the label column. If None, then automatically infer
                the dtype.
            feature_column_dtypes: The dtypes to use for the feature
                tensors. This should match the format of ``feature_columns``,
                or be a single dtype, in which case it will be applied to
                all tensors. If None, then automatically infer the dtype.
            batch_size: How many samples per batch to yield at a time.
                Defaults to 1.
            prefetch_batches: The number of batches to fetch ahead of the current batch
                to fetch. If set to greater than 0, a separate threadpool will be used
                to fetch the objects to the local node, format the batches, and apply
                the collate_fn. Defaults to 1. You can revert back to the old
                prefetching behavior that uses `prefetch_blocks` by setting
                `use_legacy_iter_batches` to True in the datastreamContext.
            drop_last: Set to True to drop the last incomplete batch,
                if the datastream size is not divisible by the batch size. If
                False and the size of the stream is not divisible by the batch
                size, then the last batch will be smaller. Defaults to False.
            local_shuffle_buffer_size: If non-None, the data will be randomly shuffled
                using a local in-memory shuffle buffer, and this value will serve as the
                minimum number of rows that must be in the local in-memory shuffle
                buffer in order to yield a batch. When there are no more rows to add to
                the buffer, the remaining rows in the buffer will be drained. This
                buffer size must be greater than or equal to ``batch_size``, and
                therefore ``batch_size`` must also be specified when using local
                shuffling.
            local_shuffle_seed: The seed to use for the local random shuffle.
            unsqueeze_label_tensor: If set to True, the label tensor
                will be unsqueezed (reshaped to (N, 1)). Otherwise, it will
                be left as is, that is (N, ). In general, regression loss
                functions expect an unsqueezed tensor, while classification
                loss functions expect a squeezed one. Defaults to True.
            unsqueeze_feature_tensors: If set to True, the features tensors
                will be unsqueezed (reshaped to (N, 1)) before being concatenated into
                the final features tensor. Otherwise, they will be left as is, that is
                (N, ). Defaults to True.

        Returns:
            A torch IterableDataset.
        """

        return self.iterator().to_torch(
            label_column=label_column,
            feature_columns=feature_columns,
            label_column_dtype=label_column_dtype,
            feature_column_dtypes=feature_column_dtypes,
            batch_size=batch_size,
            prefetch_blocks=prefetch_blocks,
            prefetch_batches=prefetch_batches,
            drop_last=drop_last,
            local_shuffle_buffer_size=local_shuffle_buffer_size,
            local_shuffle_seed=local_shuffle_seed,
            unsqueeze_label_tensor=unsqueeze_label_tensor,
            unsqueeze_feature_tensors=unsqueeze_feature_tensors,
        )

    @ConsumptionAPI
    def to_tf(
        self,
        feature_columns: Union[str, List[str]],
        label_columns: Union[str, List[str]],
        *,
        prefetch_batches: int = 1,
        batch_size: int = 1,
        drop_last: bool = False,
        local_shuffle_buffer_size: Optional[int] = None,
        local_shuffle_seed: Optional[int] = None,
        # Deprecated
        prefetch_blocks: int = 0,
    ) -> "tf.data.Dataset":
        """Return a TF Dataset over this datastream.

        .. warning::
            If your datastream contains ragged tensors, this method errors. To prevent
            errors, resize tensors or
            :ref:`disable tensor extension casting <disable_tensor_extension_casting>`.

        Examples:
            >>> import ray
            >>> ds = ray.data.read_csv("s3://anonymous@air-example-data/iris.csv")
            >>> ds
            Datastream(
               num_blocks=1,
               num_rows=150,
               schema={
                  sepal length (cm): double,
                  sepal width (cm): double,
                  petal length (cm): double,
                  petal width (cm): double,
                  target: int64
               }
            )

            If your model accepts a single tensor as input, specify a single feature column.

            >>> ds.to_tf(feature_columns="sepal length (cm)", label_columns="target")  # doctest: +SKIP
            <_OptionsDataset element_spec=(TensorSpec(shape=(None,), dtype=tf.float64, name='sepal length (cm)'), TensorSpec(shape=(None,), dtype=tf.int64, name='target'))>

            If your model accepts a dictionary as input, specify a list of feature columns.

            >>> ds.to_tf(["sepal length (cm)", "sepal width (cm)"], "target")  # doctest: +SKIP
            <_OptionsDataset element_spec=({'sepal length (cm)': TensorSpec(shape=(None,), dtype=tf.float64, name='sepal length (cm)'), 'sepal width (cm)': TensorSpec(shape=(None,), dtype=tf.float64, name='sepal width (cm)')}, TensorSpec(shape=(None,), dtype=tf.int64, name='target'))>

            If your datastream contains multiple features but your model accepts a single
            tensor as input, combine features with
            :class:`~ray.data.preprocessors.Concatenator`.

            >>> from ray.data.preprocessors import Concatenator
            >>> preprocessor = Concatenator(output_column_name="features", exclude="target")
            >>> ds = preprocessor.transform(ds)
            >>> ds
            Concatenator
            +- Datastream(
                  num_blocks=1,
                  num_rows=150,
                  schema={
                     sepal length (cm): double,
                     sepal width (cm): double,
                     petal length (cm): double,
                     petal width (cm): double,
                     target: int64
                  }
               )
            >>> ds.to_tf("features", "target")  # doctest: +SKIP
            <_OptionsDataset element_spec=(TensorSpec(shape=(None, 4), dtype=tf.float64, name='features'), TensorSpec(shape=(None,), dtype=tf.int64, name='target'))>

        Args:
            feature_columns: Columns that correspond to model inputs. If this is a
                string, the input data is a tensor. If this is a list, the input data
                is a ``dict`` that maps column names to their tensor representation.
            label_column: Columns that correspond to model targets. If this is a
                string, the target data is a tensor. If this is a list, the target data
                is a ``dict`` that maps column names to their tensor representation.
            prefetch_batches: The number of batches to fetch ahead of the current batch
                to fetch. If set to greater than 0, a separate threadpool will be used
                to fetch the objects to the local node, format the batches, and apply
                the collate_fn. Defaults to 1. You can revert back to the old
                prefetching behavior that uses `prefetch_blocks` by setting
                `use_legacy_iter_batches` to True in the datastreamContext.
            batch_size: Record batch size. Defaults to 1.
            drop_last: Set to True to drop the last incomplete batch,
                if the datastream size is not divisible by the batch size. If
                False and the size of the stream is not divisible by the batch
                size, then the last batch will be smaller. Defaults to False.
            local_shuffle_buffer_size: If non-None, the data will be randomly shuffled
                using a local in-memory shuffle buffer, and this value will serve as the
                minimum number of rows that must be in the local in-memory shuffle
                buffer in order to yield a batch. When there are no more rows to add to
                the buffer, the remaining rows in the buffer will be drained. This
                buffer size must be greater than or equal to ``batch_size``, and
                therefore ``batch_size`` must also be specified when using local
                shuffling.
            local_shuffle_seed: The seed to use for the local random shuffle.

        Returns:
            A ``tf.data.Dataset`` that yields inputs and targets.

        .. seealso::

            :meth:`~ray.data.Datastream.iter_tf_batches`
                Call this method if you need more flexibility.

        """  # noqa: E501

        return self.iterator().to_tf(
            feature_columns=feature_columns,
            label_columns=label_columns,
            prefetch_batches=prefetch_batches,
            prefetch_blocks=prefetch_blocks,
            drop_last=drop_last,
            batch_size=batch_size,
            local_shuffle_buffer_size=local_shuffle_buffer_size,
            local_shuffle_seed=local_shuffle_seed,
        )

    @ConsumptionAPI(pattern="Time complexity:")
    def to_dask(
        self,
        meta: Union[
            "pandas.DataFrame",
            "pandas.Series",
            Dict[str, Any],
            Iterable[Any],
            Tuple[Any],
            None,
        ] = None,
    ) -> "dask.DataFrame":
        """Convert this datastream into a Dask DataFrame.

        This is only supported for datastreams convertible to Arrow records.

        Note that this function will set the Dask scheduler to Dask-on-Ray
        globally, via the config.

        Time complexity: O(datastream size / parallelism)

        Args:
            meta: An empty pandas DataFrame or Series that matches the dtypes and column
                names of the stream. This metadata is necessary for many algorithms in
                dask dataframe to work. For ease of use, some alternative inputs are
                also available. Instead of a DataFrame, a dict of ``{name: dtype}`` or
                iterable of ``(name, dtype)`` can be provided (note that the order of
                the names should match the order of the columns). Instead of a series, a
                tuple of ``(name, dtype)`` can be used.
                By default, this will be inferred from the underlying Datastream schema,
                with this argument supplying an optional override.

        Returns:
            A Dask DataFrame created from this datastream.
        """
        import dask
        import dask.dataframe as dd
        import pandas as pd

        try:
            import pyarrow as pa
        except Exception:
            pa = None

        from ray.data._internal.pandas_block import PandasBlockSchema
        from ray.util.client.common import ClientObjectRef
        from ray.util.dask import ray_dask_get

        dask.config.set(scheduler=ray_dask_get)

        @dask.delayed
        def block_to_df(block: Block):
            if isinstance(block, (ray.ObjectRef, ClientObjectRef)):
                raise ValueError(
                    "Datastream.to_dask() must be used with Dask-on-Ray, please "
                    "set the Dask scheduler to ray_dask_get (located in "
                    "ray.util.dask)."
                )
            return _block_to_df(block)

        if meta is None:
            from ray.data.extensions import TensorDtype

            # Infer Dask metadata from Datastream schema.
            schema = self.schema(fetch_if_missing=True)
            if isinstance(schema, PandasBlockSchema):
                meta = pd.DataFrame(
                    {
                        col: pd.Series(
                            dtype=(
                                dtype
                                if not isinstance(dtype, TensorDtype)
                                else np.object_
                            )
                        )
                        for col, dtype in zip(schema.names, schema.types)
                    }
                )
            elif pa is not None and isinstance(schema, pa.Schema):
                from ray.data.extensions import ArrowTensorType

                if any(isinstance(type_, ArrowTensorType) for type_ in schema.types):
                    meta = pd.DataFrame(
                        {
                            col: pd.Series(
                                dtype=(
                                    dtype.to_pandas_dtype()
                                    if not isinstance(dtype, ArrowTensorType)
                                    else np.object_
                                )
                            )
                            for col, dtype in zip(schema.names, schema.types)
                        }
                    )
                else:
                    meta = schema.empty_table().to_pandas()

        ddf = dd.from_delayed(
            [block_to_df(block) for block in self.get_internal_block_refs()],
            meta=meta,
        )
        return ddf

    @ConsumptionAPI(pattern="Time complexity:")
    def to_mars(self) -> "mars.DataFrame":
        """Convert this datastream into a MARS dataframe.

        Time complexity: O(datastream size / parallelism)

        Returns:
            A MARS dataframe created from this datastream.
        """
        import pandas as pd
        import pyarrow as pa
        from mars.dataframe.datasource.read_raydataset import DataFrameReadRayDataset
        from mars.dataframe.utils import parse_index

        from ray.data._internal.pandas_block import PandasBlockSchema

        refs = self.to_pandas_refs()
        # remove this when https://github.com/mars-project/mars/issues/2945 got fixed
        schema = self.schema()
        if isinstance(schema, PandasBlockSchema):
            dtypes = pd.Series(schema.types, index=schema.names)
        elif isinstance(schema, pa.Schema):
            dtypes = schema.empty_table().to_pandas().dtypes
        else:
            raise NotImplementedError(f"Unsupported format of schema {schema}")
        index_value = parse_index(pd.RangeIndex(-1))
        columns_value = parse_index(dtypes.index, store_data=True)
        op = DataFrameReadRayDataset(refs=refs)
        return op(index_value=index_value, columns_value=columns_value, dtypes=dtypes)

    @ConsumptionAPI(pattern="Time complexity:")
    def to_modin(self) -> "modin.DataFrame":
        """Convert this datastream into a Modin dataframe.

        This works by first converting this datastream into a distributed set of
        Pandas dataframes (using ``.to_pandas_refs()``). Please see caveats
        there. Then the individual dataframes are used to create the modin
        DataFrame using
        ``modin.distributed.dataframe.pandas.partitions.from_partitions()``.

        This is only supported for datastreams convertible to Arrow records.
        This function induces a copy of the data. For zero-copy access to the
        underlying data, consider using ``.to_arrow()`` or
        ``.get_internal_block_refs()``.

        Time complexity: O(datastream size / parallelism)

        Returns:
            A Modin dataframe created from this datastream.
        """

        from modin.distributed.dataframe.pandas.partitions import from_partitions

        pd_objs = self.to_pandas_refs()
        return from_partitions(pd_objs, axis=0)

    @ConsumptionAPI(pattern="Time complexity:")
    def to_spark(self, spark: "pyspark.sql.SparkSession") -> "pyspark.sql.DataFrame":
        """Convert this datastream into a Spark dataframe.

        Time complexity: O(datastream size / parallelism)

        Returns:
            A Spark dataframe created from this datastream.
        """
        import raydp

        return raydp.spark.ray_dataset_to_spark_dataframe(
            spark, self.schema(), self.get_internal_block_refs()
        )

    @ConsumptionAPI(pattern="Time complexity:")
    def to_pandas(self, limit: int = 100000) -> "pandas.DataFrame":
        """Convert this datastream into a single Pandas DataFrame.

        This is only supported for datastreams convertible to Arrow or Pandas
        records. An error is raised if the number of records exceeds the
        provided limit. Note that you can use ``.limit()`` on the datastream
        beforehand to truncate the datastream manually.

        Time complexity: O(datastream size)

        Args:
            limit: The maximum number of records to return. An error will be
                raised if the limit is exceeded.

        Returns:
            A Pandas DataFrame created from this datastream, containing a limited
            number of records.
        """
        count = self.count()
        if count > limit:
            raise ValueError(
                f"the datastream has more than the given limit of {limit} "
                f"records: {count}. If you are sure that a DataFrame with "
                f"{count} rows will fit in local memory, use "
                f"ds.to_pandas(limit={count})."
            )
        blocks = self.get_internal_block_refs()
        output = DelegatingBlockBuilder()
        for block in blocks:
            output.add_block(ray.get(block))
        block = output.build()
        return _block_to_df(block)

    @ConsumptionAPI(pattern="Time complexity:")
    @DeveloperAPI
    def to_pandas_refs(self) -> List[ObjectRef["pandas.DataFrame"]]:
        """Convert this datastream into a distributed set of Pandas dataframes.

        This is only supported for datastreams convertible to Arrow records.
        This function induces a copy of the data. For zero-copy access to the
        underlying data, consider using ``.to_arrow()`` or
        ``.get_internal_block_refs()``.

        Time complexity: O(datastream size / parallelism)

        Returns:
            A list of remote Pandas dataframes created from this datastream.
        """

        block_to_df = cached_remote_fn(_block_to_df)
        return [block_to_df.remote(block) for block in self.get_internal_block_refs()]

    @DeveloperAPI
    def to_numpy_refs(
        self, *, column: Optional[str] = None
    ) -> List[ObjectRef[np.ndarray]]:
        """Convert this datastream into a distributed set of NumPy ndarrays.

        This is only supported for datastreams convertible to NumPy ndarrays.
        This function induces a copy of the data. For zero-copy access to the
        underlying data, consider using ``.to_arrow()`` or
        ``.get_internal_block_refs()``.

        Time complexity: O(datastream size / parallelism)

        Args:
            column: The name of the column to convert to numpy, or None to specify the
            entire row. If not specified for Arrow or Pandas blocks, each returned
            future will represent a dict of column ndarrays.

        Returns:
            A list of remote NumPy ndarrays created from this datastream.
        """
        block_to_ndarray = cached_remote_fn(_block_to_ndarray)
        return [
            block_to_ndarray.remote(block, column=column)
            for block in self.get_internal_block_refs()
        ]

    @ConsumptionAPI(pattern="Time complexity:")
    @DeveloperAPI
    def to_arrow_refs(self) -> List[ObjectRef["pyarrow.Table"]]:
        """Convert this datastream into a distributed set of Arrow tables.

        This is only supported for datastreams convertible to Arrow records.
        This function is zero-copy if the existing data is already in Arrow
        format. Otherwise, the data will be converted to Arrow format.

        Time complexity: O(1) unless conversion is required.

        Returns:
            A list of remote Arrow tables created from this datastream.
        """
        import pyarrow as pa

        blocks: List[ObjectRef["pyarrow.Table"]] = self.get_internal_block_refs()
        # Schema is safe to call since we have already triggered execution with
        # get_internal_block_refs.
        schema = self.schema(fetch_if_missing=True)
        if isinstance(schema, pa.Schema):
            # Zero-copy path.
            return blocks

        block_to_arrow = cached_remote_fn(_block_to_arrow)
        return [block_to_arrow.remote(block) for block in blocks]

    @ConsumptionAPI(pattern="Args:")
    def to_random_access_dataset(
        self,
        key: str,
        num_workers: Optional[int] = None,
    ) -> RandomAccessDataset:
        """Convert this datastream into a distributed RandomAccessDataset (EXPERIMENTAL).

        RandomAccessDataset partitions the datastream across the cluster by the given
        sort key, providing efficient random access to records via binary search. A
        number of worker actors are created, each of which has zero-copy access to the
        underlying sorted data blocks of the datastream.

        Note that the key must be unique in the datastream. If there are duplicate keys,
        an arbitrary value is returned.

        This is only supported for Arrow-format datastreams.

        Args:
            key: The key column over which records can be queried.
            num_workers: The number of actors to use to serve random access queries.
                By default, this is determined by multiplying the number of Ray nodes
                in the cluster by four. As a rule of thumb, you can expect each worker
                to provide ~3000 records / second via ``get_async()``, and
                ~10000 records / second via ``multiget()``.
        """
        if num_workers is None:
            num_workers = 4 * len(ray.nodes())
        return RandomAccessDataset(self, key, num_workers=num_workers)

    @ConsumptionAPI
    def repeat(self, times: Optional[int] = None) -> "DatasetPipeline[T]":
        """Convert this into a DatasetPipeline by looping over this datastream.

        Transformations prior to the call to ``repeat()`` are evaluated once.
        Transformations done on the returned pipeline are evaluated on each
        loop of the pipeline over the base datastream.

        Note that every repeat of the datastream is considered an "epoch" for
        the purposes of ``DatasetPipeline.iter_epochs()``.

        Examples:
            >>> import ray
            >>> # Infinite pipeline of numbers [0, 5)
            >>> ray.data.range(5, parallelism=1).repeat().take()
            [0, 1, 2, 3, 4, 0, 1, 2, 3, 4, ...]
            >>> # Can apply transformations to the pipeline.
            >>> ray.data.range(5, parallelism=1).repeat().map(lambda x: -x).take()
            [0, -1, -2, -3, -4, 0, -1, -2, -3, -4, ...]
            >>> # Can shuffle each epoch (datastream) in the pipeline.
            >>> ray.data.range(5).repeat().random_shuffle().take() # doctest: +SKIP
            [2, 3, 0, 4, 1, 4, 0, 2, 1, 3, ...]

        Args:
            times: The number of times to loop over this datastream, or None
                to repeat indefinitely.
        """
        from ray.data._internal.plan import _rewrite_read_stage
        from ray.data.dataset_pipeline import DatasetPipeline

        ctx = DataContext.get_current()
        if self._plan.is_read_stage_equivalent() and ctx.optimize_fuse_read_stages:
            blocks, _, stages = self._plan._get_source_blocks_and_stages()
            blocks.clear()
            blocks, outer_stats, stages = _rewrite_read_stage(blocks, stages)
            read_stage = stages[0]
        else:
            blocks = self._plan.execute()
            outer_stats = self._plan.stats()
            read_stage = None
        uuid = self._get_uuid()
        outer_stats.datastream_uuid = uuid

        if times is not None and times < 1:
            raise ValueError("`times` must be >= 1, got {}".format(times))

        class Iterator:
            def __init__(self, blocks):
                self._blocks = blocks
                self._i = 0

            def __next__(self) -> Callable[[], "Datastream[T]"]:
                if times and self._i >= times:
                    raise StopIteration
                epoch = self._i
                blocks = self._blocks
                self._i += 1

                def gen():
                    ds = Datastream(
                        ExecutionPlan(
                            blocks,
                            outer_stats,
                            datastream_uuid=uuid,
                            run_by_consumer=True,
                        ),
                        epoch,
                        lazy=False,
                    )
                    ds._set_uuid(uuid)
                    return ds

                return gen

        class Iterable:
            def __init__(self, blocks):
                self._blocks = blocks

            def __iter__(self):
                return Iterator(self._blocks)

        pipe = DatasetPipeline(Iterable(blocks), False, length=times or float("inf"))
        if read_stage:
            pipe = pipe.foreach_window(
                lambda ds, read_stage=read_stage: Datastream(
                    ds._plan.with_stage(read_stage), ds._epoch, True
                )
            )
        return pipe

    def window(
        self,
        *,
        blocks_per_window: Optional[int] = None,
        bytes_per_window: Optional[int] = None,
    ) -> "DatasetPipeline[T]":
        """Convert this into a DatasetPipeline by windowing over data blocks.

        Transformations prior to the call to ``window()`` are evaluated in
        bulk on the entire datastream. Transformations done on the returned
        pipeline are evaluated incrementally per window of blocks as data is
        read from the output of the pipeline.

        Windowing execution allows for output to be read sooner without
        waiting for all transformations to fully execute, and can also improve
        efficiency if transforms use different resources (e.g., GPUs).

        Without windowing::

            [preprocessing......]
                                  [inference.......]
                                                     [write........]
            Time ----------------------------------------------------------->

        With windowing::

            [prep1] [prep2] [prep3]
                    [infer1] [infer2] [infer3]
                             [write1] [write2] [write3]
            Time ----------------------------------------------------------->

        Examples:
            >>> import ray
            >>> # Create an inference pipeline.
            >>> ds = ray.data.read_binary_files(dir) # doctest: +SKIP
            >>> infer = ... # doctest: +SKIP
            >>> pipe = ds.window(blocks_per_window=10).map(infer) # doctest: +SKIP
            DatasetPipeline(num_windows=40, num_stages=2)
            >>> # The higher the stage parallelism, the shorter the pipeline.
            >>> pipe = ds.window(blocks_per_window=20).map(infer) # doctest: +SKIP
            DatasetPipeline(num_windows=20, num_stages=2)
            >>> # Outputs can be incrementally read from the pipeline.
            >>> for item in pipe.iter_rows(): # doctest: +SKIP
            ...    print(item) # doctest: +SKIP

        Args:
            blocks_per_window: The window size (parallelism) in blocks.
                Increasing window size increases pipeline throughput, but also
                increases the latency to initial output, since it decreases the
                length of the pipeline. Setting this to infinity effectively
                disables pipelining.
            bytes_per_window: Specify the window size in bytes instead of blocks.
                This will be treated as an upper bound for the window size, but each
                window will still include at least one block. This is mutually
                exclusive with ``blocks_per_window``.
        """
        from ray.data._internal.plan import _rewrite_read_stage
        from ray.data.dataset_pipeline import DatasetPipeline

        if blocks_per_window is not None and bytes_per_window is not None:
            raise ValueError("Only one windowing scheme can be specified.")

        if blocks_per_window is None:
            blocks_per_window = 10

        ctx = DataContext.get_current()
        if self._plan.is_read_stage_equivalent() and ctx.optimize_fuse_read_stages:
            blocks, _, stages = self._plan._get_source_blocks_and_stages()
            blocks.clear()
            blocks, outer_stats, stages = _rewrite_read_stage(blocks, stages)
            read_stage = stages[0]
        else:
            blocks = self._plan.execute()
            outer_stats = self._plan.stats()
            read_stage = None

        class Iterator:
            def __init__(self, splits, epoch):
                self._splits = splits.copy()
                self._epoch = epoch

            def __next__(self) -> "Datastream[T]":
                if not self._splits:
                    raise StopIteration

                blocks = self._splits.pop(0)

                def gen():
                    ds = Datastream(
                        ExecutionPlan(blocks, outer_stats, run_by_consumer=True),
                        self._epoch,
                        lazy=True,
                    )
                    return ds

                return gen

        class Iterable:
            def __init__(self, blocks, epoch):
                if bytes_per_window:
                    self._splits = blocks.split_by_bytes(bytes_per_window)
                else:
                    self._splits = blocks.split(split_size=blocks_per_window)
                try:
                    sizes = [s.size_bytes() for s in self._splits]
                    num_blocks = [s.initial_num_blocks() for s in self._splits]
                    assert [s > 0 for s in sizes], sizes

                    def fmt(size_bytes):
                        if size_bytes > 1024 * 1024 * 1024:
                            return "{}GiB".format(
                                round(size_bytes / (1024 * 1024 * 1024), 2)
                            )
                        elif size_bytes > 10 * 1024:
                            return "{}MiB".format(round(size_bytes / (1024 * 1024), 2))
                        else:
                            return "{}b".format(size_bytes)

                    mean_bytes = int(np.mean(sizes))
                    logger.info(
                        "Created DatasetPipeline with {} windows: "
                        "{} min, {} max, {} mean".format(
                            len(self._splits),
                            fmt(min(sizes)),
                            fmt(max(sizes)),
                            fmt(mean_bytes),
                        )
                    )
                    mean_num_blocks = int(np.mean(num_blocks))
                    logger.info(
                        "Blocks per window: "
                        "{} min, {} max, {} mean".format(
                            min(num_blocks),
                            max(num_blocks),
                            mean_num_blocks,
                        )
                    )
                    # TODO(ekl) we should try automatically choosing the default
                    # windowing settings to meet these best-practice constraints.
                    avail_parallelism = _estimate_available_parallelism()
                    if mean_num_blocks < avail_parallelism:
                        logger.warning(
                            f"{WARN_PREFIX} This pipeline's parallelism is limited "
                            f"by its blocks per window to ~{mean_num_blocks} "
                            "concurrent tasks per window. To maximize "
                            "performance, increase the blocks per window to at least "
                            f"{avail_parallelism}. This may require increasing the "
                            "base datastream's parallelism and/or adjusting the "
                            "windowing parameters."
                        )
                    else:
                        logger.info(
                            f"{OK_PREFIX} This pipeline's per-window parallelism "
                            "is high enough to fully utilize the cluster."
                        )
                    obj_store_mem = ray.cluster_resources().get(
                        "object_store_memory", 0
                    )
                    safe_mem_bytes = int(obj_store_mem * ESTIMATED_SAFE_MEMORY_FRACTION)
                    if mean_bytes > safe_mem_bytes:
                        logger.warning(
                            f"{WARN_PREFIX} This pipeline's windows are "
                            f"~{fmt(mean_bytes)} in size each and may not fit in "
                            "object store memory without spilling. To improve "
                            "performance, consider reducing the size of each window "
                            f"to {fmt(safe_mem_bytes)} or less."
                        )
                    else:
                        logger.info(
                            f"{OK_PREFIX} This pipeline's windows likely fit in "
                            "object store memory without spilling."
                        )
                except Exception as e:
                    logger.info(
                        "Created DatasetPipeline with {} windows; "
                        "error getting sizes: {}".format(
                            len(self._splits),
                            e,
                        )
                    )
                self._epoch = epoch

            def __iter__(self):
                return Iterator(self._splits, self._epoch)

        it = Iterable(blocks, self._epoch)
        pipe = DatasetPipeline(it, False, length=len(it._splits))
        if read_stage:
            pipe = pipe.foreach_window(
                lambda ds, read_stage=read_stage: Datastream(
                    ds._plan.with_stage(read_stage), ds._epoch, True
                )
            )
        return pipe

    @Deprecated(message="Use `Datastream.materialize()` instead.")
    def fully_executed(self) -> "MaterializedDatastream[T]":
        logger.warning(
            "Deprecation warning: use Datastream.materialize() instead of "
            "fully_executed()."
        )
        self._plan.execute(force_read=True)
        return self

    @Deprecated(
        message="Check `isinstance(Datastream, MaterializedDatastream)` instead."
    )
    def is_fully_executed(self) -> bool:
        logger.warning(
            "Deprecation warning: Check "
            "`isinstance(Datastream, MaterializedDatastream)` "
            "instead of using is_fully_executed()."
        )
        return self._plan.has_computed_output()

    @ConsumptionAPI(pattern="store memory.", insert_after=True)
    def materialize(self) -> "MaterializedDatastream[T]":
        """Execute and materialize this datastream into object store memory.

        This can be used to read all blocks into memory. By default, Datastream
        doesn't read blocks from the datasource until the first transform.

        Note that this does not mutate the original Datastream. Only the blocks of the
        returned MaterializedDatastream class are pinned in memory.

        Returns:
            A MaterializedDatastream holding the materialized data blocks.
        """
        copy = Datastream.copy(self, _deep_copy=True, _as=MaterializedDatastream)
        copy._plan.execute(force_read=True)
        return copy

    @ConsumptionAPI(pattern="timing information.", insert_after=True)
    def stats(self) -> str:
        """Returns a string containing execution timing information.

        Note that this does not trigger execution, so if the datastream has not yet
        executed, an empty string will be returned.
        """
        return self._get_stats_summary().to_string()

    def _get_stats_summary(self) -> DatastreamStatsSummary:
        return self._plan.stats_summary()

    @ConsumptionAPI(pattern="Time complexity:")
    @DeveloperAPI
    def get_internal_block_refs(self) -> List[ObjectRef[Block]]:
        """Get a list of references to the underlying blocks of this datastream.

        This function can be used for zero-copy access to the data. It blocks
        until the underlying blocks are computed.

        Time complexity: O(1)

        Returns:
            A list of references to this datastream's blocks.
        """
        blocks = self._plan.execute().get_blocks()
        self._synchronize_progress_bar()
        return blocks

    @Deprecated(
        message="Datastream is lazy by default, so this conversion call is no longer "
        "needed and this API will be removed in a future release"
    )
    def lazy(self) -> "Datastream[T]":
        """Enable lazy evaluation.

        Datastream is lazy by default, so this is only useful for datastreams created
        from :func:`ray.data.from_items() <ray.data.read_api.from_items>`, which is
        eager.

        The returned datastream is a lazy datastream, where all subsequent operations
        on the stream won't be executed until the datastream is consumed
        (e.g. ``.take()``, ``.iter_batches()``, ``.to_torch()``, ``.to_tf()``, etc.)
        or execution is manually triggered via ``.materialize()``.
        """
        ds = Datastream(
            self._plan, self._epoch, lazy=True, logical_plan=self._logical_plan
        )
        ds._set_uuid(self._get_uuid())
        return ds

    def has_serializable_lineage(self) -> bool:
        """Whether this datastream's lineage is able to be serialized for storage and
        later deserialized, possibly on a different cluster.

        Only datastreams that are created from data that we know will still exist at
        deserialization time, e.g. data external to this Ray cluster such as persistent
        cloud object stores, support lineage-based serialization. All of the
        ray.data.read_*() APIs support lineage-based serialization.
        """
        return self._plan.has_lazy_input()

    @DeveloperAPI
    def serialize_lineage(self) -> bytes:
        """
        Serialize this datastream's lineage, not the actual data or the existing data
        futures, to bytes that can be stored and later deserialized, possibly on a
        different cluster.

        Note that this will drop all computed data, and that everything will be
        recomputed from scratch after deserialization.

        Use :py:meth:`Datastream.deserialize_lineage` to deserialize the serialized
        bytes returned from this method into a Datastream.

        .. note::
            Unioned and zipped datastreams, produced by :py:meth`Datastream.union` and
            :py:meth:`Datastream.zip`, are not lineage-serializable.

        Returns:
            Serialized bytes containing the lineage of this datastream.
        """
        if not self.has_serializable_lineage():
            raise ValueError(
                "Lineage-based serialization is not supported for this stream, which "
                "means that it cannot be used as a tunable hyperparameter. "
                "Lineage-based serialization is explicitly NOT supported for unioned "
                "or zipped datastreams (see docstrings for those methods), and is only "
                "supported for datastreams created from data that we know will still "
                "exist at deserialization time, e.g. external data in persistent cloud "
                "object stores or in-memory data from long-lived clusters. Concretely, "
                "all ray.data.read_*() APIs should support lineage-based "
                "serialization, while all of the ray.data.from_*() APIs do not. To "
                "allow this stream to be serialized to storage, write the data to an "
                "external store (such as AWS S3, GCS, or Azure Blob Storage) using the "
                "Datastream.write_*() APIs, and serialize a new datastream reading "
                "from the external store using the ray.data.read_*() APIs."
            )
        # Copy Datastream and clear the blocks from the execution plan so only the
        # Datastream's lineage is serialized.
        plan_copy = self._plan.deep_copy(preserve_uuid=True)
        ds = Datastream(plan_copy, self._get_epoch(), self._lazy)
        ds._plan.clear_block_refs()
        ds._set_uuid(self._get_uuid())

        def _reduce_remote_fn(rf: ray.remote_function.RemoteFunction):
            # Custom reducer for Ray remote function handles that allows for
            # cross-cluster serialization.
            # This manually unsets the last export session and job to force re-exporting
            # of the function when the handle is deserialized on a new cluster.
            # TODO(Clark): Fix this in core Ray, see issue:
            # https://github.com/ray-project/ray/issues/24152.
            reconstructor, args, state = rf.__reduce__()
            state["_last_export_session_and_job"] = None
            return reconstructor, args, state

        context = ray._private.worker.global_worker.get_serialization_context()
        try:
            context._register_cloudpickle_reducer(
                ray.remote_function.RemoteFunction, _reduce_remote_fn
            )
            serialized = pickle.dumps(ds)
        finally:
            context._unregister_cloudpickle_reducer(ray.remote_function.RemoteFunction)
        return serialized

    @staticmethod
    @DeveloperAPI
    def deserialize_lineage(serialized_ds: bytes) -> "Datastream":
        """
        Deserialize the provided lineage-serialized Datastream.

        This assumes that the provided serialized bytes were serialized using
        :py:meth:`Datastream.serialize_lineage`.

        Args:
            serialized_ds: The serialized Datastream that we wish to deserialize.

        Returns:
            A deserialized ``Datastream`` instance.
        """
        return pickle.loads(serialized_ds)

    def _divide(self, block_idx: int) -> ("Datastream[T]", "Datastream[T]"):
        block_list = self._plan.execute()
        left, right = block_list.divide(block_idx)
        l_ds = Datastream(
            ExecutionPlan(
                left, self._plan.stats(), run_by_consumer=block_list._owned_by_consumer
            ),
            self._epoch,
            self._lazy,
        )
        r_ds = Datastream(
            ExecutionPlan(
                right, self._plan.stats(), run_by_consumer=block_list._owned_by_consumer
            ),
            self._epoch,
            self._lazy,
        )
        return l_ds, r_ds

    @ConsumptionAPI(if_more_than_read=True, datasource_metadata="schema")
    def default_batch_format(self) -> Type:
        """Return this datastream's default batch format.

        The default batch format describes what batches of data look like. To learn more
        about batch formats, read
        :ref:`writing user-defined functions <transform_datasets_writing_udfs>`.

        Examples:

            If your datastream represents a list of Python objects, then the default batch
            format is ``list``.

            >>> import ray
            >>> ds = ray.data.range(100)
            >>> ds  # doctest: +SKIP
            Datastream(num_blocks=20, num_rows=100, schema=<class 'int'>)
            >>> ds.default_batch_format()
            <class 'list'>
            >>> next(ds.iter_batches(batch_size=4))
            [0, 1, 2, 3]

            If your datastream contains a single ``numpy.ndarray``
            column named ``__value__`` (as created by :func:`ray.data.from_numpy`), then
            the default batch format is ``np.ndarray``. For more information on tensor
            formats, read the :ref:`tensor support guide <datasets_tensor_support>`.

            >>> ds = ray.data.range_tensor(100)
            >>> ds  # doctest: +SKIP
            Datastream(num_blocks=20, num_rows=100, schema={__value__: numpy.ndarray(shape=(1,), dtype=int64)})
            >>> ds.default_batch_format()
            <class 'numpy.ndarray'>
            >>> next(ds.iter_batches(batch_size=4))
            array([[0],
                   [1],
                   [2],
                   [3]])

            If your datastream represents tabular data and doesn't only consist of a
            ``__value__`` tensor column (such as is created by
            :meth:`ray.data.from_numpy`), then the default batch format is
            ``pd.DataFrame``.

            >>> import pandas as pd
            >>> df = pd.DataFrame({"foo": ["a", "b"], "bar": [0, 1]})
            >>> ds = ray.data.from_pandas(df)
            >>> ds  # doctest: +SKIP
            Datastream(num_blocks=1, num_rows=2, schema={foo: object, bar: int64})
            >>> ds.default_batch_format()
            <class 'pandas.core.frame.DataFrame'>
            >>> next(ds.iter_batches(batch_size=4))
              foo  bar
            0   a    0
            1   b    1

        .. seealso::

            :meth:`~Datastream.map_batches`
                Call this function to transform batches of data.

            :meth:`~Datastream.iter_batches`
                Call this function to iterate over batches of data.

        """  # noqa: E501
        import pandas as pd
        import pyarrow as pa

        schema = self.schema()
        assert isinstance(schema, (type, PandasBlockSchema, pa.Schema))

        if isinstance(schema, type):
            return list

        if isinstance(schema, (PandasBlockSchema, pa.Schema)):
            if schema.names == [TENSOR_COLUMN_NAME]:
                return np.ndarray
            return pd.DataFrame

    @ConsumptionAPI(
        if_more_than_read=True,
        datasource_metadata="schema",
        pattern="for the first block.",
        insert_after=True,
    )
    @Deprecated(message="`dataset_format` is deprecated for streaming execution.")
    def dataset_format(self) -> BlockFormat:
        """The format of the datastream's underlying data blocks. Possible values
        are: "arrow", "pandas" and "simple".

        This may block; if the schema is unknown, this will synchronously fetch
        the schema for the first block.
        """
        context = DataContext.get_current()
        if context.use_streaming_executor:
            raise DeprecationWarning(
                "`dataset_format` is deprecated for streaming execution. To use "
                "`dataset_format`, you must explicitly enable bulk execution by "
                "setting `use_streaming_executor` to False in the `DataContext`"
            )

        # We need schema to properly validate, so synchronously
        # fetch it if necessary.
        schema = self.schema(fetch_if_missing=True)
        if schema is None:
            raise ValueError(
                "Datastream is empty or cleared, can't determine the format of "
                "the datastream."
            )

        try:
            import pyarrow as pa

            if isinstance(schema, pa.Schema):
                return BlockFormat.ARROW
        except ModuleNotFoundError:
            pass
        from ray.data._internal.pandas_block import PandasBlockSchema

        if isinstance(schema, PandasBlockSchema):
            return BlockFormat.PANDAS
        return BlockFormat.SIMPLE

    def _aggregate_on(
        self, agg_cls: type, on: Optional[Union[KeyFn, List[KeyFn]]], *args, **kwargs
    ):
        """Helper for aggregating on a particular subset of the datastream.

        This validates the `on` argument, and converts a list of column names
        or lambdas to a multi-aggregation. A null `on` results in a
        multi-aggregation on all columns for an Arrow Datastream, and a single
        aggregation on the entire row for a simple Datastream.
        """
        aggs = self._build_multicolumn_aggs(agg_cls, on, *args, **kwargs)
        return self.aggregate(*aggs)

    def _build_multicolumn_aggs(
        self,
        agg_cls: type,
        on: Optional[Union[KeyFn, List[KeyFn]]],
        ignore_nulls: bool,
        *args,
        skip_cols: Optional[List[str]] = None,
        **kwargs,
    ):
        """Build set of aggregations for applying a single aggregation to
        multiple columns.
        """
        # Expand None into an aggregation for each column.
        if on is None:
            schema = self.schema(fetch_if_missing=True)
            if schema is not None and not isinstance(schema, type):
                if not skip_cols:
                    skip_cols = []
                if len(schema.names) > 0:
                    on = [col for col in schema.names if col not in skip_cols]

        if not isinstance(on, list):
            on = [on]
        return [agg_cls(on_, *args, ignore_nulls=ignore_nulls, **kwargs) for on_ in on]

    def _aggregate_result(self, result: Union[Tuple, TableRow]) -> U:
        if result is not None and len(result) == 1:
            if isinstance(result, tuple):
                return result[0]
            else:
                # NOTE (kfstorm): We cannot call `result[0]` directly on
                # `PandasRow` because indexing a column with position is not
                # supported by pandas.
                return list(result.values())[0]
        else:
            return result

    @ensure_notebook_deps(
        ["ipywidgets", "8"],
    )
    @fallback_if_colab
    def _ipython_display_(self):
        from ipywidgets import HTML, VBox, Layout
        from IPython.display import display

        title = HTML(f"<h2>{self.__class__.__name__}</h2>")
        tab = self._tab_repr_()

        if tab:
            display(VBox([title, tab], layout=Layout(width="100%")))

    @ensure_notebook_deps(
        ["tabulate", None],
        ["ipywidgets", "8"],
    )
    def _tab_repr_(self):
        from tabulate import tabulate
        from ipywidgets import Tab, HTML

        metadata = {
            "num_blocks": self._plan.initial_num_blocks(),
            "num_rows": self._meta_count(),
        }
        # Show metadata if available, but don't trigger execution.
        schema = self.schema(fetch_if_missing=False)
        if schema is None:
            schema_repr = Template("rendered_html_common.html.j2").render(
                content="<h5>Unknown schema</h5>"
            )
        elif isinstance(schema, type):
            schema_repr = Template("rendered_html_common.html.j2").render(
                content=f"<h5>Data type: <code>{html.escape(str(schema))}</code></h5>"
            )
        else:
            schema_data = {}
            for sname, stype in zip(schema.names, schema.types):
                schema_data[sname] = getattr(stype, "__name__", str(stype))

            schema_repr = Template("scrollableTable.html.j2").render(
                table=tabulate(
                    tabular_data=schema_data.items(),
                    tablefmt="html",
                    showindex=False,
                    headers=["Name", "Type"],
                ),
                max_height="300px",
            )

        children = []
        children.append(
            HTML(
                Template("scrollableTable.html.j2").render(
                    table=tabulate(
                        tabular_data=metadata.items(),
                        tablefmt="html",
                        showindex=False,
                        headers=["Field", "Value"],
                    ),
                    max_height="300px",
                )
            )
        )
        children.append(HTML(schema_repr))
        return Tab(children, titles=["Metadata", "Schema"])

    def __repr__(self) -> str:
        return self._plan.get_plan_as_string(self.__class__.__name__)

    def __str__(self) -> str:
        return repr(self)

    def __bool__(self) -> bool:
        # Prevents `__len__` from being called to check if it is None
        # see: issue #25152
        return True

    def __len__(self) -> int:
        raise AttributeError(
            "Use `ds.count()` to compute the length of a distributed Datastream. "
            "This may be an expensive operation."
        )

    def __iter__(self):
        raise TypeError(
            "`Datastream` objects aren't iterable. To iterate records, call "
            "`ds.iter_rows()` or `ds.iter_batches()`. For more information, read "
            "https://docs.ray.io/en/latest/data/consuming-datasets.html."
        )

    def _block_num_rows(self) -> List[int]:
        get_num_rows = cached_remote_fn(_get_num_rows)
        return ray.get([get_num_rows.remote(b) for b in self.get_internal_block_refs()])

    def _block_size_bytes(self) -> List[int]:
        get_size_bytes = cached_remote_fn(_get_size_bytes)
        return ray.get(
            [get_size_bytes.remote(b) for b in self.get_internal_block_refs()]
        )

    def _meta_count(self) -> Optional[int]:
        return self._plan.meta_count()

    def _get_uuid(self) -> str:
        return self._uuid

    def _set_uuid(self, uuid: str) -> None:
        self._uuid = uuid

    def _get_epoch(self) -> int:
        return self._epoch

    def _set_epoch(self, epoch: int) -> None:
        self._epoch = epoch

    def _warn_slow(self):
        if ray.util.log_once("datastream_slow_warned"):
            logger.warning(
                "The `map`, `flat_map`, and `filter` operations are unvectorized and "
                "can be very slow. Consider using `.map_batches()` instead."
            )

    def _synchronize_progress_bar(self):
        """Flush progress bar output by shutting down the current executor.

        This should be called at the end of all blocking APIs (e.g., `take`), but not
        async APIs (e.g., `iter_batches`).

        The streaming executor runs in a separate generator / thread, so it is
        possible the shutdown logic runs even after a call to retrieve rows from the
        stream has finished. Explicit shutdown avoids this, which can clobber console
        output (https://github.com/ray-project/ray/issues/32414).
        """
        if self._current_executor:
            self._current_executor.shutdown()
            self._current_executor = None

    def __getstate__(self):
        # Note: excludes _current_executor which is not serializable.
        return {
            "plan": self._plan,
            "uuid": self._uuid,
            "epoch": self._epoch,
            "lazy": self._lazy,
            "logical_plan": self._logical_plan,
        }

    def __setstate__(self, state):
        self._plan = state["plan"]
        self._uuid = state["uuid"]
        self._epoch = state["epoch"]
        self._lazy = state["lazy"]
        self._logical_plan = state["logical_plan"]
        self._current_executor = None


# Backwards compatibility alias.
Dataset = Datastream


@PublicAPI
class MaterializedDatastream(Datastream, Generic[T]):
    """A Datastream materialized in Ray memory, e.g., via `.materialize()`.

    The blocks of a MaterializedDatastream object are materialized into Ray object store
    memory, which means that this class can be shared or iterated over by multiple Ray
    tasks without re-executing the underlying computations for producing the stream.
    """

    pass


@PublicAPI(stability="beta")
class Schema:
    """Datastream schema.

    Attributes:
        names: List of column names of this Datastream.
        base_schema: The underlying Arrow or Pandas schema.
    """

    def __init__(self, base_schema: Union["pyarrow.lib.Schema", "PandasBlockSchema"]):
        self.base_schema = base_schema

    @property
    def names(self) -> List[str]:
        """Lists the columns of this Datastream."""
        return self.base_schema.names

    def __str__(self):
        # TODO(ekl) we should canonicalize Pandas vs Pyarrow dtypes, which will be
        # possible one we support Python objects in Arrow via an extension type.
        return f"Schema({dict(zip(self.base_schema.names, self.base_schema.types))})"

    def __repr__(self):
        return str(self)


def _get_size_bytes(block: Block) -> int:
    block = BlockAccessor.for_block(block)
    return block.size_bytes()


def _block_to_df(block: Block):
    block = BlockAccessor.for_block(block)
    return block.to_pandas()


def _block_to_ndarray(block: Block, column: Optional[str]):
    block = BlockAccessor.for_block(block)
    return block.to_numpy(column)


def _block_to_arrow(block: Block):
    block = BlockAccessor.for_block(block)
    return block.to_arrow()


def _sliding_window(iterable: Iterable, n: int):
    """Creates an iterator consisting of n-width sliding windows over
    iterable. The sliding windows are constructed lazily such that an
    element on the base iterator (iterable) isn't consumed until the
    first sliding window containing that element is reached.

    If n > len(iterable), then a single len(iterable) window is
    returned.

    Args:
        iterable: The iterable on which the sliding window will be
            created.
        n: The width of the sliding window.

    Returns:
        An iterator of n-width windows over iterable.
        If n > len(iterable), then a single len(iterable) window is
        returned.
    """
    it = iter(iterable)
    window = collections.deque(itertools.islice(it, n), maxlen=n)
    if len(window) > 0:
        yield tuple(window)
    for elem in it:
        window.append(elem)
        yield tuple(window)


def _do_write(
    ds: Datasource,
    ctx: DataContext,
    blocks: List[Block],
    meta: List[BlockMetadata],
    ray_remote_args: Dict[str, Any],
    write_args: Dict[str, Any],
) -> List[ObjectRef[WriteResult]]:
    write_args = _unwrap_arrow_serialization_workaround(write_args)
    DataContext._set_current(ctx)
    return ds.do_write(blocks, meta, ray_remote_args=ray_remote_args, **write_args)
=======
from ray.data.datastream import Datastream

# Backwards compatibility alias.
Dataset = Datastream
>>>>>>> c5449548
<|MERGE_RESOLUTION|>--- conflicted
+++ resolved
@@ -1,4756 +1,4 @@
-<<<<<<< HEAD
-import collections
-import itertools
-import logging
-import sys
-import time
-import html
-from typing import (
-    TYPE_CHECKING,
-    Any,
-    Callable,
-    Dict,
-    Generic,
-    Iterable,
-    Iterator,
-    List,
-    Type,
-    Optional,
-    Tuple,
-    Union,
-)
-from uuid import uuid4
-
-import numpy as np
-
-import ray
-from ray.air.util.tensor_extensions.utils import _create_possibly_ragged_ndarray
-import ray.cloudpickle as pickle
-from ray._private.usage import usage_lib
-from ray.air.constants import TENSOR_COLUMN_NAME
-from ray.air.util.data_batch_conversion import BlockFormat
-from ray.data._internal.logical.operators.all_to_all_operator import (
-    RandomShuffle,
-    RandomizeBlocks,
-    Repartition,
-    Sort,
-)
-from ray.data._internal.logical.operators.n_ary_operator import Zip
-from ray.data._internal.logical.optimizers import LogicalPlan
-from ray.data._internal.logical.operators.map_operator import (
-    Filter,
-    FlatMap,
-    MapRows,
-    MapBatches,
-)
-from ray.data._internal.logical.operators.write_operator import Write
-from ray.data._internal.planner.filter import generate_filter_fn
-from ray.data._internal.planner.flat_map import generate_flat_map_fn
-from ray.data._internal.planner.map_batches import generate_map_batches_fn
-from ray.data._internal.planner.map_rows import generate_map_rows_fn
-from ray.data._internal.planner.write import generate_write_fn
-from ray.data.dataset_iterator import DataIterator
-from ray.data._internal.block_list import BlockList
-from ray.data._internal.dataset_iterator.dataset_iterator_impl import (
-    DataIteratorImpl,
-)
-from ray.data._internal.dataset_iterator.stream_split_dataset_iterator import (
-    StreamSplitDataIterator,
-)
-from ray.data._internal.compute import (
-    ActorPoolStrategy,
-    CallableClass,
-    ComputeStrategy,
-    TaskPoolStrategy,
-)
-from ray.data._internal.delegating_block_builder import DelegatingBlockBuilder
-from ray.data._internal.equalize import _equalize
-from ray.data._internal.lazy_block_list import LazyBlockList
-from ray.data._internal.util import (
-    _estimate_available_parallelism,
-    _is_local_scheme,
-    ConsumptionAPI,
-)
-from ray.data._internal.pandas_block import PandasBlockSchema
-from ray.data._internal.plan import (
-    ExecutionPlan,
-    OneToOneStage,
-)
-from ray.data._internal.stage_impl import (
-    RandomizeBlocksStage,
-    RepartitionStage,
-    RandomShuffleStage,
-    ZipStage,
-    SortStage,
-)
-from ray.data._internal.progress_bar import ProgressBar
-from ray.data._internal.remote_fn import cached_remote_fn
-from ray.data._internal.split import _split_at_index, _split_at_indices, _get_num_rows
-from ray.data._internal.stats import DatastreamStats, DatastreamStatsSummary
-from ray.data.aggregate import AggregateFn, Max, Mean, Min, Std, Sum
-from ray.data.block import (
-    VALID_BATCH_FORMATS,
-    apply_strict_mode_batch_format,
-    BatchUDF,
-    Block,
-    BlockAccessor,
-    BlockMetadata,
-    BlockPartition,
-    DataBatch,
-    FlatMapUDF,
-    KeyFn,
-    RowUDF,
-    T,
-    U,
-    _validate_key_fn,
-)
-from ray.data.context import (
-    DataContext,
-    WARN_PREFIX,
-    OK_PREFIX,
-    ESTIMATED_SAFE_MEMORY_FRACTION,
-    DEFAULT_BATCH_SIZE,
-)
-from ray.data.datasource import (
-    BlockWritePathProvider,
-    CSVDatasource,
-    Datasource,
-    DefaultBlockWritePathProvider,
-    JSONDatasource,
-    NumpyDatasource,
-    ParquetDatasource,
-    ReadTask,
-    TFRecordDatasource,
-    WriteResult,
-)
-from ray.data.datasource.file_based_datasource import (
-    _unwrap_arrow_serialization_workaround,
-    _wrap_arrow_serialization_workaround,
-)
-from ray.data.random_access_dataset import RandomAccessDataset
-from ray.data.row import TableRow
-from ray.types import ObjectRef
-from ray.util.annotations import DeveloperAPI, PublicAPI, Deprecated
-from ray.util.scheduling_strategies import NodeAffinitySchedulingStrategy
-from ray.widgets import Template
-from ray.widgets.util import ensure_notebook_deps, fallback_if_colab
-
-if sys.version_info >= (3, 8):
-    from typing import Literal
-else:
-    from typing_extensions import Literal
-
-if TYPE_CHECKING:
-    import dask
-    import mars
-    import modin
-    import pandas
-    import pyarrow
-    import pyspark
-    import tensorflow as tf
-    import torch
-    import torch.utils.data
-
-    from ray.data.dataset_pipeline import DatasetPipeline
-    from ray.data.grouped_dataset import GroupedData
-    from ray.data._internal.execution.interfaces import Executor, NodeIdStr
-    from ray.data._internal.torch_iterable_dataset import TorchTensorBatchType
-    from tensorflow_metadata.proto.v0 import schema_pb2
-
-
-logger = logging.getLogger(__name__)
-
-TensorflowFeatureTypeSpec = Union[
-    "tf.TypeSpec", List["tf.TypeSpec"], Dict[str, "tf.TypeSpec"]
-]
-
-TensorFlowTensorBatchType = Union["tf.Tensor", Dict[str, "tf.Tensor"]]
-
-
-@PublicAPI
-class Datastream(Generic[T]):
-    """A Datastream is a distributed data collection for data loading and processing.
-
-    Datastreams are distributed streams that produce ``ObjectRef[Block]`` outputs,
-    where each block holds an ordered collection of items, representing a shard of the
-    overall data collection. The block can be either a ``pyarrow.Table``, or Python
-    list. The block also determines the unit of parallelism.
-
-    Datastreams can be created in multiple ways: from synthetic data via ``range_*()``
-    APIs, from existing memory data via ``from_*()`` APIs (this creates a subclass
-    of Datastream called ``MaterializedDatastream``), or from external storage
-    systems such as local disk, S3, HDFS etc. via the ``read_*()`` APIs. The
-    (potentially processed) Datastream can be saved back to external storage systems
-    via the ``write_*()`` APIs.
-
-    Examples:
-        >>> import ray
-        >>> # Create datastream from synthetic data.
-        >>> ds = ray.data.range(1000)
-        >>> # Create datastream from in-memory data.
-        >>> ds = ray.data.from_items(
-        ...     [{"col1": i, "col2": i * 2} for i in range(1000)])
-        >>> # Create datastream from external storage system.
-        >>> ds = ray.data.read_parquet("s3://bucket/path") # doctest: +SKIP
-        >>> # Save datastream back to external storage system.
-        >>> ds.write_csv("s3://bucket/output") # doctest: +SKIP
-
-    Datastream has two kinds of operations: transformation, which takes in Datastream
-    and outputs a new Datastream (e.g. :py:meth:`.map_batches()`); and consumption,
-    which produces values (not Datatream) as output (e.g. :py:meth:`.iter_batches()`).
-
-    Datastream transformations are lazy, with execution of the transformations being
-    triggered by downstream consumption.
-
-    Datastream supports parallel processing at scale: transformations such as
-    :py:meth:`.map_batches()`, aggregations such as
-    :py:meth:`.min()`/:py:meth:`.max()`/:py:meth:`.mean()`, grouping via
-    :py:meth:`.groupby()`, shuffling operations such as :py:meth:`.sort()`,
-    :py:meth:`.random_shuffle()`, and :py:meth:`.repartition()`.
-
-    Examples:
-        >>> import ray
-        >>> ds = ray.data.range(1000)
-        >>> # Transform in parallel with map_batches().
-        >>> ds.map_batches(lambda batch: [v * 2 for v in batch])
-        MapBatches(<lambda>)
-        +- Datastream(num_blocks=17, num_rows=1000, schema=<class 'int'>)
-        >>> # Compute maximum
-        >>> ds.max()
-        999
-        >>> # Group the data.
-        >>> ds.groupby(lambda x: x % 3).count()
-        Aggregate
-        +- Datastream(num_blocks=..., num_rows=1000, schema=<class 'int'>)
-        >>> # Shuffle this datastream randomly.
-        >>> ds.random_shuffle()
-        RandomShuffle
-        +- Datastream(num_blocks=..., num_rows=1000, schema=<class 'int'>)
-        >>> # Sort it back in order.
-        >>> ds.sort()
-        Sort
-        +- Datastream(num_blocks=..., num_rows=1000, schema=<class 'int'>)
-
-    Both unexecuted and materialized Datastreams can be passed between Ray tasks and
-    actors without incurring a copy. Datastream supports conversion to/from several more
-    featureful dataframe libraries (e.g., Spark, Dask, Modin, MARS), and are also
-    compatible with distributed
-    TensorFlow / PyTorch.
-    """
-
-    def __init__(
-        self,
-        plan: ExecutionPlan,
-        epoch: int,
-        lazy: bool = True,
-        logical_plan: Optional[LogicalPlan] = None,
-    ):
-        """Construct a Datastream (internal API).
-
-        The constructor is not part of the Datastream API. Use the ``ray.data.*``
-        read methods to construct a datastream.
-        """
-        assert isinstance(plan, ExecutionPlan)
-        usage_lib.record_library_usage("dataset")  # Legacy telemetry name.
-
-        self._plan = plan
-        self._uuid = uuid4().hex
-        self._epoch = epoch
-        self._lazy = lazy
-        self._logical_plan = logical_plan
-        if logical_plan is not None:
-            self._plan.link_logical_plan(logical_plan)
-
-        if not lazy:
-            self._plan.execute(allow_clear_input_blocks=False)
-
-        # Handle to currently running executor for this datastream.
-        self._current_executor: Optional["Executor"] = None
-
-    @staticmethod
-    def copy(
-        ds: "Datastream[T]", _deep_copy: bool = False, _as: Optional[type] = None
-    ) -> "Datastream[T]":
-        if not _as:
-            _as = Datastream
-        if _deep_copy:
-            return _as(ds._plan.deep_copy(), ds._epoch, ds._lazy, ds._logical_plan)
-        else:
-            return _as(ds._plan.copy(), ds._epoch, ds._lazy, ds._logical_plan)
-
-    def map(
-        self,
-        fn: RowUDF[T, U],
-        *,
-        compute: Union[str, ComputeStrategy] = None,
-        **ray_remote_args,
-    ) -> "Datastream[U]":
-        """Apply the given function to each record of this datastream.
-
-        Note that mapping individual records can be quite slow. Consider using
-        `.map_batches()` for performance.
-
-        Examples:
-            >>> import ray
-            >>> # Transform python objects.
-            >>> ds = ray.data.range(1000)
-            >>> ds.map(lambda x: x * 2)
-            Map
-            +- Datastream(num_blocks=..., num_rows=1000, schema=<class 'int'>)
-            >>> # Transform Arrow records.
-            >>> ds = ray.data.from_items(
-            ...     [{"value": i} for i in range(1000)])
-            >>> ds.map(lambda record: {"v2": record["value"] * 2})
-            Map
-            +- Datastream(num_blocks=200, num_rows=1000, schema={value: int64})
-            >>> # Define a callable class that persists state across
-            >>> # function invocations for efficiency.
-            >>> init_model = ... # doctest: +SKIP
-            >>> class CachedModel:
-            ...    def __init__(self):
-            ...        self.model = init_model()
-            ...    def __call__(self, batch):
-            ...        return self.model(batch)
-            >>> # Apply the transform in parallel on GPUs. Since
-            >>> # compute=ActorPoolStrategy(size=8) the transform will be applied on a
-            >>> # pool of 8 Ray actors, each allocated 1 GPU by Ray.
-            >>> from ray.data._internal.compute import ActorPoolStrategy
-            >>> ds.map(CachedModel, # doctest: +SKIP
-            ...        compute=ActorPoolStrategy(size=8),
-            ...        num_gpus=1)
-
-        Time complexity: O(datastream size / parallelism)
-
-        Args:
-            fn: The function to apply to each record, or a class type
-                that can be instantiated to create such a callable. Callable classes are
-                only supported for the actor compute strategy.
-            compute: The compute strategy, either "tasks" (default) to use Ray
-                tasks, ``ray.data.ActorPoolStrategy(size=n)`` to use a fixed-size actor
-                pool, or ``ray.data.ActorPoolStrategy(min_size=m, max_size=n)`` for an
-                autoscaling actor pool.
-            ray_remote_args: Additional resource requirements to request from
-                ray (e.g., num_gpus=1 to request GPUs for the map tasks).
-
-        .. seealso::
-
-            :meth:`~Datastream.flat_map`:
-                Call this method to create new records from existing ones. Unlike
-                :meth:`~Datastream.map`, a function passed to
-                :meth:`~Datastream.flat_map` can return multiple records.
-
-                :meth:`~Datastream.flat_map` isn't recommended because it's slow; call
-                :meth:`~Datastream.map_batches` instead.
-
-            :meth:`~Datastream.map_batches`
-                Call this method to transform batches of data. It's faster and more
-                flexible than :meth:`~Datastream.map` and :meth:`~Datastream.flat_map`.
-        """
-        if isinstance(fn, CallableClass) and (
-            compute is None
-            or compute == "tasks"
-            or isinstance(compute, TaskPoolStrategy)
-        ):
-            raise ValueError(
-                "``compute`` must be specified when using a CallableClass, and must "
-                f"specify the actor compute strategy, but got: {compute}. "
-                "For example, use ``compute=ActorPoolStrategy(size=n)``."
-            )
-
-        self._warn_slow()
-
-        transform_fn = generate_map_rows_fn()
-
-        plan = self._plan.with_stage(
-            OneToOneStage(
-                "Map",
-                transform_fn,
-                compute,
-                ray_remote_args,
-                fn=fn,
-            )
-        )
-
-        logical_plan = self._logical_plan
-        if logical_plan is not None:
-            map_op = MapRows(
-                logical_plan.dag,
-                fn,
-                compute=compute,
-                ray_remote_args=ray_remote_args,
-            )
-            logical_plan = LogicalPlan(map_op)
-        return Datastream(plan, self._epoch, self._lazy, logical_plan)
-
-    def map_batches(
-        self,
-        fn: BatchUDF,
-        *,
-        batch_size: Optional[Union[int, Literal["default"]]] = "default",
-        compute: Optional[Union[str, ComputeStrategy]] = None,
-        batch_format: Optional[str] = "default",
-        zero_copy_batch: bool = False,
-        fn_args: Optional[Iterable[Any]] = None,
-        fn_kwargs: Optional[Dict[str, Any]] = None,
-        fn_constructor_args: Optional[Iterable[Any]] = None,
-        fn_constructor_kwargs: Optional[Dict[str, Any]] = None,
-        **ray_remote_args,
-    ) -> "Datastream[Any]":
-        """Apply the given function to batches of data.
-
-        This applies the ``fn`` in parallel with map tasks, with each task handling
-        a block or a bundle of blocks of the datastream. Each batch is executed serially
-        at Ray level (at lower level, the processing of the batch is usually
-        vectorized).
-
-        Batches are represented as dataframes, ndarrays, or lists. The default batch
-        type is determined by your datastream's schema. To determine the default batch
-        type, call :meth:`~Datastream.default_batch_format`. Alternatively, set the batch
-        type with ``batch_format``.
-
-        To learn more about writing functions for :meth:`~Datastream.map_batches`, read
-        :ref:`writing user-defined functions <transform_datasets_writing_udfs>`.
-
-        .. tip::
-            If you have a small number of big blocks, it may limit parallelism. You may
-            consider increasing the number of blocks via ``.repartition()`` before
-            applying ``.map_batches()``.
-
-        .. tip::
-            If ``fn`` does not mutate its input, set ``zero_copy_batch=True`` to elide a
-            batch copy, which can improve performance and decrease memory utilization.
-            ``fn`` will then receive zero-copy read-only batches.
-            If ``fn`` mutates its input, you will need to ensure that the batch provided
-            to ``fn`` is writable by setting ``zero_copy_batch=False`` (default). This
-            will create an extra, mutable copy of each batch before handing it to
-            ``fn``.
-
-        .. note::
-            The size of the batches provided to ``fn`` may be smaller than the provided
-            ``batch_size`` if ``batch_size`` doesn't evenly divide the block(s) sent to
-            a given map task. When ``batch_size`` is specified, each map task will be
-            sent a single block if the block is equal to or larger than ``batch_size``,
-            and will be sent a bundle of blocks up to (but not exceeding)
-            ``batch_size`` if blocks are smaller than ``batch_size``.
-
-        Examples:
-
-            >>> import pandas as pd
-            >>> import ray
-            >>> df = pd.DataFrame({
-            ...     "name": ["Luna", "Rory", "Scout"],
-            ...     "age": [4, 14, 9]
-            ... })
-            >>> ds = ray.data.from_pandas(df)
-            >>> ds  # doctest: +SKIP
-            MaterializedDatastream(
-                num_blocks=1,
-                num_rows=3,
-                schema={name: object, age: int64}
-            )
-
-            Call :meth:`.default_batch_format` to determine the default batch
-            type.
-
-            >>> ds.default_batch_format()
-            <class 'pandas.core.frame.DataFrame'>
-
-            .. tip::
-
-                Datastreams created from tabular data like Arrow tables and Parquet files
-                yield ``pd.DataFrame`` batches.
-
-            Once you know the batch type, define a function that transforms batches
-            of data. ``ds.map_batches`` applies the function in parallel.
-
-            >>> def map_fn(batch: pd.DataFrame) -> pd.DataFrame:
-            ...     batch["age_in_dog_years"] = 7 * batch["age"]
-            ...     return batch
-            >>> ds = ds.map_batches(map_fn)
-            >>> ds
-            MapBatches(map_fn)
-            +- Datastream(num_blocks=1, num_rows=3, schema={name: object, age: int64})
-
-            Your ``fn`` can return a different type than the input type. To learn more
-            about supported output types, read
-            :ref:`user-defined function output types <transform_datasets_batch_output_types>`.
-
-            >>> from typing import List
-            >>> def map_fn(batch: pd.DataFrame) -> List[int]:
-            ...     return list(batch["age_in_dog_years"])
-            >>> ds = ds.map_batches(map_fn)
-            >>> ds
-            MapBatches(map_fn)
-            +- MapBatches(map_fn)
-               +- Datastream(num_blocks=1, num_rows=3, schema={name: object, age: int64})
-
-            :ref:`Actors <actor-guide>` can improve the performance of some workloads.
-            For example, you can use :ref:`actors <actor-guide>` to load a model once
-            per worker instead of once per inference.
-
-            To transform batches with :ref:`actors <actor-guide>`, pass a callable type
-            to ``fn`` and specify an :class:`~ray.data.ActorPoolStrategy>`.
-
-            In the example below, ``CachedModel`` is called on an autoscaling pool of
-            two to eight :ref:`actors <actor-guide>`, each allocated one GPU by Ray.
-
-            >>> from ray.data import ActorPoolStrategy
-            >>> init_large_model = ... # doctest: +SKIP
-            >>> class CachedModel:
-            ...    def __init__(self):
-            ...        self.model = init_large_model()
-            ...    def __call__(self, item):
-            ...        return self.model(item)
-            >>> ds.map_batches( # doctest: +SKIP
-            ...     CachedModel, # doctest: +SKIP
-            ...     batch_size=256, # doctest: +SKIP
-            ...     compute=ActorPoolStrategy(size=8), # doctest: +SKIP
-            ...     num_gpus=1,
-            ... ) # doctest: +SKIP
-
-            ``fn`` can also be a generator, yielding multiple batches in a single
-            invocation. This is useful when returning large objects. Instead of
-            returning a very large output batch, ``fn`` can instead yield the
-            output batch in chunks.
-
-            >>> from typing import Iterator
-            >>> def map_fn_with_large_output(batch: List[int]) -> Iterator[List[int]]:
-            ...     for i in range(3):
-            ...         yield batch * 100
-            >>> ds = ray.data.from_items([1])
-            >>> ds = ds.map_batches(map_fn_with_large_output)
-            >>> ds
-            MapBatches(map_fn_with_large_output)
-            +- Datastream(num_blocks=1, num_rows=1, schema=<class 'int'>)
-
-
-        Args:
-            fn: The function or generator to apply to each record batch, or a class type
-                that can be instantiated to create such a callable. Callable classes are
-                only supported for the actor compute strategy. Note ``fn`` must be
-                pickle-able.
-            batch_size: The desired number of rows in each batch, or None to use entire
-                blocks as batches (blocks may contain different number of rows).
-                The actual size of the batch provided to ``fn`` may be smaller than
-                ``batch_size`` if ``batch_size`` doesn't evenly divide the block(s) sent
-                to a given map task. Default batch_size is 4096 with "default".
-            compute: The compute strategy, either "tasks" (default) to use Ray
-                tasks, ``ray.data.ActorPoolStrategy(size=n)`` to use a fixed-size actor
-                pool, or ``ray.data.ActorPoolStrategy(min_size=m, max_size=n)`` for an
-                autoscaling actor pool.
-            batch_format: Specify ``"default"`` to use the default block format
-                (promotes tables to Pandas and tensors to NumPy), ``"pandas"`` to select
-                ``pandas.DataFrame``, "pyarrow" to select ``pyarrow.Table``, or
-                ``"numpy"`` to select ``numpy.ndarray`` for tensor datastreams and
-                ``Dict[str, numpy.ndarray]`` for tabular datastreams, or None to return
-                the underlying block exactly as is with no additional formatting.
-                The default is "default".
-            zero_copy_batch: Whether ``fn`` should be provided zero-copy, read-only
-                batches. If this is ``True`` and no copy is required for the
-                ``batch_format`` conversion, the batch will be a zero-copy, read-only
-                view on data in Ray's object store, which can decrease memory
-                utilization and improve performance. If this is ``False``, the batch
-                will be writable, which will require an extra copy to guarantee.
-                If ``fn`` mutates its input, this will need to be ``False`` in order to
-                avoid "assignment destination is read-only" or "buffer source array is
-                read-only" errors. Default is ``False``. See
-                :ref:`batch format docs <transform_datasets_batch_formats>` for details
-                on which format conversion always require a copy.
-            fn_args: Positional arguments to pass to ``fn`` after the first argument.
-                These arguments are top-level arguments to the underlying Ray task.
-            fn_kwargs: Keyword arguments to pass to ``fn``. These arguments are
-                top-level arguments to the underlying Ray task.
-            fn_constructor_args: Positional arguments to pass to ``fn``'s constructor.
-                You can only provide this if ``fn`` is a callable class. These arguments
-                are top-level arguments in the underlying Ray actor construction task.
-            fn_constructor_kwargs: Keyword arguments to pass to ``fn``'s constructor.
-                This can only be provided if ``fn`` is a callable class. These arguments
-                are top-level arguments in the underlying Ray actor construction task.
-            ray_remote_args: Additional resource requirements to request from
-                ray (e.g., ``num_gpus=1`` to request GPUs for the map tasks).
-
-        .. seealso::
-
-            :meth:`~Datastream.iter_batches`
-                Call this function to iterate over batches of data.
-
-            :meth:`~Datastream.default_batch_format`
-                Call this function to determine the default batch type.
-
-            :meth:`~Datastream.flat_map`:
-                Call this method to create new records from existing ones. Unlike
-                :meth:`~Datastream.map`, a function passed to :meth:`~Datastream.flat_map`
-                can return multiple records.
-
-                :meth:`~Datastream.flat_map` isn't recommended because it's slow; call
-                :meth:`~Datastream.map_batches` instead.
-
-            :meth:`~Datastream.map`
-                Call this method to transform one record at time.
-
-                This method isn't recommended because it's slow; call
-                :meth:`~Datastream.map_batches` instead.
-        """  # noqa: E501
-
-        batch_format = apply_strict_mode_batch_format(batch_format)
-
-        target_block_size = None
-        if batch_size == "default":
-            batch_size = DEFAULT_BATCH_SIZE
-        elif batch_size is not None:
-            if batch_size < 1:
-                raise ValueError("Batch size cannot be negative or 0")
-            # Enable blocks bundling when batch_size is specified by caller.
-            target_block_size = batch_size
-
-        if batch_format not in VALID_BATCH_FORMATS:
-            raise ValueError(
-                f"The batch format must be one of {VALID_BATCH_FORMATS}, got: "
-                f"{batch_format}"
-            )
-
-        if isinstance(fn, CallableClass) and (
-            compute is None
-            or compute == "tasks"
-            or isinstance(compute, TaskPoolStrategy)
-        ):
-            raise ValueError(
-                "``compute`` must be specified when using a CallableClass, and must "
-                f"specify the actor compute strategy, but got: {compute}. "
-                "For example, use ``compute=ActorPoolStrategy(size=n)``."
-            )
-
-        if fn_constructor_args is not None or fn_constructor_kwargs is not None:
-            if compute is None or (
-                compute != "actors" and not isinstance(compute, ActorPoolStrategy)
-            ):
-                raise ValueError(
-                    "fn_constructor_args and fn_constructor_kwargs can only be "
-                    "specified if using the actor pool compute strategy, but got: "
-                    f"{compute}"
-                )
-            if not isinstance(fn, CallableClass):
-                raise ValueError(
-                    "fn_constructor_args and fn_constructor_kwargs can only be "
-                    "specified if providing a CallableClass instance for fn, but got: "
-                    f"{fn}"
-                )
-
-        transform_fn = generate_map_batches_fn(
-            batch_size=batch_size,
-            batch_format=batch_format,
-            zero_copy_batch=zero_copy_batch,
-        )
-
-        # TODO(chengsu): pass function name to MapBatches logical operator.
-        if hasattr(fn, "__self__") and isinstance(
-            fn.__self__, ray.data.preprocessor.Preprocessor
-        ):
-            stage_name = fn.__self__.__class__.__name__
-        else:
-            stage_name = f'MapBatches({getattr(fn, "__name__", type(fn))})'
-
-        stage = OneToOneStage(
-            stage_name,
-            transform_fn,
-            compute,
-            ray_remote_args,
-            # TODO(Clark): Add a strict cap here.
-            target_block_size=target_block_size,
-            fn=fn,
-            fn_args=fn_args,
-            fn_kwargs=fn_kwargs,
-            fn_constructor_args=fn_constructor_args,
-            fn_constructor_kwargs=fn_constructor_kwargs,
-        )
-        plan = self._plan.with_stage(stage)
-
-        logical_plan = self._logical_plan
-        if logical_plan is not None:
-            map_batches_op = MapBatches(
-                logical_plan.dag,
-                fn,
-                batch_size=batch_size,
-                batch_format=batch_format,
-                zero_copy_batch=zero_copy_batch,
-                target_block_size=target_block_size,
-                fn_args=fn_args,
-                fn_kwargs=fn_kwargs,
-                fn_constructor_args=fn_constructor_args,
-                fn_constructor_kwargs=fn_constructor_kwargs,
-                compute=compute,
-                ray_remote_args=ray_remote_args,
-            )
-            logical_plan = LogicalPlan(map_batches_op)
-
-        return Datastream(plan, self._epoch, self._lazy, logical_plan)
-
-    def add_column(
-        self,
-        col: str,
-        fn: Callable[["pandas.DataFrame"], "pandas.Series"],
-        *,
-        compute: Optional[str] = None,
-        **ray_remote_args,
-    ) -> "Datastream[T]":
-        """Add the given column to the datastream.
-
-        This is only supported for datastreams convertible to pandas format.
-        A function generating the new column values given the batch in pandas
-        format must be specified.
-
-        Examples:
-            >>> import ray
-            >>> ds = ray.data.range_table(100)
-            >>> # Add a new column equal to value * 2.
-            >>> ds = ds.add_column(
-            ...     "new_col", lambda df: df["value"] * 2)
-            >>> # Overwrite the existing "value" with zeros.
-            >>> ds = ds.add_column("value", lambda df: 0)
-
-        Time complexity: O(datastream size / parallelism)
-
-        Args:
-            col: Name of the column to add. If the name already exists, the
-                column will be overwritten.
-            fn: Map function generating the column values given a batch of
-                records in pandas format.
-            compute: The compute strategy, either "tasks" (default) to use Ray
-                tasks, ``ray.data.ActorPoolStrategy(size=n)`` to use a fixed-size actor
-                pool, or ``ray.data.ActorPoolStrategy(min_size=m, max_size=n)`` for an
-                autoscaling actor pool.
-            ray_remote_args: Additional resource requirements to request from
-                ray (e.g., num_gpus=1 to request GPUs for the map tasks).
-        """
-
-        def process_batch(batch: "pandas.DataFrame") -> "pandas.DataFrame":
-            batch.loc[:, col] = fn(batch)
-            return batch
-
-        if not callable(fn):
-            raise ValueError("`fn` must be callable, got {}".format(fn))
-
-        return self.map_batches(
-            process_batch,
-            batch_format="pandas",  # TODO(ekl) we should make this configurable.
-            compute=compute,
-            zero_copy_batch=False,
-            **ray_remote_args,
-        )
-
-    def drop_columns(
-        self,
-        cols: List[str],
-        *,
-        compute: Optional[str] = None,
-        **ray_remote_args,
-    ) -> "Datastream[U]":
-        """Drop one or more columns from the datastream.
-
-        Examples:
-            >>> import ray
-            >>> ds = ray.data.range_table(100)
-            >>> # Add a new column equal to value * 2.
-            >>> ds = ds.add_column(
-            ...     "new_col", lambda df: df["value"] * 2)
-            >>> # Drop the existing "value" column.
-            >>> ds = ds.drop_columns(["value"])
-
-
-        Time complexity: O(datastream size / parallelism)
-
-        Args:
-            cols: Names of the columns to drop. If any name does not exist,
-                an exception will be raised.
-            compute: The compute strategy, either "tasks" (default) to use Ray
-                tasks, ``ray.data.ActorPoolStrategy(size=n)`` to use a fixed-size actor
-                pool, or ``ray.data.ActorPoolStrategy(min_size=m, max_size=n)`` for an
-                autoscaling actor pool.
-            ray_remote_args: Additional resource requirements to request from
-                ray (e.g., num_gpus=1 to request GPUs for the map tasks).
-        """
-
-        return self.map_batches(
-            lambda batch: batch.drop(columns=cols),
-            batch_format="pandas",
-            zero_copy_batch=True,
-            compute=compute,
-            **ray_remote_args,
-        )
-
-    def select_columns(
-        self,
-        cols: List[str],
-        *,
-        compute: Union[str, ComputeStrategy] = None,
-        **ray_remote_args,
-    ) -> "Datastream[T]":
-        """Select one or more columns from the datastream.
-
-        All input columns used to select need to be in the schema of the datastream.
-
-        Examples:
-            >>> import ray
-            >>> # Create a datastream with 3 columns
-            >>> ds = ray.data.from_items([{"col1": i, "col2": i+1, "col3": i+2}
-            ...      for i in range(10)])
-            >>> # Select only "col1" and "col2" columns.
-            >>> ds = ds.select_columns(cols=["col1", "col2"])
-            >>> ds
-            MapBatches(<lambda>)
-            +- Datastream(
-                  num_blocks=10,
-                  num_rows=10,
-                  schema={col1: int64, col2: int64, col3: int64}
-               )
-
-
-        Time complexity: O(datastream size / parallelism)
-
-        Args:
-            cols: Names of the columns to select. If any name is not included in the
-                datastream schema, an exception will be raised.
-            compute: The compute strategy, either "tasks" (default) to use Ray
-                tasks, ``ray.data.ActorPoolStrategy(size=n)`` to use a fixed-size actor
-                pool, or ``ray.data.ActorPoolStrategy(min_size=m, max_size=n)`` for an
-                autoscaling actor pool.
-            ray_remote_args: Additional resource requirements to request from
-                ray (e.g., num_gpus=1 to request GPUs for the map tasks).
-        """  # noqa: E501
-        return self.map_batches(
-            lambda batch: BlockAccessor.for_block(batch).select(columns=cols),
-            zero_copy_batch=True,
-            compute=compute,
-            **ray_remote_args,
-        )
-
-    def flat_map(
-        self,
-        fn: FlatMapUDF[T, U],
-        *,
-        compute: Union[str, ComputeStrategy] = None,
-        **ray_remote_args,
-    ) -> "Datastream[U]":
-        """Apply the given function to each record and then flatten results.
-
-        Consider using ``.map_batches()`` for better performance (the batch size can be
-        altered in map_batches).
-
-        Examples:
-            >>> import ray
-            >>> ds = ray.data.range(1000)
-            >>> ds.flat_map(lambda x: [x, x ** 2, x ** 3])
-            FlatMap
-            +- Datastream(num_blocks=..., num_rows=1000, schema=<class 'int'>)
-
-        Time complexity: O(datastream size / parallelism)
-
-        Args:
-            fn: The function or generator to apply to each record, or a class type
-                that can be instantiated to create such a callable. Callable classes are
-                only supported for the actor compute strategy.
-            compute: The compute strategy, either "tasks" (default) to use Ray
-                tasks, ``ray.data.ActorPoolStrategy(size=n)`` to use a fixed-size actor
-                pool, or ``ray.data.ActorPoolStrategy(min_size=m, max_size=n)`` for an
-                autoscaling actor pool.
-            ray_remote_args: Additional resource requirements to request from
-                ray (e.g., num_gpus=1 to request GPUs for the map tasks).
-
-        .. seealso::
-
-            :meth:`~Datastream.map_batches`
-                Call this method to transform batches of data. It's faster and more
-                flexible than :meth:`~Datastream.map` and :meth:`~Datastream.flat_map`.
-
-            :meth:`~Datastream.map`
-                Call this method to transform one record at time.
-
-                This method isn't recommended because it's slow; call
-                :meth:`~Datastream.map_batches` instead.
-        """
-        if isinstance(fn, CallableClass) and (
-            compute is None
-            or compute == "tasks"
-            or isinstance(compute, TaskPoolStrategy)
-        ):
-            raise ValueError(
-                "``compute`` must be specified when using a CallableClass, and must "
-                f"specify the actor compute strategy, but got: {compute}. "
-                "For example, use ``compute=ActorPoolStrategy(size=n)``."
-            )
-
-        self._warn_slow()
-
-        transform_fn = generate_flat_map_fn()
-
-        plan = self._plan.with_stage(
-            OneToOneStage("FlatMap", transform_fn, compute, ray_remote_args, fn=fn)
-        )
-
-        logical_plan = self._logical_plan
-        if logical_plan is not None:
-            op = FlatMap(
-                input_op=logical_plan.dag,
-                fn=fn,
-                compute=compute,
-                ray_remote_args=ray_remote_args,
-            )
-            logical_plan = LogicalPlan(op)
-        return Datastream(plan, self._epoch, self._lazy, logical_plan)
-
-    def filter(
-        self,
-        fn: RowUDF[T, U],
-        *,
-        compute: Union[str, ComputeStrategy] = None,
-        **ray_remote_args,
-    ) -> "Datastream[T]":
-        """Filter out records that do not satisfy the given predicate.
-
-        Consider using ``.map_batches()`` for better performance (you can implement
-        filter by dropping records).
-
-        Examples:
-            >>> import ray
-            >>> ds = ray.data.range(100)
-            >>> ds.filter(lambda x: x % 2 == 0)
-            Filter
-            +- Datastream(num_blocks=..., num_rows=100, schema=<class 'int'>)
-
-        Time complexity: O(datastream size / parallelism)
-
-        Args:
-            fn: The predicate to apply to each record, or a class type
-                that can be instantiated to create such a callable. Callable classes are
-                only supported for the actor compute strategy.
-            compute: The compute strategy, either "tasks" (default) to use Ray
-                tasks, ``ray.data.ActorPoolStrategy(size=n)`` to use a fixed-size actor
-                pool, or ``ray.data.ActorPoolStrategy(min_size=m, max_size=n)`` for an
-                autoscaling actor pool.
-            ray_remote_args: Additional resource requirements to request from
-                ray (e.g., num_gpus=1 to request GPUs for the map tasks).
-        """
-        if isinstance(fn, CallableClass) and (
-            compute is None
-            or compute == "tasks"
-            or isinstance(compute, TaskPoolStrategy)
-        ):
-            raise ValueError(
-                "``compute`` must be specified when using a CallableClass, and must "
-                f"specify the actor compute strategy, but got: {compute}. "
-                "For example, use ``compute=ActorPoolStrategy(size=n)``."
-            )
-
-        self._warn_slow()
-
-        transform_fn = generate_filter_fn()
-
-        plan = self._plan.with_stage(
-            OneToOneStage("Filter", transform_fn, compute, ray_remote_args, fn=fn)
-        )
-
-        logical_plan = self._logical_plan
-        if logical_plan is not None:
-            op = Filter(
-                input_op=logical_plan.dag,
-                fn=fn,
-                compute=compute,
-                ray_remote_args=ray_remote_args,
-            )
-            logical_plan = LogicalPlan(op)
-
-        return Datastream(plan, self._epoch, self._lazy, logical_plan)
-
-    def repartition(self, num_blocks: int, *, shuffle: bool = False) -> "Datastream[T]":
-        """Repartition the datastream into exactly this number of blocks.
-
-        After repartitioning, all blocks in the returned datastream will have
-        approximately the same number of rows.
-
-        Examples:
-            >>> import ray
-            >>> ds = ray.data.range(100)
-            >>> # Set the number of output partitions to write to disk.
-            >>> ds.repartition(10).write_parquet("/tmp/test")
-
-        Time complexity: O(datastream size / parallelism)
-
-        Args:
-            num_blocks: The number of blocks.
-            shuffle: Whether to perform a distributed shuffle during the
-                repartition. When shuffle is enabled, each output block
-                contains a subset of data rows from each input block, which
-                requires all-to-all data movement. When shuffle is disabled,
-                output blocks are created from adjacent input blocks,
-                minimizing data movement.
-
-        Returns:
-            The repartitioned datastream.
-        """
-
-        plan = self._plan.with_stage(RepartitionStage(num_blocks, shuffle))
-
-        logical_plan = self._logical_plan
-        if logical_plan is not None:
-            op = Repartition(
-                logical_plan.dag,
-                num_outputs=num_blocks,
-                shuffle=shuffle,
-            )
-            logical_plan = LogicalPlan(op)
-        return Datastream(plan, self._epoch, self._lazy, logical_plan)
-
-    def random_shuffle(
-        self,
-        *,
-        seed: Optional[int] = None,
-        num_blocks: Optional[int] = None,
-        **ray_remote_args,
-    ) -> "Datastream[T]":
-        """Randomly shuffle the elements of this datastream.
-
-        Examples:
-            >>> import ray
-            >>> ds = ray.data.range(100)
-            >>> # Shuffle this datastream randomly.
-            >>> ds.random_shuffle()
-            RandomShuffle
-            +- Datastream(num_blocks=..., num_rows=100, schema=<class 'int'>)
-            >>> # Shuffle this datastream with a fixed random seed.
-            >>> ds.random_shuffle(seed=12345)
-            RandomShuffle
-            +- Datastream(num_blocks=..., num_rows=100, schema=<class 'int'>)
-
-        Time complexity: O(datastream size / parallelism)
-
-        Args:
-            seed: Fix the random seed to use, otherwise one will be chosen
-                based on system randomness.
-            num_blocks: The number of output blocks after the shuffle, or None
-                to retain the number of blocks.
-
-        Returns:
-            The shuffled datastream.
-        """
-
-        plan = self._plan.with_stage(
-            RandomShuffleStage(seed, num_blocks, ray_remote_args)
-        )
-
-        logical_plan = self._logical_plan
-        if logical_plan is not None:
-            op = RandomShuffle(
-                logical_plan.dag,
-                seed=seed,
-                num_outputs=num_blocks,
-                ray_remote_args=ray_remote_args,
-            )
-            logical_plan = LogicalPlan(op)
-        return Datastream(plan, self._epoch, self._lazy, logical_plan)
-
-    def randomize_block_order(
-        self,
-        *,
-        seed: Optional[int] = None,
-    ) -> "Datastream[T]":
-        """Randomly shuffle the blocks of this datastream.
-
-        Examples:
-            >>> import ray
-            >>> ds = ray.data.range(100) # doctest: +SKIP
-            >>> # Randomize the block order.
-            >>> ds.randomize_block_order() # doctest: +SKIP
-            >>> # Randomize the block order with a fixed random seed.
-            >>> ds.randomize_block_order(seed=12345) # doctest: +SKIP
-
-        Args:
-            seed: Fix the random seed to use, otherwise one will be chosen
-                based on system randomness.
-
-        Returns:
-            The block-shuffled datastream.
-        """
-
-        plan = self._plan.with_stage(RandomizeBlocksStage(seed))
-
-        logical_plan = self._logical_plan
-        if logical_plan is not None:
-            op = RandomizeBlocks(
-                logical_plan.dag,
-                seed=seed,
-            )
-            logical_plan = LogicalPlan(op)
-        return Datastream(plan, self._epoch, self._lazy, logical_plan)
-
-    def random_sample(
-        self, fraction: float, *, seed: Optional[int] = None
-    ) -> "Datastream[T]":
-        """Randomly samples a fraction of the elements of this datastream.
-
-        Note that the exact number of elements returned is not guaranteed,
-        and that the number of elements being returned is roughly fraction * total_rows.
-
-        Examples:
-            >>> import ray
-            >>> ds = ray.data.range(100) # doctest: +SKIP
-            >>> ds.random_sample(0.1) # doctest: +SKIP
-            >>> ds.random_sample(0.2, seed=12345) # doctest: +SKIP
-
-        Args:
-            fraction: The fraction of elements to sample.
-            seed: Seeds the python random pRNG generator.
-
-        Returns:
-            Returns a Datastream containing the sampled elements.
-        """
-        import random
-
-        import pandas as pd
-        import pyarrow as pa
-
-        if self.num_blocks() == 0:
-            raise ValueError("Cannot sample from an empty Datastream.")
-
-        if fraction < 0 or fraction > 1:
-            raise ValueError("Fraction must be between 0 and 1.")
-
-        if seed is not None:
-            random.seed(seed)
-
-        def process_batch(batch):
-            if isinstance(batch, list):
-                return [row for row in batch if random.random() <= fraction]
-            if isinstance(batch, pa.Table):
-                # Lets the item pass if weight generated for that item <= fraction
-                return batch.filter(
-                    pa.array(random.random() <= fraction for _ in range(len(batch)))
-                )
-            if isinstance(batch, pd.DataFrame):
-                return batch.sample(frac=fraction)
-            if isinstance(batch, np.ndarray):
-                return _create_possibly_ragged_ndarray(
-                    [row for row in batch if random.random() <= fraction]
-                )
-            raise ValueError(f"Unsupported batch type: {type(batch)}")
-
-        return self.map_batches(process_batch)
-
-    @ConsumptionAPI
-    def streaming_split(
-        self,
-        n: int,
-        *,
-        equal: bool = False,
-        locality_hints: Optional[List["NodeIdStr"]] = None,
-    ) -> List[DataIterator]:
-        """Returns ``n`` :class:`DataIterators <ray.data.DataIterator>` that can
-        be used to read disjoint subsets of the datastream in parallel.
-
-        This method is the recommended way to consume Datastreams from multiple
-        processes (e.g., for distributed training), and requires streaming execution
-        mode.
-
-        Streaming split works by delegating the execution of this Datastream to a
-        coordinator actor. The coordinator pulls block references from the executed
-        stream, and divides those blocks among `n` output iterators. Iterators pull
-        blocks from the coordinator actor to return to their caller on `next`.
-
-        The returned iterators are also repeatable; each iteration will trigger a
-        new execution of the Datastream. There is an implicit barrier at the start of
-        each iteration, which means that `next` must be called on all iterators before
-        the iteration starts.
-
-        Warning: because iterators are pulling blocks from the same Datastream
-        execution, if one iterator falls behind other iterators may be stalled.
-
-        Examples:
-            >>> import ray
-            >>> ds = ray.data.range(1000000)
-            >>> it1, it2 = ds.streaming_split(2, equal=True)
-
-            >>> # Can consume from both iterators in parallel.
-            >>> @ray.remote
-            ... def consume(it):
-            ...    for batch in it.iter_batches():
-            ...        print(batch)
-            >>> ray.get([consume.remote(it1), consume.remote(it2)])  # doctest: +SKIP
-
-            >>> # Can loop over the iterators multiple times (multiple epochs).
-            >>> @ray.remote
-            ... def train(it):
-            ...    NUM_EPOCHS = 100
-            ...    for _ in range(NUM_EPOCHS):
-            ...        for batch in it.iter_batches():
-            ...            print(batch)
-            >>> ray.get([train.remote(it1), train.remote(it2)])  # doctest: +SKIP
-
-            >>> # ERROR: this will block waiting for a read on `it2` to start.
-            >>> ray.get(train.remote(it1))  # doctest: +SKIP
-
-        Args:
-            n: Number of output iterators to return.
-            equal: If True, each output iterator will see an exactly equal number
-                of rows, dropping data if necessary. If False, some iterators may see
-                slightly more or less rows than other, but no data will be dropped.
-            locality_hints: Specify the node ids corresponding to each iterator
-                location. Datastream will try to minimize data movement based on the
-                iterator output locations. This list must have length ``n``. You can
-                get the current node id of a task or actor by calling
-                ``ray.get_runtime_context().get_node_id()``.
-
-        Returns:
-            The output iterator splits. These iterators are Ray-serializable and can
-            be freely passed to any Ray task or actor.
-        """
-        return StreamSplitDataIterator.create(self, n, equal, locality_hints)
-
-    @ConsumptionAPI
-    def split(
-        self, n: int, *, equal: bool = False, locality_hints: Optional[List[Any]] = None
-    ) -> List["MaterializedDatastream[T]"]:
-        """Materialize and split the datastream into ``n`` disjoint pieces.
-
-        This returns a list of MaterializedDatastreams that can be passed to Ray tasks
-        and actors and used to read the datastream records in parallel.
-
-        Examples:
-            >>> import ray
-            >>> ds = ray.data.range(100) # doctest: +SKIP
-            >>> workers = ... # doctest: +SKIP
-            >>> # Split up a datastream to process over `n` worker actors.
-            >>> shards = ds.split(len(workers), locality_hints=workers) # doctest: +SKIP
-            >>> for shard, worker in zip(shards, workers): # doctest: +SKIP
-            ...     worker.consume.remote(shard) # doctest: +SKIP
-
-        Time complexity: O(1)
-
-        See also: ``Datastream.split_at_indices``, ``Datastream.split_proportionately``,
-            and ``Datastream.streaming_split``.
-
-        Args:
-            n: Number of child datastreams to return.
-            equal: Whether to guarantee each split has an equal
-                number of records. This may drop records if they cannot be
-                divided equally among the splits.
-            locality_hints: [Experimental] A list of Ray actor handles of size ``n``.
-                The system will try to co-locate the blocks of the i-th datastream
-                with the i-th actor to maximize data locality.
-
-        Returns:
-            A list of ``n`` disjoint datastream splits.
-        """
-        if n <= 0:
-            raise ValueError(f"The number of splits {n} is not positive.")
-
-        # fallback to split_at_indices for equal split without locality hints.
-        # simple benchmarks shows spilit_at_indices yields more stable performance.
-        # https://github.com/ray-project/ray/pull/26641 for more context.
-        if equal and locality_hints is None:
-            count = self.count()
-            split_index = count // n
-            # we are creating n split_indices which will generate
-            # n + 1 splits; the last split will at most contains (n - 1)
-            # rows, which could be safely dropped.
-            split_indices = [split_index * i for i in range(1, n + 1)]
-            shards = self.split_at_indices(split_indices)
-            return shards[:n]
-
-        if locality_hints and len(locality_hints) != n:
-            raise ValueError(
-                f"The length of locality_hints {len(locality_hints)} "
-                f"doesn't equal the number of splits {n}."
-            )
-            # TODO: this is unreachable code.
-            if len(set(locality_hints)) != len(locality_hints):
-                raise ValueError(
-                    "locality_hints must not contain duplicate actor handles"
-                )
-
-        blocks = self._plan.execute()
-        owned_by_consumer = blocks._owned_by_consumer
-        stats = self._plan.stats()
-        block_refs, metadata = zip(*blocks.get_blocks_with_metadata())
-
-        if locality_hints is None:
-            blocks = np.array_split(block_refs, n)
-            meta = np.array_split(metadata, n)
-            return [
-                MaterializedDatastream(
-                    ExecutionPlan(
-                        BlockList(
-                            b.tolist(), m.tolist(), owned_by_consumer=owned_by_consumer
-                        ),
-                        stats,
-                        run_by_consumer=owned_by_consumer,
-                    ),
-                    self._epoch,
-                    self._lazy,
-                )
-                for b, m in zip(blocks, meta)
-            ]
-
-        metadata_mapping = {b: m for b, m in zip(block_refs, metadata)}
-
-        # If the locality_hints is set, we use a two-round greedy algorithm
-        # to co-locate the blocks with the actors based on block
-        # and actor's location (node_id).
-        #
-        # The split algorithm tries to allocate equally-sized blocks regardless
-        # of locality. Thus we first calculate the expected number of blocks
-        # for each split.
-        #
-        # In the first round, for each actor, we look for all blocks that
-        # match the actor's node_id, then allocate those matched blocks to
-        # this actor until we reach the limit(expected number).
-        #
-        # In the second round: fill each actor's allocation with
-        # remaining unallocated blocks until we reach the limit.
-
-        def build_allocation_size_map(
-            num_blocks: int, actors: List[Any]
-        ) -> Dict[Any, int]:
-            """Given the total number of blocks and a list of actors, calcuate
-            the expected number of blocks to allocate for each actor.
-            """
-            num_actors = len(actors)
-            num_blocks_per_actor = num_blocks // num_actors
-            num_blocks_left = num_blocks - num_blocks_per_actor * n
-            num_blocks_by_actor = {}
-            for i, actor in enumerate(actors):
-                num_blocks_by_actor[actor] = num_blocks_per_actor
-                if i < num_blocks_left:
-                    num_blocks_by_actor[actor] += 1
-            return num_blocks_by_actor
-
-        def build_block_refs_by_node_id(
-            blocks: List[ObjectRef[Block]],
-        ) -> Dict[str, List[ObjectRef[Block]]]:
-            """Build the reverse index from node_id to block_refs. For
-            simplicity, if the block is stored on multiple nodes we
-            only pick the first one.
-            """
-            block_ref_locations = ray.experimental.get_object_locations(blocks)
-            block_refs_by_node_id = collections.defaultdict(list)
-            for block_ref in blocks:
-                node_ids = block_ref_locations.get(block_ref, {}).get("node_ids", [])
-                node_id = node_ids[0] if node_ids else None
-                block_refs_by_node_id[node_id].append(block_ref)
-            return block_refs_by_node_id
-
-        def build_node_id_by_actor(actors: List[Any]) -> Dict[Any, str]:
-            """Build a map from a actor to its node_id."""
-            actors_state = ray._private.state.actors()
-            return {
-                actor: actors_state.get(actor._actor_id.hex(), {})
-                .get("Address", {})
-                .get("NodeID")
-                for actor in actors
-            }
-
-        # expected number of blocks to be allocated for each actor
-        expected_block_count_by_actor = build_allocation_size_map(
-            len(block_refs), locality_hints
-        )
-        # the reverse index from node_id to block_refs
-        block_refs_by_node_id = build_block_refs_by_node_id(block_refs)
-        # the map from actor to its node_id
-        node_id_by_actor = build_node_id_by_actor(locality_hints)
-
-        allocation_per_actor = collections.defaultdict(list)
-
-        # In the first round, for each actor, we look for all blocks that
-        # match the actor's node_id, then allocate those matched blocks to
-        # this actor until we reach the limit(expected number)
-        for actor in locality_hints:
-            node_id = node_id_by_actor[actor]
-            matching_blocks = block_refs_by_node_id[node_id]
-            expected_block_count = expected_block_count_by_actor[actor]
-            allocation = []
-            while matching_blocks and len(allocation) < expected_block_count:
-                allocation.append(matching_blocks.pop())
-            allocation_per_actor[actor] = allocation
-
-        # In the second round: fill each actor's allocation with
-        # remaining unallocated blocks until we reach the limit
-        remaining_block_refs = list(
-            itertools.chain.from_iterable(block_refs_by_node_id.values())
-        )
-        for actor in locality_hints:
-            while (
-                len(allocation_per_actor[actor]) < expected_block_count_by_actor[actor]
-            ):
-                allocation_per_actor[actor].append(remaining_block_refs.pop())
-
-        assert len(remaining_block_refs) == 0, len(remaining_block_refs)
-
-        per_split_block_lists = [
-            BlockList(
-                allocation_per_actor[actor],
-                [metadata_mapping[b] for b in allocation_per_actor[actor]],
-                owned_by_consumer=owned_by_consumer,
-            )
-            for actor in locality_hints
-        ]
-
-        if equal:
-            # equalize the splits
-            per_split_block_lists = _equalize(per_split_block_lists, owned_by_consumer)
-
-        return [
-            MaterializedDatastream(
-                ExecutionPlan(
-                    block_split,
-                    stats,
-                    run_by_consumer=owned_by_consumer,
-                ),
-                self._epoch,
-                self._lazy,
-            )
-            for block_split in per_split_block_lists
-        ]
-
-    @ConsumptionAPI
-    def split_at_indices(self, indices: List[int]) -> List["MaterializedDatastream[T]"]:
-        """Materialize and split the datastream at the given indices (like np.split).
-
-        Examples:
-            >>> import ray
-            >>> ds = ray.data.range(10)
-            >>> d1, d2, d3 = ds.split_at_indices([2, 5])
-            >>> d1.take()
-            [0, 1]
-            >>> d2.take()
-            [2, 3, 4]
-            >>> d3.take()
-            [5, 6, 7, 8, 9]
-
-        Time complexity: O(num splits)
-
-        See also: ``Datastream.split_at_indices``, ``Datastream.split_proportionately``,
-            and ``Datastream.streaming_split``.
-
-        Args:
-            indices: List of sorted integers which indicate where the datastream
-                will be split. If an index exceeds the length of the datastream,
-                an empty datastream will be returned.
-
-        Returns:
-            The datastream splits.
-        """
-
-        if len(indices) < 1:
-            raise ValueError("indices must be at least of length 1")
-        if sorted(indices) != indices:
-            raise ValueError("indices must be sorted")
-        if indices[0] < 0:
-            raise ValueError("indices must be positive")
-        start_time = time.perf_counter()
-        block_list = self._plan.execute()
-        blocks, metadata = _split_at_indices(
-            block_list.get_blocks_with_metadata(),
-            indices,
-            block_list._owned_by_consumer,
-        )
-        split_duration = time.perf_counter() - start_time
-        parent_stats = self._plan.stats()
-        splits = []
-        for bs, ms in zip(blocks, metadata):
-            stats = DatastreamStats(stages={"Split": ms}, parent=parent_stats)
-            stats.time_total_s = split_duration
-            splits.append(
-                MaterializedDatastream(
-                    ExecutionPlan(
-                        BlockList(
-                            bs, ms, owned_by_consumer=block_list._owned_by_consumer
-                        ),
-                        stats,
-                        run_by_consumer=block_list._owned_by_consumer,
-                    ),
-                    self._epoch,
-                    self._lazy,
-                )
-            )
-        return splits
-
-    @ConsumptionAPI
-    def split_proportionately(
-        self, proportions: List[float]
-    ) -> List["MaterializedDatastream[T]"]:
-        """Materialize and split the datastream using proportions.
-
-        A common use case for this would be splitting the datastream into train
-        and test sets (equivalent to eg. scikit-learn's ``train_test_split``).
-        See also ``Datastream.train_test_split`` for a higher level abstraction.
-
-        The indices to split at will be calculated in such a way so that all splits
-        always contains at least one element. If that is not possible,
-        an exception will be raised.
-
-        This is equivalent to caulculating the indices manually and calling
-        ``Datastream.split_at_indices``.
-
-        Examples:
-            >>> import ray
-            >>> ds = ray.data.range(10)
-            >>> d1, d2, d3 = ds.split_proportionately([0.2, 0.5])
-            >>> d1.take()
-            [0, 1]
-            >>> d2.take()
-            [2, 3, 4, 5, 6]
-            >>> d3.take()
-            [7, 8, 9]
-
-        Time complexity: O(num splits)
-
-        See also: ``Datastream.split``, ``Datastream.split_at_indices``,
-        ``Datastream.train_test_split``
-
-        Args:
-            proportions: List of proportions to split the datastream according to.
-                Must sum up to less than 1, and each proportion has to be bigger
-                than 0.
-
-        Returns:
-            The datastream splits.
-        """
-
-        if len(proportions) < 1:
-            raise ValueError("proportions must be at least of length 1")
-        if sum(proportions) >= 1:
-            raise ValueError("proportions must sum to less than 1")
-        if any(p <= 0 for p in proportions):
-            raise ValueError("proportions must be bigger than 0")
-
-        datastream_length = self.count()
-        cumulative_proportions = np.cumsum(proportions)
-        split_indices = [
-            int(datastream_length * proportion) for proportion in cumulative_proportions
-        ]
-
-        # Ensure each split has at least one element
-        subtract = 0
-        for i in range(len(split_indices) - 2, -1, -1):
-            split_indices[i] -= subtract
-            if split_indices[i] == split_indices[i + 1]:
-                subtract += 1
-                split_indices[i] -= 1
-        if any(i <= 0 for i in split_indices):
-            raise ValueError(
-                "Couldn't create non-empty splits with the given proportions."
-            )
-
-        return self.split_at_indices(split_indices)
-
-    @ConsumptionAPI
-    def train_test_split(
-        self,
-        test_size: Union[int, float],
-        *,
-        shuffle: bool = False,
-        seed: Optional[int] = None,
-    ) -> Tuple["MaterializedDatastream[T]", "MaterializedDatastream[T]"]:
-        """Materialize and split the datastream into train and test subsets.
-
-        Examples:
-
-            >>> import ray
-            >>> ds = ray.data.range(8)
-            >>> train, test = ds.train_test_split(test_size=0.25)
-            >>> train.take()
-            [0, 1, 2, 3, 4, 5]
-            >>> test.take()
-            [6, 7]
-
-        Args:
-            test_size: If float, should be between 0.0 and 1.0 and represent the
-                proportion of the datastream to include in the test split. If int,
-                represents the absolute number of test samples. The train split will
-                always be the compliment of the test split.
-            shuffle: Whether or not to globally shuffle the datastream before splitting.
-                Defaults to False. This may be a very expensive operation with large
-                datastream.
-            seed: Fix the random seed to use for shuffle, otherwise one will be chosen
-                based on system randomness. Ignored if ``shuffle=False``.
-
-        Returns:
-            Train and test subsets as two MaterializedDatastreams.
-        """
-        ds = self
-
-        if shuffle:
-            ds = ds.random_shuffle(seed=seed)
-
-        if not isinstance(test_size, (int, float)):
-            raise TypeError(f"`test_size` must be int or float got {type(test_size)}.")
-        if isinstance(test_size, float):
-            if test_size <= 0 or test_size >= 1:
-                raise ValueError(
-                    "If `test_size` is a float, it must be bigger than 0 and smaller "
-                    f"than 1. Got {test_size}."
-                )
-            return ds.split_proportionately([1 - test_size])
-        else:
-            ds_length = ds.count()
-            if test_size <= 0 or test_size >= ds_length:
-                raise ValueError(
-                    "If `test_size` is an int, it must be bigger than 0 and smaller "
-                    f"than the size of the datastream ({ds_length}). "
-                    f"Got {test_size}."
-                )
-            return ds.split_at_indices([ds_length - test_size])
-
-    @ConsumptionAPI(pattern="Args:")
-    def union(self, *other: List["Datastream[T]"]) -> "Datastream[T]":
-        """Materialize and combine this datastream with others of the same type.
-
-        The order of the blocks in the datastreams is preserved, as is the
-        relative ordering between the datastreams passed in the argument list.
-
-        .. note::
-            Unioned datastreams are not lineage-serializable, i.e. they can not be
-            used as a tunable hyperparameter in Ray Tune.
-
-        Args:
-            other: List of datastreams to combine with this one. The datastreams
-                must have the same schema as this datastream, otherwise the
-                behavior is undefined.
-
-        Returns:
-            A new datastream holding the union of their data.
-        """
-
-        start_time = time.perf_counter()
-
-        owned_by_consumer = self._plan.execute()._owned_by_consumer
-        datastreams = [self] + list(other)
-        bls = []
-        has_nonlazy = False
-        for ds in datastreams:
-            bl = ds._plan.execute()
-            if not isinstance(bl, LazyBlockList):
-                has_nonlazy = True
-            bls.append(bl)
-        if has_nonlazy:
-            blocks = []
-            metadata = []
-            for bl in bls:
-                if isinstance(bl, LazyBlockList):
-                    bs, ms = bl._get_blocks_with_metadata()
-                else:
-                    bs, ms = bl._blocks, bl._metadata
-                blocks.extend(bs)
-                metadata.extend(ms)
-            blocklist = BlockList(blocks, metadata, owned_by_consumer=owned_by_consumer)
-        else:
-            tasks: List[ReadTask] = []
-            block_partition_refs: List[ObjectRef[BlockPartition]] = []
-            block_partition_meta_refs: List[ObjectRef[BlockMetadata]] = []
-
-            # Gather read task names from input blocks of unioned Datastreams,
-            # and concat them before passing to resulting LazyBlockList
-            read_task_names = []
-            self_read_name = self._plan._in_blocks._read_stage_name or "Read"
-            read_task_names.append(self_read_name)
-            other_read_names = [
-                o._plan._in_blocks._read_stage_name or "Read" for o in other
-            ]
-            read_task_names.extend(other_read_names)
-
-            for bl in bls:
-                tasks.extend(bl._tasks)
-                block_partition_refs.extend(bl._block_partition_refs)
-                block_partition_meta_refs.extend(bl._block_partition_meta_refs)
-            blocklist = LazyBlockList(
-                tasks,
-                f"Union({','.join(read_task_names)})",
-                block_partition_refs,
-                block_partition_meta_refs,
-                owned_by_consumer=owned_by_consumer,
-            )
-
-        epochs = [ds._get_epoch() for ds in datastreams]
-        max_epoch = max(*epochs)
-        if len(set(epochs)) > 1:
-            if ray.util.log_once("datastream_epoch_warned"):
-                logger.warning(
-                    "Datastream contains data from multiple epochs: {}, "
-                    "likely due to a `rewindow()` call. The higher epoch "
-                    "number {} will be used. This warning will not "
-                    "be shown again.".format(set(epochs), max_epoch)
-                )
-        stats = DatastreamStats(
-            stages={"Union": []},
-            parent=[d._plan.stats() for d in datastreams],
-        )
-        stats.time_total_s = time.perf_counter() - start_time
-        return Datastream(
-            ExecutionPlan(blocklist, stats, run_by_consumer=owned_by_consumer),
-            max_epoch,
-            self._lazy,
-        )
-
-    def groupby(self, key: Optional[KeyFn]) -> "GroupedData[T]":
-        """Group the datastream by the key function or column name.
-
-        Examples:
-            >>> import ray
-            >>> # Group by a key function and aggregate.
-            >>> ray.data.range(100).groupby(lambda x: x % 3).count()
-            Aggregate
-            +- Datastream(num_blocks=..., num_rows=100, schema=<class 'int'>)
-            >>> # Group by an Arrow table column and aggregate.
-            >>> ray.data.from_items([
-            ...     {"A": x % 3, "B": x} for x in range(100)]).groupby(
-            ...     "A").count()
-            Aggregate
-            +- Datastream(num_blocks=100, num_rows=100, schema={A: int64, B: int64})
-
-        Time complexity: O(datastream size * log(datastream size / parallelism))
-
-        Args:
-            key: A key function or Arrow column name. If this is None, the
-                grouping is global.
-
-        Returns:
-            A lazy GroupedData that can be aggregated later.
-        """
-        from ray.data.grouped_dataset import GroupedData
-
-        # Always allow None since groupby interprets that as grouping all
-        # records into a single global group.
-        if key is not None:
-            _validate_key_fn(self.schema(fetch_if_missing=True), key)
-
-        return GroupedData(self, key)
-
-    @ConsumptionAPI
-    def aggregate(self, *aggs: AggregateFn) -> U:
-        """Aggregate the entire datastream as one group.
-
-        Examples:
-            >>> import ray
-            >>> from ray.data.aggregate import Max, Mean
-            >>> ray.data.range(100).aggregate(Max())
-            (99,)
-            >>> ray.data.range_table(100).aggregate(
-            ...    Max("value"), Mean("value"))
-            {'max(value)': 99, 'mean(value)': 49.5}
-
-        Time complexity: O(datastream size / parallelism)
-
-        Args:
-            aggs: Aggregations to do.
-
-        Returns:
-            If the input datastream is a simple datastream then the output is
-            a tuple of ``(agg1, agg2, ...)`` where each tuple element is
-            the corresponding aggregation result.
-            If the input datastream is an Arrow datastream then the output is
-            an ``ArrowRow`` where each column is the corresponding
-            aggregation result.
-            If the datastream is empty, return ``None``.
-        """
-        ret = self.groupby(None).aggregate(*aggs).take(1)
-        return ret[0] if len(ret) > 0 else None
-
-    @ConsumptionAPI
-    def sum(
-        self, on: Optional[Union[KeyFn, List[KeyFn]]] = None, ignore_nulls: bool = True
-    ) -> U:
-        """Compute sum over entire datastream.
-
-        Examples:
-            >>> import ray
-            >>> ray.data.range(100).sum()
-            4950
-            >>> ray.data.from_items([
-            ...     (i, i**2)
-            ...     for i in range(100)]).sum(lambda x: x[1])
-            328350
-            >>> ray.data.range_table(100).sum("value")
-            4950
-            >>> ray.data.from_items([
-            ...     {"A": i, "B": i**2}
-            ...     for i in range(100)]).sum(["A", "B"])
-            {'sum(A)': 4950, 'sum(B)': 328350}
-
-        Args:
-            on: The data subset on which to compute the sum.
-
-                - For a simple datastream: it can be a callable or a list thereof,
-                  and the default is to return a scalar sum of all rows.
-                - For an Arrow datastream: it can be a column name or a list
-                  thereof, and the default is to return an ``ArrowRow``
-                  containing the column-wise sum of all columns.
-            ignore_nulls: Whether to ignore null values. If ``True``, null
-                values will be ignored when computing the sum; if ``False``,
-                if a null value is encountered, the output will be None.
-                We consider np.nan, None, and pd.NaT to be null values.
-                Default is ``True``.
-
-        Returns:
-            The sum result.
-
-            For a simple datastream, the output is:
-
-            - ``on=None``: a scalar representing the sum of all rows,
-            - ``on=callable``: a scalar representing the sum of the outputs of
-              the callable called on each row,
-            - ``on=[callable_1, ..., calalble_n]``: a tuple of
-              ``(sum_1, ..., sum_n)`` representing the sum of the outputs of
-              the corresponding callables called on each row.
-
-            For an Arrow datastream, the output is:
-
-            - ``on=None``: an ArrowRow containing the column-wise sum of all
-              columns,
-            - ``on="col"``: a scalar representing the sum of all items in
-              column ``"col"``,
-            - ``on=["col_1", ..., "col_n"]``: an n-column ``ArrowRow``
-              containing the column-wise sum of the provided columns.
-
-            If the datastream is empty, all values are null, or any value is null
-            AND ``ignore_nulls`` is ``False``, then the output will be None.
-        """
-        ret = self._aggregate_on(Sum, on, ignore_nulls)
-        return self._aggregate_result(ret)
-
-    @ConsumptionAPI
-    def min(
-        self, on: Optional[Union[KeyFn, List[KeyFn]]] = None, ignore_nulls: bool = True
-    ) -> U:
-        """Compute minimum over entire datastream.
-
-        Examples:
-            >>> import ray
-            >>> ray.data.range(100).min()
-            0
-            >>> ray.data.from_items([
-            ...     (i, i**2)
-            ...     for i in range(100)]).min(lambda x: x[1])
-            0
-            >>> ray.data.range_table(100).min("value")
-            0
-            >>> ray.data.from_items([
-            ...     {"A": i, "B": i**2}
-            ...     for i in range(100)]).min(["A", "B"])
-            {'min(A)': 0, 'min(B)': 0}
-
-        Args:
-            on: The data subset on which to compute the min.
-
-                - For a simple datastream: it can be a callable or a list thereof,
-                  and the default is to return a scalar min of all rows.
-                - For an Arrow datastream: it can be a column name or a list
-                  thereof, and the default is to return an ``ArrowRow``
-                  containing the column-wise min of all columns.
-            ignore_nulls: Whether to ignore null values. If ``True``, null
-                values will be ignored when computing the min; if ``False``,
-                if a null value is encountered, the output will be None.
-                We consider np.nan, None, and pd.NaT to be null values.
-                Default is ``True``.
-
-        Returns:
-            The min result.
-
-            For a simple datastream, the output is:
-
-            - ``on=None``: a scalar representing the min of all rows,
-            - ``on=callable``: a scalar representing the min of the outputs
-              of the callable called on each row,
-            - ``on=[callable_1, ..., calalble_n]``: a tuple of
-              ``(min_1, ..., min_n)`` representing the min of the outputs
-              of the corresponding callables called on each row.
-
-            For an Arrow datastream, the output is:
-
-            - ``on=None``: an ``ArrowRow`` containing the column-wise min of
-              all columns,
-            - ``on="col"``: a scalar representing the min of all items in
-              column ``"col"``,
-            - ``on=["col_1", ..., "col_n"]``: an n-column ``ArrowRow``
-              containing the column-wise min of the provided columns.
-
-            If the datastream is empty, all values are null, or any value is null
-            AND ``ignore_nulls`` is ``False``, then the output will be None.
-        """
-        ret = self._aggregate_on(Min, on, ignore_nulls)
-        return self._aggregate_result(ret)
-
-    @ConsumptionAPI
-    def max(
-        self, on: Optional[Union[KeyFn, List[KeyFn]]] = None, ignore_nulls: bool = True
-    ) -> U:
-        """Compute maximum over entire datastream.
-
-        Examples:
-            >>> import ray
-            >>> ray.data.range(100).max()
-            99
-            >>> ray.data.from_items([
-            ...     (i, i**2)
-            ...     for i in range(100)]).max(lambda x: x[1])
-            9801
-            >>> ray.data.range_table(100).max("value")
-            99
-            >>> ray.data.from_items([
-            ...     {"A": i, "B": i**2}
-            ...     for i in range(100)]).max(["A", "B"])
-            {'max(A)': 99, 'max(B)': 9801}
-
-        Args:
-            on: The data subset on which to compute the max.
-
-                - For a simple datastream: it can be a callable or a list thereof,
-                  and the default is to return a scalar max of all rows.
-                - For an Arrow datastream: it can be a column name or a list
-                  thereof, and the default is to return an ``ArrowRow``
-                  containing the column-wise max of all columns.
-            ignore_nulls: Whether to ignore null values. If ``True``, null
-                values will be ignored when computing the max; if ``False``,
-                if a null value is encountered, the output will be None.
-                We consider np.nan, None, and pd.NaT to be null values.
-                Default is ``True``.
-
-        Returns:
-            The max result.
-
-            For a simple datastream, the output is:
-
-            - ``on=None``: a scalar representing the max of all rows,
-            - ``on=callable``: a scalar representing the max of the outputs of
-              the callable called on each row,
-            - ``on=[callable_1, ..., calalble_n]``: a tuple of
-              ``(max_1, ..., max_n)`` representing the max of the outputs of
-              the corresponding callables called on each row.
-
-            For an Arrow datastream, the output is:
-
-            - ``on=None``: an ``ArrowRow`` containing the column-wise max of
-              all columns,
-            - ``on="col"``: a scalar representing the max of all items in
-              column ``"col"``,
-            - ``on=["col_1", ..., "col_n"]``: an n-column ``ArrowRow``
-              containing the column-wise max of the provided columns.
-
-            If the datastream is empty, all values are null, or any value is null
-            AND ``ignore_nulls`` is ``False``, then the output will be None.
-        """
-        ret = self._aggregate_on(Max, on, ignore_nulls)
-        return self._aggregate_result(ret)
-
-    @ConsumptionAPI
-    def mean(
-        self, on: Optional[Union[KeyFn, List[KeyFn]]] = None, ignore_nulls: bool = True
-    ) -> U:
-        """Compute mean over entire datastream.
-
-        Examples:
-            >>> import ray
-            >>> ray.data.range(100).mean()
-            49.5
-            >>> ray.data.from_items([
-            ...     (i, i**2)
-            ...     for i in range(100)]).mean(lambda x: x[1])
-            3283.5
-            >>> ray.data.range_table(100).mean("value")
-            49.5
-            >>> ray.data.from_items([
-            ...     {"A": i, "B": i**2}
-            ...     for i in range(100)]).mean(["A", "B"])
-            {'mean(A)': 49.5, 'mean(B)': 3283.5}
-
-        Args:
-            on: The data subset on which to compute the mean.
-
-                - For a simple datastream: it can be a callable or a list thereof,
-                  and the default is to return a scalar mean of all rows.
-                - For an Arrow datastream: it can be a column name or a list
-                  thereof, and the default is to return an ``ArrowRow``
-                  containing the column-wise mean of all columns.
-            ignore_nulls: Whether to ignore null values. If ``True``, null
-                values will be ignored when computing the mean; if ``False``,
-                if a null value is encountered, the output will be None.
-                We consider np.nan, None, and pd.NaT to be null values.
-                Default is ``True``.
-
-        Returns:
-            The mean result.
-
-            For a simple datastream, the output is:
-
-            - ``on=None``: a scalar representing the mean of all rows,
-            - ``on=callable``: a scalar representing the mean of the outputs
-              of the callable called on each row,
-            - ``on=[callable_1, ..., calalble_n]``: a tuple of
-              ``(mean_1, ..., mean_n)`` representing the mean of the outputs
-              of the corresponding callables called on each row.
-
-            For an Arrow datastream, the output is:
-
-            - ``on=None``: an ``ArrowRow`` containing the column-wise mean of
-              all columns,
-            - ``on="col"``: a scalar representing the mean of all items in
-              column ``"col"``,
-            - ``on=["col_1", ..., "col_n"]``: an n-column ``ArrowRow``
-              containing the column-wise mean of the provided columns.
-
-            If the datastream is empty, all values are null, or any value is null
-            AND ``ignore_nulls`` is ``False``, then the output will be None.
-        """
-        ret = self._aggregate_on(Mean, on, ignore_nulls)
-        return self._aggregate_result(ret)
-
-    @ConsumptionAPI
-    def std(
-        self,
-        on: Optional[Union[KeyFn, List[KeyFn]]] = None,
-        ddof: int = 1,
-        ignore_nulls: bool = True,
-    ) -> U:
-        """Compute standard deviation over entire datastream.
-
-        Examples:
-            >>> import ray
-            >>> round(ray.data.range(100).std(), 5)
-            29.01149
-            >>> ray.data.from_items([
-            ...     (i, i**2)
-            ...     for i in range(100)]).std(lambda x: x[1])
-            2968.1748039269296
-            >>> round(ray.data.range_table(100).std("value", ddof=0), 5)
-            28.86607
-            >>> ray.data.from_items([
-            ...     {"A": i, "B": i**2}
-            ...     for i in range(100)]).std(["A", "B"])
-            {'std(A)': 29.011491975882016, 'std(B)': 2968.1748039269296}
-
-        .. note:: This uses Welford's online method for an accumulator-style computation
-            of the standard deviation. This method was chosen due to it's numerical
-            stability, and it being computable in a single pass. This may give different
-            (but more accurate) results than NumPy, Pandas, and sklearn, which use a
-            less numerically stable two-pass algorithm.
-            See
-            https://en.wikipedia.org/wiki/Algorithms_for_calculating_variance#Welford's_online_algorithm
-
-        Args:
-            on: The data subset on which to compute the std.
-
-                - For a simple datastream: it can be a callable or a list thereof,
-                  and the default is to return a scalar std of all rows.
-                - For an Arrow datastream: it can be a column name or a list
-                  thereof, and the default is to return an ``ArrowRow``
-                  containing the column-wise std of all columns.
-            ddof: Delta Degrees of Freedom. The divisor used in calculations
-                is ``N - ddof``, where ``N`` represents the number of elements.
-            ignore_nulls: Whether to ignore null values. If ``True``, null
-                values will be ignored when computing the std; if ``False``,
-                if a null value is encountered, the output will be None.
-                We consider np.nan, None, and pd.NaT to be null values.
-                Default is ``True``.
-
-        Returns:
-            The standard deviation result.
-
-            For a simple datastream, the output is:
-
-            - ``on=None``: a scalar representing the std of all rows,
-            - ``on=callable``: a scalar representing the std of the outputs of
-              the callable called on each row,
-            - ``on=[callable_1, ..., calalble_n]``: a tuple of
-              ``(std_1, ..., std_n)`` representing the std of the outputs of
-              the corresponding callables called on each row.
-
-            For an Arrow datastream, the output is:
-
-            - ``on=None``: an ``ArrowRow`` containing the column-wise std of
-              all columns,
-            - ``on="col"``: a scalar representing the std of all items in
-              column ``"col"``,
-            - ``on=["col_1", ..., "col_n"]``: an n-column ``ArrowRow``
-              containing the column-wise std of the provided columns.
-
-            If the datastream is empty, all values are null, or any value is null
-            AND ``ignore_nulls`` is ``False``, then the output will be None.
-        """
-        ret = self._aggregate_on(Std, on, ignore_nulls, ddof=ddof)
-        return self._aggregate_result(ret)
-
-    def sort(
-        self, key: Optional[KeyFn] = None, descending: bool = False
-    ) -> "Datastream[T]":
-        # TODO ds.sort(lambda ...) fails with:
-        #  Callable key '<function <lambda> at 0x1b07a4cb0>' requires
-        #  datastream format to be 'simple', was 'arrow'.
-        #  How do I create something "simple" here?
-        """Sort the datastream by the specified key column or key function.
-
-        Examples:
-            >>> import ray
-            >>> # Sort using the entire record as the key.
-            >>> ds = ray.data.range(100)
-            >>> ds.sort()
-            Sort
-            +- Datastream(num_blocks=..., num_rows=100, schema=<class 'int'>)
-            >>> # Sort by a single column in descending order.
-            >>> ds = ray.data.from_items(
-            ...     [{"value": i} for i in range(1000)])
-            >>> ds.sort("value", descending=True)
-            Sort
-            +- Datastream(num_blocks=200, num_rows=1000, schema={value: int64})
-            >>> # Sort by a key function.
-            >>> ds.sort(lambda record: record["value"]) # doctest: +SKIP
-
-        Time complexity: O(datastream size * log(datastream size / parallelism))
-
-        Args:
-            key:
-                - For Arrow tables, key must be a single column name.
-                - For datastreams of Python objects, key can be either a lambda
-                  function that returns a comparison key to sort by, or None
-                  to sort by the original value.
-            descending: Whether to sort in descending order.
-
-        Returns:
-            A new, sorted datastream.
-        """
-
-        plan = self._plan.with_stage(SortStage(self, key, descending))
-
-        logical_plan = self._logical_plan
-        if logical_plan is not None:
-            op = Sort(
-                logical_plan.dag,
-                key=key,
-                descending=descending,
-            )
-            logical_plan = LogicalPlan(op)
-        return Datastream(plan, self._epoch, self._lazy, logical_plan)
-
-    def zip(self, other: "Datastream[U]") -> "Datastream[(T, U)]":
-        """Materialize and zip this datastream with the elements of another.
-
-        The datastreams must have the same number of rows. For tabular datastreams, the
-        datastreams will be concatenated horizontally; namely, their column sets will be
-        merged, and any duplicate column names disambiguated with _1, _2, etc. suffixes.
-
-        .. note::
-            The smaller of the two datastreams will be repartitioned to align the number
-            of rows per block with the larger datastream.
-
-        .. note::
-            Zipped datastreams are not lineage-serializable, i.e. they can not be used
-            as a tunable hyperparameter in Ray Tune.
-
-        Examples:
-            >>> import ray
-            >>> ds1 = ray.data.range(5)
-            >>> ds2 = ray.data.range(5, parallelism=2).map(lambda x: x + 1)
-            >>> ds1.zip(ds2).take()
-            [(0, 1), (1, 2), (2, 3), (3, 4), (4, 5)]
-
-        Time complexity: O(datastream size / parallelism)
-
-        Args:
-            other: The datastream to zip with on the right hand side.
-
-        Returns:
-            If the inputs are simple datastreams, this returns a ``Datastream``
-            containing (k, v) pairs, where k comes from the first datastream and v
-            comes from the second.
-            If the inputs are tabular datastreams, this returns a ``Datastream``
-            containing the columns of the second datastream concatenated horizontally
-            with the columns of the first datastream, with duplicate column names
-            disambiguated with _1, _2, etc. suffixes.
-        """
-
-        plan = self._plan.with_stage(ZipStage(other))
-
-        logical_plan = self._logical_plan
-        other_logical_plan = other._logical_plan
-        if logical_plan is not None and other_logical_plan is not None:
-            op = Zip(logical_plan.dag, other_logical_plan.dag)
-            logical_plan = LogicalPlan(op)
-        return Datastream(plan, self._epoch, self._lazy, logical_plan)
-
-    @ConsumptionAPI
-    def limit(self, limit: int) -> "Datastream[T]":
-        """Materialize and truncate the datastream to the first ``limit`` records.
-
-        Contrary to :meth`.take`, this will not move any data to the caller's
-        machine. Instead, it will return a new ``Datastream`` pointing to the truncated
-        distributed data.
-
-        Examples:
-            >>> import ray
-            >>> ds = ray.data.range(1000)
-            >>> ds.limit(100).map(lambda x: x * 2).take()
-            [0, 2, 4, 6, 8, 10, 12, 14, 16, 18, 20, 22, 24, 26, 28, 30, 32, 34, 36, 38]
-
-        Time complexity: O(limit specified)
-
-        Args:
-            limit: The size of the datastream to truncate to.
-
-        Returns:
-            The truncated datastream.
-        """
-        start_time = time.perf_counter()
-        # Truncate the block list to the minimum number of blocks that contains at least
-        # `limit` rows.
-        block_list = self._plan.execute().truncate_by_rows(limit)
-        blocks, metadata, _, _ = _split_at_index(block_list, limit)
-        split_duration = time.perf_counter() - start_time
-        meta_for_stats = [
-            BlockMetadata(
-                num_rows=m.num_rows,
-                size_bytes=m.size_bytes,
-                schema=m.schema,
-                input_files=m.input_files,
-                exec_stats=None,
-            )
-            for m in metadata
-        ]
-        datastream_stats = DatastreamStats(
-            stages={"Limit": meta_for_stats},
-            parent=self._plan.stats(),
-        )
-        datastream_stats.time_total_s = split_duration
-        return Datastream(
-            ExecutionPlan(
-                BlockList(
-                    blocks,
-                    metadata,
-                    owned_by_consumer=block_list._owned_by_consumer,
-                ),
-                datastream_stats,
-                run_by_consumer=block_list._owned_by_consumer,
-            ),
-            self._epoch,
-            self._lazy,
-        )
-
-    @ConsumptionAPI(pattern="Time complexity:")
-    def take_batch(
-        self, batch_size: int = 20, *, batch_format: Optional[str] = "default"
-    ) -> DataBatch:
-        """Return up to ``batch_size`` records from the datastream in a batch.
-
-        Unlike take(), the records are returned in the same format as used for
-        `iter_batches` and `map_batches`.
-
-        This will move up to ``batch_size`` records to the caller's machine; if
-        ``batch_size`` is very large, this can result in an OutOfMemory crash on
-        the caller.
-
-        Time complexity: O(batch_size specified)
-
-        Args:
-            batch_size: The max number of records to return.
-            batch_format: Specify ``"default"`` to use the default block format
-                (promotes tables to Pandas and tensors to NumPy), ``"pandas"`` to select
-                ``pandas.DataFrame``, "pyarrow" to select ``pyarrow.Table``, or
-                ``"numpy"`` to select ``numpy.ndarray`` for tensor datastreams and
-                ``Dict[str, numpy.ndarray]`` for tabular datastreams, or None
-                to return the underlying block exactly as is with no additional
-                formatting. The default is "default".
-
-        Returns:
-            A batch of up to ``batch_size`` records from the datastream.
-
-        Raises:
-            ValueError if the datastream is empty.
-        """
-
-        batch_format = apply_strict_mode_batch_format(batch_format)
-        try:
-            res = next(
-                self.iter_batches(
-                    batch_size=batch_size, prefetch_batches=0, batch_format=batch_format
-                )
-            )
-        except StopIteration:
-            raise ValueError("The datastream is empty.")
-        self._synchronize_progress_bar()
-        return res
-
-    @ConsumptionAPI(pattern="Time complexity:")
-    def take(self, limit: int = 20) -> List[T]:
-        """Return up to ``limit`` records from the datastream.
-
-        This will move up to ``limit`` records to the caller's machine; if
-        ``limit`` is very large, this can result in an OutOfMemory crash on
-        the caller.
-
-        Time complexity: O(limit specified)
-
-        Args:
-            limit: The max number of records to return.
-
-        Returns:
-            A list of up to ``limit`` records from the datastream.
-        """
-        if ray.util.log_once("datastream_take"):
-            logger.info(
-                "Tip: Use `take_batch()` instead of `take() / show()` to return "
-                "records in pandas or numpy batch format."
-            )
-        output = []
-        for row in self.iter_rows():
-            output.append(row)
-            if len(output) >= limit:
-                break
-        self._synchronize_progress_bar()
-        return output
-
-    @ConsumptionAPI(pattern="Time complexity:")
-    def take_all(self, limit: Optional[int] = None) -> List[T]:
-        """Return all of the records in the datastream.
-
-        This will move the entire datastream to the caller's machine; if the
-        datastream is very large, this can result in an OutOfMemory crash on
-        the caller.
-
-        Time complexity: O(datastream size)
-
-        Args:
-            limit: Raise an error if the size exceeds the specified limit.
-
-        Returns:
-            A list of all the records in the datastream.
-        """
-        output = []
-        for row in self.iter_rows():
-            output.append(row)
-            if limit is not None and len(output) > limit:
-                raise ValueError(
-                    f"The datastream has more than the given limit of {limit} records."
-                )
-        self._synchronize_progress_bar()
-        return output
-
-    @ConsumptionAPI(pattern="Time complexity:")
-    def show(self, limit: int = 20) -> None:
-        """Print up to the given number of records from the datastream.
-
-        Time complexity: O(limit specified)
-
-        Args:
-            limit: The max number of records to print.
-        """
-        for row in self.take(limit):
-            print(row)
-
-    @ConsumptionAPI(
-        if_more_than_read=True,
-        datasource_metadata="row count",
-        pattern="Time complexity:",
-    )
-    def count(self) -> int:
-        """Count the number of records in the datastream.
-
-        Time complexity: O(datastream size / parallelism), O(1) for parquet
-
-        Returns:
-            The number of records in the datastream.
-        """
-        # Handle empty datastream.
-        if self.num_blocks() == 0:
-            return 0
-
-        # For parquet, we can return the count directly from metadata.
-        meta_count = self._meta_count()
-        if meta_count is not None:
-            return meta_count
-
-        get_num_rows = cached_remote_fn(_get_num_rows)
-
-        return sum(
-            ray.get(
-                [get_num_rows.remote(block) for block in self.get_internal_block_refs()]
-            )
-        )
-
-    @ConsumptionAPI(
-        if_more_than_read=True,
-        datasource_metadata="schema",
-        extra_condition="or if ``fetch_if_missing=True`` (the default)",
-        pattern="Time complexity:",
-    )
-    def schema(
-        self, fetch_if_missing: bool = True
-    ) -> Union[type, "pyarrow.lib.Schema"]:
-        """Return the schema of the datastream.
-
-        For datastream of Arrow records, this will return the Arrow schema.
-        For datastream of Python objects, this returns their Python type.
-
-        Time complexity: O(1)
-
-        Args:
-            fetch_if_missing: If True, synchronously fetch the schema if it's
-                not known. If False, None is returned if the schema is not known.
-                Default is True.
-
-        Returns:
-            The Python type or Arrow schema of the records, or None if the
-            schema is not known and fetch_if_missing is False.
-        """
-        ctx = DataContext.get_current()
-        base_schema = self._plan.schema(fetch_if_missing=fetch_if_missing)
-        if ctx.strict_mode:
-            return Schema(base_schema)
-        else:
-            return base_schema
-
-    def num_blocks(self) -> int:
-        """Return the number of blocks of this datastream.
-
-        Note that during read and transform operations, the number of blocks
-        may be dynamically adjusted to respect memory limits, increasing the
-        number of blocks at runtime.
-
-        Time complexity: O(1)
-
-        Returns:
-            The number of blocks of this datastream.
-        """
-        return self._plan.initial_num_blocks()
-
-    @ConsumptionAPI(if_more_than_read=True, pattern="Time complexity:")
-    def size_bytes(self) -> int:
-        """Return the in-memory size of the datastream.
-
-        Time complexity: O(1)
-
-        Returns:
-            The in-memory size of the datastream in bytes, or None if the
-            in-memory size is not known.
-        """
-        metadata = self._plan.execute().get_metadata()
-        if not metadata or metadata[0].size_bytes is None:
-            return None
-        return sum(m.size_bytes for m in metadata)
-
-    @ConsumptionAPI(if_more_than_read=True, pattern="Time complexity:")
-    def input_files(self) -> List[str]:
-        """Return the list of input files for the datastream.
-
-        Time complexity: O(num input files)
-
-        Returns:
-            The list of input files used to create the datastream, or an empty
-            list if the input files is not known.
-        """
-        metadata = self._plan.execute().get_metadata()
-        files = set()
-        for m in metadata:
-            for f in m.input_files:
-                files.add(f)
-        return list(files)
-
-    @ConsumptionAPI
-    def write_parquet(
-        self,
-        path: str,
-        *,
-        filesystem: Optional["pyarrow.fs.FileSystem"] = None,
-        try_create_dir: bool = True,
-        arrow_open_stream_args: Optional[Dict[str, Any]] = None,
-        block_path_provider: BlockWritePathProvider = DefaultBlockWritePathProvider(),
-        arrow_parquet_args_fn: Callable[[], Dict[str, Any]] = lambda: {},
-        ray_remote_args: Dict[str, Any] = None,
-        **arrow_parquet_args,
-    ) -> None:
-        """Write the datastream to parquet.
-
-        This is only supported for datastream convertible to Arrow records.
-        To control the number of files, use ``.repartition()``.
-
-        Unless a custom block path provider is given, the format of the output
-        files will be {uuid}_{block_idx}.parquet, where ``uuid`` is an unique
-        id for the datastream.
-
-        Examples:
-            >>> import ray
-            >>> ds = ray.data.range(100) # doctest: +SKIP
-            >>> ds.write_parquet("s3://bucket/path") # doctest: +SKIP
-
-        Time complexity: O(datastream size / parallelism)
-
-        Args:
-            path: The path to the destination root directory, where Parquet
-                files will be written to.
-            filesystem: The filesystem implementation to write to.
-            try_create_dir: Try to create all directories in destination path
-                if True. Does nothing if all directories already exist.
-            arrow_open_stream_args: kwargs passed to
-                pyarrow.fs.FileSystem.open_output_stream
-            block_path_provider: BlockWritePathProvider implementation to
-                write each datastream block to a custom output path.
-            arrow_parquet_args_fn: Callable that returns a dictionary of write
-                arguments to use when writing each block to a file. Overrides
-                any duplicate keys from arrow_parquet_args. This should be used
-                instead of arrow_parquet_args if any of your write arguments
-                cannot be pickled, or if you'd like to lazily resolve the write
-                arguments for each datastream block.
-            ray_remote_args: Kwargs passed to ray.remote in the write tasks.
-            arrow_parquet_args: Options to pass to
-                pyarrow.parquet.write_table(), which is used to write out each
-                block to a file.
-        """
-        self.write_datasource(
-            ParquetDatasource(),
-            ray_remote_args=ray_remote_args,
-            path=path,
-            datastream_uuid=self._uuid,
-            filesystem=filesystem,
-            try_create_dir=try_create_dir,
-            open_stream_args=arrow_open_stream_args,
-            block_path_provider=block_path_provider,
-            write_args_fn=arrow_parquet_args_fn,
-            **arrow_parquet_args,
-        )
-
-    @ConsumptionAPI
-    def write_json(
-        self,
-        path: str,
-        *,
-        filesystem: Optional["pyarrow.fs.FileSystem"] = None,
-        try_create_dir: bool = True,
-        arrow_open_stream_args: Optional[Dict[str, Any]] = None,
-        block_path_provider: BlockWritePathProvider = DefaultBlockWritePathProvider(),
-        pandas_json_args_fn: Callable[[], Dict[str, Any]] = lambda: {},
-        ray_remote_args: Dict[str, Any] = None,
-        **pandas_json_args,
-    ) -> None:
-        """Write the datastream to json.
-
-        This is only supported for datastreams convertible to Arrow records.
-        To control the number of files, use ``.repartition()``.
-
-        Unless a custom block path provider is given, the format of the output
-        files will be {self._uuid}_{block_idx}.json, where ``uuid`` is an
-        unique id for the datastream.
-
-        Examples:
-            >>> import ray
-            >>> ds = ray.data.range(100) # doctest: +SKIP
-            >>> ds.write_json("s3://bucket/path") # doctest: +SKIP
-
-        Time complexity: O(datastream size / parallelism)
-
-        Args:
-            path: The path to the destination root directory, where json
-                files will be written to.
-            filesystem: The filesystem implementation to write to.
-            try_create_dir: Try to create all directories in destination path
-                if True. Does nothing if all directories already exist.
-            arrow_open_stream_args: kwargs passed to
-                pyarrow.fs.FileSystem.open_output_stream
-            block_path_provider: BlockWritePathProvider implementation to
-                write each datastream block to a custom output path.
-            pandas_json_args_fn: Callable that returns a dictionary of write
-                arguments to use when writing each block to a file. Overrides
-                any duplicate keys from pandas_json_args. This should be used
-                instead of pandas_json_args if any of your write arguments
-                cannot be pickled, or if you'd like to lazily resolve the write
-                arguments for each datastream block.
-            ray_remote_args: Kwargs passed to ray.remote in the write tasks.
-            pandas_json_args: These args will be passed to
-                pandas.DataFrame.to_json(), which we use under the hood to
-                write out each Datastream block. These
-                are dict(orient="records", lines=True) by default.
-        """
-        self.write_datasource(
-            JSONDatasource(),
-            ray_remote_args=ray_remote_args,
-            path=path,
-            datastream_uuid=self._uuid,
-            filesystem=filesystem,
-            try_create_dir=try_create_dir,
-            open_stream_args=arrow_open_stream_args,
-            block_path_provider=block_path_provider,
-            write_args_fn=pandas_json_args_fn,
-            **pandas_json_args,
-        )
-
-    @ConsumptionAPI
-    def write_csv(
-        self,
-        path: str,
-        *,
-        filesystem: Optional["pyarrow.fs.FileSystem"] = None,
-        try_create_dir: bool = True,
-        arrow_open_stream_args: Optional[Dict[str, Any]] = None,
-        block_path_provider: BlockWritePathProvider = DefaultBlockWritePathProvider(),
-        arrow_csv_args_fn: Callable[[], Dict[str, Any]] = lambda: {},
-        ray_remote_args: Dict[str, Any] = None,
-        **arrow_csv_args,
-    ) -> None:
-        """Write the datastream to csv.
-
-        This is only supported for datastreams convertible to Arrow records.
-        To control the number of files, use ``.repartition()``.
-
-        Unless a custom block path provider is given, the format of the output
-        files will be {uuid}_{block_idx}.csv, where ``uuid`` is an unique id
-        for the datastream.
-
-        Examples:
-            >>> import ray
-            >>> ds = ray.data.range(100) # doctest: +SKIP
-            >>> ds.write_csv("s3://bucket/path") # doctest: +SKIP
-
-        Time complexity: O(datastream size / parallelism)
-
-        Args:
-            path: The path to the destination root directory, where csv
-                files will be written to.
-            filesystem: The filesystem implementation to write to.
-            try_create_dir: Try to create all directories in destination path
-                if True. Does nothing if all directories already exist.
-            arrow_open_stream_args: kwargs passed to
-                pyarrow.fs.FileSystem.open_output_stream
-            block_path_provider: BlockWritePathProvider implementation to
-                write each datastream block to a custom output path.
-            arrow_csv_args_fn: Callable that returns a dictionary of write
-                arguments to use when writing each block to a file. Overrides
-                any duplicate keys from arrow_csv_args. This should be used
-                instead of arrow_csv_args if any of your write arguments
-                cannot be pickled, or if you'd like to lazily resolve the write
-                arguments for each datastream block.
-            ray_remote_args: Kwargs passed to ray.remote in the write tasks.
-            arrow_csv_args: Other CSV write options to pass to pyarrow.
-        """
-        self.write_datasource(
-            CSVDatasource(),
-            ray_remote_args=ray_remote_args,
-            path=path,
-            datastream_uuid=self._uuid,
-            filesystem=filesystem,
-            try_create_dir=try_create_dir,
-            open_stream_args=arrow_open_stream_args,
-            block_path_provider=block_path_provider,
-            write_args_fn=arrow_csv_args_fn,
-            **arrow_csv_args,
-        )
-
-    @ConsumptionAPI
-    def write_tfrecords(
-        self,
-        path: str,
-        *,
-        tf_schema: Optional["schema_pb2.Schema"] = None,
-        filesystem: Optional["pyarrow.fs.FileSystem"] = None,
-        try_create_dir: bool = True,
-        arrow_open_stream_args: Optional[Dict[str, Any]] = None,
-        block_path_provider: BlockWritePathProvider = DefaultBlockWritePathProvider(),
-        ray_remote_args: Dict[str, Any] = None,
-    ) -> None:
-        """Write the datastream to TFRecord files.
-
-        The `TFRecord <https://www.tensorflow.org/tutorials/load_data/tfrecord>`_
-        files will contain
-        `tf.train.Example <https://www.tensorflow.org/api_docs/python/tf/train/Example>`_ # noqa: E501
-        records, with one Example record for each row in the datastream.
-
-        .. warning::
-            tf.train.Feature only natively stores ints, floats, and bytes,
-            so this function only supports datastreams with these data types,
-            and will error if the datastream contains unsupported types.
-
-        This is only supported for datastreams convertible to Arrow records.
-        To control the number of files, use ``.repartition()``.
-
-        Unless a custom block path provider is given, the format of the output
-        files will be {uuid}_{block_idx}.tfrecords, where ``uuid`` is an unique id
-        for the datastream.
-
-        Examples:
-            >>> import ray
-            >>> ds = ray.data.from_items([
-            ...     { "name": "foo", "score": 42 },
-            ...     { "name": "bar", "score": 43 },
-            ... ])
-            >>> ds.write_tfrecords("s3://bucket/path") # doctest: +SKIP
-
-        Time complexity: O(datastream size / parallelism)
-
-        Args:
-            path: The path to the destination root directory, where tfrecords
-                files will be written to.
-            filesystem: The filesystem implementation to write to.
-            try_create_dir: Try to create all directories in destination path
-                if True. Does nothing if all directories already exist.
-            arrow_open_stream_args: kwargs passed to
-                pyarrow.fs.FileSystem.open_output_stream
-            block_path_provider: BlockWritePathProvider implementation to
-                write each datastream block to a custom output path.
-            ray_remote_args: Kwargs passed to ray.remote in the write tasks.
-
-        """
-
-        self.write_datasource(
-            TFRecordDatasource(),
-            ray_remote_args=ray_remote_args,
-            path=path,
-            datastream_uuid=self._uuid,
-            filesystem=filesystem,
-            try_create_dir=try_create_dir,
-            open_stream_args=arrow_open_stream_args,
-            block_path_provider=block_path_provider,
-            tf_schema=tf_schema,
-        )
-
-    @PublicAPI(stability="alpha")
-    @ConsumptionAPI
-    def write_webdataset(
-        self,
-        path: str,
-        *,
-        filesystem: Optional["pyarrow.fs.FileSystem"] = None,
-        try_create_dir: bool = True,
-        arrow_open_stream_args: Optional[Dict[str, Any]] = None,
-        block_path_provider: BlockWritePathProvider = DefaultBlockWritePathProvider(),
-        ray_remote_args: Dict[str, Any] = None,
-        encoder: Optional[Union[bool, str, callable, list]] = True,
-    ) -> None:
-        """Write the datastream to WebDataset files.
-
-        The `TFRecord <https://www.tensorflow.org/tutorials/load_data/tfrecord>`_
-        files will contain
-        `tf.train.Example <https://www.tensorflow.org/api_docs/python/tf/train/Example>`_ # noqa: E501
-        records, with one Example record for each row in the datastream.
-
-        .. warning::
-            tf.train.Feature only natively stores ints, floats, and bytes,
-            so this function only supports datastreams with these data types,
-            and will error if the datastream contains unsupported types.
-
-        This is only supported for datastreams convertible to Arrow records.
-        To control the number of files, use ``.repartition()``.
-
-        Unless a custom block path provider is given, the format of the output
-        files will be {uuid}_{block_idx}.tfrecords, where ``uuid`` is an unique id
-        for the datastream.
-
-        Examples:
-            >>> import ray
-            >>> ds = ray.data.from_items([
-            ...     { "name": "foo", "score": 42 },
-            ...     { "name": "bar", "score": 43 },
-            ... ])
-            >>> ds.write_webdataset("s3://bucket/path") # doctest: +SKIP
-
-        Time complexity: O(datastream size / parallelism)
-
-        Args:
-            path: The path to the destination root directory, where tfrecords
-                files will be written to.
-            filesystem: The filesystem implementation to write to.
-            try_create_dir: Try to create all directories in destination path
-                if True. Does nothing if all directories already exist.
-            arrow_open_stream_args: kwargs passed to
-                pyarrow.fs.FileSystem.open_output_stream
-            block_path_provider: BlockWritePathProvider implementation to
-                write each datastream block to a custom output path.
-            ray_remote_args: Kwargs passed to ray.remote in the write tasks.
-
-        """
-
-        from ray.data.datasource.webdataset_datasource import WebDatasetDatasource
-
-        self.write_datasource(
-            WebDatasetDatasource(),
-            ray_remote_args=ray_remote_args,
-            path=path,
-            datastream_uuid=self._uuid,
-            filesystem=filesystem,
-            try_create_dir=try_create_dir,
-            open_stream_args=arrow_open_stream_args,
-            block_path_provider=block_path_provider,
-            encoder=encoder,
-        )
-
-    @ConsumptionAPI
-    def write_numpy(
-        self,
-        path: str,
-        *,
-        column: str = TENSOR_COLUMN_NAME,
-        filesystem: Optional["pyarrow.fs.FileSystem"] = None,
-        try_create_dir: bool = True,
-        arrow_open_stream_args: Optional[Dict[str, Any]] = None,
-        block_path_provider: BlockWritePathProvider = DefaultBlockWritePathProvider(),
-        ray_remote_args: Dict[str, Any] = None,
-    ) -> None:
-        """Write a tensor column of the datastream to npy files.
-
-        This is only supported for datastreams convertible to Arrow records that
-        contain a TensorArray column. To control the number of files, use
-        ``.repartition()``.
-
-        Unless a custom block path provider is given, the format of the output
-        files will be {self._uuid}_{block_idx}.npy, where ``uuid`` is an unique
-        id for the datastream.
-
-        Examples:
-            >>> import ray
-            >>> ds = ray.data.range(100) # doctest: +SKIP
-            >>> ds.write_numpy("s3://bucket/path") # doctest: +SKIP
-
-        Time complexity: O(datastream size / parallelism)
-
-        Args:
-            path: The path to the destination root directory, where npy
-                files will be written to.
-            column: The name of the table column that contains the tensor to
-                be written. The default is ``"__value__"``, the column name that
-                Datastream uses for storing tensors in single-column tables.
-            filesystem: The filesystem implementation to write to.
-            try_create_dir: Try to create all directories in destination path
-                if True. Does nothing if all directories already exist.
-            arrow_open_stream_args: kwargs passed to
-                pyarrow.fs.FileSystem.open_output_stream
-            block_path_provider: BlockWritePathProvider implementation to
-                write each datastream block to a custom output path.
-            ray_remote_args: Kwargs passed to ray.remote in the write tasks.
-        """
-        self.write_datasource(
-            NumpyDatasource(),
-            ray_remote_args=ray_remote_args,
-            path=path,
-            datastream_uuid=self._uuid,
-            column=column,
-            filesystem=filesystem,
-            try_create_dir=try_create_dir,
-            open_stream_args=arrow_open_stream_args,
-            block_path_provider=block_path_provider,
-        )
-
-    @ConsumptionAPI
-    def write_mongo(
-        self,
-        uri: str,
-        database: str,
-        collection: str,
-        ray_remote_args: Dict[str, Any] = None,
-    ) -> None:
-        """Write the datastream to a MongoDB datasource.
-
-        This is only supported for datastreams convertible to Arrow records.
-        To control the number of parallel write tasks, use ``.repartition()``
-        before calling this method.
-
-        .. note::
-            Currently, this supports only a subset of the pyarrow's types, due to the
-            limitation of pymongoarrow which is used underneath. Writing unsupported
-            types will fail on type checking. See all the supported types at:
-            https://mongo-arrow.readthedocs.io/en/latest/supported_types.html.
-
-        .. note::
-            The records will be inserted into MongoDB as new documents. If a record has
-            the _id field, this _id must be non-existent in MongoDB, otherwise the write
-            will be rejected and fail (hence preexisting documents are protected from
-            being mutated). It's fine to not have _id field in record and MongoDB will
-            auto generate one at insertion.
-
-        Examples:
-            >>> import ray
-            >>> import pandas as pd
-            >>> docs = [{"title": "MongoDB Datasource test"} for key in range(4)]
-            >>> ds = ray.data.from_pandas(pd.DataFrame(docs))
-            >>> ds.write_mongo( # doctest: +SKIP
-            >>>     MongoDatasource(), # doctest: +SKIP
-            >>>     uri="mongodb://username:password@mongodb0.example.com:27017/?authSource=admin", # noqa: E501 # doctest: +SKIP
-            >>>     database="my_db", # doctest: +SKIP
-            >>>     collection="my_collection", # doctest: +SKIP
-            >>> ) # doctest: +SKIP
-
-        Args:
-            uri: The URI to the destination MongoDB where the datastream will be
-                written to. For the URI format, see details in
-                https://www.mongodb.com/docs/manual/reference/connection-string/.
-            database: The name of the database. This database must exist otherwise
-                ValueError will be raised.
-            collection: The name of the collection in the database. This collection
-                must exist otherwise ValueError will be raised.
-            ray_remote_args: Kwargs passed to ray.remote in the write tasks.
-        """
-        from ray.data.datasource import MongoDatasource
-
-        self.write_datasource(
-            MongoDatasource(),
-            ray_remote_args=ray_remote_args,
-            uri=uri,
-            database=database,
-            collection=collection,
-        )
-
-    @ConsumptionAPI
-    def write_datasource(
-        self,
-        datasource: Datasource[T],
-        *,
-        ray_remote_args: Dict[str, Any] = None,
-        **write_args,
-    ) -> None:
-        """Write the datastream to a custom datasource.
-
-        Examples:
-            >>> import ray
-            >>> from ray.data.datasource import Datasource
-            >>> ds = ray.data.range(100) # doctest: +SKIP
-            >>> class CustomDatasource(Datasource): # doctest: +SKIP
-            ...     # define custom data source
-            ...     pass # doctest: +SKIP
-            >>> ds.write_datasource(CustomDatasource(...)) # doctest: +SKIP
-
-        Time complexity: O(datastream size / parallelism)
-
-        Args:
-            datasource: The datasource to write to.
-            ray_remote_args: Kwargs passed to ray.remote in the write tasks.
-            write_args: Additional write args to pass to the datasource.
-        """
-        if ray_remote_args is None:
-            ray_remote_args = {}
-        path = write_args.get("path", None)
-        if path and _is_local_scheme(path):
-            if ray.util.client.ray.is_connected():
-                raise ValueError(
-                    f"The local scheme paths {path} are not supported in Ray Client."
-                )
-            ray_remote_args["scheduling_strategy"] = NodeAffinitySchedulingStrategy(
-                ray.get_runtime_context().get_node_id(),
-                soft=False,
-            )
-
-        if type(datasource).write != Datasource.write:
-            write_fn = generate_write_fn(datasource, **write_args)
-
-            def write_fn_wrapper(blocks: Iterator[Block], ctx, fn) -> Iterator[Block]:
-                return write_fn(blocks, ctx)
-
-            plan = self._plan.with_stage(
-                OneToOneStage(
-                    "Write",
-                    write_fn_wrapper,
-                    "tasks",
-                    ray_remote_args,
-                    fn=lambda x: x,
-                )
-            )
-
-            logical_plan = self._logical_plan
-            if logical_plan is not None:
-                write_op = Write(
-                    logical_plan.dag,
-                    datasource,
-                    ray_remote_args=ray_remote_args,
-                    **write_args,
-                )
-                logical_plan = LogicalPlan(write_op)
-
-            try:
-                import pandas as pd
-
-                self._write_ds = Datastream(
-                    plan, self._epoch, self._lazy, logical_plan
-                ).materialize()
-                blocks = ray.get(self._write_ds._plan.execute().get_blocks())
-                assert all(
-                    isinstance(block, pd.DataFrame) and len(block) == 1
-                    for block in blocks
-                )
-                write_results = [block["write_result"][0] for block in blocks]
-                datasource.on_write_complete(write_results)
-            except Exception as e:
-                datasource.on_write_failed([], e)
-                raise
-        else:
-            logger.warning(
-                "The Datasource.do_write() is deprecated in "
-                "Ray 2.4 and will be removed in future release. Use "
-                "Datasource.write() instead."
-            )
-
-            ctx = DataContext.get_current()
-            blocks, metadata = zip(*self._plan.execute().get_blocks_with_metadata())
-            # Prepare write in a remote task so that in Ray client mode, we
-            # don't do metadata resolution from the client machine.
-            do_write = cached_remote_fn(_do_write, retry_exceptions=False, num_cpus=0)
-            write_results: List[ObjectRef[WriteResult]] = ray.get(
-                do_write.remote(
-                    datasource,
-                    ctx,
-                    blocks,
-                    metadata,
-                    ray_remote_args,
-                    _wrap_arrow_serialization_workaround(write_args),
-                )
-            )
-
-            progress = ProgressBar("Write Progress", len(write_results))
-            try:
-                progress.block_until_complete(write_results)
-                datasource.on_write_complete(ray.get(write_results))
-            except Exception as e:
-                datasource.on_write_failed(write_results, e)
-                raise
-            finally:
-                progress.close()
-
-    @ConsumptionAPI(
-        delegate=(
-            "Calling any of the consumption methods on the returned ``DataIterator``"
-        )
-    )
-    def iterator(self) -> DataIterator:
-        """Return a :class:`~ray.data.DataIterator` that
-        can be used to repeatedly iterate over the datastream.
-
-        Examples:
-            >>> import ray
-            >>> for batch in ray.data.range(
-            ...     1000000
-            ... ).iterator().iter_batches(): # doctest: +SKIP
-            ...     print(batch) # doctest: +SKIP
-
-        .. note::
-            It is recommended to use ``DataIterator`` methods over directly
-            calling methods such as ``iter_batches()``.
-        """
-        return DataIteratorImpl(self)
-
-    @ConsumptionAPI
-    def iter_rows(self, *, prefetch_blocks: int = 0) -> Iterator[Union[T, TableRow]]:
-        """Return a local row iterator over the datastream.
-
-        If the datastream is a tabular datastream (Arrow/Pandas blocks), dict-like
-        mappings :py:class:`~ray.data.row.TableRow` are yielded for each row by the
-        iterator.  If the datastream is not tabular, the raw row is yielded.
-
-        Examples:
-            >>> import ray
-            >>> for i in ray.data.range(1000000).iter_rows(): # doctest: +SKIP
-            ...     print(i) # doctest: +SKIP
-
-        Time complexity: O(1)
-
-        Args:
-            prefetch_blocks: The number of blocks to prefetch ahead of the
-                current block during the scan.
-
-        Returns:
-            A local iterator over the entire datastream.
-        """
-
-        return self.iterator().iter_rows(prefetch_blocks=prefetch_blocks)
-
-    @ConsumptionAPI
-    def iter_batches(
-        self,
-        *,
-        prefetch_batches: int = 1,
-        batch_size: Optional[int] = 256,
-        batch_format: Optional[str] = "default",
-        drop_last: bool = False,
-        local_shuffle_buffer_size: Optional[int] = None,
-        local_shuffle_seed: Optional[int] = None,
-        _collate_fn: Optional[Callable[[DataBatch], Any]] = None,
-        # Deprecated.
-        prefetch_blocks: int = 0,
-    ) -> Iterator[DataBatch]:
-        """Return a local batched iterator over the datastream.
-
-        Examples:
-            >>> import ray
-            >>> for batch in ray.data.range(1000000).iter_batches(): # doctest: +SKIP
-            ...     print(batch) # doctest: +SKIP
-
-        Time complexity: O(1)
-
-        Args:
-            prefetch_batches: The number of batches to fetch ahead of the current batch
-                to fetch. If set to greater than 0, a separate threadpool will be used
-                to fetch the objects to the local node, format the batches, and apply
-                the collate_fn. Defaults to 1. You can revert back to the old
-                prefetching behavior that uses `prefetch_blocks` by setting
-                `use_legacy_iter_batches` to True in the datastreamContext.
-            batch_size: The number of rows in each batch, or None to use entire blocks
-                as batches (blocks may contain different number of rows).
-                The final batch may include fewer than ``batch_size`` rows if
-                ``drop_last`` is ``False``. Defaults to 256.
-            batch_format: Specify ``"default"`` to use the default block format
-                (promotes tables to Pandas and tensors to NumPy), ``"pandas"`` to select
-                ``pandas.DataFrame``, "pyarrow" to select ``pyarrow.Table``, or
-                ``"numpy"`` to select ``numpy.ndarray`` for tensor datastreams and
-                ``Dict[str, numpy.ndarray]`` for tabular datastreams, or None
-                to return the underlying block exactly as is with no additional
-                formatting. The default is "default".
-            drop_last: Whether to drop the last batch if it's incomplete.
-            local_shuffle_buffer_size: If non-None, the data will be randomly shuffled
-                using a local in-memory shuffle buffer, and this value will serve as the
-                minimum number of rows that must be in the local in-memory shuffle
-                buffer in order to yield a batch. When there are no more rows to add to
-                the buffer, the remaining rows in the buffer will be drained.
-            local_shuffle_seed: The seed to use for the local random shuffle.
-
-        Returns:
-            An iterator over record batches.
-        """
-        batch_format = apply_strict_mode_batch_format(batch_format)
-        if batch_format == "native":
-            logger.warning("The 'native' batch format has been renamed 'default'.")
-        return self.iterator().iter_batches(
-            prefetch_batches=prefetch_batches,
-            prefetch_blocks=prefetch_blocks,
-            batch_size=batch_size,
-            batch_format=batch_format,
-            drop_last=drop_last,
-            local_shuffle_buffer_size=local_shuffle_buffer_size,
-            local_shuffle_seed=local_shuffle_seed,
-            _collate_fn=_collate_fn,
-        )
-
-    @ConsumptionAPI
-    def iter_torch_batches(
-        self,
-        *,
-        prefetch_batches: int = 1,
-        batch_size: Optional[int] = 256,
-        dtypes: Optional[Union["torch.dtype", Dict[str, "torch.dtype"]]] = None,
-        device: Optional[str] = None,
-        collate_fn: Optional[
-            Callable[[Union[np.ndarray, Dict[str, np.ndarray]]], Any]
-        ] = None,
-        drop_last: bool = False,
-        local_shuffle_buffer_size: Optional[int] = None,
-        local_shuffle_seed: Optional[int] = None,
-        # Deprecated
-        prefetch_blocks: int = 0,
-    ) -> Iterator["TorchTensorBatchType"]:
-        """Return a local batched iterator of Torch Tensors over the datastream.
-
-        This iterator will yield single-tensor batches if the underlying datastream
-        consists of a single column; otherwise, it will yield a dictionary of
-        column-tensors. If looking for more flexibility in the tensor conversion (e.g.
-        casting dtypes) or the batch format, try use `.iter_batches` directly, which is
-        a lower-level API.
-
-        Examples:
-            >>> import ray
-            >>> for batch in ray.data.range( # doctest: +SKIP
-            ...     12,
-            ... ).iter_torch_batches(batch_size=4):
-            ...     print(batch.shape) # doctest: +SKIP
-            torch.Size([4, 1])
-            torch.Size([4, 1])
-            torch.Size([4, 1])
-
-        Time complexity: O(1)
-
-        Args:
-            prefetch_batches: The number of batches to fetch ahead of the current batch
-                to fetch. If set to greater than 0, a separate threadpool will be used
-                to fetch the objects to the local node, format the batches, and apply
-                the collate_fn. Defaults to 1. You can revert back to the old
-                prefetching behavior that uses `prefetch_blocks` by setting
-                `use_legacy_iter_batches` to True in the datastreamContext.
-            batch_size: The number of rows in each batch, or None to use entire blocks
-                as batches (blocks may contain different number of rows).
-                The final batch may include fewer than ``batch_size`` rows if
-                ``drop_last`` is ``False``. Defaults to 256.
-            dtypes: The Torch dtype(s) for the created tensor(s); if None, the dtype
-                will be inferred from the tensor data.
-            device: The device on which the tensor should be placed; if None, the Torch
-                tensor will be constructed on the CPU.
-            collate_fn: A function to convert a Numpy batch to a PyTorch tensor batch.
-                Potential use cases include collating along a dimension other than the
-                first, padding sequences of various lengths, or generally handling
-                batches of different length tensors. If not provided, the default
-                collate function is used which simply converts the batch of numpy
-                arrays to a batch of PyTorch tensors. This API is still experimental
-                and is subject to change.
-            drop_last: Whether to drop the last batch if it's incomplete.
-            local_shuffle_buffer_size: If non-None, the data will be randomly shuffled
-                using a local in-memory shuffle buffer, and this value will serve as the
-                minimum number of rows that must be in the local in-memory shuffle
-                buffer in order to yield a batch. When there are no more rows to add to
-                the buffer, the remaining rows in the buffer will be drained. This
-                buffer size must be greater than or equal to ``batch_size``, and
-                therefore ``batch_size`` must also be specified when using local
-                shuffling.
-            local_shuffle_seed: The seed to use for the local random shuffle.
-
-        Returns:
-            An iterator over Torch Tensor batches.
-        """
-        return self.iterator().iter_torch_batches(
-            prefetch_batches=prefetch_batches,
-            prefetch_blocks=prefetch_blocks,
-            batch_size=batch_size,
-            dtypes=dtypes,
-            device=device,
-            collate_fn=collate_fn,
-            drop_last=drop_last,
-            local_shuffle_buffer_size=local_shuffle_buffer_size,
-            local_shuffle_seed=local_shuffle_seed,
-        )
-
-    @ConsumptionAPI
-    def iter_tf_batches(
-        self,
-        *,
-        prefetch_batches: int = 1,
-        batch_size: Optional[int] = 256,
-        dtypes: Optional[Union["tf.dtypes.DType", Dict[str, "tf.dtypes.DType"]]] = None,
-        drop_last: bool = False,
-        local_shuffle_buffer_size: Optional[int] = None,
-        local_shuffle_seed: Optional[int] = None,
-        # Deprecated
-        prefetch_blocks: int = 0,
-    ) -> Iterator[TensorFlowTensorBatchType]:
-        """Return a local batched iterator of TensorFlow Tensors over the datastream.
-
-        This iterator will yield single-tensor batches of the underlying datastream
-        consists of a single column; otherwise, it will yield a dictionary of
-        column-tensors.
-
-        .. tip::
-            If you don't need the additional flexibility provided by this method,
-            consider using :meth:`~ray.data.Datastream.to_tf` instead. It's easier
-            to use.
-
-        Examples:
-            >>> import ray
-            >>> for batch in ray.data.range( # doctest: +SKIP
-            ...     12,
-            ... ).iter_tf_batches(batch_size=4):
-            ...     print(batch.shape) # doctest: +SKIP
-            (4, 1)
-            (4, 1)
-            (4, 1)
-
-        Time complexity: O(1)
-
-        Args:
-            prefetch_batches: The number of batches to fetch ahead of the current batch
-                to fetch. If set to greater than 0, a separate threadpool will be used
-                to fetch the objects to the local node, format the batches, and apply
-                the collate_fn. Defaults to 1. You can revert back to the old
-                prefetching behavior that uses `prefetch_blocks` by setting
-                `use_legacy_iter_batches` to True in the datastreamContext.
-            batch_size: The number of rows in each batch, or None to use entire blocks
-                as batches (blocks may contain different number of rows).
-                The final batch may include fewer than ``batch_size`` rows if
-                ``drop_last`` is ``False``. Defaults to 256.
-            dtypes: The TensorFlow dtype(s) for the created tensor(s); if None, the
-                dtype will be inferred from the tensor data.
-            drop_last: Whether to drop the last batch if it's incomplete.
-            local_shuffle_buffer_size: If non-None, the data will be randomly shuffled
-                using a local in-memory shuffle buffer, and this value will serve as the
-                minimum number of rows that must be in the local in-memory shuffle
-                buffer in order to yield a batch. When there are no more rows to add to
-                the buffer, the remaining rows in the buffer will be drained. This
-                buffer size must be greater than or equal to ``batch_size``, and
-                therefore ``batch_size`` must also be specified when using local
-                shuffling.
-            local_shuffle_seed: The seed to use for the local random shuffle.
-
-        Returns:
-            An iterator over TensorFlow Tensor batches.
-        """
-        return self.iterator().iter_tf_batches(
-            prefetch_batches=prefetch_batches,
-            prefetch_blocks=prefetch_blocks,
-            batch_size=batch_size,
-            dtypes=dtypes,
-            drop_last=drop_last,
-            local_shuffle_buffer_size=local_shuffle_buffer_size,
-            local_shuffle_seed=local_shuffle_seed,
-        )
-
-    @ConsumptionAPI(pattern="Time complexity:")
-    def to_torch(
-        self,
-        *,
-        label_column: Optional[str] = None,
-        feature_columns: Optional[
-            Union[List[str], List[List[str]], Dict[str, List[str]]]
-        ] = None,
-        label_column_dtype: Optional["torch.dtype"] = None,
-        feature_column_dtypes: Optional[
-            Union["torch.dtype", List["torch.dtype"], Dict[str, "torch.dtype"]]
-        ] = None,
-        batch_size: int = 1,
-        prefetch_batches: int = 1,
-        drop_last: bool = False,
-        local_shuffle_buffer_size: Optional[int] = None,
-        local_shuffle_seed: Optional[int] = None,
-        unsqueeze_label_tensor: bool = True,
-        unsqueeze_feature_tensors: bool = True,
-        # Deprecated
-        prefetch_blocks: int = 0,
-    ) -> "torch.utils.data.IterableDataset":
-        """Return a Torch IterableDataset over this datastream.
-
-        This is only supported for datastreams convertible to Arrow records.
-
-        It is recommended to use the returned ``IterableDataset`` directly
-        instead of passing it into a torch ``DataLoader``.
-
-        Each element in IterableDataset will be a tuple consisting of 2
-        elements. The first item contains the feature tensor(s), and the
-        second item is the label tensor. Those can take on different
-        forms, depending on the specified arguments.
-
-        For the features tensor (N is the ``batch_size`` and n, m, k
-        are the number of features per tensor):
-
-        * If ``feature_columns`` is a ``List[str]``, the features will be
-          a tensor of shape (N, n), with columns corresponding to
-          ``feature_columns``
-
-        * If ``feature_columns`` is a ``List[List[str]]``, the features will be
-          a list of tensors of shape [(N, m),...,(N, k)], with columns of each
-          tensor corresponding to the elements of ``feature_columns``
-
-        * If ``feature_columns`` is a ``Dict[str, List[str]]``, the features
-          will be a dict of key-tensor pairs of shape
-          {key1: (N, m),..., keyN: (N, k)}, with columns of each
-          tensor corresponding to the value of ``feature_columns`` under the
-          key.
-
-        If ``unsqueeze_label_tensor=True`` (default), the label tensor will be
-        of shape (N, 1). Otherwise, it will be of shape (N,).
-        If ``label_column`` is specified as ``None``, then no column from the
-        ``Datastream`` will be treated as the label, and the output label tensor
-        will be ``None``.
-
-        Note that you probably want to call ``.split()`` on this datastream if
-        there are to be multiple Torch workers consuming the data.
-
-        Time complexity: O(1)
-
-        Args:
-            label_column: The name of the column used as the
-                label (second element of the output list). Can be None for
-                prediction, in which case the second element of returned
-                tuple will also be None.
-            feature_columns: The names of the columns
-                to use as the features. Can be a list of lists or
-                a dict of string-list pairs for multi-tensor output.
-                If None, then use all columns except the label column as
-                the features.
-            label_column_dtype: The torch dtype to
-                use for the label column. If None, then automatically infer
-                the dtype.
-            feature_column_dtypes: The dtypes to use for the feature
-                tensors. This should match the format of ``feature_columns``,
-                or be a single dtype, in which case it will be applied to
-                all tensors. If None, then automatically infer the dtype.
-            batch_size: How many samples per batch to yield at a time.
-                Defaults to 1.
-            prefetch_batches: The number of batches to fetch ahead of the current batch
-                to fetch. If set to greater than 0, a separate threadpool will be used
-                to fetch the objects to the local node, format the batches, and apply
-                the collate_fn. Defaults to 1. You can revert back to the old
-                prefetching behavior that uses `prefetch_blocks` by setting
-                `use_legacy_iter_batches` to True in the datastreamContext.
-            drop_last: Set to True to drop the last incomplete batch,
-                if the datastream size is not divisible by the batch size. If
-                False and the size of the stream is not divisible by the batch
-                size, then the last batch will be smaller. Defaults to False.
-            local_shuffle_buffer_size: If non-None, the data will be randomly shuffled
-                using a local in-memory shuffle buffer, and this value will serve as the
-                minimum number of rows that must be in the local in-memory shuffle
-                buffer in order to yield a batch. When there are no more rows to add to
-                the buffer, the remaining rows in the buffer will be drained. This
-                buffer size must be greater than or equal to ``batch_size``, and
-                therefore ``batch_size`` must also be specified when using local
-                shuffling.
-            local_shuffle_seed: The seed to use for the local random shuffle.
-            unsqueeze_label_tensor: If set to True, the label tensor
-                will be unsqueezed (reshaped to (N, 1)). Otherwise, it will
-                be left as is, that is (N, ). In general, regression loss
-                functions expect an unsqueezed tensor, while classification
-                loss functions expect a squeezed one. Defaults to True.
-            unsqueeze_feature_tensors: If set to True, the features tensors
-                will be unsqueezed (reshaped to (N, 1)) before being concatenated into
-                the final features tensor. Otherwise, they will be left as is, that is
-                (N, ). Defaults to True.
-
-        Returns:
-            A torch IterableDataset.
-        """
-
-        return self.iterator().to_torch(
-            label_column=label_column,
-            feature_columns=feature_columns,
-            label_column_dtype=label_column_dtype,
-            feature_column_dtypes=feature_column_dtypes,
-            batch_size=batch_size,
-            prefetch_blocks=prefetch_blocks,
-            prefetch_batches=prefetch_batches,
-            drop_last=drop_last,
-            local_shuffle_buffer_size=local_shuffle_buffer_size,
-            local_shuffle_seed=local_shuffle_seed,
-            unsqueeze_label_tensor=unsqueeze_label_tensor,
-            unsqueeze_feature_tensors=unsqueeze_feature_tensors,
-        )
-
-    @ConsumptionAPI
-    def to_tf(
-        self,
-        feature_columns: Union[str, List[str]],
-        label_columns: Union[str, List[str]],
-        *,
-        prefetch_batches: int = 1,
-        batch_size: int = 1,
-        drop_last: bool = False,
-        local_shuffle_buffer_size: Optional[int] = None,
-        local_shuffle_seed: Optional[int] = None,
-        # Deprecated
-        prefetch_blocks: int = 0,
-    ) -> "tf.data.Dataset":
-        """Return a TF Dataset over this datastream.
-
-        .. warning::
-            If your datastream contains ragged tensors, this method errors. To prevent
-            errors, resize tensors or
-            :ref:`disable tensor extension casting <disable_tensor_extension_casting>`.
-
-        Examples:
-            >>> import ray
-            >>> ds = ray.data.read_csv("s3://anonymous@air-example-data/iris.csv")
-            >>> ds
-            Datastream(
-               num_blocks=1,
-               num_rows=150,
-               schema={
-                  sepal length (cm): double,
-                  sepal width (cm): double,
-                  petal length (cm): double,
-                  petal width (cm): double,
-                  target: int64
-               }
-            )
-
-            If your model accepts a single tensor as input, specify a single feature column.
-
-            >>> ds.to_tf(feature_columns="sepal length (cm)", label_columns="target")  # doctest: +SKIP
-            <_OptionsDataset element_spec=(TensorSpec(shape=(None,), dtype=tf.float64, name='sepal length (cm)'), TensorSpec(shape=(None,), dtype=tf.int64, name='target'))>
-
-            If your model accepts a dictionary as input, specify a list of feature columns.
-
-            >>> ds.to_tf(["sepal length (cm)", "sepal width (cm)"], "target")  # doctest: +SKIP
-            <_OptionsDataset element_spec=({'sepal length (cm)': TensorSpec(shape=(None,), dtype=tf.float64, name='sepal length (cm)'), 'sepal width (cm)': TensorSpec(shape=(None,), dtype=tf.float64, name='sepal width (cm)')}, TensorSpec(shape=(None,), dtype=tf.int64, name='target'))>
-
-            If your datastream contains multiple features but your model accepts a single
-            tensor as input, combine features with
-            :class:`~ray.data.preprocessors.Concatenator`.
-
-            >>> from ray.data.preprocessors import Concatenator
-            >>> preprocessor = Concatenator(output_column_name="features", exclude="target")
-            >>> ds = preprocessor.transform(ds)
-            >>> ds
-            Concatenator
-            +- Datastream(
-                  num_blocks=1,
-                  num_rows=150,
-                  schema={
-                     sepal length (cm): double,
-                     sepal width (cm): double,
-                     petal length (cm): double,
-                     petal width (cm): double,
-                     target: int64
-                  }
-               )
-            >>> ds.to_tf("features", "target")  # doctest: +SKIP
-            <_OptionsDataset element_spec=(TensorSpec(shape=(None, 4), dtype=tf.float64, name='features'), TensorSpec(shape=(None,), dtype=tf.int64, name='target'))>
-
-        Args:
-            feature_columns: Columns that correspond to model inputs. If this is a
-                string, the input data is a tensor. If this is a list, the input data
-                is a ``dict`` that maps column names to their tensor representation.
-            label_column: Columns that correspond to model targets. If this is a
-                string, the target data is a tensor. If this is a list, the target data
-                is a ``dict`` that maps column names to their tensor representation.
-            prefetch_batches: The number of batches to fetch ahead of the current batch
-                to fetch. If set to greater than 0, a separate threadpool will be used
-                to fetch the objects to the local node, format the batches, and apply
-                the collate_fn. Defaults to 1. You can revert back to the old
-                prefetching behavior that uses `prefetch_blocks` by setting
-                `use_legacy_iter_batches` to True in the datastreamContext.
-            batch_size: Record batch size. Defaults to 1.
-            drop_last: Set to True to drop the last incomplete batch,
-                if the datastream size is not divisible by the batch size. If
-                False and the size of the stream is not divisible by the batch
-                size, then the last batch will be smaller. Defaults to False.
-            local_shuffle_buffer_size: If non-None, the data will be randomly shuffled
-                using a local in-memory shuffle buffer, and this value will serve as the
-                minimum number of rows that must be in the local in-memory shuffle
-                buffer in order to yield a batch. When there are no more rows to add to
-                the buffer, the remaining rows in the buffer will be drained. This
-                buffer size must be greater than or equal to ``batch_size``, and
-                therefore ``batch_size`` must also be specified when using local
-                shuffling.
-            local_shuffle_seed: The seed to use for the local random shuffle.
-
-        Returns:
-            A ``tf.data.Dataset`` that yields inputs and targets.
-
-        .. seealso::
-
-            :meth:`~ray.data.Datastream.iter_tf_batches`
-                Call this method if you need more flexibility.
-
-        """  # noqa: E501
-
-        return self.iterator().to_tf(
-            feature_columns=feature_columns,
-            label_columns=label_columns,
-            prefetch_batches=prefetch_batches,
-            prefetch_blocks=prefetch_blocks,
-            drop_last=drop_last,
-            batch_size=batch_size,
-            local_shuffle_buffer_size=local_shuffle_buffer_size,
-            local_shuffle_seed=local_shuffle_seed,
-        )
-
-    @ConsumptionAPI(pattern="Time complexity:")
-    def to_dask(
-        self,
-        meta: Union[
-            "pandas.DataFrame",
-            "pandas.Series",
-            Dict[str, Any],
-            Iterable[Any],
-            Tuple[Any],
-            None,
-        ] = None,
-    ) -> "dask.DataFrame":
-        """Convert this datastream into a Dask DataFrame.
-
-        This is only supported for datastreams convertible to Arrow records.
-
-        Note that this function will set the Dask scheduler to Dask-on-Ray
-        globally, via the config.
-
-        Time complexity: O(datastream size / parallelism)
-
-        Args:
-            meta: An empty pandas DataFrame or Series that matches the dtypes and column
-                names of the stream. This metadata is necessary for many algorithms in
-                dask dataframe to work. For ease of use, some alternative inputs are
-                also available. Instead of a DataFrame, a dict of ``{name: dtype}`` or
-                iterable of ``(name, dtype)`` can be provided (note that the order of
-                the names should match the order of the columns). Instead of a series, a
-                tuple of ``(name, dtype)`` can be used.
-                By default, this will be inferred from the underlying Datastream schema,
-                with this argument supplying an optional override.
-
-        Returns:
-            A Dask DataFrame created from this datastream.
-        """
-        import dask
-        import dask.dataframe as dd
-        import pandas as pd
-
-        try:
-            import pyarrow as pa
-        except Exception:
-            pa = None
-
-        from ray.data._internal.pandas_block import PandasBlockSchema
-        from ray.util.client.common import ClientObjectRef
-        from ray.util.dask import ray_dask_get
-
-        dask.config.set(scheduler=ray_dask_get)
-
-        @dask.delayed
-        def block_to_df(block: Block):
-            if isinstance(block, (ray.ObjectRef, ClientObjectRef)):
-                raise ValueError(
-                    "Datastream.to_dask() must be used with Dask-on-Ray, please "
-                    "set the Dask scheduler to ray_dask_get (located in "
-                    "ray.util.dask)."
-                )
-            return _block_to_df(block)
-
-        if meta is None:
-            from ray.data.extensions import TensorDtype
-
-            # Infer Dask metadata from Datastream schema.
-            schema = self.schema(fetch_if_missing=True)
-            if isinstance(schema, PandasBlockSchema):
-                meta = pd.DataFrame(
-                    {
-                        col: pd.Series(
-                            dtype=(
-                                dtype
-                                if not isinstance(dtype, TensorDtype)
-                                else np.object_
-                            )
-                        )
-                        for col, dtype in zip(schema.names, schema.types)
-                    }
-                )
-            elif pa is not None and isinstance(schema, pa.Schema):
-                from ray.data.extensions import ArrowTensorType
-
-                if any(isinstance(type_, ArrowTensorType) for type_ in schema.types):
-                    meta = pd.DataFrame(
-                        {
-                            col: pd.Series(
-                                dtype=(
-                                    dtype.to_pandas_dtype()
-                                    if not isinstance(dtype, ArrowTensorType)
-                                    else np.object_
-                                )
-                            )
-                            for col, dtype in zip(schema.names, schema.types)
-                        }
-                    )
-                else:
-                    meta = schema.empty_table().to_pandas()
-
-        ddf = dd.from_delayed(
-            [block_to_df(block) for block in self.get_internal_block_refs()],
-            meta=meta,
-        )
-        return ddf
-
-    @ConsumptionAPI(pattern="Time complexity:")
-    def to_mars(self) -> "mars.DataFrame":
-        """Convert this datastream into a MARS dataframe.
-
-        Time complexity: O(datastream size / parallelism)
-
-        Returns:
-            A MARS dataframe created from this datastream.
-        """
-        import pandas as pd
-        import pyarrow as pa
-        from mars.dataframe.datasource.read_raydataset import DataFrameReadRayDataset
-        from mars.dataframe.utils import parse_index
-
-        from ray.data._internal.pandas_block import PandasBlockSchema
-
-        refs = self.to_pandas_refs()
-        # remove this when https://github.com/mars-project/mars/issues/2945 got fixed
-        schema = self.schema()
-        if isinstance(schema, PandasBlockSchema):
-            dtypes = pd.Series(schema.types, index=schema.names)
-        elif isinstance(schema, pa.Schema):
-            dtypes = schema.empty_table().to_pandas().dtypes
-        else:
-            raise NotImplementedError(f"Unsupported format of schema {schema}")
-        index_value = parse_index(pd.RangeIndex(-1))
-        columns_value = parse_index(dtypes.index, store_data=True)
-        op = DataFrameReadRayDataset(refs=refs)
-        return op(index_value=index_value, columns_value=columns_value, dtypes=dtypes)
-
-    @ConsumptionAPI(pattern="Time complexity:")
-    def to_modin(self) -> "modin.DataFrame":
-        """Convert this datastream into a Modin dataframe.
-
-        This works by first converting this datastream into a distributed set of
-        Pandas dataframes (using ``.to_pandas_refs()``). Please see caveats
-        there. Then the individual dataframes are used to create the modin
-        DataFrame using
-        ``modin.distributed.dataframe.pandas.partitions.from_partitions()``.
-
-        This is only supported for datastreams convertible to Arrow records.
-        This function induces a copy of the data. For zero-copy access to the
-        underlying data, consider using ``.to_arrow()`` or
-        ``.get_internal_block_refs()``.
-
-        Time complexity: O(datastream size / parallelism)
-
-        Returns:
-            A Modin dataframe created from this datastream.
-        """
-
-        from modin.distributed.dataframe.pandas.partitions import from_partitions
-
-        pd_objs = self.to_pandas_refs()
-        return from_partitions(pd_objs, axis=0)
-
-    @ConsumptionAPI(pattern="Time complexity:")
-    def to_spark(self, spark: "pyspark.sql.SparkSession") -> "pyspark.sql.DataFrame":
-        """Convert this datastream into a Spark dataframe.
-
-        Time complexity: O(datastream size / parallelism)
-
-        Returns:
-            A Spark dataframe created from this datastream.
-        """
-        import raydp
-
-        return raydp.spark.ray_dataset_to_spark_dataframe(
-            spark, self.schema(), self.get_internal_block_refs()
-        )
-
-    @ConsumptionAPI(pattern="Time complexity:")
-    def to_pandas(self, limit: int = 100000) -> "pandas.DataFrame":
-        """Convert this datastream into a single Pandas DataFrame.
-
-        This is only supported for datastreams convertible to Arrow or Pandas
-        records. An error is raised if the number of records exceeds the
-        provided limit. Note that you can use ``.limit()`` on the datastream
-        beforehand to truncate the datastream manually.
-
-        Time complexity: O(datastream size)
-
-        Args:
-            limit: The maximum number of records to return. An error will be
-                raised if the limit is exceeded.
-
-        Returns:
-            A Pandas DataFrame created from this datastream, containing a limited
-            number of records.
-        """
-        count = self.count()
-        if count > limit:
-            raise ValueError(
-                f"the datastream has more than the given limit of {limit} "
-                f"records: {count}. If you are sure that a DataFrame with "
-                f"{count} rows will fit in local memory, use "
-                f"ds.to_pandas(limit={count})."
-            )
-        blocks = self.get_internal_block_refs()
-        output = DelegatingBlockBuilder()
-        for block in blocks:
-            output.add_block(ray.get(block))
-        block = output.build()
-        return _block_to_df(block)
-
-    @ConsumptionAPI(pattern="Time complexity:")
-    @DeveloperAPI
-    def to_pandas_refs(self) -> List[ObjectRef["pandas.DataFrame"]]:
-        """Convert this datastream into a distributed set of Pandas dataframes.
-
-        This is only supported for datastreams convertible to Arrow records.
-        This function induces a copy of the data. For zero-copy access to the
-        underlying data, consider using ``.to_arrow()`` or
-        ``.get_internal_block_refs()``.
-
-        Time complexity: O(datastream size / parallelism)
-
-        Returns:
-            A list of remote Pandas dataframes created from this datastream.
-        """
-
-        block_to_df = cached_remote_fn(_block_to_df)
-        return [block_to_df.remote(block) for block in self.get_internal_block_refs()]
-
-    @DeveloperAPI
-    def to_numpy_refs(
-        self, *, column: Optional[str] = None
-    ) -> List[ObjectRef[np.ndarray]]:
-        """Convert this datastream into a distributed set of NumPy ndarrays.
-
-        This is only supported for datastreams convertible to NumPy ndarrays.
-        This function induces a copy of the data. For zero-copy access to the
-        underlying data, consider using ``.to_arrow()`` or
-        ``.get_internal_block_refs()``.
-
-        Time complexity: O(datastream size / parallelism)
-
-        Args:
-            column: The name of the column to convert to numpy, or None to specify the
-            entire row. If not specified for Arrow or Pandas blocks, each returned
-            future will represent a dict of column ndarrays.
-
-        Returns:
-            A list of remote NumPy ndarrays created from this datastream.
-        """
-        block_to_ndarray = cached_remote_fn(_block_to_ndarray)
-        return [
-            block_to_ndarray.remote(block, column=column)
-            for block in self.get_internal_block_refs()
-        ]
-
-    @ConsumptionAPI(pattern="Time complexity:")
-    @DeveloperAPI
-    def to_arrow_refs(self) -> List[ObjectRef["pyarrow.Table"]]:
-        """Convert this datastream into a distributed set of Arrow tables.
-
-        This is only supported for datastreams convertible to Arrow records.
-        This function is zero-copy if the existing data is already in Arrow
-        format. Otherwise, the data will be converted to Arrow format.
-
-        Time complexity: O(1) unless conversion is required.
-
-        Returns:
-            A list of remote Arrow tables created from this datastream.
-        """
-        import pyarrow as pa
-
-        blocks: List[ObjectRef["pyarrow.Table"]] = self.get_internal_block_refs()
-        # Schema is safe to call since we have already triggered execution with
-        # get_internal_block_refs.
-        schema = self.schema(fetch_if_missing=True)
-        if isinstance(schema, pa.Schema):
-            # Zero-copy path.
-            return blocks
-
-        block_to_arrow = cached_remote_fn(_block_to_arrow)
-        return [block_to_arrow.remote(block) for block in blocks]
-
-    @ConsumptionAPI(pattern="Args:")
-    def to_random_access_dataset(
-        self,
-        key: str,
-        num_workers: Optional[int] = None,
-    ) -> RandomAccessDataset:
-        """Convert this datastream into a distributed RandomAccessDataset (EXPERIMENTAL).
-
-        RandomAccessDataset partitions the datastream across the cluster by the given
-        sort key, providing efficient random access to records via binary search. A
-        number of worker actors are created, each of which has zero-copy access to the
-        underlying sorted data blocks of the datastream.
-
-        Note that the key must be unique in the datastream. If there are duplicate keys,
-        an arbitrary value is returned.
-
-        This is only supported for Arrow-format datastreams.
-
-        Args:
-            key: The key column over which records can be queried.
-            num_workers: The number of actors to use to serve random access queries.
-                By default, this is determined by multiplying the number of Ray nodes
-                in the cluster by four. As a rule of thumb, you can expect each worker
-                to provide ~3000 records / second via ``get_async()``, and
-                ~10000 records / second via ``multiget()``.
-        """
-        if num_workers is None:
-            num_workers = 4 * len(ray.nodes())
-        return RandomAccessDataset(self, key, num_workers=num_workers)
-
-    @ConsumptionAPI
-    def repeat(self, times: Optional[int] = None) -> "DatasetPipeline[T]":
-        """Convert this into a DatasetPipeline by looping over this datastream.
-
-        Transformations prior to the call to ``repeat()`` are evaluated once.
-        Transformations done on the returned pipeline are evaluated on each
-        loop of the pipeline over the base datastream.
-
-        Note that every repeat of the datastream is considered an "epoch" for
-        the purposes of ``DatasetPipeline.iter_epochs()``.
-
-        Examples:
-            >>> import ray
-            >>> # Infinite pipeline of numbers [0, 5)
-            >>> ray.data.range(5, parallelism=1).repeat().take()
-            [0, 1, 2, 3, 4, 0, 1, 2, 3, 4, ...]
-            >>> # Can apply transformations to the pipeline.
-            >>> ray.data.range(5, parallelism=1).repeat().map(lambda x: -x).take()
-            [0, -1, -2, -3, -4, 0, -1, -2, -3, -4, ...]
-            >>> # Can shuffle each epoch (datastream) in the pipeline.
-            >>> ray.data.range(5).repeat().random_shuffle().take() # doctest: +SKIP
-            [2, 3, 0, 4, 1, 4, 0, 2, 1, 3, ...]
-
-        Args:
-            times: The number of times to loop over this datastream, or None
-                to repeat indefinitely.
-        """
-        from ray.data._internal.plan import _rewrite_read_stage
-        from ray.data.dataset_pipeline import DatasetPipeline
-
-        ctx = DataContext.get_current()
-        if self._plan.is_read_stage_equivalent() and ctx.optimize_fuse_read_stages:
-            blocks, _, stages = self._plan._get_source_blocks_and_stages()
-            blocks.clear()
-            blocks, outer_stats, stages = _rewrite_read_stage(blocks, stages)
-            read_stage = stages[0]
-        else:
-            blocks = self._plan.execute()
-            outer_stats = self._plan.stats()
-            read_stage = None
-        uuid = self._get_uuid()
-        outer_stats.datastream_uuid = uuid
-
-        if times is not None and times < 1:
-            raise ValueError("`times` must be >= 1, got {}".format(times))
-
-        class Iterator:
-            def __init__(self, blocks):
-                self._blocks = blocks
-                self._i = 0
-
-            def __next__(self) -> Callable[[], "Datastream[T]"]:
-                if times and self._i >= times:
-                    raise StopIteration
-                epoch = self._i
-                blocks = self._blocks
-                self._i += 1
-
-                def gen():
-                    ds = Datastream(
-                        ExecutionPlan(
-                            blocks,
-                            outer_stats,
-                            datastream_uuid=uuid,
-                            run_by_consumer=True,
-                        ),
-                        epoch,
-                        lazy=False,
-                    )
-                    ds._set_uuid(uuid)
-                    return ds
-
-                return gen
-
-        class Iterable:
-            def __init__(self, blocks):
-                self._blocks = blocks
-
-            def __iter__(self):
-                return Iterator(self._blocks)
-
-        pipe = DatasetPipeline(Iterable(blocks), False, length=times or float("inf"))
-        if read_stage:
-            pipe = pipe.foreach_window(
-                lambda ds, read_stage=read_stage: Datastream(
-                    ds._plan.with_stage(read_stage), ds._epoch, True
-                )
-            )
-        return pipe
-
-    def window(
-        self,
-        *,
-        blocks_per_window: Optional[int] = None,
-        bytes_per_window: Optional[int] = None,
-    ) -> "DatasetPipeline[T]":
-        """Convert this into a DatasetPipeline by windowing over data blocks.
-
-        Transformations prior to the call to ``window()`` are evaluated in
-        bulk on the entire datastream. Transformations done on the returned
-        pipeline are evaluated incrementally per window of blocks as data is
-        read from the output of the pipeline.
-
-        Windowing execution allows for output to be read sooner without
-        waiting for all transformations to fully execute, and can also improve
-        efficiency if transforms use different resources (e.g., GPUs).
-
-        Without windowing::
-
-            [preprocessing......]
-                                  [inference.......]
-                                                     [write........]
-            Time ----------------------------------------------------------->
-
-        With windowing::
-
-            [prep1] [prep2] [prep3]
-                    [infer1] [infer2] [infer3]
-                             [write1] [write2] [write3]
-            Time ----------------------------------------------------------->
-
-        Examples:
-            >>> import ray
-            >>> # Create an inference pipeline.
-            >>> ds = ray.data.read_binary_files(dir) # doctest: +SKIP
-            >>> infer = ... # doctest: +SKIP
-            >>> pipe = ds.window(blocks_per_window=10).map(infer) # doctest: +SKIP
-            DatasetPipeline(num_windows=40, num_stages=2)
-            >>> # The higher the stage parallelism, the shorter the pipeline.
-            >>> pipe = ds.window(blocks_per_window=20).map(infer) # doctest: +SKIP
-            DatasetPipeline(num_windows=20, num_stages=2)
-            >>> # Outputs can be incrementally read from the pipeline.
-            >>> for item in pipe.iter_rows(): # doctest: +SKIP
-            ...    print(item) # doctest: +SKIP
-
-        Args:
-            blocks_per_window: The window size (parallelism) in blocks.
-                Increasing window size increases pipeline throughput, but also
-                increases the latency to initial output, since it decreases the
-                length of the pipeline. Setting this to infinity effectively
-                disables pipelining.
-            bytes_per_window: Specify the window size in bytes instead of blocks.
-                This will be treated as an upper bound for the window size, but each
-                window will still include at least one block. This is mutually
-                exclusive with ``blocks_per_window``.
-        """
-        from ray.data._internal.plan import _rewrite_read_stage
-        from ray.data.dataset_pipeline import DatasetPipeline
-
-        if blocks_per_window is not None and bytes_per_window is not None:
-            raise ValueError("Only one windowing scheme can be specified.")
-
-        if blocks_per_window is None:
-            blocks_per_window = 10
-
-        ctx = DataContext.get_current()
-        if self._plan.is_read_stage_equivalent() and ctx.optimize_fuse_read_stages:
-            blocks, _, stages = self._plan._get_source_blocks_and_stages()
-            blocks.clear()
-            blocks, outer_stats, stages = _rewrite_read_stage(blocks, stages)
-            read_stage = stages[0]
-        else:
-            blocks = self._plan.execute()
-            outer_stats = self._plan.stats()
-            read_stage = None
-
-        class Iterator:
-            def __init__(self, splits, epoch):
-                self._splits = splits.copy()
-                self._epoch = epoch
-
-            def __next__(self) -> "Datastream[T]":
-                if not self._splits:
-                    raise StopIteration
-
-                blocks = self._splits.pop(0)
-
-                def gen():
-                    ds = Datastream(
-                        ExecutionPlan(blocks, outer_stats, run_by_consumer=True),
-                        self._epoch,
-                        lazy=True,
-                    )
-                    return ds
-
-                return gen
-
-        class Iterable:
-            def __init__(self, blocks, epoch):
-                if bytes_per_window:
-                    self._splits = blocks.split_by_bytes(bytes_per_window)
-                else:
-                    self._splits = blocks.split(split_size=blocks_per_window)
-                try:
-                    sizes = [s.size_bytes() for s in self._splits]
-                    num_blocks = [s.initial_num_blocks() for s in self._splits]
-                    assert [s > 0 for s in sizes], sizes
-
-                    def fmt(size_bytes):
-                        if size_bytes > 1024 * 1024 * 1024:
-                            return "{}GiB".format(
-                                round(size_bytes / (1024 * 1024 * 1024), 2)
-                            )
-                        elif size_bytes > 10 * 1024:
-                            return "{}MiB".format(round(size_bytes / (1024 * 1024), 2))
-                        else:
-                            return "{}b".format(size_bytes)
-
-                    mean_bytes = int(np.mean(sizes))
-                    logger.info(
-                        "Created DatasetPipeline with {} windows: "
-                        "{} min, {} max, {} mean".format(
-                            len(self._splits),
-                            fmt(min(sizes)),
-                            fmt(max(sizes)),
-                            fmt(mean_bytes),
-                        )
-                    )
-                    mean_num_blocks = int(np.mean(num_blocks))
-                    logger.info(
-                        "Blocks per window: "
-                        "{} min, {} max, {} mean".format(
-                            min(num_blocks),
-                            max(num_blocks),
-                            mean_num_blocks,
-                        )
-                    )
-                    # TODO(ekl) we should try automatically choosing the default
-                    # windowing settings to meet these best-practice constraints.
-                    avail_parallelism = _estimate_available_parallelism()
-                    if mean_num_blocks < avail_parallelism:
-                        logger.warning(
-                            f"{WARN_PREFIX} This pipeline's parallelism is limited "
-                            f"by its blocks per window to ~{mean_num_blocks} "
-                            "concurrent tasks per window. To maximize "
-                            "performance, increase the blocks per window to at least "
-                            f"{avail_parallelism}. This may require increasing the "
-                            "base datastream's parallelism and/or adjusting the "
-                            "windowing parameters."
-                        )
-                    else:
-                        logger.info(
-                            f"{OK_PREFIX} This pipeline's per-window parallelism "
-                            "is high enough to fully utilize the cluster."
-                        )
-                    obj_store_mem = ray.cluster_resources().get(
-                        "object_store_memory", 0
-                    )
-                    safe_mem_bytes = int(obj_store_mem * ESTIMATED_SAFE_MEMORY_FRACTION)
-                    if mean_bytes > safe_mem_bytes:
-                        logger.warning(
-                            f"{WARN_PREFIX} This pipeline's windows are "
-                            f"~{fmt(mean_bytes)} in size each and may not fit in "
-                            "object store memory without spilling. To improve "
-                            "performance, consider reducing the size of each window "
-                            f"to {fmt(safe_mem_bytes)} or less."
-                        )
-                    else:
-                        logger.info(
-                            f"{OK_PREFIX} This pipeline's windows likely fit in "
-                            "object store memory without spilling."
-                        )
-                except Exception as e:
-                    logger.info(
-                        "Created DatasetPipeline with {} windows; "
-                        "error getting sizes: {}".format(
-                            len(self._splits),
-                            e,
-                        )
-                    )
-                self._epoch = epoch
-
-            def __iter__(self):
-                return Iterator(self._splits, self._epoch)
-
-        it = Iterable(blocks, self._epoch)
-        pipe = DatasetPipeline(it, False, length=len(it._splits))
-        if read_stage:
-            pipe = pipe.foreach_window(
-                lambda ds, read_stage=read_stage: Datastream(
-                    ds._plan.with_stage(read_stage), ds._epoch, True
-                )
-            )
-        return pipe
-
-    @Deprecated(message="Use `Datastream.materialize()` instead.")
-    def fully_executed(self) -> "MaterializedDatastream[T]":
-        logger.warning(
-            "Deprecation warning: use Datastream.materialize() instead of "
-            "fully_executed()."
-        )
-        self._plan.execute(force_read=True)
-        return self
-
-    @Deprecated(
-        message="Check `isinstance(Datastream, MaterializedDatastream)` instead."
-    )
-    def is_fully_executed(self) -> bool:
-        logger.warning(
-            "Deprecation warning: Check "
-            "`isinstance(Datastream, MaterializedDatastream)` "
-            "instead of using is_fully_executed()."
-        )
-        return self._plan.has_computed_output()
-
-    @ConsumptionAPI(pattern="store memory.", insert_after=True)
-    def materialize(self) -> "MaterializedDatastream[T]":
-        """Execute and materialize this datastream into object store memory.
-
-        This can be used to read all blocks into memory. By default, Datastream
-        doesn't read blocks from the datasource until the first transform.
-
-        Note that this does not mutate the original Datastream. Only the blocks of the
-        returned MaterializedDatastream class are pinned in memory.
-
-        Returns:
-            A MaterializedDatastream holding the materialized data blocks.
-        """
-        copy = Datastream.copy(self, _deep_copy=True, _as=MaterializedDatastream)
-        copy._plan.execute(force_read=True)
-        return copy
-
-    @ConsumptionAPI(pattern="timing information.", insert_after=True)
-    def stats(self) -> str:
-        """Returns a string containing execution timing information.
-
-        Note that this does not trigger execution, so if the datastream has not yet
-        executed, an empty string will be returned.
-        """
-        return self._get_stats_summary().to_string()
-
-    def _get_stats_summary(self) -> DatastreamStatsSummary:
-        return self._plan.stats_summary()
-
-    @ConsumptionAPI(pattern="Time complexity:")
-    @DeveloperAPI
-    def get_internal_block_refs(self) -> List[ObjectRef[Block]]:
-        """Get a list of references to the underlying blocks of this datastream.
-
-        This function can be used for zero-copy access to the data. It blocks
-        until the underlying blocks are computed.
-
-        Time complexity: O(1)
-
-        Returns:
-            A list of references to this datastream's blocks.
-        """
-        blocks = self._plan.execute().get_blocks()
-        self._synchronize_progress_bar()
-        return blocks
-
-    @Deprecated(
-        message="Datastream is lazy by default, so this conversion call is no longer "
-        "needed and this API will be removed in a future release"
-    )
-    def lazy(self) -> "Datastream[T]":
-        """Enable lazy evaluation.
-
-        Datastream is lazy by default, so this is only useful for datastreams created
-        from :func:`ray.data.from_items() <ray.data.read_api.from_items>`, which is
-        eager.
-
-        The returned datastream is a lazy datastream, where all subsequent operations
-        on the stream won't be executed until the datastream is consumed
-        (e.g. ``.take()``, ``.iter_batches()``, ``.to_torch()``, ``.to_tf()``, etc.)
-        or execution is manually triggered via ``.materialize()``.
-        """
-        ds = Datastream(
-            self._plan, self._epoch, lazy=True, logical_plan=self._logical_plan
-        )
-        ds._set_uuid(self._get_uuid())
-        return ds
-
-    def has_serializable_lineage(self) -> bool:
-        """Whether this datastream's lineage is able to be serialized for storage and
-        later deserialized, possibly on a different cluster.
-
-        Only datastreams that are created from data that we know will still exist at
-        deserialization time, e.g. data external to this Ray cluster such as persistent
-        cloud object stores, support lineage-based serialization. All of the
-        ray.data.read_*() APIs support lineage-based serialization.
-        """
-        return self._plan.has_lazy_input()
-
-    @DeveloperAPI
-    def serialize_lineage(self) -> bytes:
-        """
-        Serialize this datastream's lineage, not the actual data or the existing data
-        futures, to bytes that can be stored and later deserialized, possibly on a
-        different cluster.
-
-        Note that this will drop all computed data, and that everything will be
-        recomputed from scratch after deserialization.
-
-        Use :py:meth:`Datastream.deserialize_lineage` to deserialize the serialized
-        bytes returned from this method into a Datastream.
-
-        .. note::
-            Unioned and zipped datastreams, produced by :py:meth`Datastream.union` and
-            :py:meth:`Datastream.zip`, are not lineage-serializable.
-
-        Returns:
-            Serialized bytes containing the lineage of this datastream.
-        """
-        if not self.has_serializable_lineage():
-            raise ValueError(
-                "Lineage-based serialization is not supported for this stream, which "
-                "means that it cannot be used as a tunable hyperparameter. "
-                "Lineage-based serialization is explicitly NOT supported for unioned "
-                "or zipped datastreams (see docstrings for those methods), and is only "
-                "supported for datastreams created from data that we know will still "
-                "exist at deserialization time, e.g. external data in persistent cloud "
-                "object stores or in-memory data from long-lived clusters. Concretely, "
-                "all ray.data.read_*() APIs should support lineage-based "
-                "serialization, while all of the ray.data.from_*() APIs do not. To "
-                "allow this stream to be serialized to storage, write the data to an "
-                "external store (such as AWS S3, GCS, or Azure Blob Storage) using the "
-                "Datastream.write_*() APIs, and serialize a new datastream reading "
-                "from the external store using the ray.data.read_*() APIs."
-            )
-        # Copy Datastream and clear the blocks from the execution plan so only the
-        # Datastream's lineage is serialized.
-        plan_copy = self._plan.deep_copy(preserve_uuid=True)
-        ds = Datastream(plan_copy, self._get_epoch(), self._lazy)
-        ds._plan.clear_block_refs()
-        ds._set_uuid(self._get_uuid())
-
-        def _reduce_remote_fn(rf: ray.remote_function.RemoteFunction):
-            # Custom reducer for Ray remote function handles that allows for
-            # cross-cluster serialization.
-            # This manually unsets the last export session and job to force re-exporting
-            # of the function when the handle is deserialized on a new cluster.
-            # TODO(Clark): Fix this in core Ray, see issue:
-            # https://github.com/ray-project/ray/issues/24152.
-            reconstructor, args, state = rf.__reduce__()
-            state["_last_export_session_and_job"] = None
-            return reconstructor, args, state
-
-        context = ray._private.worker.global_worker.get_serialization_context()
-        try:
-            context._register_cloudpickle_reducer(
-                ray.remote_function.RemoteFunction, _reduce_remote_fn
-            )
-            serialized = pickle.dumps(ds)
-        finally:
-            context._unregister_cloudpickle_reducer(ray.remote_function.RemoteFunction)
-        return serialized
-
-    @staticmethod
-    @DeveloperAPI
-    def deserialize_lineage(serialized_ds: bytes) -> "Datastream":
-        """
-        Deserialize the provided lineage-serialized Datastream.
-
-        This assumes that the provided serialized bytes were serialized using
-        :py:meth:`Datastream.serialize_lineage`.
-
-        Args:
-            serialized_ds: The serialized Datastream that we wish to deserialize.
-
-        Returns:
-            A deserialized ``Datastream`` instance.
-        """
-        return pickle.loads(serialized_ds)
-
-    def _divide(self, block_idx: int) -> ("Datastream[T]", "Datastream[T]"):
-        block_list = self._plan.execute()
-        left, right = block_list.divide(block_idx)
-        l_ds = Datastream(
-            ExecutionPlan(
-                left, self._plan.stats(), run_by_consumer=block_list._owned_by_consumer
-            ),
-            self._epoch,
-            self._lazy,
-        )
-        r_ds = Datastream(
-            ExecutionPlan(
-                right, self._plan.stats(), run_by_consumer=block_list._owned_by_consumer
-            ),
-            self._epoch,
-            self._lazy,
-        )
-        return l_ds, r_ds
-
-    @ConsumptionAPI(if_more_than_read=True, datasource_metadata="schema")
-    def default_batch_format(self) -> Type:
-        """Return this datastream's default batch format.
-
-        The default batch format describes what batches of data look like. To learn more
-        about batch formats, read
-        :ref:`writing user-defined functions <transform_datasets_writing_udfs>`.
-
-        Examples:
-
-            If your datastream represents a list of Python objects, then the default batch
-            format is ``list``.
-
-            >>> import ray
-            >>> ds = ray.data.range(100)
-            >>> ds  # doctest: +SKIP
-            Datastream(num_blocks=20, num_rows=100, schema=<class 'int'>)
-            >>> ds.default_batch_format()
-            <class 'list'>
-            >>> next(ds.iter_batches(batch_size=4))
-            [0, 1, 2, 3]
-
-            If your datastream contains a single ``numpy.ndarray``
-            column named ``__value__`` (as created by :func:`ray.data.from_numpy`), then
-            the default batch format is ``np.ndarray``. For more information on tensor
-            formats, read the :ref:`tensor support guide <datasets_tensor_support>`.
-
-            >>> ds = ray.data.range_tensor(100)
-            >>> ds  # doctest: +SKIP
-            Datastream(num_blocks=20, num_rows=100, schema={__value__: numpy.ndarray(shape=(1,), dtype=int64)})
-            >>> ds.default_batch_format()
-            <class 'numpy.ndarray'>
-            >>> next(ds.iter_batches(batch_size=4))
-            array([[0],
-                   [1],
-                   [2],
-                   [3]])
-
-            If your datastream represents tabular data and doesn't only consist of a
-            ``__value__`` tensor column (such as is created by
-            :meth:`ray.data.from_numpy`), then the default batch format is
-            ``pd.DataFrame``.
-
-            >>> import pandas as pd
-            >>> df = pd.DataFrame({"foo": ["a", "b"], "bar": [0, 1]})
-            >>> ds = ray.data.from_pandas(df)
-            >>> ds  # doctest: +SKIP
-            Datastream(num_blocks=1, num_rows=2, schema={foo: object, bar: int64})
-            >>> ds.default_batch_format()
-            <class 'pandas.core.frame.DataFrame'>
-            >>> next(ds.iter_batches(batch_size=4))
-              foo  bar
-            0   a    0
-            1   b    1
-
-        .. seealso::
-
-            :meth:`~Datastream.map_batches`
-                Call this function to transform batches of data.
-
-            :meth:`~Datastream.iter_batches`
-                Call this function to iterate over batches of data.
-
-        """  # noqa: E501
-        import pandas as pd
-        import pyarrow as pa
-
-        schema = self.schema()
-        assert isinstance(schema, (type, PandasBlockSchema, pa.Schema))
-
-        if isinstance(schema, type):
-            return list
-
-        if isinstance(schema, (PandasBlockSchema, pa.Schema)):
-            if schema.names == [TENSOR_COLUMN_NAME]:
-                return np.ndarray
-            return pd.DataFrame
-
-    @ConsumptionAPI(
-        if_more_than_read=True,
-        datasource_metadata="schema",
-        pattern="for the first block.",
-        insert_after=True,
-    )
-    @Deprecated(message="`dataset_format` is deprecated for streaming execution.")
-    def dataset_format(self) -> BlockFormat:
-        """The format of the datastream's underlying data blocks. Possible values
-        are: "arrow", "pandas" and "simple".
-
-        This may block; if the schema is unknown, this will synchronously fetch
-        the schema for the first block.
-        """
-        context = DataContext.get_current()
-        if context.use_streaming_executor:
-            raise DeprecationWarning(
-                "`dataset_format` is deprecated for streaming execution. To use "
-                "`dataset_format`, you must explicitly enable bulk execution by "
-                "setting `use_streaming_executor` to False in the `DataContext`"
-            )
-
-        # We need schema to properly validate, so synchronously
-        # fetch it if necessary.
-        schema = self.schema(fetch_if_missing=True)
-        if schema is None:
-            raise ValueError(
-                "Datastream is empty or cleared, can't determine the format of "
-                "the datastream."
-            )
-
-        try:
-            import pyarrow as pa
-
-            if isinstance(schema, pa.Schema):
-                return BlockFormat.ARROW
-        except ModuleNotFoundError:
-            pass
-        from ray.data._internal.pandas_block import PandasBlockSchema
-
-        if isinstance(schema, PandasBlockSchema):
-            return BlockFormat.PANDAS
-        return BlockFormat.SIMPLE
-
-    def _aggregate_on(
-        self, agg_cls: type, on: Optional[Union[KeyFn, List[KeyFn]]], *args, **kwargs
-    ):
-        """Helper for aggregating on a particular subset of the datastream.
-
-        This validates the `on` argument, and converts a list of column names
-        or lambdas to a multi-aggregation. A null `on` results in a
-        multi-aggregation on all columns for an Arrow Datastream, and a single
-        aggregation on the entire row for a simple Datastream.
-        """
-        aggs = self._build_multicolumn_aggs(agg_cls, on, *args, **kwargs)
-        return self.aggregate(*aggs)
-
-    def _build_multicolumn_aggs(
-        self,
-        agg_cls: type,
-        on: Optional[Union[KeyFn, List[KeyFn]]],
-        ignore_nulls: bool,
-        *args,
-        skip_cols: Optional[List[str]] = None,
-        **kwargs,
-    ):
-        """Build set of aggregations for applying a single aggregation to
-        multiple columns.
-        """
-        # Expand None into an aggregation for each column.
-        if on is None:
-            schema = self.schema(fetch_if_missing=True)
-            if schema is not None and not isinstance(schema, type):
-                if not skip_cols:
-                    skip_cols = []
-                if len(schema.names) > 0:
-                    on = [col for col in schema.names if col not in skip_cols]
-
-        if not isinstance(on, list):
-            on = [on]
-        return [agg_cls(on_, *args, ignore_nulls=ignore_nulls, **kwargs) for on_ in on]
-
-    def _aggregate_result(self, result: Union[Tuple, TableRow]) -> U:
-        if result is not None and len(result) == 1:
-            if isinstance(result, tuple):
-                return result[0]
-            else:
-                # NOTE (kfstorm): We cannot call `result[0]` directly on
-                # `PandasRow` because indexing a column with position is not
-                # supported by pandas.
-                return list(result.values())[0]
-        else:
-            return result
-
-    @ensure_notebook_deps(
-        ["ipywidgets", "8"],
-    )
-    @fallback_if_colab
-    def _ipython_display_(self):
-        from ipywidgets import HTML, VBox, Layout
-        from IPython.display import display
-
-        title = HTML(f"<h2>{self.__class__.__name__}</h2>")
-        tab = self._tab_repr_()
-
-        if tab:
-            display(VBox([title, tab], layout=Layout(width="100%")))
-
-    @ensure_notebook_deps(
-        ["tabulate", None],
-        ["ipywidgets", "8"],
-    )
-    def _tab_repr_(self):
-        from tabulate import tabulate
-        from ipywidgets import Tab, HTML
-
-        metadata = {
-            "num_blocks": self._plan.initial_num_blocks(),
-            "num_rows": self._meta_count(),
-        }
-        # Show metadata if available, but don't trigger execution.
-        schema = self.schema(fetch_if_missing=False)
-        if schema is None:
-            schema_repr = Template("rendered_html_common.html.j2").render(
-                content="<h5>Unknown schema</h5>"
-            )
-        elif isinstance(schema, type):
-            schema_repr = Template("rendered_html_common.html.j2").render(
-                content=f"<h5>Data type: <code>{html.escape(str(schema))}</code></h5>"
-            )
-        else:
-            schema_data = {}
-            for sname, stype in zip(schema.names, schema.types):
-                schema_data[sname] = getattr(stype, "__name__", str(stype))
-
-            schema_repr = Template("scrollableTable.html.j2").render(
-                table=tabulate(
-                    tabular_data=schema_data.items(),
-                    tablefmt="html",
-                    showindex=False,
-                    headers=["Name", "Type"],
-                ),
-                max_height="300px",
-            )
-
-        children = []
-        children.append(
-            HTML(
-                Template("scrollableTable.html.j2").render(
-                    table=tabulate(
-                        tabular_data=metadata.items(),
-                        tablefmt="html",
-                        showindex=False,
-                        headers=["Field", "Value"],
-                    ),
-                    max_height="300px",
-                )
-            )
-        )
-        children.append(HTML(schema_repr))
-        return Tab(children, titles=["Metadata", "Schema"])
-
-    def __repr__(self) -> str:
-        return self._plan.get_plan_as_string(self.__class__.__name__)
-
-    def __str__(self) -> str:
-        return repr(self)
-
-    def __bool__(self) -> bool:
-        # Prevents `__len__` from being called to check if it is None
-        # see: issue #25152
-        return True
-
-    def __len__(self) -> int:
-        raise AttributeError(
-            "Use `ds.count()` to compute the length of a distributed Datastream. "
-            "This may be an expensive operation."
-        )
-
-    def __iter__(self):
-        raise TypeError(
-            "`Datastream` objects aren't iterable. To iterate records, call "
-            "`ds.iter_rows()` or `ds.iter_batches()`. For more information, read "
-            "https://docs.ray.io/en/latest/data/consuming-datasets.html."
-        )
-
-    def _block_num_rows(self) -> List[int]:
-        get_num_rows = cached_remote_fn(_get_num_rows)
-        return ray.get([get_num_rows.remote(b) for b in self.get_internal_block_refs()])
-
-    def _block_size_bytes(self) -> List[int]:
-        get_size_bytes = cached_remote_fn(_get_size_bytes)
-        return ray.get(
-            [get_size_bytes.remote(b) for b in self.get_internal_block_refs()]
-        )
-
-    def _meta_count(self) -> Optional[int]:
-        return self._plan.meta_count()
-
-    def _get_uuid(self) -> str:
-        return self._uuid
-
-    def _set_uuid(self, uuid: str) -> None:
-        self._uuid = uuid
-
-    def _get_epoch(self) -> int:
-        return self._epoch
-
-    def _set_epoch(self, epoch: int) -> None:
-        self._epoch = epoch
-
-    def _warn_slow(self):
-        if ray.util.log_once("datastream_slow_warned"):
-            logger.warning(
-                "The `map`, `flat_map`, and `filter` operations are unvectorized and "
-                "can be very slow. Consider using `.map_batches()` instead."
-            )
-
-    def _synchronize_progress_bar(self):
-        """Flush progress bar output by shutting down the current executor.
-
-        This should be called at the end of all blocking APIs (e.g., `take`), but not
-        async APIs (e.g., `iter_batches`).
-
-        The streaming executor runs in a separate generator / thread, so it is
-        possible the shutdown logic runs even after a call to retrieve rows from the
-        stream has finished. Explicit shutdown avoids this, which can clobber console
-        output (https://github.com/ray-project/ray/issues/32414).
-        """
-        if self._current_executor:
-            self._current_executor.shutdown()
-            self._current_executor = None
-
-    def __getstate__(self):
-        # Note: excludes _current_executor which is not serializable.
-        return {
-            "plan": self._plan,
-            "uuid": self._uuid,
-            "epoch": self._epoch,
-            "lazy": self._lazy,
-            "logical_plan": self._logical_plan,
-        }
-
-    def __setstate__(self, state):
-        self._plan = state["plan"]
-        self._uuid = state["uuid"]
-        self._epoch = state["epoch"]
-        self._lazy = state["lazy"]
-        self._logical_plan = state["logical_plan"]
-        self._current_executor = None
-
-
-# Backwards compatibility alias.
-Dataset = Datastream
-
-
-@PublicAPI
-class MaterializedDatastream(Datastream, Generic[T]):
-    """A Datastream materialized in Ray memory, e.g., via `.materialize()`.
-
-    The blocks of a MaterializedDatastream object are materialized into Ray object store
-    memory, which means that this class can be shared or iterated over by multiple Ray
-    tasks without re-executing the underlying computations for producing the stream.
-    """
-
-    pass
-
-
-@PublicAPI(stability="beta")
-class Schema:
-    """Datastream schema.
-
-    Attributes:
-        names: List of column names of this Datastream.
-        base_schema: The underlying Arrow or Pandas schema.
-    """
-
-    def __init__(self, base_schema: Union["pyarrow.lib.Schema", "PandasBlockSchema"]):
-        self.base_schema = base_schema
-
-    @property
-    def names(self) -> List[str]:
-        """Lists the columns of this Datastream."""
-        return self.base_schema.names
-
-    def __str__(self):
-        # TODO(ekl) we should canonicalize Pandas vs Pyarrow dtypes, which will be
-        # possible one we support Python objects in Arrow via an extension type.
-        return f"Schema({dict(zip(self.base_schema.names, self.base_schema.types))})"
-
-    def __repr__(self):
-        return str(self)
-
-
-def _get_size_bytes(block: Block) -> int:
-    block = BlockAccessor.for_block(block)
-    return block.size_bytes()
-
-
-def _block_to_df(block: Block):
-    block = BlockAccessor.for_block(block)
-    return block.to_pandas()
-
-
-def _block_to_ndarray(block: Block, column: Optional[str]):
-    block = BlockAccessor.for_block(block)
-    return block.to_numpy(column)
-
-
-def _block_to_arrow(block: Block):
-    block = BlockAccessor.for_block(block)
-    return block.to_arrow()
-
-
-def _sliding_window(iterable: Iterable, n: int):
-    """Creates an iterator consisting of n-width sliding windows over
-    iterable. The sliding windows are constructed lazily such that an
-    element on the base iterator (iterable) isn't consumed until the
-    first sliding window containing that element is reached.
-
-    If n > len(iterable), then a single len(iterable) window is
-    returned.
-
-    Args:
-        iterable: The iterable on which the sliding window will be
-            created.
-        n: The width of the sliding window.
-
-    Returns:
-        An iterator of n-width windows over iterable.
-        If n > len(iterable), then a single len(iterable) window is
-        returned.
-    """
-    it = iter(iterable)
-    window = collections.deque(itertools.islice(it, n), maxlen=n)
-    if len(window) > 0:
-        yield tuple(window)
-    for elem in it:
-        window.append(elem)
-        yield tuple(window)
-
-
-def _do_write(
-    ds: Datasource,
-    ctx: DataContext,
-    blocks: List[Block],
-    meta: List[BlockMetadata],
-    ray_remote_args: Dict[str, Any],
-    write_args: Dict[str, Any],
-) -> List[ObjectRef[WriteResult]]:
-    write_args = _unwrap_arrow_serialization_workaround(write_args)
-    DataContext._set_current(ctx)
-    return ds.do_write(blocks, meta, ray_remote_args=ray_remote_args, **write_args)
-=======
 from ray.data.datastream import Datastream
 
 # Backwards compatibility alias.
-Dataset = Datastream
->>>>>>> c5449548
+Dataset = Datastream