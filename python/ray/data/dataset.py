--- conflicted
+++ resolved
@@ -6217,18 +6217,10 @@
         """
         import pyarrow as pa
 
-<<<<<<< HEAD
-        ref_bundles: Iterator[RefBundle] = self.iter_internal_ref_bundles()
-        block_refs: List[ObjectRef["pyarrow.Table"]] = (
-            _ref_bundles_iterator_to_block_refs_list(ref_bundles)
-        )
-
-=======
         ref_bundle: RefBundle = self._plan.execute()
         block_refs: List[
             ObjectRef["pyarrow.Table"]
         ] = _ref_bundles_iterator_to_block_refs_list([ref_bundle])
->>>>>>> e9954561
         # Schema is safe to call since we have already triggered execution with
         # self._plan.execute(), which will cache the schema
         schema = self.schema(fetch_if_missing=True)
