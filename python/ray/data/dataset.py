--- conflicted
+++ resolved
@@ -5881,12 +5881,7 @@
         ref_bundle: RefBundle = self._plan.execute()
         block_refs: List[
             ObjectRef["pyarrow.Table"]
-<<<<<<< HEAD
-        ] = _ref_bundles_iterator_to_block_refs_list(ref_bundles)
-
-=======
         ] = _ref_bundles_iterator_to_block_refs_list([ref_bundle])
->>>>>>> d09174e3
         # Schema is safe to call since we have already triggered execution with
         # self._plan.execute(), which will cache the schema
         schema = self.schema(fetch_if_missing=True)
