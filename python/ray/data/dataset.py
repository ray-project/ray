import collections
import itertools
import logging
import os
import time
import html
from typing import (
    TYPE_CHECKING,
    Any,
    Callable,
    Dict,
    Generic,
    Iterable,
    Iterator,
    List,
    Type,
    Optional,
    Tuple,
    Union,
)
from uuid import uuid4
import warnings

import numpy as np

import ray
import ray.cloudpickle as pickle
from ray._private.usage import usage_lib
from ray.data._internal.block_batching import BatchType, batch_blocks
from ray.data._internal.block_list import BlockList
from ray.data._internal.compute import (
    ActorPoolStrategy,
    CallableClass,
    ComputeStrategy,
    TaskPoolStrategy,
)
from ray.data._internal.delegating_block_builder import DelegatingBlockBuilder
from ray.data._internal.equalize import _equalize
from ray.data._internal.lazy_block_list import LazyBlockList
from ray.data._internal.output_buffer import BlockOutputBuffer
from ray.data._internal.util import _estimate_available_parallelism
from ray.data._internal.plan import (
    ExecutionPlan,
    OneToOneStage,
)
from ray.data._internal.stage_impl import (
    RandomizeBlocksStage,
    RepartitionStage,
    RandomShuffleStage,
    ZipStage,
    SortStage,
)
from ray.data._internal.progress_bar import ProgressBar
from ray.data._internal.remote_fn import cached_remote_fn
from ray.data._internal.split import _split_at_index, _split_at_indices, _get_num_rows
from ray.data._internal.stats import DatasetStats
from ray.data._internal.table_block import VALUE_COL_NAME
from ray.data.aggregate import AggregateFn, Max, Mean, Min, Std, Sum
from ray.data.block import (
    VALID_BATCH_FORMATS,
    BatchUDF,
    Block,
    BlockAccessor,
    BlockMetadata,
    BlockPartition,
    BlockPartitionMetadata,
    KeyFn,
    RowUDF,
    T,
    U,
    _validate_key_fn,
)
from ray.data.context import (
    DatasetContext,
    WARN_PREFIX,
    OK_PREFIX,
    ESTIMATED_SAFE_MEMORY_FRACTION,
)
from ray.data.datasource import (
    BlockWritePathProvider,
    CSVDatasource,
    Datasource,
    DefaultBlockWritePathProvider,
    JSONDatasource,
    NumpyDatasource,
    ParquetDatasource,
    ReadTask,
    WriteResult,
)
from ray.data.datasource.file_based_datasource import (
    _unwrap_arrow_serialization_workaround,
    _wrap_and_register_arrow_serialization_workaround,
)
from ray.data.random_access_dataset import RandomAccessDataset
from ray.data.row import TableRow
from ray.types import ObjectRef
from ray.util.annotations import DeveloperAPI, PublicAPI
from ray.widgets import Template

if TYPE_CHECKING:
    import dask
    import mars
    import modin
    import pandas
    import pyarrow
    import pyspark
    import tensorflow as tf
    import torch
    import torch.utils.data

    from ray.data.dataset_pipeline import DatasetPipeline
    from ray.data.grouped_dataset import GroupedDataset


logger = logging.getLogger(__name__)

TensorflowFeatureTypeSpec = Union[
    "tf.TypeSpec", List["tf.TypeSpec"], Dict[str, "tf.TypeSpec"]
]

TorchTensorBatchType = Union["torch.Tensor", Dict[str, "torch.Tensor"]]
TensorFlowTensorBatchType = Union["tf.Tensor", Dict[str, "tf.Tensor"]]


@PublicAPI
class Dataset(Generic[T]):
    """A Dataset is a distributed data collection for data loading and processing.

    Datasets are implemented as a list of ``ObjectRef[Block]``, where each block
    holds an ordered collection of items, representing a shard of the overall
    data collection. The block can be either a ``pyarrow.Table``, or Python list.
    The block also determines the unit of parallelism.

    Datasets can be created in multiple ways: from synthetic data via ``range_*()``
    APIs, from existing memory data via ``from_*()`` APIs, or from external storage
    systems such as local disk, S3, HDFS etc. via the ``read_*()`` APIs. The
    (potentially processed) Dataset can be saved back to external storage systems via
    the ``write_*()`` APIs.

    Examples:
        >>> import ray
        >>> # Create dataset from synthetic data.
        >>> ds = ray.data.range(1000)
        >>> # Create dataset from in-memory data.
        >>> ds = ray.data.from_items(
        ...     [{"col1": i, "col2": i * 2} for i in range(1000)])
        >>> # Create dataset from external storage system.
        >>> ds = ray.data.read_parquet("s3://bucket/path") # doctest: +SKIP
        >>> # Save dataset back to external storage system.
        >>> ds.write_csv("s3//bucket/output") # doctest: +SKIP

    Datasets has two kinds of operations: tranformation, which takes in Datasets and
    outputs a new Dataset (e.g. :py:meth:`.map_batches()`); and consumption, which
    produces values (not Dataset) as output (e.g. :py:meth:`.iter_batches()`).

    Datasets supports parallel processing at scale: transformations such as
    :py:meth:`.map_batches()`, aggregations such as
    :py:meth:`.min()`/:py:meth:`.max()`/:py:meth:`.mean()`, grouping via
    :py:meth:`.groupby()`, shuffling operations such as :py:meth:`.sort()`,
    :py:meth:`.random_shuffle()`, and :py:meth:`.repartition()`.

    Examples:
        >>> import ray
        >>> ds = ray.data.range(1000)
        >>> # Transform in parallel with map_batches().
        >>> ds.map_batches(lambda batch: [v * 2 for v in batch])
        Dataset(num_blocks=..., num_rows=1000, schema=<class 'int'>)
        >>> # Compute max.
        >>> ds.max()
        999
        >>> # Group the data.
        >>> ds.groupby(lambda x: x % 3).count()
        Dataset(num_blocks=..., num_rows=3, schema=<class 'tuple'>)
        >>> # Shuffle this dataset randomly.
        >>> ds.random_shuffle()
        Dataset(num_blocks=..., num_rows=1000, schema=<class 'int'>)
        >>> # Sort it back in order.
        >>> ds.sort()
        Dataset(num_blocks=..., num_rows=1000, schema=<class 'int'>)

    Since Datasets are just lists of Ray object refs, they can be passed
    between Ray tasks and actors without incurring a copy. Datasets support
    conversion to/from several more featureful dataframe libraries
    (e.g., Spark, Dask, Modin, MARS), and are also compatible with distributed
    TensorFlow / PyTorch.
    """

    def __init__(
        self,
        plan: ExecutionPlan,
        epoch: int,
        lazy: bool,
        *,
        defer_execution: bool = False,
    ):
        """Construct a Dataset (internal API).

        The constructor is not part of the Dataset API. Use the ``ray.data.*``
        read methods to construct a dataset.
        """
        assert isinstance(plan, ExecutionPlan)
        usage_lib.record_library_usage("dataset")

        self._plan = plan
        self._uuid = uuid4().hex
        self._epoch = epoch
        self._lazy = lazy

        if not lazy and not defer_execution:
            self._plan.execute(allow_clear_input_blocks=False)

    @staticmethod
    def copy(dataset: "Dataset[T]") -> "Dataset[T]":
        return Dataset(dataset._plan, dataset._epoch, dataset._lazy)

    def map(
        self,
        fn: RowUDF[T, U],
        *,
        compute: Union[str, ComputeStrategy] = None,
        **ray_remote_args,
    ) -> "Dataset[U]":
        """Apply the given function to each record of this dataset.

        This is a blocking operation. Note that mapping individual records
        can be quite slow. Consider using `.map_batches()` for performance.

        Examples:
            >>> import ray
            >>> # Transform python objects.
            >>> ds = ray.data.range(1000)
            >>> ds.map(lambda x: x * 2)
            Dataset(num_blocks=..., num_rows=1000, schema=<class 'int'>)
            >>> # Transform Arrow records.
            >>> ds = ray.data.from_items(
            ...     [{"value": i} for i in range(1000)])
            >>> ds.map(lambda record: {"v2": record["value"] * 2})
            Dataset(num_blocks=..., num_rows=1000, schema={v2: int64})
            >>> # Define a callable class that persists state across
            >>> # function invocations for efficiency.
            >>> init_model = ... # doctest: +SKIP
            >>> class CachedModel:
            ...    def __init__(self):
            ...        self.model = init_model()
            ...    def __call__(self, batch):
            ...        return self.model(batch)
            >>> # Apply the transform in parallel on GPUs. Since
            >>> # compute=ActorPoolStrategy(2, 8) the transform will be applied on an
            >>> # autoscaling pool of 2-8 Ray actors, each allocated 1 GPU by Ray.
            >>> from ray.data._internal.compute import ActorPoolStrategy
            >>> ds.map(CachedModel, # doctest: +SKIP
            ...        compute=ActorPoolStrategy(2, 8),
            ...        num_gpus=1)

        Time complexity: O(dataset size / parallelism)

        Args:
            fn: The function to apply to each record, or a class type
                that can be instantiated to create such a callable. Callable classes are
                only supported for the actor compute strategy.
            compute: The compute strategy, either "tasks" (default) to use Ray
                tasks, or "actors" to use an autoscaling actor pool. If wanting to
                configure the min or max size of the autoscaling actor pool, you can
                provide an
                :class:`ActorPoolStrategy(min, max) <ray.data.ActorPoolStrategy>`
                instance. If using callable classes for fn, the actor compute strategy
                must be used.
            ray_remote_args: Additional resource requirements to request from
                ray (e.g., num_gpus=1 to request GPUs for the map tasks).
        """
        if isinstance(fn, CallableClass) and (
            compute is None
            or compute == "tasks"
            or isinstance(compute, TaskPoolStrategy)
        ):
            raise ValueError(
                "``compute`` must be specified when using a CallableClass, and must "
                f"specify the actor compute strategy, but got: {compute}"
                'For example, use ``compute="actors"`` or '
                "``compute=ActorPoolStrategy(min, max)``."
            )

        self._warn_slow()
        context = DatasetContext.get_current()

        def transform(block: Block, fn: RowUDF[T, U]) -> Iterable[Block]:
            DatasetContext._set_current(context)
            output_buffer = BlockOutputBuffer(None, context.target_max_block_size)
            block = BlockAccessor.for_block(block)
            for row in block.iter_rows():
                output_buffer.add(fn(row))
                if output_buffer.has_next():
                    yield output_buffer.next()
            output_buffer.finalize()
            if output_buffer.has_next():
                yield output_buffer.next()

        plan = self._plan.with_stage(
            OneToOneStage(
                "map",
                transform,
                compute,
                ray_remote_args,
                fn=fn,
            )
        )
        return Dataset(plan, self._epoch, self._lazy)

    def map_batches(
        self,
        fn: BatchUDF,
        *,
        batch_size: Optional[int] = 4096,
        compute: Union[str, ComputeStrategy] = None,
        batch_format: str = "default",
        fn_args: Optional[Iterable[Any]] = None,
        fn_kwargs: Optional[Dict[str, Any]] = None,
        fn_constructor_args: Optional[Iterable[Any]] = None,
        fn_constructor_kwargs: Optional[Dict[str, Any]] = None,
        **ray_remote_args,
    ) -> "Dataset[Any]":
        """Apply the given function to batches of data.

        Batches are represented as dataframes, ndarrays, or lists. The default batch
        type is determined by your dataset's schema. To determine the default batch
        type, call :meth:`~Dataset.native_batch_format`. Alternatively, set the batch
        type with ``batch_format``.

        To learn more about writing functions for :meth:`~Dataset.map_batches`, read
        :ref:`writing user-defined functions <transform_datasets_writing_udfs>`.

        .. note::
            This is a blocking operation. The time complexity is :math:`O(n/p)`, where
            :math:`n` is the dataset size and :math:`p` is the parallelism.

        .. tip::
            If you're using :ref:`Ray AIR <air>` for training or batch inference,
            consider using :class:`~ray.data.preprocessors.BatchMapper`. It's more
            performant and easier to use.

        Examples:

            >>> import pandas as pd
            >>> import ray
            >>> df = pd.DataFrame({
            ...     "name": ["Luna", "Rory", "Scout"],
            ...     "age": [4, 14, 9]
            ... })
            >>> ds = ray.data.from_pandas(df)
            >>> ds
            Dataset(num_blocks=1, num_rows=3, schema={name: object, age: object})

            Call :meth:`~Dataset.native_batch_format` to determine the default batch
            type.

            >>> ds.native_batch_format()
            <class 'pandas.core.frame.DataFrame'>

            Once you know the batch type, define a function that transforms batches
            of data. :meth:`~Dataset.map_batches` applies the function in parallel.

            >>> def map_fn(batch: pd.DataFrame) -> pd.DataFrame:
            ...     batch["age_in_dog_years"] = 7 * batch["age"]
            ...     return batch
            >>> ds = ds.map_batches(map_fn)
            >>> ds
            Dataset(num_blocks=1, num_rows=3, schema={name: object, age: int64, age_in_dog_years: int64})

            Your ``fn`` can return a different type than the input type. To learn more
            about supported output types, read
            :ref:`user-defined function output types <transform_datasets_batch_output_types>`.

            >>> from typing import List
            >>> def map_fn(batch: pd.DataFrame) -> List[int]:
            ...     return list(batch["age_in_dog_years"])
            >>> ds = ds.map_batches(map_fn)
            >>> ds
            Dataset(num_blocks=1, num_rows=3, schema=<class 'int'>)

            :ref:`Actors <actor-guide>` can improve the performance of some workloads.
            For example, you can use :ref:`actors <actor-guide>` to load a model once
            per worker instead of once per inference.

            To transform batches with :ref:`actors <actor-guide>`, pass a callable type
            to ``fn`` and specify an
            :class:`ActorPoolStrategy <ray.data.ActorPoolStrategy>`.

            In the example below, ``CachedModel`` is called on an autoscaling pool of
            two to eight :ref:`actors <actor-guide>`, each allocated one GPU by Ray.

            >>> from ray.data import ActorPoolStrategy
            >>> init_large_model = ... # doctest: +SKIP
            >>> class CachedModel:
            ...    def __init__(self):
            ...        self.model = init_large_model()
            ...    def __call__(self, item):
            ...        return self.model(item)
            >>> ds.map_batches( # doctest: +SKIP
            ...     CachedModel, # doctest: +SKIP
            ...     batch_size=256, # doctest: +SKIP
            ...     compute=ActorPoolStrategy(2, 8), # doctest: +SKIP
            ...     num_gpus=1
            ... ) # doctest: +SKIP

        Args:
            fn: The function to apply to each record batch, or a class type
                that can be instantiated to create such a callable. Callable classes are
                only supported for the actor compute strategy.
<<<<<<< HEAD
            batch_size: The number of rows in each batch, or ``None`` to use entire
                blocks as batches. Blocks can contain different number of rows, and
                the last batch can include fewer than ``batch_size`` rows. Defaults to
                ``4096``.
            compute: The compute strategy, either ``"tasks"`` (default) to use Ray
                tasks, or ``"actors"`` to use an autoscaling actor pool. If you want to
                configure the size of the autoscaling actor pool, provide an
                :class:`ActorPoolStrategy <ray.data.ActorPoolStrategy>` instance.
                If you're passing callable type to ``fn``, you must pass an
                :class:`ActorPoolStrategy <ray.data.ActorPoolStrategy>`.
            batch_format: Specify ``"native"`` to use the native block format (promotes
                tables to Pandas and tensors to NumPy), ``"pandas"`` to select
                ``pandas.DataFrame``, "pyarrow" to select ``pyarrow.Table``, or
                ``"numpy"`` to select ``numpy.ndarray`` for tensor datasets and
                ``Dict[str, numpy.ndarray]`` for tabular datasets. Default is "native".
            fn_args: Positional arguments to pass to ``fn`` after the first argument.
                These arguments are top-level arguments to the underlying Ray task.
            fn_kwargs: Keyword arguments to pass to ``fn``. These arguments are
                top-level arguments to the underlying Ray task.
=======
            batch_size: The number of rows in each batch, or None to use entire blocks
                as batches (blocks may contain different number of rows).
                The final batch may include fewer than ``batch_size`` rows.
                Defaults to 4096.
            compute: The compute strategy, either "tasks" (default) to use Ray
                tasks, or "actors" to use an autoscaling actor pool. If wanting to
                configure the min or max size of the autoscaling actor pool, you can
                provide an
                :class:`ActorPoolStrategy(min, max) <ray.data.ActorPoolStrategy>`
                instance. If using callable classes for fn, the actor compute strategy
                must be used.
            batch_format: Specify "default" to use the default block format (promotes
                tables to Pandas and tensors to NumPy), "pandas" to select
                ``pandas.DataFrame``, "pyarrow" to select ``pyarrow.Table``, or "numpy"
                to select ``numpy.ndarray`` for tensor datasets and
                ``Dict[str, numpy.ndarray]`` for tabular datasets. Default is "default".
            fn_args: Positional arguments to pass to ``fn``, after the data batch. These
                arguments will be top-level arguments in the underlying Ray task that's
                submitted.
            fn_kwargs: Keyword arguments to pass to ``fn``. These arguments will be
                top-level arguments in the underlying Ray task that's submitted.
>>>>>>> 21140c20
            fn_constructor_args: Positional arguments to pass to ``fn``'s constructor.
                You can only provide this if ``fn`` is a callable class. These arguments
                are top-level arguments in the underlying Ray actor construction task.
            fn_constructor_kwargs: Keyword arguments to pass to ``fn``'s constructor.
                This can only be provided if ``fn`` is a callable class. These arguments
                are top-level arguments in the underlying Ray actor construction task.
            ray_remote_args: Additional resource requirements to request from
                ray (e.g., ``num_gpus=1`` to request GPUs for the map tasks).

        .. seealso::

            :meth:`~Dataset.iter_batches`
                Call this function to iterate over batches of data.

            :meth:`~Dataset.native_batch_format`
                Call this function to determine the default batch type.
        """  # noqa: E501
        import pandas as pd
        import pyarrow as pa

        if batch_format == "native":
            warnings.warn(
                "The 'native' batch format has been renamed 'default'.",
                DeprecationWarning,
            )

        if batch_size is not None and batch_size < 1:
            raise ValueError("Batch size cannot be negative or 0")

        if batch_format not in VALID_BATCH_FORMATS:
            raise ValueError(
                f"The batch format must be one of {VALID_BATCH_FORMATS}, got: "
                f"{batch_format}"
            )

        if isinstance(fn, CallableClass) and (
            compute is None
            or compute == "tasks"
            or isinstance(compute, TaskPoolStrategy)
        ):
            raise ValueError(
                "``compute`` must be specified when using a CallableClass, and must "
                f"specify the actor compute strategy, but got: {compute}"
                'For example, use ``compute="actors"`` or '
                "``compute=ActorPoolStrategy(min, max)``."
            )

        if fn_constructor_args is not None or fn_constructor_kwargs is not None:
            if compute is None or (
                compute != "actors" and not isinstance(compute, ActorPoolStrategy)
            ):
                raise ValueError(
                    "fn_constructor_args and fn_constructor_kwargs can only be "
                    "specified if using the actor pool compute strategy, but got: "
                    f"{compute}"
                )
            if not isinstance(fn, CallableClass):
                raise ValueError(
                    "fn_constructor_args and fn_constructor_kwargs can only be "
                    "specified if providing a CallableClass instance for fn, but got: "
                    f"{fn}"
                )

        context = DatasetContext.get_current()

        def transform(
            block: Block,
            batch_fn: BatchUDF,
            *fn_args,
            **fn_kwargs,
        ) -> Iterable[Block]:
            DatasetContext._set_current(context)
            output_buffer = BlockOutputBuffer(None, context.target_max_block_size)
            block = BlockAccessor.for_block(block)
            total_rows = block.num_rows()
            max_batch_size = batch_size
            if max_batch_size is None:
                max_batch_size = max(total_rows, 1)

            for start in range(0, total_rows, max_batch_size):
                # Build a block for each batch.
                end = min(total_rows, start + max_batch_size)
                # Make sure to copy if slicing to avoid the Arrow serialization
                # bug where we include the entire base view on serialization.
                view = block.slice(start, end, copy=batch_size is not None)
                # Convert to batch format.
                view = BlockAccessor.for_block(view).to_batch_format(batch_format)

                applied = batch_fn(view, *fn_args, **fn_kwargs)
                if not (
                    isinstance(applied, list)
                    or isinstance(applied, pa.Table)
                    or isinstance(applied, np.ndarray)
                    or (
                        isinstance(applied, dict)
                        and all(isinstance(col, np.ndarray) for col in applied.values())
                    )
                    or isinstance(applied, pd.core.frame.DataFrame)
                ):
                    raise ValueError(
                        "The map batches UDF returned the value "
                        f"{applied} of type {type(applied)}, "
                        "which is not allowed. "
                        f"The return type must be one of: {BatchType}"
                    )
                output_buffer.add_batch(applied)
                if output_buffer.has_next():
                    yield output_buffer.next()

            output_buffer.finalize()
            if output_buffer.has_next():
                yield output_buffer.next()

        plan = self._plan.with_stage(
            OneToOneStage(
                "map_batches",
                transform,
                compute,
                ray_remote_args,
                fn=fn,
                fn_args=fn_args,
                fn_kwargs=fn_kwargs,
                fn_constructor_args=fn_constructor_args,
                fn_constructor_kwargs=fn_constructor_kwargs,
            )
        )
        return Dataset(plan, self._epoch, self._lazy)

    def add_column(
        self,
        col: str,
        fn: Callable[["pandas.DataFrame"], "pandas.Series"],
        *,
        compute: Optional[str] = None,
        **ray_remote_args,
    ) -> "Dataset[T]":
        """Add the given column to the dataset.

        This is only supported for datasets convertible to pandas format.
        A function generating the new column values given the batch in pandas
        format must be specified.

        Examples:
            >>> import ray
            >>> ds = ray.data.range_table(100)
            >>> # Add a new column equal to value * 2.
            >>> ds = ds.add_column(
            ...     "new_col", lambda df: df["value"] * 2)
            >>> # Overwrite the existing "value" with zeros.
            >>> ds = ds.add_column("value", lambda df: 0)

        Time complexity: O(dataset size / parallelism)

        Args:
            col: Name of the column to add. If the name already exists, the
                column will be overwritten.
            fn: Map function generating the column values given a batch of
                records in pandas format.
            compute: The compute strategy, either "tasks" (default) to use Ray
                tasks, or ActorPoolStrategy(min, max) to use an autoscaling actor pool.
            ray_remote_args: Additional resource requirements to request from
                ray (e.g., num_gpus=1 to request GPUs for the map tasks).
        """

        def process_batch(batch):
            batch[col] = fn(batch)
            return batch

        if not callable(fn):
            raise ValueError("`fn` must be callable, got {}".format(fn))

        return self.map_batches(
            process_batch, batch_format="pandas", compute=compute, **ray_remote_args
        )

    def drop_columns(
        self,
        cols: List[str],
        *,
        compute: Optional[str] = None,
        **ray_remote_args,
    ) -> "Dataset[U]":
        """Drop one or more columns from the dataset.

        This is a blocking operation.

        Examples:
            >>> import ray
            >>> ds = ray.data.range_table(100)
            >>> # Add a new column equal to value * 2.
            >>> ds = ds.add_column(
            ...     "new_col", lambda df: df["value"] * 2)
            >>> # Drop the existing "value" column.
            >>> ds = ds.drop_columns(["value"])


        Time complexity: O(dataset size / parallelism)

        Args:
            cols: Names of the columns to drop. If any name does not exist,
                an exception will be raised.
            compute: The compute strategy, either "tasks" (default) to use Ray
                tasks, or ActorPoolStrategy(min, max) to use an autoscaling actor pool.
            ray_remote_args: Additional resource requirements to request from
                ray (e.g., num_gpus=1 to request GPUs for the map tasks).
        """

        return self.map_batches(
            lambda batch: batch.drop(columns=cols), compute=compute, **ray_remote_args
        )

    def flat_map(
        self,
        fn: RowUDF[T, U],
        *,
        compute: Union[str, ComputeStrategy] = None,
        **ray_remote_args,
    ) -> "Dataset[U]":
        """Apply the given function to each record and then flatten results.

        This is a blocking operation. Consider using ``.map_batches()`` for
        better performance (the batch size can be altered in map_batches).

        Examples:
            >>> import ray
            >>> ds = ray.data.range(1000)
            >>> ds.flat_map(lambda x: [x, x ** 2, x ** 3])
            Dataset(num_blocks=..., num_rows=3000, schema=<class 'int'>)

        Time complexity: O(dataset size / parallelism)

        Args:
            fn: The function to apply to each record, or a class type
                that can be instantiated to create such a callable. Callable classes are
                only supported for the actor compute strategy.
            compute: The compute strategy, either "tasks" (default) to use Ray
                tasks, or "actors" to use an autoscaling actor pool. If wanting to
                configure the min or max size of the autoscaling actor pool, you can
                provide an
                :class:`ActorPoolStrategy(min, max) <ray.data.ActorPoolStrategy>`
                instance. If using callable classes for fn, the actor compute strategy
                must be used.
            ray_remote_args: Additional resource requirements to request from
                ray (e.g., num_gpus=1 to request GPUs for the map tasks).
        """
        if isinstance(fn, CallableClass) and (
            compute is None
            or compute == "tasks"
            or isinstance(compute, TaskPoolStrategy)
        ):
            raise ValueError(
                "``compute`` must be specified when using a CallableClass, and must "
                f"specify the actor compute strategy, but got: {compute}"
                'For example, use ``compute="actors"`` or '
                "``compute=ActorPoolStrategy(min, max)``."
            )

        self._warn_slow()
        context = DatasetContext.get_current()

        def transform(block: Block, fn: RowUDF[T, U]) -> Iterable[Block]:
            DatasetContext._set_current(context)
            output_buffer = BlockOutputBuffer(None, context.target_max_block_size)
            block = BlockAccessor.for_block(block)
            for row in block.iter_rows():
                for r2 in fn(row):
                    output_buffer.add(r2)
                    if output_buffer.has_next():
                        yield output_buffer.next()
            output_buffer.finalize()
            if output_buffer.has_next():
                yield output_buffer.next()

        plan = self._plan.with_stage(
            OneToOneStage("flat_map", transform, compute, ray_remote_args, fn=fn)
        )
        return Dataset(plan, self._epoch, self._lazy)

    def filter(
        self,
        fn: RowUDF[T, U],
        *,
        compute: Union[str, ComputeStrategy] = None,
        **ray_remote_args,
    ) -> "Dataset[T]":
        """Filter out records that do not satisfy the given predicate.

        This is a blocking operation. Consider using ``.map_batches()`` for
        better performance (you can implement filter by dropping records).

        Examples:
            >>> import ray
            >>> ds = ray.data.range(100)
            >>> ds.filter(lambda x: x % 2 == 0)
            Dataset(num_blocks=..., num_rows=50, schema=<class 'int'>)

        Time complexity: O(dataset size / parallelism)

        Args:
            fn: The predicate to apply to each record, or a class type
                that can be instantiated to create such a callable. Callable classes are
                only supported for the actor compute strategy.
            compute: The compute strategy, either "tasks" (default) to use Ray
                tasks, or "actors" to use an autoscaling actor pool. If wanting to
                configure the min or max size of the autoscaling actor pool, you can
                provide an
                :class:`ActorPoolStrategy(min, max) <ray.data.ActorPoolStrategy>`
                instance. If using callable classes for fn, the actor compute strategy
                must be used.
            ray_remote_args: Additional resource requirements to request from
                ray (e.g., num_gpus=1 to request GPUs for the map tasks).
        """
        if isinstance(fn, CallableClass) and (
            compute is None
            or compute == "tasks"
            or isinstance(compute, TaskPoolStrategy)
        ):
            raise ValueError(
                "``compute`` must be specified when using a CallableClass, and must "
                f"specify the actor compute strategy, but got: {compute}"
                'For example, use ``compute="actors"`` or '
                "``compute=ActorPoolStrategy(min, max)``."
            )

        self._warn_slow()
        context = DatasetContext.get_current()

        def transform(block: Block, fn: RowUDF[T, U]) -> Iterable[Block]:
            DatasetContext._set_current(context)
            block = BlockAccessor.for_block(block)
            builder = block.builder()
            for row in block.iter_rows():
                if fn(row):
                    builder.add(row)
            return [builder.build()]

        plan = self._plan.with_stage(
            OneToOneStage("filter", transform, compute, ray_remote_args, fn=fn)
        )
        return Dataset(plan, self._epoch, self._lazy)

    def repartition(self, num_blocks: int, *, shuffle: bool = False) -> "Dataset[T]":
        """Repartition the dataset into exactly this number of blocks.

        This is a blocking operation. After repartitioning, all blocks in the
        returned dataset will have approximately the same number of rows.

        Examples:
            >>> import ray
            >>> ds = ray.data.range(100)
            >>> # Set the number of output partitions to write to disk.
            >>> ds.repartition(10).write_parquet("/tmp/test")

        Time complexity: O(dataset size / parallelism)

        Args:
            num_blocks: The number of blocks.
            shuffle: Whether to perform a distributed shuffle during the
                repartition. When shuffle is enabled, each output block
                contains a subset of data rows from each input block, which
                requires all-to-all data movement. When shuffle is disabled,
                output blocks are created from adjacent input blocks,
                minimizing data movement.

        Returns:
            The repartitioned dataset.
        """

        plan = self._plan.with_stage(RepartitionStage(num_blocks, shuffle))
        return Dataset(plan, self._epoch, self._lazy)

    def random_shuffle(
        self,
        *,
        seed: Optional[int] = None,
        num_blocks: Optional[int] = None,
    ) -> "Dataset[T]":
        """Randomly shuffle the elements of this dataset.

        This is a blocking operation similar to repartition().

        Examples:
            >>> import ray
            >>> ds = ray.data.range(100)
            >>> # Shuffle this dataset randomly.
            >>> ds.random_shuffle()
            Dataset(num_blocks=..., num_rows=100, schema=<class 'int'>)
            >>> # Shuffle this dataset with a fixed random seed.
            >>> ds.random_shuffle(seed=12345)
            Dataset(num_blocks=..., num_rows=100, schema=<class 'int'>)

        Time complexity: O(dataset size / parallelism)

        Args:
            seed: Fix the random seed to use, otherwise one will be chosen
                based on system randomness.
            num_blocks: The number of output blocks after the shuffle, or None
                to retain the number of blocks.

        Returns:
            The shuffled dataset.
        """

        plan = self._plan.with_stage(RandomShuffleStage(seed, num_blocks))
        return Dataset(plan, self._epoch, self._lazy)

    def randomize_block_order(
        self,
        *,
        seed: Optional[int] = None,
    ) -> "Dataset[T]":
        """Randomly shuffle the blocks of this dataset.

        Examples:
            >>> import ray
            >>> ds = ray.data.range(100) # doctest: +SKIP
            >>> # Randomize the block order.
            >>> ds.randomize_block_order() # doctest: +SKIP
            >>> # Randomize the block order with a fixed random seed.
            >>> ds.randomize_block_order(seed=12345) # doctest: +SKIP

        Args:
            seed: Fix the random seed to use, otherwise one will be chosen
                based on system randomness.

        Returns:
            The block-shuffled dataset.
        """

        plan = self._plan.with_stage(RandomizeBlocksStage(seed))
        return Dataset(plan, self._epoch, self._lazy, defer_execution=True)

    def random_sample(
        self, fraction: float, *, seed: Optional[int] = None
    ) -> "Dataset[T]":
        """Randomly samples a fraction of the elements of this dataset.

        Note that the exact number of elements returned is not guaranteed,
        and that the number of elements being returned is roughly fraction * total_rows.

        Examples:
            >>> import ray
            >>> ds = ray.data.range(100) # doctest: +SKIP
            >>> ds.random_sample(0.1) # doctest: +SKIP
            >>> ds.random_sample(0.2, seed=12345) # doctest: +SKIP

        Args:
            fraction: The fraction of elements to sample.
            seed: Seeds the python random pRNG generator.

        Returns:
            Returns a Dataset containing the sampled elements.
        """
        import random

        import pandas as pd
        import pyarrow as pa

        if self.num_blocks() == 0:
            raise ValueError("Cannot sample from an empty dataset.")

        if fraction < 0 or fraction > 1:
            raise ValueError("Fraction must be between 0 and 1.")

        if seed is not None:
            random.seed(seed)

        def process_batch(batch):
            if isinstance(batch, list):
                return [row for row in batch if random.random() <= fraction]
            if isinstance(batch, pa.Table):
                # Lets the item pass if weight generated for that item <= fraction
                return batch.filter(
                    pa.array(random.random() <= fraction for _ in range(len(batch)))
                )
            if isinstance(batch, pd.DataFrame):
                return batch.sample(frac=fraction)
            if isinstance(batch, np.ndarray):
                return np.array([row for row in batch if random.random() <= fraction])
            raise ValueError(f"Unsupported batch type: {type(batch)}")

        return self.map_batches(process_batch)

    def split(
        self, n: int, *, equal: bool = False, locality_hints: Optional[List[Any]] = None
    ) -> List["Dataset[T]"]:
        """Split the dataset into ``n`` disjoint pieces.

        This returns a list of sub-datasets that can be passed to Ray tasks
        and actors and used to read the dataset records in parallel.

        Examples:
            >>> import ray
            >>> ds = ray.data.range(100) # doctest: +SKIP
            >>> workers = ... # doctest: +SKIP
            >>> # Split up a dataset to process over `n` worker actors.
            >>> shards = ds.split(len(workers), locality_hints=workers) # doctest: +SKIP
            >>> for shard, worker in zip(shards, workers): # doctest: +SKIP
            ...     worker.consume.remote(shard) # doctest: +SKIP

        Time complexity: O(1)

        See also: ``Dataset.split_at_indices``, ``Dataset.split_proportionately``

        Args:
            n: Number of child datasets to return.
            equal: Whether to guarantee each split has an equal
                number of records. This may drop records if they cannot be
                divided equally among the splits.
            locality_hints: [Experimental] A list of Ray actor handles of size ``n``.
                The system will try to co-locate the blocks of the i-th dataset
                with the i-th actor to maximize data locality.

        Returns:
            A list of ``n`` disjoint dataset splits.
        """
        if n <= 0:
            raise ValueError(f"The number of splits {n} is not positive.")

        # fallback to split_at_indices for equal split without locality hints.
        # simple benchmarks shows spilit_at_indices yields more stable performance.
        # https://github.com/ray-project/ray/pull/26641 for more context.
        if equal and locality_hints is None:
            count = self.count()
            split_index = count // n
            # we are creating n split_indices which will generate
            # n + 1 splits; the last split will at most contains (n - 1)
            # rows, which could be safely dropped.
            split_indices = [split_index * i for i in range(1, n + 1)]
            shards = self.split_at_indices(split_indices)
            return shards[:n]

        if locality_hints and len(locality_hints) != n:
            raise ValueError(
                f"The length of locality_hints {len(locality_hints)} "
                f"doesn't equal the number of splits {n}."
            )
            # TODO: this is unreachable code.
            if len(set(locality_hints)) != len(locality_hints):
                raise ValueError(
                    "locality_hints must not contain duplicate actor handles"
                )

        blocks = self._plan.execute()
        owned_by_consumer = blocks._owned_by_consumer
        stats = self._plan.stats()
        block_refs, metadata = zip(*blocks.get_blocks_with_metadata())

        if locality_hints is None:
            blocks = np.array_split(block_refs, n)
            meta = np.array_split(metadata, n)
            return [
                Dataset(
                    ExecutionPlan(
                        BlockList(
                            b.tolist(), m.tolist(), owned_by_consumer=owned_by_consumer
                        ),
                        stats,
                        run_by_consumer=owned_by_consumer,
                    ),
                    self._epoch,
                    self._lazy,
                )
                for b, m in zip(blocks, meta)
            ]

        metadata_mapping = {b: m for b, m in zip(block_refs, metadata)}

        # If the locality_hints is set, we use a two-round greedy algorithm
        # to co-locate the blocks with the actors based on block
        # and actor's location (node_id).
        #
        # The split algorithm tries to allocate equally-sized blocks regardless
        # of locality. Thus we first calculate the expected number of blocks
        # for each split.
        #
        # In the first round, for each actor, we look for all blocks that
        # match the actor's node_id, then allocate those matched blocks to
        # this actor until we reach the limit(expected number).
        #
        # In the second round: fill each actor's allocation with
        # remaining unallocated blocks until we reach the limit.

        def build_allocation_size_map(
            num_blocks: int, actors: List[Any]
        ) -> Dict[Any, int]:
            """Given the total number of blocks and a list of actors, calcuate
            the expected number of blocks to allocate for each actor.
            """
            num_actors = len(actors)
            num_blocks_per_actor = num_blocks // num_actors
            num_blocks_left = num_blocks - num_blocks_per_actor * n
            num_blocks_by_actor = {}
            for i, actor in enumerate(actors):
                num_blocks_by_actor[actor] = num_blocks_per_actor
                if i < num_blocks_left:
                    num_blocks_by_actor[actor] += 1
            return num_blocks_by_actor

        def build_block_refs_by_node_id(
            blocks: List[ObjectRef[Block]],
        ) -> Dict[str, List[ObjectRef[Block]]]:
            """Build the reverse index from node_id to block_refs. For
            simplicity, if the block is stored on multiple nodes we
            only pick the first one.
            """
            block_ref_locations = ray.experimental.get_object_locations(blocks)
            block_refs_by_node_id = collections.defaultdict(list)
            for block_ref in blocks:
                node_ids = block_ref_locations.get(block_ref, {}).get("node_ids", [])
                node_id = node_ids[0] if node_ids else None
                block_refs_by_node_id[node_id].append(block_ref)
            return block_refs_by_node_id

        def build_node_id_by_actor(actors: List[Any]) -> Dict[Any, str]:
            """Build a map from a actor to its node_id."""
            actors_state = ray._private.state.actors()
            return {
                actor: actors_state.get(actor._actor_id.hex(), {})
                .get("Address", {})
                .get("NodeID")
                for actor in actors
            }

        # expected number of blocks to be allocated for each actor
        expected_block_count_by_actor = build_allocation_size_map(
            len(block_refs), locality_hints
        )
        # the reverse index from node_id to block_refs
        block_refs_by_node_id = build_block_refs_by_node_id(block_refs)
        # the map from actor to its node_id
        node_id_by_actor = build_node_id_by_actor(locality_hints)

        allocation_per_actor = collections.defaultdict(list)

        # In the first round, for each actor, we look for all blocks that
        # match the actor's node_id, then allocate those matched blocks to
        # this actor until we reach the limit(expected number)
        for actor in locality_hints:
            node_id = node_id_by_actor[actor]
            matching_blocks = block_refs_by_node_id[node_id]
            expected_block_count = expected_block_count_by_actor[actor]
            allocation = []
            while matching_blocks and len(allocation) < expected_block_count:
                allocation.append(matching_blocks.pop())
            allocation_per_actor[actor] = allocation

        # In the second round: fill each actor's allocation with
        # remaining unallocated blocks until we reach the limit
        remaining_block_refs = list(
            itertools.chain.from_iterable(block_refs_by_node_id.values())
        )
        for actor in locality_hints:
            while (
                len(allocation_per_actor[actor]) < expected_block_count_by_actor[actor]
            ):
                allocation_per_actor[actor].append(remaining_block_refs.pop())

        assert len(remaining_block_refs) == 0, len(remaining_block_refs)

        per_split_block_lists = [
            BlockList(
                allocation_per_actor[actor],
                [metadata_mapping[b] for b in allocation_per_actor[actor]],
                owned_by_consumer=owned_by_consumer,
            )
            for actor in locality_hints
        ]

        if equal:
            # equalize the splits
            per_split_block_lists = _equalize(per_split_block_lists, owned_by_consumer)

        return [
            Dataset(
                ExecutionPlan(
                    block_split,
                    stats,
                    run_by_consumer=owned_by_consumer,
                ),
                self._epoch,
                self._lazy,
            )
            for block_split in per_split_block_lists
        ]

    def split_at_indices(self, indices: List[int]) -> List["Dataset[T]"]:
        """Split the dataset at the given indices (like np.split).

        Examples:
            >>> import ray
            >>> ds = ray.data.range(10)
            >>> d1, d2, d3 = ds.split_at_indices([2, 5])
            >>> d1.take()
            [0, 1]
            >>> d2.take()
            [2, 3, 4]
            >>> d3.take()
            [5, 6, 7, 8, 9]

        Time complexity: O(num splits)

        See also: ``Dataset.split``, ``Dataset.split_proportionately``

        Args:
            indices: List of sorted integers which indicate where the dataset
                will be split. If an index exceeds the length of the dataset,
                an empty dataset will be returned.

        Returns:
            The dataset splits.
        """

        if len(indices) < 1:
            raise ValueError("indices must be at least of length 1")
        if sorted(indices) != indices:
            raise ValueError("indices must be sorted")
        if indices[0] < 0:
            raise ValueError("indices must be positive")
        start_time = time.perf_counter()
        block_list = self._plan.execute()
        blocks, metadata = _split_at_indices(block_list, indices)
        split_duration = time.perf_counter() - start_time
        parent_stats = self._plan.stats()
        splits = []
        for bs, ms in zip(blocks, metadata):
            stats = DatasetStats(stages={"split": ms}, parent=parent_stats)
            stats.time_total_s = split_duration
            splits.append(
                Dataset(
                    ExecutionPlan(
                        BlockList(
                            bs, ms, owned_by_consumer=block_list._owned_by_consumer
                        ),
                        stats,
                        run_by_consumer=block_list._owned_by_consumer,
                    ),
                    self._epoch,
                    self._lazy,
                )
            )
        return splits

    def split_proportionately(self, proportions: List[float]) -> List["Dataset[T]"]:
        """Split the dataset using proportions.

        A common use case for this would be splitting the dataset into train
        and test sets (equivalent to eg. scikit-learn's ``train_test_split``).
        See also ``Dataset.train_test_split`` for a higher level abstraction.

        The indices to split at will be calculated in such a way so that all splits
        always contains at least one element. If that is not possible,
        an exception will be raised.

        This is equivalent to caulculating the indices manually and calling
        ``Dataset.split_at_indices``.

        Examples:
            >>> import ray
            >>> ds = ray.data.range(10)
            >>> d1, d2, d3 = ds.split_proportionately([0.2, 0.5])
            >>> d1.take()
            [0, 1]
            >>> d2.take()
            [2, 3, 4, 5, 6]
            >>> d3.take()
            [7, 8, 9]

        Time complexity: O(num splits)

        See also: ``Dataset.split``, ``Dataset.split_at_indices``,
        ``Dataset.train_test_split``

        Args:
            proportions: List of proportions to split the dataset according to.
                Must sum up to less than 1, and each proportion has to be bigger
                than 0.

        Returns:
            The dataset splits.
        """

        if len(proportions) < 1:
            raise ValueError("proportions must be at least of length 1")
        if sum(proportions) >= 1:
            raise ValueError("proportions must sum to less than 1")
        if any(p <= 0 for p in proportions):
            raise ValueError("proportions must be bigger than 0")

        dataset_length = self.count()
        cumulative_proportions = np.cumsum(proportions)
        split_indices = [
            int(dataset_length * proportion) for proportion in cumulative_proportions
        ]

        # Ensure each split has at least one element
        subtract = 0
        for i in range(len(split_indices) - 2, -1, -1):
            split_indices[i] -= subtract
            if split_indices[i] == split_indices[i + 1]:
                subtract += 1
                split_indices[i] -= 1
        if any(i <= 0 for i in split_indices):
            raise ValueError(
                "Couldn't create non-empty splits with the given proportions."
            )

        return self.split_at_indices(split_indices)

    def train_test_split(
        self,
        test_size: Union[int, float],
        *,
        shuffle: bool = False,
        seed: Optional[int] = None,
    ) -> Tuple["Dataset[T]", "Dataset[T]"]:
        """Split the dataset into train and test subsets.

        Examples:

            >>> import ray
            >>> ds = ray.data.range(8)
            >>> train, test = ds.train_test_split(test_size=0.25)
            >>> train.take()
            [0, 1, 2, 3, 4, 5]
            >>> test.take()
            [6, 7]

        Args:
            test_size: If float, should be between 0.0 and 1.0 and represent the
                proportion of the dataset to include in the test split. If int,
                represents the absolute number of test samples. The train split will
                always be the compliment of the test split.
            shuffle: Whether or not to globally shuffle the dataset before splitting.
                Defaults to False. This may be a very expensive operation with large
                datasets.
            seed: Fix the random seed to use for shuffle, otherwise one will be chosen
                based on system randomness. Ignored if ``shuffle=False``.

        Returns:
            Train and test subsets as two Datasets.
        """
        dataset = self

        if shuffle:
            dataset = dataset.random_shuffle(seed=seed)

        if not isinstance(test_size, (int, float)):
            raise TypeError(f"`test_size` must be int or float got {type(test_size)}.")
        if isinstance(test_size, float):
            if test_size <= 0 or test_size >= 1:
                raise ValueError(
                    "If `test_size` is a float, it must be bigger than 0 and smaller "
                    f"than 1. Got {test_size}."
                )
            return dataset.split_proportionately([1 - test_size])
        else:
            dataset_length = dataset.count()
            if test_size <= 0 or test_size >= dataset_length:
                raise ValueError(
                    "If `test_size` is an int, it must be bigger than 0 and smaller "
                    f"than the size of the dataset ({dataset_length}). "
                    f"Got {test_size}."
                )
            return dataset.split_at_indices([dataset_length - test_size])

    def union(self, *other: List["Dataset[T]"]) -> "Dataset[T]":
        """Combine this dataset with others of the same type.

        The order of the blocks in the datasets is preserved, as is the
        relative ordering between the datasets passed in the argument list.

        NOTE: Unioned datasets are not lineage-serializable, i.e. they can not be used
        as a tunable hyperparameter in Ray Tune.

        Args:
            other: List of datasets to combine with this one. The datasets
                must have the same schema as this dataset, otherwise the
                behavior is undefined.

        Returns:
            A new dataset holding the union of their data.
        """

        start_time = time.perf_counter()

        owned_by_consumer = self._plan.execute()._owned_by_consumer
        datasets = [self] + list(other)
        bls = []
        has_nonlazy = False
        for ds in datasets:
            bl = ds._plan.execute()
            if not isinstance(bl, LazyBlockList):
                has_nonlazy = True
            bls.append(bl)
        if has_nonlazy:
            blocks = []
            metadata = []
            for bl in bls:
                if isinstance(bl, LazyBlockList):
                    bs, ms = bl._get_blocks_with_metadata()
                else:
                    bs, ms = bl._blocks, bl._metadata
                blocks.extend(bs)
                metadata.extend(ms)
            blocklist = BlockList(blocks, metadata, owned_by_consumer=owned_by_consumer)
        else:
            tasks: List[ReadTask] = []
            block_partition_refs: List[ObjectRef[BlockPartition]] = []
            block_partition_meta_refs: List[ObjectRef[BlockPartitionMetadata]] = []
            for bl in bls:
                tasks.extend(bl._tasks)
                block_partition_refs.extend(bl._block_partition_refs)
                block_partition_meta_refs.extend(bl._block_partition_meta_refs)
            blocklist = LazyBlockList(
                tasks,
                block_partition_refs,
                block_partition_meta_refs,
                owned_by_consumer=owned_by_consumer,
            )

        epochs = [ds._get_epoch() for ds in datasets]
        max_epoch = max(*epochs)
        if len(set(epochs)) > 1:
            if ray.util.log_once("datasets_epoch_warned"):
                logger.warning(
                    "Dataset contains data from multiple epochs: {}, "
                    "likely due to a `rewindow()` call. The higher epoch "
                    "number {} will be used. This warning will not "
                    "be shown again.".format(set(epochs), max_epoch)
                )
        dataset_stats = DatasetStats(
            stages={"union": []},
            parent=[d._plan.stats() for d in datasets],
        )
        dataset_stats.time_total_s = time.perf_counter() - start_time
        return Dataset(
            ExecutionPlan(blocklist, dataset_stats, run_by_consumer=owned_by_consumer),
            max_epoch,
            self._lazy,
        )

    def groupby(self, key: Optional[KeyFn]) -> "GroupedDataset[T]":
        """Group the dataset by the key function or column name.

        This is a lazy operation.

        Examples:
            >>> import ray
            >>> # Group by a key function and aggregate.
            >>> ray.data.range(100).groupby(lambda x: x % 3).count()
            Dataset(num_blocks=..., num_rows=3, schema=<class 'tuple'>)
            >>> # Group by an Arrow table column and aggregate.
            >>> ray.data.from_items([
            ...     {"A": x % 3, "B": x} for x in range(100)]).groupby(
            ...     "A").count()
            Dataset(num_blocks=..., num_rows=3, schema={A: int64, count(): int64})

        Time complexity: O(dataset size * log(dataset size / parallelism))

        Args:
            key: A key function or Arrow column name. If this is None, the
                grouping is global.

        Returns:
            A lazy GroupedDataset that can be aggregated later.
        """
        from ray.data.grouped_dataset import GroupedDataset

        # Always allow None since groupby interprets that as grouping all
        # records into a single global group.
        if key is not None:
            _validate_key_fn(self, key)

        return GroupedDataset(self, key)

    def aggregate(self, *aggs: AggregateFn) -> U:
        """Aggregate the entire dataset as one group.

        This is a blocking operation.

        Examples:
            >>> import ray
            >>> from ray.data.aggregate import Max, Mean
            >>> ray.data.range(100).aggregate(Max())
            (99,)
            >>> ray.data.range_table(100).aggregate(
            ...    Max("value"), Mean("value"))
            {'max(value)': 99, 'mean(value)': 49.5}

        Time complexity: O(dataset size / parallelism)

        Args:
            aggs: Aggregations to do.

        Returns:
            If the input dataset is a simple dataset then the output is
            a tuple of ``(agg1, agg2, ...)`` where each tuple element is
            the corresponding aggregation result.
            If the input dataset is an Arrow dataset then the output is
            an ``ArrowRow`` where each column is the corresponding
            aggregation result.
            If the dataset is empty, return ``None``.
        """
        ret = self.groupby(None).aggregate(*aggs).take(1)
        return ret[0] if len(ret) > 0 else None

    def sum(
        self, on: Optional[Union[KeyFn, List[KeyFn]]] = None, ignore_nulls: bool = True
    ) -> U:
        """Compute sum over entire dataset.

        This is a blocking operation.

        Examples:
            >>> import ray
            >>> ray.data.range(100).sum()
            4950
            >>> ray.data.from_items([
            ...     (i, i**2)
            ...     for i in range(100)]).sum(lambda x: x[1])
            328350
            >>> ray.data.range_table(100).sum("value")
            4950
            >>> ray.data.from_items([
            ...     {"A": i, "B": i**2}
            ...     for i in range(100)]).sum(["A", "B"])
            {'sum(A)': 4950, 'sum(B)': 328350}

        Args:
            on: The data subset on which to compute the sum.

                - For a simple dataset: it can be a callable or a list thereof,
                  and the default is to return a scalar sum of all rows.
                - For an Arrow dataset: it can be a column name or a list
                  thereof, and the default is to return an ``ArrowRow``
                  containing the column-wise sum of all columns.
            ignore_nulls: Whether to ignore null values. If ``True``, null
                values will be ignored when computing the sum; if ``False``,
                if a null value is encountered, the output will be None.
                We consider np.nan, None, and pd.NaT to be null values.
                Default is ``True``.

        Returns:
            The sum result.

            For a simple dataset, the output is:

            - ``on=None``: a scalar representing the sum of all rows,
            - ``on=callable``: a scalar representing the sum of the outputs of
              the callable called on each row,
            - ``on=[callable_1, ..., calalble_n]``: a tuple of
              ``(sum_1, ..., sum_n)`` representing the sum of the outputs of
              the corresponding callables called on each row.

            For an Arrow dataset, the output is:

            - ``on=None``: an ArrowRow containing the column-wise sum of all
              columns,
            - ``on="col"``: a scalar representing the sum of all items in
              column ``"col"``,
            - ``on=["col_1", ..., "col_n"]``: an n-column ``ArrowRow``
              containing the column-wise sum of the provided columns.

            If the dataset is empty, all values are null, or any value is null
            AND ``ignore_nulls`` is ``False``, then the output will be None.
        """
        ret = self._aggregate_on(Sum, on, ignore_nulls)
        return self._aggregate_result(ret)

    def min(
        self, on: Optional[Union[KeyFn, List[KeyFn]]] = None, ignore_nulls: bool = True
    ) -> U:
        """Compute minimum over entire dataset.

        This is a blocking operation.

        Examples:
            >>> import ray
            >>> ray.data.range(100).min()
            0
            >>> ray.data.from_items([
            ...     (i, i**2)
            ...     for i in range(100)]).min(lambda x: x[1])
            0
            >>> ray.data.range_table(100).min("value")
            0
            >>> ray.data.from_items([
            ...     {"A": i, "B": i**2}
            ...     for i in range(100)]).min(["A", "B"])
            {'min(A)': 0, 'min(B)': 0}

        Args:
            on: The data subset on which to compute the min.

                - For a simple dataset: it can be a callable or a list thereof,
                  and the default is to return a scalar min of all rows.
                - For an Arrow dataset: it can be a column name or a list
                  thereof, and the default is to return an ``ArrowRow``
                  containing the column-wise min of all columns.
            ignore_nulls: Whether to ignore null values. If ``True``, null
                values will be ignored when computing the min; if ``False``,
                if a null value is encountered, the output will be None.
                We consider np.nan, None, and pd.NaT to be null values.
                Default is ``True``.

        Returns:
            The min result.

            For a simple dataset, the output is:

            - ``on=None``: a scalar representing the min of all rows,
            - ``on=callable``: a scalar representing the min of the outputs
              of the callable called on each row,
            - ``on=[callable_1, ..., calalble_n]``: a tuple of
              ``(min_1, ..., min_n)`` representing the min of the outputs
              of the corresponding callables called on each row.

            For an Arrow dataset, the output is:

            - ``on=None``: an ``ArrowRow`` containing the column-wise min of
              all columns,
            - ``on="col"``: a scalar representing the min of all items in
              column ``"col"``,
            - ``on=["col_1", ..., "col_n"]``: an n-column ``ArrowRow``
              containing the column-wise min of the provided columns.

            If the dataset is empty, all values are null, or any value is null
            AND ``ignore_nulls`` is ``False``, then the output will be None.
        """
        ret = self._aggregate_on(Min, on, ignore_nulls)
        return self._aggregate_result(ret)

    def max(
        self, on: Optional[Union[KeyFn, List[KeyFn]]] = None, ignore_nulls: bool = True
    ) -> U:
        """Compute maximum over entire dataset.

        This is a blocking operation.

        Examples:
            >>> import ray
            >>> ray.data.range(100).max()
            99
            >>> ray.data.from_items([
            ...     (i, i**2)
            ...     for i in range(100)]).max(lambda x: x[1])
            9801
            >>> ray.data.range_table(100).max("value")
            99
            >>> ray.data.from_items([
            ...     {"A": i, "B": i**2}
            ...     for i in range(100)]).max(["A", "B"])
            {'max(A)': 99, 'max(B)': 9801}

        Args:
            on: The data subset on which to compute the max.

                - For a simple dataset: it can be a callable or a list thereof,
                  and the default is to return a scalar max of all rows.
                - For an Arrow dataset: it can be a column name or a list
                  thereof, and the default is to return an ``ArrowRow``
                  containing the column-wise max of all columns.
            ignore_nulls: Whether to ignore null values. If ``True``, null
                values will be ignored when computing the max; if ``False``,
                if a null value is encountered, the output will be None.
                We consider np.nan, None, and pd.NaT to be null values.
                Default is ``True``.

        Returns:
            The max result.

            For a simple dataset, the output is:

            - ``on=None``: a scalar representing the max of all rows,
            - ``on=callable``: a scalar representing the max of the outputs of
              the callable called on each row,
            - ``on=[callable_1, ..., calalble_n]``: a tuple of
              ``(max_1, ..., max_n)`` representing the max of the outputs of
              the corresponding callables called on each row.

            For an Arrow dataset, the output is:

            - ``on=None``: an ``ArrowRow`` containing the column-wise max of
              all columns,
            - ``on="col"``: a scalar representing the max of all items in
              column ``"col"``,
            - ``on=["col_1", ..., "col_n"]``: an n-column ``ArrowRow``
              containing the column-wise max of the provided columns.

            If the dataset is empty, all values are null, or any value is null
            AND ``ignore_nulls`` is ``False``, then the output will be None.
        """
        ret = self._aggregate_on(Max, on, ignore_nulls)
        return self._aggregate_result(ret)

    def mean(
        self, on: Optional[Union[KeyFn, List[KeyFn]]] = None, ignore_nulls: bool = True
    ) -> U:
        """Compute mean over entire dataset.

        This is a blocking operation.

        Examples:
            >>> import ray
            >>> ray.data.range(100).mean()
            49.5
            >>> ray.data.from_items([
            ...     (i, i**2)
            ...     for i in range(100)]).mean(lambda x: x[1])
            3283.5
            >>> ray.data.range_table(100).mean("value")
            49.5
            >>> ray.data.from_items([
            ...     {"A": i, "B": i**2}
            ...     for i in range(100)]).mean(["A", "B"])
            {'mean(A)': 49.5, 'mean(B)': 3283.5}

        Args:
            on: The data subset on which to compute the mean.

                - For a simple dataset: it can be a callable or a list thereof,
                  and the default is to return a scalar mean of all rows.
                - For an Arrow dataset: it can be a column name or a list
                  thereof, and the default is to return an ``ArrowRow``
                  containing the column-wise mean of all columns.
            ignore_nulls: Whether to ignore null values. If ``True``, null
                values will be ignored when computing the mean; if ``False``,
                if a null value is encountered, the output will be None.
                We consider np.nan, None, and pd.NaT to be null values.
                Default is ``True``.

        Returns:
            The mean result.

            For a simple dataset, the output is:

            - ``on=None``: a scalar representing the mean of all rows,
            - ``on=callable``: a scalar representing the mean of the outputs
              of the callable called on each row,
            - ``on=[callable_1, ..., calalble_n]``: a tuple of
              ``(mean_1, ..., mean_n)`` representing the mean of the outputs
              of the corresponding callables called on each row.

            For an Arrow dataset, the output is:

            - ``on=None``: an ``ArrowRow`` containing the column-wise mean of
              all columns,
            - ``on="col"``: a scalar representing the mean of all items in
              column ``"col"``,
            - ``on=["col_1", ..., "col_n"]``: an n-column ``ArrowRow``
              containing the column-wise mean of the provided columns.

            If the dataset is empty, all values are null, or any value is null
            AND ``ignore_nulls`` is ``False``, then the output will be None.
        """
        ret = self._aggregate_on(Mean, on, ignore_nulls)
        return self._aggregate_result(ret)

    def std(
        self,
        on: Optional[Union[KeyFn, List[KeyFn]]] = None,
        ddof: int = 1,
        ignore_nulls: bool = True,
    ) -> U:
        """Compute standard deviation over entire dataset.

        This is a blocking operation.

        Examples:
            >>> import ray
            >>> ray.data.range(100).std()
            29.011491975882016
            >>> ray.data.from_items([
            ...     (i, i**2)
            ...     for i in range(100)]).std(lambda x: x[1])
            2968.1748039269296
            >>> ray.data.range_table(100).std("value", ddof=0)
            28.86607004772212
            >>> ray.data.from_items([
            ...     {"A": i, "B": i**2}
            ...     for i in range(100)]).std(["A", "B"])
            {'std(A)': 29.011491975882016, 'std(B)': 2968.1748039269296}

        NOTE: This uses Welford's online method for an accumulator-style
        computation of the standard deviation. This method was chosen due to
        it's numerical stability, and it being computable in a single pass.
        This may give different (but more accurate) results than NumPy, Pandas,
        and sklearn, which use a less numerically stable two-pass algorithm.
        See
        https://en.wikipedia.org/wiki/Algorithms_for_calculating_variance#Welford's_online_algorithm

        Args:
            on: The data subset on which to compute the std.

                - For a simple dataset: it can be a callable or a list thereof,
                  and the default is to return a scalar std of all rows.
                - For an Arrow dataset: it can be a column name or a list
                  thereof, and the default is to return an ``ArrowRow``
                  containing the column-wise std of all columns.
            ddof: Delta Degrees of Freedom. The divisor used in calculations
                is ``N - ddof``, where ``N`` represents the number of elements.
            ignore_nulls: Whether to ignore null values. If ``True``, null
                values will be ignored when computing the std; if ``False``,
                if a null value is encountered, the output will be None.
                We consider np.nan, None, and pd.NaT to be null values.
                Default is ``True``.

        Returns:
            The standard deviation result.

            For a simple dataset, the output is:

            - ``on=None``: a scalar representing the std of all rows,
            - ``on=callable``: a scalar representing the std of the outputs of
              the callable called on each row,
            - ``on=[callable_1, ..., calalble_n]``: a tuple of
              ``(std_1, ..., std_n)`` representing the std of the outputs of
              the corresponding callables called on each row.

            For an Arrow dataset, the output is:

            - ``on=None``: an ``ArrowRow`` containing the column-wise std of
              all columns,
            - ``on="col"``: a scalar representing the std of all items in
              column ``"col"``,
            - ``on=["col_1", ..., "col_n"]``: an n-column ``ArrowRow``
              containing the column-wise std of the provided columns.

            If the dataset is empty, all values are null, or any value is null
            AND ``ignore_nulls`` is ``False``, then the output will be None.
        """
        ret = self._aggregate_on(Std, on, ignore_nulls, ddof=ddof)
        return self._aggregate_result(ret)

    def sort(
        self, key: Optional[KeyFn] = None, descending: bool = False
    ) -> "Dataset[T]":
        # TODO ds.sort(lambda ...) fails with:
        #  Callable key '<function <lambda> at 0x1b07a4cb0>' requires
        #  dataset format to be 'simple', was 'arrow'.
        #  How do I create something "simple" here?
        """Sort the dataset by the specified key column or key function.

        This is a blocking operation.

        Examples:
            >>> import ray
            >>> # Sort using the entire record as the key.
            >>> ds = ray.data.range(100)
            >>> ds.sort()
            Dataset(num_blocks=..., num_rows=100, schema=<class 'int'>)
            >>> # Sort by a single column in descending order.
            >>> ds = ray.data.from_items(
            ...     [{"value": i} for i in range(1000)])
            >>> ds.sort("value", descending=True)
            Dataset(num_blocks=..., num_rows=1000, schema={value: int64})
            >>> # Sort by a key function.
            >>> ds.sort(lambda record: record["value"]) # doctest: +SKIP

        Time complexity: O(dataset size * log(dataset size / parallelism))

        Args:
            key:
                - For Arrow tables, key must be a single column name.
                - For datasets of Python objects, key can be either a lambda
                  function that returns a comparison key to sort by, or None
                  to sort by the original value.
            descending: Whether to sort in descending order.

        Returns:
            A new, sorted dataset.
        """

        plan = self._plan.with_stage(SortStage(self, key, descending))
        return Dataset(plan, self._epoch, self._lazy)

    def zip(self, other: "Dataset[U]") -> "Dataset[(T, U)]":
        """Zip this dataset with the elements of another.

        The datasets must have identical num rows, block types, and block sizes
        (e.g., one was produced from a ``.map()`` of another). For Arrow
        blocks, the schema will be concatenated, and any duplicate column
        names disambiguated with _1, _2, etc. suffixes.

        NOTE: Zipped datasets are not lineage-serializable, i.e. they can not be used
        as a tunable hyperparameter in Ray Tune.

        Time complexity: O(dataset size / parallelism)

        Args:
            other: The dataset to zip with on the right hand side.

        Examples:
            >>> import ray
            >>> ds = ray.data.range(5)
            >>> ds.zip(ds).take()
            [(0, 0), (1, 1), (2, 2), (3, 3), (4, 4)]

        Returns:
            A Dataset with (k, v) pairs (or concatenated Arrow schema) where k
            comes from the first dataset and v comes from the second.
        """

        plan = self._plan.with_stage(ZipStage(other))
        return Dataset(plan, self._epoch, self._lazy)

    def limit(self, limit: int) -> "Dataset[T]":
        """Truncate the dataset to the first ``limit`` records.

        Contrary to :meth`.take`, this will not move any data to the caller's
        machine. Instead, it will return a new ``Dataset`` pointing to the truncated
        distributed data.

        Examples:
            >>> import ray
            >>> ds = ray.data.range(1000)
            >>> ds.limit(100).map(lambda x: x * 2).take()
            [0, 2, 4, 6, 8, 10, 12, 14, 16, 18, 20, 22, 24, 26, 28, 30, 32, 34, 36, 38]

        Time complexity: O(limit specified)

        Args:
            limit: The size of the dataset to truncate to.

        Returns:
            The truncated dataset.
        """
        start_time = time.perf_counter()
        # Truncate the block list to the minimum number of blocks that contains at least
        # `limit` rows.
        block_list = self._plan.execute().truncate_by_rows(limit)
        blocks, metadata, _, _ = _split_at_index(block_list, limit)
        split_duration = time.perf_counter() - start_time
        meta_for_stats = [
            BlockMetadata(
                num_rows=m.num_rows,
                size_bytes=m.size_bytes,
                schema=m.schema,
                input_files=m.input_files,
                exec_stats=None,
            )
            for m in metadata
        ]
        dataset_stats = DatasetStats(
            stages={"limit": meta_for_stats},
            parent=self._plan.stats(),
        )
        dataset_stats.time_total_s = split_duration
        return Dataset(
            ExecutionPlan(
                BlockList(
                    blocks,
                    metadata,
                    owned_by_consumer=block_list._owned_by_consumer,
                ),
                dataset_stats,
                run_by_consumer=block_list._owned_by_consumer,
            ),
            self._epoch,
            self._lazy,
        )

    def take(self, limit: int = 20) -> List[T]:
        """Return up to ``limit`` records from the dataset.

        This will move up to ``limit`` records to the caller's machine; if
        ``limit`` is very large, this can result in an OutOfMemory crash on
        the caller.

        Time complexity: O(limit specified)

        Args:
            limit: The max number of records to return.

        Returns:
            A list of up to ``limit`` records from the dataset.
        """
        output = []
        for row in self.iter_rows():
            output.append(row)
            if len(output) >= limit:
                break
        return output

    def take_all(self, limit: int = 100000) -> List[T]:
        """Return all of the records in the dataset.

        This will move the entire dataset to the caller's machine; if the
        dataset is very large, this can result in an OutOfMemory crash on
        the caller.

        Time complexity: O(dataset size)

        Args:
            limit: Raise an error if the size exceeds the specified limit.

        Returns:
            A list of all the records in the dataset.
        """
        output = []
        for row in self.iter_rows():
            output.append(row)
            if len(output) > limit:
                raise ValueError(
                    "The dataset has more than the given limit of {} records.".format(
                        limit
                    )
                )
        return output

    def show(self, limit: int = 20) -> None:
        """Print up to the given number of records from the dataset.

        Time complexity: O(limit specified)

        Args:
            limit: The max number of records to print.
        """
        for row in self.take(limit):
            print(row)

    def count(self) -> int:
        """Count the number of records in the dataset.

        Time complexity: O(dataset size / parallelism), O(1) for parquet

        Returns:
            The number of records in the dataset.
        """
        # Handle empty dataset.
        if self.num_blocks() == 0:
            return 0

        # For parquet, we can return the count directly from metadata.
        meta_count = self._meta_count()
        if meta_count is not None:
            return meta_count

        get_num_rows = cached_remote_fn(_get_num_rows)

        return sum(
            ray.get(
                [get_num_rows.remote(block) for block in self.get_internal_block_refs()]
            )
        )

    def schema(
        self, fetch_if_missing: bool = False
    ) -> Union[type, "pyarrow.lib.Schema"]:
        """Return the schema of the dataset.

        For datasets of Arrow records, this will return the Arrow schema.
        For datasets of Python objects, this returns their Python type.

        Time complexity: O(1)

        Args:
            fetch_if_missing: If True, synchronously fetch the schema if it's
                not known. Default is False, where None is returned if the
                schema is not known.

        Returns:
            The Python type or Arrow schema of the records, or None if the
            schema is not known and fetch_if_missing is False.
        """
        return self._plan.schema(fetch_if_missing=fetch_if_missing)

    def num_blocks(self) -> int:
        """Return the number of blocks of this dataset.

        Note that during read and transform operations, the number of blocks
        may be dynamically adjusted to respect memory limits, increasing the
        number of blocks at runtime.

        Time complexity: O(1)

        Returns:
            The number of blocks of this dataset.
        """
        return self._plan.initial_num_blocks()

    def size_bytes(self) -> int:
        """Return the in-memory size of the dataset.

        Time complexity: O(1)

        Returns:
            The in-memory size of the dataset in bytes, or None if the
            in-memory size is not known.
        """
        metadata = self._plan.execute().get_metadata()
        if not metadata or metadata[0].size_bytes is None:
            return None
        return sum(m.size_bytes for m in metadata)

    def input_files(self) -> List[str]:
        """Return the list of input files for the dataset.

        Time complexity: O(num input files)

        Returns:
            The list of input files used to create the dataset, or an empty
            list if the input files is not known.
        """
        metadata = self._plan.execute().get_metadata()
        files = set()
        for m in metadata:
            for f in m.input_files:
                files.add(f)
        return list(files)

    def write_parquet(
        self,
        path: str,
        *,
        filesystem: Optional["pyarrow.fs.FileSystem"] = None,
        try_create_dir: bool = True,
        arrow_open_stream_args: Optional[Dict[str, Any]] = None,
        block_path_provider: BlockWritePathProvider = DefaultBlockWritePathProvider(),
        arrow_parquet_args_fn: Callable[[], Dict[str, Any]] = lambda: {},
        ray_remote_args: Dict[str, Any] = None,
        **arrow_parquet_args,
    ) -> None:
        """Write the dataset to parquet.

        This is only supported for datasets convertible to Arrow records.
        To control the number of files, use ``.repartition()``.

        Unless a custom block path provider is given, the format of the output
        files will be {uuid}_{block_idx}.parquet, where ``uuid`` is an unique
        id for the dataset.

        Examples:
            >>> import ray
            >>> ds = ray.data.range(100) # doctest: +SKIP
            >>> ds.write_parquet("s3://bucket/path") # doctest: +SKIP

        Time complexity: O(dataset size / parallelism)

        Args:
            path: The path to the destination root directory, where Parquet
                files will be written to.
            filesystem: The filesystem implementation to write to.
            try_create_dir: Try to create all directories in destination path
                if True. Does nothing if all directories already exist.
            arrow_open_stream_args: kwargs passed to
                pyarrow.fs.FileSystem.open_output_stream
            block_path_provider: BlockWritePathProvider implementation to
                write each dataset block to a custom output path.
            arrow_parquet_args_fn: Callable that returns a dictionary of write
                arguments to use when writing each block to a file. Overrides
                any duplicate keys from arrow_parquet_args. This should be used
                instead of arrow_parquet_args if any of your write arguments
                cannot be pickled, or if you'd like to lazily resolve the write
                arguments for each dataset block.
            ray_remote_args: Kwargs passed to ray.remote in the write tasks.
            arrow_parquet_args: Options to pass to
                pyarrow.parquet.write_table(), which is used to write out each
                block to a file.
        """
        self.write_datasource(
            ParquetDatasource(),
            ray_remote_args=ray_remote_args,
            path=path,
            dataset_uuid=self._uuid,
            filesystem=filesystem,
            try_create_dir=try_create_dir,
            open_stream_args=arrow_open_stream_args,
            block_path_provider=block_path_provider,
            write_args_fn=arrow_parquet_args_fn,
            **arrow_parquet_args,
        )

    def write_json(
        self,
        path: str,
        *,
        filesystem: Optional["pyarrow.fs.FileSystem"] = None,
        try_create_dir: bool = True,
        arrow_open_stream_args: Optional[Dict[str, Any]] = None,
        block_path_provider: BlockWritePathProvider = DefaultBlockWritePathProvider(),
        pandas_json_args_fn: Callable[[], Dict[str, Any]] = lambda: {},
        ray_remote_args: Dict[str, Any] = None,
        **pandas_json_args,
    ) -> None:
        """Write the dataset to json.

        This is only supported for datasets convertible to Arrow records.
        To control the number of files, use ``.repartition()``.

        Unless a custom block path provider is given, the format of the output
        files will be {self._uuid}_{block_idx}.json, where ``uuid`` is an
        unique id for the dataset.

        Examples:
            >>> import ray
            >>> ds = ray.data.range(100) # doctest: +SKIP
            >>> ds.write_json("s3://bucket/path") # doctest: +SKIP

        Time complexity: O(dataset size / parallelism)

        Args:
            path: The path to the destination root directory, where json
                files will be written to.
            filesystem: The filesystem implementation to write to.
            try_create_dir: Try to create all directories in destination path
                if True. Does nothing if all directories already exist.
            arrow_open_stream_args: kwargs passed to
                pyarrow.fs.FileSystem.open_output_stream
            block_path_provider: BlockWritePathProvider implementation to
                write each dataset block to a custom output path.
            pandas_json_args_fn: Callable that returns a dictionary of write
                arguments to use when writing each block to a file. Overrides
                any duplicate keys from pandas_json_args. This should be used
                instead of pandas_json_args if any of your write arguments
                cannot be pickled, or if you'd like to lazily resolve the write
                arguments for each dataset block.
            ray_remote_args: Kwargs passed to ray.remote in the write tasks.
            pandas_json_args: These args will be passed to
                pandas.DataFrame.to_json(), which we use under the hood to
                write out each Datasets block. These
                are dict(orient="records", lines=True) by default.
        """
        self.write_datasource(
            JSONDatasource(),
            ray_remote_args=ray_remote_args,
            path=path,
            dataset_uuid=self._uuid,
            filesystem=filesystem,
            try_create_dir=try_create_dir,
            open_stream_args=arrow_open_stream_args,
            block_path_provider=block_path_provider,
            write_args_fn=pandas_json_args_fn,
            **pandas_json_args,
        )

    def write_csv(
        self,
        path: str,
        *,
        filesystem: Optional["pyarrow.fs.FileSystem"] = None,
        try_create_dir: bool = True,
        arrow_open_stream_args: Optional[Dict[str, Any]] = None,
        block_path_provider: BlockWritePathProvider = DefaultBlockWritePathProvider(),
        arrow_csv_args_fn: Callable[[], Dict[str, Any]] = lambda: {},
        ray_remote_args: Dict[str, Any] = None,
        **arrow_csv_args,
    ) -> None:
        """Write the dataset to csv.

        This is only supported for datasets convertible to Arrow records.
        To control the number of files, use ``.repartition()``.

        Unless a custom block path provider is given, the format of the output
        files will be {uuid}_{block_idx}.csv, where ``uuid`` is an unique id
        for the dataset.

        Examples:
            >>> import ray
            >>> ds = ray.data.range(100) # doctest: +SKIP
            >>> ds.write_csv("s3://bucket/path") # doctest: +SKIP

        Time complexity: O(dataset size / parallelism)

        Args:
            path: The path to the destination root directory, where csv
                files will be written to.
            filesystem: The filesystem implementation to write to.
            try_create_dir: Try to create all directories in destination path
                if True. Does nothing if all directories already exist.
            arrow_open_stream_args: kwargs passed to
                pyarrow.fs.FileSystem.open_output_stream
            block_path_provider: BlockWritePathProvider implementation to
                write each dataset block to a custom output path.
            arrow_csv_args_fn: Callable that returns a dictionary of write
                arguments to use when writing each block to a file. Overrides
                any duplicate keys from arrow_csv_args. This should be used
                instead of arrow_csv_args if any of your write arguments
                cannot be pickled, or if you'd like to lazily resolve the write
                arguments for each dataset block.
            ray_remote_args: Kwargs passed to ray.remote in the write tasks.
            arrow_csv_args: Other CSV write options to pass to pyarrow.
        """
        self.write_datasource(
            CSVDatasource(),
            ray_remote_args=ray_remote_args,
            path=path,
            dataset_uuid=self._uuid,
            filesystem=filesystem,
            try_create_dir=try_create_dir,
            open_stream_args=arrow_open_stream_args,
            block_path_provider=block_path_provider,
            write_args_fn=arrow_csv_args_fn,
            **arrow_csv_args,
        )

    def write_numpy(
        self,
        path: str,
        *,
        column: str = VALUE_COL_NAME,
        filesystem: Optional["pyarrow.fs.FileSystem"] = None,
        try_create_dir: bool = True,
        arrow_open_stream_args: Optional[Dict[str, Any]] = None,
        block_path_provider: BlockWritePathProvider = DefaultBlockWritePathProvider(),
        ray_remote_args: Dict[str, Any] = None,
    ) -> None:
        """Write a tensor column of the dataset to npy files.

        This is only supported for datasets convertible to Arrow records that
        contain a TensorArray column. To control the number of files, use
        ``.repartition()``.

        Unless a custom block path provider is given, the format of the output
        files will be {self._uuid}_{block_idx}.npy, where ``uuid`` is an unique
        id for the dataset.

        Examples:
            >>> import ray
            >>> ds = ray.data.range(100) # doctest: +SKIP
            >>> ds.write_numpy("s3://bucket/path") # doctest: +SKIP

        Time complexity: O(dataset size / parallelism)

        Args:
            path: The path to the destination root directory, where npy
                files will be written to.
            column: The name of the table column that contains the tensor to
                be written. The default is ``"__value__"``, the column name that
                Datasets uses for storing tensors in single-column tables.
            filesystem: The filesystem implementation to write to.
            try_create_dir: Try to create all directories in destination path
                if True. Does nothing if all directories already exist.
            arrow_open_stream_args: kwargs passed to
                pyarrow.fs.FileSystem.open_output_stream
            block_path_provider: BlockWritePathProvider implementation to
                write each dataset block to a custom output path.
            ray_remote_args: Kwargs passed to ray.remote in the write tasks.
        """
        self.write_datasource(
            NumpyDatasource(),
            ray_remote_args=ray_remote_args,
            path=path,
            dataset_uuid=self._uuid,
            column=column,
            filesystem=filesystem,
            try_create_dir=try_create_dir,
            open_stream_args=arrow_open_stream_args,
            block_path_provider=block_path_provider,
        )

    def write_datasource(
        self,
        datasource: Datasource[T],
        *,
        ray_remote_args: Dict[str, Any] = None,
        **write_args,
    ) -> None:
        """Write the dataset to a custom datasource.

        Examples:
            >>> import ray
            >>> from ray.data.datasource import Datasource
            >>> ds = ray.data.range(100) # doctest: +SKIP
            >>> class CustomDatasource(Datasource): # doctest: +SKIP
            ...     # define custom data source
            ...     pass # doctest: +SKIP
            >>> ds.write_datasource(CustomDatasource(...)) # doctest: +SKIP

        Time complexity: O(dataset size / parallelism)

        Args:
            datasource: The datasource to write to.
            ray_remote_args: Kwargs passed to ray.remote in the write tasks.
            write_args: Additional write args to pass to the datasource.
        """

        ctx = DatasetContext.get_current()
        blocks, metadata = zip(*self._plan.execute().get_blocks_with_metadata())

        # TODO(ekl) remove this feature flag.
        if "RAY_DATASET_FORCE_LOCAL_METADATA" in os.environ:
            write_results: List[ObjectRef[WriteResult]] = datasource.do_write(
                blocks, metadata, ray_remote_args=ray_remote_args, **write_args
            )
        else:
            # Prepare write in a remote task so that in Ray client mode, we
            # don't do metadata resolution from the client machine.
            do_write = cached_remote_fn(_do_write, retry_exceptions=False, num_cpus=0)
            write_results: List[ObjectRef[WriteResult]] = ray.get(
                do_write.remote(
                    datasource,
                    ctx,
                    blocks,
                    metadata,
                    ray_remote_args,
                    _wrap_and_register_arrow_serialization_workaround(write_args),
                )
            )

        progress = ProgressBar("Write Progress", len(write_results))
        try:
            progress.block_until_complete(write_results)
            datasource.on_write_complete(ray.get(write_results))
        except Exception as e:
            datasource.on_write_failed(write_results, e)
            raise
        finally:
            progress.close()

    def iter_rows(self, *, prefetch_blocks: int = 0) -> Iterator[Union[T, TableRow]]:
        """Return a local row iterator over the dataset.

        If the dataset is a tabular dataset (Arrow/Pandas blocks), dict-like mappings
        :py:class:`~ray.data.row.TableRow` are yielded for each row by the iterator.
        If the dataset is not tabular, the raw row is yielded.

        Examples:
            >>> import ray
            >>> for i in ray.data.range(1000000).iter_rows(): # doctest: +SKIP
            ...     print(i) # doctest: +SKIP

        Time complexity: O(1)

        Args:
            prefetch_blocks: The number of blocks to prefetch ahead of the
                current block during the scan.

        Returns:
            A local iterator over the entire dataset.
        """
        # During row-based ops, we also choose a batch format that lines up with the
        # current dataset format in order to eliminate unnecessary copies and type
        # conversions.
        try:
            dataset_format = self._dataset_format()
        except ValueError:
            # Dataset is empty or cleared, so fall back to "default".
            batch_format = "default"
        else:
            batch_format = (
                "pyarrow"
                if dataset_format == "arrow"
                else "pandas"
                if dataset_format == "pandas"
                else "default"
            )
        for batch in self.iter_batches(
            batch_size=None, prefetch_blocks=prefetch_blocks, batch_format=batch_format
        ):
            batch = BlockAccessor.for_block(batch)
            for row in batch.iter_rows():
                yield row

    def iter_batches(
        self,
        *,
        prefetch_blocks: int = 0,
        batch_size: Optional[int] = 256,
        batch_format: str = "default",
        drop_last: bool = False,
        local_shuffle_buffer_size: Optional[int] = None,
        local_shuffle_seed: Optional[int] = None,
    ) -> Iterator[BatchType]:
        """Return a local batched iterator over the dataset.

        Examples:
            >>> import ray
            >>> for batch in ray.data.range(1000000).iter_batches(): # doctest: +SKIP
            ...     print(batch) # doctest: +SKIP

        Time complexity: O(1)

        Args:
            prefetch_blocks: The number of blocks to prefetch ahead of the
                current block during the scan.
            batch_size: The number of rows in each batch, or None to use entire blocks
                as batches (blocks may contain different number of rows).
                The final batch may include fewer than ``batch_size`` rows if
                ``drop_last`` is ``False``. Defaults to 256.
            batch_format: The format in which to return each batch.
                Specify "default" to use the default block format (promoting
                tables to Pandas and tensors to NumPy), "pandas" to select
                ``pandas.DataFrame``, "pyarrow" to select ``pyarrow.Table``, or "numpy"
                to select ``numpy.ndarray`` for tensor datasets and
                ``Dict[str, numpy.ndarray]`` for tabular datasets. Default is "default".
            drop_last: Whether to drop the last batch if it's incomplete.
            local_shuffle_buffer_size: If non-None, the data will be randomly shuffled
                using a local in-memory shuffle buffer, and this value will serve as the
                minimum number of rows that must be in the local in-memory shuffle
                buffer in order to yield a batch. When there are no more rows to add to
                the buffer, the remaining rows in the buffer will be drained.
            local_shuffle_seed: The seed to use for the local random shuffle.

        Returns:
            An iterator over record batches.
        """
        if batch_format == "native":
            warnings.warn(
                "The 'native' batch format has been renamed 'default'.",
                DeprecationWarning,
            )

        blocks = self._plan.execute()
        stats = self._plan.stats()

        time_start = time.perf_counter()

        yield from batch_blocks(
            blocks.iter_blocks(),
            stats,
            prefetch_blocks=prefetch_blocks,
            batch_size=batch_size,
            batch_format=batch_format,
            drop_last=drop_last,
            shuffle_buffer_min_size=local_shuffle_buffer_size,
            shuffle_seed=local_shuffle_seed,
        )

        stats.iter_total_s.add(time.perf_counter() - time_start)

    def iter_torch_batches(
        self,
        *,
        prefetch_blocks: int = 0,
        batch_size: Optional[int] = 256,
        dtypes: Optional[Union["torch.dtype", Dict[str, "torch.dtype"]]] = None,
        device: Optional[str] = None,
        drop_last: bool = False,
        local_shuffle_buffer_size: Optional[int] = None,
        local_shuffle_seed: Optional[int] = None,
    ) -> Iterator[TorchTensorBatchType]:
        """Return a local batched iterator of Torch Tensors over the dataset.

        This iterator will yield single-tensor batches if the underlying dataset
        consists of a single column; otherwise, it will yield a dictionary of
        column-tensors. If looking for more flexibility in the tensor conversion (e.g.
        casting dtypes) or the batch format, try use `.iter_batches` directly, which is
        a lower-level API.

        Examples:
            >>> import ray
            >>> for batch in ray.data.range( # doctest: +SKIP
            ...     12,
            ... ).iter_torch_batches(batch_size=4):
            ...     print(batch.shape) # doctest: +SKIP
            torch.Size([4, 1])
            torch.Size([4, 1])
            torch.Size([4, 1])

        Time complexity: O(1)

        Args:
            prefetch_blocks: The number of blocks to prefetch ahead of the
                current block during the scan.
            batch_size: The number of rows in each batch, or None to use entire blocks
                as batches (blocks may contain different number of rows).
                The final batch may include fewer than ``batch_size`` rows if
                ``drop_last`` is ``False``. Defaults to 256.
            dtypes: The Torch dtype(s) for the created tensor(s); if None, the dtype
                will be inferred from the tensor data.
            device: The device on which the tensor should be placed; if None, the Torch
                tensor will be constructed on the CPU.
            drop_last: Whether to drop the last batch if it's incomplete.
            local_shuffle_buffer_size: If non-None, the data will be randomly shuffled
                using a local in-memory shuffle buffer, and this value will serve as the
                minimum number of rows that must be in the local in-memory shuffle
                buffer in order to yield a batch. When there are no more rows to add to
                the buffer, the remaining rows in the buffer will be drained. This
                buffer size must be greater than or equal to ``batch_size``, and
                therefore ``batch_size`` must also be specified when using local
                shuffling.
            local_shuffle_seed: The seed to use for the local random shuffle.

        Returns:
            An iterator over Torch Tensor batches.
        """
        from ray.air._internal.torch_utils import (
            convert_ndarray_batch_to_torch_tensor_batch,
        )

        for batch in self.iter_batches(
            prefetch_blocks=prefetch_blocks,
            batch_size=batch_size,
            batch_format="numpy",
            drop_last=drop_last,
            local_shuffle_buffer_size=local_shuffle_buffer_size,
            local_shuffle_seed=local_shuffle_seed,
        ):
            yield convert_ndarray_batch_to_torch_tensor_batch(
                batch,
                dtypes=dtypes,
                device=device,
            )

    def iter_tf_batches(
        self,
        *,
        prefetch_blocks: int = 0,
        batch_size: Optional[int] = 256,
        dtypes: Optional[Union["tf.dtypes.DType", Dict[str, "tf.dtypes.DType"]]] = None,
        drop_last: bool = False,
        local_shuffle_buffer_size: Optional[int] = None,
        local_shuffle_seed: Optional[int] = None,
    ) -> Iterator[TensorFlowTensorBatchType]:
        """Return a local batched iterator of TensorFlow Tensors over the dataset.

        This iterator will yield single-tensor batches of the underlying dataset
        consists of a single column; otherwise, it will yield a dictionary of
        column-tensors. If looking for more flexibility in the tensor conversion (e.g.
        casting dtypes) or the batch format, try using `.to_tf`, which has a
        declarative API for tensor casting and batch formatting, or use `.iter_batches`
        directly, which is a lower-level API.

        Examples:
            >>> import ray
            >>> for batch in ray.data.range( # doctest: +SKIP
            ...     12,
            ... ).iter_torch_batches(batch_size=4):
            ...     print(batch.shape) # doctest: +SKIP
            (4, 1)
            (4, 1)
            (4, 1)

        Time complexity: O(1)

        Args:
            prefetch_blocks: The number of blocks to prefetch ahead of the
                current block during the scan.
            batch_size: The number of rows in each batch, or None to use entire blocks
                as batches (blocks may contain different number of rows).
                The final batch may include fewer than ``batch_size`` rows if
                ``drop_last`` is ``False``. Defaults to 256.
            dtypes: The TensorFlow dtype(s) for the created tensor(s); if None, the
                dtype will be inferred from the tensor data.
            drop_last: Whether to drop the last batch if it's incomplete.
            local_shuffle_buffer_size: If non-None, the data will be randomly shuffled
                using a local in-memory shuffle buffer, and this value will serve as the
                minimum number of rows that must be in the local in-memory shuffle
                buffer in order to yield a batch. When there are no more rows to add to
                the buffer, the remaining rows in the buffer will be drained. This
                buffer size must be greater than or equal to ``batch_size``, and
                therefore ``batch_size`` must also be specified when using local
                shuffling.
            local_shuffle_seed: The seed to use for the local random shuffle.

        Returns:
            An iterator over TensorFlow Tensor batches.
        """
        from ray.air._internal.tensorflow_utils import (
            convert_ndarray_batch_to_tf_tensor_batch,
        )

        for batch in self.iter_batches(
            prefetch_blocks=prefetch_blocks,
            batch_size=batch_size,
            batch_format="numpy",
            drop_last=drop_last,
            local_shuffle_buffer_size=local_shuffle_buffer_size,
            local_shuffle_seed=local_shuffle_seed,
        ):
            yield convert_ndarray_batch_to_tf_tensor_batch(batch, dtypes=dtypes)

    def to_torch(
        self,
        *,
        label_column: Optional[str] = None,
        feature_columns: Optional[
            Union[List[str], List[List[str]], Dict[str, List[str]]]
        ] = None,
        label_column_dtype: Optional["torch.dtype"] = None,
        feature_column_dtypes: Optional[
            Union["torch.dtype", List["torch.dtype"], Dict[str, "torch.dtype"]]
        ] = None,
        batch_size: int = 1,
        prefetch_blocks: int = 0,
        drop_last: bool = False,
        local_shuffle_buffer_size: Optional[int] = None,
        local_shuffle_seed: Optional[int] = None,
        unsqueeze_label_tensor: bool = True,
        unsqueeze_feature_tensors: bool = True,
    ) -> "torch.utils.data.IterableDataset":
        """Return a Torch IterableDataset over this dataset.

        This is only supported for datasets convertible to Arrow records.

        It is recommended to use the returned ``IterableDataset`` directly
        instead of passing it into a torch ``DataLoader``.

        Each element in IterableDataset will be a tuple consisting of 2
        elements. The first item contains the feature tensor(s), and the
        second item is the label tensor. Those can take on different
        forms, depending on the specified arguments.

        For the features tensor (N is the ``batch_size`` and n, m, k
        are the number of features per tensor):

        * If ``feature_columns`` is a ``List[str]``, the features will be
          a tensor of shape (N, n), with columns corresponding to
          ``feature_columns``

        * If ``feature_columns`` is a ``List[List[str]]``, the features will be
          a list of tensors of shape [(N, m),...,(N, k)], with columns of each
          tensor corresponding to the elements of ``feature_columns``

        * If ``feature_columns`` is a ``Dict[str, List[str]]``, the features
          will be a dict of key-tensor pairs of shape
          {key1: (N, m),..., keyN: (N, k)}, with columns of each
          tensor corresponding to the value of ``feature_columns`` under the
          key.

        If ``unsqueeze_label_tensor=True`` (default), the label tensor will be
        of shape (N, 1). Otherwise, it will be of shape (N,).
        If ``label_column`` is specified as ``None``, then no column from the
        ``Dataset`` will be treated as the label, and the output label tensor
        will be ``None``.

        Note that you probably want to call ``.split()`` on this dataset if
        there are to be multiple Torch workers consuming the data.

        Time complexity: O(1)

        Args:
            label_column: The name of the column used as the
                label (second element of the output list). Can be None for
                prediction, in which case the second element of returned
                tuple will also be None.
            feature_columns: The names of the columns
                to use as the features. Can be a list of lists or
                a dict of string-list pairs for multi-tensor output.
                If None, then use all columns except the label column as
                the features.
            label_column_dtype: The torch dtype to
                use for the label column. If None, then automatically infer
                the dtype.
            feature_column_dtypes: The dtypes to use for the feature
                tensors. This should match the format of ``feature_columns``,
                or be a single dtype, in which case it will be applied to
                all tensors. If None, then automatically infer the dtype.
            batch_size: How many samples per batch to yield at a time.
                Defaults to 1.
            prefetch_blocks: The number of blocks to prefetch ahead of
                the current block during the scan.
            drop_last: Set to True to drop the last incomplete batch,
                if the dataset size is not divisible by the batch size. If
                False and the size of dataset is not divisible by the batch
                size, then the last batch will be smaller. Defaults to False.
            local_shuffle_buffer_size: If non-None, the data will be randomly shuffled
                using a local in-memory shuffle buffer, and this value will serve as the
                minimum number of rows that must be in the local in-memory shuffle
                buffer in order to yield a batch. When there are no more rows to add to
                the buffer, the remaining rows in the buffer will be drained. This
                buffer size must be greater than or equal to ``batch_size``, and
                therefore ``batch_size`` must also be specified when using local
                shuffling.
            local_shuffle_seed: The seed to use for the local random shuffle.
            unsqueeze_label_tensor: If set to True, the label tensor
                will be unsqueezed (reshaped to (N, 1)). Otherwise, it will
                be left as is, that is (N, ). In general, regression loss
                functions expect an unsqueezed tensor, while classification
                loss functions expect a squeezed one. Defaults to True.
            unsqueeze_feature_tensors: If set to True, the features tensors
                will be unsqueezed (reshaped to (N, 1)) before being concatenated into
                the final features tensor. Otherwise, they will be left as is, that is
                (N, ). Defaults to True.

        Returns:
            A torch IterableDataset.
        """
        import torch

        from ray.air._internal.torch_utils import convert_pandas_to_torch_tensor
        from ray.data._internal.torch_iterable_dataset import TorchIterableDataset

        # If an empty collection is passed in, treat it the same as None
        if not feature_columns:
            feature_columns = None

        if feature_column_dtypes and not isinstance(feature_column_dtypes, torch.dtype):
            if isinstance(feature_columns, dict):
                if not isinstance(feature_column_dtypes, dict):
                    raise TypeError(
                        "If `feature_columns` is a dict, "
                        "`feature_column_dtypes` must be None, `torch.dtype`,"
                        f" or dict, got {type(feature_column_dtypes)}."
                    )
                if set(feature_columns) != set(feature_column_dtypes):
                    raise ValueError(
                        "`feature_columns` and `feature_column_dtypes` "
                        "must have the same keys."
                    )
                if any(not subcolumns for subcolumns in feature_columns.values()):
                    raise ValueError("column list may not be empty")
            elif isinstance(feature_columns[0], (list, tuple)):
                if not isinstance(feature_column_dtypes, (list, tuple)):
                    raise TypeError(
                        "If `feature_columns` is a list of lists, "
                        "`feature_column_dtypes` must be None, `torch.dtype`,"
                        f" or a sequence, got {type(feature_column_dtypes)}."
                    )
                if len(feature_columns) != len(feature_column_dtypes):
                    raise ValueError(
                        "`feature_columns` and `feature_column_dtypes` "
                        "must have the same length."
                    )
                if any(not subcolumns for subcolumns in feature_columns):
                    raise ValueError("column list may not be empty")

        def make_generator():
            for batch in self.iter_batches(
                batch_size=batch_size,
                batch_format="pandas",
                prefetch_blocks=prefetch_blocks,
                drop_last=drop_last,
                local_shuffle_buffer_size=local_shuffle_buffer_size,
                local_shuffle_seed=local_shuffle_seed,
            ):
                if label_column:
                    label_tensor = convert_pandas_to_torch_tensor(
                        batch,
                        [label_column],
                        label_column_dtype,
                        unsqueeze=unsqueeze_label_tensor,
                    )
                    batch.pop(label_column)
                else:
                    label_tensor = None

                if isinstance(feature_columns, dict):
                    features_tensor = {
                        key: convert_pandas_to_torch_tensor(
                            batch,
                            feature_columns[key],
                            feature_column_dtypes[key]
                            if isinstance(feature_column_dtypes, dict)
                            else feature_column_dtypes,
                            unsqueeze=unsqueeze_feature_tensors,
                        )
                        for key in feature_columns
                    }
                else:
                    features_tensor = convert_pandas_to_torch_tensor(
                        batch,
                        columns=feature_columns,
                        column_dtypes=feature_column_dtypes,
                        unsqueeze=unsqueeze_feature_tensors,
                    )

                yield (features_tensor, label_tensor)

        return TorchIterableDataset(make_generator)

    def to_tf(
        self,
        *,
        output_signature: Union[
            TensorflowFeatureTypeSpec, Tuple[TensorflowFeatureTypeSpec, "tf.TypeSpec"]
        ],
        label_column: Optional[str] = None,
        feature_columns: Optional[
            Union[List[str], List[List[str]], Dict[str, List[str]]]
        ] = None,
        prefetch_blocks: int = 0,
        batch_size: int = 1,
        drop_last: bool = False,
        local_shuffle_buffer_size: Optional[int] = None,
        local_shuffle_seed: Optional[int] = None,
    ) -> "tf.data.Dataset":
        """Return a TF Dataset over this dataset.

        The TF Dataset will be created from the generator returned by the
        ``iter_batches`` method. ``prefetch_blocks`` and ``batch_size``
        arguments will be passed to that method.

        For the features tensor (N is the ``batch_size`` and n1, ..., nk
        are the number of features per tensor):

        * If ``feature_columns`` is a ``List[str]``, the features will be
          a tensor of shape (N, n), with columns corresponding to
          ``feature_columns``

        * If ``feature_columns`` is a ``List[List[str]]``, the features will be
          a list of tensors of shape [(N, n1),...,(N, nk)], with columns of each
          tensor corresponding to the elements of ``feature_columns``

        * If ``feature_columns`` is a ``Dict[str, List[str]]``, the features
          will be a dict of key-tensor pairs of shape
          {key1: (N, n1),..., keyN: (N, nk)}, with columns of each
          tensor corresponding to the value of ``feature_columns`` under the
          key.

        This is only supported for datasets convertible to Arrow records.

        Requires all datasets to have the same columns.

        It is recommended to call ``.split()`` on this dataset if
        there are to be multiple TensorFlow workers consuming the data.

        The elements generated must be compatible with the given
        ``output_signature`` argument (same as in
        ``tf.data.Dataset.from_generator``).

        Time complexity: O(1)

        Args:
            output_signature: If ``label_column`` is specified,
                a two-element tuple containing a ``FeatureTypeSpec`` and
                ``tf.TypeSpec`` object corresponding to (features, label). Otherwise, a
                single ``TensorflowFeatureTypeSpec`` corresponding to features tensor.
                A ``TensorflowFeatureTypeSpec`` is a ``tf.TypeSpec``,
                ``List["tf.TypeSpec"]``, or ``Dict[str, "tf.TypeSpec"]``.
            label_column: The name of the column used as the label
                (second element of the output tuple). If not specified, output
                will be just one tensor instead of a tuple.
            feature_columns: The names of the columns to use as the features. Can be a
                list of lists or a dict of string-list pairs for multi-tensor output.
                If None, then use all columns except the label columns as the features.
            prefetch_blocks: The number of blocks to prefetch ahead of the
                current block during the scan.
            batch_size: Record batch size. Defaults to 1.
            drop_last: Set to True to drop the last incomplete batch,
                if the dataset size is not divisible by the batch size. If
                False and the size of dataset is not divisible by the batch
                size, then the last batch will be smaller. Defaults to False.
            local_shuffle_buffer_size: If non-None, the data will be randomly shuffled
                using a local in-memory shuffle buffer, and this value will serve as the
                minimum number of rows that must be in the local in-memory shuffle
                buffer in order to yield a batch. When there are no more rows to add to
                the buffer, the remaining rows in the buffer will be drained. This
                buffer size must be greater than or equal to ``batch_size``, and
                therefore ``batch_size`` must also be specified when using local
                shuffling.
            local_shuffle_seed: The seed to use for the local random shuffle.

        Returns:
            A tf.data.Dataset.
        """

        # argument exception checking is done in from_generator

        try:
            import tensorflow as tf
        except ImportError:
            raise ValueError("tensorflow must be installed!")

        from ray.air._internal.tensorflow_utils import convert_pandas_to_tf_tensor

        # `output_signature` can be a tuple but not a list. See
        # https://stackoverflow.com/questions/59092423/what-is-a-nested-structure-in-tensorflow.
        if isinstance(output_signature, list):
            output_signature = tuple(output_signature)

        def make_generator():
            for batch in self.iter_batches(
                prefetch_blocks=prefetch_blocks,
                batch_size=batch_size,
                batch_format="pandas",
                drop_last=drop_last,
                local_shuffle_buffer_size=local_shuffle_buffer_size,
                local_shuffle_seed=local_shuffle_seed,
            ):
                if label_column:
                    targets = convert_pandas_to_tf_tensor(batch[[label_column]])
                    if targets.ndim == 2 and targets.shape[1] == 1:
                        targets = tf.squeeze(targets, axis=1)
                    batch.pop(label_column)

                features = None
                if feature_columns is None:
                    features = convert_pandas_to_tf_tensor(batch)
                elif isinstance(feature_columns, list):
                    if all(isinstance(column, str) for column in feature_columns):
                        features = convert_pandas_to_tf_tensor(batch[feature_columns])
                    elif all(isinstance(columns, list) for columns in feature_columns):
                        features = tuple(
                            convert_pandas_to_tf_tensor(batch[columns])
                            for columns in feature_columns
                        )
                    else:
                        raise ValueError(
                            "Expected `feature_columns` to be a list of strings or a "
                            "list of lists."
                        )
                elif isinstance(feature_columns, dict):
                    features = {
                        key: convert_pandas_to_tf_tensor(batch[columns])
                        for key, columns in feature_columns.items()
                    }
                else:
                    raise ValueError(
                        "Expected `feature_columns` to be a list or a dictionary, "
                        f"but got a `{type(feature_columns).__name__}` instead."
                    )

                if label_column:
                    yield features, targets
                else:
                    yield features

        dataset = tf.data.Dataset.from_generator(
            make_generator, output_signature=output_signature
        )

        return dataset

    def to_dask(self) -> "dask.DataFrame":
        """Convert this dataset into a Dask DataFrame.

        This is only supported for datasets convertible to Arrow records.

        Note that this function will set the Dask scheduler to Dask-on-Ray
        globally, via the config.

        Time complexity: O(dataset size / parallelism)

        Returns:
            A Dask DataFrame created from this dataset.
        """
        import dask
        import dask.dataframe as dd

        from ray.util.client.common import ClientObjectRef
        from ray.util.dask import ray_dask_get

        dask.config.set(scheduler=ray_dask_get)

        @dask.delayed
        def block_to_df(block: Block):
            block = BlockAccessor.for_block(block)
            if isinstance(block, (ray.ObjectRef, ClientObjectRef)):
                raise ValueError(
                    "Dataset.to_dask() must be used with Dask-on-Ray, please "
                    "set the Dask scheduler to ray_dask_get (located in "
                    "ray.util.dask)."
                )
            return block.to_pandas()

        # TODO(Clark): Give Dask a Pandas-esque schema via the Pyarrow schema,
        # once that's implemented.
        ddf = dd.from_delayed(
            [block_to_df(block) for block in self.get_internal_block_refs()]
        )
        return ddf

    def to_mars(self) -> "mars.DataFrame":
        """Convert this dataset into a MARS dataframe.

        Time complexity: O(dataset size / parallelism)

        Returns:
            A MARS dataframe created from this dataset.
        """
        import pandas as pd
        import pyarrow as pa
        from mars.dataframe.datasource.read_raydataset import DataFrameReadRayDataset
        from mars.dataframe.utils import parse_index

        from ray.data._internal.pandas_block import PandasBlockSchema

        refs = self.to_pandas_refs()
        # remove this when https://github.com/mars-project/mars/issues/2945 got fixed
        schema = self.schema()
        if isinstance(schema, PandasBlockSchema):
            dtypes = pd.Series(schema.types, index=schema.names)
        elif isinstance(schema, pa.Schema):
            dtypes = schema.empty_table().to_pandas().dtypes
        else:
            raise NotImplementedError(f"Unsupported format of schema {schema}")
        index_value = parse_index(pd.RangeIndex(-1))
        columns_value = parse_index(dtypes.index, store_data=True)
        op = DataFrameReadRayDataset(refs=refs)
        return op(index_value=index_value, columns_value=columns_value, dtypes=dtypes)

    def to_modin(self) -> "modin.DataFrame":
        """Convert this dataset into a Modin dataframe.

        This works by first converting this dataset into a distributed set of
        Pandas dataframes (using ``.to_pandas_refs()``). Please see caveats
        there. Then the individual dataframes are used to create the modin
        DataFrame using
        ``modin.distributed.dataframe.pandas.partitions.from_partitions()``.

        This is only supported for datasets convertible to Arrow records.
        This function induces a copy of the data. For zero-copy access to the
        underlying data, consider using ``.to_arrow()`` or
        ``.get_internal_block_refs()``.

        Time complexity: O(dataset size / parallelism)

        Returns:
            A Modin dataframe created from this dataset.
        """

        from modin.distributed.dataframe.pandas.partitions import from_partitions

        pd_objs = self.to_pandas_refs()
        return from_partitions(pd_objs, axis=0)

    def to_spark(self, spark: "pyspark.sql.SparkSession") -> "pyspark.sql.DataFrame":
        """Convert this dataset into a Spark dataframe.

        Time complexity: O(dataset size / parallelism)

        Returns:
            A Spark dataframe created from this dataset.
        """
        import raydp

        return raydp.spark.ray_dataset_to_spark_dataframe(
            spark, self.schema(), self.get_internal_block_refs()
        )

    def to_pandas(self, limit: int = 100000) -> "pandas.DataFrame":
        """Convert this dataset into a single Pandas DataFrame.

        This is only supported for datasets convertible to Arrow or Pandas
        records. An error is raised if the number of records exceeds the
        provided limit. Note that you can use ``.limit()`` on the dataset
        beforehand to truncate the dataset manually.

        Time complexity: O(dataset size)

        Args:
            limit: The maximum number of records to return. An error will be
                raised if the limit is exceeded.

        Returns:
            A Pandas DataFrame created from this dataset, containing a limited
            number of records.
        """

        count = self.count()
        if count > limit:
            raise ValueError(
                f"The dataset has more than the given limit of {limit} "
                f"records: {count}. If you are sure that a DataFrame with "
                f"{count} rows will fit in local memory, use "
                f"ds.to_pandas(limit={count})."
            )
        blocks = self.get_internal_block_refs()
        output = DelegatingBlockBuilder()
        for block in blocks:
            output.add_block(ray.get(block))
        return BlockAccessor.for_block(output.build()).to_pandas()

    def to_pandas_refs(self) -> List[ObjectRef["pandas.DataFrame"]]:
        """Convert this dataset into a distributed set of Pandas dataframes.

        This is only supported for datasets convertible to Arrow records.
        This function induces a copy of the data. For zero-copy access to the
        underlying data, consider using ``.to_arrow()`` or
        ``.get_internal_block_refs()``.

        Time complexity: O(dataset size / parallelism)

        Returns:
            A list of remote Pandas dataframes created from this dataset.
        """

        block_to_df = cached_remote_fn(_block_to_df)
        return [block_to_df.remote(block) for block in self.get_internal_block_refs()]

    def to_numpy_refs(
        self, *, column: Optional[str] = None
    ) -> List[ObjectRef[np.ndarray]]:
        """Convert this dataset into a distributed set of NumPy ndarrays.

        This is only supported for datasets convertible to NumPy ndarrays.
        This function induces a copy of the data. For zero-copy access to the
        underlying data, consider using ``.to_arrow()`` or
        ``.get_internal_block_refs()``.

        Time complexity: O(dataset size / parallelism)

        Args:
            column: The name of the column to convert to numpy, or None to specify the
            entire row. If not specified for Arrow or Pandas blocks, each returned
            future will represent a dict of column ndarrays.

        Returns:
            A list of remote NumPy ndarrays created from this dataset.
        """
        block_to_ndarray = cached_remote_fn(_block_to_ndarray)
        return [
            block_to_ndarray.remote(block, column=column)
            for block in self.get_internal_block_refs()
        ]

    def to_arrow_refs(self) -> List[ObjectRef["pyarrow.Table"]]:
        """Convert this dataset into a distributed set of Arrow tables.

        This is only supported for datasets convertible to Arrow records.
        This function is zero-copy if the existing data is already in Arrow
        format. Otherwise, the data will be converted to Arrow format.

        Time complexity: O(1) unless conversion is required.

        Returns:
            A list of remote Arrow tables created from this dataset.
        """
        blocks: List[ObjectRef[Block]] = self.get_internal_block_refs()

        if self._dataset_format() == "arrow":
            # Zero-copy path.
            return blocks

        block_to_arrow = cached_remote_fn(_block_to_arrow)
        return [block_to_arrow.remote(block) for block in blocks]

    def to_random_access_dataset(
        self,
        key: str,
        num_workers: Optional[int] = None,
    ) -> RandomAccessDataset:
        """Convert this Dataset into a distributed RandomAccessDataset (EXPERIMENTAL).

        RandomAccessDataset partitions the dataset across the cluster by the given sort
        key, providing efficient random access to records via binary search. A number
        of worker actors are created, each of which has zero-copy access to the
        underlying sorted data blocks of the Dataset.

        Note that the key must be unique in the dataset. If there are duplicate keys,
        an arbitrary value is returned.

        This is only supported for Arrow-format datasets.

        Args:
            key: The key column over which records can be queried.
            num_workers: The number of actors to use to serve random access queries.
                By default, this is determined by multiplying the number of Ray nodes
                in the cluster by four. As a rule of thumb, you can expect each worker
                to provide ~3000 records / second via ``get_async()``, and
                ~10000 records / second via ``multiget()``.
        """
        if num_workers is None:
            num_workers = 4 * len(ray.nodes())
        return RandomAccessDataset(self, key, num_workers=num_workers)

    def repeat(self, times: Optional[int] = None) -> "DatasetPipeline[T]":
        """Convert this into a DatasetPipeline by looping over this dataset.

        Transformations prior to the call to ``repeat()`` are evaluated once.
        Transformations done on the returned pipeline are evaluated on each
        loop of the pipeline over the base dataset.

        Note that every repeat of the dataset is considered an "epoch" for
        the purposes of ``DatasetPipeline.iter_epochs()``.

        Examples:
            >>> import ray
            >>> # Infinite pipeline of numbers [0, 5)
            >>> ray.data.range(5).repeat().take()
            [0, 1, 2, 3, 4, 0, 1, 2, 3, 4, ...]
            >>> # Can apply transformations to the pipeline.
            >>> ray.data.range(5).repeat().map(lambda x: -x).take()
            [0, -1, -2, -3, -4, 0, -1, -2, -3, -4, ...]
            >>> # Can shuffle each epoch (dataset) in the pipeline.
            >>> ray.data.range(5).repeat().random_shuffle().take() # doctest: +SKIP
            [2, 3, 0, 4, 1, 4, 0, 2, 1, 3, ...]

        Args:
            times: The number of times to loop over this dataset, or None
                to repeat indefinitely.
        """
        from ray.data._internal.plan import _rewrite_read_stage
        from ray.data.dataset_pipeline import DatasetPipeline

        ctx = DatasetContext.get_current()
        if self._plan.is_read_stage_equivalent() and ctx.optimize_fuse_read_stages:
            blocks, _, stages = self._plan._get_source_blocks_and_stages()
            blocks.clear()
            blocks, outer_stats, stages = _rewrite_read_stage(blocks, stages)
            read_stage = stages[0]
        else:
            blocks = self._plan.execute()
            outer_stats = self._plan.stats()
            read_stage = None
        uuid = self._get_uuid()
        outer_stats.dataset_uuid = uuid

        if times is not None and times < 1:
            raise ValueError("`times` must be >= 1, got {}".format(times))

        class Iterator:
            def __init__(self, blocks):
                self._blocks = blocks
                self._i = 0

            def __next__(self) -> "Dataset[T]":
                if times and self._i >= times:
                    raise StopIteration
                epoch = self._i
                blocks = self._blocks
                self._i += 1

                def gen():
                    ds = Dataset(
                        ExecutionPlan(
                            blocks, outer_stats, dataset_uuid=uuid, run_by_consumer=True
                        ),
                        epoch,
                        lazy=False,
                    )
                    ds._set_uuid(uuid)
                    return ds

                return gen

        class Iterable:
            def __init__(self, blocks):
                self._blocks = blocks

            def __iter__(self):
                return Iterator(self._blocks)

        pipe = DatasetPipeline(Iterable(blocks), False, length=times or float("inf"))
        if read_stage:
            pipe = pipe.foreach_window(
                lambda ds, read_stage=read_stage: Dataset(
                    ds._plan.with_stage(read_stage), ds._epoch, True
                )
            )
        return pipe

    def window(
        self,
        *,
        blocks_per_window: Optional[int] = None,
        bytes_per_window: Optional[int] = None,
    ) -> "DatasetPipeline[T]":
        """Convert this into a DatasetPipeline by windowing over data blocks.

        Transformations prior to the call to ``window()`` are evaluated in
        bulk on the entire dataset. Transformations done on the returned
        pipeline are evaluated incrementally per window of blocks as data is
        read from the output of the pipeline.

        Windowing execution allows for output to be read sooner without
        waiting for all transformations to fully execute, and can also improve
        efficiency if transforms use different resources (e.g., GPUs).

        Without windowing::

            [preprocessing......]
                                  [inference.......]
                                                     [write........]
            Time ----------------------------------------------------------->

        With windowing::

            [prep1] [prep2] [prep3]
                    [infer1] [infer2] [infer3]
                             [write1] [write2] [write3]
            Time ----------------------------------------------------------->

        Examples:
            >>> import ray
            >>> # Create an inference pipeline.
            >>> ds = ray.data.read_binary_files(dir) # doctest: +SKIP
            >>> infer = ... # doctest: +SKIP
            >>> pipe = ds.window(blocks_per_window=10).map(infer) # doctest: +SKIP
            DatasetPipeline(num_windows=40, num_stages=2)
            >>> # The higher the stage parallelism, the shorter the pipeline.
            >>> pipe = ds.window(blocks_per_window=20).map(infer) # doctest: +SKIP
            DatasetPipeline(num_windows=20, num_stages=2)
            >>> # Outputs can be incrementally read from the pipeline.
            >>> for item in pipe.iter_rows(): # doctest: +SKIP
            ...    print(item) # doctest: +SKIP

        Args:
            blocks_per_window: The window size (parallelism) in blocks.
                Increasing window size increases pipeline throughput, but also
                increases the latency to initial output, since it decreases the
                length of the pipeline. Setting this to infinity effectively
                disables pipelining.
            bytes_per_window: Specify the window size in bytes instead of blocks.
                This will be treated as an upper bound for the window size, but each
                window will still include at least one block. This is mutually
                exclusive with ``blocks_per_window``.
        """
        from ray.data._internal.plan import _rewrite_read_stage
        from ray.data.dataset_pipeline import DatasetPipeline

        if blocks_per_window is not None and bytes_per_window is not None:
            raise ValueError("Only one windowing scheme can be specified.")

        if blocks_per_window is None:
            blocks_per_window = 10

        ctx = DatasetContext.get_current()
        if self._plan.is_read_stage_equivalent() and ctx.optimize_fuse_read_stages:
            blocks, _, stages = self._plan._get_source_blocks_and_stages()
            blocks.clear()
            blocks, outer_stats, stages = _rewrite_read_stage(blocks, stages)
            read_stage = stages[0]
        else:
            blocks = self._plan.execute()
            outer_stats = self._plan.stats()
            read_stage = None

        class Iterator:
            def __init__(self, splits, epoch):
                self._splits = splits.copy()
                self._epoch = epoch

            def __next__(self) -> "Dataset[T]":
                if not self._splits:
                    raise StopIteration

                blocks = self._splits.pop(0)

                def gen():
                    ds = Dataset(
                        ExecutionPlan(blocks, outer_stats, run_by_consumer=True),
                        self._epoch,
                        lazy=True,
                    )
                    return ds

                return gen

        class Iterable:
            def __init__(self, blocks, epoch):
                if bytes_per_window:
                    self._splits = blocks.split_by_bytes(bytes_per_window)
                else:
                    self._splits = blocks.split(split_size=blocks_per_window)
                try:
                    sizes = [s.size_bytes() for s in self._splits]
                    num_blocks = [s.initial_num_blocks() for s in self._splits]
                    assert [s > 0 for s in sizes], sizes

                    def fmt(size_bytes):
                        if size_bytes > 1024 * 1024 * 1024:
                            return "{}GiB".format(
                                round(size_bytes / (1024 * 1024 * 1024), 2)
                            )
                        elif size_bytes > 10 * 1024:
                            return "{}MiB".format(round(size_bytes / (1024 * 1024), 2))
                        else:
                            return "{}b".format(size_bytes)

                    mean_bytes = int(np.mean(sizes))
                    logger.info(
                        "Created DatasetPipeline with {} windows: "
                        "{} min, {} max, {} mean".format(
                            len(self._splits),
                            fmt(min(sizes)),
                            fmt(max(sizes)),
                            fmt(mean_bytes),
                        )
                    )
                    mean_num_blocks = int(np.mean(num_blocks))
                    logger.info(
                        "Blocks per window: "
                        "{} min, {} max, {} mean".format(
                            min(num_blocks),
                            max(num_blocks),
                            mean_num_blocks,
                        )
                    )
                    # TODO(ekl) we should try automatically choosing the default
                    # windowing settings to meet these best-practice constraints.
                    avail_parallelism = _estimate_available_parallelism()
                    if mean_num_blocks < avail_parallelism:
                        logger.warning(
                            f"{WARN_PREFIX} This pipeline's parallelism is limited "
                            f"by its blocks per window to ~{mean_num_blocks} "
                            "concurrent tasks per window. To maximize "
                            "performance, increase the blocks per window to at least "
                            f"{avail_parallelism}. This may require increasing the "
                            "base dataset's parallelism and/or adjusting the "
                            "windowing parameters."
                        )
                    else:
                        logger.info(
                            f"{OK_PREFIX} This pipeline's per-window parallelism "
                            "is high enough to fully utilize the cluster."
                        )
                    obj_store_mem = ray.cluster_resources().get(
                        "object_store_memory", 0
                    )
                    safe_mem_bytes = int(obj_store_mem * ESTIMATED_SAFE_MEMORY_FRACTION)
                    if mean_bytes > safe_mem_bytes:
                        logger.warning(
                            f"{WARN_PREFIX} This pipeline's windows are "
                            f"~{fmt(mean_bytes)} in size each and may not fit in "
                            "object store memory without spilling. To improve "
                            "performance, consider reducing the size of each window "
                            f"to {fmt(safe_mem_bytes)} or less."
                        )
                    else:
                        logger.info(
                            f"{OK_PREFIX} This pipeline's windows likely fit in "
                            "object store memory without spilling."
                        )
                except Exception as e:
                    logger.info(
                        "Created DatasetPipeline with {} windows; "
                        "error getting sizes: {}".format(
                            len(self._splits),
                            e,
                        )
                    )
                self._epoch = epoch

            def __iter__(self):
                return Iterator(self._splits, self._epoch)

        it = Iterable(blocks, self._epoch)
        pipe = DatasetPipeline(it, False, length=len(it._splits))
        if read_stage:
            pipe = pipe.foreach_window(
                lambda ds, read_stage=read_stage: Dataset(
                    ds._plan.with_stage(read_stage), ds._epoch, True
                )
            )
        return pipe

    def fully_executed(self) -> "Dataset[T]":
        """Force full evaluation of the blocks of this dataset.

        This can be used to read all blocks into memory. By default, Datasets
        doesn't read blocks from the datasource until the first transform.

        Returns:
            A Dataset with all blocks fully materialized in memory.
        """
        self._plan.execute(force_read=True)
        return self

    def is_fully_executed(self) -> bool:
        """Returns whether this Dataset has been fully executed.

        This will return False if this Dataset is lazy and if the output of its final
        stage hasn't been computed yet.
        """
        return self._plan.has_computed_output()

    def stats(self) -> str:
        """Returns a string containing execution timing information."""
        return self._plan.stats().summary_string()

    @DeveloperAPI
    def get_internal_block_refs(self) -> List[ObjectRef[Block]]:
        """Get a list of references to the underlying blocks of this dataset.

        This function can be used for zero-copy access to the data. It blocks
        until the underlying blocks are computed.

        Time complexity: O(1)

        Returns:
            A list of references to this dataset's blocks.
        """
        return self._plan.execute().get_blocks()

    def lazy(self) -> "Dataset[T]":
        """Enable lazy evaluation.

        The returned dataset is a lazy dataset, where all subsequent operations on the
        dataset won't be executed until the dataset is consumed (e.g. ``.take()``,
        ``.iter_batches()``, ``.to_torch()``, ``.to_tf()``, etc.) or execution is
        manually triggered via ``.fully_executed()``.
        """
        ds = Dataset(self._plan, self._epoch, lazy=True)
        ds._set_uuid(self._get_uuid())
        return ds

    def experimental_lazy(self) -> "Dataset[T]":
        raise DeprecationWarning("Use self.lazy().")

    def has_serializable_lineage(self) -> bool:
        """Whether this dataset's lineage is able to be serialized for storage and
        later deserialized, possibly on a different cluster.

        Only datasets that are created from data that we know will still exist at
        deserialization time, e.g. data external to this Ray cluster such as persistent
        cloud object stores, support lineage-based serialization. All of the
        ray.data.read_*() APIs support lineage-based serialization.
        """
        return self._plan.has_lazy_input()

    @DeveloperAPI
    def serialize_lineage(self) -> bytes:
        """
        Serialize this dataset's lineage, not the actual data or the existing data
        futures, to bytes that can be stored and later deserialized, possibly on a
        different cluster.

        Note that this will drop all computed data, and that everything will be
        recomputed from scratch after deserialization.

        Use :py:meth:`Dataset.deserialize_lineage` to deserialize the serialized bytes
        returned from this method into a Dataset.

        NOTE: Unioned and zipped datasets, produced by :py:meth`Dataset.union` and
        :py:meth:`Dataset.zip`, are not lineage-serializable.

        Returns:
            Serialized bytes containing the lineage of this dataset.
        """
        if not self.has_serializable_lineage():
            raise ValueError(
                "Lineage-based serialization is not supported for this dataset, which "
                "means that it cannot be used as a tunable hyperparameter. "
                "Lineage-based serialization is explicitly NOT supported for unioned "
                "or zipped datasets (see docstrings for those methods), and is only "
                "supported for Datasets created from data that we know will still "
                "exist at deserialization time, e.g. external data in persistent cloud "
                "object stores or in-memory data from long-lived clusters. Concretely, "
                "all ray.data.read_*() APIs should support lineage-based "
                "serialization, while all of the ray.data.from_*() APIs do not. To "
                "allow this Dataset to be serialized to storage, write the data to an "
                "external store (such as AWS S3, GCS, or Azure Blob Storage) using the "
                "Dataset.write_*() APIs, and serialize a new dataset reading from the "
                "external store using the ray.data.read_*() APIs."
            )
        # Copy Dataset and clear the blocks from the execution plan so only the
        # Dataset's lineage is serialized.
        plan_copy = self._plan.deep_copy(preserve_uuid=True)
        ds = Dataset(plan_copy, self._get_epoch(), self._lazy)
        ds._plan.clear_block_refs()
        ds._set_uuid(self._get_uuid())

        def _reduce_remote_fn(rf: ray.remote_function.RemoteFunction):
            # Custom reducer for Ray remote function handles that allows for
            # cross-cluster serialization.
            # This manually unsets the last export session and job to force re-exporting
            # of the function when the handle is deserialized on a new cluster.
            # TODO(Clark): Fix this in core Ray, see issue:
            # https://github.com/ray-project/ray/issues/24152.
            reconstructor, args, state = rf.__reduce__()
            state["_last_export_session_and_job"] = None
            return reconstructor, args, state

        context = ray._private.worker.global_worker.get_serialization_context()
        try:
            context._register_cloudpickle_reducer(
                ray.remote_function.RemoteFunction, _reduce_remote_fn
            )
            serialized = pickle.dumps(ds)
        finally:
            context._unregister_cloudpickle_reducer(ray.remote_function.RemoteFunction)
        return serialized

    @staticmethod
    @DeveloperAPI
    def deserialize_lineage(serialized_ds: bytes) -> "Dataset":
        """
        Deserialize the provided lineage-serialized Dataset.

        This assumes that the provided serialized bytes were serialized using
        :py:meth:`Dataset.serialize_lineage`.

        Args:
            serialized_ds: The serialized Dataset that we wish to deserialize.

        Returns:
            A deserialized ``Dataset`` instance.
        """
        return pickle.loads(serialized_ds)

    def _divide(self, block_idx: int) -> ("Dataset[T]", "Dataset[T]"):
        block_list = self._plan.execute()
        left, right = block_list.divide(block_idx)
        l_ds = Dataset(
            ExecutionPlan(
                left, self._plan.stats(), run_by_consumer=block_list._owned_by_consumer
            ),
            self._epoch,
            self._lazy,
        )
        r_ds = Dataset(
            ExecutionPlan(
                right, self._plan.stats(), run_by_consumer=block_list._owned_by_consumer
            ),
            self._epoch,
            self._lazy,
        )
        return l_ds, r_ds

    def native_batch_format(self) -> Type:
        """Return this dataset's native batch format.

        The native batch format describes what batches of data look like. To learn more
        about batch formats, read
        :ref:`writing user-defined functions <transform_datasets_writing_udfs>`.

        Example:

            If your dataset represents a list of Python objects, then the native batch
            format is ``list``.

            >>> ds = ray.data.range(100)
            >>> ds
            Dataset(num_blocks=20, num_rows=100, schema=<class 'int'>)
            >>> ds.native_batch_format()
            <class 'list'>
            >>> next(ds.iter_batches(batch_size=4))
            [0, 1, 2, 3]

            If your dataset contains a single column of ``TensorDtype`` or
            ``ArrowTensorType``, then the native batch format is ``ndarray``.

            >>> ds = ray.data.range_tensor(100)
            >>> ds
            Dataset(num_blocks=20, num_rows=100, schema={__value__: ArrowTensorType(shape=(1,), dtype=int64)})
            >>> ds.native_batch_format()
            <class 'numpy.ndarray'>
            >>> next(ds.iter_batches(batch_size=4))
            array([[0],
                   [1],
                   [2],
                   [3]])

            If your dataset represents structured data and the native batch format isn't
            ``ndarray``, then the native batch format is ``DataFrame``.

            >>> import pandas as pd
            >>> df = pd.DataFrame({"foo": ["a", "b"], "bar": [0, 1]})
            >>> ds = ray.data.from_pandas(df)
            >>> ds
            Dataset(num_blocks=1, num_rows=2, schema={foo: object, bar: int64})
            >>> ds.native_batch_format()
            <class 'pandas.core.frame.DataFrame'>
            >>> next(ds.iter_batches(batch_size=4))
              foo  bar
            0   a    0
            1   b    1

        .. seealso::

            :meth:`~Dataset.map_batches`
                Call this function to transform batches of data.

            :meth:`~Dataset.iter_batches`
                Call this function to iterate over batches of data.

        """  # noqa: E501
        block = ray.get(next(self._plan.execute().iter_blocks()))
        native_batch = BlockAccessor.for_block(block).to_native()
        return type(native_batch)

    def _dataset_format(self) -> str:
        """Determine the format of the dataset. Possible values are: "arrow",
        "pandas", "simple".

        This may block; if the schema is unknown, this will synchronously fetch
        the schema for the first block.
        """
        # We need schema to properly validate, so synchronously
        # fetch it if necessary.
        schema = self.schema(fetch_if_missing=True)
        if schema is None:
            raise ValueError(
                "Dataset is empty or cleared, can't determine the format of "
                "the dataset."
            )

        try:
            import pyarrow as pa

            if isinstance(schema, pa.Schema):
                return "arrow"
        except ModuleNotFoundError:
            pass
        from ray.data._internal.pandas_block import PandasBlockSchema

        if isinstance(schema, PandasBlockSchema):
            return "pandas"
        return "simple"

    def _aggregate_on(
        self, agg_cls: type, on: Optional[Union[KeyFn, List[KeyFn]]], *args, **kwargs
    ):
        """Helper for aggregating on a particular subset of the dataset.

        This validates the `on` argument, and converts a list of column names
        or lambdas to a multi-aggregation. A null `on` results in a
        multi-aggregation on all columns for an Arrow Dataset, and a single
        aggregation on the entire row for a simple Dataset.
        """
        aggs = self._build_multicolumn_aggs(agg_cls, on, *args, **kwargs)
        return self.aggregate(*aggs)

    def _build_multicolumn_aggs(
        self,
        agg_cls: type,
        on: Optional[Union[KeyFn, List[KeyFn]]],
        ignore_nulls: bool,
        *args,
        skip_cols: Optional[List[str]] = None,
        **kwargs,
    ):
        """Build set of aggregations for applying a single aggregation to
        multiple columns.
        """

        # Expand None into an aggregation for each column.
        if on is None:
            try:
                dataset_format = self._dataset_format()
            except ValueError:
                dataset_format = None
            if dataset_format in ["arrow", "pandas"]:
                # This should be cached from the ._dataset_format() check, so we
                # don't fetch and we assert that the schema is not None.
                schema = self.schema(fetch_if_missing=False)
                assert schema is not None
                if not skip_cols:
                    skip_cols = []
                if len(schema.names) > 0:
                    on = [col for col in schema.names if col not in skip_cols]

        if not isinstance(on, list):
            on = [on]
        return [agg_cls(on_, *args, ignore_nulls=ignore_nulls, **kwargs) for on_ in on]

    def _aggregate_result(self, result: Union[Tuple, TableRow]) -> U:
        if result is not None and len(result) == 1:
            if isinstance(result, tuple):
                return result[0]
            else:
                # NOTE (kfstorm): We cannot call `result[0]` directly on
                # `PandasRow` because indexing a column with position is not
                # supported by pandas.
                return list(result.values())[0]
        else:
            return result

    def _ipython_display_(self):
        try:
            from ipywidgets import HTML, VBox, Layout
        except ImportError:
            logger.warn(
                "'ipywidgets' isn't installed. Run `pip install ipywidgets` to "
                "enable notebook widgets."
            )
            return None

        from IPython.display import display

        title = HTML(f"<h2>{self.__class__.__name__}</h2>")
        display(VBox([title, self._tab_repr_()], layout=Layout(width="100%")))

    def _tab_repr_(self):
        try:
            from tabulate import tabulate
            from ipywidgets import Tab, HTML
        except ImportError:
            logger.info(
                "For rich Dataset reprs in notebooks, run "
                "`pip install tabulate ipywidgets`."
            )
            return ""

        metadata = {
            "num_blocks": self._plan.initial_num_blocks(),
            "num_rows": self._meta_count(),
        }

        schema = self.schema()
        if schema is None:
            schema_repr = Template("rendered_html_common.html.j2").render(
                content="<h5>Unknown schema</h5>"
            )
        elif isinstance(schema, type):
            schema_repr = Template("rendered_html_common.html.j2").render(
                content=f"<h5>Data type: <code>{html.escape(str(schema))}</code></h5>"
            )
        else:
            schema_data = {}
            for sname, stype in zip(schema.names, schema.types):
                schema_data[sname] = getattr(stype, "__name__", str(stype))

            schema_repr = Template("scrollableTable.html.j2").render(
                table=tabulate(
                    tabular_data=schema_data.items(),
                    tablefmt="html",
                    showindex=False,
                    headers=["Name", "Type"],
                ),
                max_height="300px",
            )

        tab = Tab()
        children = []

        tab.set_title(0, "Metadata")
        children.append(
            Template("scrollableTable.html.j2").render(
                table=tabulate(
                    tabular_data=metadata.items(),
                    tablefmt="html",
                    showindex=False,
                    headers=["Field", "Value"],
                ),
                max_height="300px",
            )
        )

        tab.set_title(1, "Schema")
        children.append(schema_repr)

        tab.children = [HTML(child) for child in children]
        return tab

    def __repr__(self) -> str:
        schema = self.schema()
        if schema is None:
            schema_str = "Unknown schema"
        elif isinstance(schema, type):
            schema_str = str(schema)
        else:
            schema_str = []
            for n, t in zip(schema.names, schema.types):
                if hasattr(t, "__name__"):
                    t = t.__name__
                schema_str.append(f"{n}: {t}")
            schema_str = ", ".join(schema_str)
            schema_str = "{" + schema_str + "}"
        count = self._meta_count()
        return "Dataset(num_blocks={}, num_rows={}, schema={})".format(
            self._plan.initial_num_blocks(), count, schema_str
        )

    def __str__(self) -> str:
        return repr(self)

    def __bool__(self) -> bool:
        # Prevents `__len__` from being called to check if it is None
        # see: issue #25152
        return True

    def __len__(self) -> int:
        raise AttributeError(
            "Use `ds.count()` to compute the length of a distributed Dataset. "
            "This may be an expensive operation."
        )

    def _block_num_rows(self) -> List[int]:
        get_num_rows = cached_remote_fn(_get_num_rows)
        return ray.get([get_num_rows.remote(b) for b in self.get_internal_block_refs()])

    def _block_size_bytes(self) -> List[int]:
        get_size_bytes = cached_remote_fn(_get_size_bytes)
        return ray.get(
            [get_size_bytes.remote(b) for b in self.get_internal_block_refs()]
        )

    def _meta_count(self) -> Optional[int]:
        return self._plan.meta_count()

    def _get_uuid(self) -> str:
        return self._uuid

    def _set_uuid(self, uuid: str) -> None:
        self._uuid = uuid

    def _get_epoch(self) -> int:
        return self._epoch

    def _set_epoch(self, epoch: int) -> None:
        self._epoch = epoch

    def _warn_slow(self):
        if ray.util.log_once("datasets_slow_warned"):
            logger.warning(
                "The `map`, `flat_map`, and `filter` operations are unvectorized and "
                "can be very slow. Consider using `.map_batches()` instead."
            )


def _get_size_bytes(block: Block) -> int:
    block = BlockAccessor.for_block(block)
    return block.size_bytes()


def _block_to_df(block: Block):
    block = BlockAccessor.for_block(block)
    return block.to_pandas()


def _block_to_ndarray(block: Block, column: Optional[str]):
    block = BlockAccessor.for_block(block)
    return block.to_numpy(column)


def _block_to_arrow(block: Block):
    block = BlockAccessor.for_block(block)
    return block.to_arrow()


def _sliding_window(iterable: Iterable, n: int):
    """Creates an iterator consisting of n-width sliding windows over
    iterable. The sliding windows are constructed lazily such that an
    element on the base iterator (iterable) isn't consumed until the
    first sliding window containing that element is reached.

    If n > len(iterable), then a single len(iterable) window is
    returned.

    Args:
        iterable: The iterable on which the sliding window will be
            created.
        n: The width of the sliding window.

    Returns:
        An iterator of n-width windows over iterable.
        If n > len(iterable), then a single len(iterable) window is
        returned.
    """
    it = iter(iterable)
    window = collections.deque(itertools.islice(it, n), maxlen=n)
    if len(window) > 0:
        yield tuple(window)
    for elem in it:
        window.append(elem)
        yield tuple(window)


def _do_write(
    ds: Datasource,
    ctx: DatasetContext,
    blocks: List[Block],
    meta: List[BlockMetadata],
    ray_remote_args: Dict[str, Any],
    write_args: Dict[str, Any],
) -> List[ObjectRef[WriteResult]]:
    write_args = _unwrap_arrow_serialization_workaround(write_args)
    DatasetContext._set_current(ctx)
    return ds.do_write(blocks, meta, ray_remote_args=ray_remote_args, **write_args)<|MERGE_RESOLUTION|>--- conflicted
+++ resolved
@@ -406,7 +406,6 @@
             fn: The function to apply to each record batch, or a class type
                 that can be instantiated to create such a callable. Callable classes are
                 only supported for the actor compute strategy.
-<<<<<<< HEAD
             batch_size: The number of rows in each batch, or ``None`` to use entire
                 blocks as batches. Blocks can contain different number of rows, and
                 the last batch can include fewer than ``batch_size`` rows. Defaults to
@@ -417,38 +416,15 @@
                 :class:`ActorPoolStrategy <ray.data.ActorPoolStrategy>` instance.
                 If you're passing callable type to ``fn``, you must pass an
                 :class:`ActorPoolStrategy <ray.data.ActorPoolStrategy>`.
-            batch_format: Specify ``"native"`` to use the native block format (promotes
-                tables to Pandas and tensors to NumPy), ``"pandas"`` to select
+            batch_format: Specify ``"default"`` to use the default block format
+                (promotes tables to Pandas and tensors to NumPy), ``"pandas"`` to select
                 ``pandas.DataFrame``, "pyarrow" to select ``pyarrow.Table``, or
                 ``"numpy"`` to select ``numpy.ndarray`` for tensor datasets and
-                ``Dict[str, numpy.ndarray]`` for tabular datasets. Default is "native".
+                ``Dict[str, numpy.ndarray]`` for tabular datasets. Default is "default".
             fn_args: Positional arguments to pass to ``fn`` after the first argument.
                 These arguments are top-level arguments to the underlying Ray task.
             fn_kwargs: Keyword arguments to pass to ``fn``. These arguments are
                 top-level arguments to the underlying Ray task.
-=======
-            batch_size: The number of rows in each batch, or None to use entire blocks
-                as batches (blocks may contain different number of rows).
-                The final batch may include fewer than ``batch_size`` rows.
-                Defaults to 4096.
-            compute: The compute strategy, either "tasks" (default) to use Ray
-                tasks, or "actors" to use an autoscaling actor pool. If wanting to
-                configure the min or max size of the autoscaling actor pool, you can
-                provide an
-                :class:`ActorPoolStrategy(min, max) <ray.data.ActorPoolStrategy>`
-                instance. If using callable classes for fn, the actor compute strategy
-                must be used.
-            batch_format: Specify "default" to use the default block format (promotes
-                tables to Pandas and tensors to NumPy), "pandas" to select
-                ``pandas.DataFrame``, "pyarrow" to select ``pyarrow.Table``, or "numpy"
-                to select ``numpy.ndarray`` for tensor datasets and
-                ``Dict[str, numpy.ndarray]`` for tabular datasets. Default is "default".
-            fn_args: Positional arguments to pass to ``fn``, after the data batch. These
-                arguments will be top-level arguments in the underlying Ray task that's
-                submitted.
-            fn_kwargs: Keyword arguments to pass to ``fn``. These arguments will be
-                top-level arguments in the underlying Ray task that's submitted.
->>>>>>> 21140c20
             fn_constructor_args: Positional arguments to pass to ``fn``'s constructor.
                 You can only provide this if ``fn`` is a callable class. These arguments
                 are top-level arguments in the underlying Ray actor construction task.
