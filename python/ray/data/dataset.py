import collections
import copy
import html
import itertools
import logging
import sys
import time
from typing import (
    TYPE_CHECKING,
    Any,
    Callable,
    Dict,
    Generic,
    Iterable,
    Iterator,
    List,
    Mapping,
    Optional,
    Tuple,
    Type,
    Union,
)
from uuid import uuid4

import numpy as np

import ray
import ray.cloudpickle as pickle
from ray._private.thirdparty.tabulate.tabulate import tabulate
from ray._private.usage import usage_lib
from ray.air.util.data_batch_conversion import BlockFormat
from ray.air.util.tensor_extensions.utils import _create_possibly_ragged_ndarray
from ray.data._internal.block_list import BlockList
from ray.data._internal.compute import (
    ActorPoolStrategy,
    CallableClass,
    ComputeStrategy,
    TaskPoolStrategy,
)
from ray.data._internal.delegating_block_builder import DelegatingBlockBuilder
from ray.data._internal.equalize import _equalize
from ray.data._internal.execution.interfaces import RefBundle
from ray.data._internal.execution.legacy_compat import _block_list_to_bundles
from ray.data._internal.iterator.iterator_impl import DataIteratorImpl
from ray.data._internal.iterator.stream_split_iterator import StreamSplitDataIterator
from ray.data._internal.lazy_block_list import LazyBlockList
from ray.data._internal.logical.operators.all_to_all_operator import (
    RandomizeBlocks,
    RandomShuffle,
    Repartition,
    Sort,
)
from ray.data._internal.logical.operators.input_data_operator import InputData
from ray.data._internal.logical.operators.map_operator import (
    Filter,
    FlatMap,
    MapBatches,
    MapRows,
)
from ray.data._internal.logical.operators.n_ary_operator import (
    Union as UnionLogicalOperator,
)
from ray.data._internal.logical.operators.n_ary_operator import Zip
from ray.data._internal.logical.operators.one_to_one_operator import Limit
from ray.data._internal.logical.operators.write_operator import Write
from ray.data._internal.logical.optimizers import LogicalPlan
from ray.data._internal.pandas_block import PandasBlockSchema
from ray.data._internal.plan import ExecutionPlan, OneToOneStage
from ray.data._internal.planner.filter import generate_filter_fn
from ray.data._internal.planner.flat_map import generate_flat_map_fn
from ray.data._internal.planner.map_batches import generate_map_batches_fn
from ray.data._internal.planner.map_rows import generate_map_rows_fn
from ray.data._internal.planner.write import generate_write_fn
from ray.data._internal.progress_bar import ProgressBar
from ray.data._internal.remote_fn import cached_remote_fn
from ray.data._internal.split import _get_num_rows, _split_at_indices
from ray.data._internal.stage_impl import (
    LimitStage,
    RandomizeBlocksStage,
    RandomShuffleStage,
    RepartitionStage,
    SortStage,
    ZipStage,
)
from ray.data._internal.stats import DatasetStats, DatasetStatsSummary
from ray.data._internal.util import (
    ConsumptionAPI,
    _estimate_available_parallelism,
    _is_local_scheme,
    validate_compute,
)
from ray.data.aggregate import AggregateFn, Max, Mean, Min, Std, Sum
from ray.data.block import (
    VALID_BATCH_FORMATS,
    Block,
    BlockAccessor,
    BlockMetadata,
    BlockPartition,
    DataBatch,
    T,
    U,
    UserDefinedFunction,
    _apply_strict_mode_batch_format,
    _apply_strict_mode_batch_size,
    _validate_key_fn,
)
from ray.data.context import (
    ESTIMATED_SAFE_MEMORY_FRACTION,
    OK_PREFIX,
    WARN_PREFIX,
    DataContext,
)
from ray.data.datasource import (
    BlockWritePathProvider,
    CSVDatasource,
    Datasource,
    DefaultBlockWritePathProvider,
    JSONDatasource,
    NumpyDatasource,
    ParquetDatasource,
    ReadTask,
    TFRecordDatasource,
    WriteResult,
)
from ray.data.datasource.file_based_datasource import (
    _unwrap_arrow_serialization_workaround,
    _wrap_arrow_serialization_workaround,
)
from ray.data.iterator import DataIterator
from ray.data.random_access_dataset import RandomAccessDataset
from ray.types import ObjectRef
from ray.util.annotations import Deprecated, DeveloperAPI, PublicAPI
from ray.util.scheduling_strategies import NodeAffinitySchedulingStrategy
from ray.widgets import Template
from ray.widgets.util import repr_with_fallback

if sys.version_info >= (3, 8):
    from typing import Literal
else:
    from typing_extensions import Literal

if TYPE_CHECKING:
    import dask
    import mars
    import modin
    import pandas
    import pyarrow
    import pyspark
    import tensorflow as tf
    import torch
    import torch.utils.data
    from tensorflow_metadata.proto.v0 import schema_pb2

    from ray.data._internal.execution.interfaces import Executor, NodeIdStr
    from ray.data._internal.torch_iterable_dataset import TorchTensorBatchType
    from ray.data.dataset_pipeline import DatasetPipeline
    from ray.data.grouped_data import GroupedData


logger = logging.getLogger(__name__)

TensorflowFeatureTypeSpec = Union[
    "tf.TypeSpec", List["tf.TypeSpec"], Dict[str, "tf.TypeSpec"]
]

TensorFlowTensorBatchType = Union["tf.Tensor", Dict[str, "tf.Tensor"]]


@PublicAPI
class Dataset:
    """A Dataset is a distributed data collection for data loading and processing.

    Datasets are distributed pipelines that produce ``ObjectRef[Block]`` outputs,
    where each block holds data in Arrow format, representing a shard of the overall
    data collection. The block also determines the unit of parallelism.

    Datasets can be created in multiple ways: from synthetic data via ``range_*()``
    APIs, from existing memory data via ``from_*()`` APIs (this creates a subclass
    of Dataset called ``MaterializedDataset``), or from external storage
    systems such as local disk, S3, HDFS etc. via the ``read_*()`` APIs. The
    (potentially processed) Dataset can be saved back to external storage systems
    via the ``write_*()`` APIs.

    Examples:
        .. testcode::
            :skipif: True

            import ray
            # Create dataset from synthetic data.
            ds = ray.data.range(1000)
            # Create dataset from in-memory data.
            ds = ray.data.from_items(
                [{"col1": i, "col2": i * 2} for i in range(1000)]
            )
            # Create dataset from external storage system.
            ds = ray.data.read_parquet("s3://bucket/path")
            # Save dataset back to external storage system.
            ds.write_csv("s3://bucket/output")

    Dataset has two kinds of operations: transformation, which takes in Dataset
    and outputs a new Dataset (e.g. :py:meth:`.map_batches()`); and consumption,
    which produces values (not a data stream) as output
    (e.g. :py:meth:`.iter_batches()`).

    Dataset transformations are lazy, with execution of the transformations being
    triggered by downstream consumption.

    Dataset supports parallel processing at scale: transformations such as
    :py:meth:`.map_batches()`, aggregations such as
    :py:meth:`.min()`/:py:meth:`.max()`/:py:meth:`.mean()`, grouping via
    :py:meth:`.groupby()`, shuffling operations such as :py:meth:`.sort()`,
    :py:meth:`.random_shuffle()`, and :py:meth:`.repartition()`.

    Examples:
        >>> import ray
        >>> ds = ray.data.range(1000)
        >>> # Transform batches (Dict[str, np.ndarray]) with map_batches().
        >>> ds.map_batches(lambda batch: {"id": batch["id"] * 2})  # doctest: +ELLIPSIS
        MapBatches(<lambda>)
        +- Dataset(num_blocks=..., num_rows=1000, schema={id: int64})
        >>> # Compute the maximum.
        >>> ds.max("id")
        999
        >>> # Shuffle this dataset randomly.
        >>> ds.random_shuffle()  # doctest: +ELLIPSIS
        RandomShuffle
        +- Dataset(num_blocks=..., num_rows=1000, schema={id: int64})
        >>> # Sort it back in order.
        >>> ds.sort("id")  # doctest: +ELLIPSIS
        Sort
        +- Dataset(num_blocks=..., num_rows=1000, schema={id: int64})

    Both unexecuted and materialized Datasets can be passed between Ray tasks and
    actors without incurring a copy. Dataset supports conversion to/from several
    more featureful dataframe libraries (e.g., Spark, Dask, Modin, MARS), and are also
    compatible with distributed TensorFlow / PyTorch.
    """

    def __init__(
        self,
        plan: ExecutionPlan,
        epoch: int,
        lazy: bool = True,
        logical_plan: Optional[LogicalPlan] = None,
    ):
        """Construct a Dataset (internal API).

        The constructor is not part of the Dataset API. Use the ``ray.data.*``
        read methods to construct a dataset.
        """
        assert isinstance(plan, ExecutionPlan), type(plan)
        usage_lib.record_library_usage("dataset")  # Legacy telemetry name.

        self._plan = plan
        self._uuid = uuid4().hex
        self._epoch = epoch
        self._lazy = lazy
        self._logical_plan = logical_plan
        if logical_plan is not None:
            self._plan.link_logical_plan(logical_plan)

        if not lazy:
            self._plan.execute(allow_clear_input_blocks=False)

        # Handle to currently running executor for this dataset.
        self._current_executor: Optional["Executor"] = None

    @staticmethod
    def copy(
        ds: "Dataset", _deep_copy: bool = False, _as: Optional[type] = None
    ) -> "Dataset":
        if not _as:
            _as = type(ds)
        if _deep_copy:
            return _as(ds._plan.deep_copy(), ds._epoch, ds._lazy, ds._logical_plan)
        else:
            return _as(ds._plan.copy(), ds._epoch, ds._lazy, ds._logical_plan)

    def map(
        self,
        fn: UserDefinedFunction[Dict[str, Any], Dict[str, Any]],
        *,
        compute: Optional[ComputeStrategy] = None,
        num_cpus: Optional[float] = None,
        num_gpus: Optional[float] = None,
        **ray_remote_args,
    ) -> "Dataset":
        """Apply the given function to each record of this dataset.

        Note that mapping individual records can be quite slow. Consider using
        `.map_batches()` for performance.

        Examples:
            >>> import ray
            >>> # Transform python objects.
            >>> ds = ray.data.range(1000)
            >>> # The function goes from record (Dict[str, Any]) to record.
            >>> ds.map(lambda record: {"id": record["id"] * 2})
            Map
            +- Dataset(num_blocks=..., num_rows=1000, schema={id: int64})
            >>> # Transform Arrow records.
            >>> ds = ray.data.from_items(
            ...     [{"value": i} for i in range(1000)])
            >>> ds.map(lambda record: {"v2": record["value"] * 2})
            Map
            +- Dataset(num_blocks=200, num_rows=1000, schema={value: int64})
            >>> # Define a callable class that persists state across
            >>> # function invocations for efficiency.
            >>> init_model = ... # doctest: +SKIP
            >>> class CachedModel:
            ...    def __init__(self):
            ...        self.model = init_model()
            ...    def __call__(self, batch):
            ...        return self.model(batch)
            >>> # Apply the transform in parallel on GPUs. Since
            >>> # compute=ActorPoolStrategy(size=8) the transform will be applied on a
            >>> # pool of 8 Ray actors, each allocated 1 GPU by Ray.
            >>> ds.map(CachedModel, # doctest: +SKIP
            ...        compute=ray.data.ActorPoolStrategy(size=8),
            ...        num_gpus=1)

        Time complexity: O(dataset size / parallelism)

        Args:
            fn: The function to apply to each record, or a class type
                that can be instantiated to create such a callable. Callable classes are
                only supported for the actor compute strategy.
            compute: The compute strategy, either None (default) to use Ray
                tasks, ``ray.data.ActorPoolStrategy(size=n)`` to use a fixed-size actor
                pool, or ``ray.data.ActorPoolStrategy(min_size=m, max_size=n)`` for an
                autoscaling actor pool.
            num_cpus: The number of CPUs to reserve for each parallel map worker.
            num_gpus: The number of GPUs to reserve for each parallel map worker. For
                example, specify `num_gpus=1` to request 1 GPU for each parallel map
                worker.
            ray_remote_args: Additional resource requirements to request from
                ray for each map worker.

        .. seealso::

            :meth:`~Dataset.flat_map`:
                Call this method to create new records from existing ones. Unlike
                :meth:`~Dataset.map`, a function passed to
                :meth:`~Dataset.flat_map` can return multiple records.

                :meth:`~Dataset.flat_map` isn't recommended because it's slow; call
                :meth:`~Dataset.map_batches` instead.

            :meth:`~Dataset.map_batches`
                Call this method to transform batches of data. It's faster and more
                flexible than :meth:`~Dataset.map` and :meth:`~Dataset.flat_map`.
        """
        validate_compute(fn, compute)

        transform_fn = generate_map_rows_fn()

        if num_cpus is not None:
            ray_remote_args["num_cpus"] = num_cpus

        if num_gpus is not None:
            ray_remote_args["num_gpus"] = num_gpus

        plan = self._plan.with_stage(
            OneToOneStage(
                "Map",
                transform_fn,
                compute,
                ray_remote_args,
                fn=fn,
            )
        )

        logical_plan = self._logical_plan
        if logical_plan is not None:
            map_op = MapRows(
                logical_plan.dag,
                fn,
                compute=compute,
                ray_remote_args=ray_remote_args,
            )
            logical_plan = LogicalPlan(map_op)
        return Dataset(plan, self._epoch, self._lazy, logical_plan)

    def map_batches(
        self,
        fn: UserDefinedFunction[DataBatch, DataBatch],
        *,
        batch_size: Union[int, None, Literal["default"]] = "default",
        compute: Optional[ComputeStrategy] = None,
        batch_format: Optional[str] = "default",
        zero_copy_batch: bool = False,
        fn_args: Optional[Iterable[Any]] = None,
        fn_kwargs: Optional[Dict[str, Any]] = None,
        fn_constructor_args: Optional[Iterable[Any]] = None,
        fn_constructor_kwargs: Optional[Dict[str, Any]] = None,
        num_cpus: Optional[float] = None,
        num_gpus: Optional[float] = None,
        **ray_remote_args,
    ) -> "Dataset":
        """Apply the given function to batches of data.

        This applies the ``fn`` in parallel with map tasks, with each task handling
        a batch of data (typically Dict[str, np.ndarray] or pd.DataFrame).

        To learn more, see the :ref:`Transforming batches user guide <transforming_batches>`.

        .. tip::
            If ``fn`` does not mutate its input, set ``zero_copy_batch=True`` to elide a
            batch copy, which can improve performance and decrease memory utilization.
            ``fn`` will then receive zero-copy read-only batches.
            If ``fn`` mutates its input, you will need to ensure that the batch provided
            to ``fn`` is writable by setting ``zero_copy_batch=False`` (default). This
            will create an extra, mutable copy of each batch before handing it to
            ``fn``.

        .. note::
            The size of the batches provided to ``fn`` may be smaller than the provided
            ``batch_size`` if ``batch_size`` doesn't evenly divide the block(s) sent to
            a given map task. When ``batch_size`` is specified, each map task will be
            sent a single block if the block is equal to or larger than ``batch_size``,
            and will be sent a bundle of blocks up to (but not exceeding)
            ``batch_size`` if blocks are smaller than ``batch_size``.

        Examples:

            >>> import numpy as np
            >>> import ray
            >>> ds = ray.data.from_items([
            ...     {"name": "Luna", "age": 4},
            ...     {"name": "Rory", "age": 14},
            ...     {"name": "Scout", "age": 9},
            ... ])
            >>> ds  # doctest: +SKIP
            MaterializedDataset(
                num_blocks=3,
                num_rows=3,
                schema={name: string, age: int64}
            )

            Here ``fn`` returns the same batch type as the input, but your ``fn`` can
            also return a different batch type (e.g., pd.DataFrame). Read more about
            :ref:`Transforming batches <transforming_batches>`.

            >>> from typing import Dict
            >>> def map_fn(batch: Dict[str, np.ndarray]) -> Dict[str, np.ndarray]:
            ...     batch["age_in_dog_years"] = 7 * batch["age"]
            ...     return batch
            >>> ds = ds.map_batches(map_fn)
            >>> ds
            MapBatches(map_fn)
            +- Dataset(num_blocks=3, num_rows=3, schema={name: string, age: int64})

            :ref:`Actors <actor-guide>` can improve the performance of some workloads.
            For example, you can use :ref:`actors <actor-guide>` to load a model once
            per worker instead of once per inference.

            To transform batches with :ref:`actors <actor-guide>`, pass a callable type
            to ``fn`` and specify an :class:`~ray.data.ActorPoolStrategy`.

            In the example below, ``CachedModel`` is called on an autoscaling pool of
            two to eight :ref:`actors <actor-guide>`, each allocated one GPU by Ray.

            >>> init_large_model = ... # doctest: +SKIP
            >>> class CachedModel:
            ...    def __init__(self):
            ...        self.model = init_large_model()
            ...    def __call__(self, item):
            ...        return self.model(item)
            >>> ds.map_batches( # doctest: +SKIP
            ...     CachedModel, # doctest: +SKIP
            ...     batch_size=256, # doctest: +SKIP
            ...     compute=ray.data.ActorPoolStrategy(size=8), # doctest: +SKIP
            ...     num_gpus=1,
            ... ) # doctest: +SKIP

            ``fn`` can also be a generator, yielding multiple batches in a single
            invocation. This is useful when returning large objects. Instead of
            returning a very large output batch, ``fn`` can instead yield the
            output batch in chunks.

            >>> def map_fn_with_large_output(batch):
            ...     for i in range(3):
            ...         yield {"large_output": np.ones((100, 1000))}
            >>> ds = ray.data.from_items([1])
            >>> ds = ds.map_batches(map_fn_with_large_output)
            >>> ds
            MapBatches(map_fn_with_large_output)
            +- Dataset(num_blocks=..., num_rows=1, schema={item: int64})


        Args:
            fn: The function or generator to apply to each record batch, or a class type
                that can be instantiated to create such a callable. Callable classes are
                only supported for the actor compute strategy. Note ``fn`` must be
                pickle-able.
            batch_size: The desired number of rows in each batch, or None to use entire
                blocks as batches (blocks may contain different number of rows).
                The actual size of the batch provided to ``fn`` may be smaller than
                ``batch_size`` if ``batch_size`` doesn't evenly divide the block(s) sent
                to a given map task. Default batch_size is 4096 with "default".
            compute: The compute strategy, either "tasks" (default) to use Ray
                tasks, ``ray.data.ActorPoolStrategy(size=n)`` to use a fixed-size actor
                pool, or ``ray.data.ActorPoolStrategy(min_size=m, max_size=n)`` for an
                autoscaling actor pool.
            batch_format: Specify ``"default"`` to use the default block format
                (NumPy), ``"pandas"`` to select ``pandas.DataFrame``, "pyarrow" to
                select ``pyarrow.Table``, or ``"numpy"`` to select
                ``Dict[str, numpy.ndarray]``, or None to return the underlying block
                exactly as is with no additional formatting.
            zero_copy_batch: Whether ``fn`` should be provided zero-copy, read-only
                batches. If this is ``True`` and no copy is required for the
                ``batch_format`` conversion, the batch will be a zero-copy, read-only
                view on data in Ray's object store, which can decrease memory
                utilization and improve performance. If this is ``False``, the batch
                will be writable, which will require an extra copy to guarantee.
                If ``fn`` mutates its input, this will need to be ``False`` in order to
                avoid "assignment destination is read-only" or "buffer source array is
                read-only" errors. Default is ``False``.
            fn_args: Positional arguments to pass to ``fn`` after the first argument.
                These arguments are top-level arguments to the underlying Ray task.
            fn_kwargs: Keyword arguments to pass to ``fn``. These arguments are
                top-level arguments to the underlying Ray task.
            fn_constructor_args: Positional arguments to pass to ``fn``'s constructor.
                You can only provide this if ``fn`` is a callable class. These arguments
                are top-level arguments in the underlying Ray actor construction task.
            fn_constructor_kwargs: Keyword arguments to pass to ``fn``'s constructor.
                This can only be provided if ``fn`` is a callable class. These arguments
                are top-level arguments in the underlying Ray actor construction task.
            num_cpus: The number of CPUs to reserve for each parallel map worker.
            num_gpus: The number of GPUs to reserve for each parallel map worker. For
                example, specify `num_gpus=1` to request 1 GPU for each parallel map worker.
            ray_remote_args: Additional resource requirements to request from
                ray for each map worker.

        .. seealso::

            :meth:`~Dataset.iter_batches`
                Call this function to iterate over batches of data.

            :meth:`~Dataset.flat_map`:
                Call this method to create new records from existing ones. Unlike
                :meth:`~Dataset.map`, a function passed to :meth:`~Dataset.flat_map`
                can return multiple records.

                :meth:`~Dataset.flat_map` isn't recommended because it's slow; call
                :meth:`~Dataset.map_batches` instead.

            :meth:`~Dataset.map`
                Call this method to transform one record at time.

                This method isn't recommended because it's slow; call
                :meth:`~Dataset.map_batches` instead.
        """  # noqa: E501

        if num_cpus is not None:
            ray_remote_args["num_cpus"] = num_cpus

        if num_gpus is not None:
            ray_remote_args["num_gpus"] = num_gpus

        batch_format = _apply_strict_mode_batch_format(batch_format)
        if batch_format == "native":
            logger.warning("The 'native' batch format has been renamed 'default'.")

        target_block_size = None
        if batch_size is not None and batch_size != "default":
            if batch_size < 1:
                raise ValueError("Batch size cannot be negative or 0")
            # Enable blocks bundling when batch_size is specified by caller.
            target_block_size = batch_size

        batch_size = _apply_strict_mode_batch_size(
            batch_size, use_gpu="num_gpus" in ray_remote_args
        )

        if batch_format not in VALID_BATCH_FORMATS:
            raise ValueError(
                f"The batch format must be one of {VALID_BATCH_FORMATS}, got: "
                f"{batch_format}"
            )

        validate_compute(fn, compute)

        if fn_constructor_args is not None or fn_constructor_kwargs is not None:
            if compute is None or (
                compute != "actors" and not isinstance(compute, ActorPoolStrategy)
            ):
                raise ValueError(
                    "fn_constructor_args and fn_constructor_kwargs can only be "
                    "specified if using the actor pool compute strategy, but got: "
                    f"{compute}"
                )
            if not isinstance(fn, CallableClass):
                raise ValueError(
                    "fn_constructor_args and fn_constructor_kwargs can only be "
                    "specified if providing a CallableClass instance for fn, but got: "
                    f"{fn}"
                )

        transform_fn = generate_map_batches_fn(
            batch_size=batch_size,
            batch_format=batch_format,
            zero_copy_batch=zero_copy_batch,
        )

        # TODO(chengsu): pass function name to MapBatches logical operator.
        if hasattr(fn, "__self__") and isinstance(
            fn.__self__, ray.data.preprocessor.Preprocessor
        ):
            stage_name = fn.__self__.__class__.__name__
        else:
            stage_name = f'MapBatches({getattr(fn, "__name__", type(fn))})'

        stage = OneToOneStage(
            stage_name,
            transform_fn,
            compute,
            ray_remote_args,
            # TODO(Clark): Add a strict cap here.
            target_block_size=target_block_size,
            fn=fn,
            fn_args=fn_args,
            fn_kwargs=fn_kwargs,
            fn_constructor_args=fn_constructor_args,
            fn_constructor_kwargs=fn_constructor_kwargs,
        )
        plan = self._plan.with_stage(stage)

        logical_plan = self._logical_plan
        if logical_plan is not None:
            map_batches_op = MapBatches(
                logical_plan.dag,
                fn,
                batch_size=batch_size,
                batch_format=batch_format,
                zero_copy_batch=zero_copy_batch,
                target_block_size=target_block_size,
                fn_args=fn_args,
                fn_kwargs=fn_kwargs,
                fn_constructor_args=fn_constructor_args,
                fn_constructor_kwargs=fn_constructor_kwargs,
                compute=compute,
                ray_remote_args=ray_remote_args,
            )
            logical_plan = LogicalPlan(map_batches_op)

        return Dataset(plan, self._epoch, self._lazy, logical_plan)

    def add_column(
        self,
        col: str,
        fn: Callable[["pandas.DataFrame"], "pandas.Series"],
        *,
        compute: Optional[str] = None,
        **ray_remote_args,
    ) -> "Dataset":
        """Add the given column to the dataset.

        This is only supported for datasets convertible to pandas format.
        A function generating the new column values given the batch in pandas
        format must be specified.

        Examples:
            >>> import ray
            >>> ds = ray.data.range(100)
            >>> # Add a new column equal to value * 2.
            >>> ds = ds.add_column("new_col", lambda df: df["id"] * 2)
            >>> # Overwrite the existing "value" with zeros.
            >>> ds = ds.add_column("id", lambda df: 0)

        Time complexity: O(dataset size / parallelism)

        Args:
            col: Name of the column to add. If the name already exists, the
                column will be overwritten.
            fn: Map function generating the column values given a batch of
                records in pandas format.
            compute: The compute strategy, either "tasks" (default) to use Ray
                tasks, ``ray.data.ActorPoolStrategy(size=n)`` to use a fixed-size actor
                pool, or ``ray.data.ActorPoolStrategy(min_size=m, max_size=n)`` for an
                autoscaling actor pool.
            ray_remote_args: Additional resource requirements to request from
                ray (e.g., num_gpus=1 to request GPUs for the map tasks).
        """

        def process_batch(batch: "pandas.DataFrame") -> "pandas.DataFrame":
            batch.loc[:, col] = fn(batch)
            return batch

        if not callable(fn):
            raise ValueError("`fn` must be callable, got {}".format(fn))

        return self.map_batches(
            process_batch,
            batch_format="pandas",  # TODO(ekl) we should make this configurable.
            compute=compute,
            zero_copy_batch=False,
            **ray_remote_args,
        )

    def drop_columns(
        self,
        cols: List[str],
        *,
        compute: Optional[str] = None,
        **ray_remote_args,
    ) -> "Dataset":
        """Drop one or more columns from the dataset.

        Examples:
            >>> import ray
            >>> ds = ray.data.range(100)
            >>> # Add a new column equal to value * 2.
            >>> ds = ds.add_column("new_col", lambda df: df["id"] * 2)
            >>> # Drop the existing "value" column.
            >>> ds = ds.drop_columns(["id"])


        Time complexity: O(dataset size / parallelism)

        Args:
            cols: Names of the columns to drop. If any name does not exist,
                an exception will be raised.
            compute: The compute strategy, either "tasks" (default) to use Ray
                tasks, ``ray.data.ActorPoolStrategy(size=n)`` to use a fixed-size actor
                pool, or ``ray.data.ActorPoolStrategy(min_size=m, max_size=n)`` for an
                autoscaling actor pool.
            ray_remote_args: Additional resource requirements to request from
                ray (e.g., num_gpus=1 to request GPUs for the map tasks).
        """

        return self.map_batches(
            lambda batch: batch.drop(columns=cols),
            batch_format="pandas",
            zero_copy_batch=True,
            compute=compute,
            **ray_remote_args,
        )

    def select_columns(
        self,
        cols: List[str],
        *,
        compute: Union[str, ComputeStrategy] = None,
        **ray_remote_args,
    ) -> "Dataset":
        """Select one or more columns from the dataset.

        All input columns used to select need to be in the schema of the dataset.

        Examples:
            >>> import ray
            >>> # Create a dataset with 3 columns
            >>> ds = ray.data.from_items([{"col1": i, "col2": i+1, "col3": i+2}
            ...      for i in range(10)])
            >>> # Select only "col1" and "col2" columns.
            >>> ds = ds.select_columns(cols=["col1", "col2"])
            >>> ds
            MapBatches(<lambda>)
            +- Dataset(
                  num_blocks=...,
                  num_rows=10,
                  schema={col1: int64, col2: int64, col3: int64}
               )


        Time complexity: O(dataset size / parallelism)

        Args:
            cols: Names of the columns to select. If any name is not included in the
                dataset schema, an exception will be raised.
            compute: The compute strategy, either "tasks" (default) to use Ray
                tasks, ``ray.data.ActorPoolStrategy(size=n)`` to use a fixed-size actor
                pool, or ``ray.data.ActorPoolStrategy(min_size=m, max_size=n)`` for an
                autoscaling actor pool.
            ray_remote_args: Additional resource requirements to request from
                ray (e.g., num_gpus=1 to request GPUs for the map tasks).
        """  # noqa: E501
        return self.map_batches(
            lambda batch: BlockAccessor.for_block(batch).select(columns=cols),
            batch_format="pandas",
            zero_copy_batch=True,
            compute=compute,
            **ray_remote_args,
        )

    def flat_map(
        self,
        fn: UserDefinedFunction[Dict[str, Any], List[Dict[str, Any]]],
        *,
        compute: Optional[ComputeStrategy] = None,
        num_cpus: Optional[float] = None,
        num_gpus: Optional[float] = None,
        **ray_remote_args,
    ) -> "Dataset":
        """Apply the given function to each record and then flatten results.

        Consider using ``.map_batches()`` for better performance (the batch size can be
        altered in map_batches).

        Examples:
            >>> import ray
            >>> ds = ray.data.range(1000)
            >>> ds.flat_map(lambda x: [{"id": 1}, {"id": 2}, {"id": 4}])
            FlatMap
            +- Dataset(num_blocks=..., num_rows=1000, schema={id: int64})

        Time complexity: O(dataset size / parallelism)

        Args:
            fn: The function or generator to apply to each record, or a class type
                that can be instantiated to create such a callable. Callable classes are
                only supported for the actor compute strategy.
            compute: The compute strategy, either "tasks" (default) to use Ray
                tasks, ``ray.data.ActorPoolStrategy(size=n)`` to use a fixed-size actor
                pool, or ``ray.data.ActorPoolStrategy(min_size=m, max_size=n)`` for an
                autoscaling actor pool.
            num_cpus: The number of CPUs to reserve for each parallel map worker.
            num_gpus: The number of GPUs to reserve for each parallel map worker. For
                example, specify `num_gpus=1` to request 1 GPU for each parallel map
                worker.
            ray_remote_args: Additional resource requirements to request from
                ray for each map worker.

        .. seealso::

            :meth:`~Dataset.map_batches`
                Call this method to transform batches of data. It's faster and more
                flexible than :meth:`~Dataset.map` and :meth:`~Dataset.flat_map`.

            :meth:`~Dataset.map`
                Call this method to transform one record at time.

                This method isn't recommended because it's slow; call
                :meth:`~Dataset.map_batches` instead.
        """
        validate_compute(fn, compute)

        transform_fn = generate_flat_map_fn()

        if num_cpus is not None:
            ray_remote_args["num_cpus"] = num_cpus

        if num_gpus is not None:
            ray_remote_args["num_gpus"] = num_gpus

        plan = self._plan.with_stage(
            OneToOneStage("FlatMap", transform_fn, compute, ray_remote_args, fn=fn)
        )

        logical_plan = self._logical_plan
        if logical_plan is not None:
            op = FlatMap(
                input_op=logical_plan.dag,
                fn=fn,
                compute=compute,
                ray_remote_args=ray_remote_args,
            )
            logical_plan = LogicalPlan(op)
        return Dataset(plan, self._epoch, self._lazy, logical_plan)

    def filter(
        self,
        fn: UserDefinedFunction[Dict[str, Any], bool],
        *,
        compute: Union[str, ComputeStrategy] = None,
        **ray_remote_args,
    ) -> "Dataset":
        """Filter out records that do not satisfy the given predicate.

        Consider using ``.map_batches()`` for better performance (you can implement
        filter by dropping records).

        Examples:
            >>> import ray
            >>> ds = ray.data.range(100)
            >>> ds.filter(lambda x: x["id"] % 2 == 0)
            Filter
            +- Dataset(num_blocks=..., num_rows=100, schema={id: int64})

        Time complexity: O(dataset size / parallelism)

        Args:
            fn: The predicate to apply to each record, or a class type
                that can be instantiated to create such a callable. Callable classes are
                only supported for the actor compute strategy.
            compute: The compute strategy, either "tasks" (default) to use Ray
                tasks, ``ray.data.ActorPoolStrategy(size=n)`` to use a fixed-size actor
                pool, or ``ray.data.ActorPoolStrategy(min_size=m, max_size=n)`` for an
                autoscaling actor pool.
            ray_remote_args: Additional resource requirements to request from
                ray (e.g., num_gpus=1 to request GPUs for the map tasks).
        """
        validate_compute(fn, compute)

        transform_fn = generate_filter_fn()

        plan = self._plan.with_stage(
            OneToOneStage("Filter", transform_fn, compute, ray_remote_args, fn=fn)
        )

        logical_plan = self._logical_plan
        if logical_plan is not None:
            op = Filter(
                input_op=logical_plan.dag,
                fn=fn,
                compute=compute,
                ray_remote_args=ray_remote_args,
            )
            logical_plan = LogicalPlan(op)

        return Dataset(plan, self._epoch, self._lazy, logical_plan)

    def repartition(self, num_blocks: int, *, shuffle: bool = False) -> "Dataset":
        """Repartition the dataset into exactly this number of blocks.

        After repartitioning, all blocks in the returned dataset will have
        approximately the same number of rows.

        Repartition has two modes:

        * ``shuffle=False`` - performs the minimal data movement needed to equalize block sizes
        * ``shuffle=True`` - performs a full distributed shuffle

        .. image:: /data/images/dataset-shuffle.svg
            :align: center

        ..
            https://docs.google.com/drawings/d/132jhE3KXZsf29ho1yUdPrCHB9uheHBWHJhDQMXqIVPA/edit


        Examples:
            >>> import ray
            >>> ds = ray.data.range(100)
            >>> # Set the number of output partitions to write to disk.
            >>> ds.repartition(10).write_parquet("/tmp/test")

        Time complexity: O(dataset size / parallelism)

        Args:
            num_blocks: The number of blocks.
            shuffle: Whether to perform a distributed shuffle during the
                repartition. When shuffle is enabled, each output block
                contains a subset of data rows from each input block, which
                requires all-to-all data movement. When shuffle is disabled,
                output blocks are created from adjacent input blocks,
                minimizing data movement.

        Returns:
            The repartitioned dataset.
        """  # noqa: E501

        plan = self._plan.with_stage(RepartitionStage(num_blocks, shuffle))

        logical_plan = self._logical_plan
        if logical_plan is not None:
            op = Repartition(
                logical_plan.dag,
                num_outputs=num_blocks,
                shuffle=shuffle,
            )
            logical_plan = LogicalPlan(op)
        return Dataset(plan, self._epoch, self._lazy, logical_plan)

    def random_shuffle(
        self,
        *,
        seed: Optional[int] = None,
        num_blocks: Optional[int] = None,
        **ray_remote_args,
    ) -> "Dataset":
        """Randomly shuffle the elements of this dataset.

        .. tip::

            ``random_shuffle`` can be slow. For better performance, try
            `Iterating over batches with shuffling <iterating-over-data#iterating-over-batches-with-shuffling>`_.

        Examples:
            >>> import ray
            >>> ds = ray.data.range(100)
            >>> # Shuffle this dataset randomly.
            >>> ds.random_shuffle()
            RandomShuffle
            +- Dataset(num_blocks=..., num_rows=100, schema={id: int64})
            >>> # Shuffle this dataset with a fixed random seed.
            >>> ds.random_shuffle(seed=12345)
            RandomShuffle
            +- Dataset(num_blocks=..., num_rows=100, schema={id: int64})

        Time complexity: O(dataset size / parallelism)

        Args:
            seed: Fix the random seed to use, otherwise one will be chosen
                based on system randomness.
            num_blocks: The number of output blocks after the shuffle, or None
                to retain the number of blocks.

        Returns:
            The shuffled dataset.
        """  # noqa: E501

        plan = self._plan.with_stage(
            RandomShuffleStage(seed, num_blocks, ray_remote_args)
        )

        logical_plan = self._logical_plan
        if logical_plan is not None:
            op = RandomShuffle(
                logical_plan.dag,
                seed=seed,
                num_outputs=num_blocks,
                ray_remote_args=ray_remote_args,
            )
            logical_plan = LogicalPlan(op)
        return Dataset(plan, self._epoch, self._lazy, logical_plan)

    def randomize_block_order(
        self,
        *,
        seed: Optional[int] = None,
    ) -> "Dataset":
        """Randomly shuffle the blocks of this dataset.

        Examples:
            >>> import ray
            >>> ds = ray.data.range(100) # doctest: +SKIP
            >>> # Randomize the block order.
            >>> ds.randomize_block_order() # doctest: +SKIP
            >>> # Randomize the block order with a fixed random seed.
            >>> ds.randomize_block_order(seed=12345) # doctest: +SKIP

        Args:
            seed: Fix the random seed to use, otherwise one will be chosen
                based on system randomness.

        Returns:
            The block-shuffled dataset.
        """

        plan = self._plan.with_stage(RandomizeBlocksStage(seed))

        logical_plan = self._logical_plan
        if logical_plan is not None:
            op = RandomizeBlocks(
                logical_plan.dag,
                seed=seed,
            )
            logical_plan = LogicalPlan(op)
        return Dataset(plan, self._epoch, self._lazy, logical_plan)

    def random_sample(
        self, fraction: float, *, seed: Optional[int] = None
    ) -> "Dataset":
        """Randomly samples a fraction of the elements of this dataset.

        Note that the exact number of elements returned is not guaranteed,
        and that the number of elements being returned is roughly fraction * total_rows.

        Examples:
            >>> import ray
            >>> ds = ray.data.range(100) # doctest: +SKIP
            >>> ds.random_sample(0.1) # doctest: +SKIP
            >>> ds.random_sample(0.2, seed=12345) # doctest: +SKIP

        Args:
            fraction: The fraction of elements to sample.
            seed: Seeds the python random pRNG generator.

        Returns:
            Returns a Dataset containing the sampled elements.
        """
        import random

        import pandas as pd
        import pyarrow as pa

        if self.num_blocks() == 0:
            raise ValueError("Cannot sample from an empty Dataset.")

        if fraction < 0 or fraction > 1:
            raise ValueError("Fraction must be between 0 and 1.")

        if seed is not None:
            random.seed(seed)

        def process_batch(batch):
            if isinstance(batch, list):
                return [row for row in batch if random.random() <= fraction]
            if isinstance(batch, pa.Table):
                # Lets the item pass if weight generated for that item <= fraction
                return batch.filter(
                    pa.array(random.random() <= fraction for _ in range(len(batch)))
                )
            if isinstance(batch, pd.DataFrame):
                return batch.sample(frac=fraction)
            if isinstance(batch, np.ndarray):
                return _create_possibly_ragged_ndarray(
                    [row for row in batch if random.random() <= fraction]
                )
            raise ValueError(f"Unsupported batch type: {type(batch)}")

        return self.map_batches(process_batch, batch_format=None)

    @ConsumptionAPI
    def streaming_split(
        self,
        n: int,
        *,
        equal: bool = False,
        locality_hints: Optional[List["NodeIdStr"]] = None,
    ) -> List[DataIterator]:
        """Returns ``n`` :class:`DataIterators <ray.data.DataIterator>` that can
        be used to read disjoint subsets of the dataset in parallel.

        This method is the recommended way to consume Datasets from multiple
        processes (e.g., for distributed training), and requires streaming execution
        mode.

        Streaming split works by delegating the execution of this Dataset to a
        coordinator actor. The coordinator pulls block references from the executed
        stream, and divides those blocks among `n` output iterators. Iterators pull
        blocks from the coordinator actor to return to their caller on `next`.

        The returned iterators are also repeatable; each iteration will trigger a
        new execution of the Dataset. There is an implicit barrier at the start of
        each iteration, which means that `next` must be called on all iterators before
        the iteration starts.

        Warning: because iterators are pulling blocks from the same Dataset
        execution, if one iterator falls behind other iterators may be stalled.

        Examples:
            >>> import ray
            >>> ds = ray.data.range(1000000)
            >>> it1, it2 = ds.streaming_split(2, equal=True)

            >>> # Can consume from both iterators in parallel.
            >>> @ray.remote
            ... def consume(it):
            ...    for batch in it.iter_batches():
            ...        print(batch)
            >>> ray.get([consume.remote(it1), consume.remote(it2)])  # doctest: +SKIP

            >>> # Can loop over the iterators multiple times (multiple epochs).
            >>> @ray.remote
            ... def train(it):
            ...    NUM_EPOCHS = 100
            ...    for _ in range(NUM_EPOCHS):
            ...        for batch in it.iter_batches():
            ...            print(batch)
            >>> ray.get([train.remote(it1), train.remote(it2)])  # doctest: +SKIP

            >>> # ERROR: this will block waiting for a read on `it2` to start.
            >>> ray.get(train.remote(it1))  # doctest: +SKIP

        Args:
            n: Number of output iterators to return.
            equal: If True, each output iterator will see an exactly equal number
                of rows, dropping data if necessary. If False, some iterators may see
                slightly more or less rows than other, but no data will be dropped.
            locality_hints: Specify the node ids corresponding to each iterator
                location. Dataset will try to minimize data movement based on the
                iterator output locations. This list must have length ``n``. You can
                get the current node id of a task or actor by calling
                ``ray.get_runtime_context().get_node_id()``.

        Returns:
            The output iterator splits. These iterators are Ray-serializable and can
            be freely passed to any Ray task or actor.
        """
        return StreamSplitDataIterator.create(self, n, equal, locality_hints)

    @ConsumptionAPI
    def split(
        self, n: int, *, equal: bool = False, locality_hints: Optional[List[Any]] = None
    ) -> List["MaterializedDataset"]:
        """Materialize and split the dataset into ``n`` disjoint pieces.

        This returns a list of MaterializedDatasets that can be passed to Ray tasks
        and actors and used to read the dataset records in parallel.

        Examples:
            >>> import ray
            >>> ds = ray.data.range(100) # doctest: +SKIP
            >>> workers = ... # doctest: +SKIP
            >>> # Split up a dataset to process over `n` worker actors.
            >>> shards = ds.split(len(workers), locality_hints=workers) # doctest: +SKIP
            >>> for shard, worker in zip(shards, workers): # doctest: +SKIP
            ...     worker.consume.remote(shard) # doctest: +SKIP

        Time complexity: O(1)

        See also: ``Dataset.split_at_indices``, ``Dataset.split_proportionately``,
            and ``Dataset.streaming_split``.

        Args:
            n: Number of child datasets to return.
            equal: Whether to guarantee each split has an equal
                number of records. This may drop records if they cannot be
                divided equally among the splits.
            locality_hints: [Experimental] A list of Ray actor handles of size ``n``.
                The system will try to co-locate the blocks of the i-th dataset
                with the i-th actor to maximize data locality.

        Returns:
            A list of ``n`` disjoint dataset splits.
        """
        if n <= 0:
            raise ValueError(f"The number of splits {n} is not positive.")

        # fallback to split_at_indices for equal split without locality hints.
        # simple benchmarks shows spilit_at_indices yields more stable performance.
        # https://github.com/ray-project/ray/pull/26641 for more context.
        if equal and locality_hints is None:
            count = self.count()
            split_index = count // n
            # we are creating n split_indices which will generate
            # n + 1 splits; the last split will at most contains (n - 1)
            # rows, which could be safely dropped.
            split_indices = [split_index * i for i in range(1, n + 1)]
            shards = self.split_at_indices(split_indices)
            return shards[:n]

        if locality_hints and len(locality_hints) != n:
            raise ValueError(
                f"The length of locality_hints {len(locality_hints)} "
                f"doesn't equal the number of splits {n}."
            )
            # TODO: this is unreachable code.
            if len(set(locality_hints)) != len(locality_hints):
                raise ValueError(
                    "locality_hints must not contain duplicate actor handles"
                )

        blocks = self._plan.execute()
        owned_by_consumer = blocks._owned_by_consumer
        stats = self._plan.stats()
        block_refs, metadata = zip(*blocks.get_blocks_with_metadata())

        if locality_hints is None:
            blocks = np.array_split(block_refs, n)
            meta = np.array_split(metadata, n)

            split_datasets = []
            for b, m in zip(blocks, meta):
                block_list = BlockList(
                    b.tolist(), m.tolist(), owned_by_consumer=owned_by_consumer
                )
                logical_plan = self._plan._logical_plan
                if logical_plan is not None:
                    ref_bundles = _block_list_to_bundles(block_list, owned_by_consumer)
                    logical_plan = LogicalPlan(InputData(input_data=ref_bundles))
                split_datasets.append(
                    MaterializedDataset(
                        ExecutionPlan(
                            block_list,
                            stats,
                            run_by_consumer=owned_by_consumer,
                        ),
                        self._epoch,
                        self._lazy,
                        logical_plan,
                    )
                )
            return split_datasets

        metadata_mapping = {b: m for b, m in zip(block_refs, metadata)}

        # If the locality_hints is set, we use a two-round greedy algorithm
        # to co-locate the blocks with the actors based on block
        # and actor's location (node_id).
        #
        # The split algorithm tries to allocate equally-sized blocks regardless
        # of locality. Thus we first calculate the expected number of blocks
        # for each split.
        #
        # In the first round, for each actor, we look for all blocks that
        # match the actor's node_id, then allocate those matched blocks to
        # this actor until we reach the limit(expected number).
        #
        # In the second round: fill each actor's allocation with
        # remaining unallocated blocks until we reach the limit.

        def build_allocation_size_map(
            num_blocks: int, actors: List[Any]
        ) -> Dict[Any, int]:
            """Given the total number of blocks and a list of actors, calcuate
            the expected number of blocks to allocate for each actor.
            """
            num_actors = len(actors)
            num_blocks_per_actor = num_blocks // num_actors
            num_blocks_left = num_blocks - num_blocks_per_actor * n
            num_blocks_by_actor = {}
            for i, actor in enumerate(actors):
                num_blocks_by_actor[actor] = num_blocks_per_actor
                if i < num_blocks_left:
                    num_blocks_by_actor[actor] += 1
            return num_blocks_by_actor

        def build_block_refs_by_node_id(
            blocks: List[ObjectRef[Block]],
        ) -> Dict[str, List[ObjectRef[Block]]]:
            """Build the reverse index from node_id to block_refs. For
            simplicity, if the block is stored on multiple nodes we
            only pick the first one.
            """
            block_ref_locations = ray.experimental.get_object_locations(blocks)
            block_refs_by_node_id = collections.defaultdict(list)
            for block_ref in blocks:
                node_ids = block_ref_locations.get(block_ref, {}).get("node_ids", [])
                node_id = node_ids[0] if node_ids else None
                block_refs_by_node_id[node_id].append(block_ref)
            return block_refs_by_node_id

        def build_node_id_by_actor(actors: List[Any]) -> Dict[Any, str]:
            """Build a map from a actor to its node_id."""
            actors_state = ray._private.state.actors()
            return {
                actor: actors_state.get(actor._actor_id.hex(), {})
                .get("Address", {})
                .get("NodeID")
                for actor in actors
            }

        # expected number of blocks to be allocated for each actor
        expected_block_count_by_actor = build_allocation_size_map(
            len(block_refs), locality_hints
        )
        # the reverse index from node_id to block_refs
        block_refs_by_node_id = build_block_refs_by_node_id(block_refs)
        # the map from actor to its node_id
        node_id_by_actor = build_node_id_by_actor(locality_hints)

        allocation_per_actor = collections.defaultdict(list)

        # In the first round, for each actor, we look for all blocks that
        # match the actor's node_id, then allocate those matched blocks to
        # this actor until we reach the limit(expected number)
        for actor in locality_hints:
            node_id = node_id_by_actor[actor]
            matching_blocks = block_refs_by_node_id[node_id]
            expected_block_count = expected_block_count_by_actor[actor]
            allocation = []
            while matching_blocks and len(allocation) < expected_block_count:
                allocation.append(matching_blocks.pop())
            allocation_per_actor[actor] = allocation

        # In the second round: fill each actor's allocation with
        # remaining unallocated blocks until we reach the limit
        remaining_block_refs = list(
            itertools.chain.from_iterable(block_refs_by_node_id.values())
        )
        for actor in locality_hints:
            while (
                len(allocation_per_actor[actor]) < expected_block_count_by_actor[actor]
            ):
                allocation_per_actor[actor].append(remaining_block_refs.pop())

        assert len(remaining_block_refs) == 0, len(remaining_block_refs)

        per_split_block_lists = [
            BlockList(
                allocation_per_actor[actor],
                [metadata_mapping[b] for b in allocation_per_actor[actor]],
                owned_by_consumer=owned_by_consumer,
            )
            for actor in locality_hints
        ]

        if equal:
            # equalize the splits
            per_split_block_lists = _equalize(per_split_block_lists, owned_by_consumer)

        split_datasets = []
        for block_split in per_split_block_lists:
            logical_plan = self._plan._logical_plan
            if logical_plan is not None:
                ref_bundles = _block_list_to_bundles(block_split, owned_by_consumer)
                logical_plan = LogicalPlan(InputData(input_data=ref_bundles))
            split_datasets.append(
                MaterializedDataset(
                    ExecutionPlan(
                        block_split,
                        stats,
                        run_by_consumer=owned_by_consumer,
                    ),
                    self._epoch,
                    self._lazy,
                    logical_plan,
                )
            )
        return split_datasets

    @ConsumptionAPI
    def split_at_indices(self, indices: List[int]) -> List["MaterializedDataset"]:
        """Materialize and split the dataset at the given indices (like np.split).

        Examples:
            >>> import ray
            >>> ds = ray.data.range(10)
            >>> d1, d2, d3 = ds.split_at_indices([2, 5])
            >>> d1.take_batch()
            {'id': array([0, 1])}
            >>> d2.take_batch()
            {'id': array([2, 3, 4])}
            >>> d3.take_batch()
            {'id': array([5, 6, 7, 8, 9])}

        Time complexity: O(num splits)

        See also: ``Dataset.split_at_indices``, ``Dataset.split_proportionately``,
            and ``Dataset.streaming_split``.

        Args:
            indices: List of sorted integers which indicate where the dataset
                will be split. If an index exceeds the length of the dataset,
                an empty dataset will be returned.

        Returns:
            The dataset splits.
        """

        if len(indices) < 1:
            raise ValueError("indices must be at least of length 1")
        if sorted(indices) != indices:
            raise ValueError("indices must be sorted")
        if indices[0] < 0:
            raise ValueError("indices must be positive")
        start_time = time.perf_counter()
        block_list = self._plan.execute()
        blocks, metadata = _split_at_indices(
            block_list.get_blocks_with_metadata(),
            indices,
            block_list._owned_by_consumer,
        )
        split_duration = time.perf_counter() - start_time
        parent_stats = self._plan.stats()
        splits = []

        for bs, ms in zip(blocks, metadata):
            stats = DatasetStats(stages={"Split": ms}, parent=parent_stats)
            stats.time_total_s = split_duration

            split_block_list = BlockList(
                bs, ms, owned_by_consumer=block_list._owned_by_consumer
            )
            logical_plan = self._plan._logical_plan
            if logical_plan is not None:
                ref_bundles = _block_list_to_bundles(
                    split_block_list, block_list._owned_by_consumer
                )
                logical_plan = LogicalPlan(InputData(input_data=ref_bundles))

            splits.append(
                MaterializedDataset(
                    ExecutionPlan(
                        split_block_list,
                        stats,
                        run_by_consumer=block_list._owned_by_consumer,
                    ),
                    self._epoch,
                    self._lazy,
                    logical_plan,
                )
            )
        return splits

    @ConsumptionAPI
    def split_proportionately(
        self, proportions: List[float]
    ) -> List["MaterializedDataset"]:
        """Materialize and split the dataset using proportions.

        A common use case for this would be splitting the dataset into train
        and test sets (equivalent to eg. scikit-learn's ``train_test_split``).
        See also ``Dataset.train_test_split`` for a higher level abstraction.

        The indices to split at will be calculated in such a way so that all splits
        always contains at least one element. If that is not possible,
        an exception will be raised.

        This is equivalent to caulculating the indices manually and calling
        ``Dataset.split_at_indices``.

        Examples:
            >>> import ray
            >>> ds = ray.data.range(10)
            >>> d1, d2, d3 = ds.split_proportionately([0.2, 0.5])
            >>> d1.take_batch()
            {'id': array([0, 1])}
            >>> d2.take_batch()
            {'id': array([2, 3, 4, 5, 6])}
            >>> d3.take_batch()
            {'id': array([7, 8, 9])}

        Time complexity: O(num splits)

        See also: ``Dataset.split``, ``Dataset.split_at_indices``,
        ``Dataset.train_test_split``

        Args:
            proportions: List of proportions to split the dataset according to.
                Must sum up to less than 1, and each proportion has to be bigger
                than 0.

        Returns:
            The dataset splits.
        """

        if len(proportions) < 1:
            raise ValueError("proportions must be at least of length 1")
        if sum(proportions) >= 1:
            raise ValueError("proportions must sum to less than 1")
        if any(p <= 0 for p in proportions):
            raise ValueError("proportions must be bigger than 0")

        dataset_length = self.count()
        cumulative_proportions = np.cumsum(proportions)
        split_indices = [
            int(dataset_length * proportion) for proportion in cumulative_proportions
        ]

        # Ensure each split has at least one element
        subtract = 0
        for i in range(len(split_indices) - 2, -1, -1):
            split_indices[i] -= subtract
            if split_indices[i] == split_indices[i + 1]:
                subtract += 1
                split_indices[i] -= 1
        if any(i <= 0 for i in split_indices):
            raise ValueError(
                "Couldn't create non-empty splits with the given proportions."
            )

        return self.split_at_indices(split_indices)

    @ConsumptionAPI
    def train_test_split(
        self,
        test_size: Union[int, float],
        *,
        shuffle: bool = False,
        seed: Optional[int] = None,
    ) -> Tuple["MaterializedDataset", "MaterializedDataset"]:
        """Materialize and split the dataset into train and test subsets.

        Examples:

            >>> import ray
            >>> ds = ray.data.range(8)
            >>> train, test = ds.train_test_split(test_size=0.25)
            >>> train.take_batch()
            {'id': array([0, 1, 2, 3, 4, 5])}
            >>> test.take_batch()
            {'id': array([6, 7])}

        Args:
            test_size: If float, should be between 0.0 and 1.0 and represent the
                proportion of the dataset to include in the test split. If int,
                represents the absolute number of test samples. The train split will
                always be the compliment of the test split.
            shuffle: Whether or not to globally shuffle the dataset before splitting.
                Defaults to False. This may be a very expensive operation with large
                dataset.
            seed: Fix the random seed to use for shuffle, otherwise one will be chosen
                based on system randomness. Ignored if ``shuffle=False``.

        Returns:
            Train and test subsets as two MaterializedDatasets.
        """
        ds = self

        if shuffle:
            ds = ds.random_shuffle(seed=seed)

        if not isinstance(test_size, (int, float)):
            raise TypeError(f"`test_size` must be int or float got {type(test_size)}.")
        if isinstance(test_size, float):
            if test_size <= 0 or test_size >= 1:
                raise ValueError(
                    "If `test_size` is a float, it must be bigger than 0 and smaller "
                    f"than 1. Got {test_size}."
                )
            return ds.split_proportionately([1 - test_size])
        else:
            ds_length = ds.count()
            if test_size <= 0 or test_size >= ds_length:
                raise ValueError(
                    "If `test_size` is an int, it must be bigger than 0 and smaller "
                    f"than the size of the dataset ({ds_length}). "
                    f"Got {test_size}."
                )
            return ds.split_at_indices([ds_length - test_size])

    @ConsumptionAPI(pattern="Args:")
    def union(self, *other: List["Dataset"]) -> "Dataset":
        """Materialize and combine this dataset with others of the same type.

        The order of the blocks in the datasets is preserved, as is the
        relative ordering between the datasets passed in the argument list.

        .. note::
            Unioned datasets are not lineage-serializable, i.e. they can not be
            used as a tunable hyperparameter in Ray Tune.

        Args:
            other: List of datasets to combine with this one. The datasets
                must have the same schema as this dataset, otherwise the
                behavior is undefined.

        Returns:
            A new dataset holding the union of their data.
        """

        start_time = time.perf_counter()

        owned_by_consumer = self._plan.execute()._owned_by_consumer
        datasets = [self] + list(other)
        bls = []
        has_nonlazy = False
        for ds in datasets:
            bl = ds._plan.execute()
            if not isinstance(bl, LazyBlockList):
                has_nonlazy = True
            bls.append(bl)
        if has_nonlazy:
            blocks = []
            metadata = []
            ops_to_union = []
            for idx, bl in enumerate(bls):
                if isinstance(bl, LazyBlockList):
                    bs, ms = bl._get_blocks_with_metadata()
                else:
                    assert isinstance(bl, BlockList), type(bl)
                    bs, ms = bl._blocks, bl._metadata
                op_logical_plan = getattr(datasets[idx]._plan, "_logical_plan", None)
                if isinstance(op_logical_plan, LogicalPlan):
                    ops_to_union.append(op_logical_plan.dag)
                else:
                    ops_to_union.append(None)
                blocks.extend(bs)
                metadata.extend(ms)
            blocklist = BlockList(blocks, metadata, owned_by_consumer=owned_by_consumer)

            logical_plan = None
            if all(ops_to_union):
                logical_plan = LogicalPlan(UnionLogicalOperator(*ops_to_union))
        else:
            tasks: List[ReadTask] = []
            block_partition_refs: List[ObjectRef[BlockPartition]] = []
            block_partition_meta_refs: List[ObjectRef[BlockMetadata]] = []

            # Gather read task names from input blocks of unioned Datasets,
            # and concat them before passing to resulting LazyBlockList
            read_task_names = []
            self_read_name = self._plan._in_blocks._read_stage_name or "Read"
            read_task_names.append(self_read_name)
            other_read_names = [
                o._plan._in_blocks._read_stage_name or "Read" for o in other
            ]
            read_task_names.extend(other_read_names)

            for bl in bls:
                tasks.extend(bl._tasks)
                block_partition_refs.extend(bl._block_partition_refs)
                block_partition_meta_refs.extend(bl._block_partition_meta_refs)
            blocklist = LazyBlockList(
                tasks,
                f"Union({','.join(read_task_names)})",
                block_partition_refs,
                block_partition_meta_refs,
                owned_by_consumer=owned_by_consumer,
            )

            logical_plan = self._logical_plan
            logical_plans = [
                getattr(union_ds, "_logical_plan", None) for union_ds in datasets
            ]
            if all(logical_plans):
                op = UnionLogicalOperator(
                    *[plan.dag for plan in logical_plans],
                )
                logical_plan = LogicalPlan(op)

        epochs = [ds._get_epoch() for ds in datasets]
        max_epoch = max(*epochs)
        if len(set(epochs)) > 1:
            if ray.util.log_once("dataset_epoch_warned"):
                logger.warning(
                    "Dataset contains data from multiple epochs: {}, "
                    "likely due to a `rewindow()` call. The higher epoch "
                    "number {} will be used. This warning will not "
                    "be shown again.".format(set(epochs), max_epoch)
                )
        stats = DatasetStats(
            stages={"Union": []},
            parent=[d._plan.stats() for d in datasets],
        )
        stats.time_total_s = time.perf_counter() - start_time
        return Dataset(
            ExecutionPlan(blocklist, stats, run_by_consumer=owned_by_consumer),
            max_epoch,
            self._lazy,
            logical_plan,
        )

    def groupby(self, key: Optional[str]) -> "GroupedData":
        """Group the dataset by the key function or column name.

        Examples:
            >>> import ray
            >>> # Group by a table column and aggregate.
            >>> ray.data.from_items([
            ...     {"A": x % 3, "B": x} for x in range(100)]).groupby(
            ...     "A").count()
            Aggregate
            +- Dataset(num_blocks=..., num_rows=100, schema={A: int64, B: int64})

        Time complexity: O(dataset size * log(dataset size / parallelism))

        Args:
            key: A column name. If this is None, the grouping is global.

        Returns:
            A lazy GroupedData that can be aggregated later.
        """
        from ray.data.grouped_data import GroupedData

        # Always allow None since groupby interprets that as grouping all
        # records into a single global group.
        if key is not None:
            _validate_key_fn(self.schema(fetch_if_missing=True), key)

        return GroupedData(self, key)

    def unique(self, column: str) -> List[Any]:
        """List of unique elements in the given column.

        Examples:

            >>> import ray
            >>> ds = ray.data.from_items([1, 2, 3, 2, 3])
            >>> ds.unique("item")
            [1, 2, 3]

            This function is very useful for computing labels
            in a machine learning dataset:

            >>> import ray
            >>> ds = ray.data.read_csv("example://iris.csv")
            >>> ds.unique("variety")
            ['Setosa', 'Versicolor', 'Virginica']

            One common use case is to convert the class labels
            into integers for training and inference:

            >>> classes = {label: i for i, label in enumerate(ds.unique("variety"))}
            >>> def preprocessor(df, classes):
            ...     df["variety"] = df["variety"].map(classes)
            ...     return df
            >>> train_ds = ds.map_batches(
            ...     preprocessor, fn_kwargs={"classes": classes}, batch_format="pandas")
            >>> train_ds.sort("sepal.length").take(1)  # Sort to make it deterministic
            [{'sepal.length': 4.3, ..., 'variety': 0}]

        Time complexity: O(dataset size * log(dataset size / parallelism))

        Args:
            column: The column to collect unique elements over.

        Returns:
            A list with unique elements in the given column.
        """
        ds = self.groupby(column).count().select_columns([column])
        return [item[column] for item in ds.take_all()]

    @ConsumptionAPI
    def aggregate(self, *aggs: AggregateFn) -> Union[Any, Dict[str, Any]]:
        """Aggregate the entire dataset as one group.

        Examples:
            >>> import ray
            >>> from ray.data.aggregate import Max, Mean
            >>> ray.data.range(100).aggregate(Max("id"), Mean("id"))
            {'max(id)': 99, 'mean(id)': 49.5}

        Time complexity: O(dataset size / parallelism)

        Args:
            aggs: Aggregations to do.

        Returns:
            If the input dataset is a simple dataset then the output is
            a tuple of ``(agg1, agg2, ...)`` where each tuple element is
            the corresponding aggregation result.
            If the input dataset is an Arrow dataset then the output is
            an dict where each column is the corresponding aggregation result.
            If the dataset is empty, return ``None``.
        """
        ret = self.groupby(None).aggregate(*aggs).take(1)
        return ret[0] if len(ret) > 0 else None

    @ConsumptionAPI
    def sum(
        self, on: Optional[Union[str, List[str]]] = None, ignore_nulls: bool = True
    ) -> Union[Any, Dict[str, Any]]:
        """Compute sum over entire dataset.

        Examples:
            >>> import ray
            >>> ray.data.range(100).sum("id")
            4950
            >>> ray.data.from_items([
            ...     {"A": i, "B": i**2}
            ...     for i in range(100)]).sum(["A", "B"])
            {'sum(A)': 4950, 'sum(B)': 328350}

        Args:
            on: a column name or a list of column names to aggregate.
            ignore_nulls: Whether to ignore null values. If ``True``, null
                values will be ignored when computing the sum; if ``False``,
                if a null value is encountered, the output will be None.
                We consider np.nan, None, and pd.NaT to be null values.
                Default is ``True``.

        Returns:
            The sum result.

            For different values of ``on``, the return varies:

            - ``on=None``: a dict containing the column-wise sum of all
              columns,
            - ``on="col"``: a scalar representing the sum of all items in
              column ``"col"``,
            - ``on=["col_1", ..., "col_n"]``: an n-column ``dict``
              containing the column-wise sum of the provided columns.

            If the dataset is empty, all values are null, or any value is null
            AND ``ignore_nulls`` is ``False``, then the output will be None.
        """
        ret = self._aggregate_on(Sum, on, ignore_nulls)
        return self._aggregate_result(ret)

    @ConsumptionAPI
    def min(
        self, on: Optional[Union[str, List[str]]] = None, ignore_nulls: bool = True
    ) -> Union[Any, Dict[str, Any]]:
        """Compute minimum over entire dataset.

        Examples:
            >>> import ray
            >>> ray.data.range(100).min("id")
            0
            >>> ray.data.from_items([
            ...     {"A": i, "B": i**2}
            ...     for i in range(100)]).min(["A", "B"])
            {'min(A)': 0, 'min(B)': 0}

        Args:
            on: a column name or a list of column names to aggregate.
            ignore_nulls: Whether to ignore null values. If ``True``, null
                values will be ignored when computing the min; if ``False``,
                if a null value is encountered, the output will be None.
                We consider np.nan, None, and pd.NaT to be null values.
                Default is ``True``.

        Returns:
            The min result.

            For different values of ``on``, the return varies:

            - ``on=None``: an dict containing the column-wise min of
              all columns,
            - ``on="col"``: a scalar representing the min of all items in
              column ``"col"``,
            - ``on=["col_1", ..., "col_n"]``: an n-column dict
              containing the column-wise min of the provided columns.

            If the dataset is empty, all values are null, or any value is null
            AND ``ignore_nulls`` is ``False``, then the output will be None.
        """
        ret = self._aggregate_on(Min, on, ignore_nulls)
        return self._aggregate_result(ret)

    @ConsumptionAPI
    def max(
        self, on: Optional[Union[str, List[str]]] = None, ignore_nulls: bool = True
    ) -> Union[Any, Dict[str, Any]]:
        """Compute maximum over entire dataset.

        Examples:
            >>> import ray
            >>> ray.data.range(100).max("id")
            99
            >>> ray.data.from_items([
            ...     {"A": i, "B": i**2}
            ...     for i in range(100)]).max(["A", "B"])
            {'max(A)': 99, 'max(B)': 9801}

        Args:
            on: a column name or a list of column names to aggregate.
            ignore_nulls: Whether to ignore null values. If ``True``, null
                values will be ignored when computing the max; if ``False``,
                if a null value is encountered, the output will be None.
                We consider np.nan, None, and pd.NaT to be null values.
                Default is ``True``.

        Returns:
            The max result.

            For different values of ``on``, the return varies:

            - ``on=None``: an dict containing the column-wise max of
              all columns,
            - ``on="col"``: a scalar representing the max of all items in
              column ``"col"``,
            - ``on=["col_1", ..., "col_n"]``: an n-column dict
              containing the column-wise max of the provided columns.

            If the dataset is empty, all values are null, or any value is null
            AND ``ignore_nulls`` is ``False``, then the output will be None.
        """
        ret = self._aggregate_on(Max, on, ignore_nulls)
        return self._aggregate_result(ret)

    @ConsumptionAPI
    def mean(
        self, on: Optional[Union[str, List[str]]] = None, ignore_nulls: bool = True
    ) -> Union[Any, Dict[str, Any]]:
        """Compute mean over entire dataset.

        Examples:
            >>> import ray
            >>> ray.data.range(100).mean("id")
            49.5
            >>> ray.data.from_items([
            ...     {"A": i, "B": i**2}
            ...     for i in range(100)]).mean(["A", "B"])
            {'mean(A)': 49.5, 'mean(B)': 3283.5}

        Args:
            on: a column name or a list of column names to aggregate.
            ignore_nulls: Whether to ignore null values. If ``True``, null
                values will be ignored when computing the mean; if ``False``,
                if a null value is encountered, the output will be None.
                We consider np.nan, None, and pd.NaT to be null values.
                Default is ``True``.

        Returns:
            The mean result.

            For different values of ``on``, the return varies:

            - ``on=None``: an dict containing the column-wise mean of
              all columns,
            - ``on="col"``: a scalar representing the mean of all items in
              column ``"col"``,
            - ``on=["col_1", ..., "col_n"]``: an n-column dict
              containing the column-wise mean of the provided columns.

            If the dataset is empty, all values are null, or any value is null
            AND ``ignore_nulls`` is ``False``, then the output will be None.
        """
        ret = self._aggregate_on(Mean, on, ignore_nulls)
        return self._aggregate_result(ret)

    @ConsumptionAPI
    def std(
        self,
        on: Optional[Union[str, List[str]]] = None,
        ddof: int = 1,
        ignore_nulls: bool = True,
    ) -> Union[Any, Dict[str, Any]]:
        """Compute standard deviation over entire dataset.

        Examples:
            >>> import ray
            >>> round(ray.data.range(100).std("id", ddof=0), 5)
            28.86607
            >>> ray.data.from_items([
            ...     {"A": i, "B": i**2}
            ...     for i in range(100)]).std(["A", "B"])
            {'std(A)': 29.011491975882016, 'std(B)': 2968.1748039269296}

        .. note:: This uses Welford's online method for an accumulator-style computation
            of the standard deviation. This method was chosen due to it's numerical
            stability, and it being computable in a single pass. This may give different
            (but more accurate) results than NumPy, Pandas, and sklearn, which use a
            less numerically stable two-pass algorithm.
            See
            https://en.wikipedia.org/wiki/Algorithms_for_calculating_variance#Welford's_online_algorithm

        Args:
            on: a column name or a list of column names to aggregate.
            ddof: Delta Degrees of Freedom. The divisor used in calculations
                is ``N - ddof``, where ``N`` represents the number of elements.
            ignore_nulls: Whether to ignore null values. If ``True``, null
                values will be ignored when computing the std; if ``False``,
                if a null value is encountered, the output will be None.
                We consider np.nan, None, and pd.NaT to be null values.
                Default is ``True``.

        Returns:
            The standard deviation result.

            For different values of ``on``, the return varies:

            - ``on=None``: an dict containing the column-wise std of
              all columns,
            - ``on="col"``: a scalar representing the std of all items in
              column ``"col"``,
            - ``on=["col_1", ..., "col_n"]``: an n-column dict
              containing the column-wise std of the provided columns.

            If the dataset is empty, all values are null, or any value is null
            AND ``ignore_nulls`` is ``False``, then the output will be None.
        """
        ret = self._aggregate_on(Std, on, ignore_nulls, ddof=ddof)
        return self._aggregate_result(ret)

    def sort(self, key: Optional[str] = None, descending: bool = False) -> "Dataset":
        """Sort the dataset by the specified key column or key function.

        Examples:
            >>> import ray
            >>> # Sort by a single column in descending order.
            >>> ds = ray.data.from_items(
            ...     [{"value": i} for i in range(1000)])
            >>> ds.sort("value", descending=True)
            Sort
            +- Dataset(num_blocks=200, num_rows=1000, schema={value: int64})

        Time complexity: O(dataset size * log(dataset size / parallelism))

        Args:
            key: The column to sort by. To sort by multiple columns, use a map function
                to generate the sort column beforehand.
            descending: Whether to sort in descending order.

        Returns:
            A new, sorted dataset.
        """

        plan = self._plan.with_stage(SortStage(self, key, descending))

        logical_plan = self._logical_plan
        if logical_plan is not None:
            op = Sort(
                logical_plan.dag,
                key=key,
                descending=descending,
            )
            logical_plan = LogicalPlan(op)
        return Dataset(plan, self._epoch, self._lazy, logical_plan)

    def zip(self, other: "Dataset") -> "Dataset":
        """Materialize and zip this dataset with the elements of another.

        The datasets must have the same number of rows. Their column sets will be
        merged, and any duplicate column names disambiguated with _1, _2, etc. suffixes.

        .. note::
            The smaller of the two datasets will be repartitioned to align the number
            of rows per block with the larger dataset.

        .. note::
            Zipped datasets are not lineage-serializable, i.e. they can not be used
            as a tunable hyperparameter in Ray Tune.

        Examples:
            >>> import ray
            >>> ds1 = ray.data.range(5)
            >>> ds2 = ray.data.range(5)
            >>> ds1.zip(ds2).take_batch()
            {'id': array([0, 1, 2, 3, 4]), 'id_1': array([0, 1, 2, 3, 4])}

        Time complexity: O(dataset size / parallelism)

        Args:
            other: The dataset to zip with on the right hand side.

        Returns:
            A ``Dataset`` containing the columns of the second dataset
            concatenated horizontally with the columns of the first dataset,
            with duplicate column names disambiguated with _1, _2, etc. suffixes.
        """

        plan = self._plan.with_stage(ZipStage(other))

        logical_plan = self._logical_plan
        other_logical_plan = other._logical_plan
        if logical_plan is not None and other_logical_plan is not None:
            op = Zip(logical_plan.dag, other_logical_plan.dag)
            logical_plan = LogicalPlan(op)
        return Dataset(plan, self._epoch, self._lazy, logical_plan)

    @ConsumptionAPI
    def limit(self, limit: int) -> "Dataset":
        """Materialize and truncate the dataset to the first ``limit`` records.

        Contrary to :meth`.take`, this will not move any data to the caller's
        machine. Instead, it will return a new ``Dataset`` pointing to the truncated
        distributed data.

        Examples:
            >>> import ray
            >>> ds = ray.data.range(1000)
            >>> ds.limit(5).take_batch()
            {'id': array([0, 1, 2, 3, 4])}

        Time complexity: O(limit specified)

        Args:
            limit: The size of the dataset to truncate to.

        Returns:
            The truncated dataset.
        """
        plan = self._plan.with_stage(LimitStage(limit))
        logical_plan = self._logical_plan
        if logical_plan is not None:
            op = Limit(logical_plan.dag, limit=limit)
            logical_plan = LogicalPlan(op)
        return Dataset(plan, self._epoch, self._lazy, logical_plan)

    @ConsumptionAPI(pattern="Time complexity:")
    def take_batch(
        self, batch_size: int = 20, *, batch_format: Optional[str] = "default"
    ) -> DataBatch:
        """Return up to ``batch_size`` records from the dataset in a batch.

        Unlike take(), the records are returned in the same format as used for
        `iter_batches` and `map_batches`.

        This will move up to ``batch_size`` records to the caller's machine; if
        ``batch_size`` is very large, this can result in an OutOfMemory crash on
        the caller.

        Time complexity: O(batch_size specified)

        Args:
            batch_size: The max number of records to return.
            batch_format: Specify ``"default"`` to use the default block format
                (NumPy), ``"pandas"`` to select ``pandas.DataFrame``, "pyarrow" to
                select ``pyarrow.Table``, or ``"numpy"`` to select
                ``Dict[str, numpy.ndarray]``, or None to return the underlying block
                exactly as is with no additional formatting.

        Returns:
            A batch of up to ``batch_size`` records from the dataset.

        Raises:
            ValueError if the dataset is empty.
        """
        batch_format = _apply_strict_mode_batch_format(batch_format)
        try:
            res = next(
                self.iter_batches(
                    batch_size=batch_size, prefetch_batches=0, batch_format=batch_format
                )
            )
        except StopIteration:
            raise ValueError("The dataset is empty.")
        self._synchronize_progress_bar()
        return res

    @ConsumptionAPI(pattern="Time complexity:")
    def take(self, limit: int = 20) -> List[Dict[str, Any]]:
        """Return up to ``limit`` records from the dataset.

        This will move up to ``limit`` records to the caller's machine; if
        ``limit`` is very large, this can result in an OutOfMemory crash on
        the caller.

        Time complexity: O(limit specified)

        Args:
            limit: The max number of records to return.

        Returns:
            A list of up to ``limit`` records from the dataset.
        """
        if ray.util.log_once("dataset_take"):
            logger.info(
                "Tip: Use `take_batch()` instead of `take() / show()` to return "
                "records in pandas or numpy batch format."
            )
        output = []
        for row in self.iter_rows():
            output.append(row)
            if len(output) >= limit:
                break
        self._synchronize_progress_bar()
        return output

    @ConsumptionAPI(pattern="Time complexity:")
    def take_all(self, limit: Optional[int] = None) -> List[Dict[str, Any]]:
        """Return all of the records in the dataset.

        This will move the entire dataset to the caller's machine; if the
        dataset is very large, this can result in an OutOfMemory crash on
        the caller.

        Time complexity: O(dataset size)

        Args:
            limit: Raise an error if the size exceeds the specified limit.

        Returns:
            A list of all the records in the dataset.
        """
        output = []
        for row in self.iter_rows():
            output.append(row)
            if limit is not None and len(output) > limit:
                raise ValueError(
                    f"The dataset has more than the given limit of {limit} records."
                )
        self._synchronize_progress_bar()
        return output

    @ConsumptionAPI(pattern="Time complexity:")
    def show(self, limit: int = 20) -> None:
        """Print up to the given number of records from the dataset.

        Time complexity: O(limit specified)

        Args:
            limit: The max number of records to print.
        """
        for row in self.take(limit):
            print(row)

    @ConsumptionAPI(
        if_more_than_read=True,
        datasource_metadata="row count",
        pattern="Time complexity:",
    )
    def count(self) -> int:
        """Count the number of records in the dataset.

        Time complexity: O(dataset size / parallelism), O(1) for parquet

        Examples:
            >>> import ray
            >>> ds = ray.data.range(10)
            >>> ds.count()
            10

        Returns:
            The number of records in the dataset.
        """
        # Handle empty dataset.
        if self.num_blocks() == 0:
            return 0

        # For parquet, we can return the count directly from metadata.
        meta_count = self._meta_count()
        if meta_count is not None:
            return meta_count

        get_num_rows = cached_remote_fn(_get_num_rows)

        return sum(
            ray.get(
                [get_num_rows.remote(block) for block in self.get_internal_block_refs()]
            )
        )

    @ConsumptionAPI(
        if_more_than_read=True,
        datasource_metadata="schema",
        extra_condition="or if ``fetch_if_missing=True`` (the default)",
        pattern="Time complexity:",
    )
    def schema(self, fetch_if_missing: bool = True) -> Optional["Schema"]:
        """Return the schema of the dataset.

        Examples:
            >>> import ray
            >>> ds = ray.data.range(10)
            >>> ds.schema()
            Column  Type
            ------  ----
            id      int64

        Time complexity: O(1)

        Args:
            fetch_if_missing: If True, synchronously fetch the schema if it's
                not known. If False, None is returned if the schema is not known.
                Default is True.

        Returns:
            The :class:`ray.data.Schema` class of the records, or None if the
            schema is not known and fetch_if_missing is False.
        """

        # First check if the schema is already known from materialized blocks.
        base_schema = self._plan.schema(fetch_if_missing=False)
        if base_schema is not None:
            return Schema(base_schema)
        if not fetch_if_missing:
            return None

        # Lazily execute only the first block to minimize computation.
        # We achieve this by appending a Limit[1] operation to a copy
        # of this Dataset, which we then execute to get its schema.
        base_schema = self.limit(1)._plan.schema(fetch_if_missing=fetch_if_missing)
        if base_schema:
            return Schema(base_schema)
        else:
            return None

    @ConsumptionAPI(
        if_more_than_read=True,
        datasource_metadata="schema",
        extra_condition="or if ``fetch_if_missing=True`` (the default)",
        pattern="Time complexity:",
    )
    def columns(self, fetch_if_missing: bool = True) -> Optional[List[str]]:
        """Returns the columns of this Dataset.

        Time complexity: O(1)

        Example:
            >>> import ray
            >>> # Create dataset from synthetic data.
            >>> ds = ray.data.range(1000)
            >>> ds.columns()
            ['id']

        Args:
            fetch_if_missing: If True, synchronously fetch the column names from the
                schema if it's not known. If False, None is returned if the schema is
                not known. Default is True.

        Returns:
            A list of the column names for this Dataset or None if schema is not known
            and `fetch_if_missing` is False.

        """
        schema = self.schema(fetch_if_missing=fetch_if_missing)
        if schema is not None:
            return schema.names
        return None

    def num_blocks(self) -> int:
        """Return the number of blocks of this dataset.

        Note that during read and transform operations, the number of blocks
        may be dynamically adjusted to respect memory limits, increasing the
        number of blocks at runtime.

        Examples:
            >>> import ray
            >>> ds = ray.data.range(100).repartition(10)
            >>> ds.num_blocks()
            10

        Time complexity: O(1)

        Returns:
            The number of blocks of this dataset.
        """
        return self._plan.initial_num_blocks()

    @ConsumptionAPI(if_more_than_read=True, pattern="Time complexity:")
    def size_bytes(self) -> int:
        """Return the in-memory size of the dataset.

        Examples:
            >>> import ray
            >>> ds = ray.data.range(10)
            >>> ds.size_bytes()
            80

        Time complexity: O(1)

        Returns:
            The in-memory size of the dataset in bytes, or None if the
            in-memory size is not known.
        """
        metadata = self._plan.execute().get_metadata()
        if not metadata or metadata[0].size_bytes is None:
            return None
        return sum(m.size_bytes for m in metadata)

    @ConsumptionAPI(if_more_than_read=True, pattern="Time complexity:")
    def input_files(self) -> List[str]:
        """Return the list of input files for the dataset.

        Examples:
            >>> import ray
            >>> ds = ray.data.read_csv("s3://anonymous@ray-example-data/iris.csv")
            >>> ds.input_files()
            ['ray-example-data/iris.csv']

        Time complexity: O(num input files)

        Returns:
            The list of input files used to create the dataset, or an empty
            list if the input files is not known.
        """
        metadata = self._plan.execute().get_metadata()
        files = set()
        for m in metadata:
            for f in m.input_files:
                files.add(f)
        return list(files)

    @ConsumptionAPI
    def write_parquet(
        self,
        path: str,
        *,
        filesystem: Optional["pyarrow.fs.FileSystem"] = None,
        try_create_dir: bool = True,
        arrow_open_stream_args: Optional[Dict[str, Any]] = None,
        block_path_provider: BlockWritePathProvider = DefaultBlockWritePathProvider(),
        arrow_parquet_args_fn: Callable[[], Dict[str, Any]] = lambda: {},
        ray_remote_args: Dict[str, Any] = None,
        **arrow_parquet_args,
    ) -> None:
        """Write the dataset to parquet.

        This is only supported for datasets convertible to Arrow records.
        To control the number of files, use :meth:`Dataset.repartition`.

        Unless a custom block path provider is given, the format of the output
        files will be {uuid}_{block_idx}.parquet, where ``uuid`` is an unique
        id for the dataset.

        Examples:

            .. testcode::
                :skipif: True

                import ray

                ds = ray.data.range(100)
                ds.write_parquet("s3://bucket/folder/")

        Time complexity: O(dataset size / parallelism)

        Args:
            path: The path to the destination root directory, where Parquet
                files will be written to.
            filesystem: The filesystem implementation to write to.
            try_create_dir: Try to create all directories in destination path
                if True. Does nothing if all directories already exist.
            arrow_open_stream_args: kwargs passed to
                pyarrow.fs.FileSystem.open_output_stream
            block_path_provider: BlockWritePathProvider implementation to
                write each dataset block to a custom output path.
            arrow_parquet_args_fn: Callable that returns a dictionary of write
                arguments to use when writing each block to a file. Overrides
                any duplicate keys from arrow_parquet_args. This should be used
                instead of arrow_parquet_args if any of your write arguments
                cannot be pickled, or if you'd like to lazily resolve the write
                arguments for each dataset block.
            ray_remote_args: Kwargs passed to ray.remote in the write tasks.
            arrow_parquet_args: Options to pass to
                pyarrow.parquet.write_table(), which is used to write out each
                block to a file.
        """
        self.write_datasource(
            ParquetDatasource(),
            ray_remote_args=ray_remote_args,
            path=path,
            dataset_uuid=self._uuid,
            filesystem=filesystem,
            try_create_dir=try_create_dir,
            open_stream_args=arrow_open_stream_args,
            block_path_provider=block_path_provider,
            write_args_fn=arrow_parquet_args_fn,
            **arrow_parquet_args,
        )

    @ConsumptionAPI
    def write_json(
        self,
        path: str,
        *,
        filesystem: Optional["pyarrow.fs.FileSystem"] = None,
        try_create_dir: bool = True,
        arrow_open_stream_args: Optional[Dict[str, Any]] = None,
        block_path_provider: BlockWritePathProvider = DefaultBlockWritePathProvider(),
        pandas_json_args_fn: Callable[[], Dict[str, Any]] = lambda: {},
        ray_remote_args: Dict[str, Any] = None,
        **pandas_json_args,
    ) -> None:
        """Write the dataset to json.

        This is only supported for datasets convertible to Arrow records.
        To control the number of files, use :meth:`Dataset.repartition`.

        Unless a custom block path provider is given, the format of the output
        files will be {self._uuid}_{block_idx}.json, where ``uuid`` is an
        unique id for the dataset.

        Examples:

            .. testcode::
                :skipif: True

                import ray

                ds = ray.data.range(100)
                ds.write_json("s3://bucket/folder/")

        Time complexity: O(dataset size / parallelism)

        Args:
            path: The path to the destination root directory, where json
                files will be written to.
            filesystem: The filesystem implementation to write to.
            try_create_dir: Try to create all directories in destination path
                if True. Does nothing if all directories already exist.
            arrow_open_stream_args: kwargs passed to
                pyarrow.fs.FileSystem.open_output_stream
            block_path_provider: BlockWritePathProvider implementation to
                write each dataset block to a custom output path.
            pandas_json_args_fn: Callable that returns a dictionary of write
                arguments to use when writing each block to a file. Overrides
                any duplicate keys from pandas_json_args. This should be used
                instead of pandas_json_args if any of your write arguments
                cannot be pickled, or if you'd like to lazily resolve the write
                arguments for each dataset block.
            ray_remote_args: Kwargs passed to ray.remote in the write tasks.
            pandas_json_args: These args will be passed to
                pandas.DataFrame.to_json(), which we use under the hood to
                write out each Dataset block. These
                are dict(orient="records", lines=True) by default.
        """
        self.write_datasource(
            JSONDatasource(),
            ray_remote_args=ray_remote_args,
            path=path,
            dataset_uuid=self._uuid,
            filesystem=filesystem,
            try_create_dir=try_create_dir,
            open_stream_args=arrow_open_stream_args,
            block_path_provider=block_path_provider,
            write_args_fn=pandas_json_args_fn,
            **pandas_json_args,
        )

    @ConsumptionAPI
    def write_csv(
        self,
        path: str,
        *,
        filesystem: Optional["pyarrow.fs.FileSystem"] = None,
        try_create_dir: bool = True,
        arrow_open_stream_args: Optional[Dict[str, Any]] = None,
        block_path_provider: BlockWritePathProvider = DefaultBlockWritePathProvider(),
        arrow_csv_args_fn: Callable[[], Dict[str, Any]] = lambda: {},
        ray_remote_args: Dict[str, Any] = None,
        **arrow_csv_args,
    ) -> None:
        """Write the dataset to csv.

        This is only supported for datasets convertible to Arrow records.
        To control the number of files, use :meth:`Dataset.repartition`.

        Unless a custom block path provider is given, the format of the output
        files will be {uuid}_{block_idx}.csv, where ``uuid`` is an unique id
        for the dataset.

        Examples:

            .. testcode::
                :skipif: True

                import ray

                ds = ray.data.range(100)
                ds.write_csv("s3://bucket/folder/")

        Time complexity: O(dataset size / parallelism)

        Args:
            path: The path to the destination root directory, where csv
                files will be written to.
            filesystem: The filesystem implementation to write to.
            try_create_dir: Try to create all directories in destination path
                if True. Does nothing if all directories already exist.
            arrow_open_stream_args: kwargs passed to
                pyarrow.fs.FileSystem.open_output_stream
            block_path_provider: BlockWritePathProvider implementation to
                write each dataset block to a custom output path.
            arrow_csv_args_fn: Callable that returns a dictionary of write
                arguments to use when writing each block to a file. Overrides
                any duplicate keys from arrow_csv_args. This should be used
                instead of arrow_csv_args if any of your write arguments
                cannot be pickled, or if you'd like to lazily resolve the write
                arguments for each dataset block.
            ray_remote_args: Kwargs passed to ray.remote in the write tasks.
            arrow_csv_args: Other CSV write options to pass to pyarrow.
        """
        self.write_datasource(
            CSVDatasource(),
            ray_remote_args=ray_remote_args,
            path=path,
            dataset_uuid=self._uuid,
            filesystem=filesystem,
            try_create_dir=try_create_dir,
            open_stream_args=arrow_open_stream_args,
            block_path_provider=block_path_provider,
            write_args_fn=arrow_csv_args_fn,
            **arrow_csv_args,
        )

    @ConsumptionAPI
    def write_tfrecords(
        self,
        path: str,
        *,
        tf_schema: Optional["schema_pb2.Schema"] = None,
        filesystem: Optional["pyarrow.fs.FileSystem"] = None,
        try_create_dir: bool = True,
        arrow_open_stream_args: Optional[Dict[str, Any]] = None,
        block_path_provider: BlockWritePathProvider = DefaultBlockWritePathProvider(),
        ray_remote_args: Dict[str, Any] = None,
    ) -> None:
        """Write the dataset to TFRecord files.

        The `TFRecord <https://www.tensorflow.org/tutorials/load_data/tfrecord>`_
        files will contain
        `tf.train.Example <https://www.tensorflow.org/api_docs/python/tf/train/Example>`_ # noqa: E501
        records, with one Example record for each row in the dataset.

        .. warning::
            tf.train.Feature only natively stores ints, floats, and bytes,
            so this function only supports datasets with these data types,
            and will error if the dataset contains unsupported types.

        This is only supported for datasets convertible to Arrow records.
        To control the number of files, use :meth:`Dataset.repartition`.

        Unless a custom block path provider is given, the format of the output
        files will be {uuid}_{block_idx}.tfrecords, where ``uuid`` is an unique id
        for the dataset.

        Examples:

            .. testcode::
                :skipif: True

                import ray

                ds = ray.data.range(100)
                ds.write_tfrecords("s3://bucket/folder/")

        Time complexity: O(dataset size / parallelism)

        Args:
            path: The path to the destination root directory, where tfrecords
                files will be written to.
            filesystem: The filesystem implementation to write to.
            try_create_dir: Try to create all directories in destination path
                if True. Does nothing if all directories already exist.
            arrow_open_stream_args: kwargs passed to
                pyarrow.fs.FileSystem.open_output_stream
            block_path_provider: BlockWritePathProvider implementation to
                write each dataset block to a custom output path.
            ray_remote_args: Kwargs passed to ray.remote in the write tasks.

        """

        self.write_datasource(
            TFRecordDatasource(),
            ray_remote_args=ray_remote_args,
            path=path,
            dataset_uuid=self._uuid,
            filesystem=filesystem,
            try_create_dir=try_create_dir,
            open_stream_args=arrow_open_stream_args,
            block_path_provider=block_path_provider,
            tf_schema=tf_schema,
        )

    @PublicAPI(stability="alpha")
    @ConsumptionAPI
    def write_webdataset(
        self,
        path: str,
        *,
        filesystem: Optional["pyarrow.fs.FileSystem"] = None,
        try_create_dir: bool = True,
        arrow_open_stream_args: Optional[Dict[str, Any]] = None,
        block_path_provider: BlockWritePathProvider = DefaultBlockWritePathProvider(),
        ray_remote_args: Dict[str, Any] = None,
        encoder: Optional[Union[bool, str, callable, list]] = True,
    ) -> None:
        """Write the dataset to `WebDataset <https://webdataset.github.io/webdataset/>`_ files.

        The `TFRecord <https://www.tensorflow.org/tutorials/load_data/tfrecord>`_
        files will contain
        `tf.train.Example <https://www.tensorflow.org/api_docs/python/tf/train/Example>`_ # noqa: E501
        records, with one Example record for each row in the dataset.

        .. warning::
            tf.train.Feature only natively stores ints, floats, and bytes,
            so this function only supports datasets with these data types,
            and will error if the dataset contains unsupported types.

        This is only supported for datasets convertible to Arrow records.
        To control the number of files, use :meth:`Dataset.repartition`.

        Unless a custom block path provider is given, the format of the output
        files will be ``{uuid}_{block_idx}.tfrecords``, where ``uuid`` is an unique id
        for the dataset.

        Examples:

            .. testcode::
                :skipif: True

                import ray

                ds = ray.data.range(100)
                ds.write_webdataset("s3://bucket/folder/")

        Time complexity: O(dataset size / parallelism)

        Args:
            path: The path to the destination root directory, where tfrecords
                files will be written to.
            filesystem: The filesystem implementation to write to.
            try_create_dir: Try to create all directories in destination path
                if True. Does nothing if all directories already exist.
            arrow_open_stream_args: kwargs passed to
                ``pyarrow.fs.FileSystem.open_output_stream``
            block_path_provider: :class:`~ray.data.datasource.BlockWritePathProvider`
                implementation to write each dataset block to a custom output path.
            ray_remote_args: Kwargs passed to ``ray.remote`` in the write tasks.

        """

        from ray.data.datasource.webdataset_datasource import WebDatasetDatasource

        self.write_datasource(
            WebDatasetDatasource(),
            ray_remote_args=ray_remote_args,
            path=path,
            dataset_uuid=self._uuid,
            filesystem=filesystem,
            try_create_dir=try_create_dir,
            open_stream_args=arrow_open_stream_args,
            block_path_provider=block_path_provider,
            encoder=encoder,
        )

    @ConsumptionAPI
    def write_numpy(
        self,
        path: str,
        *,
        column: Optional[str] = None,
        filesystem: Optional["pyarrow.fs.FileSystem"] = None,
        try_create_dir: bool = True,
        arrow_open_stream_args: Optional[Dict[str, Any]] = None,
        block_path_provider: BlockWritePathProvider = DefaultBlockWritePathProvider(),
        ray_remote_args: Dict[str, Any] = None,
    ) -> None:
        """Write a tensor column of the dataset to npy files.

        This is only supported for datasets convertible to Arrow records that
        contain a TensorArray column. To control the number of files, use
        :meth:`Dataset.repartition`.

        Unless a custom block path provider is given, the format of the output
        files will be {self._uuid}_{block_idx}.npy, where ``uuid`` is an unique
        id for the dataset.

        Examples:

            .. testcode::
                :skipif: True

                import ray

                ds = ray.data.range(100)
                ds.write_numpy("s3://bucket/folder/", column="id")

        Time complexity: O(dataset size / parallelism)

        Args:
            path: The path to the destination root directory, where npy
                files will be written to.
            column: The name of the table column that contains the tensor to
                be written.
            filesystem: The filesystem implementation to write to.
            try_create_dir: Try to create all directories in destination path
                if True. Does nothing if all directories already exist.
            arrow_open_stream_args: kwargs passed to
                pyarrow.fs.FileSystem.open_output_stream
            block_path_provider: BlockWritePathProvider implementation to
                write each dataset block to a custom output path.
            ray_remote_args: Kwargs passed to ray.remote in the write tasks.
        """
        if column is None:
            raise ValueError(
                "In Ray 2.5, the column must be specified "
                "(e.g., `write_numpy(column='data')`)."
            )

        self.write_datasource(
            NumpyDatasource(),
            ray_remote_args=ray_remote_args,
            path=path,
            dataset_uuid=self._uuid,
            column=column,
            filesystem=filesystem,
            try_create_dir=try_create_dir,
            open_stream_args=arrow_open_stream_args,
            block_path_provider=block_path_provider,
        )

    @ConsumptionAPI
    def write_mongo(
        self,
        uri: str,
        database: str,
        collection: str,
        ray_remote_args: Dict[str, Any] = None,
    ) -> None:
        """Write the dataset to a MongoDB datasource.

        This is only supported for datasets convertible to Arrow records.
        To control the number of parallel write tasks, use :meth:`Dataset.repartition``
        before calling this method.

        .. note::
            Currently, this supports only a subset of the pyarrow's types, due to the
            limitation of pymongoarrow which is used underneath. Writing unsupported
            types will fail on type checking. See all the supported types at:
            https://mongo-arrow.readthedocs.io/en/latest/data_types.html.

        .. note::
            The records will be inserted into MongoDB as new documents. If a record has
            the _id field, this _id must be non-existent in MongoDB, otherwise the write
            will be rejected and fail (hence preexisting documents are protected from
            being mutated). It's fine to not have _id field in record and MongoDB will
            auto generate one at insertion.

        Examples:

            .. testcode::
                :skipif: True

                import ray

                ds = ray.data.range(100)
                ds.write_mongo(
                    uri="mongodb://username:password@mongodb0.example.com:27017/?authSource=admin",
                    database="my_db",
                    collection="my_collection"
                )

        Args:
            uri: The URI to the destination MongoDB where the dataset will be
                written to. For the URI format, see details in
                https://www.mongodb.com/docs/manual/reference/connection-string/.
            database: The name of the database. This database must exist otherwise
                ValueError will be raised.
            collection: The name of the collection in the database. This collection
                must exist otherwise ValueError will be raised.
            ray_remote_args: Kwargs passed to ray.remote in the write tasks.
        """
        from ray.data.datasource import MongoDatasource

        self.write_datasource(
            MongoDatasource(),
            ray_remote_args=ray_remote_args,
            uri=uri,
            database=database,
            collection=collection,
        )

    @ConsumptionAPI(pattern="Time complexity:")
    def write_datasource(
        self,
        datasource: Datasource,
        *,
        ray_remote_args: Dict[str, Any] = None,
        **write_args,
    ) -> None:
        """Write the dataset to a custom :class:`~ray.data.Datasource`.

<<<<<<< HEAD
        Examples:
            >>> import ray
            >>> from ray.data.datasource import Datasource
            >>> ds = ray.data.range(100)
            >>> class CustomDatasource(Datasource):
            ...     # Define custom dummy data source
            ...     def write(self, blocks, ctx, **write_args):
            ...         return "ok"
            >>> ds.write_datasource(CustomDatasource())
=======
        For an example of how to use this method, see
        :ref:`Implementing a Custom Datasource <custom_datasources>`.
>>>>>>> 8fa28197

        Time complexity: O(dataset size / parallelism)

        Args:
            datasource: The :class:`~ray.data.Datasource` to write to.
            ray_remote_args: Kwargs passed to ``ray.remote`` in the write tasks.
            write_args: Additional write args to pass to the :class:`~ray.data.Datasource`.
        """  # noqa: E501
        if ray_remote_args is None:
            ray_remote_args = {}
        path = write_args.get("path", None)
        if path and _is_local_scheme(path):
            if ray.util.client.ray.is_connected():
                raise ValueError(
                    f"The local scheme paths {path} are not supported in Ray Client."
                )
            ray_remote_args["scheduling_strategy"] = NodeAffinitySchedulingStrategy(
                ray.get_runtime_context().get_node_id(),
                soft=False,
            )

        if type(datasource).write != Datasource.write:
            write_fn = generate_write_fn(datasource, **write_args)

            def write_fn_wrapper(blocks: Iterator[Block], ctx, fn) -> Iterator[Block]:
                return write_fn(blocks, ctx)

            plan = self._plan.with_stage(
                OneToOneStage(
                    "Write",
                    write_fn_wrapper,
                    TaskPoolStrategy(),
                    ray_remote_args,
                    fn=lambda x: x,
                )
            )

            logical_plan = self._logical_plan
            if logical_plan is not None:
                write_op = Write(
                    logical_plan.dag,
                    datasource,
                    ray_remote_args=ray_remote_args,
                    **write_args,
                )
                logical_plan = LogicalPlan(write_op)

            try:
                import pandas as pd

                self._write_ds = Dataset(
                    plan, self._epoch, self._lazy, logical_plan
                ).materialize()
                blocks = ray.get(self._write_ds._plan.execute().get_blocks())
                assert all(
                    isinstance(block, pd.DataFrame) and len(block) == 1
                    for block in blocks
                )
                write_results = [block["write_result"][0] for block in blocks]
                datasource.on_write_complete(write_results)
            except Exception as e:
                datasource.on_write_failed([], e)
                raise
        else:
            logger.warning(
                "The Datasource.do_write() is deprecated in "
                "Ray 2.4 and will be removed in future release. Use "
                "Datasource.write() instead."
            )

            ctx = DataContext.get_current()
            blocks, metadata = zip(*self._plan.execute().get_blocks_with_metadata())
            # Prepare write in a remote task so that in Ray client mode, we
            # don't do metadata resolution from the client machine.
            do_write = cached_remote_fn(_do_write, retry_exceptions=False, num_cpus=0)
            write_results: List[ObjectRef[WriteResult]] = ray.get(
                do_write.remote(
                    datasource,
                    ctx,
                    blocks,
                    metadata,
                    ray_remote_args,
                    _wrap_arrow_serialization_workaround(write_args),
                )
            )

            progress = ProgressBar("Write Progress", len(write_results))
            try:
                progress.block_until_complete(write_results)
                datasource.on_write_complete(ray.get(write_results))
            except Exception as e:
                datasource.on_write_failed(write_results, e)
                raise
            finally:
                progress.close()

    @ConsumptionAPI(
        delegate=(
            "Calling any of the consumption methods on the returned ``DataIterator``"
        )
    )
    def iterator(self) -> DataIterator:
        """Return a :class:`~ray.data.DataIterator` that
        can be used to repeatedly iterate over the dataset.

        Examples:
            >>> import ray
            >>> for batch in ray.data.range(
            ...     1000000
            ... ).iterator().iter_batches(): # doctest: +SKIP
            ...     print(batch) # doctest: +SKIP

        .. note::
            It is recommended to use ``DataIterator`` methods over directly
            calling methods such as ``iter_batches()``.
        """
        return DataIteratorImpl(self)

    @ConsumptionAPI
    def iter_rows(self, *, prefetch_blocks: int = 0) -> Iterator[Dict[str, Any]]:
        """Return a local row iterator over the dataset.

        Examples:
            >>> import ray
            >>> for i in ray.data.range(1000000).iter_rows(): # doctest: +SKIP
            ...     print(i) # doctest: +SKIP

        Time complexity: O(1)

        Args:
            prefetch_blocks: The number of blocks to prefetch ahead of the
                current block during the scan.

        Returns:
            A local iterator over the entire dataset.
        """

        return self.iterator().iter_rows(prefetch_blocks=prefetch_blocks)

    @ConsumptionAPI
    def iter_batches(
        self,
        *,
        prefetch_batches: int = 1,
        batch_size: Optional[int] = 256,
        batch_format: Optional[str] = "default",
        drop_last: bool = False,
        local_shuffle_buffer_size: Optional[int] = None,
        local_shuffle_seed: Optional[int] = None,
        _collate_fn: Optional[Callable[[DataBatch], Any]] = None,
        # Deprecated.
        prefetch_blocks: int = 0,
    ) -> Iterator[DataBatch]:
        """Return a local batched iterator over the dataset.

        Examples:
            >>> import ray
            >>> for batch in ray.data.range(1000000).iter_batches(): # doctest: +SKIP
            ...     print(batch) # doctest: +SKIP

        Time complexity: O(1)

        Args:
            prefetch_batches: The number of batches to fetch ahead of the current batch
                to fetch. If set to greater than 0, a separate threadpool will be used
                to fetch the objects to the local node, format the batches, and apply
                the collate_fn. Defaults to 1. You can revert back to the old
                prefetching behavior that uses `prefetch_blocks` by setting
                `use_legacy_iter_batches` to True in the datasetContext.
            batch_size: The number of rows in each batch, or None to use entire blocks
                as batches (blocks may contain different number of rows).
                The final batch may include fewer than ``batch_size`` rows if
                ``drop_last`` is ``False``. Defaults to 256.
            batch_format: Specify ``"default"`` to use the default block format
                (NumPy), ``"pandas"`` to select ``pandas.DataFrame``, "pyarrow" to
                select ``pyarrow.Table``, or ``"numpy"`` to select
                ``Dict[str, numpy.ndarray]``, or None to return the underlying block
                exactly as is with no additional formatting.
            drop_last: Whether to drop the last batch if it's incomplete.
            local_shuffle_buffer_size: If non-None, the data will be randomly shuffled
                using a local in-memory shuffle buffer, and this value will serve as the
                minimum number of rows that must be in the local in-memory shuffle
                buffer in order to yield a batch. When there are no more rows to add to
                the buffer, the remaining rows in the buffer will be drained.
            local_shuffle_seed: The seed to use for the local random shuffle.

        Returns:
            An iterator over record batches.
        """
        batch_format = _apply_strict_mode_batch_format(batch_format)
        if batch_format == "native":
            logger.warning("The 'native' batch format has been renamed 'default'.")
        return self.iterator().iter_batches(
            prefetch_batches=prefetch_batches,
            prefetch_blocks=prefetch_blocks,
            batch_size=batch_size,
            batch_format=batch_format,
            drop_last=drop_last,
            local_shuffle_buffer_size=local_shuffle_buffer_size,
            local_shuffle_seed=local_shuffle_seed,
            _collate_fn=_collate_fn,
        )

    @ConsumptionAPI
    def iter_torch_batches(
        self,
        *,
        prefetch_batches: int = 1,
        batch_size: Optional[int] = 256,
        dtypes: Optional[Union["torch.dtype", Dict[str, "torch.dtype"]]] = None,
        device: Optional[str] = None,
        collate_fn: Optional[Callable[[Dict[str, np.ndarray]], Any]] = None,
        drop_last: bool = False,
        local_shuffle_buffer_size: Optional[int] = None,
        local_shuffle_seed: Optional[int] = None,
        # Deprecated
        prefetch_blocks: int = 0,
    ) -> Iterator["TorchTensorBatchType"]:
        """Return a local batched iterator of Torch Tensors over the dataset.

        This iterator will yield single-tensor batches if the underlying dataset
        consists of a single column; otherwise, it will yield a dictionary of
        column-tensors. If looking for more flexibility in the tensor conversion (e.g.
        casting dtypes) or the batch format, try use `.iter_batches` directly, which is
        a lower-level API.

        Examples:
            >>> import ray
            >>> for batch in ray.data.range( # doctest: +SKIP
            ...     12,
            ... ).iter_torch_batches(batch_size=4):
            ...     print(batch.shape) # doctest: +SKIP
            torch.Size([4, 1])
            torch.Size([4, 1])
            torch.Size([4, 1])

        Time complexity: O(1)

        Args:
            prefetch_batches: The number of batches to fetch ahead of the current batch
                to fetch. If set to greater than 0, a separate threadpool will be used
                to fetch the objects to the local node, format the batches, and apply
                the collate_fn. Defaults to 1. You can revert back to the old
                prefetching behavior that uses `prefetch_blocks` by setting
                `use_legacy_iter_batches` to True in the datasetContext.
            batch_size: The number of rows in each batch, or None to use entire blocks
                as batches (blocks may contain different number of rows).
                The final batch may include fewer than ``batch_size`` rows if
                ``drop_last`` is ``False``. Defaults to 256.
            dtypes: The Torch dtype(s) for the created tensor(s); if None, the dtype
                will be inferred from the tensor data.
            device: The device on which the tensor should be placed; if None, the Torch
                tensor will be constructed on the CPU.
            collate_fn: A function to convert a Numpy batch to a PyTorch tensor batch.
                Potential use cases include collating along a dimension other than the
                first, padding sequences of various lengths, or generally handling
                batches of different length tensors. If not provided, the default
                collate function is used which simply converts the batch of numpy
                arrays to a batch of PyTorch tensors. This API is still experimental
                and is subject to change.
            drop_last: Whether to drop the last batch if it's incomplete.
            local_shuffle_buffer_size: If non-None, the data will be randomly shuffled
                using a local in-memory shuffle buffer, and this value will serve as the
                minimum number of rows that must be in the local in-memory shuffle
                buffer in order to yield a batch. When there are no more rows to add to
                the buffer, the remaining rows in the buffer will be drained. This
                buffer size must be greater than or equal to ``batch_size``, and
                therefore ``batch_size`` must also be specified when using local
                shuffling.
            local_shuffle_seed: The seed to use for the local random shuffle.

        Returns:
            An iterator over Torch Tensor batches.
        """
        return self.iterator().iter_torch_batches(
            prefetch_batches=prefetch_batches,
            prefetch_blocks=prefetch_blocks,
            batch_size=batch_size,
            dtypes=dtypes,
            device=device,
            collate_fn=collate_fn,
            drop_last=drop_last,
            local_shuffle_buffer_size=local_shuffle_buffer_size,
            local_shuffle_seed=local_shuffle_seed,
        )

    @ConsumptionAPI
    def iter_tf_batches(
        self,
        *,
        prefetch_batches: int = 1,
        batch_size: Optional[int] = 256,
        dtypes: Optional[Union["tf.dtypes.DType", Dict[str, "tf.dtypes.DType"]]] = None,
        drop_last: bool = False,
        local_shuffle_buffer_size: Optional[int] = None,
        local_shuffle_seed: Optional[int] = None,
        # Deprecated
        prefetch_blocks: int = 0,
    ) -> Iterator[TensorFlowTensorBatchType]:
        """Return a local batched iterator of TensorFlow Tensors over the dataset.

        This iterator will yield single-tensor batches of the underlying dataset
        consists of a single column; otherwise, it will yield a dictionary of
        column-tensors.

        .. tip::
            If you don't need the additional flexibility provided by this method,
            consider using :meth:`~ray.data.Dataset.to_tf` instead. It's easier
            to use.

        Examples:
            >>> import ray
            >>> for batch in ray.data.range( # doctest: +SKIP
            ...     12,
            ... ).iter_tf_batches(batch_size=4):
            ...     print(batch.shape) # doctest: +SKIP
            (4, 1)
            (4, 1)
            (4, 1)

        Time complexity: O(1)

        Args:
            prefetch_batches: The number of batches to fetch ahead of the current batch
                to fetch. If set to greater than 0, a separate threadpool will be used
                to fetch the objects to the local node, format the batches, and apply
                the collate_fn. Defaults to 1. You can revert back to the old
                prefetching behavior that uses `prefetch_blocks` by setting
                `use_legacy_iter_batches` to True in the datasetContext.
            batch_size: The number of rows in each batch, or None to use entire blocks
                as batches (blocks may contain different number of rows).
                The final batch may include fewer than ``batch_size`` rows if
                ``drop_last`` is ``False``. Defaults to 256.
            dtypes: The TensorFlow dtype(s) for the created tensor(s); if None, the
                dtype will be inferred from the tensor data.
            drop_last: Whether to drop the last batch if it's incomplete.
            local_shuffle_buffer_size: If non-None, the data will be randomly shuffled
                using a local in-memory shuffle buffer, and this value will serve as the
                minimum number of rows that must be in the local in-memory shuffle
                buffer in order to yield a batch. When there are no more rows to add to
                the buffer, the remaining rows in the buffer will be drained. This
                buffer size must be greater than or equal to ``batch_size``, and
                therefore ``batch_size`` must also be specified when using local
                shuffling.
            local_shuffle_seed: The seed to use for the local random shuffle.

        Returns:
            An iterator over TensorFlow Tensor batches.
        """
        return self.iterator().iter_tf_batches(
            prefetch_batches=prefetch_batches,
            prefetch_blocks=prefetch_blocks,
            batch_size=batch_size,
            dtypes=dtypes,
            drop_last=drop_last,
            local_shuffle_buffer_size=local_shuffle_buffer_size,
            local_shuffle_seed=local_shuffle_seed,
        )

    @ConsumptionAPI(pattern="Time complexity:")
    def to_torch(
        self,
        *,
        label_column: Optional[str] = None,
        feature_columns: Optional[
            Union[List[str], List[List[str]], Dict[str, List[str]]]
        ] = None,
        label_column_dtype: Optional["torch.dtype"] = None,
        feature_column_dtypes: Optional[
            Union["torch.dtype", List["torch.dtype"], Dict[str, "torch.dtype"]]
        ] = None,
        batch_size: int = 1,
        prefetch_batches: int = 1,
        drop_last: bool = False,
        local_shuffle_buffer_size: Optional[int] = None,
        local_shuffle_seed: Optional[int] = None,
        unsqueeze_label_tensor: bool = True,
        unsqueeze_feature_tensors: bool = True,
        # Deprecated
        prefetch_blocks: int = 0,
    ) -> "torch.utils.data.IterableDataset":
        """Return a
        `Torch IterableDataset <https://pytorch.org/docs/stable/data.html#torch.utils.data.IterableDataset>`_
        over this :class:`~ray.data.Dataset`.

        This is only supported for datasets convertible to Arrow records.

        It is recommended to use the returned ``IterableDataset`` directly
        instead of passing it into a torch ``DataLoader``.

        Each element in ``IterableDataset`` will be a tuple consisting of 2
        elements. The first item contains the feature tensor(s), and the
        second item is the label tensor. Those can take on different
        forms, depending on the specified arguments.

        For the features tensor (N is the ``batch_size`` and n, m, k
        are the number of features per tensor):

        * If ``feature_columns`` is a ``List[str]``, the features will be
          a tensor of shape (N, n), with columns corresponding to
          ``feature_columns``

        * If ``feature_columns`` is a ``List[List[str]]``, the features will be
          a list of tensors of shape [(N, m),...,(N, k)], with columns of each
          tensor corresponding to the elements of ``feature_columns``

        * If ``feature_columns`` is a ``Dict[str, List[str]]``, the features
          will be a dict of key-tensor pairs of shape
          {key1: (N, m),..., keyN: (N, k)}, with columns of each
          tensor corresponding to the value of ``feature_columns`` under the
          key.

        If ``unsqueeze_label_tensor=True`` (default), the label tensor will be
        of shape (N, 1). Otherwise, it will be of shape (N,).
        If ``label_column`` is specified as ``None``, then no column from the
        ``Dataset`` will be treated as the label, and the output label tensor
        will be ``None``.

        Note that you probably want to call :meth:`Dataset.split` on this dataset if
        there are to be multiple Torch workers consuming the data.

        Time complexity: O(1)

        Args:
            label_column: The name of the column used as the
                label (second element of the output list). Can be None for
                prediction, in which case the second element of returned
                tuple will also be None.
            feature_columns: The names of the columns
                to use as the features. Can be a list of lists or
                a dict of string-list pairs for multi-tensor output.
                If None, then use all columns except the label column as
                the features.
            label_column_dtype: The torch dtype to
                use for the label column. If None, then automatically infer
                the dtype.
            feature_column_dtypes: The dtypes to use for the feature
                tensors. This should match the format of ``feature_columns``,
                or be a single dtype, in which case it will be applied to
                all tensors. If None, then automatically infer the dtype.
            batch_size: How many samples per batch to yield at a time.
                Defaults to 1.
            prefetch_batches: The number of batches to fetch ahead of the current batch
                to fetch. If set to greater than 0, a separate threadpool will be used
                to fetch the objects to the local node, format the batches, and apply
                the collate_fn. Defaults to 1. You can revert back to the old
                prefetching behavior that uses `prefetch_blocks` by setting
                `use_legacy_iter_batches` to True in the datasetContext.
            drop_last: Set to True to drop the last incomplete batch,
                if the dataset size is not divisible by the batch size. If
                False and the size of the stream is not divisible by the batch
                size, then the last batch will be smaller. Defaults to False.
            local_shuffle_buffer_size: If non-None, the data will be randomly shuffled
                using a local in-memory shuffle buffer, and this value will serve as the
                minimum number of rows that must be in the local in-memory shuffle
                buffer in order to yield a batch. When there are no more rows to add to
                the buffer, the remaining rows in the buffer will be drained. This
                buffer size must be greater than or equal to ``batch_size``, and
                therefore ``batch_size`` must also be specified when using local
                shuffling.
            local_shuffle_seed: The seed to use for the local random shuffle.
            unsqueeze_label_tensor: If set to True, the label tensor
                will be unsqueezed (reshaped to (N, 1)). Otherwise, it will
                be left as is, that is (N, ). In general, regression loss
                functions expect an unsqueezed tensor, while classification
                loss functions expect a squeezed one. Defaults to True.
            unsqueeze_feature_tensors: If set to True, the features tensors
                will be unsqueezed (reshaped to (N, 1)) before being concatenated into
                the final features tensor. Otherwise, they will be left as is, that is
                (N, ). Defaults to True.

        Returns:
            A `Torch IterableDataset`_.
        """  # noqa: E501

        return self.iterator().to_torch(
            label_column=label_column,
            feature_columns=feature_columns,
            label_column_dtype=label_column_dtype,
            feature_column_dtypes=feature_column_dtypes,
            batch_size=batch_size,
            prefetch_blocks=prefetch_blocks,
            prefetch_batches=prefetch_batches,
            drop_last=drop_last,
            local_shuffle_buffer_size=local_shuffle_buffer_size,
            local_shuffle_seed=local_shuffle_seed,
            unsqueeze_label_tensor=unsqueeze_label_tensor,
            unsqueeze_feature_tensors=unsqueeze_feature_tensors,
        )

    @ConsumptionAPI
    def to_tf(
        self,
        feature_columns: Union[str, List[str]],
        label_columns: Union[str, List[str]],
        *,
        prefetch_batches: int = 1,
        batch_size: int = 1,
        drop_last: bool = False,
        local_shuffle_buffer_size: Optional[int] = None,
        local_shuffle_seed: Optional[int] = None,
        # Deprecated
        prefetch_blocks: int = 0,
    ) -> "tf.data.Dataset":
        """Return a `TensorFlow Dataset <https://www.tensorflow.org/api_docs/python/tf/data/Dataset/>`_
        over this :class:`~ray.data.Dataset`.

        .. warning::
            If your :class:`~ray.data.Dataset` contains ragged tensors, this method errors.
            To prevent errors, :ref:`resize your tensors <transforming_tensors>`.

        Examples:
            >>> import ray
            >>> ds = ray.data.read_csv("s3://anonymous@air-example-data/iris.csv")
            >>> ds
            Dataset(
               num_blocks=...,
               num_rows=150,
               schema={
                  sepal length (cm): double,
                  sepal width (cm): double,
                  petal length (cm): double,
                  petal width (cm): double,
                  target: int64
               }
            )

            If your model accepts a single tensor as input, specify a single feature column.

            >>> ds.to_tf(feature_columns="sepal length (cm)", label_columns="target")
            <_OptionsDataset element_spec=(TensorSpec(shape=(None,), dtype=tf.float64, name='sepal length (cm)'), TensorSpec(shape=(None,), dtype=tf.int64, name='target'))>

            If your model accepts a dictionary as input, specify a list of feature columns.

            >>> ds.to_tf(["sepal length (cm)", "sepal width (cm)"], "target")
            <_OptionsDataset element_spec=({'sepal length (cm)': TensorSpec(shape=(None,), dtype=tf.float64, name='sepal length (cm)'), 'sepal width (cm)': TensorSpec(shape=(None,), dtype=tf.float64, name='sepal width (cm)')}, TensorSpec(shape=(None,), dtype=tf.int64, name='target'))>

            If your dataset contains multiple features but your model accepts a single
            tensor as input, combine features with
            :class:`~ray.data.preprocessors.Concatenator`.

            >>> from ray.data.preprocessors import Concatenator
            >>> preprocessor = Concatenator(output_column_name="features", exclude="target")
            >>> ds = preprocessor.transform(ds)
            >>> ds
            Concatenator
            +- Dataset(
                  num_blocks=...,
                  num_rows=150,
                  schema={
                     sepal length (cm): double,
                     sepal width (cm): double,
                     petal length (cm): double,
                     petal width (cm): double,
                     target: int64
                  }
               )
            >>> ds.to_tf("features", "target")
            <_OptionsDataset element_spec=(TensorSpec(shape=(None, 4), dtype=tf.float64, name='features'), TensorSpec(shape=(None,), dtype=tf.int64, name='target'))>

        Args:
            feature_columns: Columns that correspond to model inputs. If this is a
                string, the input data is a tensor. If this is a list, the input data
                is a ``dict`` that maps column names to their tensor representation.
            label_column: Columns that correspond to model targets. If this is a
                string, the target data is a tensor. If this is a list, the target data
                is a ``dict`` that maps column names to their tensor representation.
            prefetch_batches: The number of batches to fetch ahead of the current batch
                to fetch. If set to greater than 0, a separate threadpool will be used
                to fetch the objects to the local node, format the batches, and apply
                the collate_fn. Defaults to 1. You can revert back to the old
                prefetching behavior that uses `prefetch_blocks` by setting
                `use_legacy_iter_batches` to True in the :class:`~ray.data.DataContext`.
            batch_size: Record batch size. Defaults to 1.
            drop_last: Set to True to drop the last incomplete batch,
                if the dataset size is not divisible by the batch size. If
                False and the size of the stream is not divisible by the batch
                size, then the last batch will be smaller. Defaults to False.
            local_shuffle_buffer_size: If non-None, the data will be randomly shuffled
                using a local in-memory shuffle buffer, and this value will serve as the
                minimum number of rows that must be in the local in-memory shuffle
                buffer in order to yield a batch. When there are no more rows to add to
                the buffer, the remaining rows in the buffer will be drained. This
                buffer size must be greater than or equal to ``batch_size``, and
                therefore ``batch_size`` must also be specified when using local
                shuffling.
            local_shuffle_seed: The seed to use for the local random shuffle.

        Returns:
            A `TensorFlow Dataset`_ that yields inputs and targets.

        .. seealso::

            :meth:`~ray.data.Dataset.iter_tf_batches`
                Call this method if you need more flexibility.
        """  # noqa: E501

        return self.iterator().to_tf(
            feature_columns=feature_columns,
            label_columns=label_columns,
            prefetch_batches=prefetch_batches,
            prefetch_blocks=prefetch_blocks,
            drop_last=drop_last,
            batch_size=batch_size,
            local_shuffle_buffer_size=local_shuffle_buffer_size,
            local_shuffle_seed=local_shuffle_seed,
        )

    @ConsumptionAPI(pattern="Time complexity:")
    def to_dask(
        self,
        meta: Union[
            "pandas.DataFrame",
            "pandas.Series",
            Dict[str, Any],
            Iterable[Any],
            Tuple[Any],
            None,
        ] = None,
    ) -> "dask.DataFrame":
        """Convert this :class:`~ray.data.Dataset` into a
        `Dask DataFrame <https://docs.dask.org/en/stable/generated/dask.dataframe.DataFrame.html#dask.dataframe.DataFrame>`_.

        This is only supported for datasets convertible to Arrow records.

        Note that this function will set the Dask scheduler to Dask-on-Ray
        globally, via the config.

        Time complexity: O(dataset size / parallelism)

        Args:
            meta: An empty `pandas DataFrame`_ or `Series`_ that matches the dtypes and column
                names of the stream. This metadata is necessary for many algorithms in
                dask dataframe to work. For ease of use, some alternative inputs are
                also available. Instead of a DataFrame, a dict of ``{name: dtype}`` or
                iterable of ``(name, dtype)`` can be provided (note that the order of
                the names should match the order of the columns). Instead of a series, a
                tuple of ``(name, dtype)`` can be used.
                By default, this will be inferred from the underlying Dataset schema,
                with this argument supplying an optional override.

        Returns:
            A `Dask DataFrame`_ created from this dataset.

        .. _pandas DataFrame: https://pandas.pydata.org/docs/reference/api/pandas.DataFrame.html
        .. _Series: https://pandas.pydata.org/docs/reference/api/pandas.Series.html
        """  # noqa: E501
        import dask
        import dask.dataframe as dd
        import pandas as pd

        try:
            import pyarrow as pa
        except Exception:
            pa = None

        from ray.data._internal.pandas_block import PandasBlockSchema
        from ray.util.client.common import ClientObjectRef
        from ray.util.dask import ray_dask_get

        dask.config.set(scheduler=ray_dask_get)

        @dask.delayed
        def block_to_df(block: Block):
            if isinstance(block, (ray.ObjectRef, ClientObjectRef)):
                raise ValueError(
                    "Dataset.to_dask() must be used with Dask-on-Ray, please "
                    "set the Dask scheduler to ray_dask_get (located in "
                    "ray.util.dask)."
                )
            return _block_to_df(block)

        if meta is None:
            from ray.data.extensions import TensorDtype

            # Infer Dask metadata from Dataset schema.
            schema = self.schema(fetch_if_missing=True)
            if isinstance(schema, PandasBlockSchema):
                meta = pd.DataFrame(
                    {
                        col: pd.Series(
                            dtype=(
                                dtype
                                if not isinstance(dtype, TensorDtype)
                                else np.object_
                            )
                        )
                        for col, dtype in zip(schema.names, schema.types)
                    }
                )
            elif pa is not None and isinstance(schema, pa.Schema):
                from ray.data.extensions import ArrowTensorType

                if any(isinstance(type_, ArrowTensorType) for type_ in schema.types):
                    meta = pd.DataFrame(
                        {
                            col: pd.Series(
                                dtype=(
                                    dtype.to_pandas_dtype()
                                    if not isinstance(dtype, ArrowTensorType)
                                    else np.object_
                                )
                            )
                            for col, dtype in zip(schema.names, schema.types)
                        }
                    )
                else:
                    meta = schema.empty_table().to_pandas()

        ddf = dd.from_delayed(
            [block_to_df(block) for block in self.get_internal_block_refs()],
            meta=meta,
        )
        return ddf

    @ConsumptionAPI(pattern="Time complexity:")
    def to_mars(self) -> "mars.DataFrame":
        """Convert this :class:`~ray.data.Dataset` into a
        `Mars DataFrame <https://mars-project.readthedocs.io/en/latest/reference/dataframe/index.html>`_.

        Time complexity: O(dataset size / parallelism)

        Returns:
            A `Mars DataFrame`_ created from this dataset.
        """  # noqa: E501
        import pandas as pd
        import pyarrow as pa
        from mars.dataframe.datasource.read_raydataset import DataFrameReadRayDataset
        from mars.dataframe.utils import parse_index

        from ray.data._internal.pandas_block import PandasBlockSchema

        refs = self.to_pandas_refs()
        # remove this when https://github.com/mars-project/mars/issues/2945 got fixed
        schema = self.schema()
        if isinstance(schema, Schema):
            schema = schema.base_schema  # Backwards compat with non strict mode.
        if isinstance(schema, PandasBlockSchema):
            dtypes = pd.Series(schema.types, index=schema.names)
        elif isinstance(schema, pa.Schema):
            dtypes = schema.empty_table().to_pandas().dtypes
        else:
            raise NotImplementedError(f"Unsupported format of schema {schema}")
        index_value = parse_index(pd.RangeIndex(-1))
        columns_value = parse_index(dtypes.index, store_data=True)
        op = DataFrameReadRayDataset(refs=refs)
        return op(index_value=index_value, columns_value=columns_value, dtypes=dtypes)

    @ConsumptionAPI(pattern="Time complexity:")
    def to_modin(self) -> "modin.DataFrame":
        """Convert this :class:`~ray.data.Dataset` into a
        `Modin DataFrame <https://modin.readthedocs.io/en/stable/flow/modin/pandas/dataframe.html>`_.

        This works by first converting this dataset into a distributed set of
<<<<<<< HEAD
        Pandas DataFrames (using :meth:`~ray.data.Dataset.to_pandas_refs`).
        Please see caveats there. Then the individual DataFrames are used to
        create the modin DataFrame using
=======
        Pandas dataframes (using :meth:`Dataset.to_pandas_refs`). Please see caveats
        there. Then the individual dataframes are used to create the modin
        DataFrame using
>>>>>>> 8fa28197
        ``modin.distributed.dataframe.pandas.partitions.from_partitions()``.

        This is only supported for datasets convertible to Arrow records.
        This function induces a copy of the data. For zero-copy access to the
        underlying data, consider using :meth:`Dataset.to_arrow` or
        :meth:`.get_internal_block_refs`.

        Time complexity: O(dataset size / parallelism)

        Returns:
            A `Modin DataFrame`_ created from this dataset.
        """  # noqa: E501

        from modin.distributed.dataframe.pandas.partitions import from_partitions

        pd_objs = self.to_pandas_refs()
        return from_partitions(pd_objs, axis=0)

    @ConsumptionAPI(pattern="Time complexity:")
    def to_spark(self, spark: "pyspark.sql.SparkSession") -> "pyspark.sql.DataFrame":
        """Convert this :class:`~ray.data.Dataset` into a `Spark DataFrame`_.

        Time complexity: O(dataset size / parallelism)

        Args:
            spark: A `SparkSession`_, which must be created by RayDP (Spark-on-Ray).

        Returns:
            A `Spark DataFrame`_ created from this dataset.

        .. _Spark DataFrame: https://spark.apache.org/docs/3.1.1/api/python/reference/api/pyspark.sql.DataFrame.html
        .. _SparkSession: https://spark.apache.org/docs/3.1.1/api/python/reference/api/pyspark.sql.SparkSession.html
        """  # noqa: E501
        import raydp

        schema = self.schema()
        if isinstance(schema, Schema):
            schema = schema.base_schema  # Backwards compat with non strict mode.
        return raydp.spark.ray_dataset_to_spark_dataframe(
            spark, schema, self.get_internal_block_refs()
        )

    @ConsumptionAPI(pattern="Time complexity:")
    def to_pandas(self, limit: int = 100000) -> "pandas.DataFrame":
        """Convert this dataset into a single Pandas DataFrame.

        This is only supported for datasets convertible to Arrow or Pandas
        records. An error is raised if the number of records exceeds the
        provided limit. Note that you can use :meth:`.limit` on the dataset
        beforehand to truncate the dataset manually.

        Examples:
            >>> import ray
            >>> ds = ray.data.from_items([{"a": i} for i in range(3)])
            >>> ds.to_pandas()
               a
            0  0
            1  1
            2  2

        Time complexity: O(dataset size)

        Args:
            limit: The maximum number of records to return. An error will be
                raised if the limit is exceeded.

        Returns:
            A Pandas DataFrame created from this dataset, containing a limited
            number of records.
        """
        count = self.count()
        if count > limit:
            raise ValueError(
                f"the dataset has more than the given limit of {limit} "
                f"records: {count}. If you are sure that a DataFrame with "
                f"{count} rows will fit in local memory, use "
                f"ds.to_pandas(limit={count})."
            )
        blocks = self.get_internal_block_refs()
        output = DelegatingBlockBuilder()
        for block in blocks:
            output.add_block(ray.get(block))
        block = output.build()
        return _block_to_df(block)

    @ConsumptionAPI(pattern="Time complexity:")
    @DeveloperAPI
    def to_pandas_refs(self) -> List[ObjectRef["pandas.DataFrame"]]:
        """Convert this dataset into a distributed set of Pandas dataframes.

        This is only supported for datasets convertible to Arrow records.
        This function induces a copy of the data. For zero-copy access to the
        underlying data, consider using :meth:`Dataset.to_arrow` or
        :meth:`Dataset.get_internal_block_refs`.

        Time complexity: O(dataset size / parallelism)

        Returns:
            A list of remote Pandas dataframes created from this dataset.
        """

        block_to_df = cached_remote_fn(_block_to_df)
        return [block_to_df.remote(block) for block in self.get_internal_block_refs()]

    @DeveloperAPI
    def to_numpy_refs(
        self, *, column: Optional[str] = None
    ) -> List[ObjectRef[np.ndarray]]:
        """Convert this dataset into a distributed set of NumPy ndarrays.

        This is only supported for datasets convertible to NumPy ndarrays.
        This function induces a copy of the data. For zero-copy access to the
        underlying data, consider using :meth:`Dataset.to_arrow` or
        :meth:`Dataset.get_internal_block_refs`.

        Time complexity: O(dataset size / parallelism)

        Args:
            column: The name of the column to convert to numpy, or None to specify the
            entire row. If not specified for Arrow or Pandas blocks, each returned
            future will represent a dict of column ndarrays.

        Returns:
            A list of remote NumPy ndarrays created from this dataset.
        """
        block_to_ndarray = cached_remote_fn(_block_to_ndarray)
        return [
            block_to_ndarray.remote(block, column=column)
            for block in self.get_internal_block_refs()
        ]

    @ConsumptionAPI(pattern="Time complexity:")
    @DeveloperAPI
    def to_arrow_refs(self) -> List[ObjectRef["pyarrow.Table"]]:
        """Convert this dataset into a distributed set of Arrow tables.

        This is only supported for datasets convertible to Arrow records.
        This function is zero-copy if the existing data is already in Arrow
        format. Otherwise, the data will be converted to Arrow format.

        Time complexity: O(1) unless conversion is required.

        Returns:
            A list of remote Arrow tables created from this dataset.
        """
        import pyarrow as pa

        blocks: List[ObjectRef["pyarrow.Table"]] = self.get_internal_block_refs()
        # Schema is safe to call since we have already triggered execution with
        # get_internal_block_refs.
        schema = self.schema(fetch_if_missing=True)
        if isinstance(schema, Schema):
            schema = schema.base_schema  # Backwards compat with non strict mode.
        if isinstance(schema, pa.Schema):
            # Zero-copy path.
            return blocks

        block_to_arrow = cached_remote_fn(_block_to_arrow)
        return [block_to_arrow.remote(block) for block in blocks]

    @ConsumptionAPI(pattern="Args:")
    def to_random_access_dataset(
        self,
        key: str,
        num_workers: Optional[int] = None,
    ) -> RandomAccessDataset:
        """Convert this dataset into a distributed RandomAccessDataset (EXPERIMENTAL).

        RandomAccessDataset partitions the dataset across the cluster by the given
        sort key, providing efficient random access to records via binary search. A
        number of worker actors are created, each of which has zero-copy access to the
        underlying sorted data blocks of the dataset.

        Note that the key must be unique in the dataset. If there are duplicate keys,
        an arbitrary value is returned.

        This is only supported for Arrow-format datasets.

        Args:
            key: The key column over which records can be queried.
            num_workers: The number of actors to use to serve random access queries.
                By default, this is determined by multiplying the number of Ray nodes
                in the cluster by four. As a rule of thumb, you can expect each worker
                to provide ~3000 records / second via ``get_async()``, and
                ~10000 records / second via ``multiget()``.
        """
        if num_workers is None:
            num_workers = 4 * len(ray.nodes())
        return RandomAccessDataset(self, key, num_workers=num_workers)

    @Deprecated
    @ConsumptionAPI
    def repeat(self, times: Optional[int] = None) -> "DatasetPipeline":
        """Convert this into a DatasetPipeline by looping over this dataset.

        Transformations prior to the call to ``repeat()`` are evaluated once.
        Transformations done on the returned pipeline are evaluated on each
        loop of the pipeline over the base dataset.

        Note that every repeat of the dataset is considered an "epoch" for
        the purposes of ``DatasetPipeline.iter_epochs()``.

        Examples:
            >>> import ray
            >>> ds = ray.data.range(5, parallelism=1)
            >>> # Infinite pipeline of numbers [0, 5)
            >>> ds.repeat().take_batch()
            {'id': array([0, 1, 2, 3, 4, 0, 1, 2, 3, 4, ...])}
            >>> # Can shuffle each epoch (dataset) in the pipeline.
            >>> ds.repeat().random_shuffle().take_batch() # doctest: +SKIP
            {'id': array([2, 3, 0, 4, 1, 4, 0, 2, 1, 3, ...])}

        Args:
            times: The number of times to loop over this dataset, or None
                to repeat indefinitely.
        """
        from ray.data._internal.plan import _rewrite_read_stage
        from ray.data.dataset_pipeline import DatasetPipeline

        ctx = DataContext.get_current()
        if self._plan.is_read_stage_equivalent() and ctx.optimize_fuse_read_stages:
            blocks, _, stages = self._plan._get_source_blocks_and_stages()
            blocks.clear()
            blocks, outer_stats, stages = _rewrite_read_stage(blocks, stages)
            read_stage = stages[0]
        else:
            blocks = self._plan.execute()
            outer_stats = self._plan.stats()
            read_stage = None
        uuid = self._get_uuid()
        outer_stats.dataset_uuid = uuid

        if times is not None and times < 1:
            raise ValueError("`times` must be >= 1, got {}".format(times))

        class Iterator:
            def __init__(self, blocks):
                self._blocks = blocks
                self._i = 0

            def __next__(self) -> Callable[[], "Dataset"]:
                if times and self._i >= times:
                    raise StopIteration
                epoch = self._i
                blocks = self._blocks
                self._i += 1

                def gen():
                    ds = Dataset(
                        ExecutionPlan(
                            blocks,
                            outer_stats,
                            dataset_uuid=uuid,
                            run_by_consumer=True,
                        ),
                        epoch,
                        lazy=False,
                    )
                    ds._set_uuid(uuid)
                    return ds

                return gen

        class Iterable:
            def __init__(self, blocks):
                self._blocks = blocks

            def __iter__(self):
                return Iterator(self._blocks)

        pipe = DatasetPipeline(Iterable(blocks), False, length=times or float("inf"))
        if read_stage:
            pipe = pipe.foreach_window(
                lambda ds, read_stage=read_stage: Dataset(
                    ds._plan.with_stage(read_stage), ds._epoch, True
                )
            )
        return pipe

    @Deprecated
    def window(
        self,
        *,
        blocks_per_window: Optional[int] = None,
        bytes_per_window: Optional[int] = None,
    ) -> "DatasetPipeline":
        """Convert this into a DatasetPipeline by windowing over data blocks.

        Transformations prior to the call to ``window()`` are evaluated in
        bulk on the entire dataset. Transformations done on the returned
        pipeline are evaluated incrementally per window of blocks as data is
        read from the output of the pipeline.

        Windowing execution allows for output to be read sooner without
        waiting for all transformations to fully execute, and can also improve
        efficiency if transforms use different resources (e.g., GPUs).

        Without windowing::

            [preprocessing......]
                                  [inference.......]
                                                     [write........]
            Time ----------------------------------------------------------->

        With windowing::

            [prep1] [prep2] [prep3]
                    [infer1] [infer2] [infer3]
                             [write1] [write2] [write3]
            Time ----------------------------------------------------------->

        Examples:
            >>> import ray
            >>> # Create an inference pipeline.
            >>> ds = ray.data.read_binary_files(dir) # doctest: +SKIP
            >>> infer = ... # doctest: +SKIP
            >>> pipe = ds.window(blocks_per_window=10).map(infer) # doctest: +SKIP
            DatasetPipeline(num_windows=40, num_stages=2)
            >>> # The higher the stage parallelism, the shorter the pipeline.
            >>> pipe = ds.window(blocks_per_window=20).map(infer) # doctest: +SKIP
            DatasetPipeline(num_windows=20, num_stages=2)
            >>> # Outputs can be incrementally read from the pipeline.
            >>> for item in pipe.iter_rows(): # doctest: +SKIP
            ...    print(item) # doctest: +SKIP

        Args:
            blocks_per_window: The window size (parallelism) in blocks.
                Increasing window size increases pipeline throughput, but also
                increases the latency to initial output, since it decreases the
                length of the pipeline. Setting this to infinity effectively
                disables pipelining.
            bytes_per_window: Specify the window size in bytes instead of blocks.
                This will be treated as an upper bound for the window size, but each
                window will still include at least one block. This is mutually
                exclusive with ``blocks_per_window``.
        """
        from ray.data._internal.plan import _rewrite_read_stage
        from ray.data.dataset_pipeline import DatasetPipeline

        if blocks_per_window is not None and bytes_per_window is not None:
            raise ValueError("Only one windowing scheme can be specified.")

        if blocks_per_window is None:
            blocks_per_window = 10

        ctx = DataContext.get_current()
        if self._plan.is_read_stage_equivalent() and ctx.optimize_fuse_read_stages:
            blocks, _, stages = self._plan._get_source_blocks_and_stages()
            blocks.clear()
            blocks, outer_stats, stages = _rewrite_read_stage(blocks, stages)
            read_stage = stages[0]
        else:
            blocks = self._plan.execute()
            outer_stats = self._plan.stats()
            read_stage = None

        class Iterator:
            def __init__(self, splits, epoch):
                self._splits = splits.copy()
                self._epoch = epoch

            def __next__(self) -> "Dataset":
                if not self._splits:
                    raise StopIteration

                blocks = self._splits.pop(0)

                def gen():
                    ds = Dataset(
                        ExecutionPlan(blocks, outer_stats, run_by_consumer=True),
                        self._epoch,
                        lazy=True,
                    )
                    return ds

                return gen

        class Iterable:
            def __init__(self, blocks, epoch):
                if bytes_per_window:
                    self._splits = blocks.split_by_bytes(bytes_per_window)
                else:
                    self._splits = blocks.split(split_size=blocks_per_window)
                try:
                    sizes = [s.size_bytes() for s in self._splits]
                    num_blocks = [s.initial_num_blocks() for s in self._splits]
                    assert [s > 0 for s in sizes], sizes

                    def fmt(size_bytes):
                        if size_bytes > 1024 * 1024 * 1024:
                            return "{}GiB".format(
                                round(size_bytes / (1024 * 1024 * 1024), 2)
                            )
                        elif size_bytes > 10 * 1024:
                            return "{}MiB".format(round(size_bytes / (1024 * 1024), 2))
                        else:
                            return "{}b".format(size_bytes)

                    mean_bytes = int(np.mean(sizes))
                    logger.info(
                        "Created DatasetPipeline with {} windows: "
                        "{} min, {} max, {} mean".format(
                            len(self._splits),
                            fmt(min(sizes)),
                            fmt(max(sizes)),
                            fmt(mean_bytes),
                        )
                    )
                    mean_num_blocks = int(np.mean(num_blocks))
                    logger.info(
                        "Blocks per window: "
                        "{} min, {} max, {} mean".format(
                            min(num_blocks),
                            max(num_blocks),
                            mean_num_blocks,
                        )
                    )
                    # TODO(ekl) we should try automatically choosing the default
                    # windowing settings to meet these best-practice constraints.
                    avail_parallelism = _estimate_available_parallelism()
                    if mean_num_blocks < avail_parallelism:
                        logger.warning(
                            f"{WARN_PREFIX} This pipeline's parallelism is limited "
                            f"by its blocks per window to ~{mean_num_blocks} "
                            "concurrent tasks per window. To maximize "
                            "performance, increase the blocks per window to at least "
                            f"{avail_parallelism}. This may require increasing the "
                            "base dataset's parallelism and/or adjusting the "
                            "windowing parameters."
                        )
                    else:
                        logger.info(
                            f"{OK_PREFIX} This pipeline's per-window parallelism "
                            "is high enough to fully utilize the cluster."
                        )
                    obj_store_mem = ray.cluster_resources().get(
                        "object_store_memory", 0
                    )
                    safe_mem_bytes = int(obj_store_mem * ESTIMATED_SAFE_MEMORY_FRACTION)
                    if mean_bytes > safe_mem_bytes:
                        logger.warning(
                            f"{WARN_PREFIX} This pipeline's windows are "
                            f"~{fmt(mean_bytes)} in size each and may not fit in "
                            "object store memory without spilling. To improve "
                            "performance, consider reducing the size of each window "
                            f"to {fmt(safe_mem_bytes)} or less."
                        )
                    else:
                        logger.info(
                            f"{OK_PREFIX} This pipeline's windows likely fit in "
                            "object store memory without spilling."
                        )
                except Exception as e:
                    logger.info(
                        "Created DatasetPipeline with {} windows; "
                        "error getting sizes: {}".format(
                            len(self._splits),
                            e,
                        )
                    )
                self._epoch = epoch

            def __iter__(self):
                return Iterator(self._splits, self._epoch)

        it = Iterable(blocks, self._epoch)
        pipe = DatasetPipeline(it, False, length=len(it._splits))
        if read_stage:
            pipe = pipe.foreach_window(
                lambda ds, read_stage=read_stage: Dataset(
                    ds._plan.with_stage(read_stage), ds._epoch, True
                )
            )
        return pipe

    @Deprecated(message="Use `Dataset.materialize()` instead.")
    def fully_executed(self) -> "MaterializedDataset":
        logger.warning(
            "Deprecation warning: use Dataset.materialize() instead of "
            "fully_executed()."
        )
        self._plan.execute(force_read=True)
        return self

    @Deprecated(message="Check `isinstance(Dataset, MaterializedDataset)` instead.")
    def is_fully_executed(self) -> bool:
        logger.warning(
            "Deprecation warning: Check "
            "`isinstance(Dataset, MaterializedDataset)` "
            "instead of using is_fully_executed()."
        )
        return self._plan.has_computed_output()

    @ConsumptionAPI(pattern="store memory.", insert_after=True)
    def materialize(self) -> "MaterializedDataset":
        """Execute and materialize this dataset into object store memory.

        This can be used to read all blocks into memory. By default, Dataset
        doesn't read blocks from the datasource until the first transform.

        Note that this does not mutate the original Dataset. Only the blocks of the
        returned MaterializedDataset class are pinned in memory.

        Examples:
            >>> import ray
            >>> ds = ray.data.range(10)
            >>> materialized_ds = ds.materialize()
            >>> materialized_ds
            MaterializedDataset(num_blocks=..., num_rows=10, schema={id: int64})

        Returns:
            A MaterializedDataset holding the materialized data blocks.
        """
        copy = Dataset.copy(self, _deep_copy=True, _as=MaterializedDataset)
        copy._plan.execute(force_read=True)

        blocks = copy._plan._snapshot_blocks
        blocks_with_metadata = blocks.get_blocks_with_metadata() if blocks else []
        # TODO(hchen): Here we generate the same number of blocks as
        # the original Dataset. Because the old code path does this, and
        # some unit tests implicily depend on this behavior.
        # After we remove the old code path, we should consider merging
        # some blocks for better perf.
        ref_bundles = [
            RefBundle(
                blocks=[block_with_metadata],
                owns_blocks=False,
            )
            for block_with_metadata in blocks_with_metadata
        ]
        logical_plan = LogicalPlan(InputData(input_data=ref_bundles))
        output = MaterializedDataset(
            ExecutionPlan(
                blocks,
                copy._plan.stats(),
                run_by_consumer=False,
            ),
            copy._epoch,
            copy._lazy,
            logical_plan,
        )
        output._plan.execute()  # No-op that marks the plan as fully executed.
        output._plan._in_stats.dataset_uuid = self._get_uuid()
        return output

    @ConsumptionAPI(pattern="timing information.", insert_after=True)
    def stats(self) -> str:
        """Returns a string containing execution timing information.

        Note that this does not trigger execution, so if the dataset has not yet
        executed, an empty string will be returned.

        Examples:

        .. testcode::

            import ray

            ds = ray.data.range(10)
            assert ds.stats() == ""

            ds = ds.materialize()
            print(ds.stats())

        .. testoutput::

            Stage 0 Read: .../... blocks executed in ...
            * Remote wall time: ... min, ... max, ... mean, ... total
            * Remote cpu time: ... min, ... max, ... mean, ... total
            * Peak heap memory usage (MiB): ... min, ... max, ... mean
            * Output num rows: ... min, ... max, ... mean, ... total
            * Output size bytes: ... min, ... max, ... mean, ... total
            * Tasks per node: ... min, ... max, ... mean; ... nodes used
            <BLANKLINE>

        """
        return self._get_stats_summary().to_string()

    def _get_stats_summary(self) -> DatasetStatsSummary:
        return self._plan.stats_summary()

    @ConsumptionAPI(pattern="Time complexity:")
    @DeveloperAPI
    def get_internal_block_refs(self) -> List[ObjectRef[Block]]:
        """Get a list of references to the underlying blocks of this dataset.

        This function can be used for zero-copy access to the data. It blocks
        until the underlying blocks are computed.

        Examples:
            >>> import ray
            >>> ds = ray.data.range(1)
            >>> ds.get_internal_block_refs()
            [ObjectRef(...)]

        Time complexity: O(1)

        Returns:
            A list of references to this dataset's blocks.
        """
        blocks = self._plan.execute().get_blocks()
        self._synchronize_progress_bar()
        return blocks

    @Deprecated(
        message="Dataset is lazy by default, so this conversion call is no longer "
        "needed and this API will be removed in a future release"
    )
    def lazy(self) -> "Dataset":
        """Enable lazy evaluation.

        Dataset is lazy by default, so this is only useful for datasets created
        from :func:`ray.data.from_items() <ray.data.read_api.from_items>`, which is
        eager.

        The returned dataset is a lazy dataset, where all subsequent operations
        on the stream won't be executed until the dataset is consumed
        (e.g. ``.take()``, ``.iter_batches()``, ``.to_torch()``, ``.to_tf()``, etc.)
        or execution is manually triggered via ``.materialize()``.
        """
        ds = Dataset(
            self._plan, self._epoch, lazy=True, logical_plan=self._logical_plan
        )
        ds._set_uuid(self._get_uuid())
        return ds

    def has_serializable_lineage(self) -> bool:
        """Whether this dataset's lineage is able to be serialized for storage and
        later deserialized, possibly on a different cluster.

        Only datasets that are created from data that we know will still exist at
        deserialization time, e.g. data external to this Ray cluster such as persistent
        cloud object stores, support lineage-based serialization. All of the
        ray.data.read_*() APIs support lineage-based serialization.

        Examples:

            >>> import ray
            >>> ray.data.from_items(list(range(10))).has_serializable_lineage()
            False
            >>> ray.data.read_csv("example://iris.csv").has_serializable_lineage()
            True
        """
        return self._plan.has_lazy_input()

    @DeveloperAPI
    def serialize_lineage(self) -> bytes:
        """
        Serialize this dataset's lineage, not the actual data or the existing data
        futures, to bytes that can be stored and later deserialized, possibly on a
        different cluster.

        Note that this will drop all computed data, and that everything will be
        recomputed from scratch after deserialization.

        Use :py:meth:`Dataset.deserialize_lineage` to deserialize the serialized
        bytes returned from this method into a Dataset.

        .. note::
            Unioned and zipped datasets, produced by :py:meth`Dataset.union` and
            :py:meth:`Dataset.zip`, are not lineage-serializable.

        Examples:

            .. testcode::

                import ray

                ds = ray.data.read_csv("example://iris.csv")
                serialized_ds = ds.serialize_lineage()
                ds = ray.data.Dataset.deserialize_lineage(serialized_ds)
                print(ds)

            .. testoutput::

                Dataset(
                   num_blocks=...,
                   num_rows=150,
                   schema={
                      sepal.length: double,
                      sepal.width: double,
                      petal.length: double,
                      petal.width: double,
                      variety: string
                   }
                )


        Returns:
            Serialized bytes containing the lineage of this dataset.
        """
        if not self.has_serializable_lineage():
            raise ValueError(
                "Lineage-based serialization is not supported for this stream, which "
                "means that it cannot be used as a tunable hyperparameter. "
                "Lineage-based serialization is explicitly NOT supported for unioned "
                "or zipped datasets (see docstrings for those methods), and is only "
                "supported for datasets created from data that we know will still "
                "exist at deserialization time, e.g. external data in persistent cloud "
                "object stores or in-memory data from long-lived clusters. Concretely, "
                "all ray.data.read_*() APIs should support lineage-based "
                "serialization, while all of the ray.data.from_*() APIs do not. To "
                "allow this stream to be serialized to storage, write the data to an "
                "external store (such as AWS S3, GCS, or Azure Blob Storage) using the "
                "Dataset.write_*() APIs, and serialize a new dataset reading "
                "from the external store using the ray.data.read_*() APIs."
            )
        # Copy Dataset and clear the blocks from the execution plan so only the
        # Dataset's lineage is serialized.
        plan_copy = self._plan.deep_copy(preserve_uuid=True)
        logical_plan_copy = copy.copy(self._plan._logical_plan)
        ds = Dataset(plan_copy, self._get_epoch(), self._lazy, logical_plan_copy)
        ds._plan.clear_block_refs()
        ds._set_uuid(self._get_uuid())

        def _reduce_remote_fn(rf: ray.remote_function.RemoteFunction):
            # Custom reducer for Ray remote function handles that allows for
            # cross-cluster serialization.
            # This manually unsets the last export session and job to force re-exporting
            # of the function when the handle is deserialized on a new cluster.
            # TODO(Clark): Fix this in core Ray, see issue:
            # https://github.com/ray-project/ray/issues/24152.
            reconstructor, args, state = rf.__reduce__()
            state["_last_export_session_and_job"] = None
            return reconstructor, args, state

        context = ray._private.worker.global_worker.get_serialization_context()
        try:
            context._register_cloudpickle_reducer(
                ray.remote_function.RemoteFunction, _reduce_remote_fn
            )
            serialized = pickle.dumps(ds)
        finally:
            context._unregister_cloudpickle_reducer(ray.remote_function.RemoteFunction)
        return serialized

    @staticmethod
    @DeveloperAPI
    def deserialize_lineage(serialized_ds: bytes) -> "Dataset":
        """
        Deserialize the provided lineage-serialized Dataset.

        This assumes that the provided serialized bytes were serialized using
        :py:meth:`Dataset.serialize_lineage`.

        Examples:

            .. testcode::

                import ray

                ds = ray.data.read_csv("example://iris.csv")
                serialized_ds = ds.serialize_lineage()
                ds = ray.data.Dataset.deserialize_lineage(serialized_ds)
                print(ds)

            .. testoutput::

                Dataset(
                   num_blocks=...,
                   num_rows=150,
                   schema={
                      sepal.length: double,
                      sepal.width: double,
                      petal.length: double,
                      petal.width: double,
                      variety: string
                   }
                )

        Args:
            serialized_ds: The serialized Dataset that we wish to deserialize.

        Returns:
            A deserialized ``Dataset`` instance.
        """
        return pickle.loads(serialized_ds)

    @property
    @DeveloperAPI
    def context(self) -> DataContext:
        """Return the DataContext used to create this Dataset."""
        return self._plan._context

    def _divide(self, block_idx: int) -> ("Dataset", "Dataset"):
        block_list = self._plan.execute()
        left, right = block_list.divide(block_idx)
        l_ds = Dataset(
            ExecutionPlan(
                left, self._plan.stats(), run_by_consumer=block_list._owned_by_consumer
            ),
            self._epoch,
            self._lazy,
        )
        r_ds = Dataset(
            ExecutionPlan(
                right, self._plan.stats(), run_by_consumer=block_list._owned_by_consumer
            ),
            self._epoch,
            self._lazy,
        )
        return l_ds, r_ds

    @Deprecated(message="The batch format is no longer exposed as a public API.")
    def default_batch_format(self) -> Type:
        raise ValueError("default_batch_format() is not allowed in Ray 2.5")

    @Deprecated(message="The dataset format is no longer exposed as a public API.")
    def dataset_format(self) -> BlockFormat:
        raise ValueError("dataset_format() is not allowed in Ray 2.5")

    def _aggregate_on(
        self, agg_cls: type, on: Optional[Union[str, List[str]]], *args, **kwargs
    ):
        """Helper for aggregating on a particular subset of the dataset.

        This validates the `on` argument, and converts a list of column names
        or lambdas to a multi-aggregation. A null `on` results in a
        multi-aggregation on all columns for an Arrow Dataset, and a single
        aggregation on the entire row for a simple Dataset.
        """
        aggs = self._build_multicolumn_aggs(agg_cls, on, *args, **kwargs)
        return self.aggregate(*aggs)

    def _build_multicolumn_aggs(
        self,
        agg_cls: type,
        on: Optional[Union[str, List[str]]],
        ignore_nulls: bool,
        *args,
        skip_cols: Optional[List[str]] = None,
        **kwargs,
    ):
        """Build set of aggregations for applying a single aggregation to
        multiple columns.
        """
        # Expand None into an aggregation for each column.
        if on is None:
            schema = self.schema(fetch_if_missing=True)
            if schema is not None and not isinstance(schema, type):
                if not skip_cols:
                    skip_cols = []
                if len(schema.names) > 0:
                    on = [col for col in schema.names if col not in skip_cols]

        if not isinstance(on, list):
            on = [on]
        return [agg_cls(on_, *args, ignore_nulls=ignore_nulls, **kwargs) for on_ in on]

    def _aggregate_result(self, result: Union[Tuple, Mapping]) -> U:
        if result is not None and len(result) == 1:
            if isinstance(result, tuple):
                return result[0]
            else:
                # NOTE (kfstorm): We cannot call `result[0]` directly on
                # `PandasRow` because indexing a column with position is not
                # supported by pandas.
                return list(result.values())[0]
        else:
            return result

    @repr_with_fallback(["ipywidgets", "8"])
    def _repr_mimebundle_(self, **kwargs):
        """Return a mimebundle with an ipywidget repr and a simple text repr.

        Depending on the frontend where the data is being displayed,
        different mimetypes will be used from this bundle.
        See https://ipython.readthedocs.io/en/stable/config/integrating.html
        for information about this method, and
        https://ipywidgets.readthedocs.io/en/latest/embedding.html
        for more information about the jupyter widget mimetype.

        Returns:
            A mimebundle containing an ipywidget repr and a simple text repr.
        """
        import ipywidgets

        title = ipywidgets.HTML(f"<h2>{self.__class__.__name__}</h2>")
        tab = self._tab_repr_()
        widget = ipywidgets.VBox([title, tab], layout=ipywidgets.Layout(width="100%"))

        # Get the widget mime bundle, but replace the plaintext
        # with the Datastream repr
        bundle = widget._repr_mimebundle_(**kwargs)
        bundle.update(
            {
                "text/plain": repr(self),
            }
        )
        return bundle

    def _tab_repr_(self):
        from ipywidgets import HTML, Tab

        metadata = {
            "num_blocks": self._plan.initial_num_blocks(),
            "num_rows": self._meta_count(),
        }
        # Show metadata if available, but don't trigger execution.
        schema = self.schema(fetch_if_missing=False)
        if schema is None:
            schema_repr = Template("rendered_html_common.html.j2").render(
                content="<h5>Unknown schema</h5>"
            )
        elif isinstance(schema, type):
            schema_repr = Template("rendered_html_common.html.j2").render(
                content=f"<h5>Data type: <code>{html.escape(str(schema))}</code></h5>"
            )
        else:
            schema_data = {}
            for sname, stype in zip(schema.names, schema.types):
                schema_data[sname] = getattr(stype, "__name__", str(stype))

            schema_repr = Template("scrollableTable.html.j2").render(
                table=tabulate(
                    tabular_data=schema_data.items(),
                    tablefmt="html",
                    showindex=False,
                    headers=["Name", "Type"],
                ),
                max_height="300px",
            )

        children = []
        children.append(
            HTML(
                Template("scrollableTable.html.j2").render(
                    table=tabulate(
                        tabular_data=metadata.items(),
                        tablefmt="html",
                        showindex=False,
                        headers=["Field", "Value"],
                    ),
                    max_height="300px",
                )
            )
        )
        children.append(HTML(schema_repr))
        return Tab(children, titles=["Metadata", "Schema"])

    def __repr__(self) -> str:
        return self._plan.get_plan_as_string(self.__class__.__name__)

    def __str__(self) -> str:
        return repr(self)

    def __bool__(self) -> bool:
        # Prevents `__len__` from being called to check if it is None
        # see: issue #25152
        return True

    def __len__(self) -> int:
        raise AttributeError(
            "Use `ds.count()` to compute the length of a distributed Dataset. "
            "This may be an expensive operation."
        )

    def __iter__(self):
        raise TypeError(
            "`Dataset` objects aren't iterable. To iterate records, call "
            "`ds.iter_rows()` or `ds.iter_batches()`. For more information, read "
            "https://docs.ray.io/en/latest/data/consuming-datasets.html."
        )

    def _block_num_rows(self) -> List[int]:
        get_num_rows = cached_remote_fn(_get_num_rows)
        return ray.get([get_num_rows.remote(b) for b in self.get_internal_block_refs()])

    def _block_size_bytes(self) -> List[int]:
        get_size_bytes = cached_remote_fn(_get_size_bytes)
        return ray.get(
            [get_size_bytes.remote(b) for b in self.get_internal_block_refs()]
        )

    def _meta_count(self) -> Optional[int]:
        return self._plan.meta_count()

    def _get_uuid(self) -> str:
        return self._uuid

    def _set_uuid(self, uuid: str) -> None:
        self._uuid = uuid

    def _get_epoch(self) -> int:
        return self._epoch

    def _set_epoch(self, epoch: int) -> None:
        self._epoch = epoch

    def _synchronize_progress_bar(self):
        """Flush progress bar output by shutting down the current executor.

        This should be called at the end of all blocking APIs (e.g., `take`), but not
        async APIs (e.g., `iter_batches`).

        The streaming executor runs in a separate generator / thread, so it is
        possible the shutdown logic runs even after a call to retrieve rows from the
        stream has finished. Explicit shutdown avoids this, which can clobber console
        output (https://github.com/ray-project/ray/issues/32414).
        """
        if self._current_executor:
            self._current_executor.shutdown()
            self._current_executor = None

    def __getstate__(self):
        # Note: excludes _current_executor which is not serializable.
        return {
            "plan": self._plan,
            "uuid": self._uuid,
            "epoch": self._epoch,
            "lazy": self._lazy,
            "logical_plan": self._logical_plan,
        }

    def __setstate__(self, state):
        self._plan = state["plan"]
        self._uuid = state["uuid"]
        self._epoch = state["epoch"]
        self._lazy = state["lazy"]
        self._logical_plan = state["logical_plan"]
        self._current_executor = None

    def __del__(self):
        if self._current_executor and ray is not None and ray.is_initialized():
            self._current_executor.shutdown()


@PublicAPI
class MaterializedDataset(Dataset, Generic[T]):
    """A Dataset materialized in Ray memory, e.g., via `.materialize()`.

    The blocks of a MaterializedDataset object are materialized into Ray object store
    memory, which means that this class can be shared or iterated over by multiple Ray
    tasks without re-executing the underlying computations for producing the stream.
    """

    pass


@PublicAPI(stability="beta")
class Schema:
    """Dataset schema.

    Attributes:
        names: List of column names of this Dataset.
        types: List of Arrow types of the Dataset. Note that the "object" type is
            not Arrow compatible and hence will be returned as `object`.
        base_schema: The underlying Arrow or Pandas schema.
    """

    def __init__(self, base_schema: Union["pyarrow.lib.Schema", "PandasBlockSchema"]):
        self.base_schema = base_schema

    @property
    def names(self) -> List[str]:
        """Lists the columns of this Dataset."""
        return self.base_schema.names

    @property
    def types(self) -> List[Union[Literal[object], "pyarrow.DataType"]]:
        """Lists the types of this Dataset in Arrow format

        For non-Arrow compatible types, we return "object".
        """
        import pyarrow as pa

        from ray.data.extensions import ArrowTensorType, TensorDtype

        if isinstance(self.base_schema, pa.lib.Schema):
            return list(self.base_schema.types)

        arrow_types = []
        for dtype in self.base_schema.types:
            if isinstance(dtype, TensorDtype):
                # Manually convert our Pandas tensor extension type to Arrow.
                arrow_types.append(
                    ArrowTensorType(
                        shape=dtype._shape, dtype=pa.from_numpy_dtype(dtype._dtype)
                    )
                )
            else:
                try:
                    arrow_types.append(pa.from_numpy_dtype(dtype))
                except pa.ArrowNotImplementedError:
                    arrow_types.append(object)
                except Exception:
                    logger.exception(f"Error converting dtype {dtype} to Arrow.")
                    arrow_types.append(None)
        return arrow_types

    def __eq__(self, other):
        return isinstance(other, Schema) and other.base_schema == self.base_schema

    def __repr__(self):
        column_width = max([len(name) for name in self.names] + [len("Column")])
        padding = 2

        output = "Column"
        output += " " * ((column_width + padding) - len("Column"))
        output += "Type\n"

        output += "-" * len("Column")
        output += " " * ((column_width + padding) - len("Column"))
        output += "-" * len("Type") + "\n"

        for name, type in zip(self.names, self.types):
            output += name
            output += " " * ((column_width + padding) - len(name))
            output += f"{type}\n"

        output = output.rstrip()
        return output


def _get_size_bytes(block: Block) -> int:
    block = BlockAccessor.for_block(block)
    return block.size_bytes()


def _block_to_df(block: Block):
    block = BlockAccessor.for_block(block)
    return block.to_pandas()


def _block_to_ndarray(block: Block, column: Optional[str]):
    block = BlockAccessor.for_block(block)
    return block.to_numpy(column)


def _block_to_arrow(block: Block):
    block = BlockAccessor.for_block(block)
    return block.to_arrow()


def _sliding_window(iterable: Iterable, n: int):
    """Creates an iterator consisting of n-width sliding windows over
    iterable. The sliding windows are constructed lazily such that an
    element on the base iterator (iterable) isn't consumed until the
    first sliding window containing that element is reached.

    If n > len(iterable), then a single len(iterable) window is
    returned.

    Args:
        iterable: The iterable on which the sliding window will be
            created.
        n: The width of the sliding window.

    Returns:
        An iterator of n-width windows over iterable.
        If n > len(iterable), then a single len(iterable) window is
        returned.
    """
    it = iter(iterable)
    window = collections.deque(itertools.islice(it, n), maxlen=n)
    if len(window) > 0:
        yield tuple(window)
    for elem in it:
        window.append(elem)
        yield tuple(window)


def _do_write(
    ds: Datasource,
    ctx: DataContext,
    blocks: List[Block],
    meta: List[BlockMetadata],
    ray_remote_args: Dict[str, Any],
    write_args: Dict[str, Any],
) -> List[ObjectRef[WriteResult]]:
    write_args = _unwrap_arrow_serialization_workaround(write_args)
    DataContext._set_current(ctx)
    return ds.do_write(blocks, meta, ray_remote_args=ray_remote_args, **write_args)<|MERGE_RESOLUTION|>--- conflicted
+++ resolved
@@ -2891,20 +2891,8 @@
     ) -> None:
         """Write the dataset to a custom :class:`~ray.data.Datasource`.
 
-<<<<<<< HEAD
-        Examples:
-            >>> import ray
-            >>> from ray.data.datasource import Datasource
-            >>> ds = ray.data.range(100)
-            >>> class CustomDatasource(Datasource):
-            ...     # Define custom dummy data source
-            ...     def write(self, blocks, ctx, **write_args):
-            ...         return "ok"
-            >>> ds.write_datasource(CustomDatasource())
-=======
         For an example of how to use this method, see
         :ref:`Implementing a Custom Datasource <custom_datasources>`.
->>>>>>> 8fa28197
 
         Time complexity: O(dataset size / parallelism)
 
@@ -3659,15 +3647,9 @@
         `Modin DataFrame <https://modin.readthedocs.io/en/stable/flow/modin/pandas/dataframe.html>`_.
 
         This works by first converting this dataset into a distributed set of
-<<<<<<< HEAD
         Pandas DataFrames (using :meth:`~ray.data.Dataset.to_pandas_refs`).
         Please see caveats there. Then the individual DataFrames are used to
-        create the modin DataFrame using
-=======
-        Pandas dataframes (using :meth:`Dataset.to_pandas_refs`). Please see caveats
-        there. Then the individual dataframes are used to create the modin
-        DataFrame using
->>>>>>> 8fa28197
+        create the Modin DataFrame using
         ``modin.distributed.dataframe.pandas.partitions.from_partitions()``.
 
         This is only supported for datasets convertible to Arrow records.
