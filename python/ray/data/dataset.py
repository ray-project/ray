--- conflicted
+++ resolved
@@ -211,14 +211,8 @@
 
     def __init__(
         self,
-<<<<<<< HEAD
         execution_manager: ExecutionManager,
-        epoch: int,
         logical_plan: LogicalPlan,
-=======
-        plan: ExecutionPlan,
-        logical_plan: Optional[LogicalPlan] = None,
->>>>>>> 7bd1d3a0
     ):
         """Construct a Dataset (internal API).
 
@@ -230,20 +224,9 @@
 
         self._execution_manager = execution_manager
         self._uuid = uuid4().hex
-<<<<<<< HEAD
-        self._epoch = epoch
-        self._lazy = True
-=======
->>>>>>> 7bd1d3a0
         self._logical_plan = logical_plan
         self._execution_manager.link_logical_plan(logical_plan)
 
-<<<<<<< HEAD
-        if not self._lazy:
-            self._execution_manager.execute(allow_clear_input_blocks=False)
-
-=======
->>>>>>> 7bd1d3a0
         # Handle to currently running executor for this dataset.
         self._current_executor: Optional["Executor"] = None
         self._write_ds = None
@@ -255,15 +238,9 @@
         if not _as:
             _as = type(ds)
         if _deep_copy:
-<<<<<<< HEAD
-            return _as(ds._execution_manager.deep_copy(), ds._epoch, ds._logical_plan)
+            return _as(ds._execution_manager.deep_copy(), ds._logical_plan)
         else:
-            return _as(ds._execution_manager.copy(), ds._epoch, ds._logical_plan)
-=======
-            return _as(ds._plan.deep_copy(), ds._logical_plan)
-        else:
-            return _as(ds._plan.copy(), ds._logical_plan)
->>>>>>> 7bd1d3a0
+            return _as(ds._execution_manager.copy(), ds._logical_plan)
 
     def map(
         self,
@@ -360,7 +337,6 @@
             ray_remote_args["num_gpus"] = num_gpus
 
         logical_plan = self._logical_plan
-<<<<<<< HEAD
         map_op = MapRows(
             logical_plan.dag,
             fn,
@@ -373,22 +349,7 @@
         )
         logical_plan = LogicalPlan(map_op)
         execution_manager = self._execution_manager.with_operator(map_op)
-        return Dataset(execution_manager, self._epoch, logical_plan)
-=======
-        if logical_plan is not None:
-            map_op = MapRows(
-                logical_plan.dag,
-                fn,
-                fn_args=fn_args,
-                fn_kwargs=fn_kwargs,
-                fn_constructor_args=fn_constructor_args,
-                fn_constructor_kwargs=fn_constructor_kwargs,
-                compute=compute,
-                ray_remote_args=ray_remote_args,
-            )
-            logical_plan = LogicalPlan(map_op)
-        return Dataset(plan, logical_plan)
->>>>>>> 7bd1d3a0
+        return Dataset(execution_manager, logical_plan)
 
     def map_batches(
         self,
@@ -593,33 +554,8 @@
         execution_manager = self._execution_manager.with_operator(map_batches_op)
         return Dataset(
             execution_manager,
-            self._epoch,
             logical_plan,
         )
-<<<<<<< HEAD
-=======
-        plan = self._plan.with_stage(stage)
-
-        logical_plan = self._logical_plan
-        if logical_plan is not None:
-            map_batches_op = MapBatches(
-                logical_plan.dag,
-                fn,
-                batch_size=batch_size,
-                batch_format=batch_format,
-                zero_copy_batch=zero_copy_batch,
-                min_rows_per_block=min_rows_per_block,
-                fn_args=fn_args,
-                fn_kwargs=fn_kwargs,
-                fn_constructor_args=fn_constructor_args,
-                fn_constructor_kwargs=fn_constructor_kwargs,
-                compute=compute,
-                ray_remote_args=ray_remote_args,
-            )
-            logical_plan = LogicalPlan(map_batches_op)
-
-        return Dataset(plan, logical_plan)
->>>>>>> 7bd1d3a0
 
     def add_column(
         self,
@@ -884,8 +820,6 @@
         # )
 
         logical_plan = self._logical_plan
-<<<<<<< HEAD
-        # if logical_plan is not None:
         op = FlatMap(
             input_op=logical_plan.dag,
             fn=fn,
@@ -898,23 +832,8 @@
         )
         logical_plan = LogicalPlan(op)
         return Dataset(
-            self._execution_manager.with_operator(op), self._epoch, logical_plan
+            self._execution_manager.with_operator(op), logical_plan
         )
-=======
-        if logical_plan is not None:
-            op = FlatMap(
-                input_op=logical_plan.dag,
-                fn=fn,
-                fn_args=fn_args,
-                fn_kwargs=fn_kwargs,
-                fn_constructor_args=fn_constructor_args,
-                fn_constructor_kwargs=fn_constructor_kwargs,
-                compute=compute,
-                ray_remote_args=ray_remote_args,
-            )
-            logical_plan = LogicalPlan(op)
-        return Dataset(plan, logical_plan)
->>>>>>> 7bd1d3a0
 
     def filter(
         self,
@@ -962,11 +881,7 @@
         logical_plan = LogicalPlan(op)
         execution_manager = self._execution_manager.with_operator(op)
 
-<<<<<<< HEAD
-        return Dataset(execution_manager, self._epoch, logical_plan)
-=======
-        return Dataset(plan, logical_plan)
->>>>>>> 7bd1d3a0
+        return Dataset(execution_manager, logical_plan)
 
     def repartition(self, num_blocks: int, *, shuffle: bool = False) -> "Dataset":
         """Repartition the :class:`Dataset` into exactly this number of :ref:`blocks <dataset_concept>`.
@@ -1012,7 +927,6 @@
         """  # noqa: E501
 
         logical_plan = self._logical_plan
-<<<<<<< HEAD
         op = Repartition(
             logical_plan.dag,
             num_outputs=num_blocks,
@@ -1020,17 +934,7 @@
         )
         logical_plan = LogicalPlan(op)
         execution_manager = self._execution_manager.with_operator(op)
-        return Dataset(execution_manager, self._epoch, logical_plan)
-=======
-        if logical_plan is not None:
-            op = Repartition(
-                logical_plan.dag,
-                num_outputs=num_blocks,
-                shuffle=shuffle,
-            )
-            logical_plan = LogicalPlan(op)
-        return Dataset(plan, logical_plan)
->>>>>>> 7bd1d3a0
+        return Dataset(execution_manager, logical_plan)
 
     def random_shuffle(
         self,
@@ -1068,7 +972,6 @@
         """  # noqa: E501
 
         logical_plan = self._logical_plan
-<<<<<<< HEAD
         op = RandomShuffle(
             logical_plan.dag,
             seed=seed,
@@ -1077,18 +980,7 @@
         )
         logical_plan = LogicalPlan(op)
         execution_manager = self._execution_manager.with_operator(op)
-        return Dataset(execution_manager, self._epoch, logical_plan)
-=======
-        if logical_plan is not None:
-            op = RandomShuffle(
-                logical_plan.dag,
-                seed=seed,
-                num_outputs=num_blocks,
-                ray_remote_args=ray_remote_args,
-            )
-            logical_plan = LogicalPlan(op)
-        return Dataset(plan, logical_plan)
->>>>>>> 7bd1d3a0
+        return Dataset(execution_manager, logical_plan)
 
     def randomize_block_order(
         self,
@@ -1120,25 +1012,14 @@
         # plan = self._execution_manager.with_stage(RandomizeBlocksStage(seed))
 
         logical_plan = self._logical_plan
-<<<<<<< HEAD
-        # if logical_plan is not None:
         op = RandomizeBlocks(
             logical_plan.dag,
             seed=seed,
         )
         logical_plan = LogicalPlan(op)
         return Dataset(
-            self._execution_manager.with_operator(op), self._epoch, logical_plan
+            self._execution_manager.with_operator(op), logical_plan
         )
-=======
-        if logical_plan is not None:
-            op = RandomizeBlocks(
-                logical_plan.dag,
-                seed=seed,
-            )
-            logical_plan = LogicalPlan(op)
-        return Dataset(plan, logical_plan)
->>>>>>> 7bd1d3a0
 
     def random_sample(
         self, fraction: float, *, seed: Optional[int] = None
@@ -1393,10 +1274,6 @@
                             stats,
                             run_by_consumer=owned_by_consumer,
                         ),
-<<<<<<< HEAD
-                        self._epoch,
-=======
->>>>>>> 7bd1d3a0
                         logical_plan,
                     )
                 )
@@ -1522,10 +1399,6 @@
                         stats,
                         run_by_consumer=owned_by_consumer,
                     ),
-<<<<<<< HEAD
-                    self._epoch,
-=======
->>>>>>> 7bd1d3a0
                     logical_plan,
                 )
             )
@@ -1610,10 +1483,6 @@
                         stats,
                         run_by_consumer=block_list._owned_by_consumer,
                     ),
-<<<<<<< HEAD
-                    self._epoch,
-=======
->>>>>>> 7bd1d3a0
                     logical_plan,
                 )
             )
@@ -1873,12 +1742,7 @@
             blocklist, stats, run_by_consumer=owned_by_consumer
         ).with_operator(op)
         return Dataset(
-<<<<<<< HEAD
             execution_manager,
-            max_epoch,
-=======
-            ExecutionPlan(blocklist, stats, run_by_consumer=owned_by_consumer),
->>>>>>> 7bd1d3a0
             logical_plan,
         )
 
@@ -2260,28 +2124,16 @@
         """
 
         sort_key = SortKey(key, descending)
-        # plan = self._execution_manager.with_stage(SortStage(self, sort_key))
 
         logical_plan = self._logical_plan
-<<<<<<< HEAD
-        # if logical_plan is not None:
         op = Sort(
             logical_plan.dag,
             sort_key=sort_key,
         )
         logical_plan = LogicalPlan(op)
         return Dataset(
-            self._execution_manager.with_operator(op), self._epoch, logical_plan
+            self._execution_manager.with_operator(op), logical_plan
         )
-=======
-        if logical_plan is not None:
-            op = Sort(
-                logical_plan.dag,
-                sort_key=sort_key,
-            )
-            logical_plan = LogicalPlan(op)
-        return Dataset(plan, logical_plan)
->>>>>>> 7bd1d3a0
 
     def zip(self, other: "Dataset") -> "Dataset":
         """Materialize and zip the columns of this dataset with the columns of another.
@@ -2315,24 +2167,13 @@
             concatenated horizontally with the columns of the first dataset,
             with duplicate column names disambiguated with suffixes like ``"_1"``.
         """
-
-        # plan = self._execution_manager.with_stage(ZipStage(other))
-
         logical_plan = self._logical_plan
         other_logical_plan = other._logical_plan
-<<<<<<< HEAD
-        # if logical_plan is not None and other_logical_plan is not None:
         op = Zip(logical_plan.dag, other_logical_plan.dag)
         logical_plan = LogicalPlan(op)
         return Dataset(
-            self._execution_manager.with_operator(op), self._epoch, logical_plan
+            self._execution_manager.with_operator(op), logical_plan
         )
-=======
-        if logical_plan is not None and other_logical_plan is not None:
-            op = Zip(logical_plan.dag, other_logical_plan.dag)
-            logical_plan = LogicalPlan(op)
-        return Dataset(plan, logical_plan)
->>>>>>> 7bd1d3a0
 
     def limit(self, limit: int) -> "Dataset":
         """Truncate the dataset to the first ``limit`` rows.
@@ -2355,21 +2196,12 @@
         Returns:
             The truncated dataset.
         """
-        # plan = self._execution_manager.with_stage(LimitStage(limit))
         logical_plan = self._logical_plan
-<<<<<<< HEAD
-        # if logical_plan is not None:
         op = Limit(logical_plan.dag, limit=limit)
         logical_plan = LogicalPlan(op)
         return Dataset(
-            self._execution_manager.with_operator(op), self._epoch, logical_plan
+            self._execution_manager.with_operator(op), logical_plan
         )
-=======
-        if logical_plan is not None:
-            op = Limit(logical_plan.dag, limit=limit)
-            logical_plan = LogicalPlan(op)
-        return Dataset(plan, logical_plan)
->>>>>>> 7bd1d3a0
 
     @ConsumptionAPI
     def take_batch(
@@ -3543,19 +3375,13 @@
                 import pandas as pd
 
                 datasource.on_write_start(**write_args)
-<<<<<<< HEAD
                 self._write_ds = Dataset(
                     self._execution_manager.with_operator(write_op),
-                    self._epoch,
                     logical_plan,
                 ).materialize()
                 blocks = ray.get(
                     self._write_ds._execution_manager.execute().get_blocks()
                 )
-=======
-                self._write_ds = Dataset(plan, logical_plan).materialize()
-                blocks = ray.get(self._write_ds._plan.execute().get_blocks())
->>>>>>> 7bd1d3a0
                 assert all(
                     isinstance(block, pd.DataFrame) and len(block) == 1
                     for block in blocks
@@ -4613,27 +4439,6 @@
         """
         _raise_dataset_pipeline_deprecation_warning()
 
-<<<<<<< HEAD
-    @Deprecated(message="Use `Dataset.materialize()` instead.")
-    def fully_executed(self) -> "MaterializedDataset":
-        logger.warning(
-            "Deprecation warning: use Dataset.materialize() instead of "
-            "fully_executed()."
-        )
-        self._execution_manager.execute(force_read=True)
-        return self
-
-    @Deprecated(message="Check `isinstance(Dataset, MaterializedDataset)` instead.")
-    def is_fully_executed(self) -> bool:
-        logger.warning(
-            "Deprecation warning: Check "
-            "`isinstance(Dataset, MaterializedDataset)` "
-            "instead of using is_fully_executed()."
-        )
-        return self._execution_manager.has_computed_output()
-
-=======
->>>>>>> 7bd1d3a0
     @ConsumptionAPI(pattern="store memory.", insert_after=True)
     def materialize(self) -> "MaterializedDataset":
         """Execute and materialize this dataset into object store memory.
@@ -4679,16 +4484,7 @@
             run_by_consumer=False,
         )
         output = MaterializedDataset(
-<<<<<<< HEAD
             execution_manager,
-            copy._epoch,
-=======
-            ExecutionPlan(
-                blocks,
-                copy._plan.stats(),
-                run_by_consumer=False,
-            ),
->>>>>>> 7bd1d3a0
             logical_plan,
         )
         # No-op that marks the plan as fully executed.
@@ -4843,17 +4639,10 @@
             )
         # Copy Dataset and clear the blocks from the execution plan so only the
         # Dataset's lineage is serialized.
-<<<<<<< HEAD
         execution_manager_copy = self._execution_manager.deep_copy(preserve_uuid=True)
         logical_plan_copy = copy.copy(self._execution_manager._logical_plan)
-        ds = Dataset(execution_manager_copy, self._get_epoch(), logical_plan_copy)
+        ds = Dataset(execution_manager_copy, logical_plan_copy)
         ds._execution_manager.clear_block_refs()
-=======
-        plan_copy = self._plan.deep_copy(preserve_uuid=True)
-        logical_plan_copy = copy.copy(self._plan._logical_plan)
-        ds = Dataset(plan_copy, logical_plan_copy)
-        ds._plan.clear_block_refs()
->>>>>>> 7bd1d3a0
         ds._set_uuid(self._get_uuid())
 
         def _reduce_remote_fn(rf: ray.remote_function.RemoteFunction):
@@ -4934,11 +4723,7 @@
                 self._execution_manager.stats(),
                 run_by_consumer=block_list._owned_by_consumer,
             ),
-<<<<<<< HEAD
-            self._epoch,
             self._logical_plan,
-=======
->>>>>>> 7bd1d3a0
         )
         r_ds = Dataset(
             ExecutionManager(
@@ -4946,11 +4731,7 @@
                 self._execution_manager.stats(),
                 run_by_consumer=block_list._owned_by_consumer,
             ),
-<<<<<<< HEAD
-            self._epoch,
             self._logical_plan,
-=======
->>>>>>> 7bd1d3a0
         )
         return l_ds, r_ds
 
