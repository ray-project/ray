import collections
import copy
import html
import itertools
import logging
import time
from typing import (
    TYPE_CHECKING,
    Any,
    Callable,
    Dict,
    Generic,
    Iterable,
    Iterator,
    List,
    Literal,
    Mapping,
    Optional,
    Tuple,
    Type,
    TypeVar,
    Union,
)
from uuid import uuid4

import numpy as np

import ray
import ray.cloudpickle as pickle
from ray._private.thirdparty.tabulate.tabulate import tabulate
from ray._private.usage import usage_lib
from ray.air.util.data_batch_conversion import BlockFormat
from ray.air.util.tensor_extensions.utils import _create_possibly_ragged_ndarray
from ray.data._internal.block_list import BlockList
from ray.data._internal.compute import ActorPoolStrategy, CallableClass, ComputeStrategy
from ray.data._internal.delegating_block_builder import DelegatingBlockBuilder
from ray.data._internal.equalize import _equalize
from ray.data._internal.execution.interfaces import RefBundle
from ray.data._internal.execution.legacy_compat import _block_list_to_bundles
from ray.data._internal.iterator.iterator_impl import DataIteratorImpl
from ray.data._internal.iterator.stream_split_iterator import StreamSplitDataIterator
from ray.data._internal.lazy_block_list import LazyBlockList
from ray.data._internal.logical.operators.all_to_all_operator import (
    RandomizeBlocks,
    RandomShuffle,
    Repartition,
    Sort,
)
from ray.data._internal.logical.operators.input_data_operator import InputData
from ray.data._internal.logical.operators.map_operator import (
    Filter,
    FlatMap,
    MapBatches,
    MapRows,
)
from ray.data._internal.logical.operators.n_ary_operator import (
    Union as UnionLogicalOperator,
)
from ray.data._internal.logical.operators.n_ary_operator import Zip
from ray.data._internal.logical.operators.one_to_one_operator import Limit
from ray.data._internal.logical.operators.write_operator import Write
from ray.data._internal.logical.optimizers import LogicalPlan
from ray.data._internal.pandas_block import PandasBlockSchema
from ray.data._internal.plan import ExecutionManager
from ray.data._internal.planner.plan_write_op import generate_write_fn
from ray.data._internal.progress_bar import ProgressBar
from ray.data._internal.remote_fn import cached_remote_fn
from ray.data._internal.sort import SortKey
from ray.data._internal.split import _get_num_rows, _split_at_indices
from ray.data._internal.stats import DatasetStats, DatasetStatsSummary
from ray.data._internal.util import ConsumptionAPI, _is_local_scheme, validate_compute
from ray.data.aggregate import AggregateFn, Max, Mean, Min, Std, Sum
from ray.data.block import (
    VALID_BATCH_FORMATS,
    Block,
    BlockAccessor,
    BlockMetadata,
    BlockPartition,
    DataBatch,
    T,
    U,
    UserDefinedFunction,
    _apply_strict_mode_batch_format,
    _apply_strict_mode_batch_size,
)
from ray.data.context import DataContext
from ray.data.datasource import (
    BigQueryDatasource,
    BlockWritePathProvider,
    Connection,
    CSVDatasource,
    Datasource,
    DefaultBlockWritePathProvider,
    ImageDatasource,
    JSONDatasource,
    NumpyDatasource,
    ParquetDatasource,
    ReadTask,
    SQLDatasource,
    TFRecordDatasource,
    WriteResult,
)
from ray.data.datasource.file_based_datasource import (
    _unwrap_arrow_serialization_workaround,
    _wrap_arrow_serialization_workaround,
)
from ray.data.iterator import DataIterator
from ray.data.random_access_dataset import RandomAccessDataset
from ray.types import ObjectRef
from ray.util.annotations import Deprecated, DeveloperAPI, PublicAPI
from ray.util.scheduling_strategies import NodeAffinitySchedulingStrategy
from ray.widgets import Template
from ray.widgets.util import repr_with_fallback

if TYPE_CHECKING:
    import dask
    import mars
    import modin
    import pandas
    import pyarrow
    import pyspark
    import tensorflow as tf
    import torch
    import torch.utils.data
    from tensorflow_metadata.proto.v0 import schema_pb2

    from ray.data._internal.execution.interfaces import Executor, NodeIdStr
    from ray.data.grouped_data import GroupedData


logger = logging.getLogger(__name__)

TensorflowFeatureTypeSpec = Union[
    "tf.TypeSpec", List["tf.TypeSpec"], Dict[str, "tf.TypeSpec"]
]

TensorFlowTensorBatchType = Union["tf.Tensor", Dict[str, "tf.Tensor"]]

CollatedData = TypeVar("CollatedData")
TorchBatchType = Union[Dict[str, "torch.Tensor"], CollatedData]


@PublicAPI
class Dataset:
    """A Dataset is a distributed data collection for data loading and processing.

    Datasets are distributed pipelines that produce ``ObjectRef[Block]`` outputs,
    where each block holds data in Arrow format, representing a shard of the overall
    data collection. The block also determines the unit of parallelism. For more
    details, see :ref:`Ray Data Internals <dataset_concept>`.

    Datasets can be created in multiple ways: from synthetic data via ``range_*()``
    APIs, from existing memory data via ``from_*()`` APIs (this creates a subclass
    of Dataset called ``MaterializedDataset``), or from external storage
    systems such as local disk, S3, HDFS etc. via the ``read_*()`` APIs. The
    (potentially processed) Dataset can be saved back to external storage systems
    via the ``write_*()`` APIs.

    Examples:
        .. testcode::
            :skipif: True

            import ray
            # Create dataset from synthetic data.
            ds = ray.data.range(1000)
            # Create dataset from in-memory data.
            ds = ray.data.from_items(
                [{"col1": i, "col2": i * 2} for i in range(1000)]
            )
            # Create dataset from external storage system.
            ds = ray.data.read_parquet("s3://bucket/path")
            # Save dataset back to external storage system.
            ds.write_csv("s3://bucket/output")

    Dataset has two kinds of operations: transformation, which takes in Dataset
    and outputs a new Dataset (e.g. :py:meth:`.map_batches()`); and consumption,
    which produces values (not a data stream) as output
    (e.g. :meth:`.iter_batches()`).

    Dataset transformations are lazy, with execution of the transformations being
    triggered by downstream consumption.

    Dataset supports parallel processing at scale: transformations such as
    :py:meth:`.map_batches()`, aggregations such as
    :py:meth:`.min()`/:py:meth:`.max()`/:py:meth:`.mean()`, grouping via
    :py:meth:`.groupby()`, shuffling operations such as :py:meth:`.sort()`,
    :py:meth:`.random_shuffle()`, and :py:meth:`.repartition()`.

    Examples:
        >>> import ray
        >>> ds = ray.data.range(1000)
        >>> # Transform batches (Dict[str, np.ndarray]) with map_batches().
        >>> ds.map_batches(lambda batch: {"id": batch["id"] * 2})  # doctest: +ELLIPSIS
        MapBatches(<lambda>)
        +- Dataset(num_blocks=..., num_rows=1000, schema={id: int64})
        >>> # Compute the maximum.
        >>> ds.max("id")
        999
        >>> # Shuffle this dataset randomly.
        >>> ds.random_shuffle()  # doctest: +ELLIPSIS
        RandomShuffle
        +- Dataset(num_blocks=..., num_rows=1000, schema={id: int64})
        >>> # Sort it back in order.
        >>> ds.sort("id")  # doctest: +ELLIPSIS
        Sort
        +- Dataset(num_blocks=..., num_rows=1000, schema={id: int64})

    Both unexecuted and materialized Datasets can be passed between Ray tasks and
    actors without incurring a copy. Dataset supports conversion to/from several
    more featureful dataframe libraries (e.g., Spark, Dask, Modin, MARS), and are also
    compatible with distributed TensorFlow / PyTorch.
    """

    def __init__(
        self,
        execution_manager: ExecutionManager,
        epoch: int,
        logical_plan: LogicalPlan,
    ):
        """Construct a Dataset (internal API).

        The constructor is not part of the Dataset API. Use the ``ray.data.*``
        read methods to construct a dataset.
        """
        assert isinstance(execution_manager, ExecutionManager), type(execution_manager)
        usage_lib.record_library_usage("dataset")  # Legacy telemetry name.

        self._execution_manager = execution_manager
        self._uuid = uuid4().hex
        self._epoch = epoch
        self._lazy = True
        self._logical_plan = logical_plan
        self._execution_manager.link_logical_plan(logical_plan)

        if not self._lazy:
            self._execution_manager.execute(allow_clear_input_blocks=False)

        # Handle to currently running executor for this dataset.
        self._current_executor: Optional["Executor"] = None
        self._write_ds = None

    @staticmethod
    def copy(
        ds: "Dataset", _deep_copy: bool = False, _as: Optional[type] = None
    ) -> "Dataset":
        if not _as:
            _as = type(ds)
        if _deep_copy:
            return _as(ds._execution_manager.deep_copy(), ds._epoch, ds._logical_plan)
        else:
            return _as(ds._execution_manager.copy(), ds._epoch, ds._logical_plan)

    def map(
        self,
        fn: UserDefinedFunction[Dict[str, Any], Dict[str, Any]],
        *,
        compute: Optional[ComputeStrategy] = None,
        fn_args: Optional[Iterable[Any]] = None,
        fn_kwargs: Optional[Dict[str, Any]] = None,
        fn_constructor_args: Optional[Iterable[Any]] = None,
        fn_constructor_kwargs: Optional[Dict[str, Any]] = None,
        num_cpus: Optional[float] = None,
        num_gpus: Optional[float] = None,
        **ray_remote_args,
    ) -> "Dataset":
        """Apply the given function to each row of this dataset.

        Use this method to transform your data. To learn more, see
        :ref:`Transforming rows <transforming_rows>`.

        .. tip::

            If your transformation is vectorized like most NumPy or pandas operations,
            :meth:`~Dataset.map_batches` might be faster.

        Examples:

            .. testcode::

                import os
                from typing import Any, Dict
                import ray

                def parse_filename(row: Dict[str, Any]) -> Dict[str, Any]:
                    row["filename"] = os.path.basename(row["path"])
                    return row

                ds = (
                    ray.data.read_images("s3://anonymous@ray-example-data/image-datasets/simple", include_paths=True)
                    .map(parse_filename)
                )
                print(ds.schema())

            .. testoutput::

                Column    Type
                ------    ----
                image     numpy.ndarray(shape=(32, 32, 3), dtype=uint8)
                path      string
                filename  string

        Time complexity: O(dataset size / parallelism)

        Args:
            fn: The function to apply to each row, or a class type
                that can be instantiated to create such a callable. Callable classes are
                only supported for the actor compute strategy.
            compute: The compute strategy, either None (default) to use Ray
                tasks, ``ray.data.ActorPoolStrategy(size=n)`` to use a fixed-size actor
                pool, or ``ray.data.ActorPoolStrategy(min_size=m, max_size=n)`` for an
                autoscaling actor pool.
            fn_args: Positional arguments to pass to ``fn`` after the first argument.
                These arguments are top-level arguments to the underlying Ray task.
            fn_kwargs: Keyword arguments to pass to ``fn``. These arguments are
                top-level arguments to the underlying Ray task.
            fn_constructor_args: Positional arguments to pass to ``fn``'s constructor.
                You can only provide this if ``fn`` is a callable class. These arguments
                are top-level arguments in the underlying Ray actor construction task.
            fn_constructor_kwargs: Keyword arguments to pass to ``fn``'s constructor.
                This can only be provided if ``fn`` is a callable class. These arguments
                are top-level arguments in the underlying Ray actor construction task.
            num_cpus: The number of CPUs to reserve for each parallel map worker.
            num_gpus: The number of GPUs to reserve for each parallel map worker. For
                example, specify `num_gpus=1` to request 1 GPU for each parallel map
                worker.
            ray_remote_args: Additional resource requirements to request from
                Ray for each map worker.

        .. seealso::

            :meth:`~Dataset.flat_map`
                Call this method to create new rows from existing ones. Unlike
                :meth:`~Dataset.map`, a function passed to
                :meth:`~Dataset.flat_map` can return multiple rows.

            :meth:`~Dataset.map_batches`
                Call this method to transform batches of data.
        """  # noqa: E501
        validate_compute(fn, compute, fn_constructor_args)

<<<<<<< HEAD
=======
        transform_fn = generate_map_rows_fn(
            DataContext.get_current().target_max_block_size
        )

>>>>>>> 58cd807b
        if num_cpus is not None:
            ray_remote_args["num_cpus"] = num_cpus

        if num_gpus is not None:
            ray_remote_args["num_gpus"] = num_gpus

        logical_plan = self._logical_plan
        map_op = MapRows(
            logical_plan.dag,
            fn,
            fn_args=fn_args,
            fn_kwargs=fn_kwargs,
            fn_constructor_args=fn_constructor_args,
            fn_constructor_kwargs=fn_constructor_kwargs,
            compute=compute,
            ray_remote_args=ray_remote_args,
        )
        logical_plan = LogicalPlan(map_op)
        execution_manager = self._execution_manager.with_operator(map_op)
        return Dataset(execution_manager, self._epoch, logical_plan)

    def map_batches(
        self,
        fn: UserDefinedFunction[DataBatch, DataBatch],
        *,
        batch_size: Union[int, None, Literal["default"]] = "default",
        compute: Optional[ComputeStrategy] = None,
        batch_format: Optional[str] = "default",
        zero_copy_batch: bool = False,
        fn_args: Optional[Iterable[Any]] = None,
        fn_kwargs: Optional[Dict[str, Any]] = None,
        fn_constructor_args: Optional[Iterable[Any]] = None,
        fn_constructor_kwargs: Optional[Dict[str, Any]] = None,
        num_cpus: Optional[float] = None,
        num_gpus: Optional[float] = None,
        **ray_remote_args,
    ) -> "Dataset":
        """Apply the given function to batches of data.

        This method is useful for preprocessing data and performing inference. To learn
        more, see :ref:`Transforming batches <transforming_batches>`.

        You can use either Ray Tasks or Ray Actors to perform the transformation. By
        default, Ray Data uses Tasks. To use Actors, see
        :ref:`Transforming batches with actors <transforming_data_actors>`.

        .. tip::
            If ``fn`` doesn't mutate its input, set ``zero_copy_batch=True`` to improve
            performance and decrease memory utilization.

        Examples:

            Call :meth:`~Dataset.map_batches` to transform your data.

            .. testcode::

                from typing import Dict
                import numpy as np
                import ray

                def add_dog_years(batch: Dict[str, np.ndarray]) -> Dict[str, np.ndarray]:
                    batch["age_in_dog_years"] = 7 * batch["age"]
                    return batch

                ds = (
                    ray.data.from_items([
                        {"name": "Luna", "age": 4},
                        {"name": "Rory", "age": 14},
                        {"name": "Scout", "age": 9},
                    ])
                    .map_batches(add_dog_years)
                )
                ds.show()

            .. testoutput::

                {'name': 'Luna', 'age': 4, 'age_in_dog_years': 28}
                {'name': 'Rory', 'age': 14, 'age_in_dog_years': 98}
                {'name': 'Scout', 'age': 9, 'age_in_dog_years': 63}

            If your function returns large objects, yield outputs in chunks.

            .. testcode::

                from typing import Dict
                import ray
                import numpy as np

                def map_fn_with_large_output(batch: Dict[str, np.ndarray]) -> Dict[str, np.ndarray]:
                    for i in range(3):
                        yield {"large_output": np.ones((100, 1000))}

                ds = (
                    ray.data.from_items([1])
                    .map_batches(map_fn_with_large_output)
                )

            You can also use :meth:`~Dataset.map_batches` to perform offline inference.
            To learn more, see
            :ref:`End-to-end: Offline Batch Inference <batch_inference_home>`.

        Args:
            fn: The function or generator to apply to a record batch, or a class type
                that can be instantiated to create such a callable. Callable classes are
                only supported for the actor compute strategy. Note ``fn`` must be
                pickle-able.
            batch_size: The desired number of rows in each batch, or ``None`` to use
                entire blocks as batches (blocks may contain different numbers of rows).
                The actual size of the batch provided to ``fn`` may be smaller than
                ``batch_size`` if ``batch_size`` doesn't evenly divide the block(s) sent
                to a given map task. Default batch_size is 1024 with "default".
            compute: Either "tasks" (default) to use Ray Tasks or an
                :class:`~ray.data.ActorPoolStrategy` to use an autoscaling actor pool.
            batch_format: If ``"default"`` or ``"numpy"``, batches are
                ``Dict[str, numpy.ndarray]``. If ``"pandas"``, batches are
                ``pandas.DataFrame``.
            zero_copy_batch: Whether ``fn`` should be provided zero-copy, read-only
                batches. If this is ``True`` and no copy is required for the
                ``batch_format`` conversion, the batch is a zero-copy, read-only
                view on data in Ray's object store, which can decrease memory
                utilization and improve performance. If this is ``False``, the batch
                is writable, which requires an extra copy to guarantee.
                If ``fn`` mutates its input, this needs to be ``False`` in order to
                avoid "assignment destination is read-only" or "buffer source array is
                read-only" errors. Default is ``False``.
            fn_args: Positional arguments to pass to ``fn`` after the first argument.
                These arguments are top-level arguments to the underlying Ray task.
            fn_kwargs: Keyword arguments to pass to ``fn``. These arguments are
                top-level arguments to the underlying Ray task.
            fn_constructor_args: Positional arguments to pass to ``fn``'s constructor.
                You can only provide this if ``fn`` is a callable class. These arguments
                are top-level arguments in the underlying Ray actor construction task.
            fn_constructor_kwargs: Keyword arguments to pass to ``fn``'s constructor.
                This can only be provided if ``fn`` is a callable class. These arguments
                are top-level arguments in the underlying Ray actor construction task.
            num_cpus: The number of CPUs to reserve for each parallel map worker.
            num_gpus: The number of GPUs to reserve for each parallel map worker. For
                example, specify `num_gpus=1` to request 1 GPU for each parallel map worker.
            ray_remote_args: Additional resource requirements to request from
                ray for each map worker.

        .. note::

            The size of the batches provided to ``fn`` might be smaller than the
            specified ``batch_size`` if ``batch_size`` doesn't evenly divide the
            block(s) sent to a given map task.

        .. seealso::

            :meth:`~Dataset.iter_batches`
                Call this function to iterate over batches of data.

            :meth:`~Dataset.flat_map`
                Call this method to create new records from existing ones. Unlike
                :meth:`~Dataset.map`, a function passed to :meth:`~Dataset.flat_map`
                can return multiple records.

            :meth:`~Dataset.map`
                Call this method to transform one record at time.

        """  # noqa: E501

        if num_cpus is not None:
            ray_remote_args["num_cpus"] = num_cpus

        if num_gpus is not None:
            ray_remote_args["num_gpus"] = num_gpus

        batch_format = _apply_strict_mode_batch_format(batch_format)
        if batch_format == "native":
            logger.warning("The 'native' batch format has been renamed 'default'.")

        min_rows_per_block = None
        if batch_size is not None and batch_size != "default":
            if batch_size < 1:
                raise ValueError("Batch size cannot be negative or 0")
            # Enable blocks bundling when batch_size is specified by caller.
            min_rows_per_block = batch_size

        batch_size = _apply_strict_mode_batch_size(
            batch_size, use_gpu="num_gpus" in ray_remote_args
        )

        if batch_format not in VALID_BATCH_FORMATS:
            raise ValueError(
                f"The batch format must be one of {VALID_BATCH_FORMATS}, got: "
                f"{batch_format}"
            )

        validate_compute(fn, compute, fn_constructor_args)

        if fn_constructor_kwargs is not None:
            if compute is None or (
                compute != "actors" and not isinstance(compute, ActorPoolStrategy)
            ):
                raise ValueError(
                    "fn_constructor_kwargs can only be specified if using the actor "
                    f"pool compute strategy, but got: {compute}"
                )
            if not isinstance(fn, CallableClass):
                raise ValueError(
                    "fn_constructor_kwargs can only be specified if providing a "
                    f"CallableClass instance for fn, but got: {fn}"
                )

<<<<<<< HEAD
        logical_plan = self._logical_plan
        map_batches_op = MapBatches(
            logical_plan.dag,
            fn,
            batch_size=batch_size,
            batch_format=batch_format,
            zero_copy_batch=zero_copy_batch,
            target_block_size=target_block_size,
=======
        ctx = DataContext.get_current()
        transform_fn = generate_map_batches_fn(
            target_max_block_size=ctx.target_max_block_size,
            batch_size=batch_size,
            batch_format=batch_format,
            zero_copy_batch=zero_copy_batch,
        )

        # TODO(chengsu): pass function name to MapBatches logical operator.
        if hasattr(fn, "__self__") and isinstance(
            fn.__self__, ray.data.preprocessor.Preprocessor
        ):
            stage_name = fn.__self__.__class__.__name__
        else:
            stage_name = f'MapBatches({getattr(fn, "__name__", type(fn))})'

        stage = OneToOneStage(
            stage_name,
            transform_fn,
            compute,
            ray_remote_args,
            # TODO(Clark): Add a strict cap here.
            min_rows_per_block=min_rows_per_block,
            fn=fn,
>>>>>>> 58cd807b
            fn_args=fn_args,
            fn_kwargs=fn_kwargs,
            fn_constructor_args=fn_constructor_args,
            fn_constructor_kwargs=fn_constructor_kwargs,
            compute=compute,
            ray_remote_args=ray_remote_args,
        )
        logical_plan = LogicalPlan(map_batches_op)
        execution_manager = self._execution_manager.with_operator(map_batches_op)
        return Dataset(
            execution_manager,
            self._epoch,
            logical_plan,
        )
<<<<<<< HEAD
=======
        plan = self._plan.with_stage(stage)

        logical_plan = self._logical_plan
        if logical_plan is not None:
            map_batches_op = MapBatches(
                logical_plan.dag,
                fn,
                batch_size=batch_size,
                batch_format=batch_format,
                zero_copy_batch=zero_copy_batch,
                min_rows_per_block=min_rows_per_block,
                fn_args=fn_args,
                fn_kwargs=fn_kwargs,
                fn_constructor_args=fn_constructor_args,
                fn_constructor_kwargs=fn_constructor_kwargs,
                compute=compute,
                ray_remote_args=ray_remote_args,
            )
            logical_plan = LogicalPlan(map_batches_op)

        return Dataset(plan, self._epoch, self._lazy, logical_plan)
>>>>>>> 58cd807b

    def add_column(
        self,
        col: str,
        fn: Callable[["pandas.DataFrame"], "pandas.Series"],
        *,
        compute: Optional[str] = None,
        **ray_remote_args,
    ) -> "Dataset":
        """Add the given column to the dataset.

        A function generating the new column values given the batch in pandas
        format must be specified.

        Examples:


            >>> import ray
            >>> ds = ray.data.range(100)
            >>> ds.schema()
            Column  Type
            ------  ----
            id      int64

            Add a new column equal to ``id * 2``.

            >>> ds.add_column("new_id", lambda df: df["id"] * 2).schema()
            Column  Type
            ------  ----
            id      int64
            new_id  int64

            Overwrite the existing values with zeros.

            >>> ds.add_column("id", lambda df: 0).take(3)
            [{'id': 0}, {'id': 0}, {'id': 0}]

        Time complexity: O(dataset size / parallelism)

        Args:
            col: Name of the column to add. If the name already exists, the
                column is overwritten.
            fn: Map function generating the column values given a batch of
                records in pandas format.
            compute: The compute strategy, either "tasks" (default) to use Ray
                tasks, ``ray.data.ActorPoolStrategy(size=n)`` to use a fixed-size actor
                pool, or ``ray.data.ActorPoolStrategy(min_size=m, max_size=n)`` for an
                autoscaling actor pool.
            ray_remote_args: Additional resource requirements to request from
                ray (e.g., num_gpus=1 to request GPUs for the map tasks).
        """

        def process_batch(batch: "pandas.DataFrame") -> "pandas.DataFrame":
            batch.loc[:, col] = fn(batch)
            return batch

        if not callable(fn):
            raise ValueError("`fn` must be callable, got {}".format(fn))

        return self.map_batches(
            process_batch,
            batch_format="pandas",  # TODO(ekl) we should make this configurable.
            compute=compute,
            zero_copy_batch=False,
            **ray_remote_args,
        )

    def drop_columns(
        self,
        cols: List[str],
        *,
        compute: Optional[str] = None,
        **ray_remote_args,
    ) -> "Dataset":
        """Drop one or more columns from the dataset.

        Examples:

            >>> import ray
            >>> ds = ray.data.read_parquet("s3://anonymous@ray-example-data/iris.parquet")
            >>> ds.schema()
            Column        Type
            ------        ----
            sepal.length  double
            sepal.width   double
            petal.length  double
            petal.width   double
            variety       string
            >>> ds.drop_columns(["variety"]).schema()
            Column        Type
            ------        ----
            sepal.length  double
            sepal.width   double
            petal.length  double
            petal.width   double

        Time complexity: O(dataset size / parallelism)

        Args:
            cols: Names of the columns to drop. If any name does not exist,
                an exception is raised.
            compute: The compute strategy, either "tasks" (default) to use Ray
                tasks, ``ray.data.ActorPoolStrategy(size=n)`` to use a fixed-size actor
                pool, or ``ray.data.ActorPoolStrategy(min_size=m, max_size=n)`` for an
                autoscaling actor pool.
            ray_remote_args: Additional resource requirements to request from
                ray (e.g., num_gpus=1 to request GPUs for the map tasks).
        """  # noqa: E501

        return self.map_batches(
            lambda batch: batch.drop(columns=cols),
            batch_format="pandas",
            zero_copy_batch=True,
            compute=compute,
            **ray_remote_args,
        )

    def select_columns(
        self,
        cols: List[str],
        *,
        compute: Union[str, ComputeStrategy] = None,
        **ray_remote_args,
    ) -> "Dataset":
        """Select one or more columns from the dataset.

        Specified columns must be in the dataset schema.

        Examples:

            >>> import ray
            >>> ds = ray.data.read_parquet("s3://anonymous@ray-example-data/iris.parquet")
            >>> ds.schema()
            Column        Type
            ------        ----
            sepal.length  double
            sepal.width   double
            petal.length  double
            petal.width   double
            variety       string
            >>> ds.select_columns(["sepal.length", "sepal.width"]).schema()
            Column        Type
            ------        ----
            sepal.length  double
            sepal.width   double

        Time complexity: O(dataset size / parallelism)

        Args:
            cols: Names of the columns to select. If a name isn't in the
                dataset schema, an exception is raised.
            compute: The compute strategy, either "tasks" (default) to use Ray
                tasks, ``ray.data.ActorPoolStrategy(size=n)`` to use a fixed-size actor
                pool, or ``ray.data.ActorPoolStrategy(min_size=m, max_size=n)`` for an
                autoscaling actor pool.
            ray_remote_args: Additional resource requirements to request from
                ray (e.g., num_gpus=1 to request GPUs for the map tasks).
        """  # noqa: E501
        return self.map_batches(
            lambda batch: BlockAccessor.for_block(batch).select(columns=cols),
            batch_format="pandas",
            zero_copy_batch=True,
            compute=compute,
            **ray_remote_args,
        )

    def flat_map(
        self,
        fn: UserDefinedFunction[Dict[str, Any], List[Dict[str, Any]]],
        *,
        compute: Optional[ComputeStrategy] = None,
        fn_args: Optional[Iterable[Any]] = None,
        fn_kwargs: Optional[Dict[str, Any]] = None,
        fn_constructor_args: Optional[Iterable[Any]] = None,
        fn_constructor_kwargs: Optional[Dict[str, Any]] = None,
        num_cpus: Optional[float] = None,
        num_gpus: Optional[float] = None,
        **ray_remote_args,
    ) -> "Dataset":
        """Apply the given function to each row and then flatten results.

        Use this method if your transformation returns multiple rows for each input
        row.

        .. tip::
            :meth:`~Dataset.map_batches` can also modify the number of rows. If your
            transformation is vectorized like most NumPy and pandas operations,
            it might be faster.

        Examples:

            .. testcode::

                from typing import Any, Dict, List
                import ray

                def duplicate_row(row: Dict[str, Any]) -> List[Dict[str, Any]]:
                    return [row] * 2

                print(
                    ray.data.range(3)
                    .flat_map(duplicate_row)
                    .take_all()
                )

            .. testoutput::

                [{'id': 0}, {'id': 0}, {'id': 1}, {'id': 1}, {'id': 2}, {'id': 2}]

        Time complexity: O(dataset size / parallelism)

        Args:
            fn: The function or generator to apply to each record, or a class type
                that can be instantiated to create such a callable. Callable classes are
                only supported for the actor compute strategy.
            compute: The compute strategy, either "tasks" (default) to use Ray
                tasks, ``ray.data.ActorPoolStrategy(size=n)`` to use a fixed-size actor
                pool, or ``ray.data.ActorPoolStrategy(min_size=m, max_size=n)`` for an
                autoscaling actor pool.
            fn_args: Positional arguments to pass to ``fn`` after the first argument.
                These arguments are top-level arguments to the underlying Ray task.
            fn_kwargs: Keyword arguments to pass to ``fn``. These arguments are
                top-level arguments to the underlying Ray task.
            fn_constructor_args: Positional arguments to pass to ``fn``'s constructor.
                You can only provide this if ``fn`` is a callable class. These arguments
                are top-level arguments in the underlying Ray actor construction task.
            fn_constructor_kwargs: Keyword arguments to pass to ``fn``'s constructor.
                This can only be provided if ``fn`` is a callable class. These arguments
                are top-level arguments in the underlying Ray actor construction task.
            num_cpus: The number of CPUs to reserve for each parallel map worker.
            num_gpus: The number of GPUs to reserve for each parallel map worker. For
                example, specify `num_gpus=1` to request 1 GPU for each parallel map
                worker.
            ray_remote_args: Additional resource requirements to request from
                ray for each map worker.

        .. seealso::

            :meth:`~Dataset.map_batches`
                Call this method to transform batches of data.

            :meth:`~Dataset.map`
                Call this method to transform one row at time.
        """
        validate_compute(fn, compute, fn_constructor_args)

<<<<<<< HEAD
=======
        transform_fn = generate_flat_map_fn(
            DataContext.get_current().target_max_block_size
        )

>>>>>>> 58cd807b
        if num_cpus is not None:
            ray_remote_args["num_cpus"] = num_cpus

        if num_gpus is not None:
            ray_remote_args["num_gpus"] = num_gpus

        # plan = self._execution_manager.with_stage(
        #     OneToOneStage(
        #         "FlatMap",
        #         transform_fn,
        #         compute,
        #         ray_remote_args,
        #         fn=fn,
        #         fn_constructor_args=fn_constructor_args,
        #     )
        # )

        logical_plan = self._logical_plan
        # if logical_plan is not None:
        op = FlatMap(
            input_op=logical_plan.dag,
            fn=fn,
            fn_args=fn_args,
            fn_kwargs=fn_kwargs,
            fn_constructor_args=fn_constructor_args,
            fn_constructor_kwargs=fn_constructor_kwargs,
            compute=compute,
            ray_remote_args=ray_remote_args,
        )
        logical_plan = LogicalPlan(op)
        return Dataset(
            self._execution_manager.with_operator(op), self._epoch, logical_plan
        )

    def filter(
        self,
        fn: UserDefinedFunction[Dict[str, Any], bool],
        *,
        compute: Union[str, ComputeStrategy] = None,
        **ray_remote_args,
    ) -> "Dataset":
        """Filter out rows that don't satisfy the given predicate.

        .. tip::
            If you can represent your predicate with NumPy or pandas operations,
            :meth:`Dataset.map_batches` might be faster. You can implement filter by
            dropping rows.

        Examples:

            >>> import ray
            >>> ds = ray.data.range(100)
            >>> ds.filter(lambda row: row["id"] % 2 == 0).take_all()
            [{'id': 0}, {'id': 2}, {'id': 4}, ...]

        Time complexity: O(dataset size / parallelism)

        Args:
            fn: The predicate to apply to each row, or a class type
                that can be instantiated to create such a callable. Callable classes are
                only supported for the actor compute strategy.
            compute: The compute strategy, either "tasks" (default) to use Ray
                tasks, ``ray.data.ActorPoolStrategy(size=n)`` to use a fixed-size actor
                pool, or ``ray.data.ActorPoolStrategy(min_size=m, max_size=n)`` for an
                autoscaling actor pool.
            ray_remote_args: Additional resource requirements to request from
                ray (e.g., num_gpus=1 to request GPUs for the map tasks).
        """
        validate_compute(fn, compute)

<<<<<<< HEAD
=======
        transform_fn = generate_filter_fn(
            DataContext.get_current().target_max_block_size
        )

        plan = self._plan.with_stage(
            OneToOneStage("Filter", transform_fn, compute, ray_remote_args, fn=fn)
        )

>>>>>>> 58cd807b
        logical_plan = self._logical_plan
        op = Filter(
            input_op=logical_plan.dag,
            fn=fn,
            compute=compute,
            ray_remote_args=ray_remote_args,
        )
        logical_plan = LogicalPlan(op)
        execution_manager = self._execution_manager.with_operator(op)

        return Dataset(execution_manager, self._epoch, logical_plan)

    def repartition(self, num_blocks: int, *, shuffle: bool = False) -> "Dataset":
        """Repartition the :class:`Dataset` into exactly this number of :ref:`blocks <dataset_concept>`.

        This method can be useful to tune the performance of your pipeline. To learn
        more, see :ref:`Advanced: Performance Tips and Tuning <data_performance_tips>`.

        If you're writing data to files, you can also use this method to change the
        number of output files. To learn more, see
        :ref:`Changing the number of output files <changing-number-output-files>`.

        .. note::

            Repartition has two modes. If ``shuffle=False``, Ray Data performs the
            minimal data movement needed to equalize block sizes. Otherwise, Ray Data
            performs a full distributed shuffle.

            .. image:: /data/images/dataset-shuffle.svg
                :align: center

            ..
                https://docs.google.com/drawings/d/132jhE3KXZsf29ho1yUdPrCHB9uheHBWHJhDQMXqIVPA/edit

        Examples:
            >>> import ray
            >>> ds = ray.data.range(100)
            >>> ds.repartition(10).num_blocks()
            10

        Time complexity: O(dataset size / parallelism)

        Args:
            num_blocks: The number of blocks.
            shuffle: Whether to perform a distributed shuffle during the
                repartition. When shuffle is enabled, each output block
                contains a subset of data rows from each input block, which
                requires all-to-all data movement. When shuffle is disabled,
                output blocks are created from adjacent input blocks,
                minimizing data movement.

        Returns:
            The repartitioned :class:`Dataset`.
        """  # noqa: E501

        logical_plan = self._logical_plan
        op = Repartition(
            logical_plan.dag,
            num_outputs=num_blocks,
            shuffle=shuffle,
        )
        logical_plan = LogicalPlan(op)
        execution_manager = self._execution_manager.with_operator(op)
        return Dataset(execution_manager, self._epoch, logical_plan)

    def random_shuffle(
        self,
        *,
        seed: Optional[int] = None,
        num_blocks: Optional[int] = None,
        **ray_remote_args,
    ) -> "Dataset":
        """Randomly shuffle the rows of this :class:`Dataset`.

        .. tip::

            This method can be slow. For better performance, try
            :ref:`Iterating over batches with shuffling <iterating-over-batches-with-shuffling>`.
            Also, see :ref:`Optimizing shuffles <optimizing_shuffles>`.

        Examples:
            >>> import ray
            >>> ds = ray.data.range(100)
            >>> ds.random_shuffle().take(3)  # doctest: +SKIP
            {'id': 41}, {'id': 21}, {'id': 92}]
            >>> ds.random_shuffle(seed=42).take(3)  # doctest: +SKIP
            {'id': 77}, {'id': 21}, {'id': 63}]

        Time complexity: O(dataset size / parallelism)

        Args:
            seed: Fix the random seed to use, otherwise one is chosen
                based on system randomness.
            num_blocks: The number of output blocks after the shuffle, or ``None``
                to retain the number of blocks.

        Returns:
            The shuffled :class:`Dataset`.
        """  # noqa: E501

        logical_plan = self._logical_plan
        op = RandomShuffle(
            logical_plan.dag,
            seed=seed,
            num_outputs=num_blocks,
            ray_remote_args=ray_remote_args,
        )
        logical_plan = LogicalPlan(op)
        execution_manager = self._execution_manager.with_operator(op)
        return Dataset(execution_manager, self._epoch, logical_plan)

    def randomize_block_order(
        self,
        *,
        seed: Optional[int] = None,
    ) -> "Dataset":
        """Randomly shuffle the :ref:`blocks <dataset_concept>` of this :class:`Dataset`.

        This method is useful if you :meth:`~Dataset.split` your dataset into shards and
        want to randomize the data in each shard without performing a full
        :meth:`~Dataset.random_shuffle`.

        Examples:
            >>> import ray
            >>> ds = ray.data.range(100)
            >>> ds.take(5)
            [{'id': 0}, {'id': 1}, {'id': 2}, {'id': 3}, {'id': 4}]
            >>> ds.randomize_block_order().take(5)  # doctest: +SKIP
            {'id': 15}, {'id': 16}, {'id': 17}, {'id': 18}, {'id': 19}]

        Args:
            seed: Fix the random seed to use, otherwise one is chosen
                based on system randomness.

        Returns:
            The block-shuffled :class:`Dataset`.
        """

        # plan = self._execution_manager.with_stage(RandomizeBlocksStage(seed))

        logical_plan = self._logical_plan
        # if logical_plan is not None:
        op = RandomizeBlocks(
            logical_plan.dag,
            seed=seed,
        )
        logical_plan = LogicalPlan(op)
        return Dataset(
            self._execution_manager.with_operator(op), self._epoch, logical_plan
        )

    def random_sample(
        self, fraction: float, *, seed: Optional[int] = None
    ) -> "Dataset":
        """Returns a new :class:`Dataset` containing a random fraction of the rows.

        .. note::

            This method returns roughly ``fraction * total_rows`` rows. An exact number
            of rows isn't guaranteed.

        Examples:
            >>> import ray
            >>> ds = ray.data.range(100)
            >>> ds.random_sample(0.1).count()  # doctest: +SKIP
            10

        Args:
            fraction: The fraction of elements to sample.
            seed: Seeds the python random pRNG generator.

        Returns:
            Returns a :class:`Dataset` containing the sampled rows.
        """
        import random

        import pandas as pd
        import pyarrow as pa

        if self.num_blocks() == 0:
            raise ValueError("Cannot sample from an empty Dataset.")

        if fraction < 0 or fraction > 1:
            raise ValueError("Fraction must be between 0 and 1.")

        if seed is not None:
            random.seed(seed)

        def process_batch(batch):
            if isinstance(batch, list):
                return [row for row in batch if random.random() <= fraction]
            if isinstance(batch, pa.Table):
                # Lets the item pass if weight generated for that item <= fraction
                return batch.filter(
                    pa.array(random.random() <= fraction for _ in range(len(batch)))
                )
            if isinstance(batch, pd.DataFrame):
                return batch.sample(frac=fraction)
            if isinstance(batch, np.ndarray):
                return _create_possibly_ragged_ndarray(
                    [row for row in batch if random.random() <= fraction]
                )
            raise ValueError(f"Unsupported batch type: {type(batch)}")

        return self.map_batches(process_batch, batch_format=None)

    @ConsumptionAPI
    def streaming_split(
        self,
        n: int,
        *,
        equal: bool = False,
        locality_hints: Optional[List["NodeIdStr"]] = None,
    ) -> List[DataIterator]:
        """Returns ``n`` :class:`DataIterators <ray.data.DataIterator>` that can
        be used to read disjoint subsets of the dataset in parallel.

        This method is the recommended way to consume :class:`Datasets <Dataset>` for
        distributed training.

        Streaming split works by delegating the execution of this :class:`Dataset` to a
        coordinator actor. The coordinator pulls block references from the executed
        stream, and divides those blocks among ``n`` output iterators. Iterators pull
        blocks from the coordinator actor to return to their caller on ``next``.

        The returned iterators are also repeatable; each iteration will trigger a
        new execution of the Dataset. There is an implicit barrier at the start of
        each iteration, which means that `next` must be called on all iterators before
        the iteration starts.

        .. warning::

            Because iterators are pulling blocks from the same :class:`Dataset`
            execution, if one iterator falls behind, other iterators may be stalled.

        Examples:

            .. testcode::

                import ray

                ds = ray.data.range(100)
                it1, it2 = ds.streaming_split(2, equal=True)

            Consume data from iterators in parallel.

            .. testcode::

                @ray.remote
                def consume(it):
                    for batch in it.iter_batches():
                       pass

                ray.get([consume.remote(it1), consume.remote(it2)])

            You can loop over the iterators multiple times (multiple epochs).

            .. testcode::

                @ray.remote
                def train(it):
                    NUM_EPOCHS = 2
                    for _ in range(NUM_EPOCHS):
                        for batch in it.iter_batches():
                            pass

                ray.get([train.remote(it1), train.remote(it2)])

            The following remote function call blocks waiting for a read on ``it2`` to
            start.

            .. testcode::
                :skipif: True

                ray.get(train.remote(it1))

        Args:
            n: Number of output iterators to return.
            equal: If ``True``, each output iterator sees an exactly equal number
                of rows, dropping data if necessary. If ``False``, some iterators may
                see slightly more or less rows than others, but no data is dropped.
            locality_hints: Specify the node ids corresponding to each iterator
                location. Dataset will try to minimize data movement based on the
                iterator output locations. This list must have length ``n``. You can
                get the current node id of a task or actor by calling
                ``ray.get_runtime_context().get_node_id()``.

        Returns:
            The output iterator splits. These iterators are Ray-serializable and can
            be freely passed to any Ray task or actor.

        .. seealso::

            :meth:`Dataset.split`
                Unlike :meth:`~Dataset.streaming_split`, :meth:`~Dataset.split`
                materializes the dataset in memory.
        """
        return StreamSplitDataIterator.create(self, n, equal, locality_hints)

    @ConsumptionAPI
    def split(
        self, n: int, *, equal: bool = False, locality_hints: Optional[List[Any]] = None
    ) -> List["MaterializedDataset"]:
        """Materialize and split the dataset into ``n`` disjoint pieces.

        This method returns a list of ``MaterializedDataset`` that can be passed to Ray
        Tasks and Actors and used to read the dataset rows in parallel.

        Examples:

            .. testcode::

                @ray.remote
                class Worker:

                    def train(self, data_iterator):
                        for batch in data_iterator.iter_batches(batch_size=8):
                            pass

                workers = [Worker.remote() for _ in range(4)]
                shards = ray.data.range(100).split(n=4, equal=True)
                ray.get([w.train.remote(s) for w, s in zip(workers, shards)])

        Time complexity: O(1)

        Args:
            n: Number of child datasets to return.
            equal: Whether to guarantee each split has an equal
                number of records. This might drop records if the rows can't be
                divided equally among the splits.
            locality_hints: [Experimental] A list of Ray actor handles of size ``n``.
                The system tries to co-locate the blocks of the i-th dataset
                with the i-th actor to maximize data locality.

        Returns:
            A list of ``n`` disjoint dataset splits.

        .. seealso::

            :meth:`Dataset.split_at_indices`
                Unlike :meth:`~Dataset.split`, which splits a dataset into approximately
                equal splits, :meth:`Dataset.split_proportionately` lets you split a
                dataset into different sizes.

            :meth:`Dataset.split_proportionately`
                This method is equivalent to :meth:`Dataset.split_at_indices` if
                you compute indices manually.

            :meth:`Dataset.streaming_split`.
                Unlike :meth:`~Dataset.split`, :meth:`~Dataset.streaming_split`
                doesn't materialize the dataset in memory.
        """
        if n <= 0:
            raise ValueError(f"The number of splits {n} is not positive.")

        # fallback to split_at_indices for equal split without locality hints.
        # simple benchmarks shows spilit_at_indices yields more stable performance.
        # https://github.com/ray-project/ray/pull/26641 for more context.
        if equal and locality_hints is None:
            count = self.count()
            split_index = count // n
            # we are creating n split_indices which will generate
            # n + 1 splits; the last split will at most contains (n - 1)
            # rows, which could be safely dropped.
            split_indices = [split_index * i for i in range(1, n + 1)]
            shards = self.split_at_indices(split_indices)
            return shards[:n]

        if locality_hints and len(locality_hints) != n:
            raise ValueError(
                f"The length of locality_hints {len(locality_hints)} "
                f"doesn't equal the number of splits {n}."
            )
            # TODO: this is unreachable code.
            if len(set(locality_hints)) != len(locality_hints):
                raise ValueError(
                    "locality_hints must not contain duplicate actor handles"
                )

        blocks = self._execution_manager.execute()
        owned_by_consumer = blocks._owned_by_consumer
        stats = self._execution_manager.stats()
        block_refs, metadata = zip(*blocks.get_blocks_with_metadata())

        if locality_hints is None:
            blocks = np.array_split(block_refs, n)
            meta = np.array_split(metadata, n)

            split_datasets = []
            for b, m in zip(blocks, meta):
                block_list = BlockList(
                    b.tolist(), m.tolist(), owned_by_consumer=owned_by_consumer
                )
                logical_plan = self._execution_manager._logical_plan
                if logical_plan is not None:
                    ref_bundles = _block_list_to_bundles(block_list, owned_by_consumer)
                    logical_plan = LogicalPlan(InputData(input_data=ref_bundles))
                split_datasets.append(
                    MaterializedDataset(
                        ExecutionManager(
                            block_list,
                            stats,
                            run_by_consumer=owned_by_consumer,
                        ),
                        self._epoch,
                        logical_plan,
                    )
                )
            return split_datasets

        metadata_mapping = {b: m for b, m in zip(block_refs, metadata)}

        # If the locality_hints is set, we use a two-round greedy algorithm
        # to co-locate the blocks with the actors based on block
        # and actor's location (node_id).
        #
        # The split algorithm tries to allocate equally-sized blocks regardless
        # of locality. Thus we first calculate the expected number of blocks
        # for each split.
        #
        # In the first round, for each actor, we look for all blocks that
        # match the actor's node_id, then allocate those matched blocks to
        # this actor until we reach the limit(expected number).
        #
        # In the second round: fill each actor's allocation with
        # remaining unallocated blocks until we reach the limit.

        def build_allocation_size_map(
            num_blocks: int, actors: List[Any]
        ) -> Dict[Any, int]:
            """Given the total number of blocks and a list of actors, calcuate
            the expected number of blocks to allocate for each actor.
            """
            num_actors = len(actors)
            num_blocks_per_actor = num_blocks // num_actors
            num_blocks_left = num_blocks - num_blocks_per_actor * n
            num_blocks_by_actor = {}
            for i, actor in enumerate(actors):
                num_blocks_by_actor[actor] = num_blocks_per_actor
                if i < num_blocks_left:
                    num_blocks_by_actor[actor] += 1
            return num_blocks_by_actor

        def build_block_refs_by_node_id(
            blocks: List[ObjectRef[Block]],
        ) -> Dict[str, List[ObjectRef[Block]]]:
            """Build the reverse index from node_id to block_refs. For
            simplicity, if the block is stored on multiple nodes we
            only pick the first one.
            """
            block_ref_locations = ray.experimental.get_object_locations(blocks)
            block_refs_by_node_id = collections.defaultdict(list)
            for block_ref in blocks:
                node_ids = block_ref_locations.get(block_ref, {}).get("node_ids", [])
                node_id = node_ids[0] if node_ids else None
                block_refs_by_node_id[node_id].append(block_ref)
            return block_refs_by_node_id

        def build_node_id_by_actor(actors: List[Any]) -> Dict[Any, str]:
            """Build a map from a actor to its node_id."""
            actors_state = ray._private.state.actors()
            return {
                actor: actors_state.get(actor._actor_id.hex(), {})
                .get("Address", {})
                .get("NodeID")
                for actor in actors
            }

        # expected number of blocks to be allocated for each actor
        expected_block_count_by_actor = build_allocation_size_map(
            len(block_refs), locality_hints
        )
        # the reverse index from node_id to block_refs
        block_refs_by_node_id = build_block_refs_by_node_id(block_refs)
        # the map from actor to its node_id
        node_id_by_actor = build_node_id_by_actor(locality_hints)

        allocation_per_actor = collections.defaultdict(list)

        # In the first round, for each actor, we look for all blocks that
        # match the actor's node_id, then allocate those matched blocks to
        # this actor until we reach the limit(expected number)
        for actor in locality_hints:
            node_id = node_id_by_actor[actor]
            matching_blocks = block_refs_by_node_id[node_id]
            expected_block_count = expected_block_count_by_actor[actor]
            allocation = []
            while matching_blocks and len(allocation) < expected_block_count:
                allocation.append(matching_blocks.pop())
            allocation_per_actor[actor] = allocation

        # In the second round: fill each actor's allocation with
        # remaining unallocated blocks until we reach the limit
        remaining_block_refs = list(
            itertools.chain.from_iterable(block_refs_by_node_id.values())
        )
        for actor in locality_hints:
            while (
                len(allocation_per_actor[actor]) < expected_block_count_by_actor[actor]
            ):
                allocation_per_actor[actor].append(remaining_block_refs.pop())

        assert len(remaining_block_refs) == 0, len(remaining_block_refs)

        per_split_block_lists = [
            BlockList(
                allocation_per_actor[actor],
                [metadata_mapping[b] for b in allocation_per_actor[actor]],
                owned_by_consumer=owned_by_consumer,
            )
            for actor in locality_hints
        ]

        if equal:
            # equalize the splits
            per_split_block_lists = _equalize(per_split_block_lists, owned_by_consumer)

        split_datasets = []
        for block_split in per_split_block_lists:
            logical_plan = self._execution_manager._logical_plan
            if logical_plan is not None:
                ref_bundles = _block_list_to_bundles(block_split, owned_by_consumer)
                logical_plan = LogicalPlan(InputData(input_data=ref_bundles))
            split_datasets.append(
                MaterializedDataset(
                    ExecutionManager(
                        block_split,
                        stats,
                        run_by_consumer=owned_by_consumer,
                    ),
                    self._epoch,
                    logical_plan,
                )
            )
        return split_datasets

    @ConsumptionAPI
    def split_at_indices(self, indices: List[int]) -> List["MaterializedDataset"]:
        """Materialize and split the dataset at the given indices (like ``np.split``).

        Examples:
            >>> import ray
            >>> ds = ray.data.range(10)
            >>> d1, d2, d3 = ds.split_at_indices([2, 5])
            >>> d1.take_batch()
            {'id': array([0, 1])}
            >>> d2.take_batch()
            {'id': array([2, 3, 4])}
            >>> d3.take_batch()
            {'id': array([5, 6, 7, 8, 9])}

        Time complexity: O(num splits)

        Args:
            indices: List of sorted integers which indicate where the dataset
                are split. If an index exceeds the length of the dataset,
                an empty dataset is returned.

        Returns:
            The dataset splits.

        .. seealso::

            :meth:`Dataset.split`
                Unlike :meth:`~Dataset.split_at_indices`, which lets you split a
                dataset into different sizes, :meth:`Dataset.split` splits a dataset
                into approximately equal splits.

            :meth:`Dataset.split_proportionately`
                This method is equivalent to :meth:`Dataset.split_at_indices` if
                you compute indices manually.

            :meth:`Dataset.streaming_split`.
                Unlike :meth:`~Dataset.split`, :meth:`~Dataset.streaming_split`
                doesn't materialize the dataset in memory.
        """

        if len(indices) < 1:
            raise ValueError("indices must be at least of length 1")
        if sorted(indices) != indices:
            raise ValueError("indices must be sorted")
        if indices[0] < 0:
            raise ValueError("indices must be positive")
        start_time = time.perf_counter()
        block_list = self._execution_manager.execute()
        blocks, metadata = _split_at_indices(
            block_list.get_blocks_with_metadata(),
            indices,
            block_list._owned_by_consumer,
        )
        split_duration = time.perf_counter() - start_time
        parent_stats = self._execution_manager.stats()
        splits = []

        for bs, ms in zip(blocks, metadata):
            stats = DatasetStats(stages={"Split": ms}, parent=parent_stats)
            stats.time_total_s = split_duration

            split_block_list = BlockList(
                bs, ms, owned_by_consumer=block_list._owned_by_consumer
            )
            logical_plan = self._execution_manager._logical_plan
            if logical_plan is not None:
                ref_bundles = _block_list_to_bundles(
                    split_block_list, block_list._owned_by_consumer
                )
                logical_plan = LogicalPlan(InputData(input_data=ref_bundles))

            splits.append(
                MaterializedDataset(
                    ExecutionManager(
                        split_block_list,
                        stats,
                        run_by_consumer=block_list._owned_by_consumer,
                    ),
                    self._epoch,
                    logical_plan,
                )
            )
        return splits

    @ConsumptionAPI
    def split_proportionately(
        self, proportions: List[float]
    ) -> List["MaterializedDataset"]:
        """Materialize and split the dataset using proportions.

        A common use case for this is splitting the dataset into train
        and test sets (equivalent to eg. scikit-learn's ``train_test_split``).
        For a higher level abstraction, see :meth:`Dataset.train_test_split`.

        This method splits datasets so that all splits
        always contains at least one row. If that isn't possible,
        an exception is raised.

        This is equivalent to caulculating the indices manually and calling
        :meth:`Dataset.split_at_indices`.

        Examples:
            >>> import ray
            >>> ds = ray.data.range(10)
            >>> d1, d2, d3 = ds.split_proportionately([0.2, 0.5])
            >>> d1.take_batch()
            {'id': array([0, 1])}
            >>> d2.take_batch()
            {'id': array([2, 3, 4, 5, 6])}
            >>> d3.take_batch()
            {'id': array([7, 8, 9])}

        Time complexity: O(num splits)

        Args:
            proportions: List of proportions to split the dataset according to.
                Must sum up to less than 1, and each proportion must be bigger
                than 0.

        Returns:
            The dataset splits.

        .. seealso::

            :meth:`Dataset.split`
                Unlike :meth:`~Dataset.split_proportionately`, which lets you split a
                dataset into different sizes, :meth:`Dataset.split` splits a dataset
                into approximately equal splits.

            :meth:`Dataset.split_at_indices`
                :meth:`Dataset.split_proportionately` uses this method under the hood.

            :meth:`Dataset.streaming_split`.
                Unlike :meth:`~Dataset.split`, :meth:`~Dataset.streaming_split`
                doesn't materialize the dataset in memory.
        """

        if len(proportions) < 1:
            raise ValueError("proportions must be at least of length 1")
        if sum(proportions) >= 1:
            raise ValueError("proportions must sum to less than 1")
        if any(p <= 0 for p in proportions):
            raise ValueError("proportions must be bigger than 0")

        dataset_length = self.count()
        cumulative_proportions = np.cumsum(proportions)
        split_indices = [
            int(dataset_length * proportion) for proportion in cumulative_proportions
        ]

        # Ensure each split has at least one element
        subtract = 0
        for i in range(len(split_indices) - 2, -1, -1):
            split_indices[i] -= subtract
            if split_indices[i] == split_indices[i + 1]:
                subtract += 1
                split_indices[i] -= 1
        if any(i <= 0 for i in split_indices):
            raise ValueError(
                "Couldn't create non-empty splits with the given proportions."
            )

        return self.split_at_indices(split_indices)

    @ConsumptionAPI
    def train_test_split(
        self,
        test_size: Union[int, float],
        *,
        shuffle: bool = False,
        seed: Optional[int] = None,
    ) -> Tuple["MaterializedDataset", "MaterializedDataset"]:
        """Materialize and split the dataset into train and test subsets.

        Examples:

            >>> import ray
            >>> ds = ray.data.range(8)
            >>> train, test = ds.train_test_split(test_size=0.25)
            >>> train.take_batch()
            {'id': array([0, 1, 2, 3, 4, 5])}
            >>> test.take_batch()
            {'id': array([6, 7])}

        Args:
            test_size: If float, should be between 0.0 and 1.0 and represent the
                proportion of the dataset to include in the test split. If int,
                represents the absolute number of test samples. The train split
                always complements the test split.
            shuffle: Whether or not to globally shuffle the dataset before splitting.
                Defaults to ``False``. This may be a very expensive operation with a
                large dataset.
            seed: Fix the random seed to use for shuffle, otherwise one is chosen
                based on system randomness. Ignored if ``shuffle=False``.

        Returns:
            Train and test subsets as two ``MaterializedDatasets``.

        .. seealso::

            :meth:`Dataset.split_proportionately`
        """
        ds = self

        if shuffle:
            ds = ds.random_shuffle(seed=seed)

        if not isinstance(test_size, (int, float)):
            raise TypeError(f"`test_size` must be int or float got {type(test_size)}.")
        if isinstance(test_size, float):
            if test_size <= 0 or test_size >= 1:
                raise ValueError(
                    "If `test_size` is a float, it must be bigger than 0 and smaller "
                    f"than 1. Got {test_size}."
                )
            return ds.split_proportionately([1 - test_size])
        else:
            ds_length = ds.count()
            if test_size <= 0 or test_size >= ds_length:
                raise ValueError(
                    "If `test_size` is an int, it must be bigger than 0 and smaller "
                    f"than the size of the dataset ({ds_length}). "
                    f"Got {test_size}."
                )
            return ds.split_at_indices([ds_length - test_size])

    def union(self, *other: List["Dataset"]) -> "Dataset":
        """Concatenate :class:`Datasets <ray.data.Dataset>` across rows.

        The order of the blocks in the datasets is preserved, as is the
        relative ordering between the datasets passed in the argument list.

        .. caution::
            Unioned datasets aren't lineage-serializable. As a result, they can't be
            used as a tunable hyperparameter in Ray Tune.

        Examples:

            >>> import ray
            >>> ds1 = ray.data.range(2)
            >>> ds2 = ray.data.range(3)
            >>> ds1.union(ds2).take_all()
            [{'id': 0}, {'id': 1}, {'id': 0}, {'id': 1}, {'id': 2}]

        Args:
            other: List of datasets to combine with this one. The datasets
                must have the same schema as this dataset, otherwise the
                behavior is undefined.

        Returns:
            A new dataset holding the rows of the input datasets.
        """

        start_time = time.perf_counter()

        owned_by_consumer = self._execution_manager.execute()._owned_by_consumer
        datasets = [self] + list(other)
        bls = []
        has_nonlazy = False
        for ds in datasets:
            bl = ds._execution_manager.execute()
            if not isinstance(bl, LazyBlockList):
                has_nonlazy = True
            bls.append(bl)
        if has_nonlazy:
            blocks = []
            metadata = []
            ops_to_union = []
            for idx, bl in enumerate(bls):
                if isinstance(bl, LazyBlockList):
                    bs, ms = bl._get_blocks_with_metadata()
                else:
                    assert isinstance(bl, BlockList), type(bl)
                    bs, ms = bl._blocks, bl._metadata
                op_logical_plan = getattr(
                    datasets[idx]._execution_manager, "_logical_plan", None
                )
                if isinstance(op_logical_plan, LogicalPlan):
                    ops_to_union.append(op_logical_plan.dag)
                else:
                    ops_to_union.append(None)
                blocks.extend(bs)
                metadata.extend(ms)
            blocklist = BlockList(blocks, metadata, owned_by_consumer=owned_by_consumer)

            logical_plan = None
            if all(ops_to_union):
                op = UnionLogicalOperator(*ops_to_union)
                logical_plan = LogicalPlan(op)
        else:
            tasks: List[ReadTask] = []
            block_partition_refs: List[ObjectRef[BlockPartition]] = []
            block_partition_meta_refs: List[ObjectRef[BlockMetadata]] = []

            # Gather read task names from input blocks of unioned Datasets,
            # and concat them before passing to resulting LazyBlockList
            read_task_names = []
            self_read_name = (
                self._execution_manager._in_blocks._read_stage_name or "Read"
            )
            read_task_names.append(self_read_name)
            other_read_names = [
                o._execution_manager._in_blocks._read_stage_name or "Read"
                for o in other
            ]
            read_task_names.extend(other_read_names)

            for bl in bls:
                tasks.extend(bl._tasks)
                block_partition_refs.extend(bl._block_partition_refs)
                block_partition_meta_refs.extend(bl._block_partition_meta_refs)
            blocklist = LazyBlockList(
                tasks,
                f"Union({','.join(read_task_names)})",
                block_partition_refs,
                block_partition_meta_refs,
                owned_by_consumer=owned_by_consumer,
            )

            logical_plan = self._logical_plan
            logical_plans = [
                getattr(union_ds, "_logical_plan", None) for union_ds in datasets
            ]
            if all(logical_plans):
                op = UnionLogicalOperator(
                    *[plan.dag for plan in logical_plans],
                )
                logical_plan = LogicalPlan(op)

        epochs = [ds._get_epoch() for ds in datasets]
        max_epoch = max(*epochs)
        if len(set(epochs)) > 1:
            if ray.util.log_once("dataset_epoch_warned"):
                logger.warning(
                    "Dataset contains data from multiple epochs: {}, "
                    "likely due to a `rewindow()` call. The higher epoch "
                    "number {} will be used. This warning will not "
                    "be shown again.".format(set(epochs), max_epoch)
                )
        stats = DatasetStats(
            stages={"Union": []},
            parent=[d._execution_manager.stats() for d in datasets],
        )
        stats.time_total_s = time.perf_counter() - start_time
        execution_manager = ExecutionManager(
            blocklist, stats, run_by_consumer=owned_by_consumer
        ).with_operator(op)
        return Dataset(
            execution_manager,
            max_epoch,
            logical_plan,
        )

    def groupby(self, key: Optional[str]) -> "GroupedData":
        """Group rows of a :class:`Dataset` according to a column.

        Use this method to transform data based on a
        categorical variable.

        Examples:

            .. testcode::

                import pandas as pd
                import ray

                def normalize_variety(group: pd.DataFrame) -> pd.DataFrame:
                    for feature in group.drop("variety").columns:
                        group[feature] = group[feature] / group[feature].abs().max()
                    return group

                ds = (
                    ray.data.read_parquet("s3://anonymous@ray-example-data/iris.parquet")
                    .groupby("variety")
                    .map_groups(normalize_variety, batch_format="pandas")
                )

        Time complexity: O(dataset size * log(dataset size / parallelism))

        Args:
            key: A column name. If this is ``None``, place all rows in a single group.

        Returns:
            A lazy :class:`~ray.data.grouped_data.GroupedData`.

        .. seealso::

            :meth:`~ray.data.grouped_data.GroupedData.map_groups`
                Call this method to transform groups of data.
        """
        from ray.data.grouped_data import GroupedData

        # Always allow None since groupby interprets that as grouping all
        # records into a single global group.
        if key is not None:
            SortKey(key).validate_schema(self.schema(fetch_if_missing=True))

        return GroupedData(self, key)

    def unique(self, column: str) -> List[Any]:
        """List the unique elements in a given column.

        Examples:

            >>> import ray
            >>> ds = ray.data.from_items([1, 2, 3, 2, 3])
            >>> ds.unique("item")
            [1, 2, 3]

            This function is very useful for computing labels
            in a machine learning dataset:

            >>> import ray
            >>> ds = ray.data.read_csv("s3://anonymous@ray-example-data/iris.csv")
            >>> ds.unique("target")
            [0, 1, 2]

            One common use case is to convert the class labels
            into integers for training and inference:

            >>> classes = {0: 'Setosa', 1: 'Versicolor', 2: 'Virginica'}
            >>> def preprocessor(df, classes):
            ...     df["variety"] = df["target"].map(classes)
            ...     return df
            >>> train_ds = ds.map_batches(
            ...     preprocessor, fn_kwargs={"classes": classes}, batch_format="pandas")
            >>> train_ds.sort("sepal length (cm)").take(1)  # Sort to make it deterministic
            [{'sepal length (cm)': 4.3, ..., 'variety': 'Setosa'}]

        Time complexity: O(dataset size * log(dataset size / parallelism))

        Args:
            column: The column to collect unique elements over.

        Returns:
            A list with unique elements in the given column.
        """  # noqa: E501
        ds = self.select_columns([column]).groupby(column).count()
        return [item[column] for item in ds.take_all()]

    @ConsumptionAPI
    def aggregate(self, *aggs: AggregateFn) -> Union[Any, Dict[str, Any]]:
        """Aggregate values using one or more functions.

        Use this method to compute metrics like the product of a column.

        Examples:

            .. testcode::

                import ray
                from ray.data.aggregate import AggregateFn

                ds = ray.data.from_items([{"number": i} for i in range(1, 10)])
                aggregation = AggregateFn(
                    init=lambda column: 1,
                    accumulate_row=lambda a, row: a * row["number"],
                    merge = lambda a1, a2: a1 + a2,
                    name="prod"
                )
                print(ds.aggregate(aggregation))

            .. testoutput::

                {'prod': 45}

        Time complexity: O(dataset size / parallelism)

        Args:
            *aggs: :class:`Aggregations <ray.data.aggregate.AggregateFn>` to perform.

        Returns:
            A ``dict`` where each each value is an aggregation for a given column.
        """
        ret = self.groupby(None).aggregate(*aggs).take(1)
        return ret[0] if len(ret) > 0 else None

    @ConsumptionAPI
    def sum(
        self, on: Optional[Union[str, List[str]]] = None, ignore_nulls: bool = True
    ) -> Union[Any, Dict[str, Any]]:
        """Compute the sum of one or more columns.

        Examples:
            >>> import ray
            >>> ray.data.range(100).sum("id")
            4950
            >>> ray.data.from_items([
            ...     {"A": i, "B": i**2}
            ...     for i in range(100)
            ... ]).sum(["A", "B"])
            {'sum(A)': 4950, 'sum(B)': 328350}

        Args:
            on: a column name or a list of column names to aggregate.
            ignore_nulls: Whether to ignore null values. If ``True``, null
                values are ignored when computing the sum. If ``False``,
                when a null value is encountered, the output is ``None``.
                Ray Data considers ``np.nan``, ``None``, and ``pd.NaT`` to be null
                values. Default is ``True``.

        Returns:
            The sum result.

            For different values of ``on``, the return varies:

            - ``on=None``: a dict containing the column-wise sum of all
              columns,
            - ``on="col"``: a scalar representing the sum of all items in
              column ``"col"``,
            - ``on=["col_1", ..., "col_n"]``: an n-column ``dict``
              containing the column-wise sum of the provided columns.

            If the dataset is empty, all values are null. If ``ignore_nulls`` is
            ``False`` and any value is null, then the output is ``None``.
        """
        ret = self._aggregate_on(Sum, on, ignore_nulls)
        return self._aggregate_result(ret)

    @ConsumptionAPI
    def min(
        self, on: Optional[Union[str, List[str]]] = None, ignore_nulls: bool = True
    ) -> Union[Any, Dict[str, Any]]:
        """Return the minimum of one or more columns.

        Examples:
            >>> import ray
            >>> ray.data.range(100).min("id")
            0
            >>> ray.data.from_items([
            ...     {"A": i, "B": i**2}
            ...     for i in range(100)
            ... ]).min(["A", "B"])
            {'min(A)': 0, 'min(B)': 0}

        Args:
            on: a column name or a list of column names to aggregate.
            ignore_nulls: Whether to ignore null values. If ``True``, null
                values are ignored when computing the min; if ``False``,
                when a null value is encountered, the output is ``None``.
                This method considers ``np.nan``, ``None``, and ``pd.NaT`` to be null
                values. Default is ``True``.

        Returns:
            The min result.

            For different values of ``on``, the return varies:

            - ``on=None``: an dict containing the column-wise min of
              all columns,
            - ``on="col"``: a scalar representing the min of all items in
              column ``"col"``,
            - ``on=["col_1", ..., "col_n"]``: an n-column dict
              containing the column-wise min of the provided columns.

            If the dataset is empty, all values are null. If ``ignore_nulls`` is
            ``False`` and any value is null, then the output is ``None``.
        """
        ret = self._aggregate_on(Min, on, ignore_nulls)
        return self._aggregate_result(ret)

    @ConsumptionAPI
    def max(
        self, on: Optional[Union[str, List[str]]] = None, ignore_nulls: bool = True
    ) -> Union[Any, Dict[str, Any]]:
        """Return the maximum of one or more columns.

        Examples:
            >>> import ray
            >>> ray.data.range(100).max("id")
            99
            >>> ray.data.from_items([
            ...     {"A": i, "B": i**2}
            ...     for i in range(100)
            ... ]).max(["A", "B"])
            {'max(A)': 99, 'max(B)': 9801}

        Args:
            on: a column name or a list of column names to aggregate.
            ignore_nulls: Whether to ignore null values. If ``True``, null
                values are ignored when computing the max; if ``False``,
                when a null value is encountered, the output is ``None``.
                This method considers ``np.nan``, ``None``, and ``pd.NaT`` to be null
                values. Default is ``True``.

        Returns:
            The max result.

            For different values of ``on``, the return varies:

            - ``on=None``: an dict containing the column-wise max of
              all columns,
            - ``on="col"``: a scalar representing the max of all items in
              column ``"col"``,
            - ``on=["col_1", ..., "col_n"]``: an n-column dict
              containing the column-wise max of the provided columns.

            If the dataset is empty, all values are null. If ``ignore_nulls`` is
            ``False`` and any value is null, then the output is ``None``.
        """
        ret = self._aggregate_on(Max, on, ignore_nulls)
        return self._aggregate_result(ret)

    @ConsumptionAPI
    def mean(
        self, on: Optional[Union[str, List[str]]] = None, ignore_nulls: bool = True
    ) -> Union[Any, Dict[str, Any]]:
        """Compute the mean of one or more columns.

        Examples:
            >>> import ray
            >>> ray.data.range(100).mean("id")
            49.5
            >>> ray.data.from_items([
            ...     {"A": i, "B": i**2}
            ...     for i in range(100)
            ... ]).mean(["A", "B"])
            {'mean(A)': 49.5, 'mean(B)': 3283.5}

        Args:
            on: a column name or a list of column names to aggregate.
            ignore_nulls: Whether to ignore null values. If ``True``, null
                values are ignored when computing the mean; if ``False``,
                when a null value is encountered, the output is ``None``.
                This method considers ``np.nan``, ``None``, and ``pd.NaT`` to be null
                values. Default is ``True``.

        Returns:
            The mean result.

            For different values of ``on``, the return varies:

            - ``on=None``: an dict containing the column-wise mean of
              all columns,
            - ``on="col"``: a scalar representing the mean of all items in
              column ``"col"``,
            - ``on=["col_1", ..., "col_n"]``: an n-column dict
              containing the column-wise mean of the provided columns.

            If the dataset is empty, all values are null. If ``ignore_nulls`` is
            ``False`` and any value is null, then the output is ``None``.
        """
        ret = self._aggregate_on(Mean, on, ignore_nulls)
        return self._aggregate_result(ret)

    @ConsumptionAPI
    def std(
        self,
        on: Optional[Union[str, List[str]]] = None,
        ddof: int = 1,
        ignore_nulls: bool = True,
    ) -> Union[Any, Dict[str, Any]]:
        """Compute the standard deviation of one or more columns.

        .. note::
            This method uses Welford's online method for an accumulator-style
            computation of the standard deviation. This method has
            numerical stability, and is computable in a single pass. This may give
            different (but more accurate) results than NumPy, Pandas, and sklearn, which
            use a less numerically stable two-pass algorithm.
            To learn more, see
            `the Wikapedia article <https://en.wikipedia.org/wiki/Algorithms_for_calculating_variance#Welford's_online_algorithm>`_.

        Examples:
            >>> import ray
            >>> round(ray.data.range(100).std("id", ddof=0), 5)
            28.86607
            >>> ray.data.from_items([
            ...     {"A": i, "B": i**2}
            ...     for i in range(100)
            ... ]).std(["A", "B"])
            {'std(A)': 29.011491975882016, 'std(B)': 2968.1748039269296}

        Args:
            on: a column name or a list of column names to aggregate.
            ddof: Delta Degrees of Freedom. The divisor used in calculations
                is ``N - ddof``, where ``N`` represents the number of elements.
            ignore_nulls: Whether to ignore null values. If ``True``, null
                values are ignored when computing the std; if ``False``,
                when a null value is encountered, the output is ``None``.
                This method considers ``np.nan``, ``None``, and ``pd.NaT`` to be null
                values. Default is ``True``.

        Returns:
            The standard deviation result.

            For different values of ``on``, the return varies:

            - ``on=None``: an dict containing the column-wise std of
              all columns,
            - ``on="col"``: a scalar representing the std of all items in
              column ``"col"``,
            - ``on=["col_1", ..., "col_n"]``: an n-column dict
              containing the column-wise std of the provided columns.

            If the dataset is empty, all values are null. If ``ignore_nulls`` is
            ``False`` and any value is null, then the output is ``None``.
        """  # noqa: E501
        ret = self._aggregate_on(Std, on, ignore_nulls, ddof=ddof)
        return self._aggregate_result(ret)

    def sort(
        self,
        key: Union[str, List[str], None] = None,
        descending: Union[bool, List[bool]] = False,
    ) -> "Dataset":
        """Sort the dataset by the specified key column or key function.

        .. note::
            The `descending` parameter must be a boolean, or a list of booleans.
            If it is a list, all items in the list must share the same direction.
            Multi-directional sort is not supported yet.

        Examples:
            >>> import ray
            >>> ds = ray.data.range(100)
            >>> ds.sort("id", descending=True).take(3)
            [{'id': 99}, {'id': 98}, {'id': 97}]

        Time complexity: O(dataset size * log(dataset size / parallelism))

        Args:
            key: The column or a list of columns to sort by.
            descending: Whether to sort in descending order. Must be a boolean or a list
                of booleans matching the number of the columns.

        Returns:
            A new, sorted :class:`Dataset`.
        """

        sort_key = SortKey(key, descending)
        # plan = self._execution_manager.with_stage(SortStage(self, sort_key))

        logical_plan = self._logical_plan
        # if logical_plan is not None:
        op = Sort(
            logical_plan.dag,
            sort_key=sort_key,
        )
        logical_plan = LogicalPlan(op)
        return Dataset(
            self._execution_manager.with_operator(op), self._epoch, logical_plan
        )

    def zip(self, other: "Dataset") -> "Dataset":
        """Materialize and zip the columns of this dataset with the columns of another.

        The datasets must have the same number of rows. Their column sets are
        merged, and any duplicate column names are disambiguated with suffixes like
        ``"_1"``.

        .. note::
            The smaller of the two datasets is repartitioned to align the number
            of rows per block with the larger dataset.

        .. note::
            Zipped datasets aren't lineage-serializable. As a result, they can't be used
            as a tunable hyperparameter in Ray Tune.

        Examples:
            >>> import ray
            >>> ds1 = ray.data.range(5)
            >>> ds2 = ray.data.range(5)
            >>> ds1.zip(ds2).take_batch()
            {'id': array([0, 1, 2, 3, 4]), 'id_1': array([0, 1, 2, 3, 4])}

        Time complexity: O(dataset size / parallelism)

        Args:
            other: The dataset to zip with on the right hand side.

        Returns:
            A :class:`Dataset` containing the columns of the second dataset
            concatenated horizontally with the columns of the first dataset,
            with duplicate column names disambiguated with suffixes like ``"_1"``.
        """

        # plan = self._execution_manager.with_stage(ZipStage(other))

        logical_plan = self._logical_plan
        other_logical_plan = other._logical_plan
        # if logical_plan is not None and other_logical_plan is not None:
        op = Zip(logical_plan.dag, other_logical_plan.dag)
        logical_plan = LogicalPlan(op)
        return Dataset(
            self._execution_manager.with_operator(op), self._epoch, logical_plan
        )

    def limit(self, limit: int) -> "Dataset":
        """Truncate the dataset to the first ``limit`` rows.

        Unlike :meth:`~Dataset.take`, this method doesn't move data to the caller's
        machine. Instead, it returns a new :class:`Dataset` pointing to the truncated
        distributed data.

        Examples:
            >>> import ray
            >>> ds = ray.data.range(1000)
            >>> ds.limit(5).count()
            5

        Time complexity: O(limit specified)

        Args:
            limit: The size of the dataset to truncate to.

        Returns:
            The truncated dataset.
        """
        # plan = self._execution_manager.with_stage(LimitStage(limit))
        logical_plan = self._logical_plan
        # if logical_plan is not None:
        op = Limit(logical_plan.dag, limit=limit)
        logical_plan = LogicalPlan(op)
        return Dataset(
            self._execution_manager.with_operator(op), self._epoch, logical_plan
        )

    @ConsumptionAPI
    def take_batch(
        self, batch_size: int = 20, *, batch_format: Optional[str] = "default"
    ) -> DataBatch:
        """Return up to ``batch_size`` rows from the :class:`Dataset` in a batch.

        Ray Data represents batches as NumPy arrays or pandas DataFrames. You can
        configure the batch type by specifying ``batch_format``.

        This method is useful for inspecting inputs to :meth:`~Dataset.map_batches`.

        .. warning::

            :meth:`~Dataset.take_batch` moves up to ``batch_size`` rows to the caller's
            machine. If ``batch_size`` is large, this method can cause an `
            ``OutOfMemory`` error on the caller.

        Examples:

            >>> import ray
            >>> ds = ray.data.range(100)
            >>> ds.take_batch(5)
            {'id': array([0, 1, 2, 3, 4])}

        Time complexity: O(batch_size specified)

        Args:
            batch_size: The maximum number of rows to return.
            batch_format: If ``"default"`` or ``"numpy"``, batches are
                ``Dict[str, numpy.ndarray]``. If ``"pandas"``, batches are
                ``pandas.DataFrame``.

        Returns:
            A batch of up to ``batch_size`` rows from the dataset.

        Raises:
            ``ValueError``: if the dataset is empty.
        """
        batch_format = _apply_strict_mode_batch_format(batch_format)
        limited_ds = self.limit(batch_size)

        try:
            res = next(
                iter(
                    limited_ds.iter_batches(
                        batch_size=batch_size,
                        prefetch_batches=0,
                        batch_format=batch_format,
                    )
                )
            )
        except StopIteration:
            raise ValueError("The dataset is empty.")
        self._synchronize_progress_bar()

        # Save the computed stats to the original dataset.
        self._execution_manager._snapshot_stats = limited_ds._execution_manager.stats()
        return res

    @ConsumptionAPI
    def take(self, limit: int = 20) -> List[Dict[str, Any]]:
        """Return up to ``limit`` rows from the :class:`Dataset`.

        This method is useful for inspecting data.

        .. warning::

            :meth:`~Dataset.take` moves up to ``limit`` rows to the caller's machine. If
            ``limit`` is large, this method can cause an ``OutOfMemory`` error on the
            caller.

        Examples:

            >>> import ray
            >>> ds = ray.data.range(100)
            >>> ds.take(3)
            [{'id': 0}, {'id': 1}, {'id': 2}]

        Time complexity: O(limit specified)

        Args:
            limit: The maximum number of rows to return.

        Returns:
            A list of up to ``limit`` rows from the dataset.

        .. seealso::

            :meth:`~Dataset.take_all`
                Call this method to return all rows.
        """
        if ray.util.log_once("dataset_take"):
            logger.info(
                "Tip: Use `take_batch()` instead of `take() / show()` to return "
                "records in pandas or numpy batch format."
            )
        output = []

        limited_ds = self.limit(limit)
        for row in limited_ds.iter_rows():
            output.append(row)
            if len(output) >= limit:
                break
        self._synchronize_progress_bar()

        # Save the computed stats to the original dataset.
        self._execution_manager._snapshot_stats = limited_ds._execution_manager.stats()
        return output

    @ConsumptionAPI
    def take_all(self, limit: Optional[int] = None) -> List[Dict[str, Any]]:
        """Return all of the rows in this :class:`Dataset`.

        This method is useful for inspecting small datasets.

        .. warning::

            :meth:`~Dataset.take_all` moves the entire dataset to the caller's
            machine. If the dataset is large, this method can cause an
            ``OutOfMemory`` error on the caller.

        Examples:
            >>> import ray
            >>> ds = ray.data.range(5)
            >>> ds.take_all()
            [{'id': 0}, {'id': 1}, {'id': 2}, {'id': 3}, {'id': 4}]

        Time complexity: O(dataset size)

        Args:
            limit: Raise an error if the size exceeds the specified limit.

        Returns:
            A list of all the rows in the dataset.

        .. seealso::

            :meth:`~Dataset.take`
                Call this method to return a specific number of rows.
        """
        output = []
        for row in self.iter_rows():
            output.append(row)
            if limit is not None and len(output) > limit:
                raise ValueError(
                    f"The dataset has more than the given limit of {limit} records."
                )
        self._synchronize_progress_bar()
        return output

    @ConsumptionAPI
    def show(self, limit: int = 20) -> None:
        """Print up to the given number of rows from the :class:`Dataset`.

        This method is useful for inspecting data.

        Examples:

            >>> import ray
            >>> ds = ray.data.range(100)
            >>> ds.show(3)
            {'id': 0}
            {'id': 1}
            {'id': 2}

        Time complexity: O(limit specified)

        Args:
            limit: The maximum number of row to print.

        .. seealso::

            :meth:`~Dataset.take`
                Call this method to get (not print) a given number of rows.
        """
        for row in self.take(limit):
            print(row)

    @ConsumptionAPI(
        if_more_than_read=True,
        datasource_metadata="row count",
        pattern="Time complexity:",
    )
    def count(self) -> int:
        """Count the number of records in the dataset.

        Time complexity: O(dataset size / parallelism), O(1) for parquet

        Examples:
            >>> import ray
            >>> ds = ray.data.range(10)
            >>> ds.count()
            10

        Returns:
            The number of records in the dataset.
        """
        # Handle empty dataset.
        if self.num_blocks() == 0:
            return 0

        # For parquet, we can return the count directly from metadata.
        meta_count = self._meta_count()
        if meta_count is not None:
            return meta_count

        get_num_rows = cached_remote_fn(_get_num_rows)

        return sum(
            ray.get(
                [get_num_rows.remote(block) for block in self.get_internal_block_refs()]
            )
        )

    @ConsumptionAPI(
        if_more_than_read=True,
        datasource_metadata="schema",
        extra_condition="or if ``fetch_if_missing=True`` (the default)",
        pattern="Time complexity:",
    )
    def schema(self, fetch_if_missing: bool = True) -> Optional["Schema"]:
        """Return the schema of the dataset.

        Examples:
            >>> import ray
            >>> ds = ray.data.range(10)
            >>> ds.schema()
            Column  Type
            ------  ----
            id      int64

        Time complexity: O(1)

        Args:
            fetch_if_missing: If True, synchronously fetch the schema if it's
                not known. If False, None is returned if the schema is not known.
                Default is True.

        Returns:
            The :class:`ray.data.Schema` class of the records, or None if the
            schema is not known and fetch_if_missing is False.
        """

        # First check if the schema is already known from materialized blocks.
        base_schema = self._execution_manager.schema(fetch_if_missing=False)
        if base_schema is not None:
            return Schema(base_schema)
        if not fetch_if_missing:
            return None

        # Lazily execute only the first block to minimize computation.
        # We achieve this by appending a Limit[1] operation to a copy
        # of this Dataset, which we then execute to get its schema.
        base_schema = self.limit(1)._execution_manager.schema(
            fetch_if_missing=fetch_if_missing
        )
        if base_schema:
            self._execution_manager.cache_schema(base_schema)
            return Schema(base_schema)
        else:
            return None

    @ConsumptionAPI(
        if_more_than_read=True,
        datasource_metadata="schema",
        extra_condition="or if ``fetch_if_missing=True`` (the default)",
        pattern="Time complexity:",
    )
    def columns(self, fetch_if_missing: bool = True) -> Optional[List[str]]:
        """Returns the columns of this Dataset.

        Time complexity: O(1)

        Example:
            >>> import ray
            >>> # Create dataset from synthetic data.
            >>> ds = ray.data.range(1000)
            >>> ds.columns()
            ['id']

        Args:
            fetch_if_missing: If True, synchronously fetch the column names from the
                schema if it's not known. If False, None is returned if the schema is
                not known. Default is True.

        Returns:
            A list of the column names for this Dataset or None if schema is not known
            and `fetch_if_missing` is False.

        """
        schema = self.schema(fetch_if_missing=fetch_if_missing)
        if schema is not None:
            return schema.names
        return None

    def num_blocks(self) -> int:
        """Return the number of blocks of this dataset.

        Note that during read and transform operations, the number of blocks
        may be dynamically adjusted to respect memory limits, increasing the
        number of blocks at runtime.

        Examples:
            >>> import ray
            >>> ds = ray.data.range(100).repartition(10)
            >>> ds.num_blocks()
            10

        Time complexity: O(1)

        Returns:
            The number of blocks of this dataset.
        """
        return self._execution_manager.initial_num_blocks()

    @ConsumptionAPI(if_more_than_read=True, pattern="Time complexity:")
    def size_bytes(self) -> int:
        """Return the in-memory size of the dataset.

        Examples:
            >>> import ray
            >>> ds = ray.data.range(10)
            >>> ds.size_bytes()
            80

        Time complexity: O(1)

        Returns:
            The in-memory size of the dataset in bytes, or None if the
            in-memory size is not known.
        """
        metadata = self._execution_manager.execute().get_metadata()
        if not metadata or metadata[0].size_bytes is None:
            return None
        return sum(m.size_bytes for m in metadata)

    @ConsumptionAPI(if_more_than_read=True, pattern="Time complexity:")
    def input_files(self) -> List[str]:
        """Return the list of input files for the dataset.

        Examples:
            >>> import ray
            >>> ds = ray.data.read_csv("s3://anonymous@ray-example-data/iris.csv")
            >>> ds.input_files()
            ['ray-example-data/iris.csv']

        Time complexity: O(num input files)

        Returns:
            The list of input files used to create the dataset, or an empty
            list if the input files is not known.
        """
        metadata = self._execution_manager.execute().get_metadata()
        files = set()
        for m in metadata:
            for f in m.input_files:
                files.add(f)
        return list(files)

    @ConsumptionAPI
    def write_parquet(
        self,
        path: str,
        *,
        filesystem: Optional["pyarrow.fs.FileSystem"] = None,
        try_create_dir: bool = True,
        arrow_open_stream_args: Optional[Dict[str, Any]] = None,
        block_path_provider: BlockWritePathProvider = DefaultBlockWritePathProvider(),
        arrow_parquet_args_fn: Callable[[], Dict[str, Any]] = lambda: {},
        ray_remote_args: Dict[str, Any] = None,
        **arrow_parquet_args,
    ) -> None:
        """Writes the :class:`~ray.data.Dataset` to parquet files under the provided ``path``.

        The number of files is determined by the number of blocks in the dataset.
        To control the number of number of blocks, call
        :meth:`~ray.data.Dataset.repartition`.

        If pyarrow can't represent your data, this method errors.

        By default, the format of the output files is ``{uuid}_{block_idx}.parquet``,
        where ``uuid`` is a unique
        id for the dataset. To modify this behavior, implement a custom
        :class:`~ray.data.datasource.BlockWritePathProvider`
        and pass it in as the ``block_path_provider`` argument.

        Examples:
            >>> import ray
            >>> ds = ray.data.range(100)
            >>> ds.write_parquet("local:///tmp/data/")

        Time complexity: O(dataset size / parallelism)

        Args:
            path: The path to the destination root directory, where
                parquet files are written to.
            filesystem: The pyarrow filesystem implementation to write to.
                These filesystems are specified in the
                `pyarrow docs <https://arrow.apache.org/docs\
                /python/api/filesystems.html#filesystem-implementations>`_.
                Specify this if you need to provide specific configurations to the
                filesystem. By default, the filesystem is automatically selected based
                on the scheme of the paths. For example, if the path begins with
                ``s3://``, the ``S3FileSystem`` is used.
            try_create_dir: If ``True``, attempts to create all directories in the
                destination path. Does nothing if all directories already
                exist. Defaults to ``True``.
            arrow_open_stream_args: kwargs passed to
                `pyarrow.fs.FileSystem.open_output_stream <https://arrow.apache.org\
                /docs/python/generated/pyarrow.fs.FileSystem.html\
                #pyarrow.fs.FileSystem.open_output_stream>`_, which is used when
                opening the file to write to.
            block_path_provider: A
                :class:`~ray.data.datasource.BlockWritePathProvider`
                implementation specifying the filename structure for each output
                parquet file. By default, the format of the output files is
                ``{uuid}_{block_idx}.parquet``, where ``uuid`` is a unique id for the
                dataset.
            arrow_parquet_args_fn: Callable that returns a dictionary of write
                arguments that are provided to `pyarrow.parquet.write_table() <https:/\
                    /arrow.apache.org/docs/python/generated/\
                        pyarrow.parquet.write_table.html#pyarrow.parquet.write_table>`_
                when writing each block to a file. Overrides
                any duplicate keys from ``arrow_parquet_args``. Use this argument
                instead of ``arrow_parquet_args`` if any of your write arguments
                can't pickled, or if you'd like to lazily resolve the write
                arguments for each dataset block.
            ray_remote_args: Kwargs passed to :meth:`~ray.remote` in the write tasks.
            arrow_parquet_args: Options to pass to
                `pyarrow.parquet.write_table() <https://arrow.apache.org/docs/python\
                    /generated/pyarrow.parquet.write_table.html\
                        #pyarrow.parquet.write_table>`_, which is used to write out each
                block to a file.
        """
        self.write_datasource(
            ParquetDatasource(),
            ray_remote_args=ray_remote_args,
            path=path,
            dataset_uuid=self._uuid,
            filesystem=filesystem,
            try_create_dir=try_create_dir,
            open_stream_args=arrow_open_stream_args,
            block_path_provider=block_path_provider,
            write_args_fn=arrow_parquet_args_fn,
            **arrow_parquet_args,
        )

    @ConsumptionAPI
    def write_json(
        self,
        path: str,
        *,
        filesystem: Optional["pyarrow.fs.FileSystem"] = None,
        try_create_dir: bool = True,
        arrow_open_stream_args: Optional[Dict[str, Any]] = None,
        block_path_provider: BlockWritePathProvider = DefaultBlockWritePathProvider(),
        pandas_json_args_fn: Callable[[], Dict[str, Any]] = lambda: {},
        ray_remote_args: Dict[str, Any] = None,
        **pandas_json_args,
    ) -> None:
        """Writes the :class:`~ray.data.Dataset` to JSON and JSONL files.

        The number of files is determined by the number of blocks in the dataset.
        To control the number of number of blocks, call
        :meth:`~ray.data.Dataset.repartition`.

        This method is only supported for datasets with records that are convertible to
        pandas dataframes.

        By default, the format of the output files is ``{uuid}_{block_idx}.json``,
        where ``uuid`` is a unique id for the dataset. To modify this behavior,
        implement a custom
        :class:`~ray.data.file_based_datasource.BlockWritePathProvider`
        and pass it in as the ``block_path_provider`` argument.

        Examples:
            Write the dataset as JSON file to a local directory.

            >>> import ray
            >>> import pandas as pd
            >>> ds = ray.data.from_pandas([pd.DataFrame({"one": [1], "two": ["a"]})])
            >>> ds.write_json("local:///tmp/data")

            Write the dataset as JSONL files to a local directory.

            >>> ds = ray.data.read_json("s3://anonymous@ray-example-data/train.jsonl")
            >>> ds.write_json("local:///tmp/data")

        Time complexity: O(dataset size / parallelism)

        Args:
            path: The path to the destination root directory, where
                the JSON files are written to.
            filesystem: The pyarrow filesystem implementation to write to.
                These filesystems are specified in the
                `pyarrow docs <https://arrow.apache.org/docs\
                /python/api/filesystems.html#filesystem-implementations>`_.
                Specify this if you need to provide specific configurations to the
                filesystem. By default, the filesystem is automatically selected based
                on the scheme of the paths. For example, if the path begins with
                ``s3://``, the ``S3FileSystem`` is used.
            try_create_dir: If ``True``, attempts to create all directories in the
                destination path. Does nothing if all directories already
                exist. Defaults to ``True``.
            arrow_open_stream_args: kwargs passed to
                `pyarrow.fs.FileSystem.open_output_stream <https://arrow.apache.org\
                /docs/python/generated/pyarrow.fs.FileSystem.html\
                #pyarrow.fs.FileSystem.open_output_stream>`_, which is used when
                opening the file to write to.
            block_path_provider: A
                :class:`~ray.data.datasource.BlockWritePathProvider`
                implementation specifying the filename structure for each output
                parquet file. By default, the format of the output files is
                ``{uuid}_{block_idx}.json``, where ``uuid`` is a unique id for the
                dataset.
            pandas_json_args_fn: Callable that returns a dictionary of write
                arguments that are provided to
                `pandas.DataFrame.to_json() <https://pandas.pydata.org/docs/reference/\
                    api/pandas.DataFrame.to_json.html>`_
                when writing each block to a file. Overrides
                any duplicate keys from ``pandas_json_args``. Use this parameter
                instead of ``pandas_json_args`` if any of your write arguments
                can't be pickled, or if you'd like to lazily resolve the write
                arguments for each dataset block.
            ray_remote_args: kwargs passed to :meth:`~ray.remote` in the write tasks.
            pandas_json_args: These args are passed to
                `pandas.DataFrame.to_json() <https://pandas.pydata.org/docs/reference/\
                    api/pandas.DataFrame.to_json.html>`_,
                which is used under the hood to write out each
                :class:`~ray.data.Dataset` block. These
                are dict(orient="records", lines=True) by default.
        """
        self.write_datasource(
            JSONDatasource(),
            ray_remote_args=ray_remote_args,
            path=path,
            dataset_uuid=self._uuid,
            filesystem=filesystem,
            try_create_dir=try_create_dir,
            open_stream_args=arrow_open_stream_args,
            block_path_provider=block_path_provider,
            write_args_fn=pandas_json_args_fn,
            **pandas_json_args,
        )

    @PublicAPI(stability="alpha")
    @ConsumptionAPI
    def write_images(
        self,
        path: str,
        column: str,
        file_format: str = "png",
        *,
        filesystem: Optional["pyarrow.fs.FileSystem"] = None,
        try_create_dir: bool = True,
        arrow_open_stream_args: Optional[Dict[str, Any]] = None,
        ray_remote_args: Dict[str, Any] = None,
    ) -> None:
        """Writes the :class:`~ray.data.Dataset` to images.

        Examples:
            >>> import ray
            >>> ds = ray.data.read_images("s3://anonymous@ray-example-data/image-datasets/simple")
            >>> ds.write_images("local:///tmp/images", column="image")

        Time complexity: O(dataset size / parallelism)

        Args:
            path: The path to the destination root directory, where
                the images are written to.
            column: The column containing the data you want to write to images.
            file_format: The image file format to write with. For available options,
                see `Image file formats <https://pillow.readthedocs.io/en/latest\
                /handbook/image-file-formats.html>`_.
            filesystem: The pyarrow filesystem implementation to write to.
                These filesystems are specified in the
                `pyarrow docs <https://arrow.apache.org/docs\
                /python/api/filesystems.html#filesystem-implementations>`_.
                Specify this if you need to provide specific configurations to the
                filesystem. By default, the filesystem is automatically selected based
                on the scheme of the paths. For example, if the path begins with
                ``s3://``, the ``S3FileSystem`` is used.
            try_create_dir: If ``True``, attempts to create all directories in the
                destination path. Does nothing if all directories already
                exist. Defaults to ``True``.
            arrow_open_stream_args: kwargs passed to
                `pyarrow.fs.FileSystem.open_output_stream <https://arrow.apache.org\
                /docs/python/generated/pyarrow.fs.FileSystem.html\
                #pyarrow.fs.FileSystem.open_output_stream>`_, which is used when
                opening the file to write to.
            ray_remote_args: kwargs passed to :meth:`~ray.remote` in the write tasks.
        """  # noqa: E501
        self.write_datasource(
            ImageDatasource(),
            ray_remote_args=ray_remote_args,
            path=path,
            dataset_uuid=self._uuid,
            filesystem=filesystem,
            try_create_dir=try_create_dir,
            open_stream_args=arrow_open_stream_args,
            column=column,
            file_format=file_format,
        )

    @ConsumptionAPI
    def write_csv(
        self,
        path: str,
        *,
        filesystem: Optional["pyarrow.fs.FileSystem"] = None,
        try_create_dir: bool = True,
        arrow_open_stream_args: Optional[Dict[str, Any]] = None,
        block_path_provider: BlockWritePathProvider = DefaultBlockWritePathProvider(),
        arrow_csv_args_fn: Callable[[], Dict[str, Any]] = lambda: {},
        ray_remote_args: Dict[str, Any] = None,
        **arrow_csv_args,
    ) -> None:
        """Writes the :class:`~ray.data.Dataset` to CSV files.

        The number of files is determined by the number of blocks in the dataset.
        To control the number of number of blocks, call
        :meth:`~ray.data.Dataset.repartition`.

        This method is only supported for datasets with records that are convertible to
        pyarrow tables.

        By default, the format of the output files is ``{uuid}_{block_idx}.csv``,
        where ``uuid`` is a unique id for the dataset. To modify this behavior,
        implement a custom
        :class:`~ray.data.datasource.BlockWritePathProvider`
        and pass it in as the ``block_path_provider`` argument.

        Examples:
            Write the dataset as CSV files to a local directory.

            >>> import ray
            >>> ds = ray.data.range(100)
            >>> ds.write_csv("local:///tmp/data")

            Write the dataset as CSV files to S3.

            >>> import ray
            >>> ds = ray.data.range(100)
            >>> ds.write_csv("s3://bucket/folder/)  # doctest: +SKIP

        Time complexity: O(dataset size / parallelism)

        Args:
            path: The path to the destination root directory, where
                the CSV files are written to.
            filesystem: The pyarrow filesystem implementation to write to.
                These filesystems are specified in the
                `pyarrow docs <https://arrow.apache.org/docs\
                /python/api/filesystems.html#filesystem-implementations>`_.
                Specify this if you need to provide specific configurations to the
                filesystem. By default, the filesystem is automatically selected based
                on the scheme of the paths. For example, if the path begins with
                ``s3://``, the ``S3FileSystem`` is used.
            try_create_dir: If ``True``, attempts to create all directories in the
                destination path if ``True``. Does nothing if all directories already
                exist. Defaults to ``True``.
            arrow_open_stream_args: kwargs passed to
                `pyarrow.fs.FileSystem.open_output_stream <https://arrow.apache.org\
                /docs/python/generated/pyarrow.fs.FileSystem.html\
                #pyarrow.fs.FileSystem.open_output_stream>`_, which is used when
                opening the file to write to.
            block_path_provider: A
                :class:`~ray.data.datasource.BlockWritePathProvider`
                implementation specifying the filename structure for each output
                parquet file. By default,  the format of the output files is
                ``{uuid}_{block_idx}.csv``, where ``uuid`` is a unique id for the
                dataset.
            arrow_csv_args_fn: Callable that returns a dictionary of write
                arguments that are provided to `pyarrow.write.write_csv <https://\
                arrow.apache.org/docs/python/generated/\
                pyarrow.csv.write_csv.html#pyarrow.csv.write_csv>`_ when writing each
                block to a file. Overrides any duplicate keys from ``arrow_csv_args``.
                Use this argument instead of ``arrow_csv_args`` if any of your write
                arguments cannot be pickled, or if you'd like to lazily resolve the
                write arguments for each dataset block.
            ray_remote_args: kwargs passed to :meth:`~ray.remote` in the write tasks.
            arrow_csv_args: Options to pass to `pyarrow.write.write_csv <https://\
                arrow.apache.org/docs/python/generated/pyarrow.csv.write_csv.html\
                    #pyarrow.csv.write_csv>`_
                when writing each block to a file.
        """
        self.write_datasource(
            CSVDatasource(),
            ray_remote_args=ray_remote_args,
            path=path,
            dataset_uuid=self._uuid,
            filesystem=filesystem,
            try_create_dir=try_create_dir,
            open_stream_args=arrow_open_stream_args,
            block_path_provider=block_path_provider,
            write_args_fn=arrow_csv_args_fn,
            **arrow_csv_args,
        )

    @ConsumptionAPI
    def write_tfrecords(
        self,
        path: str,
        *,
        tf_schema: Optional["schema_pb2.Schema"] = None,
        filesystem: Optional["pyarrow.fs.FileSystem"] = None,
        try_create_dir: bool = True,
        arrow_open_stream_args: Optional[Dict[str, Any]] = None,
        block_path_provider: BlockWritePathProvider = DefaultBlockWritePathProvider(),
        ray_remote_args: Dict[str, Any] = None,
    ) -> None:
        """Write the :class:`~ray.data.Dataset` to TFRecord files.

        The `TFRecord <https://www.tensorflow.org/tutorials/load_data/tfrecord>`_
        files contain
        `tf.train.Example <https://www.tensorflow.org/api_docs/python/tf/train/\
            Example>`_
        records, with one Example record for each row in the dataset.

        .. warning::
            tf.train.Feature only natively stores ints, floats, and bytes,
            so this function only supports datasets with these data types,
            and will error if the dataset contains unsupported types.

        The number of files is determined by the number of blocks in the dataset.
        To control the number of number of blocks, call
        :meth:`~ray.data.Dataset.repartition`.

        This method is only supported for datasets with records that are convertible to
        pyarrow tables.

        By default, the format of the output files is ``{uuid}_{block_idx}.tfrecords``,
        where ``uuid`` is a unique id for the dataset. To modify this behavior,
        implement a custom
        :class:`~ray.data.file_based_datasource.BlockWritePathProvider`
        and pass it in as the ``block_path_provider`` argument.

        Examples:
            >>> import ray
            >>> ds = ray.data.range(100)
            >>> ds.write_tfrecords("local:///tmp/data/")

        Time complexity: O(dataset size / parallelism)

        Args:
            path: The path to the destination root directory, where tfrecords
                files are written to.
            filesystem: The pyarrow filesystem implementation to write to.
                These filesystems are specified in the
                `pyarrow docs <https://arrow.apache.org/docs\
                /python/api/filesystems.html#filesystem-implementations>`_.
                Specify this if you need to provide specific configurations to the
                filesystem. By default, the filesystem is automatically selected based
                on the scheme of the paths. For example, if the path begins with
                ``s3://``, the ``S3FileSystem`` is used.
            try_create_dir: If ``True``, attempts to create all directories in the
                destination path. Does nothing if all directories already
                exist. Defaults to ``True``.
            arrow_open_stream_args: kwargs passed to
                `pyarrow.fs.FileSystem.open_output_stream <https://arrow.apache.org\
                /docs/python/generated/pyarrow.fs.FileSystem.html\
                #pyarrow.fs.FileSystem.open_output_stream>`_, which is used when
                opening the file to write to.
            block_path_provider: A
                :class:`~ray.data.datasource.BlockWritePathProvider`
                implementation specifying the filename structure for each output
                parquet file. By default, the format of the output files is
                ``{uuid}_{block_idx}.tfrecords``, where ``uuid`` is a unique id for the
                dataset.
            ray_remote_args: kwargs passed to :meth:`~ray.remote` in the write tasks.

        """

        self.write_datasource(
            TFRecordDatasource(),
            ray_remote_args=ray_remote_args,
            path=path,
            dataset_uuid=self._uuid,
            filesystem=filesystem,
            try_create_dir=try_create_dir,
            open_stream_args=arrow_open_stream_args,
            block_path_provider=block_path_provider,
            tf_schema=tf_schema,
        )

    @PublicAPI(stability="alpha")
    @ConsumptionAPI
    def write_webdataset(
        self,
        path: str,
        *,
        filesystem: Optional["pyarrow.fs.FileSystem"] = None,
        try_create_dir: bool = True,
        arrow_open_stream_args: Optional[Dict[str, Any]] = None,
        block_path_provider: BlockWritePathProvider = DefaultBlockWritePathProvider(),
        ray_remote_args: Dict[str, Any] = None,
        encoder: Optional[Union[bool, str, callable, list]] = True,
    ) -> None:
        """Writes the dataset to `WebDataset <https://webdataset.github.io/webdataset/>`_ files.

        The `TFRecord <https://www.tensorflow.org/tutorials/load_data/tfrecord>`_
        files will contain
        `tf.train.Example <https://www.tensorflow.org/api_docs/python/tf/train/Example>`_ # noqa: E501
        records, with one Example record for each row in the dataset.

        .. warning::
            tf.train.Feature only natively stores ints, floats, and bytes,
            so this function only supports datasets with these data types,
            and will error if the dataset contains unsupported types.

        This is only supported for datasets convertible to Arrow records.
        To control the number of files, use :meth:`Dataset.repartition`.

        Unless a custom block path provider is given, the format of the output
        files is ``{uuid}_{block_idx}.tfrecords``, where ``uuid`` is a unique id
        for the dataset.

        Examples:

            .. testcode::
                :skipif: True

                import ray

                ds = ray.data.range(100)
                ds.write_webdataset("s3://bucket/folder/")

        Time complexity: O(dataset size / parallelism)

        Args:
            path: The path to the destination root directory, where tfrecords
                files are written to.
            filesystem: The filesystem implementation to write to.
            try_create_dir: If ``True``, attempts to create all
                directories in the destination path. Does nothing if all directories
                already exist. Defaults to ``True``.
            arrow_open_stream_args: kwargs passed to
                ``pyarrow.fs.FileSystem.open_output_stream``
            block_path_provider: :class:`~ray.data.datasource.BlockWritePathProvider`
                implementation to write each dataset block to a custom output path.
            ray_remote_args: Kwargs passed to ``ray.remote`` in the write tasks.

        """

        from ray.data.datasource.webdataset_datasource import WebDatasetDatasource

        self.write_datasource(
            WebDatasetDatasource(),
            ray_remote_args=ray_remote_args,
            path=path,
            dataset_uuid=self._uuid,
            filesystem=filesystem,
            try_create_dir=try_create_dir,
            open_stream_args=arrow_open_stream_args,
            block_path_provider=block_path_provider,
            encoder=encoder,
        )

    @ConsumptionAPI
    def write_numpy(
        self,
        path: str,
        *,
        column: str,
        filesystem: Optional["pyarrow.fs.FileSystem"] = None,
        try_create_dir: bool = True,
        arrow_open_stream_args: Optional[Dict[str, Any]] = None,
        block_path_provider: BlockWritePathProvider = DefaultBlockWritePathProvider(),
        ray_remote_args: Dict[str, Any] = None,
    ) -> None:
        """Writes a column of the :class:`~ray.data.Dataset` to .npy files.

        This is only supported for columns in the datasets that can be converted to
        NumPy arrays.

        The number of files is determined by the number of blocks in the dataset.
        To control the number of number of blocks, call
        :meth:`~ray.data.Dataset.repartition`.

        By default, the format of the output files is ``{uuid}_{block_idx}.npy``,
        where ``uuid`` is a unique id for the dataset. To modify this behavior,
        implement a custom
        :class:`~ray.data.datasource.BlockWritePathProvider`
        and pass it in as the ``block_path_provider`` argument.

        Examples:
            >>> import ray
            >>> ds = ray.data.range(100)
            >>> ds.write_numpy("local:///tmp/data/", column="id")

        Time complexity: O(dataset size / parallelism)

        Args:
            path: The path to the destination root directory, where
                the npy files are written to.
            column: The name of the column that contains the data to
                be written.
            filesystem: The pyarrow filesystem implementation to write to.
                These filesystems are specified in the
                `pyarrow docs <https://arrow.apache.org/docs\
                /python/api/filesystems.html#filesystem-implementations>`_.
                Specify this if you need to provide specific configurations to the
                filesystem. By default, the filesystem is automatically selected based
                on the scheme of the paths. For example, if the path begins with
                ``s3://``, the ``S3FileSystem`` is used.
            try_create_dir: If ``True``, attempts to create all directories in
                destination path. Does nothing if all directories already
                exist. Defaults to ``True``.
            arrow_open_stream_args: kwargs passed to
                `pyarrow.fs.FileSystem.open_output_stream <https://arrow.apache.org\
                /docs/python/generated/pyarrow.fs.FileSystem.html\
                #pyarrow.fs.FileSystem.open_output_stream>`_, which is used when
                opening the file to write to.
            block_path_provider: A
                :class:`~ray.data.datasource.BlockWritePathProvider`
                implementation specifying the filename structure for each output
                parquet file. By default,  the format of the output files is
                ``{uuid}_{block_idx}.npy``, where ``uuid`` is a unique id for the
                dataset.
            ray_remote_args: kwargs passed to :meth:`~ray.remote` in the write tasks.
        """

        self.write_datasource(
            NumpyDatasource(),
            ray_remote_args=ray_remote_args,
            path=path,
            dataset_uuid=self._uuid,
            column=column,
            filesystem=filesystem,
            try_create_dir=try_create_dir,
            open_stream_args=arrow_open_stream_args,
            block_path_provider=block_path_provider,
        )

    @ConsumptionAPI
    def write_sql(
        self,
        sql: str,
        connection_factory: Callable[[], Connection],
        ray_remote_args: Optional[Dict[str, Any]] = None,
    ) -> None:
        """Write to a database that provides a
        `Python DB API2-compliant <https://peps.python.org/pep-0249/>`_ connector.

        .. note::

            This method writes data in parallel using the DB API2 ``executemany``
            method. To learn more about this method, see
            `PEP 249 <https://peps.python.org/pep-0249/#executemany>`_.

        Examples:

            .. testcode::

                import sqlite3
                import ray

                connection = sqlite3.connect("example.db")
                connection.cursor().execute("CREATE TABLE movie(title, year, score)")
                dataset = ray.data.from_items([
                    {"title": "Monty Python and the Holy Grail", "year": 1975, "score": 8.2},
                    {"title": "And Now for Something Completely Different", "year": 1971, "score": 7.5}
                ])

                dataset.write_sql(
                    "INSERT INTO movie VALUES(?, ?, ?)", lambda: sqlite3.connect("example.db")
                )

                result = connection.cursor().execute("SELECT * FROM movie ORDER BY year")
                print(result.fetchall())

            .. testoutput::

                [('And Now for Something Completely Different', 1971, 7.5), ('Monty Python and the Holy Grail', 1975, 8.2)]

            .. testcode::
                :hide:

                import os
                os.remove("example.db")

        Arguments:
            sql: An ``INSERT INTO`` statement that specifies the table to write to. The
                number of parameters must match the number of columns in the table.
            connection_factory: A function that takes no arguments and returns a
                Python DB API2
                `Connection object <https://peps.python.org/pep-0249/#connection-objects>`_.
            ray_remote_args: Keyword arguments passed to :meth:`~ray.remote` in the
                write tasks.
        """  # noqa: E501
        self.write_datasource(
            SQLDatasource(connection_factory),
            ray_remote_args=ray_remote_args,
            sql=sql,
        )

    @PublicAPI(stability="alpha")
    @ConsumptionAPI
    def write_mongo(
        self,
        uri: str,
        database: str,
        collection: str,
        ray_remote_args: Dict[str, Any] = None,
    ) -> None:
        """Writes the :class:`~ray.data.Dataset` to a MongoDB database.

        This method is only supported for datasets convertible to pyarrow tables.

        The number of parallel writes is determined by the number of blocks in the
        dataset. To control the number of number of blocks, call
        :meth:`~ray.data.Dataset.repartition`.

        .. warning::
            This method supports only a subset of the PyArrow's types, due to the
            limitation of pymongoarrow which is used underneath. Writing unsupported
            types fails on type checking. See all the supported types at:
            https://mongo-arrow.readthedocs.io/en/latest/data_types.html.

        .. note::
            The records are inserted into MongoDB as new documents. If a record has
            the _id field, this _id must be non-existent in MongoDB, otherwise the write
            is rejected and fail (hence preexisting documents are protected from
            being mutated). It's fine to not have _id field in record and MongoDB will
            auto generate one at insertion.

        Examples:

            .. testcode::
                :skipif: True

                import ray

                ds = ray.data.range(100)
                ds.write_mongo(
                    uri="mongodb://username:password@mongodb0.example.com:27017/?authSource=admin",
                    database="my_db",
                    collection="my_collection"
                )

        Args:
            uri: The URI to the destination MongoDB where the dataset is
                written to. For the URI format, see details in the
                `MongoDB docs <https://www.mongodb.com/docs/manual/reference\
                    /connection-string/>`_.
            database: The name of the database. This database must exist otherwise
                a ValueError is raised.
            collection: The name of the collection in the database. This collection
                must exist otherwise a ValueError is raised.
            ray_remote_args: kwargs passed to :meth:`~ray.remote` in the write tasks.

        Raises:
            ValueError: if ``database`` doesn't exist.
            ValueError: if ``collection`` doesn't exist.
        """
        from ray.data.datasource import MongoDatasource

        self.write_datasource(
            MongoDatasource(),
            ray_remote_args=ray_remote_args,
            uri=uri,
            database=database,
            collection=collection,
        )

    @ConsumptionAPI
    def write_bigquery(
        self,
        project_id: str,
        dataset: str,
        ray_remote_args: Dict[str, Any] = None,
    ) -> None:
        """Write the dataset to a BigQuery dataset table.

        To control the number of parallel write tasks, use ``.repartition()``
        before calling this method.

        Examples:
             .. testcode::
                :skipif: True

                import ray
                import pandas as pd

                docs = [{"title": "BigQuery Datasource test"} for key in range(4)]
                ds = ray.data.from_pandas(pd.DataFrame(docs))
                ds.write_bigquery(
                    BigQueryDatasource(),
                    project_id="my_project_id",
                    dataset="my_dataset_table",
                )

        Args:
            project_id: The name of the associated Google Cloud Project that hosts
                the dataset to read. For more information, see details in
                `Creating and managing projects <https://cloud.google.com/resource-manager/docs/creating-managing-projects>`. # noqa: E501
            dataset: The name of the dataset in the format of ``dataset_id.table_id``.
                The dataset is created if it doesn't already exist. The table_id is
                overwritten if it exists.
            ray_remote_args: Kwargs passed to ray.remote in the write tasks.
        """

        self.write_datasource(
            BigQueryDatasource(),
            ray_remote_args=ray_remote_args,
            dataset=dataset,
            project_id=project_id,
        )

    @ConsumptionAPI(pattern="Time complexity:")
    def write_datasource(
        self,
        datasource: Datasource,
        *,
        ray_remote_args: Dict[str, Any] = None,
        **write_args,
    ) -> None:
        """Writes the dataset to a custom :class:`~ray.data.Datasource`.

        For an example of how to use this method, see
        :ref:`Implementing a Custom Datasource <custom_datasources>`.

        Time complexity: O(dataset size / parallelism)

        Args:
            datasource: The :class:`~ray.data.Datasource` to write to.
            ray_remote_args: Kwargs passed to ``ray.remote`` in the write tasks.
            write_args: Additional write args to pass to the :class:`~ray.data.Datasource`.
        """  # noqa: E501
        if ray_remote_args is None:
            ray_remote_args = {}
        path = write_args.get("path", None)
        if path and _is_local_scheme(path):
            if ray.util.client.ray.is_connected():
                raise ValueError(
                    f"The local scheme paths {path} are not supported in Ray Client."
                )
            ray_remote_args["scheduling_strategy"] = NodeAffinitySchedulingStrategy(
                ray.get_runtime_context().get_node_id(),
                soft=False,
            )

        if type(datasource).write != Datasource.write:
            write_fn = generate_write_fn(datasource, **write_args)

            def write_fn_wrapper(blocks: Iterator[Block], ctx, fn) -> Iterator[Block]:
                return write_fn(blocks, ctx)

            # plan = self._execution_manager.with_stage(
            #     OneToOneStage(
            #         "Write",
            #         write_fn_wrapper,
            #         TaskPoolStrategy(),
            #         ray_remote_args,
            #         fn=lambda x: x,
            #     )
            # )

            logical_plan = self._logical_plan
            # if logical_plan is not None:
            write_op = Write(
                logical_plan.dag,
                datasource,
                ray_remote_args=ray_remote_args,
                **write_args,
            )
            logical_plan = LogicalPlan(write_op)

            try:
                import pandas as pd

                datasource.on_write_start(**write_args)
                self._write_ds = Dataset(
                    self._execution_manager.with_operator(write_op),
                    self._epoch,
                    logical_plan,
                ).materialize()
                blocks = ray.get(
                    self._write_ds._execution_manager.execute().get_blocks()
                )
                assert all(
                    isinstance(block, pd.DataFrame) and len(block) == 1
                    for block in blocks
                ), [len(b) for b in blocks]
                write_results = [block["write_result"][0] for block in blocks]
                datasource.on_write_complete(write_results, **write_args)
            except Exception as e:
                datasource.on_write_failed([], e)
                raise
        else:
            logger.warning(
                "The Datasource.do_write() is deprecated in "
                "Ray 2.4 and will be removed in future release. Use "
                "Datasource.write() instead."
            )

            ctx = DataContext.get_current()
            blocks, metadata = zip(
                *self._execution_manager.execute().get_blocks_with_metadata()
            )
            # Prepare write in a remote task so that in Ray client mode, we
            # don't do metadata resolution from the client machine.
            do_write = cached_remote_fn(_do_write, retry_exceptions=False, num_cpus=0)
            write_results: List[ObjectRef[WriteResult]] = ray.get(
                do_write.remote(
                    datasource,
                    ctx,
                    blocks,
                    metadata,
                    ray_remote_args,
                    _wrap_arrow_serialization_workaround(write_args),
                )
            )

            progress = ProgressBar("Write Progress", len(write_results))
            try:
                progress.block_until_complete(write_results)
                datasource.on_write_complete(ray.get(write_results))
            except Exception as e:
                datasource.on_write_failed(write_results, e)
                raise
            finally:
                progress.close()

    @ConsumptionAPI(
        delegate=(
            "Calling any of the consumption methods on the returned ``DataIterator``"
        ),
        pattern="Returns:",
    )
    def iterator(self) -> DataIterator:
        """Return a :class:`~ray.data.DataIterator` over this dataset.

        Don't call this method directly. Use it internally.

        Returns:
            A :class:`~ray.data.DataIterator` over this dataset.
        """
        return DataIteratorImpl(self)

    @ConsumptionAPI
    def iter_rows(self, *, prefetch_blocks: int = 0) -> Iterable[Dict[str, Any]]:
        """Return an iterable over the rows in this dataset.

        Examples:
            >>> import ray
            >>> for row in ray.data.range(3).iter_rows():
            ...     print(row)
            {'id': 0}
            {'id': 1}
            {'id': 2}

        Time complexity: O(1)

        Args:
            prefetch_blocks: The number of blocks to prefetch ahead of the
                current block during the scan.

        Returns:
            An iterable over the rows in this dataset.
        """
        return self.iterator().iter_rows(prefetch_blocks=prefetch_blocks)

    @ConsumptionAPI
    def iter_batches(
        self,
        *,
        prefetch_batches: int = 1,
        batch_size: Optional[int] = 256,
        batch_format: Optional[str] = "default",
        drop_last: bool = False,
        local_shuffle_buffer_size: Optional[int] = None,
        local_shuffle_seed: Optional[int] = None,
        _collate_fn: Optional[Callable[[DataBatch], CollatedData]] = None,
        # Deprecated.
        prefetch_blocks: int = 0,
    ) -> Iterable[DataBatch]:
        """Return an iterable over batches of data.

        This method is useful for model training.

        Examples:

            .. testcode::

                import ray

                ds = ray.data.read_images("example://image-datasets/simple")

                for batch in ds.iter_batches(batch_size=2, batch_format="numpy"):
                    print(batch)

            .. testoutput::
                :options: +MOCK

                {'image': array([[[[...]]]], dtype=uint8)}
                ...
                {'image': array([[[[...]]]], dtype=uint8)}

        Time complexity: O(1)

        Args:
            prefetch_batches: The number of batches to fetch ahead of the current batch
                to fetch. If set to greater than 0, a separate threadpool is used
                to fetch the objects to the local node and format the batches. Defaults
                to 1.
            batch_size: The number of rows in each batch, or ``None`` to use entire
                blocks as batches (blocks may contain different numbers of rows).
                The final batch may include fewer than ``batch_size`` rows if
                ``drop_last`` is ``False``. Defaults to 256.
            batch_format: If ``"default"`` or ``"numpy"``, batches are
                ``Dict[str, numpy.ndarray]``. If ``"pandas"``, batches are
                ``pandas.DataFrame``.
            drop_last: Whether to drop the last batch if it's incomplete.
            local_shuffle_buffer_size: If not ``None``, the data is randomly shuffled
                using a local in-memory shuffle buffer, and this value serves as the
                minimum number of rows that must be in the local in-memory shuffle
                buffer in order to yield a batch. When there are no more rows to add to
                the buffer, the remaining rows in the buffer are drained.
            local_shuffle_seed: The seed to use for the local random shuffle.

        Returns:
            An iterable over batches of data.
        """
        batch_format = _apply_strict_mode_batch_format(batch_format)
        if batch_format == "native":
            logger.warning("The 'native' batch format has been renamed 'default'.")
        return self.iterator().iter_batches(
            prefetch_batches=prefetch_batches,
            prefetch_blocks=prefetch_blocks,
            batch_size=batch_size,
            batch_format=batch_format,
            drop_last=drop_last,
            local_shuffle_buffer_size=local_shuffle_buffer_size,
            local_shuffle_seed=local_shuffle_seed,
            _collate_fn=_collate_fn,
        )

    @ConsumptionAPI
    def iter_torch_batches(
        self,
        *,
        prefetch_batches: int = 1,
        batch_size: Optional[int] = 256,
        dtypes: Optional[Union["torch.dtype", Dict[str, "torch.dtype"]]] = None,
        device: str = "auto",
        collate_fn: Optional[Callable[[Dict[str, np.ndarray]], CollatedData]] = None,
        drop_last: bool = False,
        local_shuffle_buffer_size: Optional[int] = None,
        local_shuffle_seed: Optional[int] = None,
        # Deprecated
        prefetch_blocks: int = 0,
    ) -> Iterable[TorchBatchType]:
        """Return an iterable over batches of data represented as Torch tensors.

        This iterable yields batches of type ``Dict[str, torch.Tensor]``.
        For more flexibility, call :meth:`~Dataset.iter_batches` and manually convert
        your data to Torch tensors.

        Examples:
            >>> import ray
            >>> for batch in ray.data.range(
            ...     12,
            ... ).iter_torch_batches(batch_size=4):
            ...     print(batch)
            {'id': tensor([0, 1, 2, 3])}
            {'id': tensor([4, 5, 6, 7])}
            {'id': tensor([ 8,  9, 10, 11])}

            Use the ``collate_fn`` to customize how the tensor batch is created.

            >>> from typing import Any, Dict
            >>> import torch
            >>> import numpy as np
            >>> import ray
            >>> def collate_fn(batch: Dict[str, np.ndarray]) -> Any:
            ...     return torch.stack(
            ...         [torch.as_tensor(array) for array in batch.values()],
            ...         axis=1
            ...     )
            >>> dataset = ray.data.from_items([
            ...     {"col_1": 1, "col_2": 2},
            ...     {"col_1": 3, "col_2": 4}])
            >>> for batch in dataset.iter_torch_batches(collate_fn=collate_fn):
            ...     print(batch)
            tensor([[1, 2],
                    [3, 4]])


        Time complexity: O(1)

        Args:
            prefetch_batches: The number of batches to fetch ahead of the current batch
                to fetch. If set to greater than 0, a separate threadpool is used
                to fetch the objects to the local node, format the batches, and apply
                the ``collate_fn``. Defaults to 1.
            batch_size: The number of rows in each batch, or ``None`` to use entire
                blocks as batches (blocks may contain different number of rows).
                The final batch may include fewer than ``batch_size`` rows if
                ``drop_last`` is ``False``. Defaults to 256.
            dtypes: The Torch dtype(s) for the created tensor(s); if ``None``, the dtype
                is inferred from the tensor data. You can't use this parameter with
                ``collate_fn``.
            device: The device on which the tensor should be placed. Defaults to
                "auto" which moves the tensors to the appropriate device when the
                Dataset is passed to Ray Train and ``collate_fn`` is not provided.
                Otherwise, defaults to CPU. You can't use this parameter with
                ``collate_fn``.
            collate_fn: A function to convert a Numpy batch to a PyTorch tensor batch.
                When this parameter is specified, the user should manually handle the
                host to device data transfer outside of collate_fn.
                This is useful for further processing the data after it has been
                batched. Potential use cases include collating along a dimension other
                than the first, padding sequences of various lengths, or generally
                handling batches of different length tensors. If not provided, the
                default collate function is used which simply converts the batch of
                numpy arrays to a batch of PyTorch tensors. This API is still
                experimental and is subject to change. You can't use this parameter in
                conjunction with ``dtypes`` or ``device``.
            drop_last: Whether to drop the last batch if it's incomplete.
            local_shuffle_buffer_size: If not ``None``, the data is randomly shuffled
                using a local in-memory shuffle buffer, and this value serves as the
                minimum number of rows that must be in the local in-memory shuffle
                buffer in order to yield a batch. When there are no more rows to add to
                the buffer, the remaining rows in the buffer are drained.
                ``batch_size`` must also be specified when using local shuffling.
            local_shuffle_seed: The seed to use for the local random shuffle.

        Returns:
            An iterable over Torch Tensor batches.

        .. seealso::
            :meth:`Dataset.iter_batches`
                Call this method to manually convert your data to Torch tensors.
        """  # noqa: E501
        return self.iterator().iter_torch_batches(
            prefetch_batches=prefetch_batches,
            prefetch_blocks=prefetch_blocks,
            batch_size=batch_size,
            dtypes=dtypes,
            device=device,
            collate_fn=collate_fn,
            drop_last=drop_last,
            local_shuffle_buffer_size=local_shuffle_buffer_size,
            local_shuffle_seed=local_shuffle_seed,
        )

    @ConsumptionAPI
    def iter_tf_batches(
        self,
        *,
        prefetch_batches: int = 1,
        batch_size: Optional[int] = 256,
        dtypes: Optional[Union["tf.dtypes.DType", Dict[str, "tf.dtypes.DType"]]] = None,
        drop_last: bool = False,
        local_shuffle_buffer_size: Optional[int] = None,
        local_shuffle_seed: Optional[int] = None,
        # Deprecated
        prefetch_blocks: int = 0,
    ) -> Iterable[TensorFlowTensorBatchType]:
        """Return an iterable over batches of data represented as TensorFlow tensors.

        This iterable yields batches of type ``Dict[str, tf.Tensor]``.
        For more flexibility, call :meth:`~Dataset.iter_batches` and manually convert
        your data to TensorFlow tensors.

        .. tip::
            If you don't need the additional flexibility provided by this method,
            consider using :meth:`~ray.data.Dataset.to_tf` instead. It's easier
            to use.

        Examples:

            .. testcode::

                import ray

                ds = ray.data.read_csv("s3://anonymous@air-example-data/iris.csv")

                tf_dataset = ds.to_tf(
                    feature_columns="sepal length (cm)",
                    label_columns="target",
                    batch_size=2
                )
                for features, labels in tf_dataset:
                    print(features, labels)

            .. testoutput::

                tf.Tensor([5.1 4.9], shape=(2,), dtype=float64) tf.Tensor([0 0], shape=(2,), dtype=int64)
                ...
                tf.Tensor([6.2 5.9], shape=(2,), dtype=float64) tf.Tensor([2 2], shape=(2,), dtype=int64)

        Time complexity: O(1)

        Args:
            prefetch_batches: The number of batches to fetch ahead of the current batch
                to fetch. If set to greater than 0, a separate threadpool is used
                to fetch the objects to the local node, format the batches, and apply
                the ``collate_fn``. Defaults to 1.
            batch_size: The number of rows in each batch, or ``None`` to use entire
                blocks as batches (blocks may contain different numbers of rows).
                The final batch may include fewer than ``batch_size`` rows if
                ``drop_last`` is ``False``. Defaults to 256.
            dtypes: The TensorFlow dtype(s) for the created tensor(s); if ``None``, the
                dtype is inferred from the tensor data.
            drop_last: Whether to drop the last batch if it's incomplete.
            local_shuffle_buffer_size: If not ``None``, the data is randomly shuffled
                using a local in-memory shuffle buffer, and this value serves as the
                minimum number of rows that must be in the local in-memory shuffle
                buffer in order to yield a batch. When there are no more rows to add to
                the buffer, the remaining rows in the buffer are drained.
                ``batch_size`` must also be specified when using local shuffling.
            local_shuffle_seed: The seed to use for the local random shuffle.

        Returns:
            An iterable over TensorFlow Tensor batches.

        .. seealso::
            :meth:`Dataset.iter_batches`
                Call this method to manually convert your data to TensorFlow tensors.
        """  # noqa: E501
        return self.iterator().iter_tf_batches(
            prefetch_batches=prefetch_batches,
            prefetch_blocks=prefetch_blocks,
            batch_size=batch_size,
            dtypes=dtypes,
            drop_last=drop_last,
            local_shuffle_buffer_size=local_shuffle_buffer_size,
            local_shuffle_seed=local_shuffle_seed,
        )

    @ConsumptionAPI(pattern="Time complexity:")
    def to_torch(
        self,
        *,
        label_column: Optional[str] = None,
        feature_columns: Optional[
            Union[List[str], List[List[str]], Dict[str, List[str]]]
        ] = None,
        label_column_dtype: Optional["torch.dtype"] = None,
        feature_column_dtypes: Optional[
            Union["torch.dtype", List["torch.dtype"], Dict[str, "torch.dtype"]]
        ] = None,
        batch_size: int = 1,
        prefetch_batches: int = 1,
        drop_last: bool = False,
        local_shuffle_buffer_size: Optional[int] = None,
        local_shuffle_seed: Optional[int] = None,
        unsqueeze_label_tensor: bool = True,
        unsqueeze_feature_tensors: bool = True,
        # Deprecated
        prefetch_blocks: int = 0,
    ) -> "torch.utils.data.IterableDataset":
        """Return a
        `Torch IterableDataset <https://pytorch.org/docs/stable/data.html#torch.utils.data.IterableDataset>`_
        over this :class:`~ray.data.Dataset`.

        This is only supported for datasets convertible to Arrow records.

        It is recommended to use the returned ``IterableDataset`` directly
        instead of passing it into a torch ``DataLoader``.

        Each element in ``IterableDataset`` is a tuple consisting of 2
        elements. The first item contains the feature tensor(s), and the
        second item is the label tensor. Those can take on different
        forms, depending on the specified arguments.

        For the features tensor (N is the ``batch_size`` and n, m, k
        are the number of features per tensor):

        * If ``feature_columns`` is a ``List[str]``, the features is
          a tensor of shape (N, n), with columns corresponding to
          ``feature_columns``

        * If ``feature_columns`` is a ``List[List[str]]``, the features is
          a list of tensors of shape [(N, m),...,(N, k)], with columns of each
          tensor corresponding to the elements of ``feature_columns``

        * If ``feature_columns`` is a ``Dict[str, List[str]]``, the features
          is a dict of key-tensor pairs of shape
          {key1: (N, m),..., keyN: (N, k)}, with columns of each
          tensor corresponding to the value of ``feature_columns`` under the
          key.

        If ``unsqueeze_label_tensor=True`` (default), the label tensor is
        of shape (N, 1). Otherwise, it is of shape (N,).
        If ``label_column`` is specified as ``None``, then no column from the
        ``Dataset`` is treated as the label, and the output label tensor
        is ``None``.

        Note that you probably want to call :meth:`Dataset.split` on this dataset if
        there are to be multiple Torch workers consuming the data.

        Time complexity: O(1)

        Args:
            label_column: The name of the column used as the
                label (second element of the output list). Can be None for
                prediction, in which case the second element of returned
                tuple will also be None.
            feature_columns: The names of the columns
                to use as the features. Can be a list of lists or
                a dict of string-list pairs for multi-tensor output.
                If ``None``, then use all columns except the label column as
                the features.
            label_column_dtype: The torch dtype to
                use for the label column. If ``None``, then automatically infer
                the dtype.
            feature_column_dtypes: The dtypes to use for the feature
                tensors. This should match the format of ``feature_columns``,
                or be a single dtype, in which case it is applied to
                all tensors. If ``None``, then automatically infer the dtype.
            batch_size: How many samples per batch to yield at a time.
                Defaults to 1.
            prefetch_batches: The number of batches to fetch ahead of the current batch
                to fetch. If set to greater than 0, a separate threadpool is used
                to fetch the objects to the local node, format the batches, and apply
                the collate_fn. Defaults to 1.
            drop_last: Set to True to drop the last incomplete batch,
                if the dataset size is not divisible by the batch size. If
                False and the size of the stream is not divisible by the batch
                size, then the last batch is smaller. Defaults to False.
            local_shuffle_buffer_size: If non-None, the data is randomly shuffled
                using a local in-memory shuffle buffer, and this value will serve as the
                minimum number of rows that must be in the local in-memory shuffle
                buffer in order to yield a batch. When there are no more rows to add to
                the buffer, the remaining rows in the buffer is drained. This
                buffer size must be greater than or equal to ``batch_size``, and
                therefore ``batch_size`` must also be specified when using local
                shuffling.
            local_shuffle_seed: The seed to use for the local random shuffle.
            unsqueeze_label_tensor: If set to True, the label tensor
                is unsqueezed (reshaped to (N, 1)). Otherwise, it will
                be left as is, that is (N, ). In general, regression loss
                functions expect an unsqueezed tensor, while classification
                loss functions expect a squeezed one. Defaults to True.
            unsqueeze_feature_tensors: If set to True, the features tensors
                are unsqueezed (reshaped to (N, 1)) before being concatenated into
                the final features tensor. Otherwise, they are left as is, that is
                (N, ). Defaults to True.

        Returns:
            A `Torch IterableDataset`_.
        """  # noqa: E501

        return self.iterator().to_torch(
            label_column=label_column,
            feature_columns=feature_columns,
            label_column_dtype=label_column_dtype,
            feature_column_dtypes=feature_column_dtypes,
            batch_size=batch_size,
            prefetch_blocks=prefetch_blocks,
            prefetch_batches=prefetch_batches,
            drop_last=drop_last,
            local_shuffle_buffer_size=local_shuffle_buffer_size,
            local_shuffle_seed=local_shuffle_seed,
            unsqueeze_label_tensor=unsqueeze_label_tensor,
            unsqueeze_feature_tensors=unsqueeze_feature_tensors,
        )

    @ConsumptionAPI
    def to_tf(
        self,
        feature_columns: Union[str, List[str]],
        label_columns: Union[str, List[str]],
        *,
        prefetch_batches: int = 1,
        batch_size: int = 1,
        drop_last: bool = False,
        local_shuffle_buffer_size: Optional[int] = None,
        local_shuffle_seed: Optional[int] = None,
        # Deprecated
        prefetch_blocks: int = 0,
    ) -> "tf.data.Dataset":
        """Return a `TensorFlow Dataset <https://www.tensorflow.org/api_docs/python/tf/data/Dataset/>`_
        over this :class:`~ray.data.Dataset`.

        .. warning::
            If your :class:`~ray.data.Dataset` contains ragged tensors, this method errors.
            To prevent errors, :ref:`resize your tensors <transforming_tensors>`.

        Examples:
            >>> import ray
            >>> ds = ray.data.read_csv("s3://anonymous@air-example-data/iris.csv")
            >>> ds
            Dataset(
               num_blocks=...,
               num_rows=150,
               schema={
                  sepal length (cm): double,
                  sepal width (cm): double,
                  petal length (cm): double,
                  petal width (cm): double,
                  target: int64
               }
            )

            If your model accepts a single tensor as input, specify a single feature column.

            >>> ds.to_tf(feature_columns="sepal length (cm)", label_columns="target")
            <_OptionsDataset element_spec=(TensorSpec(shape=(None,), dtype=tf.float64, name='sepal length (cm)'), TensorSpec(shape=(None,), dtype=tf.int64, name='target'))>

            If your model accepts a dictionary as input, specify a list of feature columns.

            >>> ds.to_tf(["sepal length (cm)", "sepal width (cm)"], "target")
            <_OptionsDataset element_spec=({'sepal length (cm)': TensorSpec(shape=(None,), dtype=tf.float64, name='sepal length (cm)'), 'sepal width (cm)': TensorSpec(shape=(None,), dtype=tf.float64, name='sepal width (cm)')}, TensorSpec(shape=(None,), dtype=tf.int64, name='target'))>

            If your dataset contains multiple features but your model accepts a single
            tensor as input, combine features with
            :class:`~ray.data.preprocessors.Concatenator`.

            >>> from ray.data.preprocessors import Concatenator
            >>> preprocessor = Concatenator(output_column_name="features", exclude="target")
            >>> ds = preprocessor.transform(ds)
            >>> ds
            Concatenator
            +- Dataset(
                  num_blocks=...,
                  num_rows=150,
                  schema={
                     sepal length (cm): double,
                     sepal width (cm): double,
                     petal length (cm): double,
                     petal width (cm): double,
                     target: int64
                  }
               )
            >>> ds.to_tf("features", "target")
            <_OptionsDataset element_spec=(TensorSpec(shape=(None, 4), dtype=tf.float64, name='features'), TensorSpec(shape=(None,), dtype=tf.int64, name='target'))>

        Args:
            feature_columns: Columns that correspond to model inputs. If this is a
                string, the input data is a tensor. If this is a list, the input data
                is a ``dict`` that maps column names to their tensor representation.
            label_column: Columns that correspond to model targets. If this is a
                string, the target data is a tensor. If this is a list, the target data
                is a ``dict`` that maps column names to their tensor representation.
            prefetch_batches: The number of batches to fetch ahead of the current batch
                to fetch. If set to greater than 0, a separate threadpool is used
                to fetch the objects to the local node, format the batches, and apply
                the collate_fn. Defaults to 1.
            batch_size: Record batch size. Defaults to 1.
            drop_last: Set to True to drop the last incomplete batch,
                if the dataset size is not divisible by the batch size. If
                False and the size of the stream is not divisible by the batch
                size, then the last batch is smaller. Defaults to False.
            local_shuffle_buffer_size: If non-None, the data is randomly shuffled
                using a local in-memory shuffle buffer, and this value will serve as the
                minimum number of rows that must be in the local in-memory shuffle
                buffer in order to yield a batch. When there are no more rows to add to
                the buffer, the remaining rows in the buffer is drained. This
                buffer size must be greater than or equal to ``batch_size``, and
                therefore ``batch_size`` must also be specified when using local
                shuffling.
            local_shuffle_seed: The seed to use for the local random shuffle.

        Returns:
            A `TensorFlow Dataset`_ that yields inputs and targets.

        .. seealso::

            :meth:`~ray.data.Dataset.iter_tf_batches`
                Call this method if you need more flexibility.
        """  # noqa: E501

        return self.iterator().to_tf(
            feature_columns=feature_columns,
            label_columns=label_columns,
            prefetch_batches=prefetch_batches,
            prefetch_blocks=prefetch_blocks,
            drop_last=drop_last,
            batch_size=batch_size,
            local_shuffle_buffer_size=local_shuffle_buffer_size,
            local_shuffle_seed=local_shuffle_seed,
        )

    @ConsumptionAPI(pattern="Time complexity:")
    def to_dask(
        self,
        meta: Union[
            "pandas.DataFrame",
            "pandas.Series",
            Dict[str, Any],
            Iterable[Any],
            Tuple[Any],
            None,
        ] = None,
        verify_meta: bool = True,
    ) -> "dask.dataframe.DataFrame":
        """Convert this :class:`~ray.data.Dataset` into a
        `Dask DataFrame <https://docs.dask.org/en/stable/generated/dask.dataframe.DataFrame.html#dask.dataframe.DataFrame>`_.

        This is only supported for datasets convertible to Arrow records.

        Note that this function will set the Dask scheduler to Dask-on-Ray
        globally, via the config.

        Time complexity: O(dataset size / parallelism)

        Args:
            meta: An empty `pandas DataFrame`_ or `Series`_ that matches the dtypes and column
                names of the stream. This metadata is necessary for many algorithms in
                dask dataframe to work. For ease of use, some alternative inputs are
                also available. Instead of a DataFrame, a dict of ``{name: dtype}`` or
                iterable of ``(name, dtype)`` can be provided (note that the order of
                the names should match the order of the columns). Instead of a series, a
                tuple of ``(name, dtype)`` can be used.
                By default, this is inferred from the underlying Dataset schema,
                with this argument supplying an optional override.
            verify_meta: If True, Dask will check that the partitions have consistent
                metadata. Defaults to True.

        Returns:
            A `Dask DataFrame`_ created from this dataset.

        .. _pandas DataFrame: https://pandas.pydata.org/docs/reference/api/pandas.DataFrame.html
        .. _Series: https://pandas.pydata.org/docs/reference/api/pandas.Series.html
        """  # noqa: E501
        import dask
        import dask.dataframe as dd
        import pandas as pd

        try:
            import pyarrow as pa
        except Exception:
            pa = None

        from ray.data._internal.pandas_block import PandasBlockSchema
        from ray.util.client.common import ClientObjectRef
        from ray.util.dask import ray_dask_get

        dask.config.set(scheduler=ray_dask_get)

        @dask.delayed
        def block_to_df(block: Block):
            if isinstance(block, (ray.ObjectRef, ClientObjectRef)):
                raise ValueError(
                    "Dataset.to_dask() must be used with Dask-on-Ray, please "
                    "set the Dask scheduler to ray_dask_get (located in "
                    "ray.util.dask)."
                )
            return _block_to_df(block)

        if meta is None:
            from ray.data.extensions import TensorDtype

            # Infer Dask metadata from Dataset schema.
            schema = self.schema(fetch_if_missing=True)
            if isinstance(schema, PandasBlockSchema):
                meta = pd.DataFrame(
                    {
                        col: pd.Series(
                            dtype=(
                                dtype
                                if not isinstance(dtype, TensorDtype)
                                else np.object_
                            )
                        )
                        for col, dtype in zip(schema.names, schema.types)
                    }
                )
            elif pa is not None and isinstance(schema, pa.Schema):
                from ray.data.extensions import ArrowTensorType

                if any(isinstance(type_, ArrowTensorType) for type_ in schema.types):
                    meta = pd.DataFrame(
                        {
                            col: pd.Series(
                                dtype=(
                                    dtype.to_pandas_dtype()
                                    if not isinstance(dtype, ArrowTensorType)
                                    else np.object_
                                )
                            )
                            for col, dtype in zip(schema.names, schema.types)
                        }
                    )
                else:
                    meta = schema.empty_table().to_pandas()

        ddf = dd.from_delayed(
            [block_to_df(block) for block in self.get_internal_block_refs()],
            meta=meta,
            verify_meta=verify_meta,
        )
        return ddf

    @ConsumptionAPI(pattern="Time complexity:")
    def to_mars(self) -> "mars.dataframe.DataFrame":
        """Convert this :class:`~ray.data.Dataset` into a
        `Mars DataFrame <https://mars-project.readthedocs.io/en/latest/reference/dataframe/index.html>`_.

        Time complexity: O(dataset size / parallelism)

        Returns:
            A `Mars DataFrame`_ created from this dataset.
        """  # noqa: E501
        import pandas as pd
        import pyarrow as pa
        from mars.dataframe.datasource.read_raydataset import DataFrameReadRayDataset
        from mars.dataframe.utils import parse_index

        from ray.data._internal.pandas_block import PandasBlockSchema

        refs = self.to_pandas_refs()
        # remove this when https://github.com/mars-project/mars/issues/2945 got fixed
        schema = self.schema()
        if isinstance(schema, Schema):
            schema = schema.base_schema  # Backwards compat with non strict mode.
        if isinstance(schema, PandasBlockSchema):
            dtypes = pd.Series(schema.types, index=schema.names)
        elif isinstance(schema, pa.Schema):
            dtypes = schema.empty_table().to_pandas().dtypes
        else:
            raise NotImplementedError(f"Unsupported format of schema {schema}")
        index_value = parse_index(pd.RangeIndex(-1))
        columns_value = parse_index(dtypes.index, store_data=True)
        op = DataFrameReadRayDataset(refs=refs)
        return op(index_value=index_value, columns_value=columns_value, dtypes=dtypes)

    @ConsumptionAPI(pattern="Time complexity:")
    def to_modin(self) -> "modin.pandas.dataframe.DataFrame":
        """Convert this :class:`~ray.data.Dataset` into a
        `Modin DataFrame <https://modin.readthedocs.io/en/stable/flow/modin/pandas/dataframe.html>`_.

        This works by first converting this dataset into a distributed set of
        Pandas DataFrames (using :meth:`Dataset.to_pandas_refs`).
        See caveats there. Then the individual DataFrames are used to
        create the Modin DataFrame using
        ``modin.distributed.dataframe.pandas.partitions.from_partitions()``.

        This is only supported for datasets convertible to Arrow records.
        This function induces a copy of the data. For zero-copy access to the
        underlying data, consider using :meth:`.to_arrow_refs` or
        :meth:`.get_internal_block_refs`.

        Time complexity: O(dataset size / parallelism)

        Returns:
            A `Modin DataFrame`_ created from this dataset.
        """  # noqa: E501

        from modin.distributed.dataframe.pandas.partitions import from_partitions

        pd_objs = self.to_pandas_refs()
        return from_partitions(pd_objs, axis=0)

    @ConsumptionAPI(pattern="Time complexity:")
    def to_spark(self, spark: "pyspark.sql.SparkSession") -> "pyspark.sql.DataFrame":
        """Convert this :class:`~ray.data.Dataset` into a
        `Spark DataFrame <https://spark.apache.org/docs/3.1.1/api/python/reference/api/pyspark.sql.DataFrame.html>`_.

        Time complexity: O(dataset size / parallelism)

        Args:
            spark: A `SparkSession`_, which must be created by RayDP (Spark-on-Ray).

        Returns:
            A `Spark DataFrame`_ created from this dataset.

        .. _SparkSession: https://spark.apache.org/docs/3.1.1/api/python/reference/api/pyspark.sql.SparkSession.html
        """  # noqa: E501
        import raydp

        schema = self.schema()
        if isinstance(schema, Schema):
            schema = schema.base_schema  # Backwards compat with non strict mode.
        return raydp.spark.ray_dataset_to_spark_dataframe(
            spark, schema, self.get_internal_block_refs()
        )

    @ConsumptionAPI(pattern="Time complexity:")
    def to_pandas(self, limit: int = None) -> "pandas.DataFrame":
        """Convert this :class:`~ray.data.Dataset` to a single pandas DataFrame.

        This method errors if the number of rows exceeds the provided ``limit``.
        To truncate the dataset beforehand, call :meth:`.limit`.

        Examples:
            >>> import ray
            >>> ds = ray.data.from_items([{"a": i} for i in range(3)])
            >>> ds.to_pandas()
               a
            0  0
            1  1
            2  2

        Time complexity: O(dataset size)

        Args:
            limit: The maximum number of rows to return. An error is
                raised if the dataset has more rows than this limit. Defaults to
                ``None``, which means no limit.

        Returns:
            A pandas DataFrame created from this dataset, containing a limited
            number of rows.

        Raises:
            ValueError: if the number of rows in the :class:`~ray.data.Dataset` exceeds
                ``limit``.
        """
        count = self.count()
        if limit is not None and count > limit:
            raise ValueError(
                f"the dataset has more than the given limit of {limit} "
                f"rows: {count}. If you are sure that a DataFrame with "
                f"{count} rows will fit in local memory, set ds.to_pandas(limit=None) "
                "to disable limits."
            )
        blocks = self.get_internal_block_refs()
        output = DelegatingBlockBuilder()
        for block in blocks:
            output.add_block(ray.get(block))
        block = output.build()
        return _block_to_df(block)

    @ConsumptionAPI(pattern="Time complexity:")
    @DeveloperAPI
    def to_pandas_refs(self) -> List[ObjectRef["pandas.DataFrame"]]:
        """Converts this :class:`~ray.data.Dataset` into a distributed set of Pandas
        dataframes.

        One DataFrame is created for each block in this Dataset.

        This function induces a copy of the data. For zero-copy access to the
        underlying data, consider using :meth:`Dataset.to_arrow` or
        :meth:`Dataset.get_internal_block_refs`.

        Examples:
            >>> import ray
            >>> ds = ray.data.range(10, parallelism=2)
            >>> refs = ds.to_pandas_refs()
            >>> len(refs)
            2

        Time complexity: O(dataset size / parallelism)

        Returns:
            A list of remote pandas DataFrames created from this dataset.
        """

        block_to_df = cached_remote_fn(_block_to_df)
        return [block_to_df.remote(block) for block in self.get_internal_block_refs()]

    @DeveloperAPI
    def to_numpy_refs(
        self, *, column: Optional[str] = None
    ) -> List[ObjectRef[np.ndarray]]:
        """Converts this :class:`~ray.data.Dataset` into a distributed set of NumPy
        ndarrays or dictionary of NumPy ndarrays.

        This is only supported for datasets convertible to NumPy ndarrays.
        This function induces a copy of the data. For zero-copy access to the
        underlying data, consider using :meth:`Dataset.to_arrow` or
        :meth:`Dataset.get_internal_block_refs`.

        Examples:
            >>> import ray
            >>> ds = ray.data.range(10, parallelism=2)
            >>> refs = ds.to_numpy_refs()
            >>> len(refs)
            2

        Time complexity: O(dataset size / parallelism)

        Args:
            column: The name of the column to convert to numpy. If ``None``, all columns
                are used. If multiple columns are specified, each returned
            future represents a dict of ndarrays. Defaults to None.

        Returns:
            A list of remote NumPy ndarrays created from this dataset.
        """
        block_to_ndarray = cached_remote_fn(_block_to_ndarray)
        return [
            block_to_ndarray.remote(block, column=column)
            for block in self.get_internal_block_refs()
        ]

    @ConsumptionAPI(pattern="Time complexity:")
    @DeveloperAPI
    def to_arrow_refs(self) -> List[ObjectRef["pyarrow.Table"]]:
        """Convert this :class:`~ray.data.Dataset` into a distributed set of PyArrow
        tables.

        One PyArrow table is created for each block in this Dataset.

        This method is only supported for datasets convertible to PyArrow tables.
        This function is zero-copy if the existing data is already in PyArrow
        format. Otherwise, the data is converted to PyArrow format.

        Examples:
            >>> import ray
            >>> ds = ray.data.range(10, parallelism=2)
            >>> refs = ds.to_arrow_refs()
            >>> len(refs)
            2

        Time complexity: O(1) unless conversion is required.

        Returns:
            A list of remote PyArrow tables created from this dataset.
        """
        import pyarrow as pa

        blocks: List[ObjectRef["pyarrow.Table"]] = self.get_internal_block_refs()
        # Schema is safe to call since we have already triggered execution with
        # get_internal_block_refs.
        schema = self.schema(fetch_if_missing=True)
        if isinstance(schema, Schema):
            schema = schema.base_schema  # Backwards compat with non strict mode.
        if isinstance(schema, pa.Schema):
            # Zero-copy path.
            return blocks

        block_to_arrow = cached_remote_fn(_block_to_arrow)
        return [block_to_arrow.remote(block) for block in blocks]

    @ConsumptionAPI(pattern="Args:")
    def to_random_access_dataset(
        self,
        key: str,
        num_workers: Optional[int] = None,
    ) -> RandomAccessDataset:
        """Convert this dataset into a distributed RandomAccessDataset (EXPERIMENTAL).

        RandomAccessDataset partitions the dataset across the cluster by the given
        sort key, providing efficient random access to records via binary search. A
        number of worker actors are created, each of which has zero-copy access to the
        underlying sorted data blocks of the dataset.

        Note that the key must be unique in the dataset. If there are duplicate keys,
        an arbitrary value is returned.

        This is only supported for Arrow-format datasets.

        Args:
            key: The key column over which records can be queried.
            num_workers: The number of actors to use to serve random access queries.
                By default, this is determined by multiplying the number of Ray nodes
                in the cluster by four. As a rule of thumb, you can expect each worker
                to provide ~3000 records / second via ``get_async()``, and
                ~10000 records / second via ``multiget()``.
        """
        if num_workers is None:
            num_workers = 4 * len(ray.nodes())
        return RandomAccessDataset(self, key, num_workers=num_workers)

    @Deprecated
    @ConsumptionAPI
    def repeat(self, times: Optional[int] = None):
        """Convert this into a DatasetPipeline by looping over this dataset.

        Transformations prior to the call to ``repeat()`` are evaluated once.
        Transformations done on the returned pipeline are evaluated on each
        loop of the pipeline over the base dataset.

        Note that every repeat of the dataset is considered an "epoch" for
        the purposes of ``DatasetPipeline.iter_epochs()``.

        Examples:
            >>> import ray
            >>> ds = ray.data.range(5, parallelism=1)
            >>> # Infinite pipeline of numbers [0, 5)
            >>> ds.repeat().take_batch()  # doctest: +SKIP
            {'id': array([0, 1, 2, 3, 4, 0, 1, 2, 3, 4, ...])}
            >>> # Can shuffle each epoch (dataset) in the pipeline.
            >>> ds.repeat().random_shuffle().take_batch() # doctest: +SKIP
            {'id': array([2, 3, 0, 4, 1, 4, 0, 2, 1, 3, ...])}

        Args:
            times: The number of times to loop over this dataset, or None
                to repeat indefinitely.
        """
        _raise_dataset_pipeline_deprecation_warning()

    @Deprecated
    def window(
        self,
        *,
        blocks_per_window: Optional[int] = None,
        bytes_per_window: Optional[int] = None,
    ):
        """Convert this into a DatasetPipeline by windowing over data blocks.

        Transformations prior to the call to ``window()`` are evaluated in
        bulk on the entire dataset. Transformations done on the returned
        pipeline are evaluated incrementally per window of blocks as data is
        read from the output of the pipeline.

        Windowing execution allows for output to be read sooner without
        waiting for all transformations to fully execute, and can also improve
        efficiency if transforms use different resources (e.g., GPUs).

        Without windowing::

            [preprocessing......]
                                  [inference.......]
                                                     [write........]
            Time ----------------------------------------------------------->

        With windowing::

            [prep1] [prep2] [prep3]
                    [infer1] [infer2] [infer3]
                             [write1] [write2] [write3]
            Time ----------------------------------------------------------->

        Examples:
            >>> import ray
            >>> # Create an inference pipeline.
            >>> ds = ray.data.read_binary_files(dir) # doctest: +SKIP
            >>> infer = ... # doctest: +SKIP
            >>> pipe = ds.window(blocks_per_window=10).map(infer) # doctest: +SKIP
            DatasetPipeline(num_windows=40, num_stages=2)
            >>> # The higher the stage parallelism, the shorter the pipeline.
            >>> pipe = ds.window(blocks_per_window=20).map(infer) # doctest: +SKIP
            DatasetPipeline(num_windows=20, num_stages=2)
            >>> # Outputs can be incrementally read from the pipeline.
            >>> for item in pipe.iter_rows(): # doctest: +SKIP
            ...    print(item) # doctest: +SKIP

        Args:
            blocks_per_window: The window size (parallelism) in blocks.
                Increasing window size increases pipeline throughput, but also
                increases the latency to initial output, since it decreases the
                length of the pipeline. Setting this to infinity effectively
                disables pipelining.
            bytes_per_window: Specify the window size in bytes instead of blocks.
                This is treated as an upper bound for the window size, but each
                window will still include at least one block. This is mutually
                exclusive with ``blocks_per_window``.
        """
        _raise_dataset_pipeline_deprecation_warning()

    @Deprecated(message="Use `Dataset.materialize()` instead.")
    def fully_executed(self) -> "MaterializedDataset":
        logger.warning(
            "Deprecation warning: use Dataset.materialize() instead of "
            "fully_executed()."
        )
        self._execution_manager.execute(force_read=True)
        return self

    @Deprecated(message="Check `isinstance(Dataset, MaterializedDataset)` instead.")
    def is_fully_executed(self) -> bool:
        logger.warning(
            "Deprecation warning: Check "
            "`isinstance(Dataset, MaterializedDataset)` "
            "instead of using is_fully_executed()."
        )
        return self._execution_manager.has_computed_output()

    @ConsumptionAPI(pattern="store memory.", insert_after=True)
    def materialize(self) -> "MaterializedDataset":
        """Execute and materialize this dataset into object store memory.

        This can be used to read all blocks into memory. By default, Dataset
        doesn't read blocks from the datasource until the first transform.

        Note that this does not mutate the original Dataset. Only the blocks of the
        returned MaterializedDataset class are pinned in memory.

        Examples:
            >>> import ray
            >>> ds = ray.data.range(10)
            >>> materialized_ds = ds.materialize()
            >>> materialized_ds
            MaterializedDataset(num_blocks=..., num_rows=10, schema={id: int64})

        Returns:
            A MaterializedDataset holding the materialized data blocks.
        """
        copy = Dataset.copy(self, _deep_copy=True, _as=MaterializedDataset)
        copy._execution_manager._clear_snapshot()
        copy._execution_manager.execute(force_read=True)

        blocks = copy._execution_manager._snapshot_blocks
        blocks_with_metadata = blocks.get_blocks_with_metadata() if blocks else []
        # TODO(hchen): Here we generate the same number of blocks as
        # the original Dataset. Because the old code path does this, and
        # some unit tests implicily depend on this behavior.
        # After we remove the old code path, we should consider merging
        # some blocks for better perf.
        ref_bundles = [
            RefBundle(
                blocks=[block_with_metadata],
                owns_blocks=False,
            )
            for block_with_metadata in blocks_with_metadata
        ]
        logical_plan = LogicalPlan(InputData(input_data=ref_bundles))
        execution_manager = ExecutionManager(
            blocks,
            copy._execution_manager.stats(),
            run_by_consumer=False,
        )
        output = MaterializedDataset(
            execution_manager,
            copy._epoch,
            logical_plan,
        )
        # No-op that marks the plan as fully executed.
        output._execution_manager.execute()
        output._execution_manager._in_stats.dataset_uuid = self._get_uuid()
        return output

    @ConsumptionAPI(pattern="timing information.", insert_after=True)
    def stats(self) -> str:
        """Returns a string containing execution timing information.

        Note that this does not trigger execution, so if the dataset has not yet
        executed, an empty string is returned.

        Examples:

        .. testcode::

            import ray

            ds = ray.data.range(10)
            assert ds.stats() == ""

            ds = ds.materialize()
            print(ds.stats())

        .. testoutput::
            :options: +MOCK

            Stage 0 Read: 20/20 blocks executed in 0.3s
            * Remote wall time: 16.29us min, 7.29ms max, 1.21ms mean, 24.17ms total
            * Remote cpu time: 16.0us min, 2.54ms max, 810.45us mean, 16.21ms total
            * Peak heap memory usage (MiB): 137968.75 min, 142734.38 max, 139846 mean
            * Output num rows: 0 min, 1 max, 0 mean, 10 total
            * Output size bytes: 0 min, 8 max, 4 mean, 80 total
            * Tasks per node: 20 min, 20 max, 20 mean; 1 nodes used

        """
        if (
            self._write_ds is not None
            and self._write_ds._execution_manager.has_computed_output()
        ):
            return self._write_ds.stats()
        return self._get_stats_summary().to_string()

    def _get_stats_summary(self) -> DatasetStatsSummary:
        return self._execution_manager.stats_summary()

    @ConsumptionAPI(pattern="Time complexity:")
    @DeveloperAPI
    def get_internal_block_refs(self) -> List[ObjectRef[Block]]:
        """Get a list of references to the underlying blocks of this dataset.

        This function can be used for zero-copy access to the data. It blocks
        until the underlying blocks are computed.

        Examples:
            >>> import ray
            >>> ds = ray.data.range(1)
            >>> ds.get_internal_block_refs()
            [ObjectRef(...)]

        Time complexity: O(1)

        Returns:
            A list of references to this dataset's blocks.
        """
        blocks = self._execution_manager.execute().get_blocks()
        self._synchronize_progress_bar()
        return blocks

    def has_serializable_lineage(self) -> bool:
        """Whether this dataset's lineage is able to be serialized for storage and
        later deserialized, possibly on a different cluster.

        Only datasets that are created from data that we know will still exist at
        deserialization time, e.g. data external to this Ray cluster such as persistent
        cloud object stores, support lineage-based serialization. All of the
        ray.data.read_*() APIs support lineage-based serialization.

        Examples:

            >>> import ray
            >>> ray.data.from_items(list(range(10))).has_serializable_lineage()
            False
            >>> ray.data.read_csv("s3://anonymous@ray-example-data/iris.csv").has_serializable_lineage()
            True
        """  # noqa: E501
        return self._execution_manager.has_lazy_input()

    @DeveloperAPI
    def serialize_lineage(self) -> bytes:
        """
        Serialize this dataset's lineage, not the actual data or the existing data
        futures, to bytes that can be stored and later deserialized, possibly on a
        different cluster.

        Note that this will drop all computed data, and that everything is
        recomputed from scratch after deserialization.

        Use :py:meth:`Dataset.deserialize_lineage` to deserialize the serialized
        bytes returned from this method into a Dataset.

        .. note::
            Unioned and zipped datasets, produced by :py:meth`Dataset.union` and
            :py:meth:`Dataset.zip`, are not lineage-serializable.

        Examples:

            .. testcode::

                import ray

                ds = ray.data.read_csv("s3://anonymous@ray-example-data/iris.csv")
                serialized_ds = ds.serialize_lineage()
                ds = ray.data.Dataset.deserialize_lineage(serialized_ds)
                print(ds)

            .. testoutput::

                Dataset(
                   num_blocks=16,
                   num_rows=150,
                   schema={
                      sepal length (cm): double,
                      sepal width (cm): double,
                      petal length (cm): double,
                      petal width (cm): double,
                      target: int64
                   }
                )


        Returns:
            Serialized bytes containing the lineage of this dataset.
        """
        if not self.has_serializable_lineage():
            raise ValueError(
                "Lineage-based serialization is not supported for this stream, which "
                "means that it cannot be used as a tunable hyperparameter. "
                "Lineage-based serialization is explicitly NOT supported for unioned "
                "or zipped datasets (see docstrings for those methods), and is only "
                "supported for datasets created from data that we know will still "
                "exist at deserialization time, e.g. external data in persistent cloud "
                "object stores or in-memory data from long-lived clusters. Concretely, "
                "all ray.data.read_*() APIs should support lineage-based "
                "serialization, while all of the ray.data.from_*() APIs do not. To "
                "allow this stream to be serialized to storage, write the data to an "
                "external store (such as AWS S3, GCS, or Azure Blob Storage) using the "
                "Dataset.write_*() APIs, and serialize a new dataset reading "
                "from the external store using the ray.data.read_*() APIs."
            )
        # Copy Dataset and clear the blocks from the execution plan so only the
        # Dataset's lineage is serialized.
        execution_manager_copy = self._execution_manager.deep_copy(preserve_uuid=True)
        logical_plan_copy = copy.copy(self._execution_manager._logical_plan)
        ds = Dataset(execution_manager_copy, self._get_epoch(), logical_plan_copy)
        ds._execution_manager.clear_block_refs()
        ds._set_uuid(self._get_uuid())

        def _reduce_remote_fn(rf: ray.remote_function.RemoteFunction):
            # Custom reducer for Ray remote function handles that allows for
            # cross-cluster serialization.
            # This manually unsets the last export session and job to force re-exporting
            # of the function when the handle is deserialized on a new cluster.
            # TODO(Clark): Fix this in core Ray, see issue:
            # https://github.com/ray-project/ray/issues/24152.
            reconstructor, args, state = rf.__reduce__()
            state["_last_export_session_and_job"] = None
            return reconstructor, args, state

        context = ray._private.worker.global_worker.get_serialization_context()
        try:
            context._register_cloudpickle_reducer(
                ray.remote_function.RemoteFunction, _reduce_remote_fn
            )
            serialized = pickle.dumps(ds)
        finally:
            context._unregister_cloudpickle_reducer(ray.remote_function.RemoteFunction)
        return serialized

    @staticmethod
    @DeveloperAPI
    def deserialize_lineage(serialized_ds: bytes) -> "Dataset":
        """
        Deserialize the provided lineage-serialized Dataset.

        This assumes that the provided serialized bytes were serialized using
        :py:meth:`Dataset.serialize_lineage`.

        Examples:

            .. testcode::

                import ray

                ds = ray.data.read_csv("s3://anonymous@ray-example-data/iris.csv")
                serialized_ds = ds.serialize_lineage()
                ds = ray.data.Dataset.deserialize_lineage(serialized_ds)
                print(ds)

            .. testoutput::

                Dataset(
                   num_blocks=16,
                   num_rows=150,
                   schema={
                      sepal length (cm): double,
                      sepal width (cm): double,
                      petal length (cm): double,
                      petal width (cm): double,
                      target: int64
                   }
                )

        Args:
            serialized_ds: The serialized Dataset that we wish to deserialize.

        Returns:
            A deserialized ``Dataset`` instance.
        """
        return pickle.loads(serialized_ds)

    @property
    @DeveloperAPI
    def context(self) -> DataContext:
        """Return the DataContext used to create this Dataset."""
        return self._execution_manager._context

    def _divide(self, block_idx: int) -> ("Dataset", "Dataset"):
        block_list = self._execution_manager.execute()
        left, right = block_list.divide(block_idx)
        l_ds = Dataset(
            ExecutionManager(
                left,
                self._execution_manager.stats(),
                run_by_consumer=block_list._owned_by_consumer,
            ),
            self._epoch,
            self._logical_plan,
        )
        r_ds = Dataset(
            ExecutionManager(
                right,
                self._execution_manager.stats(),
                run_by_consumer=block_list._owned_by_consumer,
            ),
            self._epoch,
            self._logical_plan,
        )
        return l_ds, r_ds

    @Deprecated(message="The batch format is no longer exposed as a public API.")
    def default_batch_format(self) -> Type:
        raise ValueError("default_batch_format() is not allowed in Ray 2.5")

    @Deprecated(message="The dataset format is no longer exposed as a public API.")
    def dataset_format(self) -> BlockFormat:
        raise ValueError("dataset_format() is not allowed in Ray 2.5")

    def _aggregate_on(
        self, agg_cls: type, on: Optional[Union[str, List[str]]], *args, **kwargs
    ):
        """Helper for aggregating on a particular subset of the dataset.

        This validates the `on` argument, and converts a list of column names
        or lambdas to a multi-aggregation. A null `on` results in a
        multi-aggregation on all columns for an Arrow Dataset, and a single
        aggregation on the entire row for a simple Dataset.
        """
        aggs = self._build_multicolumn_aggs(agg_cls, on, *args, **kwargs)
        return self.aggregate(*aggs)

    def _build_multicolumn_aggs(
        self,
        agg_cls: type,
        on: Optional[Union[str, List[str]]],
        ignore_nulls: bool,
        *args,
        skip_cols: Optional[List[str]] = None,
        **kwargs,
    ):
        """Build set of aggregations for applying a single aggregation to
        multiple columns.
        """
        # Expand None into an aggregation for each column.
        if on is None:
            schema = self.schema(fetch_if_missing=True)
            if schema is not None and not isinstance(schema, type):
                if not skip_cols:
                    skip_cols = []
                if len(schema.names) > 0:
                    on = [col for col in schema.names if col not in skip_cols]

        if not isinstance(on, list):
            on = [on]
        return [agg_cls(on_, *args, ignore_nulls=ignore_nulls, **kwargs) for on_ in on]

    def _aggregate_result(self, result: Union[Tuple, Mapping]) -> U:
        if result is not None and len(result) == 1:
            if isinstance(result, tuple):
                return result[0]
            else:
                # NOTE (kfstorm): We cannot call `result[0]` directly on
                # `PandasRow` because indexing a column with position is not
                # supported by pandas.
                return list(result.values())[0]
        else:
            return result

    @repr_with_fallback(["ipywidgets", "8"])
    def _repr_mimebundle_(self, **kwargs):
        """Return a mimebundle with an ipywidget repr and a simple text repr.

        Depending on the frontend where the data is being displayed,
        different mimetypes are used from this bundle.
        See https://ipython.readthedocs.io/en/stable/config/integrating.html
        for information about this method, and
        https://ipywidgets.readthedocs.io/en/latest/embedding.html
        for more information about the jupyter widget mimetype.

        Returns:
            A mimebundle containing an ipywidget repr and a simple text repr.
        """
        import ipywidgets

        title = ipywidgets.HTML(f"<h2>{self.__class__.__name__}</h2>")
        tab = self._tab_repr_()
        widget = ipywidgets.VBox([title, tab], layout=ipywidgets.Layout(width="100%"))

        # Get the widget mime bundle, but replace the plaintext
        # with the Datastream repr
        bundle = widget._repr_mimebundle_(**kwargs)
        bundle.update(
            {
                "text/plain": repr(self),
            }
        )
        return bundle

    def _tab_repr_(self):
        from ipywidgets import HTML, Tab

        metadata = {
            "num_blocks": self._execution_manager.initial_num_blocks(),
            "num_rows": self._meta_count(),
        }
        # Show metadata if available, but don't trigger execution.
        schema = self.schema(fetch_if_missing=False)
        if schema is None:
            schema_repr = Template("rendered_html_common.html.j2").render(
                content="<h5>Unknown schema</h5>"
            )
        elif isinstance(schema, type):
            schema_repr = Template("rendered_html_common.html.j2").render(
                content=f"<h5>Data type: <code>{html.escape(str(schema))}</code></h5>"
            )
        else:
            schema_data = {}
            for sname, stype in zip(schema.names, schema.types):
                schema_data[sname] = getattr(stype, "__name__", str(stype))

            schema_repr = Template("scrollableTable.html.j2").render(
                table=tabulate(
                    tabular_data=schema_data.items(),
                    tablefmt="html",
                    showindex=False,
                    headers=["Name", "Type"],
                ),
                max_height="300px",
            )

        children = []
        children.append(
            HTML(
                Template("scrollableTable.html.j2").render(
                    table=tabulate(
                        tabular_data=metadata.items(),
                        tablefmt="html",
                        showindex=False,
                        headers=["Field", "Value"],
                    ),
                    max_height="300px",
                )
            )
        )
        children.append(HTML(schema_repr))
        return Tab(children, titles=["Metadata", "Schema"])

    def __repr__(self) -> str:
        return self._execution_manager.get_plan_as_string(self.__class__.__name__)

    def __str__(self) -> str:
        return repr(self)

    def __bool__(self) -> bool:
        # Prevents `__len__` from being called to check if it is None
        # see: issue #25152
        return True

    def __len__(self) -> int:
        raise AttributeError(
            "Use `ds.count()` to compute the length of a distributed Dataset. "
            "This may be an expensive operation."
        )

    def __iter__(self):
        raise TypeError(
            "`Dataset` objects aren't iterable. To iterate records, call "
            "`ds.iter_rows()` or `ds.iter_batches()`. For more information, read "
            "https://docs.ray.io/en/latest/data/consuming-datasets.html."
        )

    def _block_num_rows(self) -> List[int]:
        get_num_rows = cached_remote_fn(_get_num_rows)
        return ray.get([get_num_rows.remote(b) for b in self.get_internal_block_refs()])

    def _block_size_bytes(self) -> List[int]:
        get_size_bytes = cached_remote_fn(_get_size_bytes)
        return ray.get(
            [get_size_bytes.remote(b) for b in self.get_internal_block_refs()]
        )

    def _meta_count(self) -> Optional[int]:
        return self._execution_manager.meta_count()

    def _get_uuid(self) -> str:
        return self._uuid

    def _set_uuid(self, uuid: str) -> None:
        self._uuid = uuid

    def _get_epoch(self) -> int:
        return self._epoch

    def _set_epoch(self, epoch: int) -> None:
        self._epoch = epoch

    def _synchronize_progress_bar(self):
        """Flush progress bar output by shutting down the current executor.

        This should be called at the end of all blocking APIs (e.g., `take`), but not
        async APIs (e.g., `iter_batches`).

        The streaming executor runs in a separate generator / thread, so it is
        possible the shutdown logic runs even after a call to retrieve rows from the
        stream has finished. Explicit shutdown avoids this, which can clobber console
        output (https://github.com/ray-project/ray/issues/32414).
        """
        if self._current_executor:
            self._current_executor.shutdown()
            self._current_executor = None

    def __getstate__(self):
        # Note: excludes _current_executor which is not serializable.
        return {
            "plan": self._execution_manager,
            "uuid": self._uuid,
            "epoch": self._epoch,
            "lazy": self._lazy,
            "logical_plan": self._logical_plan,
        }

    def __setstate__(self, state):
        self._execution_manager = state["plan"]
        self._uuid = state["uuid"]
        self._epoch = state["epoch"]
        self._lazy = state["lazy"]
        self._logical_plan = state["logical_plan"]
        self._current_executor = None

    def __del__(self):
        if self._current_executor and ray is not None and ray.is_initialized():
            self._current_executor.shutdown()


@PublicAPI
class MaterializedDataset(Dataset, Generic[T]):
    """A Dataset materialized in Ray memory, e.g., via `.materialize()`.

    The blocks of a MaterializedDataset object are materialized into Ray object store
    memory, which means that this class can be shared or iterated over by multiple Ray
    tasks without re-executing the underlying computations for producing the stream.
    """

    pass


@PublicAPI(stability="beta")
class Schema:
    """Dataset schema.

    Attributes:
        names: List of column names of this Dataset.
        types: List of Arrow types of the Dataset. Note that the "object" type is
            not Arrow compatible and hence is returned as `object`.
        base_schema: The underlying Arrow or Pandas schema.
    """

    def __init__(self, base_schema: Union["pyarrow.lib.Schema", "PandasBlockSchema"]):
        self.base_schema = base_schema

    @property
    def names(self) -> List[str]:
        """Lists the columns of this Dataset."""
        return self.base_schema.names

    @property
    def types(self) -> List[Union[Literal[object], "pyarrow.DataType"]]:
        """Lists the types of this Dataset in Arrow format

        For non-Arrow compatible types, we return "object".
        """
        import pyarrow as pa

        from ray.data.extensions import ArrowTensorType, TensorDtype

        if isinstance(self.base_schema, pa.lib.Schema):
            return list(self.base_schema.types)

        arrow_types = []
        for dtype in self.base_schema.types:
            if isinstance(dtype, TensorDtype):
                # Manually convert our Pandas tensor extension type to Arrow.
                arrow_types.append(
                    ArrowTensorType(
                        shape=dtype._shape, dtype=pa.from_numpy_dtype(dtype._dtype)
                    )
                )
            else:
                try:
                    arrow_types.append(pa.from_numpy_dtype(dtype))
                except pa.ArrowNotImplementedError:
                    arrow_types.append(object)
                except Exception:
                    logger.exception(f"Error converting dtype {dtype} to Arrow.")
                    arrow_types.append(None)
        return arrow_types

    def __eq__(self, other):
        return isinstance(other, Schema) and other.base_schema == self.base_schema

    def __repr__(self):
        column_width = max([len(name) for name in self.names] + [len("Column")])
        padding = 2

        output = "Column"
        output += " " * ((column_width + padding) - len("Column"))
        output += "Type\n"

        output += "-" * len("Column")
        output += " " * ((column_width + padding) - len("Column"))
        output += "-" * len("Type") + "\n"

        for name, type in zip(self.names, self.types):
            output += name
            output += " " * ((column_width + padding) - len(name))
            output += f"{type}\n"

        output = output.rstrip()
        return output


def _get_size_bytes(block: Block) -> int:
    block = BlockAccessor.for_block(block)
    return block.size_bytes()


def _block_to_df(block: Block):
    block = BlockAccessor.for_block(block)
    return block.to_pandas()


def _block_to_ndarray(block: Block, column: Optional[str]):
    block = BlockAccessor.for_block(block)
    return block.to_numpy(column)


def _block_to_arrow(block: Block):
    block = BlockAccessor.for_block(block)
    return block.to_arrow()


def _do_write(
    ds: Datasource,
    ctx: DataContext,
    blocks: List[Block],
    meta: List[BlockMetadata],
    ray_remote_args: Dict[str, Any],
    write_args: Dict[str, Any],
) -> List[ObjectRef[WriteResult]]:
    write_args = _unwrap_arrow_serialization_workaround(write_args)
    DataContext._set_current(ctx)
    return ds.do_write(blocks, meta, ray_remote_args=ray_remote_args, **write_args)


def _raise_dataset_pipeline_deprecation_warning():
    raise DeprecationWarning(
        "`DatasetPipeline` is deprecated from Ray 2.8. Use `Dataset` instead. "
        "It supports lazy and streaming execution natively. To learn more, "
        "see https://docs.ray.io/en/latest/data/data-internals.html#execution."
    )<|MERGE_RESOLUTION|>--- conflicted
+++ resolved
@@ -338,13 +338,6 @@
         """  # noqa: E501
         validate_compute(fn, compute, fn_constructor_args)
 
-<<<<<<< HEAD
-=======
-        transform_fn = generate_map_rows_fn(
-            DataContext.get_current().target_max_block_size
-        )
-
->>>>>>> 58cd807b
         if num_cpus is not None:
             ray_remote_args["num_cpus"] = num_cpus
 
@@ -550,7 +543,6 @@
                     f"CallableClass instance for fn, but got: {fn}"
                 )
 
-<<<<<<< HEAD
         logical_plan = self._logical_plan
         map_batches_op = MapBatches(
             logical_plan.dag,
@@ -558,33 +550,7 @@
             batch_size=batch_size,
             batch_format=batch_format,
             zero_copy_batch=zero_copy_batch,
-            target_block_size=target_block_size,
-=======
-        ctx = DataContext.get_current()
-        transform_fn = generate_map_batches_fn(
-            target_max_block_size=ctx.target_max_block_size,
-            batch_size=batch_size,
-            batch_format=batch_format,
-            zero_copy_batch=zero_copy_batch,
-        )
-
-        # TODO(chengsu): pass function name to MapBatches logical operator.
-        if hasattr(fn, "__self__") and isinstance(
-            fn.__self__, ray.data.preprocessor.Preprocessor
-        ):
-            stage_name = fn.__self__.__class__.__name__
-        else:
-            stage_name = f'MapBatches({getattr(fn, "__name__", type(fn))})'
-
-        stage = OneToOneStage(
-            stage_name,
-            transform_fn,
-            compute,
-            ray_remote_args,
-            # TODO(Clark): Add a strict cap here.
             min_rows_per_block=min_rows_per_block,
-            fn=fn,
->>>>>>> 58cd807b
             fn_args=fn_args,
             fn_kwargs=fn_kwargs,
             fn_constructor_args=fn_constructor_args,
@@ -599,30 +565,6 @@
             self._epoch,
             logical_plan,
         )
-<<<<<<< HEAD
-=======
-        plan = self._plan.with_stage(stage)
-
-        logical_plan = self._logical_plan
-        if logical_plan is not None:
-            map_batches_op = MapBatches(
-                logical_plan.dag,
-                fn,
-                batch_size=batch_size,
-                batch_format=batch_format,
-                zero_copy_batch=zero_copy_batch,
-                min_rows_per_block=min_rows_per_block,
-                fn_args=fn_args,
-                fn_kwargs=fn_kwargs,
-                fn_constructor_args=fn_constructor_args,
-                fn_constructor_kwargs=fn_constructor_kwargs,
-                compute=compute,
-                ray_remote_args=ray_remote_args,
-            )
-            logical_plan = LogicalPlan(map_batches_op)
-
-        return Dataset(plan, self._epoch, self._lazy, logical_plan)
->>>>>>> 58cd807b
 
     def add_column(
         self,
@@ -869,13 +811,6 @@
         """
         validate_compute(fn, compute, fn_constructor_args)
 
-<<<<<<< HEAD
-=======
-        transform_fn = generate_flat_map_fn(
-            DataContext.get_current().target_max_block_size
-        )
-
->>>>>>> 58cd807b
         if num_cpus is not None:
             ray_remote_args["num_cpus"] = num_cpus
 
@@ -946,17 +881,6 @@
         """
         validate_compute(fn, compute)
 
-<<<<<<< HEAD
-=======
-        transform_fn = generate_filter_fn(
-            DataContext.get_current().target_max_block_size
-        )
-
-        plan = self._plan.with_stage(
-            OneToOneStage("Filter", transform_fn, compute, ray_remote_args, fn=fn)
-        )
-
->>>>>>> 58cd807b
         logical_plan = self._logical_plan
         op = Filter(
             input_op=logical_plan.dag,
