--- conflicted
+++ resolved
@@ -328,11 +328,8 @@
         batch_size: Optional[Union[int, Literal["default"]]] = "default",
         compute: Optional[Union[str, ComputeStrategy]] = None,
         batch_format: Literal["default", "pandas", "pyarrow", "numpy"] = "default",
-<<<<<<< HEAD
         prefetch_batches: int = 0,
-=======
         zero_copy_batch: bool = False,
->>>>>>> c9648781
         fn_args: Optional[Iterable[Any]] = None,
         fn_kwargs: Optional[Dict[str, Any]] = None,
         fn_constructor_args: Optional[Iterable[Any]] = None,
@@ -476,11 +473,9 @@
                 ``pandas.DataFrame``, "pyarrow" to select ``pyarrow.Table``, or
                 ``"numpy"`` to select ``numpy.ndarray`` for tensor datasets and
                 ``Dict[str, numpy.ndarray]`` for tabular datasets. Default is "default".
-<<<<<<< HEAD
             prefetch_batches: The number of batches to fetch ahead of the current batch
                 to process. If set to greater than 0, a separate thread will be used
                 to fetch the specified amount of formatted batches from blocks. This improves performance for non-CPU bound UDFs, allowing batch fetching compute and formatting to be overlapped with the UDF. Defaults to 0 (no prefetching enabled.) Increasing the number of batches to prefetch can result in higher throughput, at the expense of requiring more heap memory to buffer the batches.
-=======
             zero_copy_batch: Whether ``fn`` should be provided zero-copy, read-only
                 batches. If this is ``True`` and no copy is required for the
                 ``batch_format`` conversion, the batch will be a zero-copy, read-only
@@ -492,7 +487,6 @@
                 read-only" errors. Default is ``False``. See
                 :ref:`batch format docs <transform_datasets_batch_formats>` for details
                 on which format conversion always require a copy.
->>>>>>> c9648781
             fn_args: Positional arguments to pass to ``fn`` after the first argument.
                 These arguments are top-level arguments to the underlying Ray task.
             fn_kwargs: Keyword arguments to pass to ``fn``. These arguments are
@@ -578,20 +572,15 @@
             output_buffer = BlockOutputBuffer(None, context.target_max_block_size)
             # Ensure that zero-copy batch views are copied so mutating UDFs don't error.
             batcher = Batcher(
-<<<<<<< HEAD
                 batch_size,
                 batch_format=batch_format,
-                ensure_copy=batch_size is not None,
+                ensure_copy=not zero_copy_batch and batch_size is not None,
             )
 
             if prefetch_batches > 0:
                 batcher = AsyncBatcher(
                     base_batcher=batcher, buffer_max_size=prefetch_batches
                 )
-=======
-                batch_size, ensure_copy=not zero_copy_batch and batch_size is not None
-            )
->>>>>>> c9648781
 
             def validate_batch(batch: Block) -> None:
                 if not isinstance(
