--- conflicted
+++ resolved
@@ -5271,17 +5271,6 @@
         logical_plan = LogicalPlan(write_op, self.context)
 
         try:
-<<<<<<< HEAD
-            # NOTE: on_write_start is now called automatically by the Write operator
-            # when the first input bundle arrives, with the schema extracted from
-            # the data. This enables schema-dependent initialization (e.g., Iceberg
-            # schema evolution) without requiring upfront schema computation.
-            if isinstance(datasink, _FileDatasink):
-                # For file datasinks, we still need to check mode before execution.
-                # Call on_write_start early to create the directory.
-                datasink.on_write_start()
-                if not datasink.has_created_dir and datasink.mode == SaveMode.IGNORE:
-=======
             # Call on_write_start for _FileDatasink before execution to handle
             # SaveMode checks (ERROR raises, OVERWRITE deletes contents, IGNORE skips)
             # and directory creation. For other datasinks, on_write_start is called
@@ -5289,7 +5278,6 @@
             if isinstance(datasink, _FileDatasink):
                 datasink.on_write_start()
                 if datasink._skip_write:
->>>>>>> b8f22e9a
                     logger.info(
                         f"Ignoring write because {datasink.path} already exists"
                     )
@@ -6802,12 +6790,23 @@
 
         For non-Arrow compatible types, we return "object".
         """
+        import pandas as pd
         import pyarrow as pa
-
-        from ray.data._internal.arrow_ops.transform_pyarrow import (
-            convert_pandas_dtype_to_pyarrow,
-        )
+        from pandas.core.dtypes.dtypes import BaseMaskedDtype
+
         from ray.data.extensions import ArrowTensorType, TensorDtype
+
+        def _convert_to_pa_type(
+            dtype: Union[np.dtype, pd.ArrowDtype, BaseMaskedDtype]
+        ) -> pa.DataType:
+            if isinstance(dtype, pd.ArrowDtype):
+                return dtype.pyarrow_dtype
+            elif isinstance(dtype, pd.StringDtype):
+                # StringDtype is not a BaseMaskedDtype, handle separately
+                return pa.string()
+            elif isinstance(dtype, BaseMaskedDtype):
+                dtype = dtype.numpy_dtype
+            return pa.from_numpy_dtype(dtype)
 
         if isinstance(self.base_schema, pa.lib.Schema):
             return list(self.base_schema.types)
@@ -6824,17 +6823,13 @@
                 arrow_types.append(
                     pa_tensor_type_class(
                         shape=dtype._shape,
-<<<<<<< HEAD
-                        dtype=convert_pandas_dtype_to_pyarrow(dtype._dtype),
-=======
                         dtype=_convert_to_pa_type(dtype._dtype),
->>>>>>> b8f22e9a
                     )
                 )
 
             else:
                 try:
-                    arrow_types.append(convert_pandas_dtype_to_pyarrow(dtype))
+                    arrow_types.append(_convert_to_pa_type(dtype))
                 except pa.ArrowNotImplementedError:
                     arrow_types.append(object)
                 except Exception:
