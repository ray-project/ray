import collections
import itertools
import logging
import os
import sys
import time
import html
from typing import (
    TYPE_CHECKING,
    Any,
    Callable,
    Dict,
    Generic,
    Iterable,
    Iterator,
    List,
    Type,
    Optional,
    Tuple,
    Union,
)
from uuid import uuid4
import warnings

import numpy as np

import ray
import ray.cloudpickle as pickle
from ray._private.usage import usage_lib
from ray.data._internal.batcher import Batcher
from ray.data._internal.block_batching import BatchType, batch_blocks
from ray.data._internal.block_list import BlockList
from ray.data._internal.compute import (
    ActorPoolStrategy,
    CallableClass,
    ComputeStrategy,
    TaskPoolStrategy,
)
from ray.data._internal.delegating_block_builder import DelegatingBlockBuilder
from ray.data._internal.equalize import _equalize
from ray.data._internal.lazy_block_list import LazyBlockList
from ray.data._internal.output_buffer import BlockOutputBuffer
from ray.data._internal.util import _estimate_available_parallelism, _is_local_scheme
from ray.data._internal.pandas_block import PandasBlockSchema
from ray.data._internal.plan import (
    ExecutionPlan,
    OneToOneStage,
    _adapt_for_multiple_blocks,
)
from ray.data._internal.stage_impl import (
    RandomizeBlocksStage,
    RepartitionStage,
    RandomShuffleStage,
    ZipStage,
    SortStage,
)
from ray.data._internal.progress_bar import ProgressBar
from ray.data._internal.remote_fn import cached_remote_fn
from ray.data._internal.split import _split_at_index, _split_at_indices, _get_num_rows
from ray.data._internal.stats import DatasetStats
from ray.data._internal.table_block import VALUE_COL_NAME
from ray.data.aggregate import AggregateFn, Max, Mean, Min, Std, Sum
from ray.data.block import (
    VALID_BATCH_FORMATS,
    BatchUDF,
    Block,
    BlockAccessor,
    BlockMetadata,
    BlockPartition,
    BlockPartitionMetadata,
    KeyFn,
    RowUDF,
    T,
    U,
    _validate_key_fn,
)
from ray.data.context import (
    DatasetContext,
    WARN_PREFIX,
    OK_PREFIX,
    ESTIMATED_SAFE_MEMORY_FRACTION,
    DEFAULT_BATCH_SIZE,
)
from ray.data.datasource import (
    BlockWritePathProvider,
    CSVDatasource,
    Datasource,
    DefaultBlockWritePathProvider,
    JSONDatasource,
    NumpyDatasource,
    ParquetDatasource,
    ReadTask,
    TFRecordDatasource,
    WriteResult,
)
from ray.data.datasource.file_based_datasource import (
    _unwrap_arrow_serialization_workaround,
    _wrap_and_register_arrow_serialization_workaround,
)
from ray.data.random_access_dataset import RandomAccessDataset
from ray.data.row import TableRow
from ray.types import ObjectRef
from ray.util.annotations import DeveloperAPI, PublicAPI
from ray.util.scheduling_strategies import NodeAffinitySchedulingStrategy
from ray.widgets import Template

if sys.version_info >= (3, 8):
    from typing import Literal
else:
    from typing_extensions import Literal

if TYPE_CHECKING:
    import dask
    import mars
    import modin
    import pandas
    import pyarrow
    import pyspark
    import tensorflow as tf
    import torch
    import torch.utils.data

    from ray.data.dataset_pipeline import DatasetPipeline
    from ray.data.grouped_dataset import GroupedDataset


logger = logging.getLogger(__name__)

TensorflowFeatureTypeSpec = Union[
    "tf.TypeSpec", List["tf.TypeSpec"], Dict[str, "tf.TypeSpec"]
]

TorchTensorBatchType = Union["torch.Tensor", Dict[str, "torch.Tensor"]]
TensorFlowTensorBatchType = Union["tf.Tensor", Dict[str, "tf.Tensor"]]


@PublicAPI
class Dataset(Generic[T]):
    """A Dataset is a distributed data collection for data loading and processing.

    Datasets are implemented as a list of ``ObjectRef[Block]``, where each block
    holds an ordered collection of items, representing a shard of the overall
    data collection. The block can be either a ``pyarrow.Table``, or Python list.
    The block also determines the unit of parallelism.

    Datasets can be created in multiple ways: from synthetic data via ``range_*()``
    APIs, from existing memory data via ``from_*()`` APIs, or from external storage
    systems such as local disk, S3, HDFS etc. via the ``read_*()`` APIs. The
    (potentially processed) Dataset can be saved back to external storage systems via
    the ``write_*()`` APIs.

    Examples:
        >>> import ray
        >>> # Create dataset from synthetic data.
        >>> ds = ray.data.range(1000)
        >>> # Create dataset from in-memory data.
        >>> ds = ray.data.from_items(
        ...     [{"col1": i, "col2": i * 2} for i in range(1000)])
        >>> # Create dataset from external storage system.
        >>> ds = ray.data.read_parquet("s3://bucket/path") # doctest: +SKIP
        >>> # Save dataset back to external storage system.
        >>> ds.write_csv("s3//bucket/output") # doctest: +SKIP

    Datasets has two kinds of operations: tranformation, which takes in Datasets and
    outputs a new Dataset (e.g. :py:meth:`.map_batches()`); and consumption, which
    produces values (not Dataset) as output (e.g. :py:meth:`.iter_batches()`).

    Datasets supports parallel processing at scale: transformations such as
    :py:meth:`.map_batches()`, aggregations such as
    :py:meth:`.min()`/:py:meth:`.max()`/:py:meth:`.mean()`, grouping via
    :py:meth:`.groupby()`, shuffling operations such as :py:meth:`.sort()`,
    :py:meth:`.random_shuffle()`, and :py:meth:`.repartition()`.

    Examples:
        >>> import ray
        >>> ds = ray.data.range(1000)
        >>> # Transform in parallel with map_batches().
        >>> ds.map_batches(lambda batch: [v * 2 for v in batch])
        Dataset(num_blocks=..., num_rows=1000, schema=<class 'int'>)
        >>> # Compute max.
        >>> ds.max()
        999
        >>> # Group the data.
        >>> ds.groupby(lambda x: x % 3).count()
        Dataset(num_blocks=..., num_rows=3, schema=<class 'tuple'>)
        >>> # Shuffle this dataset randomly.
        >>> ds.random_shuffle()
        Dataset(num_blocks=..., num_rows=1000, schema=<class 'int'>)
        >>> # Sort it back in order.
        >>> ds.sort()
        Dataset(num_blocks=..., num_rows=1000, schema=<class 'int'>)

    Since Datasets are just lists of Ray object refs, they can be passed
    between Ray tasks and actors without incurring a copy. Datasets support
    conversion to/from several more featureful dataframe libraries
    (e.g., Spark, Dask, Modin, MARS), and are also compatible with distributed
    TensorFlow / PyTorch.
    """

    def __init__(
        self,
        plan: ExecutionPlan,
        epoch: int,
        lazy: bool,
        *,
        defer_execution: bool = False,
    ):
        """Construct a Dataset (internal API).

        The constructor is not part of the Dataset API. Use the ``ray.data.*``
        read methods to construct a dataset.
        """
        assert isinstance(plan, ExecutionPlan)
        usage_lib.record_library_usage("dataset")

        self._plan = plan
        self._uuid = uuid4().hex
        self._epoch = epoch
        self._lazy = lazy

        if not lazy and not defer_execution:
            self._plan.execute(allow_clear_input_blocks=False)

    @staticmethod
    def copy(dataset: "Dataset[T]") -> "Dataset[T]":
        return Dataset(dataset._plan, dataset._epoch, dataset._lazy)

    def map(
        self,
        fn: RowUDF[T, U],
        *,
        compute: Union[str, ComputeStrategy] = None,
        **ray_remote_args,
    ) -> "Dataset[U]":
        """Apply the given function to each record of this dataset.

        This is a blocking operation. Note that mapping individual records
        can be quite slow. Consider using `.map_batches()` for performance.

        Examples:
            >>> import ray
            >>> # Transform python objects.
            >>> ds = ray.data.range(1000)
            >>> ds.map(lambda x: x * 2)
            Dataset(num_blocks=..., num_rows=1000, schema=<class 'int'>)
            >>> # Transform Arrow records.
            >>> ds = ray.data.from_items(
            ...     [{"value": i} for i in range(1000)])
            >>> ds.map(lambda record: {"v2": record["value"] * 2})
            Dataset(num_blocks=..., num_rows=1000, schema={v2: int64})
            >>> # Define a callable class that persists state across
            >>> # function invocations for efficiency.
            >>> init_model = ... # doctest: +SKIP
            >>> class CachedModel:
            ...    def __init__(self):
            ...        self.model = init_model()
            ...    def __call__(self, batch):
            ...        return self.model(batch)
            >>> # Apply the transform in parallel on GPUs. Since
            >>> # compute=ActorPoolStrategy(2, 8) the transform will be applied on an
            >>> # autoscaling pool of 2-8 Ray actors, each allocated 1 GPU by Ray.
            >>> from ray.data._internal.compute import ActorPoolStrategy
            >>> ds.map(CachedModel, # doctest: +SKIP
            ...        compute=ActorPoolStrategy(2, 8),
            ...        num_gpus=1)

        Time complexity: O(dataset size / parallelism)

        Args:
            fn: The function to apply to each record, or a class type
                that can be instantiated to create such a callable. Callable classes are
                only supported for the actor compute strategy.
            compute: The compute strategy, either "tasks" (default) to use Ray
                tasks, or "actors" to use an autoscaling actor pool. If wanting to
                configure the min or max size of the autoscaling actor pool, you can
                provide an
                :class:`ActorPoolStrategy(min, max) <ray.data.ActorPoolStrategy>`
                instance. If using callable classes for fn, the actor compute strategy
                must be used.
            ray_remote_args: Additional resource requirements to request from
                ray (e.g., num_gpus=1 to request GPUs for the map tasks).
        """
        if isinstance(fn, CallableClass) and (
            compute is None
            or compute == "tasks"
            or isinstance(compute, TaskPoolStrategy)
        ):
            raise ValueError(
                "``compute`` must be specified when using a CallableClass, and must "
                f"specify the actor compute strategy, but got: {compute}"
                'For example, use ``compute="actors"`` or '
                "``compute=ActorPoolStrategy(min, max)``."
            )

        self._warn_slow()
        context = DatasetContext.get_current()

        @_adapt_for_multiple_blocks
        def transform(block: Block, fn: RowUDF[T, U]) -> Iterable[Block]:
            DatasetContext._set_current(context)
            output_buffer = BlockOutputBuffer(None, context.target_max_block_size)
            block = BlockAccessor.for_block(block)
            for row in block.iter_rows():
                output_buffer.add(fn(row))
                if output_buffer.has_next():
                    yield output_buffer.next()
            output_buffer.finalize()
            if output_buffer.has_next():
                yield output_buffer.next()

        plan = self._plan.with_stage(
            OneToOneStage(
                "map",
                transform,
                compute,
                ray_remote_args,
                fn=fn,
            )
        )
        return Dataset(plan, self._epoch, self._lazy)

    def map_batches(
        self,
        fn: BatchUDF,
        *,
        batch_size: Optional[int] = DEFAULT_BATCH_SIZE,
        compute: Optional[Union[str, ComputeStrategy]] = None,
        batch_format: Literal["default", "pandas", "pyarrow", "numpy"] = "default",
        fn_args: Optional[Iterable[Any]] = None,
        fn_kwargs: Optional[Dict[str, Any]] = None,
        fn_constructor_args: Optional[Iterable[Any]] = None,
        fn_constructor_kwargs: Optional[Dict[str, Any]] = None,
        **ray_remote_args,
    ) -> "Dataset[Any]":
        """Apply the given function to batches of data.

        This applies the ``fn`` in parallel with map tasks, with each task handling
        a block or a bundle of blocks (if ``batch_size`` larger than block size) of
        the dataset. Each batch is executed serially at Ray level (at lower level,
        the processing of the batch is usually vectorized).

        Batches are represented as dataframes, ndarrays, or lists. The default batch
        type is determined by your dataset's schema. To determine the default batch
        type, call :meth:`~Dataset.default_batch_format`. Alternatively, set the batch
        type with ``batch_format``.

        To learn more about writing functions for :meth:`~Dataset.map_batches`, read
        :ref:`writing user-defined functions <transform_datasets_writing_udfs>`.

        .. tip::
            If you're using :ref:`Ray AIR <air>` for training or batch inference,
            consider using :class:`~ray.data.preprocessors.BatchMapper`. It's more
            performant and easier to use.

        .. tip::

            For some standard operations like imputing, encoding or normalization,
            one may find directly using :py:class:`~ray.data.preprocessors.Preprocessor` to be
            more convenient.

        .. tip:
            If you have a small number of big blocks, it may limit parallelism. You may
            consider increase the number of blocks via ``.repartition()`` before
            applying the ``.map_batches()``.

        .. note::
            The size of the batches provided to ``fn`` may be smaller than the provided
            ``batch_size`` if ``batch_size`` doesn't evenly divide the block(s) sent to
            a given map task. Each map task will be sent a single block if the block is
            equal to or larger than ``batch_size``, and will be sent a bundle of blocks
            up to (but not exceeding) ``batch_size`` if blocks are smaller than
            ``batch_size``.

        Examples:

            >>> import pandas as pd
            >>> import ray
            >>> df = pd.DataFrame({
            ...     "name": ["Luna", "Rory", "Scout"],
            ...     "age": [4, 14, 9]
            ... })
            >>> ds = ray.data.from_pandas(df)
            >>> ds
            Dataset(num_blocks=1, num_rows=3, schema={name: object, age: int64})

            Call :meth:`.default_batch_format` to determine the default batch
            type.

            >>> ds.default_batch_format()
            <class 'pandas.core.frame.DataFrame'>

            .. tip::

                Datasets created from tabular data like Arrow tables and Parquet files
                yield ``pd.DataFrame`` batches.

            Once you know the batch type, define a function that transforms batches
            of data. ``ds.map_batches`` applies the function in parallel.

            >>> def map_fn(batch: pd.DataFrame) -> pd.DataFrame:
            ...     batch["age_in_dog_years"] = 7 * batch["age"]
            ...     return batch
            >>> ds = ds.map_batches(map_fn)
            >>> ds
            Dataset(num_blocks=1, num_rows=3, schema={name: object, age: int64, age_in_dog_years: int64})

            Your ``fn`` can return a different type than the input type. To learn more
            about supported output types, read
            :ref:`user-defined function output types <transform_datasets_batch_output_types>`.

            >>> from typing import List
            >>> def map_fn(batch: pd.DataFrame) -> List[int]:
            ...     return list(batch["age_in_dog_years"])
            >>> ds = ds.map_batches(map_fn)
            >>> ds
            Dataset(num_blocks=1, num_rows=3, schema=<class 'int'>)

            :ref:`Actors <actor-guide>` can improve the performance of some workloads.
            For example, you can use :ref:`actors <actor-guide>` to load a model once
            per worker instead of once per inference.

            To transform batches with :ref:`actors <actor-guide>`, pass a callable type
            to ``fn`` and specify an :class:`~ray.data.ActorPoolStrategy>`.

            In the example below, ``CachedModel`` is called on an autoscaling pool of
            two to eight :ref:`actors <actor-guide>`, each allocated one GPU by Ray.

            >>> from ray.data import ActorPoolStrategy
            >>> init_large_model = ... # doctest: +SKIP
            >>> class CachedModel:
            ...    def __init__(self):
            ...        self.model = init_large_model()
            ...    def __call__(self, item):
            ...        return self.model(item)
            >>> ds.map_batches( # doctest: +SKIP
            ...     CachedModel, # doctest: +SKIP
            ...     batch_size=256, # doctest: +SKIP
            ...     compute=ActorPoolStrategy(2, 8), # doctest: +SKIP
            ...     num_gpus=1,
            ... ) # doctest: +SKIP

        Args:
            fn: The function to apply to each record batch, or a class type
                that can be instantiated to create such a callable. Callable classes are
                only supported for the actor compute strategy. Note ``fn`` must be
                pickle-able.
            batch_size: The desired number of rows in each batch, or None to use entire
                blocks as batches (blocks may contain different number of rows).
                The actual size of the batch provided to ``fn`` may be smaller than
                ``batch_size`` if ``batch_size`` doesn't evenly divide the block(s) sent
                to a given map task. Defaults to 4096.
            compute: The compute strategy, either ``"tasks"`` (default) to use Ray
                tasks, or ``"actors"`` to use an autoscaling actor pool. If you want to
                configure the size of the autoscaling actor pool, provide an
                :class:`ActorPoolStrategy <ray.data.ActorPoolStrategy>` instance.
                If you're passing callable type to ``fn``, you must pass an
                :class:`ActorPoolStrategy <ray.data.ActorPoolStrategy>` or ``"actors"``.
            batch_format: Specify ``"default"`` to use the default block format
                (promotes tables to Pandas and tensors to NumPy), ``"pandas"`` to select
                ``pandas.DataFrame``, "pyarrow" to select ``pyarrow.Table``, or
                ``"numpy"`` to select ``numpy.ndarray`` for tensor datasets and
                ``Dict[str, numpy.ndarray]`` for tabular datasets. Default is "default".
            fn_args: Positional arguments to pass to ``fn`` after the first argument.
                These arguments are top-level arguments to the underlying Ray task.
            fn_kwargs: Keyword arguments to pass to ``fn``. These arguments are
                top-level arguments to the underlying Ray task.
            fn_constructor_args: Positional arguments to pass to ``fn``'s constructor.
                You can only provide this if ``fn`` is a callable class. These arguments
                are top-level arguments in the underlying Ray actor construction task.
            fn_constructor_kwargs: Keyword arguments to pass to ``fn``'s constructor.
                This can only be provided if ``fn`` is a callable class. These arguments
                are top-level arguments in the underlying Ray actor construction task.
            ray_remote_args: Additional resource requirements to request from
                ray (e.g., ``num_gpus=1`` to request GPUs for the map tasks).

        .. seealso::

            :meth:`~Dataset.iter_batches`
                Call this function to iterate over batches of data.

            :meth:`~Dataset.default_batch_format`
                Call this function to determine the default batch type.
        """  # noqa: E501
        import pandas as pd
        import pyarrow as pa

        if batch_format == "native":
            warnings.warn(
                "The 'native' batch format has been renamed 'default'.",
                DeprecationWarning,
            )

        if batch_size is not None and batch_size < 1:
            raise ValueError("Batch size cannot be negative or 0")

        if batch_format not in VALID_BATCH_FORMATS:
            raise ValueError(
                f"The batch format must be one of {VALID_BATCH_FORMATS}, got: "
                f"{batch_format}"
            )

        if isinstance(fn, CallableClass) and (
            compute is None
            or compute == "tasks"
            or isinstance(compute, TaskPoolStrategy)
        ):
            raise ValueError(
                "``compute`` must be specified when using a CallableClass, and must "
                f"specify the actor compute strategy, but got: {compute}"
                'For example, use ``compute="actors"`` or '
                "``compute=ActorPoolStrategy(min, max)``."
            )

        if fn_constructor_args is not None or fn_constructor_kwargs is not None:
            if compute is None or (
                compute != "actors" and not isinstance(compute, ActorPoolStrategy)
            ):
                raise ValueError(
                    "fn_constructor_args and fn_constructor_kwargs can only be "
                    "specified if using the actor pool compute strategy, but got: "
                    f"{compute}"
                )
            if not isinstance(fn, CallableClass):
                raise ValueError(
                    "fn_constructor_args and fn_constructor_kwargs can only be "
                    "specified if providing a CallableClass instance for fn, but got: "
                    f"{fn}"
                )

        context = DatasetContext.get_current()

        def transform(
            blocks: Iterable[Block],
            batch_fn: BatchUDF,
            *fn_args,
            **fn_kwargs,
        ) -> Iterable[Block]:
            DatasetContext._set_current(context)
            output_buffer = BlockOutputBuffer(None, context.target_max_block_size)
            # Ensure that zero-copy batch views are copied so mutating UDFs don't error.
            batcher = Batcher(batch_size, ensure_copy=batch_size is not None)

            def validate_batch(batch: Block) -> None:
                if not isinstance(
                    batch, (list, pa.Table, np.ndarray, dict, pd.core.frame.DataFrame)
                ):
                    raise ValueError(
                        "The `fn` you passed to `map_batches` returned a value of type "
                        f"{type(batch)}. This isn't allowed -- `map_batches` expects "
                        "`fn` to return a `pandas.DataFrame`, `pyarrow.Table`, "
                        "`numpy.ndarray`, `list`, or `dict[str, numpy.ndarray]`."
                    )

                if isinstance(batch, dict):
                    for key, value in batch.items():
                        if not isinstance(value, np.ndarray):
                            raise ValueError(
                                "The `fn` you passed to `map_batches` returned a "
                                f"`dict`. `map_batches` expects all `dict` values "
                                f"to be of type `numpy.ndarray`, but the value "
                                f"corresponding to key {key!r} is of type "
                                f"{type(value)}. To fix this issue, convert "
                                f"the {type(value)} to a `numpy.ndarray`."
                            )

            def process_next_batch(batch: Block) -> Iterator[Block]:
                # Convert to batch format.
                batch = BlockAccessor.for_block(batch).to_batch_format(batch_format)
                # Apply UDF.
                batch = batch_fn(batch, *fn_args, **fn_kwargs)
                validate_batch(batch)
                # Add output batch to output buffer.
                output_buffer.add_batch(batch)
                if output_buffer.has_next():
                    yield output_buffer.next()

            # Process batches for each block.
            for block in blocks:
                batcher.add(block)
                while batcher.has_batch():
                    batch = batcher.next_batch()
                    yield from process_next_batch(batch)

            # Process any last remainder batch.
            batcher.done_adding()
            if batcher.has_any():
                batch = batcher.next_batch()
                yield from process_next_batch(batch)

            # Yield remainder block from output buffer.
            output_buffer.finalize()
            if output_buffer.has_next():
                yield output_buffer.next()

        plan = self._plan.with_stage(
            OneToOneStage(
                "map_batches",
                transform,
                compute,
                ray_remote_args,
                # TODO(Clark): Add a strict cap here.
                target_block_size=batch_size,
                fn=fn,
                fn_args=fn_args,
                fn_kwargs=fn_kwargs,
                fn_constructor_args=fn_constructor_args,
                fn_constructor_kwargs=fn_constructor_kwargs,
            )
        )
        return Dataset(plan, self._epoch, self._lazy)

    def add_column(
        self,
        col: str,
        fn: Callable[["pandas.DataFrame"], "pandas.Series"],
        *,
        compute: Optional[str] = None,
        **ray_remote_args,
    ) -> "Dataset[T]":
        """Add the given column to the dataset.

        This is only supported for datasets convertible to pandas format.
        A function generating the new column values given the batch in pandas
        format must be specified.

        Examples:
            >>> import ray
            >>> ds = ray.data.range_table(100)
            >>> # Add a new column equal to value * 2.
            >>> ds = ds.add_column(
            ...     "new_col", lambda df: df["value"] * 2)
            >>> # Overwrite the existing "value" with zeros.
            >>> ds = ds.add_column("value", lambda df: 0)

        Time complexity: O(dataset size / parallelism)

        Args:
            col: Name of the column to add. If the name already exists, the
                column will be overwritten.
            fn: Map function generating the column values given a batch of
                records in pandas format.
            compute: The compute strategy, either "tasks" (default) to use Ray
                tasks, or ActorPoolStrategy(min, max) to use an autoscaling actor pool.
            ray_remote_args: Additional resource requirements to request from
                ray (e.g., num_gpus=1 to request GPUs for the map tasks).
        """

        def process_batch(batch):
            batch[col] = fn(batch)
            return batch

        if not callable(fn):
            raise ValueError("`fn` must be callable, got {}".format(fn))

        return self.map_batches(
            process_batch, batch_format="pandas", compute=compute, **ray_remote_args
        )

    def drop_columns(
        self,
        cols: List[str],
        *,
        compute: Optional[str] = None,
        **ray_remote_args,
    ) -> "Dataset[U]":
        """Drop one or more columns from the dataset.

        This is a blocking operation.

        Examples:
            >>> import ray
            >>> ds = ray.data.range_table(100)
            >>> # Add a new column equal to value * 2.
            >>> ds = ds.add_column(
            ...     "new_col", lambda df: df["value"] * 2)
            >>> # Drop the existing "value" column.
            >>> ds = ds.drop_columns(["value"])


        Time complexity: O(dataset size / parallelism)

        Args:
            cols: Names of the columns to drop. If any name does not exist,
                an exception will be raised.
            compute: The compute strategy, either "tasks" (default) to use Ray
                tasks, or ActorPoolStrategy(min, max) to use an autoscaling actor pool.
            ray_remote_args: Additional resource requirements to request from
                ray (e.g., num_gpus=1 to request GPUs for the map tasks).
        """

        return self.map_batches(
            lambda batch: batch.drop(columns=cols), compute=compute, **ray_remote_args
        )

    def select_columns(
        self,
        cols: List[str],
        *,
        compute: Union[str, ComputeStrategy] = None,
        **ray_remote_args,
    ) -> "Dataset[T]":
        """Select one or more columns from the dataset.

        All input columns used to select need to be in the schema of the dataset.

        Examples:
            >>> import ray
            >>> # Create a dataset with 3 columns
            >>> ds = ray.data.from_items([{"col1": i, "col2": i+1, "col3": i+2}
            ...      for i in range(10)])
            >>> # Select only "col1" and "col2" columns.
            >>> ds = ds.select_columns(cols=["col1", "col2"])
            >>> ds
            Dataset(num_blocks=1, num_rows=10, schema={col1: int64, col2: int64})


        Time complexity: O(dataset size / parallelism)

        Args:
            cols: Names of the columns to select. If any name is not included in the
                dataset schema, an exception will be raised.
            compute: The compute strategy, either "tasks" (default) to use Ray
                tasks, or ActorPoolStrategy(min, max) to use an autoscaling actor pool.
            ray_remote_args: Additional resource requirements to request from
                ray (e.g., num_gpus=1 to request GPUs for the map tasks).
        """
        return self.map_batches(
            lambda batch: BlockAccessor.for_block(batch).select(columns=cols),
            compute=compute,
            **ray_remote_args,
        )

    def flat_map(
        self,
        fn: RowUDF[T, U],
        *,
        compute: Union[str, ComputeStrategy] = None,
        **ray_remote_args,
    ) -> "Dataset[U]":
        """Apply the given function to each record and then flatten results.

        This is a blocking operation. Consider using ``.map_batches()`` for
        better performance (the batch size can be altered in map_batches).

        Examples:
            >>> import ray
            >>> ds = ray.data.range(1000)
            >>> ds.flat_map(lambda x: [x, x ** 2, x ** 3])
            Dataset(num_blocks=..., num_rows=3000, schema=<class 'int'>)

        Time complexity: O(dataset size / parallelism)

        Args:
            fn: The function to apply to each record, or a class type
                that can be instantiated to create such a callable. Callable classes are
                only supported for the actor compute strategy.
            compute: The compute strategy, either "tasks" (default) to use Ray
                tasks, or "actors" to use an autoscaling actor pool. If wanting to
                configure the min or max size of the autoscaling actor pool, you can
                provide an
                :class:`ActorPoolStrategy(min, max) <ray.data.ActorPoolStrategy>`
                instance. If using callable classes for fn, the actor compute strategy
                must be used.
            ray_remote_args: Additional resource requirements to request from
                ray (e.g., num_gpus=1 to request GPUs for the map tasks).
        """
        if isinstance(fn, CallableClass) and (
            compute is None
            or compute == "tasks"
            or isinstance(compute, TaskPoolStrategy)
        ):
            raise ValueError(
                "``compute`` must be specified when using a CallableClass, and must "
                f"specify the actor compute strategy, but got: {compute}"
                'For example, use ``compute="actors"`` or '
                "``compute=ActorPoolStrategy(min, max)``."
            )

        self._warn_slow()
        context = DatasetContext.get_current()

        @_adapt_for_multiple_blocks
        def transform(block: Block, fn: RowUDF[T, U]) -> Iterable[Block]:
            DatasetContext._set_current(context)
            output_buffer = BlockOutputBuffer(None, context.target_max_block_size)
            block = BlockAccessor.for_block(block)
            for row in block.iter_rows():
                for r2 in fn(row):
                    output_buffer.add(r2)
                    if output_buffer.has_next():
                        yield output_buffer.next()
            output_buffer.finalize()
            if output_buffer.has_next():
                yield output_buffer.next()

        plan = self._plan.with_stage(
            OneToOneStage("flat_map", transform, compute, ray_remote_args, fn=fn)
        )
        return Dataset(plan, self._epoch, self._lazy)

    def filter(
        self,
        fn: RowUDF[T, U],
        *,
        compute: Union[str, ComputeStrategy] = None,
        **ray_remote_args,
    ) -> "Dataset[T]":
        """Filter out records that do not satisfy the given predicate.

        This is a blocking operation. Consider using ``.map_batches()`` for
        better performance (you can implement filter by dropping records).

        Examples:
            >>> import ray
            >>> ds = ray.data.range(100)
            >>> ds.filter(lambda x: x % 2 == 0)
            Dataset(num_blocks=..., num_rows=50, schema=<class 'int'>)

        Time complexity: O(dataset size / parallelism)

        Args:
            fn: The predicate to apply to each record, or a class type
                that can be instantiated to create such a callable. Callable classes are
                only supported for the actor compute strategy.
            compute: The compute strategy, either "tasks" (default) to use Ray
                tasks, or "actors" to use an autoscaling actor pool. If wanting to
                configure the min or max size of the autoscaling actor pool, you can
                provide an
                :class:`ActorPoolStrategy(min, max) <ray.data.ActorPoolStrategy>`
                instance. If using callable classes for fn, the actor compute strategy
                must be used.
            ray_remote_args: Additional resource requirements to request from
                ray (e.g., num_gpus=1 to request GPUs for the map tasks).
        """
        if isinstance(fn, CallableClass) and (
            compute is None
            or compute == "tasks"
            or isinstance(compute, TaskPoolStrategy)
        ):
            raise ValueError(
                "``compute`` must be specified when using a CallableClass, and must "
                f"specify the actor compute strategy, but got: {compute}"
                'For example, use ``compute="actors"`` or '
                "``compute=ActorPoolStrategy(min, max)``."
            )

        self._warn_slow()
        context = DatasetContext.get_current()

        @_adapt_for_multiple_blocks
        def transform(block: Block, fn: RowUDF[T, U]) -> Iterable[Block]:
            DatasetContext._set_current(context)
            block = BlockAccessor.for_block(block)
            builder = block.builder()
            for row in block.iter_rows():
                if fn(row):
                    builder.add(row)
            return [builder.build()]

        plan = self._plan.with_stage(
            OneToOneStage("filter", transform, compute, ray_remote_args, fn=fn)
        )
        return Dataset(plan, self._epoch, self._lazy)

    def repartition(self, num_blocks: int, *, shuffle: bool = False) -> "Dataset[T]":
        """Repartition the dataset into exactly this number of blocks.

        This is a blocking operation. After repartitioning, all blocks in the
        returned dataset will have approximately the same number of rows.

        Examples:
            >>> import ray
            >>> ds = ray.data.range(100)
            >>> # Set the number of output partitions to write to disk.
            >>> ds.repartition(10).write_parquet("/tmp/test")

        Time complexity: O(dataset size / parallelism)

        Args:
            num_blocks: The number of blocks.
            shuffle: Whether to perform a distributed shuffle during the
                repartition. When shuffle is enabled, each output block
                contains a subset of data rows from each input block, which
                requires all-to-all data movement. When shuffle is disabled,
                output blocks are created from adjacent input blocks,
                minimizing data movement.

        Returns:
            The repartitioned dataset.
        """

        plan = self._plan.with_stage(RepartitionStage(num_blocks, shuffle))
        return Dataset(plan, self._epoch, self._lazy)

    def random_shuffle(
        self,
        *,
        seed: Optional[int] = None,
        num_blocks: Optional[int] = None,
        **ray_remote_args,
    ) -> "Dataset[T]":
        """Randomly shuffle the elements of this dataset.

        This is a blocking operation similar to repartition().

        Examples:
            >>> import ray
            >>> ds = ray.data.range(100)
            >>> # Shuffle this dataset randomly.
            >>> ds.random_shuffle()
            Dataset(num_blocks=..., num_rows=100, schema=<class 'int'>)
            >>> # Shuffle this dataset with a fixed random seed.
            >>> ds.random_shuffle(seed=12345)
            Dataset(num_blocks=..., num_rows=100, schema=<class 'int'>)

        Time complexity: O(dataset size / parallelism)

        Args:
            seed: Fix the random seed to use, otherwise one will be chosen
                based on system randomness.
            num_blocks: The number of output blocks after the shuffle, or None
                to retain the number of blocks.

        Returns:
            The shuffled dataset.
        """

        plan = self._plan.with_stage(
            RandomShuffleStage(seed, num_blocks, ray_remote_args)
        )
        return Dataset(plan, self._epoch, self._lazy)

    def randomize_block_order(
        self,
        *,
        seed: Optional[int] = None,
    ) -> "Dataset[T]":
        """Randomly shuffle the blocks of this dataset.

        Examples:
            >>> import ray
            >>> ds = ray.data.range(100) # doctest: +SKIP
            >>> # Randomize the block order.
            >>> ds.randomize_block_order() # doctest: +SKIP
            >>> # Randomize the block order with a fixed random seed.
            >>> ds.randomize_block_order(seed=12345) # doctest: +SKIP

        Args:
            seed: Fix the random seed to use, otherwise one will be chosen
                based on system randomness.

        Returns:
            The block-shuffled dataset.
        """

        plan = self._plan.with_stage(RandomizeBlocksStage(seed))
        return Dataset(plan, self._epoch, self._lazy, defer_execution=True)

    def random_sample(
        self, fraction: float, *, seed: Optional[int] = None
    ) -> "Dataset[T]":
        """Randomly samples a fraction of the elements of this dataset.

        Note that the exact number of elements returned is not guaranteed,
        and that the number of elements being returned is roughly fraction * total_rows.

        Examples:
            >>> import ray
            >>> ds = ray.data.range(100) # doctest: +SKIP
            >>> ds.random_sample(0.1) # doctest: +SKIP
            >>> ds.random_sample(0.2, seed=12345) # doctest: +SKIP

        Args:
            fraction: The fraction of elements to sample.
            seed: Seeds the python random pRNG generator.

        Returns:
            Returns a Dataset containing the sampled elements.
        """
        import random

        import pandas as pd
        import pyarrow as pa

        if self.num_blocks() == 0:
            raise ValueError("Cannot sample from an empty dataset.")

        if fraction < 0 or fraction > 1:
            raise ValueError("Fraction must be between 0 and 1.")

        if seed is not None:
            random.seed(seed)

        def process_batch(batch):
            if isinstance(batch, list):
                return [row for row in batch if random.random() <= fraction]
            if isinstance(batch, pa.Table):
                # Lets the item pass if weight generated for that item <= fraction
                return batch.filter(
                    pa.array(random.random() <= fraction for _ in range(len(batch)))
                )
            if isinstance(batch, pd.DataFrame):
                return batch.sample(frac=fraction)
            if isinstance(batch, np.ndarray):
                return np.array([row for row in batch if random.random() <= fraction])
            raise ValueError(f"Unsupported batch type: {type(batch)}")

        return self.map_batches(process_batch)

    def split(
        self, n: int, *, equal: bool = False, locality_hints: Optional[List[Any]] = None
    ) -> List["Dataset[T]"]:
        """Split the dataset into ``n`` disjoint pieces.

        This returns a list of sub-datasets that can be passed to Ray tasks
        and actors and used to read the dataset records in parallel.

        Examples:
            >>> import ray
            >>> ds = ray.data.range(100) # doctest: +SKIP
            >>> workers = ... # doctest: +SKIP
            >>> # Split up a dataset to process over `n` worker actors.
            >>> shards = ds.split(len(workers), locality_hints=workers) # doctest: +SKIP
            >>> for shard, worker in zip(shards, workers): # doctest: +SKIP
            ...     worker.consume.remote(shard) # doctest: +SKIP

        Time complexity: O(1)

        See also: ``Dataset.split_at_indices``, ``Dataset.split_proportionately``

        Args:
            n: Number of child datasets to return.
            equal: Whether to guarantee each split has an equal
                number of records. This may drop records if they cannot be
                divided equally among the splits.
            locality_hints: [Experimental] A list of Ray actor handles of size ``n``.
                The system will try to co-locate the blocks of the i-th dataset
                with the i-th actor to maximize data locality.

        Returns:
            A list of ``n`` disjoint dataset splits.
        """
        if n <= 0:
            raise ValueError(f"The number of splits {n} is not positive.")

        # fallback to split_at_indices for equal split without locality hints.
        # simple benchmarks shows spilit_at_indices yields more stable performance.
        # https://github.com/ray-project/ray/pull/26641 for more context.
        if equal and locality_hints is None:
            count = self.count()
            split_index = count // n
            # we are creating n split_indices which will generate
            # n + 1 splits; the last split will at most contains (n - 1)
            # rows, which could be safely dropped.
            split_indices = [split_index * i for i in range(1, n + 1)]
            shards = self.split_at_indices(split_indices)
            return shards[:n]

        if locality_hints and len(locality_hints) != n:
            raise ValueError(
                f"The length of locality_hints {len(locality_hints)} "
                f"doesn't equal the number of splits {n}."
            )
            # TODO: this is unreachable code.
            if len(set(locality_hints)) != len(locality_hints):
                raise ValueError(
                    "locality_hints must not contain duplicate actor handles"
                )

        blocks = self._plan.execute()
        owned_by_consumer = blocks._owned_by_consumer
        stats = self._plan.stats()
        block_refs, metadata = zip(*blocks.get_blocks_with_metadata())

        if locality_hints is None:
            blocks = np.array_split(block_refs, n)
            meta = np.array_split(metadata, n)
            return [
                Dataset(
                    ExecutionPlan(
                        BlockList(
                            b.tolist(), m.tolist(), owned_by_consumer=owned_by_consumer
                        ),
                        stats,
                        run_by_consumer=owned_by_consumer,
                    ),
                    self._epoch,
                    self._lazy,
                )
                for b, m in zip(blocks, meta)
            ]

        metadata_mapping = {b: m for b, m in zip(block_refs, metadata)}

        # If the locality_hints is set, we use a two-round greedy algorithm
        # to co-locate the blocks with the actors based on block
        # and actor's location (node_id).
        #
        # The split algorithm tries to allocate equally-sized blocks regardless
        # of locality. Thus we first calculate the expected number of blocks
        # for each split.
        #
        # In the first round, for each actor, we look for all blocks that
        # match the actor's node_id, then allocate those matched blocks to
        # this actor until we reach the limit(expected number).
        #
        # In the second round: fill each actor's allocation with
        # remaining unallocated blocks until we reach the limit.

        def build_allocation_size_map(
            num_blocks: int, actors: List[Any]
        ) -> Dict[Any, int]:
            """Given the total number of blocks and a list of actors, calcuate
            the expected number of blocks to allocate for each actor.
            """
            num_actors = len(actors)
            num_blocks_per_actor = num_blocks // num_actors
            num_blocks_left = num_blocks - num_blocks_per_actor * n
            num_blocks_by_actor = {}
            for i, actor in enumerate(actors):
                num_blocks_by_actor[actor] = num_blocks_per_actor
                if i < num_blocks_left:
                    num_blocks_by_actor[actor] += 1
            return num_blocks_by_actor

        def build_block_refs_by_node_id(
            blocks: List[ObjectRef[Block]],
        ) -> Dict[str, List[ObjectRef[Block]]]:
            """Build the reverse index from node_id to block_refs. For
            simplicity, if the block is stored on multiple nodes we
            only pick the first one.
            """
            block_ref_locations = ray.experimental.get_object_locations(blocks)
            block_refs_by_node_id = collections.defaultdict(list)
            for block_ref in blocks:
                node_ids = block_ref_locations.get(block_ref, {}).get("node_ids", [])
                node_id = node_ids[0] if node_ids else None
                block_refs_by_node_id[node_id].append(block_ref)
            return block_refs_by_node_id

        def build_node_id_by_actor(actors: List[Any]) -> Dict[Any, str]:
            """Build a map from a actor to its node_id."""
            actors_state = ray._private.state.actors()
            return {
                actor: actors_state.get(actor._actor_id.hex(), {})
                .get("Address", {})
                .get("NodeID")
                for actor in actors
            }

        # expected number of blocks to be allocated for each actor
        expected_block_count_by_actor = build_allocation_size_map(
            len(block_refs), locality_hints
        )
        # the reverse index from node_id to block_refs
        block_refs_by_node_id = build_block_refs_by_node_id(block_refs)
        # the map from actor to its node_id
        node_id_by_actor = build_node_id_by_actor(locality_hints)

        allocation_per_actor = collections.defaultdict(list)

        # In the first round, for each actor, we look for all blocks that
        # match the actor's node_id, then allocate those matched blocks to
        # this actor until we reach the limit(expected number)
        for actor in locality_hints:
            node_id = node_id_by_actor[actor]
            matching_blocks = block_refs_by_node_id[node_id]
            expected_block_count = expected_block_count_by_actor[actor]
            allocation = []
            while matching_blocks and len(allocation) < expected_block_count:
                allocation.append(matching_blocks.pop())
            allocation_per_actor[actor] = allocation

        # In the second round: fill each actor's allocation with
        # remaining unallocated blocks until we reach the limit
        remaining_block_refs = list(
            itertools.chain.from_iterable(block_refs_by_node_id.values())
        )
        for actor in locality_hints:
            while (
                len(allocation_per_actor[actor]) < expected_block_count_by_actor[actor]
            ):
                allocation_per_actor[actor].append(remaining_block_refs.pop())

        assert len(remaining_block_refs) == 0, len(remaining_block_refs)

        per_split_block_lists = [
            BlockList(
                allocation_per_actor[actor],
                [metadata_mapping[b] for b in allocation_per_actor[actor]],
                owned_by_consumer=owned_by_consumer,
            )
            for actor in locality_hints
        ]

        if equal:
            # equalize the splits
            per_split_block_lists = _equalize(per_split_block_lists, owned_by_consumer)

        return [
            Dataset(
                ExecutionPlan(
                    block_split,
                    stats,
                    run_by_consumer=owned_by_consumer,
                ),
                self._epoch,
                self._lazy,
            )
            for block_split in per_split_block_lists
        ]

    def split_at_indices(self, indices: List[int]) -> List["Dataset[T]"]:
        """Split the dataset at the given indices (like np.split).

        Examples:
            >>> import ray
            >>> ds = ray.data.range(10)
            >>> d1, d2, d3 = ds.split_at_indices([2, 5])
            >>> d1.take()
            [0, 1]
            >>> d2.take()
            [2, 3, 4]
            >>> d3.take()
            [5, 6, 7, 8, 9]

        Time complexity: O(num splits)

        See also: ``Dataset.split``, ``Dataset.split_proportionately``

        Args:
            indices: List of sorted integers which indicate where the dataset
                will be split. If an index exceeds the length of the dataset,
                an empty dataset will be returned.

        Returns:
            The dataset splits.
        """

        if len(indices) < 1:
            raise ValueError("indices must be at least of length 1")
        if sorted(indices) != indices:
            raise ValueError("indices must be sorted")
        if indices[0] < 0:
            raise ValueError("indices must be positive")
        start_time = time.perf_counter()
        block_list = self._plan.execute()
        blocks, metadata = _split_at_indices(block_list, indices)
        split_duration = time.perf_counter() - start_time
        parent_stats = self._plan.stats()
        splits = []
        for bs, ms in zip(blocks, metadata):
            stats = DatasetStats(stages={"split": ms}, parent=parent_stats)
            stats.time_total_s = split_duration
            splits.append(
                Dataset(
                    ExecutionPlan(
                        BlockList(
                            bs, ms, owned_by_consumer=block_list._owned_by_consumer
                        ),
                        stats,
                        run_by_consumer=block_list._owned_by_consumer,
                    ),
                    self._epoch,
                    self._lazy,
                )
            )
        return splits

    def split_proportionately(self, proportions: List[float]) -> List["Dataset[T]"]:
        """Split the dataset using proportions.

        A common use case for this would be splitting the dataset into train
        and test sets (equivalent to eg. scikit-learn's ``train_test_split``).
        See also ``Dataset.train_test_split`` for a higher level abstraction.

        The indices to split at will be calculated in such a way so that all splits
        always contains at least one element. If that is not possible,
        an exception will be raised.

        This is equivalent to caulculating the indices manually and calling
        ``Dataset.split_at_indices``.

        Examples:
            >>> import ray
            >>> ds = ray.data.range(10)
            >>> d1, d2, d3 = ds.split_proportionately([0.2, 0.5])
            >>> d1.take()
            [0, 1]
            >>> d2.take()
            [2, 3, 4, 5, 6]
            >>> d3.take()
            [7, 8, 9]

        Time complexity: O(num splits)

        See also: ``Dataset.split``, ``Dataset.split_at_indices``,
        ``Dataset.train_test_split``

        Args:
            proportions: List of proportions to split the dataset according to.
                Must sum up to less than 1, and each proportion has to be bigger
                than 0.

        Returns:
            The dataset splits.
        """

        if len(proportions) < 1:
            raise ValueError("proportions must be at least of length 1")
        if sum(proportions) >= 1:
            raise ValueError("proportions must sum to less than 1")
        if any(p <= 0 for p in proportions):
            raise ValueError("proportions must be bigger than 0")

        dataset_length = self.count()
        cumulative_proportions = np.cumsum(proportions)
        split_indices = [
            int(dataset_length * proportion) for proportion in cumulative_proportions
        ]

        # Ensure each split has at least one element
        subtract = 0
        for i in range(len(split_indices) - 2, -1, -1):
            split_indices[i] -= subtract
            if split_indices[i] == split_indices[i + 1]:
                subtract += 1
                split_indices[i] -= 1
        if any(i <= 0 for i in split_indices):
            raise ValueError(
                "Couldn't create non-empty splits with the given proportions."
            )

        return self.split_at_indices(split_indices)

    def train_test_split(
        self,
        test_size: Union[int, float],
        *,
        shuffle: bool = False,
        seed: Optional[int] = None,
    ) -> Tuple["Dataset[T]", "Dataset[T]"]:
        """Split the dataset into train and test subsets.

        Examples:

            >>> import ray
            >>> ds = ray.data.range(8)
            >>> train, test = ds.train_test_split(test_size=0.25)
            >>> train.take()
            [0, 1, 2, 3, 4, 5]
            >>> test.take()
            [6, 7]

        Args:
            test_size: If float, should be between 0.0 and 1.0 and represent the
                proportion of the dataset to include in the test split. If int,
                represents the absolute number of test samples. The train split will
                always be the compliment of the test split.
            shuffle: Whether or not to globally shuffle the dataset before splitting.
                Defaults to False. This may be a very expensive operation with large
                datasets.
            seed: Fix the random seed to use for shuffle, otherwise one will be chosen
                based on system randomness. Ignored if ``shuffle=False``.

        Returns:
            Train and test subsets as two Datasets.
        """
        dataset = self

        if shuffle:
            dataset = dataset.random_shuffle(seed=seed)

        if not isinstance(test_size, (int, float)):
            raise TypeError(f"`test_size` must be int or float got {type(test_size)}.")
        if isinstance(test_size, float):
            if test_size <= 0 or test_size >= 1:
                raise ValueError(
                    "If `test_size` is a float, it must be bigger than 0 and smaller "
                    f"than 1. Got {test_size}."
                )
            return dataset.split_proportionately([1 - test_size])
        else:
            dataset_length = dataset.count()
            if test_size <= 0 or test_size >= dataset_length:
                raise ValueError(
                    "If `test_size` is an int, it must be bigger than 0 and smaller "
                    f"than the size of the dataset ({dataset_length}). "
                    f"Got {test_size}."
                )
            return dataset.split_at_indices([dataset_length - test_size])

    def union(self, *other: List["Dataset[T]"]) -> "Dataset[T]":
        """Combine this dataset with others of the same type.

        The order of the blocks in the datasets is preserved, as is the
        relative ordering between the datasets passed in the argument list.

        NOTE: Unioned datasets are not lineage-serializable, i.e. they can not be used
        as a tunable hyperparameter in Ray Tune.

        Args:
            other: List of datasets to combine with this one. The datasets
                must have the same schema as this dataset, otherwise the
                behavior is undefined.

        Returns:
            A new dataset holding the union of their data.
        """

        start_time = time.perf_counter()

        owned_by_consumer = self._plan.execute()._owned_by_consumer
        datasets = [self] + list(other)
        bls = []
        has_nonlazy = False
        for ds in datasets:
            bl = ds._plan.execute()
            if not isinstance(bl, LazyBlockList):
                has_nonlazy = True
            bls.append(bl)
        if has_nonlazy:
            blocks = []
            metadata = []
            for bl in bls:
                if isinstance(bl, LazyBlockList):
                    bs, ms = bl._get_blocks_with_metadata()
                else:
                    bs, ms = bl._blocks, bl._metadata
                blocks.extend(bs)
                metadata.extend(ms)
            blocklist = BlockList(blocks, metadata, owned_by_consumer=owned_by_consumer)
        else:
            tasks: List[ReadTask] = []
            block_partition_refs: List[ObjectRef[BlockPartition]] = []
            block_partition_meta_refs: List[ObjectRef[BlockPartitionMetadata]] = []
            for bl in bls:
                tasks.extend(bl._tasks)
                block_partition_refs.extend(bl._block_partition_refs)
                block_partition_meta_refs.extend(bl._block_partition_meta_refs)
            blocklist = LazyBlockList(
                tasks,
                block_partition_refs,
                block_partition_meta_refs,
                owned_by_consumer=owned_by_consumer,
            )

        epochs = [ds._get_epoch() for ds in datasets]
        max_epoch = max(*epochs)
        if len(set(epochs)) > 1:
            if ray.util.log_once("datasets_epoch_warned"):
                logger.warning(
                    "Dataset contains data from multiple epochs: {}, "
                    "likely due to a `rewindow()` call. The higher epoch "
                    "number {} will be used. This warning will not "
                    "be shown again.".format(set(epochs), max_epoch)
                )
        dataset_stats = DatasetStats(
            stages={"union": []},
            parent=[d._plan.stats() for d in datasets],
        )
        dataset_stats.time_total_s = time.perf_counter() - start_time
        return Dataset(
            ExecutionPlan(blocklist, dataset_stats, run_by_consumer=owned_by_consumer),
            max_epoch,
            self._lazy,
        )

    def groupby(self, key: Optional[KeyFn]) -> "GroupedDataset[T]":
        """Group the dataset by the key function or column name.

        This is a lazy operation.

        Examples:
            >>> import ray
            >>> # Group by a key function and aggregate.
            >>> ray.data.range(100).groupby(lambda x: x % 3).count()
            Dataset(num_blocks=..., num_rows=3, schema=<class 'tuple'>)
            >>> # Group by an Arrow table column and aggregate.
            >>> ray.data.from_items([
            ...     {"A": x % 3, "B": x} for x in range(100)]).groupby(
            ...     "A").count()
            Dataset(num_blocks=..., num_rows=3, schema={A: int64, count(): int64})

        Time complexity: O(dataset size * log(dataset size / parallelism))

        Args:
            key: A key function or Arrow column name. If this is None, the
                grouping is global.

        Returns:
            A lazy GroupedDataset that can be aggregated later.
        """
        from ray.data.grouped_dataset import GroupedDataset

        # Always allow None since groupby interprets that as grouping all
        # records into a single global group.
        if key is not None:
            _validate_key_fn(self, key)

        return GroupedDataset(self, key)

    def aggregate(self, *aggs: AggregateFn) -> U:
        """Aggregate the entire dataset as one group.

        This is a blocking operation.

        Examples:
            >>> import ray
            >>> from ray.data.aggregate import Max, Mean
            >>> ray.data.range(100).aggregate(Max())
            (99,)
            >>> ray.data.range_table(100).aggregate(
            ...    Max("value"), Mean("value"))
            {'max(value)': 99, 'mean(value)': 49.5}

        Time complexity: O(dataset size / parallelism)

        Args:
            aggs: Aggregations to do.

        Returns:
            If the input dataset is a simple dataset then the output is
            a tuple of ``(agg1, agg2, ...)`` where each tuple element is
            the corresponding aggregation result.
            If the input dataset is an Arrow dataset then the output is
            an ``ArrowRow`` where each column is the corresponding
            aggregation result.
            If the dataset is empty, return ``None``.
        """
        ret = self.groupby(None).aggregate(*aggs).take(1)
        return ret[0] if len(ret) > 0 else None

    def sum(
        self, on: Optional[Union[KeyFn, List[KeyFn]]] = None, ignore_nulls: bool = True
    ) -> U:
        """Compute sum over entire dataset.

        This is a blocking operation.

        Examples:
            >>> import ray
            >>> ray.data.range(100).sum()
            4950
            >>> ray.data.from_items([
            ...     (i, i**2)
            ...     for i in range(100)]).sum(lambda x: x[1])
            328350
            >>> ray.data.range_table(100).sum("value")
            4950
            >>> ray.data.from_items([
            ...     {"A": i, "B": i**2}
            ...     for i in range(100)]).sum(["A", "B"])
            {'sum(A)': 4950, 'sum(B)': 328350}

        Args:
            on: The data subset on which to compute the sum.

                - For a simple dataset: it can be a callable or a list thereof,
                  and the default is to return a scalar sum of all rows.
                - For an Arrow dataset: it can be a column name or a list
                  thereof, and the default is to return an ``ArrowRow``
                  containing the column-wise sum of all columns.
            ignore_nulls: Whether to ignore null values. If ``True``, null
                values will be ignored when computing the sum; if ``False``,
                if a null value is encountered, the output will be None.
                We consider np.nan, None, and pd.NaT to be null values.
                Default is ``True``.

        Returns:
            The sum result.

            For a simple dataset, the output is:

            - ``on=None``: a scalar representing the sum of all rows,
            - ``on=callable``: a scalar representing the sum of the outputs of
              the callable called on each row,
            - ``on=[callable_1, ..., calalble_n]``: a tuple of
              ``(sum_1, ..., sum_n)`` representing the sum of the outputs of
              the corresponding callables called on each row.

            For an Arrow dataset, the output is:

            - ``on=None``: an ArrowRow containing the column-wise sum of all
              columns,
            - ``on="col"``: a scalar representing the sum of all items in
              column ``"col"``,
            - ``on=["col_1", ..., "col_n"]``: an n-column ``ArrowRow``
              containing the column-wise sum of the provided columns.

            If the dataset is empty, all values are null, or any value is null
            AND ``ignore_nulls`` is ``False``, then the output will be None.
        """
        ret = self._aggregate_on(Sum, on, ignore_nulls)
        return self._aggregate_result(ret)

    def min(
        self, on: Optional[Union[KeyFn, List[KeyFn]]] = None, ignore_nulls: bool = True
    ) -> U:
        """Compute minimum over entire dataset.

        This is a blocking operation.

        Examples:
            >>> import ray
            >>> ray.data.range(100).min()
            0
            >>> ray.data.from_items([
            ...     (i, i**2)
            ...     for i in range(100)]).min(lambda x: x[1])
            0
            >>> ray.data.range_table(100).min("value")
            0
            >>> ray.data.from_items([
            ...     {"A": i, "B": i**2}
            ...     for i in range(100)]).min(["A", "B"])
            {'min(A)': 0, 'min(B)': 0}

        Args:
            on: The data subset on which to compute the min.

                - For a simple dataset: it can be a callable or a list thereof,
                  and the default is to return a scalar min of all rows.
                - For an Arrow dataset: it can be a column name or a list
                  thereof, and the default is to return an ``ArrowRow``
                  containing the column-wise min of all columns.
            ignore_nulls: Whether to ignore null values. If ``True``, null
                values will be ignored when computing the min; if ``False``,
                if a null value is encountered, the output will be None.
                We consider np.nan, None, and pd.NaT to be null values.
                Default is ``True``.

        Returns:
            The min result.

            For a simple dataset, the output is:

            - ``on=None``: a scalar representing the min of all rows,
            - ``on=callable``: a scalar representing the min of the outputs
              of the callable called on each row,
            - ``on=[callable_1, ..., calalble_n]``: a tuple of
              ``(min_1, ..., min_n)`` representing the min of the outputs
              of the corresponding callables called on each row.

            For an Arrow dataset, the output is:

            - ``on=None``: an ``ArrowRow`` containing the column-wise min of
              all columns,
            - ``on="col"``: a scalar representing the min of all items in
              column ``"col"``,
            - ``on=["col_1", ..., "col_n"]``: an n-column ``ArrowRow``
              containing the column-wise min of the provided columns.

            If the dataset is empty, all values are null, or any value is null
            AND ``ignore_nulls`` is ``False``, then the output will be None.
        """
        ret = self._aggregate_on(Min, on, ignore_nulls)
        return self._aggregate_result(ret)

    def max(
        self, on: Optional[Union[KeyFn, List[KeyFn]]] = None, ignore_nulls: bool = True
    ) -> U:
        """Compute maximum over entire dataset.

        This is a blocking operation.

        Examples:
            >>> import ray
            >>> ray.data.range(100).max()
            99
            >>> ray.data.from_items([
            ...     (i, i**2)
            ...     for i in range(100)]).max(lambda x: x[1])
            9801
            >>> ray.data.range_table(100).max("value")
            99
            >>> ray.data.from_items([
            ...     {"A": i, "B": i**2}
            ...     for i in range(100)]).max(["A", "B"])
            {'max(A)': 99, 'max(B)': 9801}

        Args:
            on: The data subset on which to compute the max.

                - For a simple dataset: it can be a callable or a list thereof,
                  and the default is to return a scalar max of all rows.
                - For an Arrow dataset: it can be a column name or a list
                  thereof, and the default is to return an ``ArrowRow``
                  containing the column-wise max of all columns.
            ignore_nulls: Whether to ignore null values. If ``True``, null
                values will be ignored when computing the max; if ``False``,
                if a null value is encountered, the output will be None.
                We consider np.nan, None, and pd.NaT to be null values.
                Default is ``True``.

        Returns:
            The max result.

            For a simple dataset, the output is:

            - ``on=None``: a scalar representing the max of all rows,
            - ``on=callable``: a scalar representing the max of the outputs of
              the callable called on each row,
            - ``on=[callable_1, ..., calalble_n]``: a tuple of
              ``(max_1, ..., max_n)`` representing the max of the outputs of
              the corresponding callables called on each row.

            For an Arrow dataset, the output is:

            - ``on=None``: an ``ArrowRow`` containing the column-wise max of
              all columns,
            - ``on="col"``: a scalar representing the max of all items in
              column ``"col"``,
            - ``on=["col_1", ..., "col_n"]``: an n-column ``ArrowRow``
              containing the column-wise max of the provided columns.

            If the dataset is empty, all values are null, or any value is null
            AND ``ignore_nulls`` is ``False``, then the output will be None.
        """
        ret = self._aggregate_on(Max, on, ignore_nulls)
        return self._aggregate_result(ret)

    def mean(
        self, on: Optional[Union[KeyFn, List[KeyFn]]] = None, ignore_nulls: bool = True
    ) -> U:
        """Compute mean over entire dataset.

        This is a blocking operation.

        Examples:
            >>> import ray
            >>> ray.data.range(100).mean()
            49.5
            >>> ray.data.from_items([
            ...     (i, i**2)
            ...     for i in range(100)]).mean(lambda x: x[1])
            3283.5
            >>> ray.data.range_table(100).mean("value")
            49.5
            >>> ray.data.from_items([
            ...     {"A": i, "B": i**2}
            ...     for i in range(100)]).mean(["A", "B"])
            {'mean(A)': 49.5, 'mean(B)': 3283.5}

        Args:
            on: The data subset on which to compute the mean.

                - For a simple dataset: it can be a callable or a list thereof,
                  and the default is to return a scalar mean of all rows.
                - For an Arrow dataset: it can be a column name or a list
                  thereof, and the default is to return an ``ArrowRow``
                  containing the column-wise mean of all columns.
            ignore_nulls: Whether to ignore null values. If ``True``, null
                values will be ignored when computing the mean; if ``False``,
                if a null value is encountered, the output will be None.
                We consider np.nan, None, and pd.NaT to be null values.
                Default is ``True``.

        Returns:
            The mean result.

            For a simple dataset, the output is:

            - ``on=None``: a scalar representing the mean of all rows,
            - ``on=callable``: a scalar representing the mean of the outputs
              of the callable called on each row,
            - ``on=[callable_1, ..., calalble_n]``: a tuple of
              ``(mean_1, ..., mean_n)`` representing the mean of the outputs
              of the corresponding callables called on each row.

            For an Arrow dataset, the output is:

            - ``on=None``: an ``ArrowRow`` containing the column-wise mean of
              all columns,
            - ``on="col"``: a scalar representing the mean of all items in
              column ``"col"``,
            - ``on=["col_1", ..., "col_n"]``: an n-column ``ArrowRow``
              containing the column-wise mean of the provided columns.

            If the dataset is empty, all values are null, or any value is null
            AND ``ignore_nulls`` is ``False``, then the output will be None.
        """
        ret = self._aggregate_on(Mean, on, ignore_nulls)
        return self._aggregate_result(ret)

    def std(
        self,
        on: Optional[Union[KeyFn, List[KeyFn]]] = None,
        ddof: int = 1,
        ignore_nulls: bool = True,
    ) -> U:
        """Compute standard deviation over entire dataset.

        This is a blocking operation.

        Examples:
            >>> import ray
            >>> ray.data.range(100).std()
            29.011491975882016
            >>> ray.data.from_items([
            ...     (i, i**2)
            ...     for i in range(100)]).std(lambda x: x[1])
            2968.1748039269296
            >>> ray.data.range_table(100).std("value", ddof=0)
            28.86607004772212
            >>> ray.data.from_items([
            ...     {"A": i, "B": i**2}
            ...     for i in range(100)]).std(["A", "B"])
            {'std(A)': 29.011491975882016, 'std(B)': 2968.1748039269296}

        NOTE: This uses Welford's online method for an accumulator-style
        computation of the standard deviation. This method was chosen due to
        it's numerical stability, and it being computable in a single pass.
        This may give different (but more accurate) results than NumPy, Pandas,
        and sklearn, which use a less numerically stable two-pass algorithm.
        See
        https://en.wikipedia.org/wiki/Algorithms_for_calculating_variance#Welford's_online_algorithm

        Args:
            on: The data subset on which to compute the std.

                - For a simple dataset: it can be a callable or a list thereof,
                  and the default is to return a scalar std of all rows.
                - For an Arrow dataset: it can be a column name or a list
                  thereof, and the default is to return an ``ArrowRow``
                  containing the column-wise std of all columns.
            ddof: Delta Degrees of Freedom. The divisor used in calculations
                is ``N - ddof``, where ``N`` represents the number of elements.
            ignore_nulls: Whether to ignore null values. If ``True``, null
                values will be ignored when computing the std; if ``False``,
                if a null value is encountered, the output will be None.
                We consider np.nan, None, and pd.NaT to be null values.
                Default is ``True``.

        Returns:
            The standard deviation result.

            For a simple dataset, the output is:

            - ``on=None``: a scalar representing the std of all rows,
            - ``on=callable``: a scalar representing the std of the outputs of
              the callable called on each row,
            - ``on=[callable_1, ..., calalble_n]``: a tuple of
              ``(std_1, ..., std_n)`` representing the std of the outputs of
              the corresponding callables called on each row.

            For an Arrow dataset, the output is:

            - ``on=None``: an ``ArrowRow`` containing the column-wise std of
              all columns,
            - ``on="col"``: a scalar representing the std of all items in
              column ``"col"``,
            - ``on=["col_1", ..., "col_n"]``: an n-column ``ArrowRow``
              containing the column-wise std of the provided columns.

            If the dataset is empty, all values are null, or any value is null
            AND ``ignore_nulls`` is ``False``, then the output will be None.
        """
        ret = self._aggregate_on(Std, on, ignore_nulls, ddof=ddof)
        return self._aggregate_result(ret)

    def sort(
        self, key: Optional[KeyFn] = None, descending: bool = False
    ) -> "Dataset[T]":
        # TODO ds.sort(lambda ...) fails with:
        #  Callable key '<function <lambda> at 0x1b07a4cb0>' requires
        #  dataset format to be 'simple', was 'arrow'.
        #  How do I create something "simple" here?
        """Sort the dataset by the specified key column or key function.

        This is a blocking operation.

        Examples:
            >>> import ray
            >>> # Sort using the entire record as the key.
            >>> ds = ray.data.range(100)
            >>> ds.sort()
            Dataset(num_blocks=..., num_rows=100, schema=<class 'int'>)
            >>> # Sort by a single column in descending order.
            >>> ds = ray.data.from_items(
            ...     [{"value": i} for i in range(1000)])
            >>> ds.sort("value", descending=True)
            Dataset(num_blocks=..., num_rows=1000, schema={value: int64})
            >>> # Sort by a key function.
            >>> ds.sort(lambda record: record["value"]) # doctest: +SKIP

        Time complexity: O(dataset size * log(dataset size / parallelism))

        Args:
            key:
                - For Arrow tables, key must be a single column name.
                - For datasets of Python objects, key can be either a lambda
                  function that returns a comparison key to sort by, or None
                  to sort by the original value.
            descending: Whether to sort in descending order.

        Returns:
            A new, sorted dataset.
        """

        plan = self._plan.with_stage(SortStage(self, key, descending))
        return Dataset(plan, self._epoch, self._lazy)

    def zip(self, other: "Dataset[U]") -> "Dataset[(T, U)]":
        """Zip this dataset with the elements of another.

        The datasets must have identical num rows, block types, and block sizes
        (e.g., one was produced from a ``.map()`` of another). For Arrow
        blocks, the schema will be concatenated, and any duplicate column
        names disambiguated with _1, _2, etc. suffixes.

        NOTE: Zipped datasets are not lineage-serializable, i.e. they can not be used
        as a tunable hyperparameter in Ray Tune.

        Time complexity: O(dataset size / parallelism)

        Args:
            other: The dataset to zip with on the right hand side.

        Examples:
            >>> import ray
            >>> ds = ray.data.range(5)
            >>> ds.zip(ds).take()
            [(0, 0), (1, 1), (2, 2), (3, 3), (4, 4)]

        Returns:
            A Dataset with (k, v) pairs (or concatenated Arrow schema) where k
            comes from the first dataset and v comes from the second.
        """

        plan = self._plan.with_stage(ZipStage(other))
        return Dataset(plan, self._epoch, self._lazy)

    def limit(self, limit: int) -> "Dataset[T]":
        """Truncate the dataset to the first ``limit`` records.

        Contrary to :meth`.take`, this will not move any data to the caller's
        machine. Instead, it will return a new ``Dataset`` pointing to the truncated
        distributed data.

        Examples:
            >>> import ray
            >>> ds = ray.data.range(1000)
            >>> ds.limit(100).map(lambda x: x * 2).take()
            [0, 2, 4, 6, 8, 10, 12, 14, 16, 18, 20, 22, 24, 26, 28, 30, 32, 34, 36, 38]

        Time complexity: O(limit specified)

        Args:
            limit: The size of the dataset to truncate to.

        Returns:
            The truncated dataset.
        """
        start_time = time.perf_counter()
        # Truncate the block list to the minimum number of blocks that contains at least
        # `limit` rows.
        block_list = self._plan.execute().truncate_by_rows(limit)
        blocks, metadata, _, _ = _split_at_index(block_list, limit)
        split_duration = time.perf_counter() - start_time
        meta_for_stats = [
            BlockMetadata(
                num_rows=m.num_rows,
                size_bytes=m.size_bytes,
                schema=m.schema,
                input_files=m.input_files,
                exec_stats=None,
            )
            for m in metadata
        ]
        dataset_stats = DatasetStats(
            stages={"limit": meta_for_stats},
            parent=self._plan.stats(),
        )
        dataset_stats.time_total_s = split_duration
        return Dataset(
            ExecutionPlan(
                BlockList(
                    blocks,
                    metadata,
                    owned_by_consumer=block_list._owned_by_consumer,
                ),
                dataset_stats,
                run_by_consumer=block_list._owned_by_consumer,
            ),
            self._epoch,
            self._lazy,
        )

    def take(self, limit: int = 20) -> List[T]:
        """Return up to ``limit`` records from the dataset.

        This will move up to ``limit`` records to the caller's machine; if
        ``limit`` is very large, this can result in an OutOfMemory crash on
        the caller.

        Time complexity: O(limit specified)

        Args:
            limit: The max number of records to return.

        Returns:
            A list of up to ``limit`` records from the dataset.
        """
        output = []
        for row in self.iter_rows():
            output.append(row)
            if len(output) >= limit:
                break
        return output

    def take_all(self, limit: Optional[int] = None) -> List[T]:
        """Return all of the records in the dataset.

        This will move the entire dataset to the caller's machine; if the
        dataset is very large, this can result in an OutOfMemory crash on
        the caller.

        Time complexity: O(dataset size)

        Args:
            limit: Raise an error if the size exceeds the specified limit.

        Returns:
            A list of all the records in the dataset.
        """
        output = []
        for row in self.iter_rows():
            output.append(row)
            if limit is not None and len(output) > limit:
                raise ValueError(
                    "The dataset has more than the given limit of {} records.".format(
                        limit
                    )
                )
        return output

    def show(self, limit: int = 20) -> None:
        """Print up to the given number of records from the dataset.

        Time complexity: O(limit specified)

        Args:
            limit: The max number of records to print.
        """
        for row in self.take(limit):
            print(row)

    def count(self) -> int:
        """Count the number of records in the dataset.

        Time complexity: O(dataset size / parallelism), O(1) for parquet

        Returns:
            The number of records in the dataset.
        """
        # Handle empty dataset.
        if self.num_blocks() == 0:
            return 0

        # For parquet, we can return the count directly from metadata.
        meta_count = self._meta_count()
        if meta_count is not None:
            return meta_count

        get_num_rows = cached_remote_fn(_get_num_rows)

        return sum(
            ray.get(
                [get_num_rows.remote(block) for block in self.get_internal_block_refs()]
            )
        )

    def schema(
        self, fetch_if_missing: bool = False
    ) -> Union[type, "pyarrow.lib.Schema"]:
        """Return the schema of the dataset.

        For datasets of Arrow records, this will return the Arrow schema.
        For datasets of Python objects, this returns their Python type.

        Time complexity: O(1)

        Args:
            fetch_if_missing: If True, synchronously fetch the schema if it's
                not known. Default is False, where None is returned if the
                schema is not known.

        Returns:
            The Python type or Arrow schema of the records, or None if the
            schema is not known and fetch_if_missing is False.
        """
        return self._plan.schema(fetch_if_missing=fetch_if_missing)

    def num_blocks(self) -> int:
        """Return the number of blocks of this dataset.

        Note that during read and transform operations, the number of blocks
        may be dynamically adjusted to respect memory limits, increasing the
        number of blocks at runtime.

        Time complexity: O(1)

        Returns:
            The number of blocks of this dataset.
        """
        return self._plan.initial_num_blocks()

    def size_bytes(self) -> int:
        """Return the in-memory size of the dataset.

        Time complexity: O(1)

        Returns:
            The in-memory size of the dataset in bytes, or None if the
            in-memory size is not known.
        """
        metadata = self._plan.execute().get_metadata()
        if not metadata or metadata[0].size_bytes is None:
            return None
        return sum(m.size_bytes for m in metadata)

    def input_files(self) -> List[str]:
        """Return the list of input files for the dataset.

        Time complexity: O(num input files)

        Returns:
            The list of input files used to create the dataset, or an empty
            list if the input files is not known.
        """
        metadata = self._plan.execute().get_metadata()
        files = set()
        for m in metadata:
            for f in m.input_files:
                files.add(f)
        return list(files)

    def write_parquet(
        self,
        path: str,
        *,
        filesystem: Optional["pyarrow.fs.FileSystem"] = None,
        try_create_dir: bool = True,
        arrow_open_stream_args: Optional[Dict[str, Any]] = None,
        block_path_provider: BlockWritePathProvider = DefaultBlockWritePathProvider(),
        arrow_parquet_args_fn: Callable[[], Dict[str, Any]] = lambda: {},
        ray_remote_args: Dict[str, Any] = None,
        **arrow_parquet_args,
    ) -> None:
        """Write the dataset to parquet.

        This is only supported for datasets convertible to Arrow records.
        To control the number of files, use ``.repartition()``.

        Unless a custom block path provider is given, the format of the output
        files will be {uuid}_{block_idx}.parquet, where ``uuid`` is an unique
        id for the dataset.

        Examples:
            >>> import ray
            >>> ds = ray.data.range(100) # doctest: +SKIP
            >>> ds.write_parquet("s3://bucket/path") # doctest: +SKIP

        Time complexity: O(dataset size / parallelism)

        Args:
            path: The path to the destination root directory, where Parquet
                files will be written to.
            filesystem: The filesystem implementation to write to.
            try_create_dir: Try to create all directories in destination path
                if True. Does nothing if all directories already exist.
            arrow_open_stream_args: kwargs passed to
                pyarrow.fs.FileSystem.open_output_stream
            block_path_provider: BlockWritePathProvider implementation to
                write each dataset block to a custom output path.
            arrow_parquet_args_fn: Callable that returns a dictionary of write
                arguments to use when writing each block to a file. Overrides
                any duplicate keys from arrow_parquet_args. This should be used
                instead of arrow_parquet_args if any of your write arguments
                cannot be pickled, or if you'd like to lazily resolve the write
                arguments for each dataset block.
            ray_remote_args: Kwargs passed to ray.remote in the write tasks.
            arrow_parquet_args: Options to pass to
                pyarrow.parquet.write_table(), which is used to write out each
                block to a file.
        """
        self.write_datasource(
            ParquetDatasource(),
            ray_remote_args=ray_remote_args,
            path=path,
            dataset_uuid=self._uuid,
            filesystem=filesystem,
            try_create_dir=try_create_dir,
            open_stream_args=arrow_open_stream_args,
            block_path_provider=block_path_provider,
            write_args_fn=arrow_parquet_args_fn,
            **arrow_parquet_args,
        )

    def write_json(
        self,
        path: str,
        *,
        filesystem: Optional["pyarrow.fs.FileSystem"] = None,
        try_create_dir: bool = True,
        arrow_open_stream_args: Optional[Dict[str, Any]] = None,
        block_path_provider: BlockWritePathProvider = DefaultBlockWritePathProvider(),
        pandas_json_args_fn: Callable[[], Dict[str, Any]] = lambda: {},
        ray_remote_args: Dict[str, Any] = None,
        **pandas_json_args,
    ) -> None:
        """Write the dataset to json.

        This is only supported for datasets convertible to Arrow records.
        To control the number of files, use ``.repartition()``.

        Unless a custom block path provider is given, the format of the output
        files will be {self._uuid}_{block_idx}.json, where ``uuid`` is an
        unique id for the dataset.

        Examples:
            >>> import ray
            >>> ds = ray.data.range(100) # doctest: +SKIP
            >>> ds.write_json("s3://bucket/path") # doctest: +SKIP

        Time complexity: O(dataset size / parallelism)

        Args:
            path: The path to the destination root directory, where json
                files will be written to.
            filesystem: The filesystem implementation to write to.
            try_create_dir: Try to create all directories in destination path
                if True. Does nothing if all directories already exist.
            arrow_open_stream_args: kwargs passed to
                pyarrow.fs.FileSystem.open_output_stream
            block_path_provider: BlockWritePathProvider implementation to
                write each dataset block to a custom output path.
            pandas_json_args_fn: Callable that returns a dictionary of write
                arguments to use when writing each block to a file. Overrides
                any duplicate keys from pandas_json_args. This should be used
                instead of pandas_json_args if any of your write arguments
                cannot be pickled, or if you'd like to lazily resolve the write
                arguments for each dataset block.
            ray_remote_args: Kwargs passed to ray.remote in the write tasks.
            pandas_json_args: These args will be passed to
                pandas.DataFrame.to_json(), which we use under the hood to
                write out each Datasets block. These
                are dict(orient="records", lines=True) by default.
        """
        self.write_datasource(
            JSONDatasource(),
            ray_remote_args=ray_remote_args,
            path=path,
            dataset_uuid=self._uuid,
            filesystem=filesystem,
            try_create_dir=try_create_dir,
            open_stream_args=arrow_open_stream_args,
            block_path_provider=block_path_provider,
            write_args_fn=pandas_json_args_fn,
            **pandas_json_args,
        )

    def write_csv(
        self,
        path: str,
        *,
        filesystem: Optional["pyarrow.fs.FileSystem"] = None,
        try_create_dir: bool = True,
        arrow_open_stream_args: Optional[Dict[str, Any]] = None,
        block_path_provider: BlockWritePathProvider = DefaultBlockWritePathProvider(),
        arrow_csv_args_fn: Callable[[], Dict[str, Any]] = lambda: {},
        ray_remote_args: Dict[str, Any] = None,
        **arrow_csv_args,
    ) -> None:
        """Write the dataset to csv.

        This is only supported for datasets convertible to Arrow records.
        To control the number of files, use ``.repartition()``.

        Unless a custom block path provider is given, the format of the output
        files will be {uuid}_{block_idx}.csv, where ``uuid`` is an unique id
        for the dataset.

        Examples:
            >>> import ray
            >>> ds = ray.data.range(100) # doctest: +SKIP
            >>> ds.write_csv("s3://bucket/path") # doctest: +SKIP

        Time complexity: O(dataset size / parallelism)

        Args:
            path: The path to the destination root directory, where csv
                files will be written to.
            filesystem: The filesystem implementation to write to.
            try_create_dir: Try to create all directories in destination path
                if True. Does nothing if all directories already exist.
            arrow_open_stream_args: kwargs passed to
                pyarrow.fs.FileSystem.open_output_stream
            block_path_provider: BlockWritePathProvider implementation to
                write each dataset block to a custom output path.
            arrow_csv_args_fn: Callable that returns a dictionary of write
                arguments to use when writing each block to a file. Overrides
                any duplicate keys from arrow_csv_args. This should be used
                instead of arrow_csv_args if any of your write arguments
                cannot be pickled, or if you'd like to lazily resolve the write
                arguments for each dataset block.
            ray_remote_args: Kwargs passed to ray.remote in the write tasks.
            arrow_csv_args: Other CSV write options to pass to pyarrow.
        """
        self.write_datasource(
            CSVDatasource(),
            ray_remote_args=ray_remote_args,
            path=path,
            dataset_uuid=self._uuid,
            filesystem=filesystem,
            try_create_dir=try_create_dir,
            open_stream_args=arrow_open_stream_args,
            block_path_provider=block_path_provider,
            write_args_fn=arrow_csv_args_fn,
            **arrow_csv_args,
        )

    def write_tfrecords(
        self,
        path: str,
        *,
        filesystem: Optional["pyarrow.fs.FileSystem"] = None,
        try_create_dir: bool = True,
        arrow_open_stream_args: Optional[Dict[str, Any]] = None,
        block_path_provider: BlockWritePathProvider = DefaultBlockWritePathProvider(),
        ray_remote_args: Dict[str, Any] = None,
    ) -> None:
        """Write the dataset to TFRecord files.

        The `TFRecord <https://www.tensorflow.org/tutorials/load_data/tfrecord>`_
        files will contain
        `tf.train.Example <https://www.tensorflow.org/api_docs/python/tf/train/Example>`_ # noqa: E501
        records, with one Example record for each row in the dataset.

        .. warning::
            tf.train.Feature only natively stores ints, floats, and bytes,
            so this function only supports datasets with these data types,
            and will error if the dataset contains unsupported types.

        This is only supported for datasets convertible to Arrow records.
        To control the number of files, use ``.repartition()``.

        Unless a custom block path provider is given, the format of the output
        files will be {uuid}_{block_idx}.tfrecords, where ``uuid`` is an unique id
        for the dataset.

        Examples:
            >>> import ray
            >>> ds = ray.data.from_items([
            ...     { "name": "foo", "score": 42 },
            ...     { "name": "bar", "score": 43 },
            ... ])
            >>> ds.write_tfrecords("s3://bucket/path") # doctest: +SKIP

        Time complexity: O(dataset size / parallelism)

        Args:
            path: The path to the destination root directory, where tfrecords
                files will be written to.
            filesystem: The filesystem implementation to write to.
            try_create_dir: Try to create all directories in destination path
                if True. Does nothing if all directories already exist.
            arrow_open_stream_args: kwargs passed to
                pyarrow.fs.FileSystem.open_output_stream
            block_path_provider: BlockWritePathProvider implementation to
                write each dataset block to a custom output path.
            ray_remote_args: Kwargs passed to ray.remote in the write tasks.

        """

        self.write_datasource(
            TFRecordDatasource(),
            ray_remote_args=ray_remote_args,
            path=path,
            dataset_uuid=self._uuid,
            filesystem=filesystem,
            try_create_dir=try_create_dir,
            open_stream_args=arrow_open_stream_args,
            block_path_provider=block_path_provider,
        )

    def write_numpy(
        self,
        path: str,
        *,
        column: str = VALUE_COL_NAME,
        filesystem: Optional["pyarrow.fs.FileSystem"] = None,
        try_create_dir: bool = True,
        arrow_open_stream_args: Optional[Dict[str, Any]] = None,
        block_path_provider: BlockWritePathProvider = DefaultBlockWritePathProvider(),
        ray_remote_args: Dict[str, Any] = None,
    ) -> None:
        """Write a tensor column of the dataset to npy files.

        This is only supported for datasets convertible to Arrow records that
        contain a TensorArray column. To control the number of files, use
        ``.repartition()``.

        Unless a custom block path provider is given, the format of the output
        files will be {self._uuid}_{block_idx}.npy, where ``uuid`` is an unique
        id for the dataset.

        Examples:
            >>> import ray
            >>> ds = ray.data.range(100) # doctest: +SKIP
            >>> ds.write_numpy("s3://bucket/path") # doctest: +SKIP

        Time complexity: O(dataset size / parallelism)

        Args:
            path: The path to the destination root directory, where npy
                files will be written to.
            column: The name of the table column that contains the tensor to
                be written. The default is ``"__value__"``, the column name that
                Datasets uses for storing tensors in single-column tables.
            filesystem: The filesystem implementation to write to.
            try_create_dir: Try to create all directories in destination path
                if True. Does nothing if all directories already exist.
            arrow_open_stream_args: kwargs passed to
                pyarrow.fs.FileSystem.open_output_stream
            block_path_provider: BlockWritePathProvider implementation to
                write each dataset block to a custom output path.
            ray_remote_args: Kwargs passed to ray.remote in the write tasks.
        """
        self.write_datasource(
            NumpyDatasource(),
            ray_remote_args=ray_remote_args,
            path=path,
            dataset_uuid=self._uuid,
            column=column,
            filesystem=filesystem,
            try_create_dir=try_create_dir,
            open_stream_args=arrow_open_stream_args,
            block_path_provider=block_path_provider,
        )

    def write_datasource(
        self,
        datasource: Datasource[T],
        *,
        ray_remote_args: Dict[str, Any] = None,
        **write_args,
    ) -> None:
        """Write the dataset to a custom datasource.

        Examples:
            >>> import ray
            >>> from ray.data.datasource import Datasource
            >>> ds = ray.data.range(100) # doctest: +SKIP
            >>> class CustomDatasource(Datasource): # doctest: +SKIP
            ...     # define custom data source
            ...     pass # doctest: +SKIP
            >>> ds.write_datasource(CustomDatasource(...)) # doctest: +SKIP

        Time complexity: O(dataset size / parallelism)

        Args:
            datasource: The datasource to write to.
            ray_remote_args: Kwargs passed to ray.remote in the write tasks.
            write_args: Additional write args to pass to the datasource.
        """

        ctx = DatasetContext.get_current()
        if ray_remote_args is None:
            ray_remote_args = {}
        path = write_args.get("path", None)
        if path and _is_local_scheme(path):
            if ray.util.client.ray.is_connected():
                raise ValueError(
                    f"The local scheme paths {path} are not supported in Ray Client."
                )
            ray_remote_args["scheduling_strategy"] = NodeAffinitySchedulingStrategy(
                ray.get_runtime_context().get_node_id(),
                soft=False,
            )

        blocks, metadata = zip(*self._plan.execute().get_blocks_with_metadata())

        # TODO(ekl) remove this feature flag.
        if "RAY_DATASET_FORCE_LOCAL_METADATA" in os.environ:
            write_results: List[ObjectRef[WriteResult]] = datasource.do_write(
                blocks, metadata, ray_remote_args=ray_remote_args, **write_args
            )
        else:
            # Prepare write in a remote task so that in Ray client mode, we
            # don't do metadata resolution from the client machine.
            do_write = cached_remote_fn(_do_write, retry_exceptions=False, num_cpus=0)
            write_results: List[ObjectRef[WriteResult]] = ray.get(
                do_write.remote(
                    datasource,
                    ctx,
                    blocks,
                    metadata,
                    ray_remote_args,
                    _wrap_and_register_arrow_serialization_workaround(write_args),
                )
            )

        progress = ProgressBar("Write Progress", len(write_results))
        try:
            progress.block_until_complete(write_results)
            datasource.on_write_complete(ray.get(write_results))
        except Exception as e:
            datasource.on_write_failed(write_results, e)
            raise
        finally:
            progress.close()

    def iter_rows(self, *, prefetch_blocks: int = 0) -> Iterator[Union[T, TableRow]]:
        """Return a local row iterator over the dataset.

        If the dataset is a tabular dataset (Arrow/Pandas blocks), dict-like mappings
        :py:class:`~ray.data.row.TableRow` are yielded for each row by the iterator.
        If the dataset is not tabular, the raw row is yielded.

        Examples:
            >>> import ray
            >>> for i in ray.data.range(1000000).iter_rows(): # doctest: +SKIP
            ...     print(i) # doctest: +SKIP

        Time complexity: O(1)

        Args:
            prefetch_blocks: The number of blocks to prefetch ahead of the
                current block during the scan.

        Returns:
            A local iterator over the entire dataset.
        """
        # During row-based ops, we also choose a batch format that lines up with the
        # current dataset format in order to eliminate unnecessary copies and type
        # conversions.
        try:
            dataset_format = self._dataset_format()
        except ValueError:
            # Dataset is empty or cleared, so fall back to "default".
            batch_format = "default"
        else:
            batch_format = (
                "pyarrow"
                if dataset_format == "arrow"
                else "pandas"
                if dataset_format == "pandas"
                else "default"
            )
        for batch in self.iter_batches(
            batch_size=None, prefetch_blocks=prefetch_blocks, batch_format=batch_format
        ):
            batch = BlockAccessor.for_block(batch)
            for row in batch.iter_rows():
                yield row

    def iter_batches(
        self,
        *,
        prefetch_blocks: int = 0,
        batch_size: Optional[int] = 256,
        batch_format: str = "default",
        drop_last: bool = False,
        local_shuffle_buffer_size: Optional[int] = None,
        local_shuffle_seed: Optional[int] = None,
    ) -> Iterator[BatchType]:
        """Return a local batched iterator over the dataset.

        Examples:
            >>> import ray
            >>> for batch in ray.data.range(1000000).iter_batches(): # doctest: +SKIP
            ...     print(batch) # doctest: +SKIP

        Time complexity: O(1)

        Args:
            prefetch_blocks: The number of blocks to prefetch ahead of the
                current block during the scan.
            batch_size: The number of rows in each batch, or None to use entire blocks
                as batches (blocks may contain different number of rows).
                The final batch may include fewer than ``batch_size`` rows if
                ``drop_last`` is ``False``. Defaults to 256.
            batch_format: The format in which to return each batch.
                Specify "default" to use the default block format (promoting
                tables to Pandas and tensors to NumPy), "pandas" to select
                ``pandas.DataFrame``, "pyarrow" to select ``pyarrow.Table``, or "numpy"
                to select ``numpy.ndarray`` for tensor datasets and
                ``Dict[str, numpy.ndarray]`` for tabular datasets. Default is "default".
            drop_last: Whether to drop the last batch if it's incomplete.
            local_shuffle_buffer_size: If non-None, the data will be randomly shuffled
                using a local in-memory shuffle buffer, and this value will serve as the
                minimum number of rows that must be in the local in-memory shuffle
                buffer in order to yield a batch. When there are no more rows to add to
                the buffer, the remaining rows in the buffer will be drained.
            local_shuffle_seed: The seed to use for the local random shuffle.

        Returns:
            An iterator over record batches.
        """
        if batch_format == "native":
            warnings.warn(
                "The 'native' batch format has been renamed 'default'.",
                DeprecationWarning,
            )

        blocks = self._plan.execute()
        stats = self._plan.stats()

        time_start = time.perf_counter()

        yield from batch_blocks(
            blocks.iter_blocks(),
            stats,
            prefetch_blocks=prefetch_blocks,
            batch_size=batch_size,
            batch_format=batch_format,
            drop_last=drop_last,
            shuffle_buffer_min_size=local_shuffle_buffer_size,
            shuffle_seed=local_shuffle_seed,
        )

        stats.iter_total_s.add(time.perf_counter() - time_start)

    def iter_torch_batches(
        self,
        *,
        prefetch_blocks: int = 0,
        batch_size: Optional[int] = 256,
        dtypes: Optional[Union["torch.dtype", Dict[str, "torch.dtype"]]] = None,
        device: Optional[str] = None,
        drop_last: bool = False,
        local_shuffle_buffer_size: Optional[int] = None,
        local_shuffle_seed: Optional[int] = None,
    ) -> Iterator[TorchTensorBatchType]:
        """Return a local batched iterator of Torch Tensors over the dataset.

        This iterator will yield single-tensor batches if the underlying dataset
        consists of a single column; otherwise, it will yield a dictionary of
        column-tensors. If looking for more flexibility in the tensor conversion (e.g.
        casting dtypes) or the batch format, try use `.iter_batches` directly, which is
        a lower-level API.

        Examples:
            >>> import ray
            >>> for batch in ray.data.range( # doctest: +SKIP
            ...     12,
            ... ).iter_torch_batches(batch_size=4):
            ...     print(batch.shape) # doctest: +SKIP
            torch.Size([4, 1])
            torch.Size([4, 1])
            torch.Size([4, 1])

        Time complexity: O(1)

        Args:
            prefetch_blocks: The number of blocks to prefetch ahead of the
                current block during the scan.
            batch_size: The number of rows in each batch, or None to use entire blocks
                as batches (blocks may contain different number of rows).
                The final batch may include fewer than ``batch_size`` rows if
                ``drop_last`` is ``False``. Defaults to 256.
            dtypes: The Torch dtype(s) for the created tensor(s); if None, the dtype
                will be inferred from the tensor data.
            device: The device on which the tensor should be placed; if None, the Torch
                tensor will be constructed on the CPU.
            drop_last: Whether to drop the last batch if it's incomplete.
            local_shuffle_buffer_size: If non-None, the data will be randomly shuffled
                using a local in-memory shuffle buffer, and this value will serve as the
                minimum number of rows that must be in the local in-memory shuffle
                buffer in order to yield a batch. When there are no more rows to add to
                the buffer, the remaining rows in the buffer will be drained. This
                buffer size must be greater than or equal to ``batch_size``, and
                therefore ``batch_size`` must also be specified when using local
                shuffling.
            local_shuffle_seed: The seed to use for the local random shuffle.

        Returns:
            An iterator over Torch Tensor batches.
        """
        from ray.air._internal.torch_utils import (
            convert_ndarray_batch_to_torch_tensor_batch,
        )

        for batch in self.iter_batches(
            prefetch_blocks=prefetch_blocks,
            batch_size=batch_size,
            batch_format="numpy",
            drop_last=drop_last,
            local_shuffle_buffer_size=local_shuffle_buffer_size,
            local_shuffle_seed=local_shuffle_seed,
        ):
            yield convert_ndarray_batch_to_torch_tensor_batch(
                batch,
                dtypes=dtypes,
                device=device,
            )

    def iter_tf_batches(
        self,
        *,
        prefetch_blocks: int = 0,
        batch_size: Optional[int] = 256,
        dtypes: Optional[Union["tf.dtypes.DType", Dict[str, "tf.dtypes.DType"]]] = None,
        drop_last: bool = False,
        local_shuffle_buffer_size: Optional[int] = None,
        local_shuffle_seed: Optional[int] = None,
    ) -> Iterator[TensorFlowTensorBatchType]:
        """Return a local batched iterator of TensorFlow Tensors over the dataset.

        This iterator will yield single-tensor batches of the underlying dataset
        consists of a single column; otherwise, it will yield a dictionary of
        column-tensors.

        .. tip::
            If you don't need the additional flexibility provided by this method,
            consider using :meth:`~ray.data.Dataset.to_tf` instead. It's easier
            to use.

        Examples:
            >>> import ray
            >>> for batch in ray.data.range( # doctest: +SKIP
            ...     12,
            ... ).iter_tf_batches(batch_size=4):
            ...     print(batch.shape) # doctest: +SKIP
            (4, 1)
            (4, 1)
            (4, 1)

        Time complexity: O(1)

        Args:
            prefetch_blocks: The number of blocks to prefetch ahead of the
                current block during the scan.
            batch_size: The number of rows in each batch, or None to use entire blocks
                as batches (blocks may contain different number of rows).
                The final batch may include fewer than ``batch_size`` rows if
                ``drop_last`` is ``False``. Defaults to 256.
            dtypes: The TensorFlow dtype(s) for the created tensor(s); if None, the
                dtype will be inferred from the tensor data.
            drop_last: Whether to drop the last batch if it's incomplete.
            local_shuffle_buffer_size: If non-None, the data will be randomly shuffled
                using a local in-memory shuffle buffer, and this value will serve as the
                minimum number of rows that must be in the local in-memory shuffle
                buffer in order to yield a batch. When there are no more rows to add to
                the buffer, the remaining rows in the buffer will be drained. This
                buffer size must be greater than or equal to ``batch_size``, and
                therefore ``batch_size`` must also be specified when using local
                shuffling.
            local_shuffle_seed: The seed to use for the local random shuffle.

        Returns:
            An iterator over TensorFlow Tensor batches.
        """
        from ray.air._internal.tensorflow_utils import (
            convert_ndarray_batch_to_tf_tensor_batch,
        )

        for batch in self.iter_batches(
            prefetch_blocks=prefetch_blocks,
            batch_size=batch_size,
            batch_format="numpy",
            drop_last=drop_last,
            local_shuffle_buffer_size=local_shuffle_buffer_size,
            local_shuffle_seed=local_shuffle_seed,
        ):
            yield convert_ndarray_batch_to_tf_tensor_batch(batch, dtypes=dtypes)

    def to_torch(
        self,
        *,
        label_column: Optional[str] = None,
        feature_columns: Optional[
            Union[List[str], List[List[str]], Dict[str, List[str]]]
        ] = None,
        label_column_dtype: Optional["torch.dtype"] = None,
        feature_column_dtypes: Optional[
            Union["torch.dtype", List["torch.dtype"], Dict[str, "torch.dtype"]]
        ] = None,
        batch_size: int = 1,
        prefetch_blocks: int = 0,
        drop_last: bool = False,
        local_shuffle_buffer_size: Optional[int] = None,
        local_shuffle_seed: Optional[int] = None,
        unsqueeze_label_tensor: bool = True,
        unsqueeze_feature_tensors: bool = True,
    ) -> "torch.utils.data.IterableDataset":
        """Return a Torch IterableDataset over this dataset.

        This is only supported for datasets convertible to Arrow records.

        It is recommended to use the returned ``IterableDataset`` directly
        instead of passing it into a torch ``DataLoader``.

        Each element in IterableDataset will be a tuple consisting of 2
        elements. The first item contains the feature tensor(s), and the
        second item is the label tensor. Those can take on different
        forms, depending on the specified arguments.

        For the features tensor (N is the ``batch_size`` and n, m, k
        are the number of features per tensor):

        * If ``feature_columns`` is a ``List[str]``, the features will be
          a tensor of shape (N, n), with columns corresponding to
          ``feature_columns``

        * If ``feature_columns`` is a ``List[List[str]]``, the features will be
          a list of tensors of shape [(N, m),...,(N, k)], with columns of each
          tensor corresponding to the elements of ``feature_columns``

        * If ``feature_columns`` is a ``Dict[str, List[str]]``, the features
          will be a dict of key-tensor pairs of shape
          {key1: (N, m),..., keyN: (N, k)}, with columns of each
          tensor corresponding to the value of ``feature_columns`` under the
          key.

        If ``unsqueeze_label_tensor=True`` (default), the label tensor will be
        of shape (N, 1). Otherwise, it will be of shape (N,).
        If ``label_column`` is specified as ``None``, then no column from the
        ``Dataset`` will be treated as the label, and the output label tensor
        will be ``None``.

        Note that you probably want to call ``.split()`` on this dataset if
        there are to be multiple Torch workers consuming the data.

        Time complexity: O(1)

        Args:
            label_column: The name of the column used as the
                label (second element of the output list). Can be None for
                prediction, in which case the second element of returned
                tuple will also be None.
            feature_columns: The names of the columns
                to use as the features. Can be a list of lists or
                a dict of string-list pairs for multi-tensor output.
                If None, then use all columns except the label column as
                the features.
            label_column_dtype: The torch dtype to
                use for the label column. If None, then automatically infer
                the dtype.
            feature_column_dtypes: The dtypes to use for the feature
                tensors. This should match the format of ``feature_columns``,
                or be a single dtype, in which case it will be applied to
                all tensors. If None, then automatically infer the dtype.
            batch_size: How many samples per batch to yield at a time.
                Defaults to 1.
            prefetch_blocks: The number of blocks to prefetch ahead of
                the current block during the scan.
            drop_last: Set to True to drop the last incomplete batch,
                if the dataset size is not divisible by the batch size. If
                False and the size of dataset is not divisible by the batch
                size, then the last batch will be smaller. Defaults to False.
            local_shuffle_buffer_size: If non-None, the data will be randomly shuffled
                using a local in-memory shuffle buffer, and this value will serve as the
                minimum number of rows that must be in the local in-memory shuffle
                buffer in order to yield a batch. When there are no more rows to add to
                the buffer, the remaining rows in the buffer will be drained. This
                buffer size must be greater than or equal to ``batch_size``, and
                therefore ``batch_size`` must also be specified when using local
                shuffling.
            local_shuffle_seed: The seed to use for the local random shuffle.
            unsqueeze_label_tensor: If set to True, the label tensor
                will be unsqueezed (reshaped to (N, 1)). Otherwise, it will
                be left as is, that is (N, ). In general, regression loss
                functions expect an unsqueezed tensor, while classification
                loss functions expect a squeezed one. Defaults to True.
            unsqueeze_feature_tensors: If set to True, the features tensors
                will be unsqueezed (reshaped to (N, 1)) before being concatenated into
                the final features tensor. Otherwise, they will be left as is, that is
                (N, ). Defaults to True.

        Returns:
            A torch IterableDataset.
        """
        import torch

        from ray.air._internal.torch_utils import convert_pandas_to_torch_tensor
        from ray.data._internal.torch_iterable_dataset import TorchIterableDataset

        # If an empty collection is passed in, treat it the same as None
        if not feature_columns:
            feature_columns = None

        if feature_column_dtypes and not isinstance(feature_column_dtypes, torch.dtype):
            if isinstance(feature_columns, dict):
                if not isinstance(feature_column_dtypes, dict):
                    raise TypeError(
                        "If `feature_columns` is a dict, "
                        "`feature_column_dtypes` must be None, `torch.dtype`,"
                        f" or dict, got {type(feature_column_dtypes)}."
                    )
                if set(feature_columns) != set(feature_column_dtypes):
                    raise ValueError(
                        "`feature_columns` and `feature_column_dtypes` "
                        "must have the same keys."
                    )
                if any(not subcolumns for subcolumns in feature_columns.values()):
                    raise ValueError("column list may not be empty")
            elif isinstance(feature_columns[0], (list, tuple)):
                if not isinstance(feature_column_dtypes, (list, tuple)):
                    raise TypeError(
                        "If `feature_columns` is a list of lists, "
                        "`feature_column_dtypes` must be None, `torch.dtype`,"
                        f" or a sequence, got {type(feature_column_dtypes)}."
                    )
                if len(feature_columns) != len(feature_column_dtypes):
                    raise ValueError(
                        "`feature_columns` and `feature_column_dtypes` "
                        "must have the same length."
                    )
                if any(not subcolumns for subcolumns in feature_columns):
                    raise ValueError("column list may not be empty")

        def make_generator():
            for batch in self.iter_batches(
                batch_size=batch_size,
                batch_format="pandas",
                prefetch_blocks=prefetch_blocks,
                drop_last=drop_last,
                local_shuffle_buffer_size=local_shuffle_buffer_size,
                local_shuffle_seed=local_shuffle_seed,
            ):
                if label_column:
                    label_tensor = convert_pandas_to_torch_tensor(
                        batch,
                        [label_column],
                        label_column_dtype,
                        unsqueeze=unsqueeze_label_tensor,
                    )
                    batch.pop(label_column)
                else:
                    label_tensor = None

                if isinstance(feature_columns, dict):
                    features_tensor = {
                        key: convert_pandas_to_torch_tensor(
                            batch,
                            feature_columns[key],
                            feature_column_dtypes[key]
                            if isinstance(feature_column_dtypes, dict)
                            else feature_column_dtypes,
                            unsqueeze=unsqueeze_feature_tensors,
                        )
                        for key in feature_columns
                    }
                else:
                    features_tensor = convert_pandas_to_torch_tensor(
                        batch,
                        columns=feature_columns,
                        column_dtypes=feature_column_dtypes,
                        unsqueeze=unsqueeze_feature_tensors,
                    )

                yield (features_tensor, label_tensor)

        return TorchIterableDataset(make_generator)

    def to_tf(
        self,
        feature_columns: Union[str, List[str]],
        label_columns: Union[str, List[str]],
        *,
        prefetch_blocks: int = 0,
        batch_size: int = 1,
        drop_last: bool = False,
        local_shuffle_buffer_size: Optional[int] = None,
        local_shuffle_seed: Optional[int] = None,
    ) -> "tf.data.Dataset":
        """Return a TF Dataset over this dataset.

        .. warning::
            If your dataset contains ragged tensors, this method errors. To prevent
            errors, resize tensors or
            :ref:`disable tensor extension casting <disable_tensor_extension_casting>`.

        Examples:
            >>> import ray
            >>> ds = ray.data.read_csv("s3://anonymous@air-example-data/iris.csv")
            >>> ds
            Dataset(num_blocks=1, num_rows=150, schema={sepal length (cm): double, sepal width (cm): double, petal length (cm): double, petal width (cm): double, target: int64})

            If your model accepts a single tensor as input, specify a single feature column.

<<<<<<< HEAD
=======
            >>> ds.to_tf(feature_columns="sepal length (cm)", label_columns="target")  # doctest: +SKIP
            <_OptionsDataset element_spec=(TensorSpec(shape=(None,), dtype=tf.float64, name='sepal length (cm)'), TensorSpec(shape=(None,), dtype=tf.int64, name='target'))>

            If your model accepts a dictionary as input, specify a list of feature columns.

            >>> ds.to_tf(["sepal length (cm)", "sepal width (cm)"], "target")  # doctest: +SKIP
            <_OptionsDataset element_spec=({'sepal length (cm)': TensorSpec(shape=(None,), dtype=tf.float64, name='sepal length (cm)'), 'sepal width (cm)': TensorSpec(shape=(None,), dtype=tf.float64, name='sepal width (cm)')}, TensorSpec(shape=(None,), dtype=tf.int64, name='target'))>

            If your dataset contains multiple features but your model accepts a single
            tensor as input, combine features with
            :class:`~ray.data.preprocessors.Concatenator`.

            >>> from ray.data.preprocessors import Concatenator
            >>> preprocessor = Concatenator(output_column_name="features", exclude="target")
            >>> ds = preprocessor.transform(ds)
            >>> ds
            Dataset(num_blocks=1, num_rows=150, schema={target: int64, features: TensorDtype(shape=(4,), dtype=float64)})
            >>> ds.to_tf("features", "target")  # doctest: +SKIP
            <_OptionsDataset element_spec=(TensorSpec(shape=(None, 4), dtype=tf.float64, name='features'), TensorSpec(shape=(None,), dtype=tf.int64, name='target'))>

>>>>>>> 27c18187
        Args:
            feature_columns: Columns that correspond to model inputs. If this is a
                string, the input data is a tensor. If this is a list, the input data
                is a ``dict`` that maps column names to their tensor representation.
            label_column: Columns that correspond to model targets. If this is a
                string, the target data is a tensor. If this is a list, the target data
                is a ``dict`` that maps column names to their tensor representation.
            prefetch_blocks: The number of blocks to prefetch ahead of the
                current block during the scan.
            batch_size: Record batch size. Defaults to 1.
            drop_last: Set to True to drop the last incomplete batch,
                if the dataset size is not divisible by the batch size. If
                False and the size of dataset is not divisible by the batch
                size, then the last batch will be smaller. Defaults to False.
            local_shuffle_buffer_size: If non-None, the data will be randomly shuffled
                using a local in-memory shuffle buffer, and this value will serve as the
                minimum number of rows that must be in the local in-memory shuffle
                buffer in order to yield a batch. When there are no more rows to add to
                the buffer, the remaining rows in the buffer will be drained. This
                buffer size must be greater than or equal to ``batch_size``, and
                therefore ``batch_size`` must also be specified when using local
                shuffling.
            local_shuffle_seed: The seed to use for the local random shuffle.

        Returns:
            A ``tf.data.Dataset`` that yields inputs and targets.

        .. seealso::

            :meth:`~ray.data.Dataset.iter_tf_batches`
                Call this method if you need more flexibility.

        """  # noqa: E501
        from ray.air._internal.tensorflow_utils import get_type_spec

        try:
            import tensorflow as tf
        except ImportError:
            raise ValueError("tensorflow must be installed!")

        if self._dataset_format() == "simple":
            raise NotImplementedError(
                "`to_tf` doesn't support simple datasets. Call `map_batches` and "
                "convert your data to a tabular format. Alternatively, call the more-"
                "flexible `iter_batches` in place of `to_tf`."
            )

        if self._is_tensor_dataset():
            raise NotImplementedError(
                "`to_tf` doesn't support single-column tensor datasets. Call the "
                "more-flexible `iter_batches` instead."
            )

        schema = self.schema()
        valid_columns = schema.names

        def validate_column(column: str) -> None:
            if column not in valid_columns:
                raise ValueError(
                    f"You specified '{column}' in `feature_columns` or "
                    f"`label_columns`, but there's no column named '{column}' in the "
                    f"dataset. Valid column names are: {valid_columns}."
                )

        def validate_columns(columns: Union[str, List]) -> None:
            if isinstance(columns, list):
                for column in columns:
                    validate_column(column)
            else:
                validate_column(columns)

        validate_columns(feature_columns)
        validate_columns(label_columns)

        def get_columns_from_batch(
            batch: Dict[str, tf.Tensor], *, columns: Union[str, List[str]]
        ) -> Union[tf.Tensor, Dict[str, tf.Tensor]]:
            if isinstance(columns, str):
                return batch[columns]
            return {column: batch[column] for column in columns}

        def generator():
            for batch in self.iter_tf_batches(
                prefetch_blocks=prefetch_blocks,
                batch_size=batch_size,
                drop_last=drop_last,
                local_shuffle_buffer_size=local_shuffle_buffer_size,
                local_shuffle_seed=local_shuffle_seed,
            ):
                assert isinstance(batch, dict)
                features = get_columns_from_batch(batch, columns=feature_columns)
                labels = get_columns_from_batch(batch, columns=label_columns)
                yield features, labels

        feature_type_spec = get_type_spec(schema, columns=feature_columns)
        label_type_spec = get_type_spec(schema, columns=label_columns)
        output_signature = (feature_type_spec, label_type_spec)

        dataset = tf.data.Dataset.from_generator(
            generator, output_signature=output_signature
        )

        options = tf.data.Options()
        options.experimental_distribute.auto_shard_policy = (
            tf.data.experimental.AutoShardPolicy.OFF
        )
        return dataset.with_options(options)

    def to_dask(
        self,
        meta: Union[
            "pandas.DataFrame",
            "pandas.Series",
            Dict[str, Any],
            Iterable[Any],
            Tuple[Any],
            None,
        ] = None,
    ) -> "dask.DataFrame":
        """Convert this dataset into a Dask DataFrame.

        This is only supported for datasets convertible to Arrow records.

        Note that this function will set the Dask scheduler to Dask-on-Ray
        globally, via the config.

        Time complexity: O(dataset size / parallelism)

        Args:
            meta: An empty pandas DataFrame or Series that matches the dtypes and column
                names of the Dataset. This metadata is necessary for many algorithms in
                dask dataframe to work. For ease of use, some alternative inputs are
                also available. Instead of a DataFrame, a dict of ``{name: dtype}`` or
                iterable of ``(name, dtype)`` can be provided (note that the order of
                the names should match the order of the columns). Instead of a series, a
                tuple of ``(name, dtype)`` can be used.
                By default, this will be inferred from the underlying Dataset schema,
                with this argument supplying an optional override.

        Returns:
            A Dask DataFrame created from this dataset.
        """
        import dask
        import dask.dataframe as dd
        import pandas as pd

        try:
            import pyarrow as pa
        except Exception:
            pa = None

        from ray.data._internal.pandas_block import PandasBlockSchema
        from ray.util.client.common import ClientObjectRef
        from ray.util.dask import ray_dask_get

        dask.config.set(scheduler=ray_dask_get)

        @dask.delayed
        def block_to_df(block: Block):
            if isinstance(block, (ray.ObjectRef, ClientObjectRef)):
                raise ValueError(
                    "Dataset.to_dask() must be used with Dask-on-Ray, please "
                    "set the Dask scheduler to ray_dask_get (located in "
                    "ray.util.dask)."
                )
            return _block_to_df(block)

        if meta is None:
            from ray.data.extensions import TensorDtype

            # Infer Dask metadata from Datasets schema.
            schema = self.schema(fetch_if_missing=True)
            if isinstance(schema, PandasBlockSchema):
                meta = pd.DataFrame(
                    {
                        col: pd.Series(
                            dtype=(
                                dtype
                                if not isinstance(dtype, TensorDtype)
                                else np.object_
                            )
                        )
                        for col, dtype in zip(schema.names, schema.types)
                    }
                )
            elif pa is not None and isinstance(schema, pa.Schema):
                from ray.data.extensions import ArrowTensorType

                if any(isinstance(type_, ArrowTensorType) for type_ in schema.types):
                    meta = pd.DataFrame(
                        {
                            col: pd.Series(
                                dtype=(
                                    dtype.to_pandas_dtype()
                                    if not isinstance(dtype, ArrowTensorType)
                                    else np.object_
                                )
                            )
                            for col, dtype in zip(schema.names, schema.types)
                        }
                    )
                else:
                    meta = schema.empty_table().to_pandas()

        ddf = dd.from_delayed(
            [block_to_df(block) for block in self.get_internal_block_refs()],
            meta=meta,
        )
        return ddf

    def to_mars(self) -> "mars.DataFrame":
        """Convert this dataset into a MARS dataframe.

        Time complexity: O(dataset size / parallelism)

        Returns:
            A MARS dataframe created from this dataset.
        """
        import pandas as pd
        import pyarrow as pa
        from mars.dataframe.datasource.read_raydataset import DataFrameReadRayDataset
        from mars.dataframe.utils import parse_index

        from ray.data._internal.pandas_block import PandasBlockSchema

        refs = self.to_pandas_refs()
        # remove this when https://github.com/mars-project/mars/issues/2945 got fixed
        schema = self.schema()
        if isinstance(schema, PandasBlockSchema):
            dtypes = pd.Series(schema.types, index=schema.names)
        elif isinstance(schema, pa.Schema):
            dtypes = schema.empty_table().to_pandas().dtypes
        else:
            raise NotImplementedError(f"Unsupported format of schema {schema}")
        index_value = parse_index(pd.RangeIndex(-1))
        columns_value = parse_index(dtypes.index, store_data=True)
        op = DataFrameReadRayDataset(refs=refs)
        return op(index_value=index_value, columns_value=columns_value, dtypes=dtypes)

    def to_modin(self) -> "modin.DataFrame":
        """Convert this dataset into a Modin dataframe.

        This works by first converting this dataset into a distributed set of
        Pandas dataframes (using ``.to_pandas_refs()``). Please see caveats
        there. Then the individual dataframes are used to create the modin
        DataFrame using
        ``modin.distributed.dataframe.pandas.partitions.from_partitions()``.

        This is only supported for datasets convertible to Arrow records.
        This function induces a copy of the data. For zero-copy access to the
        underlying data, consider using ``.to_arrow()`` or
        ``.get_internal_block_refs()``.

        Time complexity: O(dataset size / parallelism)

        Returns:
            A Modin dataframe created from this dataset.
        """

        from modin.distributed.dataframe.pandas.partitions import from_partitions

        pd_objs = self.to_pandas_refs()
        return from_partitions(pd_objs, axis=0)

    def to_spark(self, spark: "pyspark.sql.SparkSession") -> "pyspark.sql.DataFrame":
        """Convert this dataset into a Spark dataframe.

        Time complexity: O(dataset size / parallelism)

        Returns:
            A Spark dataframe created from this dataset.
        """
        import raydp

        return raydp.spark.ray_dataset_to_spark_dataframe(
            spark, self.schema(), self.get_internal_block_refs()
        )

    def to_pandas(self, limit: int = 100000) -> "pandas.DataFrame":
        """Convert this dataset into a single Pandas DataFrame.

        This is only supported for datasets convertible to Arrow or Pandas
        records. An error is raised if the number of records exceeds the
        provided limit. Note that you can use ``.limit()`` on the dataset
        beforehand to truncate the dataset manually.

        Time complexity: O(dataset size)

        Args:
            limit: The maximum number of records to return. An error will be
                raised if the limit is exceeded.

        Returns:
            A Pandas DataFrame created from this dataset, containing a limited
            number of records.
        """
        count = self.count()
        if count > limit:
            raise ValueError(
                f"The dataset has more than the given limit of {limit} "
                f"records: {count}. If you are sure that a DataFrame with "
                f"{count} rows will fit in local memory, use "
                f"ds.to_pandas(limit={count})."
            )
        blocks = self.get_internal_block_refs()
        output = DelegatingBlockBuilder()
        for block in blocks:
            output.add_block(ray.get(block))
        block = output.build()
        return _block_to_df(block)

    def to_pandas_refs(self) -> List[ObjectRef["pandas.DataFrame"]]:
        """Convert this dataset into a distributed set of Pandas dataframes.

        This is only supported for datasets convertible to Arrow records.
        This function induces a copy of the data. For zero-copy access to the
        underlying data, consider using ``.to_arrow()`` or
        ``.get_internal_block_refs()``.

        Time complexity: O(dataset size / parallelism)

        Returns:
            A list of remote Pandas dataframes created from this dataset.
        """

        block_to_df = cached_remote_fn(_block_to_df)
        return [block_to_df.remote(block) for block in self.get_internal_block_refs()]

    def to_numpy_refs(
        self, *, column: Optional[str] = None
    ) -> List[ObjectRef[np.ndarray]]:
        """Convert this dataset into a distributed set of NumPy ndarrays.

        This is only supported for datasets convertible to NumPy ndarrays.
        This function induces a copy of the data. For zero-copy access to the
        underlying data, consider using ``.to_arrow()`` or
        ``.get_internal_block_refs()``.

        Time complexity: O(dataset size / parallelism)

        Args:
            column: The name of the column to convert to numpy, or None to specify the
            entire row. If not specified for Arrow or Pandas blocks, each returned
            future will represent a dict of column ndarrays.

        Returns:
            A list of remote NumPy ndarrays created from this dataset.
        """
        block_to_ndarray = cached_remote_fn(_block_to_ndarray)
        return [
            block_to_ndarray.remote(block, column=column)
            for block in self.get_internal_block_refs()
        ]

    def to_arrow_refs(self) -> List[ObjectRef["pyarrow.Table"]]:
        """Convert this dataset into a distributed set of Arrow tables.

        This is only supported for datasets convertible to Arrow records.
        This function is zero-copy if the existing data is already in Arrow
        format. Otherwise, the data will be converted to Arrow format.

        Time complexity: O(1) unless conversion is required.

        Returns:
            A list of remote Arrow tables created from this dataset.
        """
        blocks: List[ObjectRef[Block]] = self.get_internal_block_refs()

        if self._dataset_format() == "arrow":
            # Zero-copy path.
            return blocks

        block_to_arrow = cached_remote_fn(_block_to_arrow)
        return [block_to_arrow.remote(block) for block in blocks]

    def to_random_access_dataset(
        self,
        key: str,
        num_workers: Optional[int] = None,
    ) -> RandomAccessDataset:
        """Convert this Dataset into a distributed RandomAccessDataset (EXPERIMENTAL).

        RandomAccessDataset partitions the dataset across the cluster by the given sort
        key, providing efficient random access to records via binary search. A number
        of worker actors are created, each of which has zero-copy access to the
        underlying sorted data blocks of the Dataset.

        Note that the key must be unique in the dataset. If there are duplicate keys,
        an arbitrary value is returned.

        This is only supported for Arrow-format datasets.

        Args:
            key: The key column over which records can be queried.
            num_workers: The number of actors to use to serve random access queries.
                By default, this is determined by multiplying the number of Ray nodes
                in the cluster by four. As a rule of thumb, you can expect each worker
                to provide ~3000 records / second via ``get_async()``, and
                ~10000 records / second via ``multiget()``.
        """
        if num_workers is None:
            num_workers = 4 * len(ray.nodes())
        return RandomAccessDataset(self, key, num_workers=num_workers)

    def repeat(self, times: Optional[int] = None) -> "DatasetPipeline[T]":
        """Convert this into a DatasetPipeline by looping over this dataset.

        Transformations prior to the call to ``repeat()`` are evaluated once.
        Transformations done on the returned pipeline are evaluated on each
        loop of the pipeline over the base dataset.

        Note that every repeat of the dataset is considered an "epoch" for
        the purposes of ``DatasetPipeline.iter_epochs()``.

        Examples:
            >>> import ray
            >>> # Infinite pipeline of numbers [0, 5)
            >>> ray.data.range(5).repeat().take()
            [0, 1, 2, 3, 4, 0, 1, 2, 3, 4, ...]
            >>> # Can apply transformations to the pipeline.
            >>> ray.data.range(5).repeat().map(lambda x: -x).take()
            [0, -1, -2, -3, -4, 0, -1, -2, -3, -4, ...]
            >>> # Can shuffle each epoch (dataset) in the pipeline.
            >>> ray.data.range(5).repeat().random_shuffle().take() # doctest: +SKIP
            [2, 3, 0, 4, 1, 4, 0, 2, 1, 3, ...]

        Args:
            times: The number of times to loop over this dataset, or None
                to repeat indefinitely.
        """
        from ray.data._internal.plan import _rewrite_read_stage
        from ray.data.dataset_pipeline import DatasetPipeline

        ctx = DatasetContext.get_current()
        if self._plan.is_read_stage_equivalent() and ctx.optimize_fuse_read_stages:
            blocks, _, stages = self._plan._get_source_blocks_and_stages()
            blocks.clear()
            blocks, outer_stats, stages = _rewrite_read_stage(blocks, stages)
            read_stage = stages[0]
        else:
            blocks = self._plan.execute()
            outer_stats = self._plan.stats()
            read_stage = None
        uuid = self._get_uuid()
        outer_stats.dataset_uuid = uuid

        if times is not None and times < 1:
            raise ValueError("`times` must be >= 1, got {}".format(times))

        class Iterator:
            def __init__(self, blocks):
                self._blocks = blocks
                self._i = 0

            def __next__(self) -> "Dataset[T]":
                if times and self._i >= times:
                    raise StopIteration
                epoch = self._i
                blocks = self._blocks
                self._i += 1

                def gen():
                    ds = Dataset(
                        ExecutionPlan(
                            blocks, outer_stats, dataset_uuid=uuid, run_by_consumer=True
                        ),
                        epoch,
                        lazy=False,
                    )
                    ds._set_uuid(uuid)
                    return ds

                return gen

        class Iterable:
            def __init__(self, blocks):
                self._blocks = blocks

            def __iter__(self):
                return Iterator(self._blocks)

        pipe = DatasetPipeline(Iterable(blocks), False, length=times or float("inf"))
        if read_stage:
            pipe = pipe.foreach_window(
                lambda ds, read_stage=read_stage: Dataset(
                    ds._plan.with_stage(read_stage), ds._epoch, True
                )
            )
        return pipe

    def window(
        self,
        *,
        blocks_per_window: Optional[int] = None,
        bytes_per_window: Optional[int] = None,
    ) -> "DatasetPipeline[T]":
        """Convert this into a DatasetPipeline by windowing over data blocks.

        Transformations prior to the call to ``window()`` are evaluated in
        bulk on the entire dataset. Transformations done on the returned
        pipeline are evaluated incrementally per window of blocks as data is
        read from the output of the pipeline.

        Windowing execution allows for output to be read sooner without
        waiting for all transformations to fully execute, and can also improve
        efficiency if transforms use different resources (e.g., GPUs).

        Without windowing::

            [preprocessing......]
                                  [inference.......]
                                                     [write........]
            Time ----------------------------------------------------------->

        With windowing::

            [prep1] [prep2] [prep3]
                    [infer1] [infer2] [infer3]
                             [write1] [write2] [write3]
            Time ----------------------------------------------------------->

        Examples:
            >>> import ray
            >>> # Create an inference pipeline.
            >>> ds = ray.data.read_binary_files(dir) # doctest: +SKIP
            >>> infer = ... # doctest: +SKIP
            >>> pipe = ds.window(blocks_per_window=10).map(infer) # doctest: +SKIP
            DatasetPipeline(num_windows=40, num_stages=2)
            >>> # The higher the stage parallelism, the shorter the pipeline.
            >>> pipe = ds.window(blocks_per_window=20).map(infer) # doctest: +SKIP
            DatasetPipeline(num_windows=20, num_stages=2)
            >>> # Outputs can be incrementally read from the pipeline.
            >>> for item in pipe.iter_rows(): # doctest: +SKIP
            ...    print(item) # doctest: +SKIP

        Args:
            blocks_per_window: The window size (parallelism) in blocks.
                Increasing window size increases pipeline throughput, but also
                increases the latency to initial output, since it decreases the
                length of the pipeline. Setting this to infinity effectively
                disables pipelining.
            bytes_per_window: Specify the window size in bytes instead of blocks.
                This will be treated as an upper bound for the window size, but each
                window will still include at least one block. This is mutually
                exclusive with ``blocks_per_window``.
        """
        from ray.data._internal.plan import _rewrite_read_stage
        from ray.data.dataset_pipeline import DatasetPipeline

        if blocks_per_window is not None and bytes_per_window is not None:
            raise ValueError("Only one windowing scheme can be specified.")

        if blocks_per_window is None:
            blocks_per_window = 10

        ctx = DatasetContext.get_current()
        if self._plan.is_read_stage_equivalent() and ctx.optimize_fuse_read_stages:
            blocks, _, stages = self._plan._get_source_blocks_and_stages()
            blocks.clear()
            blocks, outer_stats, stages = _rewrite_read_stage(blocks, stages)
            read_stage = stages[0]
        else:
            blocks = self._plan.execute()
            outer_stats = self._plan.stats()
            read_stage = None

        class Iterator:
            def __init__(self, splits, epoch):
                self._splits = splits.copy()
                self._epoch = epoch

            def __next__(self) -> "Dataset[T]":
                if not self._splits:
                    raise StopIteration

                blocks = self._splits.pop(0)

                def gen():
                    ds = Dataset(
                        ExecutionPlan(blocks, outer_stats, run_by_consumer=True),
                        self._epoch,
                        lazy=True,
                    )
                    return ds

                return gen

        class Iterable:
            def __init__(self, blocks, epoch):
                if bytes_per_window:
                    self._splits = blocks.split_by_bytes(bytes_per_window)
                else:
                    self._splits = blocks.split(split_size=blocks_per_window)
                try:
                    sizes = [s.size_bytes() for s in self._splits]
                    num_blocks = [s.initial_num_blocks() for s in self._splits]
                    assert [s > 0 for s in sizes], sizes

                    def fmt(size_bytes):
                        if size_bytes > 1024 * 1024 * 1024:
                            return "{}GiB".format(
                                round(size_bytes / (1024 * 1024 * 1024), 2)
                            )
                        elif size_bytes > 10 * 1024:
                            return "{}MiB".format(round(size_bytes / (1024 * 1024), 2))
                        else:
                            return "{}b".format(size_bytes)

                    mean_bytes = int(np.mean(sizes))
                    logger.info(
                        "Created DatasetPipeline with {} windows: "
                        "{} min, {} max, {} mean".format(
                            len(self._splits),
                            fmt(min(sizes)),
                            fmt(max(sizes)),
                            fmt(mean_bytes),
                        )
                    )
                    mean_num_blocks = int(np.mean(num_blocks))
                    logger.info(
                        "Blocks per window: "
                        "{} min, {} max, {} mean".format(
                            min(num_blocks),
                            max(num_blocks),
                            mean_num_blocks,
                        )
                    )
                    # TODO(ekl) we should try automatically choosing the default
                    # windowing settings to meet these best-practice constraints.
                    avail_parallelism = _estimate_available_parallelism()
                    if mean_num_blocks < avail_parallelism:
                        logger.warning(
                            f"{WARN_PREFIX} This pipeline's parallelism is limited "
                            f"by its blocks per window to ~{mean_num_blocks} "
                            "concurrent tasks per window. To maximize "
                            "performance, increase the blocks per window to at least "
                            f"{avail_parallelism}. This may require increasing the "
                            "base dataset's parallelism and/or adjusting the "
                            "windowing parameters."
                        )
                    else:
                        logger.info(
                            f"{OK_PREFIX} This pipeline's per-window parallelism "
                            "is high enough to fully utilize the cluster."
                        )
                    obj_store_mem = ray.cluster_resources().get(
                        "object_store_memory", 0
                    )
                    safe_mem_bytes = int(obj_store_mem * ESTIMATED_SAFE_MEMORY_FRACTION)
                    if mean_bytes > safe_mem_bytes:
                        logger.warning(
                            f"{WARN_PREFIX} This pipeline's windows are "
                            f"~{fmt(mean_bytes)} in size each and may not fit in "
                            "object store memory without spilling. To improve "
                            "performance, consider reducing the size of each window "
                            f"to {fmt(safe_mem_bytes)} or less."
                        )
                    else:
                        logger.info(
                            f"{OK_PREFIX} This pipeline's windows likely fit in "
                            "object store memory without spilling."
                        )
                except Exception as e:
                    logger.info(
                        "Created DatasetPipeline with {} windows; "
                        "error getting sizes: {}".format(
                            len(self._splits),
                            e,
                        )
                    )
                self._epoch = epoch

            def __iter__(self):
                return Iterator(self._splits, self._epoch)

        it = Iterable(blocks, self._epoch)
        pipe = DatasetPipeline(it, False, length=len(it._splits))
        if read_stage:
            pipe = pipe.foreach_window(
                lambda ds, read_stage=read_stage: Dataset(
                    ds._plan.with_stage(read_stage), ds._epoch, True
                )
            )
        return pipe

    def fully_executed(self) -> "Dataset[T]":
        """Force full evaluation of the blocks of this dataset.

        This can be used to read all blocks into memory. By default, Datasets
        doesn't read blocks from the datasource until the first transform.

        Returns:
            A Dataset with all blocks fully materialized in memory.
        """
        self._plan.execute(force_read=True)
        return self

    def is_fully_executed(self) -> bool:
        """Returns whether this Dataset has been fully executed.

        This will return False if this Dataset is lazy and if the output of its final
        stage hasn't been computed yet.
        """
        return self._plan.has_computed_output()

    def stats(self) -> str:
        """Returns a string containing execution timing information."""
        return self._plan.stats().summary_string()

    @DeveloperAPI
    def get_internal_block_refs(self) -> List[ObjectRef[Block]]:
        """Get a list of references to the underlying blocks of this dataset.

        This function can be used for zero-copy access to the data. It blocks
        until the underlying blocks are computed.

        Time complexity: O(1)

        Returns:
            A list of references to this dataset's blocks.
        """
        return self._plan.execute().get_blocks()

    def lazy(self) -> "Dataset[T]":
        """Enable lazy evaluation.

        The returned dataset is a lazy dataset, where all subsequent operations on the
        dataset won't be executed until the dataset is consumed (e.g. ``.take()``,
        ``.iter_batches()``, ``.to_torch()``, ``.to_tf()``, etc.) or execution is
        manually triggered via ``.fully_executed()``.
        """
        ds = Dataset(self._plan, self._epoch, lazy=True)
        ds._set_uuid(self._get_uuid())
        return ds

    def experimental_lazy(self) -> "Dataset[T]":
        raise DeprecationWarning("Use self.lazy().")

    def has_serializable_lineage(self) -> bool:
        """Whether this dataset's lineage is able to be serialized for storage and
        later deserialized, possibly on a different cluster.

        Only datasets that are created from data that we know will still exist at
        deserialization time, e.g. data external to this Ray cluster such as persistent
        cloud object stores, support lineage-based serialization. All of the
        ray.data.read_*() APIs support lineage-based serialization.
        """
        return self._plan.has_lazy_input()

    @DeveloperAPI
    def serialize_lineage(self) -> bytes:
        """
        Serialize this dataset's lineage, not the actual data or the existing data
        futures, to bytes that can be stored and later deserialized, possibly on a
        different cluster.

        Note that this will drop all computed data, and that everything will be
        recomputed from scratch after deserialization.

        Use :py:meth:`Dataset.deserialize_lineage` to deserialize the serialized bytes
        returned from this method into a Dataset.

        NOTE: Unioned and zipped datasets, produced by :py:meth`Dataset.union` and
        :py:meth:`Dataset.zip`, are not lineage-serializable.

        Returns:
            Serialized bytes containing the lineage of this dataset.
        """
        if not self.has_serializable_lineage():
            raise ValueError(
                "Lineage-based serialization is not supported for this dataset, which "
                "means that it cannot be used as a tunable hyperparameter. "
                "Lineage-based serialization is explicitly NOT supported for unioned "
                "or zipped datasets (see docstrings for those methods), and is only "
                "supported for Datasets created from data that we know will still "
                "exist at deserialization time, e.g. external data in persistent cloud "
                "object stores or in-memory data from long-lived clusters. Concretely, "
                "all ray.data.read_*() APIs should support lineage-based "
                "serialization, while all of the ray.data.from_*() APIs do not. To "
                "allow this Dataset to be serialized to storage, write the data to an "
                "external store (such as AWS S3, GCS, or Azure Blob Storage) using the "
                "Dataset.write_*() APIs, and serialize a new dataset reading from the "
                "external store using the ray.data.read_*() APIs."
            )
        # Copy Dataset and clear the blocks from the execution plan so only the
        # Dataset's lineage is serialized.
        plan_copy = self._plan.deep_copy(preserve_uuid=True)
        ds = Dataset(plan_copy, self._get_epoch(), self._lazy)
        ds._plan.clear_block_refs()
        ds._set_uuid(self._get_uuid())

        def _reduce_remote_fn(rf: ray.remote_function.RemoteFunction):
            # Custom reducer for Ray remote function handles that allows for
            # cross-cluster serialization.
            # This manually unsets the last export session and job to force re-exporting
            # of the function when the handle is deserialized on a new cluster.
            # TODO(Clark): Fix this in core Ray, see issue:
            # https://github.com/ray-project/ray/issues/24152.
            reconstructor, args, state = rf.__reduce__()
            state["_last_export_session_and_job"] = None
            return reconstructor, args, state

        context = ray._private.worker.global_worker.get_serialization_context()
        try:
            context._register_cloudpickle_reducer(
                ray.remote_function.RemoteFunction, _reduce_remote_fn
            )
            serialized = pickle.dumps(ds)
        finally:
            context._unregister_cloudpickle_reducer(ray.remote_function.RemoteFunction)
        return serialized

    @staticmethod
    @DeveloperAPI
    def deserialize_lineage(serialized_ds: bytes) -> "Dataset":
        """
        Deserialize the provided lineage-serialized Dataset.

        This assumes that the provided serialized bytes were serialized using
        :py:meth:`Dataset.serialize_lineage`.

        Args:
            serialized_ds: The serialized Dataset that we wish to deserialize.

        Returns:
            A deserialized ``Dataset`` instance.
        """
        return pickle.loads(serialized_ds)

    def _divide(self, block_idx: int) -> ("Dataset[T]", "Dataset[T]"):
        block_list = self._plan.execute()
        left, right = block_list.divide(block_idx)
        l_ds = Dataset(
            ExecutionPlan(
                left, self._plan.stats(), run_by_consumer=block_list._owned_by_consumer
            ),
            self._epoch,
            self._lazy,
        )
        r_ds = Dataset(
            ExecutionPlan(
                right, self._plan.stats(), run_by_consumer=block_list._owned_by_consumer
            ),
            self._epoch,
            self._lazy,
        )
        return l_ds, r_ds

    def default_batch_format(self) -> Type:
        """Return this dataset's default batch format.

        The default batch format describes what batches of data look like. To learn more
        about batch formats, read
        :ref:`writing user-defined functions <transform_datasets_writing_udfs>`.

        Example:

            If your dataset represents a list of Python objects, then the default batch
            format is ``list``.

            >>> ds = ray.data.range(100)
            >>> ds  # doctest: +SKIP
            Dataset(num_blocks=20, num_rows=100, schema=<class 'int'>)
            >>> ds.default_batch_format()
            <class 'list'>
            >>> next(ds.iter_batches(batch_size=4))
            [0, 1, 2, 3]

            If your dataset contains a single ``TensorDtype`` or ``ArrowTensorType``
            column named ``__value__`` (as created by :func:`ray.data.from_numpy`), then
            the default batch format is ``np.ndarray``. For more information on tensor
            datasets, read the :ref:`tensor support guide <datasets_tensor_support>`.

            >>> ds = ray.data.range_tensor(100)
            >>> ds  # doctest: +SKIP
            Dataset(num_blocks=20, num_rows=100, schema={__value__: ArrowTensorType(shape=(1,), dtype=int64)})
            >>> ds.default_batch_format()
            <class 'numpy.ndarray'>
            >>> next(ds.iter_batches(batch_size=4))
            array([[0],
                   [1],
                   [2],
                   [3]])

            If your dataset represents tabular data and doesn't only consist of a
            ``__value__`` tensor column (such as is created by
            :meth:`ray.data.from_numpy`), then the default batch format is
            ``pd.DataFrame``.

            >>> import pandas as pd
            >>> df = pd.DataFrame({"foo": ["a", "b"], "bar": [0, 1]})
            >>> ds = ray.data.from_pandas(df)
            >>> ds  # doctest: +SKIP
            Dataset(num_blocks=1, num_rows=2, schema={foo: object, bar: int64})
            >>> ds.default_batch_format()
            <class 'pandas.core.frame.DataFrame'>
            >>> next(ds.iter_batches(batch_size=4))
              foo  bar
            0   a    0
            1   b    1

        .. seealso::

            :meth:`~Dataset.map_batches`
                Call this function to transform batches of data.

            :meth:`~Dataset.iter_batches`
                Call this function to iterate over batches of data.

        """  # noqa: E501
        import pandas as pd
        import pyarrow as pa

        schema = self.schema()
        assert isinstance(schema, (type, PandasBlockSchema, pa.Schema))

        if isinstance(schema, type):
            return list

        if isinstance(schema, (PandasBlockSchema, pa.Schema)):
            if schema.names == [VALUE_COL_NAME]:
                return np.ndarray
            return pd.DataFrame

    def _is_tensor_dataset(self) -> bool:
        """Return ``True`` if this dataset is a tensor dataset."""
        from ray.air.constants import TENSOR_COLUMN_NAME

        schema = self.schema()
        if schema is None or isinstance(schema, type):
            return False
        return schema.names == [TENSOR_COLUMN_NAME]

    def _dataset_format(self) -> str:
        """Determine the format of the dataset. Possible values are: "arrow",
        "pandas", "simple".

        This may block; if the schema is unknown, this will synchronously fetch
        the schema for the first block.
        """
        # We need schema to properly validate, so synchronously
        # fetch it if necessary.
        schema = self.schema(fetch_if_missing=True)
        if schema is None:
            raise ValueError(
                "Dataset is empty or cleared, can't determine the format of "
                "the dataset."
            )

        try:
            import pyarrow as pa

            if isinstance(schema, pa.Schema):
                return "arrow"
        except ModuleNotFoundError:
            pass
        from ray.data._internal.pandas_block import PandasBlockSchema

        if isinstance(schema, PandasBlockSchema):
            return "pandas"
        return "simple"

    def _aggregate_on(
        self, agg_cls: type, on: Optional[Union[KeyFn, List[KeyFn]]], *args, **kwargs
    ):
        """Helper for aggregating on a particular subset of the dataset.

        This validates the `on` argument, and converts a list of column names
        or lambdas to a multi-aggregation. A null `on` results in a
        multi-aggregation on all columns for an Arrow Dataset, and a single
        aggregation on the entire row for a simple Dataset.
        """
        aggs = self._build_multicolumn_aggs(agg_cls, on, *args, **kwargs)
        return self.aggregate(*aggs)

    def _build_multicolumn_aggs(
        self,
        agg_cls: type,
        on: Optional[Union[KeyFn, List[KeyFn]]],
        ignore_nulls: bool,
        *args,
        skip_cols: Optional[List[str]] = None,
        **kwargs,
    ):
        """Build set of aggregations for applying a single aggregation to
        multiple columns.
        """

        # Expand None into an aggregation for each column.
        if on is None:
            try:
                dataset_format = self._dataset_format()
            except ValueError:
                dataset_format = None
            if dataset_format in ["arrow", "pandas"]:
                # This should be cached from the ._dataset_format() check, so we
                # don't fetch and we assert that the schema is not None.
                schema = self.schema(fetch_if_missing=False)
                assert schema is not None
                if not skip_cols:
                    skip_cols = []
                if len(schema.names) > 0:
                    on = [col for col in schema.names if col not in skip_cols]

        if not isinstance(on, list):
            on = [on]
        return [agg_cls(on_, *args, ignore_nulls=ignore_nulls, **kwargs) for on_ in on]

    def _aggregate_result(self, result: Union[Tuple, TableRow]) -> U:
        if result is not None and len(result) == 1:
            if isinstance(result, tuple):
                return result[0]
            else:
                # NOTE (kfstorm): We cannot call `result[0]` directly on
                # `PandasRow` because indexing a column with position is not
                # supported by pandas.
                return list(result.values())[0]
        else:
            return result

    def _ipython_display_(self):
        try:
            from ipywidgets import HTML, VBox, Layout
        except ImportError:
            logger.warn(
                "'ipywidgets' isn't installed. Run `pip install ipywidgets` to "
                "enable notebook widgets."
            )
            return None

        from IPython.display import display

        title = HTML(f"<h2>{self.__class__.__name__}</h2>")
        display(VBox([title, self._tab_repr_()], layout=Layout(width="100%")))

    def _tab_repr_(self):
        try:
            from tabulate import tabulate
            from ipywidgets import Tab, HTML
        except ImportError:
            logger.info(
                "For rich Dataset reprs in notebooks, run "
                "`pip install tabulate ipywidgets`."
            )
            return ""

        metadata = {
            "num_blocks": self._plan.initial_num_blocks(),
            "num_rows": self._meta_count(),
        }

        schema = self.schema()
        if schema is None:
            schema_repr = Template("rendered_html_common.html.j2").render(
                content="<h5>Unknown schema</h5>"
            )
        elif isinstance(schema, type):
            schema_repr = Template("rendered_html_common.html.j2").render(
                content=f"<h5>Data type: <code>{html.escape(str(schema))}</code></h5>"
            )
        else:
            schema_data = {}
            for sname, stype in zip(schema.names, schema.types):
                schema_data[sname] = getattr(stype, "__name__", str(stype))

            schema_repr = Template("scrollableTable.html.j2").render(
                table=tabulate(
                    tabular_data=schema_data.items(),
                    tablefmt="html",
                    showindex=False,
                    headers=["Name", "Type"],
                ),
                max_height="300px",
            )

        tab = Tab()
        children = []

        tab.set_title(0, "Metadata")
        children.append(
            Template("scrollableTable.html.j2").render(
                table=tabulate(
                    tabular_data=metadata.items(),
                    tablefmt="html",
                    showindex=False,
                    headers=["Field", "Value"],
                ),
                max_height="300px",
            )
        )

        tab.set_title(1, "Schema")
        children.append(schema_repr)

        tab.children = [HTML(child) for child in children]
        return tab

    def __repr__(self) -> str:
        schema = self.schema()
        if schema is None:
            schema_str = "Unknown schema"
        elif isinstance(schema, type):
            schema_str = str(schema)
        else:
            schema_str = []
            for n, t in zip(schema.names, schema.types):
                if hasattr(t, "__name__"):
                    t = t.__name__
                schema_str.append(f"{n}: {t}")
            schema_str = ", ".join(schema_str)
            schema_str = "{" + schema_str + "}"
        count = self._meta_count()
        if count is None:
            count = "?"
        return "Dataset(num_blocks={}, num_rows={}, schema={})".format(
            self._plan.initial_num_blocks(), count, schema_str
        )

    def __str__(self) -> str:
        return repr(self)

    def __bool__(self) -> bool:
        # Prevents `__len__` from being called to check if it is None
        # see: issue #25152
        return True

    def __len__(self) -> int:
        raise AttributeError(
            "Use `ds.count()` to compute the length of a distributed Dataset. "
            "This may be an expensive operation."
        )

    def _block_num_rows(self) -> List[int]:
        get_num_rows = cached_remote_fn(_get_num_rows)
        return ray.get([get_num_rows.remote(b) for b in self.get_internal_block_refs()])

    def _block_size_bytes(self) -> List[int]:
        get_size_bytes = cached_remote_fn(_get_size_bytes)
        return ray.get(
            [get_size_bytes.remote(b) for b in self.get_internal_block_refs()]
        )

    def _meta_count(self) -> Optional[int]:
        return self._plan.meta_count()

    def _get_uuid(self) -> str:
        return self._uuid

    def _set_uuid(self, uuid: str) -> None:
        self._uuid = uuid

    def _get_epoch(self) -> int:
        return self._epoch

    def _set_epoch(self, epoch: int) -> None:
        self._epoch = epoch

    def _warn_slow(self):
        if ray.util.log_once("datasets_slow_warned"):
            logger.warning(
                "The `map`, `flat_map`, and `filter` operations are unvectorized and "
                "can be very slow. Consider using `.map_batches()` instead."
            )


def _get_size_bytes(block: Block) -> int:
    block = BlockAccessor.for_block(block)
    return block.size_bytes()


def _block_to_df(block: Block):
    block = BlockAccessor.for_block(block)
    return block.to_pandas()


def _block_to_ndarray(block: Block, column: Optional[str]):
    block = BlockAccessor.for_block(block)
    return block.to_numpy(column)


def _block_to_arrow(block: Block):
    block = BlockAccessor.for_block(block)
    return block.to_arrow()


def _sliding_window(iterable: Iterable, n: int):
    """Creates an iterator consisting of n-width sliding windows over
    iterable. The sliding windows are constructed lazily such that an
    element on the base iterator (iterable) isn't consumed until the
    first sliding window containing that element is reached.

    If n > len(iterable), then a single len(iterable) window is
    returned.

    Args:
        iterable: The iterable on which the sliding window will be
            created.
        n: The width of the sliding window.

    Returns:
        An iterator of n-width windows over iterable.
        If n > len(iterable), then a single len(iterable) window is
        returned.
    """
    it = iter(iterable)
    window = collections.deque(itertools.islice(it, n), maxlen=n)
    if len(window) > 0:
        yield tuple(window)
    for elem in it:
        window.append(elem)
        yield tuple(window)


def _do_write(
    ds: Datasource,
    ctx: DatasetContext,
    blocks: List[Block],
    meta: List[BlockMetadata],
    ray_remote_args: Dict[str, Any],
    write_args: Dict[str, Any],
) -> List[ObjectRef[WriteResult]]:
    write_args = _unwrap_arrow_serialization_workaround(write_args)
    DatasetContext._set_current(ctx)
    return ds.do_write(blocks, meta, ray_remote_args=ray_remote_args, **write_args)<|MERGE_RESOLUTION|>--- conflicted
+++ resolved
@@ -2982,8 +2982,6 @@
 
             If your model accepts a single tensor as input, specify a single feature column.
 
-<<<<<<< HEAD
-=======
             >>> ds.to_tf(feature_columns="sepal length (cm)", label_columns="target")  # doctest: +SKIP
             <_OptionsDataset element_spec=(TensorSpec(shape=(None,), dtype=tf.float64, name='sepal length (cm)'), TensorSpec(shape=(None,), dtype=tf.int64, name='target'))>
 
@@ -3004,7 +3002,6 @@
             >>> ds.to_tf("features", "target")  # doctest: +SKIP
             <_OptionsDataset element_spec=(TensorSpec(shape=(None, 4), dtype=tf.float64, name='features'), TensorSpec(shape=(None,), dtype=tf.int64, name='target'))>
 
->>>>>>> 27c18187
         Args:
             feature_columns: Columns that correspond to model inputs. If this is a
                 string, the input data is a tensor. If this is a list, the input data
