--- conflicted
+++ resolved
@@ -3410,16 +3410,6 @@
         datasink = _BigQueryDatasink(project_id, dataset)
         self.write_datasink(datasink, ray_remote_args=ray_remote_args)
 
-<<<<<<< HEAD
-=======
-        self.write_datasource(
-            BigQueryDatasource(),
-            ray_remote_args=ray_remote_args,
-            dataset=dataset,
-            project_id=project_id,
-        )
-
->>>>>>> 3f09b454
     @Deprecated
     @ConsumptionAPI(pattern="Time complexity:")
     def write_datasource(
