--- conflicted
+++ resolved
@@ -4063,13 +4063,8 @@
         return pipe
 
     @Deprecated(message="Use `Dataset.cache()` instead.")
-<<<<<<< HEAD
     def fully_executed(self) -> "InMemoryData[T]":
-        warnings.warn(
-=======
-    def fully_executed(self) -> "Dataset[T]":
         logger.warning(
->>>>>>> a2259b62
             "The 'fully_executed' call has been renamed to 'cache'.",
         )
         return self.cache()
@@ -4132,15 +4127,11 @@
         self._synchronize_progress_bar()
         return blocks
 
-<<<<<<< HEAD
-    def lazy(self) -> "Datastream[T]":
-=======
     @Deprecated(
         message="Dataset is lazy by default, so this conversion call is no longer "
         "needed and this API will be removed in a future release"
     )
-    def lazy(self) -> "Dataset[T]":
->>>>>>> a2259b62
+    def lazy(self) -> "Datastream[T]":
         """Enable lazy evaluation.
 
         Datasets are lazy by default, so this is only useful for datasets created from
