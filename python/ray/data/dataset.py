--- conflicted
+++ resolved
@@ -1804,16 +1804,11 @@
             logical_plan,
         )
 
-<<<<<<< HEAD
     def groupby(self, key: Union[str, List[str], None]) -> "GroupedData":
-        """Group the dataset by the key function or column name.
-=======
-    def groupby(self, key: Optional[str]) -> "GroupedData":
         """Group rows of a :class:`Dataset` according to a column.
 
         Use this method to transform data based on a
         categorical variable.
->>>>>>> dbd925d1
 
         Examples:
 
